--- conflicted
+++ resolved
@@ -6,20 +6,12 @@
       - id: trailing-whitespace
       - id: end-of-file-fixer
   - repo: https://github.com/psf/black-pre-commit-mirror
-<<<<<<< HEAD
-    rev: 23.12.1  # must match test-requirements.txt
-=======
     rev: 24.1.1  # must match test-requirements.txt
->>>>>>> d94b972a
     hooks:
       - id: black
         exclude: '^(test-data/)'
   - repo: https://github.com/astral-sh/ruff-pre-commit
-<<<<<<< HEAD
-    rev: v0.1.9  # must match test-requirements.txt
-=======
     rev: v0.1.15  # must match test-requirements.txt
->>>>>>> d94b972a
     hooks:
       - id: ruff
         args: [--exit-non-zero-on-fix]
