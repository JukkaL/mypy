--- conflicted
+++ resolved
@@ -6,12 +6,8 @@
     Type, SyntheticTypeVisitor, AnyType, UninhabitedType, NoneType, ErasedType, DeletedType,
     TypeVarType, LiteralType, Instance, CallableType, TupleType, TypedDictType, UnionType,
     Overloaded, TypeType, CallableArgument, UnboundType, TypeList, StarType, EllipsisType,
-<<<<<<< HEAD
-    PlaceholderType, PartialType, RawExpressionType, TypeAliasType, ParamSpecType, SelfType,
-=======
     PlaceholderType, PartialType, RawExpressionType, TypeAliasType, ParamSpecType, Parameters,
-    UnpackType, TypeVarTupleType,
->>>>>>> 6c2690e4
+    UnpackType, TypeVarTupleType, SelfType,
 )
 
 
