"""Classes for representing mypy types."""

from __future__ import annotations

import sys
from abc import abstractmethod
from typing import (
    TYPE_CHECKING,
    Any,
    Callable,
    ClassVar,
    Dict,
    Iterable,
    NamedTuple,
    NewType,
    Sequence,
    TypeVar,
    Union,
    cast,
)
from typing_extensions import Final, TypeAlias as _TypeAlias, TypeGuard, overload

import mypy.nodes
from mypy.bogus_type import Bogus
from mypy.nodes import (
    ARG_POS,
    ARG_STAR,
    ARG_STAR2,
    INVARIANT,
    ArgKind,
    FakeInfo,
    FuncDef,
    FuncItem,
    SymbolNode,
)
from mypy.state import state
from mypy.util import IdMapper

T = TypeVar("T")

JsonDict: _TypeAlias = Dict[str, Any]

# The set of all valid expressions that can currently be contained
# inside of a Literal[...].
#
# Literals can contain bytes and enum-values: we special-case both of these
# and store the value as a string. We rely on the fallback type that's also
# stored with the Literal to determine how a string is being used.
#
# TODO: confirm that we're happy with representing enums (and the
# other types) in the manner described above.
#
# Note: if we change the set of types included below, we must also
# make sure to audit the following methods:
#
# 1. types.LiteralType's serialize and deserialize methods: this method
#    needs to make sure it can convert the below types into JSON and back.
#
# 2. types.LiteralType's 'alue_repr` method: this method is ultimately used
#    by TypeStrVisitor's visit_literal_type to generate a reasonable
#    repr-able output.
#
# 3. server.astdiff.SnapshotTypeVisitor's visit_literal_type_method: this
#    method assumes that the following types supports equality checks and
#    hashability.
#
# Note: Although "Literal[None]" is a valid type, we internally always convert
# such a type directly into "None". So, "None" is not a valid parameter of
# LiteralType and is omitted from this list.
LiteralValue: _TypeAlias = Union[int, str, bool]


# If we only import type_visitor in the middle of the file, mypy
# breaks, and if we do it at the top, it breaks at runtime because of
# import cycle issues, so we do it at the top while typechecking and
# then again in the middle at runtime.
# We should be able to remove this once we are switched to the new
# semantic analyzer!
if TYPE_CHECKING:
    from mypy.type_visitor import (
        SyntheticTypeVisitor as SyntheticTypeVisitor,
        TypeVisitor as TypeVisitor,
    )

TYPED_NAMEDTUPLE_NAMES: Final = ("typing.NamedTuple", "typing_extensions.NamedTuple")

# Supported names of TypedDict type constructors.
TPDICT_NAMES: Final = (
    "typing.TypedDict",
    "typing_extensions.TypedDict",
    "mypy_extensions.TypedDict",
)

# Supported fallback instance type names for TypedDict types.
TPDICT_FB_NAMES: Final = (
    "typing._TypedDict",
    "typing_extensions._TypedDict",
    "mypy_extensions._TypedDict",
)

# Supported names of Protocol base class.
PROTOCOL_NAMES: Final = ("typing.Protocol", "typing_extensions.Protocol")

# Supported TypeAlias names.
TYPE_ALIAS_NAMES: Final = ("typing.TypeAlias", "typing_extensions.TypeAlias")

# Supported Final type names.
FINAL_TYPE_NAMES: Final = ("typing.Final", "typing_extensions.Final")

# Supported @final decorator names.
FINAL_DECORATOR_NAMES: Final = ("typing.final", "typing_extensions.final")

# Supported Literal type names.
LITERAL_TYPE_NAMES: Final = ("typing.Literal", "typing_extensions.Literal")

# Supported Annotated type names.
ANNOTATED_TYPE_NAMES: Final = ("typing.Annotated", "typing_extensions.Annotated")

# We use this constant in various places when checking `tuple` subtyping:
TUPLE_LIKE_INSTANCE_NAMES: Final = (
    "builtins.tuple",
    "typing.Iterable",
    "typing.Container",
    "typing.Sequence",
    "typing.Reversible",
)

REVEAL_TYPE_NAMES: Final = (
    "builtins.reveal_type",
    "typing.reveal_type",
    "typing_extensions.reveal_type",
)

ASSERT_TYPE_NAMES: Final = ("typing.assert_type", "typing_extensions.assert_type")

OVERLOAD_NAMES: Final = ("typing.overload", "typing_extensions.overload")

# Attributes that can optionally be defined in the body of a subclass of
# enum.Enum but are removed from the class __dict__ by EnumMeta.
ENUM_REMOVED_PROPS: Final = ("_ignore_", "_order_", "__order__")

NEVER_NAMES: Final = (
    "typing.NoReturn",
    "typing_extensions.NoReturn",
    "mypy_extensions.NoReturn",
    "typing.Never",
    "typing_extensions.Never",
)

# A placeholder used for Bogus[...] parameters
_dummy: Final[Any] = object()


class TypeOfAny:
    """
    This class describes different types of Any. Each 'Any' can be of only one type at a time.
    """

    __slots__ = ()

    # Was this Any type inferred without a type annotation?
    unannotated: Final = 1
    # Does this Any come from an explicit type annotation?
    explicit: Final = 2
    # Does this come from an unfollowed import? See --disallow-any-unimported option
    from_unimported_type: Final = 3
    # Does this Any type come from omitted generics?
    from_omitted_generics: Final = 4
    # Does this Any come from an error?
    from_error: Final = 5
    # Is this a type that can't be represented in mypy's type system? For instance, type of
    # call to NewType...). Even though these types aren't real Anys, we treat them as such.
    # Also used for variables named '_'.
    special_form: Final = 6
    # Does this Any come from interaction with another Any?
    from_another_any: Final = 7
    # Does this Any come from an implementation limitation/bug?
    implementation_artifact: Final = 8
    # Does this Any come from use in the suggestion engine?  This is
    # used to ignore Anys inserted by the suggestion engine when
    # generating constraints.
    suggestion_engine: Final = 9


def deserialize_type(data: JsonDict | str) -> Type:
    if isinstance(data, str):
        return Instance.deserialize(data)
    classname = data[".class"]
    method = deserialize_map.get(classname)
    if method is not None:
        return method(data)
    raise NotImplementedError(f"unexpected .class {classname}")


class Type(mypy.nodes.Context):
    """Abstract base class for all types."""

    __slots__ = ("can_be_true", "can_be_false")
    # 'can_be_true' and 'can_be_false' mean whether the value of the
    # expression can be true or false in a boolean context. They are useful
    # when inferring the type of logic expressions like `x and y`.
    #
    # For example:
    #   * the literal `False` can't be true while `True` can.
    #   * a value with type `bool` can be true or false.
    #   * `None` can't be true
    #   * ...

    def __init__(self, line: int = -1, column: int = -1) -> None:
        super().__init__(line, column)
        self.can_be_true = self.can_be_true_default()
        self.can_be_false = self.can_be_false_default()

    def can_be_true_default(self) -> bool:
        return True

    def can_be_false_default(self) -> bool:
        return True

    def accept(self, visitor: TypeVisitor[T]) -> T:
        raise RuntimeError("Not implemented")

    def __repr__(self) -> str:
        return self.accept(TypeStrVisitor())

    def serialize(self) -> JsonDict | str:
        raise NotImplementedError(f"Cannot serialize {self.__class__.__name__} instance")

    @classmethod
    def deserialize(cls, data: JsonDict) -> Type:
        raise NotImplementedError(f"Cannot deserialize {cls.__name__} instance")

    def is_singleton_type(self) -> bool:
        return False


class TypeAliasType(Type):
    """A type alias to another type.

    To support recursive type aliases we don't immediately expand a type alias
    during semantic analysis, but create an instance of this type that records the target alias
    definition node (mypy.nodes.TypeAlias) and type arguments (for generic aliases).

    This is very similar to how TypeInfo vs Instance interact, where a recursive class-based
    structure like
        class Node:
            value: int
            children: List[Node]
    can be represented in a tree-like manner.
    """

    __slots__ = ("alias", "args", "type_ref")

    def __init__(
        self,
        alias: mypy.nodes.TypeAlias | None,
        args: list[Type],
        line: int = -1,
        column: int = -1,
    ) -> None:
        self.alias = alias
        self.args = args
        self.type_ref: str | None = None
        super().__init__(line, column)

    def _expand_once(self) -> Type:
        """Expand to the target type exactly once.

        This doesn't do full expansion, i.e. the result can contain another
        (or even this same) type alias. Use this internal helper only when really needed,
        its public wrapper mypy.types.get_proper_type() is preferred.
        """
        assert self.alias is not None
        if self.alias.no_args:
            # We know that no_args=True aliases like L = List must have an instance
            # as their target.
            assert isinstance(self.alias.target, Instance)  # type: ignore[misc]
            return self.alias.target.copy_modified(args=self.args)
        return replace_alias_tvars(
            self.alias.target, self.alias.alias_tvars, self.args, self.line, self.column
        )

    def _partial_expansion(self, nothing_args: bool = False) -> tuple[ProperType, bool]:
        # Private method mostly for debugging and testing.
        unroller = UnrollAliasVisitor(set())
        if nothing_args:
            alias = self.copy_modified(args=[UninhabitedType()] * len(self.args))
        else:
            alias = self
        unrolled = alias.accept(unroller)
        assert isinstance(unrolled, ProperType)
        return unrolled, unroller.recursed

    def expand_all_if_possible(self, nothing_args: bool = False) -> ProperType | None:
        """Attempt a full expansion of the type alias (including nested aliases).

        If the expansion is not possible, i.e. the alias is (mutually-)recursive,
        return None. If nothing_args is True, replace all type arguments with an
        UninhabitedType() (used to detect recursively defined aliases).
        """
        unrolled, recursed = self._partial_expansion(nothing_args=nothing_args)
        if recursed:
            return None
        return unrolled

    @property
    def is_recursive(self) -> bool:
        """Whether this type alias is recursive.

        Note this doesn't check generic alias arguments, but only if this alias
        *definition* is recursive. The property value thus can be cached on the
        underlying TypeAlias node. If you want to include all nested types, use
        has_recursive_types() function.
        """
        assert self.alias is not None, "Unfixed type alias"
        is_recursive = self.alias._is_recursive
        if is_recursive is None:
            is_recursive = self.expand_all_if_possible(nothing_args=True) is None
            # We cache the value on the underlying TypeAlias node as an optimization,
            # since the value is the same for all instances of the same alias.
            self.alias._is_recursive = is_recursive
        return is_recursive

    def can_be_true_default(self) -> bool:
        if self.alias is not None:
            return self.alias.target.can_be_true
        return super().can_be_true_default()

    def can_be_false_default(self) -> bool:
        if self.alias is not None:
            return self.alias.target.can_be_false
        return super().can_be_false_default()

    def accept(self, visitor: TypeVisitor[T]) -> T:
        return visitor.visit_type_alias_type(self)

    def __hash__(self) -> int:
        return hash((self.alias, tuple(self.args)))

    def __eq__(self, other: object) -> bool:
        # Note: never use this to determine subtype relationships, use is_subtype().
        if not isinstance(other, TypeAliasType):
            return NotImplemented
        return self.alias == other.alias and self.args == other.args

    def serialize(self) -> JsonDict:
        assert self.alias is not None
        data: JsonDict = {
            ".class": "TypeAliasType",
            "type_ref": self.alias.fullname,
            "args": [arg.serialize() for arg in self.args],
        }
        return data

    @classmethod
    def deserialize(cls, data: JsonDict) -> TypeAliasType:
        assert data[".class"] == "TypeAliasType"
        args: list[Type] = []
        if "args" in data:
            args_list = data["args"]
            assert isinstance(args_list, list)
            args = [deserialize_type(arg) for arg in args_list]
        alias = TypeAliasType(None, args)
        alias.type_ref = data["type_ref"]
        return alias

    def copy_modified(self, *, args: list[Type] | None = None) -> TypeAliasType:
        return TypeAliasType(
            self.alias, args if args is not None else self.args.copy(), self.line, self.column
        )


class TypeGuardedType(Type):
    """Only used by find_isinstance_check() etc."""

    __slots__ = ("type_guard",)

    def __init__(self, type_guard: Type):
        super().__init__(line=type_guard.line, column=type_guard.column)
        self.type_guard = type_guard

    def __repr__(self) -> str:
        return f"TypeGuard({self.type_guard})"


class RequiredType(Type):
    """Required[T] or NotRequired[T]. Only usable at top-level of a TypedDict definition."""

    def __init__(self, item: Type, *, required: bool) -> None:
        super().__init__(line=item.line, column=item.column)
        self.item = item
        self.required = required

    def __repr__(self) -> str:
        if self.required:
            return f"Required[{self.item}]"
        else:
            return f"NotRequired[{self.item}]"

    def accept(self, visitor: TypeVisitor[T]) -> T:
        return self.item.accept(visitor)


class ProperType(Type):
    """Not a type alias.

    Every type except TypeAliasType must inherit from this type.
    """

    __slots__ = ()


class TypeVarId:
    # A type variable is uniquely identified by its raw id and meta level.

    # For plain variables (type parameters of generic classes and
    # functions) raw ids are allocated by semantic analysis, using
    # positive ids 1, 2, ... for generic class parameters and negative
    # ids -1, ... for generic function type arguments. A special value 0
    # is reserved for Self type variable (autogenerated). This convention
    # is only used to keep type variable ids distinct when allocating
    # them; the type checker makes no distinction between class and
    # function type variables.

    # Metavariables are allocated unique ids starting from 1.
    raw_id: int = 0

    # Level of the variable in type inference. Currently either 0 for
    # declared types, or 1 for type inference metavariables.
    meta_level: int = 0

    # Class variable used for allocating fresh ids for metavariables.
    next_raw_id: ClassVar[int] = 1

    # Fullname of class (or potentially function in the future) which
    # declares this type variable (not the fullname of the TypeVar
    # definition!), or ''
    namespace: str

    def __init__(self, raw_id: int, meta_level: int = 0, *, namespace: str = "") -> None:
        self.raw_id = raw_id
        self.meta_level = meta_level
        self.namespace = namespace

    @staticmethod
    def new(meta_level: int) -> TypeVarId:
        raw_id = TypeVarId.next_raw_id
        TypeVarId.next_raw_id += 1
        return TypeVarId(raw_id, meta_level)

    def __repr__(self) -> str:
        return self.raw_id.__repr__()

    def __eq__(self, other: object) -> bool:
        return (
            isinstance(other, TypeVarId)
            and self.raw_id == other.raw_id
            and self.meta_level == other.meta_level
            and self.namespace == other.namespace
        )

    def __ne__(self, other: object) -> bool:
        return not (self == other)

    def __hash__(self) -> int:
        return hash((self.raw_id, self.meta_level, self.namespace))

    def is_meta_var(self) -> bool:
        return self.meta_level > 0


class TypeVarLikeType(ProperType):

    __slots__ = ("name", "fullname", "id", "upper_bound")

    name: str  # Name (may be qualified)
    fullname: str  # Fully qualified name
    id: TypeVarId
    upper_bound: Type

    def __init__(
        self,
        name: str,
        fullname: str,
        id: TypeVarId | int,
        upper_bound: Type,
        line: int = -1,
        column: int = -1,
    ) -> None:
        super().__init__(line, column)
        self.name = name
        self.fullname = fullname
        if isinstance(id, int):
            id = TypeVarId(id)
        self.id = id
        self.upper_bound = upper_bound

    def serialize(self) -> JsonDict:
        raise NotImplementedError

    @classmethod
    def deserialize(cls, data: JsonDict) -> TypeVarLikeType:
        raise NotImplementedError


class TypeVarType(TypeVarLikeType):
    """Type that refers to a type variable."""

    __slots__ = ("values", "variance")

    values: list[Type]  # Value restriction, empty list if no restriction
    variance: int

    def __init__(
        self,
        name: str,
        fullname: str,
        id: TypeVarId | int,
        values: list[Type],
        upper_bound: Type,
        variance: int = INVARIANT,
        line: int = -1,
        column: int = -1,
    ) -> None:
        super().__init__(name, fullname, id, upper_bound, line, column)
        assert values is not None, "No restrictions must be represented by empty list"
        self.values = values
        self.variance = variance

    @staticmethod
    def new_unification_variable(old: TypeVarType) -> TypeVarType:
        new_id = TypeVarId.new(meta_level=1)
        return old.copy_modified(id=new_id)

    def copy_modified(
        self,
        values: Bogus[list[Type]] = _dummy,
        upper_bound: Bogus[Type] = _dummy,
        id: Bogus[TypeVarId | int] = _dummy,
        line: Bogus[int] = _dummy,
        column: Bogus[int] = _dummy,
    ) -> TypeVarType:
        return TypeVarType(
            self.name,
            self.fullname,
            self.id if id is _dummy else id,
            self.values if values is _dummy else values,
            self.upper_bound if upper_bound is _dummy else upper_bound,
            self.variance,
            self.line if line is _dummy else line,
            self.column if column is _dummy else column,
        )

    def accept(self, visitor: TypeVisitor[T]) -> T:
        return visitor.visit_type_var(self)

    def __hash__(self) -> int:
        return hash((self.id, self.upper_bound))

    def __eq__(self, other: object) -> bool:
        if not isinstance(other, TypeVarType):
            return NotImplemented
        return self.id == other.id and self.upper_bound == other.upper_bound

    def serialize(self) -> JsonDict:
        assert not self.id.is_meta_var()
        return {
            ".class": "TypeVarType",
            "name": self.name,
            "fullname": self.fullname,
            "id": self.id.raw_id,
            "namespace": self.id.namespace,
            "values": [v.serialize() for v in self.values],
            "upper_bound": self.upper_bound.serialize(),
            "variance": self.variance,
        }

    @classmethod
    def deserialize(cls, data: JsonDict) -> TypeVarType:
        assert data[".class"] == "TypeVarType"
        return TypeVarType(
            data["name"],
            data["fullname"],
            TypeVarId(data["id"], namespace=data["namespace"]),
            [deserialize_type(v) for v in data["values"]],
            deserialize_type(data["upper_bound"]),
            data["variance"],
        )


class ParamSpecFlavor:
    # Simple ParamSpec reference such as "P"
    BARE: Final = 0
    # P.args
    ARGS: Final = 1
    # P.kwargs
    KWARGS: Final = 2


class ParamSpecType(TypeVarLikeType):
    """Type that refers to a ParamSpec.

    A ParamSpec is a type variable that represents the parameter
    types, names and kinds of a callable (i.e., the signature without
    the return type).

    This can be one of these forms
     * P (ParamSpecFlavor.BARE)
     * P.args (ParamSpecFlavor.ARGS)
     * P.kwargs (ParamSpecFLavor.KWARGS)

    The upper_bound is really used as a fallback type -- it's shared
    with TypeVarType for simplicity. It can't be specified by the user
    and the value is directly derived from the flavor (currently
    always just 'object').
    """

    __slots__ = ("flavor", "prefix")

    flavor: int
    prefix: Parameters

    def __init__(
        self,
        name: str,
        fullname: str,
        id: TypeVarId | int,
        flavor: int,
        upper_bound: Type,
        *,
        line: int = -1,
        column: int = -1,
        prefix: Parameters | None = None,
    ) -> None:
        super().__init__(name, fullname, id, upper_bound, line=line, column=column)
        self.flavor = flavor
        self.prefix = prefix or Parameters([], [], [])

    @staticmethod
    def new_unification_variable(old: ParamSpecType) -> ParamSpecType:
        new_id = TypeVarId.new(meta_level=1)
        return old.copy_modified(id=new_id)

    def with_flavor(self, flavor: int) -> ParamSpecType:
        return ParamSpecType(
            self.name,
            self.fullname,
            self.id,
            flavor,
            upper_bound=self.upper_bound,
            prefix=self.prefix,
        )

    def copy_modified(
        self,
        *,
        id: Bogus[TypeVarId | int] = _dummy,
        flavor: Bogus[int] = _dummy,
        prefix: Bogus[Parameters] = _dummy,
    ) -> ParamSpecType:
        return ParamSpecType(
            self.name,
            self.fullname,
            id if id is not _dummy else self.id,
            flavor if flavor is not _dummy else self.flavor,
            self.upper_bound,
            line=self.line,
            column=self.column,
            prefix=prefix if prefix is not _dummy else self.prefix,
        )

    def accept(self, visitor: TypeVisitor[T]) -> T:
        return visitor.visit_param_spec(self)

    def name_with_suffix(self) -> str:
        n = self.name
        if self.flavor == ParamSpecFlavor.ARGS:
            return f"{n}.args"
        elif self.flavor == ParamSpecFlavor.KWARGS:
            return f"{n}.kwargs"
        return n

    def __hash__(self) -> int:
        return hash((self.id, self.flavor))

    def __eq__(self, other: object) -> bool:
        if not isinstance(other, ParamSpecType):
            return NotImplemented
        # Upper bound can be ignored, since it's determined by flavor.
        return self.id == other.id and self.flavor == other.flavor

    def serialize(self) -> JsonDict:
        assert not self.id.is_meta_var()
        return {
            ".class": "ParamSpecType",
            "name": self.name,
            "fullname": self.fullname,
            "id": self.id.raw_id,
            "flavor": self.flavor,
            "upper_bound": self.upper_bound.serialize(),
            "prefix": self.prefix.serialize(),
        }

    @classmethod
    def deserialize(cls, data: JsonDict) -> ParamSpecType:
        assert data[".class"] == "ParamSpecType"
        return ParamSpecType(
            data["name"],
            data["fullname"],
            data["id"],
            data["flavor"],
            deserialize_type(data["upper_bound"]),
            prefix=Parameters.deserialize(data["prefix"]),
        )


class TypeVarTupleType(TypeVarLikeType):
    """Type that refers to a TypeVarTuple.

    See PEP646 for more information.
    """

    def serialize(self) -> JsonDict:
        assert not self.id.is_meta_var()
        return {
            ".class": "TypeVarTupleType",
            "name": self.name,
            "fullname": self.fullname,
            "id": self.id.raw_id,
            "upper_bound": self.upper_bound.serialize(),
        }

    @classmethod
    def deserialize(cls, data: JsonDict) -> TypeVarTupleType:
        assert data[".class"] == "TypeVarTupleType"
        return TypeVarTupleType(
            data["name"], data["fullname"], data["id"], deserialize_type(data["upper_bound"])
        )

    def accept(self, visitor: TypeVisitor[T]) -> T:
        return visitor.visit_type_var_tuple(self)

    def __hash__(self) -> int:
        return hash(self.id)

    def __eq__(self, other: object) -> bool:
        if not isinstance(other, TypeVarTupleType):
            return NotImplemented
        return self.id == other.id

    @staticmethod
    def new_unification_variable(old: TypeVarTupleType) -> TypeVarTupleType:
        new_id = TypeVarId.new(meta_level=1)
        return old.copy_modified(id=new_id)

    def copy_modified(self, id: Bogus[TypeVarId | int] = _dummy) -> TypeVarTupleType:
        return TypeVarTupleType(
            self.name,
            self.fullname,
            self.id if id is _dummy else id,
            self.upper_bound,
            line=self.line,
            column=self.column,
        )


class UnboundType(ProperType):
    """Instance type that has not been bound during semantic analysis."""

    __slots__ = (
        "name",
        "args",
        "optional",
        "empty_tuple_index",
        "original_str_expr",
        "original_str_fallback",
    )

    def __init__(
        self,
        name: str | None,
        args: Sequence[Type] | None = None,
        line: int = -1,
        column: int = -1,
        optional: bool = False,
        empty_tuple_index: bool = False,
        original_str_expr: str | None = None,
        original_str_fallback: str | None = None,
    ) -> None:
        super().__init__(line, column)
        if not args:
            args = []
        assert name is not None
        self.name = name
        self.args = tuple(args)
        # Should this type be wrapped in an Optional?
        self.optional = optional
        # Special case for X[()]
        self.empty_tuple_index = empty_tuple_index
        # If this UnboundType was originally defined as a str or bytes, keep track of
        # the original contents of that string-like thing. This way, if this UnboundExpr
        # ever shows up inside of a LiteralType, we can determine whether that
        # Literal[...] is valid or not. E.g. Literal[foo] is most likely invalid
        # (unless 'foo' is an alias for another literal or something) and
        # Literal["foo"] most likely is.
        #
        # We keep track of the entire string instead of just using a boolean flag
        # so we can distinguish between things like Literal["foo"] vs
        # Literal["    foo   "].
        #
        # We also keep track of what the original base fallback type was supposed to be
        # so we don't have to try and recompute it later
        self.original_str_expr = original_str_expr
        self.original_str_fallback = original_str_fallback

    def copy_modified(self, args: Bogus[Sequence[Type] | None] = _dummy) -> UnboundType:
        if args is _dummy:
            args = self.args
        return UnboundType(
            name=self.name,
            args=args,
            line=self.line,
            column=self.column,
            optional=self.optional,
            empty_tuple_index=self.empty_tuple_index,
            original_str_expr=self.original_str_expr,
            original_str_fallback=self.original_str_fallback,
        )

    def accept(self, visitor: TypeVisitor[T]) -> T:
        return visitor.visit_unbound_type(self)

    def __hash__(self) -> int:
        return hash((self.name, self.optional, tuple(self.args), self.original_str_expr))

    def __eq__(self, other: object) -> bool:
        if not isinstance(other, UnboundType):
            return NotImplemented
        return (
            self.name == other.name
            and self.optional == other.optional
            and self.args == other.args
            and self.original_str_expr == other.original_str_expr
            and self.original_str_fallback == other.original_str_fallback
        )

    def serialize(self) -> JsonDict:
        return {
            ".class": "UnboundType",
            "name": self.name,
            "args": [a.serialize() for a in self.args],
            "expr": self.original_str_expr,
            "expr_fallback": self.original_str_fallback,
        }

    @classmethod
    def deserialize(cls, data: JsonDict) -> UnboundType:
        assert data[".class"] == "UnboundType"
        return UnboundType(
            data["name"],
            [deserialize_type(a) for a in data["args"]],
            original_str_expr=data["expr"],
            original_str_fallback=data["expr_fallback"],
        )


class CallableArgument(ProperType):
    """Represents a Arg(type, 'name') inside a Callable's type list.

    Note that this is a synthetic type for helping parse ASTs, not a real type.
    """

    __slots__ = ("typ", "name", "constructor")

    typ: Type
    name: str | None
    constructor: str | None

    def __init__(
        self,
        typ: Type,
        name: str | None,
        constructor: str | None,
        line: int = -1,
        column: int = -1,
    ) -> None:
        super().__init__(line, column)
        self.typ = typ
        self.name = name
        self.constructor = constructor

    def accept(self, visitor: TypeVisitor[T]) -> T:
        assert isinstance(visitor, SyntheticTypeVisitor)
        return cast(T, visitor.visit_callable_argument(self))

    def serialize(self) -> JsonDict:
        assert False, "Synthetic types don't serialize"


class TypeList(ProperType):
    """Information about argument types and names [...].

    This is used for the arguments of a Callable type, i.e. for
    [arg, ...] in Callable[[arg, ...], ret]. This is not a real type
    but a syntactic AST construct. UnboundTypes can also have TypeList
    types before they are processed into Callable types.
    """

    __slots__ = ("items",)

    items: list[Type]

    def __init__(self, items: list[Type], line: int = -1, column: int = -1) -> None:
        super().__init__(line, column)
        self.items = items

    def accept(self, visitor: TypeVisitor[T]) -> T:
        assert isinstance(visitor, SyntheticTypeVisitor)
        return cast(T, visitor.visit_type_list(self))

    def serialize(self) -> JsonDict:
        assert False, "Synthetic types don't serialize"

    def __hash__(self) -> int:
        return hash(tuple(self.items))

    def __eq__(self, other: object) -> bool:
        return isinstance(other, TypeList) and self.items == other.items


class UnpackType(ProperType):
    """Type operator Unpack from PEP646. Can be either with Unpack[]
    or unpacking * syntax.

    The inner type should be either a TypeVarTuple, a constant size
    tuple, or a variable length tuple, or a union of one of those.
    """

    __slots__ = ["type"]

    def __init__(self, typ: Type, line: int = -1, column: int = -1) -> None:
        super().__init__(line, column)
        self.type = typ

    def accept(self, visitor: TypeVisitor[T]) -> T:
        return visitor.visit_unpack_type(self)

    def serialize(self) -> JsonDict:
        return {".class": "UnpackType", "type": self.type.serialize()}

    @classmethod
    def deserialize(cls, data: JsonDict) -> UnpackType:
        assert data[".class"] == "UnpackType"
        typ = data["type"]
        return UnpackType(deserialize_type(typ))


class AnyType(ProperType):
    """The type 'Any'."""

    __slots__ = ("type_of_any", "source_any", "missing_import_name")

    def __init__(
        self,
        type_of_any: int,
        source_any: AnyType | None = None,
        missing_import_name: str | None = None,
        line: int = -1,
        column: int = -1,
    ) -> None:
        super().__init__(line, column)
        self.type_of_any = type_of_any
        # If this Any was created as a result of interacting with another 'Any', record the source
        # and use it in reports.
        self.source_any = source_any
        if source_any and source_any.source_any:
            self.source_any = source_any.source_any

        if source_any is None:
            self.missing_import_name = missing_import_name
        else:
            self.missing_import_name = source_any.missing_import_name

        # Only unimported type anys and anys from other anys should have an import name
        assert missing_import_name is None or type_of_any in (
            TypeOfAny.from_unimported_type,
            TypeOfAny.from_another_any,
        )
        # Only Anys that come from another Any can have source_any.
        assert type_of_any != TypeOfAny.from_another_any or source_any is not None
        # We should not have chains of Anys.
        assert not self.source_any or self.source_any.type_of_any != TypeOfAny.from_another_any

    @property
    def is_from_error(self) -> bool:
        return self.type_of_any == TypeOfAny.from_error

    def accept(self, visitor: TypeVisitor[T]) -> T:
        return visitor.visit_any(self)

    def copy_modified(
        self,
        # Mark with Bogus because _dummy is just an object (with type Any)
        type_of_any: Bogus[int] = _dummy,
        original_any: Bogus[AnyType | None] = _dummy,
    ) -> AnyType:
        if type_of_any is _dummy:
            type_of_any = self.type_of_any
        if original_any is _dummy:
            original_any = self.source_any
        return AnyType(
            type_of_any=type_of_any,
            source_any=original_any,
            missing_import_name=self.missing_import_name,
            line=self.line,
            column=self.column,
        )

    def __hash__(self) -> int:
        return hash(AnyType)

    def __eq__(self, other: object) -> bool:
        return isinstance(other, AnyType)

    def serialize(self) -> JsonDict:
        return {
            ".class": "AnyType",
            "type_of_any": self.type_of_any,
            "source_any": self.source_any.serialize() if self.source_any is not None else None,
            "missing_import_name": self.missing_import_name,
        }

    @classmethod
    def deserialize(cls, data: JsonDict) -> AnyType:
        assert data[".class"] == "AnyType"
        source = data["source_any"]
        return AnyType(
            data["type_of_any"],
            AnyType.deserialize(source) if source is not None else None,
            data["missing_import_name"],
        )


class UninhabitedType(ProperType):
    """This type has no members.

    This type is the bottom type.
    With strict Optional checking, it is the only common subtype between all
    other types, which allows `meet` to be well defined.  Without strict
    Optional checking, NoneType fills this role.

    In general, for any type T:
        join(UninhabitedType, T) = T
        meet(UninhabitedType, T) = UninhabitedType
        is_subtype(UninhabitedType, T) = True
    """

    __slots__ = ("ambiguous", "is_noreturn")

    is_noreturn: bool  # Does this come from a NoReturn?  Purely for error messages.
    # It is important to track whether this is an actual NoReturn type, or just a result
    # of ambiguous type inference, in the latter case we don't want to mark a branch as
    # unreachable in binder.
    ambiguous: bool  # Is this a result of inference for a variable without constraints?

    def __init__(self, is_noreturn: bool = False, line: int = -1, column: int = -1) -> None:
        super().__init__(line, column)
        self.is_noreturn = is_noreturn
        self.ambiguous = False

    def can_be_true_default(self) -> bool:
        return False

    def can_be_false_default(self) -> bool:
        return False

    def accept(self, visitor: TypeVisitor[T]) -> T:
        return visitor.visit_uninhabited_type(self)

    def __hash__(self) -> int:
        return hash(UninhabitedType)

    def __eq__(self, other: object) -> bool:
        return isinstance(other, UninhabitedType)

    def serialize(self) -> JsonDict:
        return {".class": "UninhabitedType", "is_noreturn": self.is_noreturn}

    @classmethod
    def deserialize(cls, data: JsonDict) -> UninhabitedType:
        assert data[".class"] == "UninhabitedType"
        return UninhabitedType(is_noreturn=data["is_noreturn"])


class NoneType(ProperType):
    """The type of 'None'.

    This type can be written by users as 'None'.
    """

    __slots__ = ()

    def __init__(self, line: int = -1, column: int = -1) -> None:
        super().__init__(line, column)

    def can_be_true_default(self) -> bool:
        return False

    def __hash__(self) -> int:
        return hash(NoneType)

    def __eq__(self, other: object) -> bool:
        return isinstance(other, NoneType)

    def accept(self, visitor: TypeVisitor[T]) -> T:
        return visitor.visit_none_type(self)

    def serialize(self) -> JsonDict:
        return {".class": "NoneType"}

    @classmethod
    def deserialize(cls, data: JsonDict) -> NoneType:
        assert data[".class"] == "NoneType"
        return NoneType()

    def is_singleton_type(self) -> bool:
        return True


# NoneType used to be called NoneTyp so to avoid needlessly breaking
# external plugins we keep that alias here.
NoneTyp = NoneType


class ErasedType(ProperType):
    """Placeholder for an erased type.

    This is used during type inference. This has the special property that
    it is ignored during type inference.
    """

    __slots__ = ()

    def accept(self, visitor: TypeVisitor[T]) -> T:
        return visitor.visit_erased_type(self)


class DeletedType(ProperType):
    """Type of deleted variables.

    These can be used as lvalues but not rvalues.
    """

    __slots__ = ("source",)

    source: str | None  # May be None; name that generated this value

    def __init__(self, source: str | None = None, line: int = -1, column: int = -1) -> None:
        super().__init__(line, column)
        self.source = source

    def accept(self, visitor: TypeVisitor[T]) -> T:
        return visitor.visit_deleted_type(self)

    def serialize(self) -> JsonDict:
        return {".class": "DeletedType", "source": self.source}

    @classmethod
    def deserialize(cls, data: JsonDict) -> DeletedType:
        assert data[".class"] == "DeletedType"
        return DeletedType(data["source"])


# Fake TypeInfo to be used as a placeholder during Instance de-serialization.
NOT_READY: Final = mypy.nodes.FakeInfo("De-serialization failure: TypeInfo not fixed")


class ExtraAttrs:
    """Summary of module attributes and types.

    This is used for instances of types.ModuleType, because they can have different
    attributes per instance, and for type narrowing with hasattr() checks.
    """

    def __init__(
        self,
        attrs: dict[str, Type],
        immutable: set[str] | None = None,
        mod_name: str | None = None,
    ) -> None:
        self.attrs = attrs
        if immutable is None:
            immutable = set()
        self.immutable = immutable
        self.mod_name = mod_name

    def __hash__(self) -> int:
        return hash((tuple(self.attrs.items()), tuple(sorted(self.immutable))))

    def __eq__(self, other: object) -> bool:
        if not isinstance(other, ExtraAttrs):
            return NotImplemented
        return self.attrs == other.attrs and self.immutable == other.immutable

    def copy(self) -> ExtraAttrs:
        return ExtraAttrs(self.attrs.copy(), self.immutable.copy(), self.mod_name)

    def __repr__(self) -> str:
        return f"ExtraAttrs({self.attrs!r}, {self.immutable!r}, {self.mod_name!r})"


class Instance(ProperType):
    """An instance type of form C[T1, ..., Tn].

    The list of type variables may be empty.

    Several types have fallbacks to `Instance`, because in Python everything is an object
    and this concept is impossible to express without intersection types. We therefore use
    fallbacks for all "non-special" (like UninhabitedType, ErasedType etc) types.
    """

    __slots__ = ("type", "args", "invalid", "type_ref", "last_known_value", "_hash", "extra_attrs")

    def __init__(
        self,
        typ: mypy.nodes.TypeInfo,
        args: Sequence[Type],
        line: int = -1,
        column: int = -1,
        *,
        last_known_value: LiteralType | None = None,
        extra_attrs: ExtraAttrs | None = None,
    ) -> None:
        super().__init__(line, column)
        self.type = typ
        self.args = tuple(args)
        self.type_ref: str | None = None

        # True if recovered after incorrect number of type arguments error
        self.invalid = False

        # This field keeps track of the underlying Literal[...] value associated with
        # this instance, if one is known.
        #
        # This field is set whenever possible within expressions, but is erased upon
        # variable assignment (see erasetype.remove_instance_last_known_values) unless
        # the variable is declared to be final.
        #
        # For example, consider the following program:
        #
        #     a = 1
        #     b: Final[int] = 2
        #     c: Final = 3
        #     print(a + b + c + 4)
        #
        # The 'Instance' objects associated with the expressions '1', '2', '3', and '4' will
        # have last_known_values of type Literal[1], Literal[2], Literal[3], and Literal[4]
        # respectively. However, the Instance object assigned to 'a' and 'b' will have their
        # last_known_value erased: variable 'a' is mutable; variable 'b' was declared to be
        # specifically an int.
        #
        # Or more broadly, this field lets this Instance "remember" its original declaration
        # when applicable. We want this behavior because we want implicit Final declarations
        # to act pretty much identically with constants: we should be able to replace any
        # places where we use some Final variable with the original value and get the same
        # type-checking behavior. For example, we want this program:
        #
        #    def expects_literal(x: Literal[3]) -> None: pass
        #    var: Final = 3
        #    expects_literal(var)
        #
        # ...to type-check in the exact same way as if we had written the program like this:
        #
        #    def expects_literal(x: Literal[3]) -> None: pass
        #    expects_literal(3)
        #
        # In order to make this work (especially with literal types), we need var's type
        # (an Instance) to remember the "original" value.
        #
        # Preserving this value within expressions is useful for similar reasons.
        #
        # Currently most of mypy will ignore this field and will continue to treat this type like
        # a regular Instance. We end up using this field only when we are explicitly within a
        # Literal context.
        self.last_known_value = last_known_value

        # Cached hash value
        self._hash = -1

        # Additional attributes defined per instance of this type. For example modules
        # have different attributes per instance of types.ModuleType. This is intended
        # to be "short-lived", we don't serialize it, and even don't store as variable type.
        self.extra_attrs = extra_attrs

    def accept(self, visitor: TypeVisitor[T]) -> T:
        return visitor.visit_instance(self)

    def __hash__(self) -> int:
        if self._hash == -1:
            self._hash = hash((self.type, self.args, self.last_known_value, self.extra_attrs))
        return self._hash

    def __eq__(self, other: object) -> bool:
        if not isinstance(other, Instance):
            return NotImplemented
        return (
            self.type == other.type
            and self.args == other.args
            and self.last_known_value == other.last_known_value
            and self.extra_attrs == other.extra_attrs
        )

    def serialize(self) -> JsonDict | str:
        assert self.type is not None
        type_ref = self.type.fullname
        if not self.args and not self.last_known_value:
            return type_ref
        data: JsonDict = {".class": "Instance"}
        data["type_ref"] = type_ref
        data["args"] = [arg.serialize() for arg in self.args]
        if self.last_known_value is not None:
            data["last_known_value"] = self.last_known_value.serialize()
        return data

    @classmethod
    def deserialize(cls, data: JsonDict | str) -> Instance:
        if isinstance(data, str):
            inst = Instance(NOT_READY, [])
            inst.type_ref = data
            return inst
        assert data[".class"] == "Instance"
        args: list[Type] = []
        if "args" in data:
            args_list = data["args"]
            assert isinstance(args_list, list)
            args = [deserialize_type(arg) for arg in args_list]
        inst = Instance(NOT_READY, args)
        inst.type_ref = data["type_ref"]  # Will be fixed up by fixup.py later.
        if "last_known_value" in data:
            inst.last_known_value = LiteralType.deserialize(data["last_known_value"])
        return inst

    def copy_modified(
        self,
        *,
        args: Bogus[list[Type]] = _dummy,
        last_known_value: Bogus[LiteralType | None] = _dummy,
    ) -> Instance:
        new = Instance(
            self.type,
            args if args is not _dummy else self.args,
            self.line,
            self.column,
            last_known_value=last_known_value
            if last_known_value is not _dummy
            else self.last_known_value,
        )
        # We intentionally don't copy the extra_attrs here, so they will be erased.
        new.can_be_true = self.can_be_true
        new.can_be_false = self.can_be_false
        return new

    def copy_with_extra_attr(self, name: str, typ: Type) -> Instance:
        if self.extra_attrs:
            existing_attrs = self.extra_attrs.copy()
        else:
            existing_attrs = ExtraAttrs({}, set(), None)
        existing_attrs.attrs[name] = typ
        new = self.copy_modified()
        new.extra_attrs = existing_attrs
        return new

    def has_readable_member(self, name: str) -> bool:
        return self.type.has_readable_member(name)

    def is_singleton_type(self) -> bool:
        # TODO:
        # Also make this return True if the type corresponds to NotImplemented?
        return (
            self.type.is_enum
            and len(self.get_enum_values()) == 1
            or self.type.fullname == "builtins.ellipsis"
        )

    def get_enum_values(self) -> list[str]:
        """Return the list of values for an Enum."""
        return [
            name for name, sym in self.type.names.items() if isinstance(sym.node, mypy.nodes.Var)
        ]


class FunctionLike(ProperType):
    """Abstract base class for function types."""

    __slots__ = ("fallback",)

    fallback: Instance

    def __init__(self, line: int = -1, column: int = -1) -> None:
        super().__init__(line, column)
        self.can_be_false = False

    @abstractmethod
    def is_type_obj(self) -> bool:
        pass

    @abstractmethod
    def type_object(self) -> mypy.nodes.TypeInfo:
        pass

    @property
    @abstractmethod
    def items(self) -> list[CallableType]:
        pass

    @abstractmethod
    def with_name(self, name: str) -> FunctionLike:
        pass

    @abstractmethod
    def get_name(self) -> str | None:
        pass


class FormalArgument(NamedTuple):
    name: str | None
    pos: int | None
    typ: Type
    required: bool


# TODO: should this take bound typevars too? what would this take?
#   ex: class Z(Generic[P, T]): ...; Z[[V], V]
# What does a typevar even mean in this context?
class Parameters(ProperType):
    """Type that represents the parameters to a function.

    Used for ParamSpec analysis."""

    __slots__ = (
        "arg_types",
        "arg_kinds",
        "arg_names",
        "min_args",
        "is_ellipsis_args",
        "variables",
    )

    def __init__(
        self,
        arg_types: Sequence[Type],
        arg_kinds: list[ArgKind],
        arg_names: Sequence[str | None],
        *,
        variables: Sequence[TypeVarLikeType] | None = None,
        is_ellipsis_args: bool = False,
        line: int = -1,
        column: int = -1,
    ) -> None:
        super().__init__(line, column)
        self.arg_types = list(arg_types)
        self.arg_kinds = arg_kinds
        self.arg_names = list(arg_names)
        assert len(arg_types) == len(arg_kinds) == len(arg_names)
        self.min_args = arg_kinds.count(ARG_POS)
        self.is_ellipsis_args = is_ellipsis_args
        self.variables = variables or []

    def copy_modified(
        self,
        arg_types: Bogus[Sequence[Type]] = _dummy,
        arg_kinds: Bogus[list[ArgKind]] = _dummy,
        arg_names: Bogus[Sequence[str | None]] = _dummy,
        *,
        variables: Bogus[Sequence[TypeVarLikeType]] = _dummy,
        is_ellipsis_args: Bogus[bool] = _dummy,
    ) -> Parameters:
        return Parameters(
            arg_types=arg_types if arg_types is not _dummy else self.arg_types,
            arg_kinds=arg_kinds if arg_kinds is not _dummy else self.arg_kinds,
            arg_names=arg_names if arg_names is not _dummy else self.arg_names,
            is_ellipsis_args=(
                is_ellipsis_args if is_ellipsis_args is not _dummy else self.is_ellipsis_args
            ),
            variables=variables if variables is not _dummy else self.variables,
        )

    # the following are copied from CallableType. Is there a way to decrease code duplication?
    def var_arg(self) -> FormalArgument | None:
        """The formal argument for *args."""
        for position, (type, kind) in enumerate(zip(self.arg_types, self.arg_kinds)):
            if kind == ARG_STAR:
                return FormalArgument(None, position, type, False)
        return None

    def kw_arg(self) -> FormalArgument | None:
        """The formal argument for **kwargs."""
        for position, (type, kind) in enumerate(zip(self.arg_types, self.arg_kinds)):
            if kind == ARG_STAR2:
                return FormalArgument(None, position, type, False)
        return None

    def formal_arguments(self, include_star_args: bool = False) -> list[FormalArgument]:
        """Yields the formal arguments corresponding to this callable, ignoring *arg and **kwargs.

        To handle *args and **kwargs, use the 'callable.var_args' and 'callable.kw_args' fields,
        if they are not None.

        If you really want to include star args in the yielded output, set the
        'include_star_args' parameter to 'True'."""
        args = []
        done_with_positional = False
        for i in range(len(self.arg_types)):
            kind = self.arg_kinds[i]
            if kind.is_named() or kind.is_star():
                done_with_positional = True
            if not include_star_args and kind.is_star():
                continue

            required = kind.is_required()
            pos = None if done_with_positional else i
            arg = FormalArgument(self.arg_names[i], pos, self.arg_types[i], required)
            args.append(arg)
        return args

    def argument_by_name(self, name: str | None) -> FormalArgument | None:
        if name is None:
            return None
        seen_star = False
        for i, (arg_name, kind, typ) in enumerate(
            zip(self.arg_names, self.arg_kinds, self.arg_types)
        ):
            # No more positional arguments after these.
            if kind.is_named() or kind.is_star():
                seen_star = True
            if kind.is_star():
                continue
            if arg_name == name:
                position = None if seen_star else i
                return FormalArgument(name, position, typ, kind.is_required())
        return self.try_synthesizing_arg_from_kwarg(name)

    def argument_by_position(self, position: int | None) -> FormalArgument | None:
        if position is None:
            return None
        if position >= len(self.arg_names):
            return self.try_synthesizing_arg_from_vararg(position)
        name, kind, typ = (
            self.arg_names[position],
            self.arg_kinds[position],
            self.arg_types[position],
        )
        if kind.is_positional():
            return FormalArgument(name, position, typ, kind == ARG_POS)
        else:
            return self.try_synthesizing_arg_from_vararg(position)

    def try_synthesizing_arg_from_kwarg(self, name: str | None) -> FormalArgument | None:
        kw_arg = self.kw_arg()
        if kw_arg is not None:
            return FormalArgument(name, None, kw_arg.typ, False)
        else:
            return None

    def try_synthesizing_arg_from_vararg(self, position: int | None) -> FormalArgument | None:
        var_arg = self.var_arg()
        if var_arg is not None:
            return FormalArgument(None, position, var_arg.typ, False)
        else:
            return None

    def accept(self, visitor: TypeVisitor[T]) -> T:
        return visitor.visit_parameters(self)

    def serialize(self) -> JsonDict:
        return {
            ".class": "Parameters",
            "arg_types": [t.serialize() for t in self.arg_types],
            "arg_kinds": [int(x.value) for x in self.arg_kinds],
            "arg_names": self.arg_names,
            "variables": [tv.serialize() for tv in self.variables],
        }

    @classmethod
    def deserialize(cls, data: JsonDict) -> Parameters:
        assert data[".class"] == "Parameters"
        return Parameters(
            [deserialize_type(t) for t in data["arg_types"]],
            [ArgKind(x) for x in data["arg_kinds"]],
            data["arg_names"],
            variables=[cast(TypeVarLikeType, deserialize_type(v)) for v in data["variables"]],
        )

    def __hash__(self) -> int:
        return hash(
            (
                self.is_ellipsis_args,
                tuple(self.arg_types),
                tuple(self.arg_names),
                tuple(self.arg_kinds),
            )
        )

    def __eq__(self, other: object) -> bool:
        if isinstance(other, Parameters) or isinstance(other, CallableType):
            return (
                self.arg_types == other.arg_types
                and self.arg_names == other.arg_names
                and self.arg_kinds == other.arg_kinds
                and self.is_ellipsis_args == other.is_ellipsis_args
            )
        else:
            return NotImplemented


CT = TypeVar("CT", bound="CallableType")


class CallableType(FunctionLike):
    """Type of a non-overloaded callable object (such as function)."""

    __slots__ = (
        "arg_types",  # Types of function arguments
        "arg_kinds",  # ARG_ constants
        "arg_names",  # Argument names; None if not a keyword argument
        "min_args",  # Minimum number of arguments; derived from arg_kinds
        "ret_type",  # Return value type
        "name",  # Name (may be None; for error messages and plugins)
        "definition",  # For error messages.  May be None.
        "variables",  # Type variables for a generic function
        "is_ellipsis_args",  # Is this Callable[..., t] (with literal '...')?
        "is_classmethod_class",  # Is this callable constructed for the benefit
        # of a classmethod's 'cls' argument?
        "implicit",  # Was this type implicitly generated instead of explicitly
        # specified by the user?
        "special_sig",  # Non-None for signatures that require special handling
        # (currently only value is 'dict' for a signature similar to
        # 'dict')
        "from_type_type",  # Was this callable generated by analyzing Type[...]
        # instantiation?
        "bound_args",  # Bound type args, mostly unused but may be useful for
        # tools that consume mypy ASTs
        "def_extras",  # Information about original definition we want to serialize.
        # This is used for more detailed error messages.
        "type_guard",  # T, if -> TypeGuard[T] (ret_type is bool in this case).
        "from_concatenate",  # whether this callable is from a concatenate object
        # (this is used for error messages)
        "unpack_kwargs",  # Was an Unpack[...] with **kwargs used to define this callable?
    )

    def __init__(
        self,
        # maybe this should be refactored to take a Parameters object
        arg_types: Sequence[Type],
        arg_kinds: list[ArgKind],
        arg_names: Sequence[str | None],
        ret_type: Type,
        fallback: Instance,
        name: str | None = None,
        definition: SymbolNode | None = None,
        variables: Sequence[TypeVarLikeType] | None = None,
        line: int = -1,
        column: int = -1,
        is_ellipsis_args: bool = False,
        implicit: bool = False,
        special_sig: str | None = None,
        from_type_type: bool = False,
        bound_args: Sequence[Type | None] = (),
        def_extras: dict[str, Any] | None = None,
        type_guard: Type | None = None,
        from_concatenate: bool = False,
        unpack_kwargs: bool = False,
    ) -> None:
        super().__init__(line, column)
        assert len(arg_types) == len(arg_kinds) == len(arg_names)
        if variables is None:
            variables = []
        self.arg_types = list(arg_types)
        self.arg_kinds = arg_kinds
        self.arg_names = list(arg_names)
        self.min_args = arg_kinds.count(ARG_POS)
        self.ret_type = ret_type
        self.fallback = fallback
        assert not name or "<bound method" not in name
        self.name = name
        self.definition = definition
        self.variables = variables
        self.is_ellipsis_args = is_ellipsis_args
        self.implicit = implicit
        self.special_sig = special_sig
        self.from_type_type = from_type_type
        self.from_concatenate = from_concatenate
        if not bound_args:
            bound_args = ()
        self.bound_args = bound_args
        if def_extras:
            self.def_extras = def_extras
        elif isinstance(definition, FuncDef):
            # This information would be lost if we don't have definition
            # after serialization, but it is useful in error messages.
            # TODO: decide how to add more info here (file, line, column)
            # without changing interface hash.
            first_arg: str | None = None
            if definition.arg_names and definition.info and not definition.is_static:
                if getattr(definition, "arguments", None):
                    first_arg = definition.arguments[0].variable.name
                else:
                    first_arg = definition.arg_names[0]
            self.def_extras = {"first_arg": first_arg}
        else:
            self.def_extras = {}
        self.type_guard = type_guard
        self.unpack_kwargs = unpack_kwargs

    def copy_modified(
        self: CT,
        arg_types: Bogus[Sequence[Type]] = _dummy,
        arg_kinds: Bogus[list[ArgKind]] = _dummy,
        arg_names: Bogus[list[str | None]] = _dummy,
        ret_type: Bogus[Type] = _dummy,
        fallback: Bogus[Instance] = _dummy,
        name: Bogus[str | None] = _dummy,
        definition: Bogus[SymbolNode] = _dummy,
        variables: Bogus[Sequence[TypeVarLikeType]] = _dummy,
        line: Bogus[int] = _dummy,
        column: Bogus[int] = _dummy,
        is_ellipsis_args: Bogus[bool] = _dummy,
        implicit: Bogus[bool] = _dummy,
        special_sig: Bogus[str | None] = _dummy,
        from_type_type: Bogus[bool] = _dummy,
        bound_args: Bogus[list[Type | None]] = _dummy,
        def_extras: Bogus[dict[str, Any]] = _dummy,
        type_guard: Bogus[Type | None] = _dummy,
        from_concatenate: Bogus[bool] = _dummy,
        unpack_kwargs: Bogus[bool] = _dummy,
    ) -> CT:
        return type(self)(
            arg_types=arg_types if arg_types is not _dummy else self.arg_types,
            arg_kinds=arg_kinds if arg_kinds is not _dummy else self.arg_kinds,
            arg_names=arg_names if arg_names is not _dummy else self.arg_names,
            ret_type=ret_type if ret_type is not _dummy else self.ret_type,
            fallback=fallback if fallback is not _dummy else self.fallback,
            name=name if name is not _dummy else self.name,
            definition=definition if definition is not _dummy else self.definition,
            variables=variables if variables is not _dummy else self.variables,
            line=line if line is not _dummy else self.line,
            column=column if column is not _dummy else self.column,
            is_ellipsis_args=(
                is_ellipsis_args if is_ellipsis_args is not _dummy else self.is_ellipsis_args
            ),
            implicit=implicit if implicit is not _dummy else self.implicit,
            special_sig=special_sig if special_sig is not _dummy else self.special_sig,
            from_type_type=from_type_type if from_type_type is not _dummy else self.from_type_type,
            bound_args=bound_args if bound_args is not _dummy else self.bound_args,
            def_extras=def_extras if def_extras is not _dummy else dict(self.def_extras),
            type_guard=type_guard if type_guard is not _dummy else self.type_guard,
            from_concatenate=(
                from_concatenate if from_concatenate is not _dummy else self.from_concatenate
            ),
            unpack_kwargs=unpack_kwargs if unpack_kwargs is not _dummy else self.unpack_kwargs,
        )

    def var_arg(self) -> FormalArgument | None:
        """The formal argument for *args."""
        for position, (type, kind) in enumerate(zip(self.arg_types, self.arg_kinds)):
            if kind == ARG_STAR:
                return FormalArgument(None, position, type, False)
        return None

    def kw_arg(self) -> FormalArgument | None:
        """The formal argument for **kwargs."""
        for position, (type, kind) in enumerate(zip(self.arg_types, self.arg_kinds)):
            if kind == ARG_STAR2:
                return FormalArgument(None, position, type, False)
        return None

    @property
    def is_var_arg(self) -> bool:
        """Does this callable have a *args argument?"""
        return ARG_STAR in self.arg_kinds

    @property
    def is_kw_arg(self) -> bool:
        """Does this callable have a **kwargs argument?"""
        return ARG_STAR2 in self.arg_kinds

    def is_type_obj(self) -> bool:
        return self.fallback.type.is_metaclass() and not isinstance(
            get_proper_type(self.ret_type), UninhabitedType
        )

    def type_object(self) -> mypy.nodes.TypeInfo:
        assert self.is_type_obj()
        ret = get_proper_type(self.ret_type)
        if isinstance(ret, TypeVarType):
            ret = get_proper_type(ret.upper_bound)
        if isinstance(ret, TupleType):
            ret = ret.partial_fallback
        if isinstance(ret, TypedDictType):
            ret = ret.fallback
        assert isinstance(ret, Instance)
        return ret.type

    def accept(self, visitor: TypeVisitor[T]) -> T:
        return visitor.visit_callable_type(self)

    def with_name(self, name: str) -> CallableType:
        """Return a copy of this type with the specified name."""
        return self.copy_modified(ret_type=self.ret_type, name=name)

    def get_name(self) -> str | None:
        return self.name

    def max_possible_positional_args(self) -> int:
        """Returns maximum number of positional arguments this method could possibly accept.

        This takes into account *arg and **kwargs but excludes keyword-only args."""
        if self.is_var_arg or self.is_kw_arg:
            return sys.maxsize
        return sum(kind.is_positional() for kind in self.arg_kinds)

    def formal_arguments(self, include_star_args: bool = False) -> list[FormalArgument]:
        """Return a list of the formal arguments of this callable, ignoring *arg and **kwargs.

        To handle *args and **kwargs, use the 'callable.var_args' and 'callable.kw_args' fields,
        if they are not None.

        If you really want to include star args in the yielded output, set the
        'include_star_args' parameter to 'True'."""
        args = []
        done_with_positional = False
        for i in range(len(self.arg_types)):
            kind = self.arg_kinds[i]
            if kind.is_named() or kind.is_star():
                done_with_positional = True
            if not include_star_args and kind.is_star():
                continue

            required = kind.is_required()
            pos = None if done_with_positional else i
            arg = FormalArgument(self.arg_names[i], pos, self.arg_types[i], required)
            args.append(arg)
        return args

    def argument_by_name(self, name: str | None) -> FormalArgument | None:
        if name is None:
            return None
        seen_star = False
        for i, (arg_name, kind, typ) in enumerate(
            zip(self.arg_names, self.arg_kinds, self.arg_types)
        ):
            # No more positional arguments after these.
            if kind.is_named() or kind.is_star():
                seen_star = True
            if kind.is_star():
                continue
            if arg_name == name:
                position = None if seen_star else i
                return FormalArgument(name, position, typ, kind.is_required())
        return self.try_synthesizing_arg_from_kwarg(name)

    def argument_by_position(self, position: int | None) -> FormalArgument | None:
        if position is None:
            return None
        if position >= len(self.arg_names):
            return self.try_synthesizing_arg_from_vararg(position)
        name, kind, typ = (
            self.arg_names[position],
            self.arg_kinds[position],
            self.arg_types[position],
        )
        if kind.is_positional():
            return FormalArgument(name, position, typ, kind == ARG_POS)
        else:
            return self.try_synthesizing_arg_from_vararg(position)

    def try_synthesizing_arg_from_kwarg(self, name: str | None) -> FormalArgument | None:
        kw_arg = self.kw_arg()
        if kw_arg is not None:
            return FormalArgument(name, None, kw_arg.typ, False)
        else:
            return None

    def try_synthesizing_arg_from_vararg(self, position: int | None) -> FormalArgument | None:
        var_arg = self.var_arg()
        if var_arg is not None:
            return FormalArgument(None, position, var_arg.typ, False)
        else:
            return None

    @property
    def items(self) -> list[CallableType]:
        return [self]

    def is_generic(self) -> bool:
        return bool(self.variables)

    def type_var_ids(self) -> list[TypeVarId]:
        a: list[TypeVarId] = []
        for tv in self.variables:
            a.append(tv.id)
        return a

    def param_spec(self) -> ParamSpecType | None:
        """Return ParamSpec if callable can be called with one.

        A Callable accepting ParamSpec P args (*args, **kwargs) must have the
        two final parameters like this: *args: P.args, **kwargs: P.kwargs.
        """
        if len(self.arg_types) < 2:
            return None
        if self.arg_kinds[-2] != ARG_STAR or self.arg_kinds[-1] != ARG_STAR2:
            return None
        arg_type = self.arg_types[-2]
        if not isinstance(arg_type, ParamSpecType):
            return None
        # sometimes paramspectypes are analyzed in from mysterious places,
        # e.g. def f(prefix..., *args: P.args, **kwargs: P.kwargs) -> ...: ...
        prefix = arg_type.prefix
        if not prefix.arg_types:
            # TODO: confirm that all arg kinds are positional
            prefix = Parameters(self.arg_types[:-2], self.arg_kinds[:-2], self.arg_names[:-2])
        return ParamSpecType(
            arg_type.name,
            arg_type.fullname,
            arg_type.id,
            ParamSpecFlavor.BARE,
            arg_type.upper_bound,
            prefix=prefix,
        )

    def expand_param_spec(
        self, c: CallableType | Parameters, no_prefix: bool = False
    ) -> CallableType:
        variables = c.variables

        if no_prefix:
            return self.copy_modified(
                arg_types=c.arg_types,
                arg_kinds=c.arg_kinds,
                arg_names=c.arg_names,
                is_ellipsis_args=c.is_ellipsis_args,
                variables=[*variables, *self.variables],
            )
        else:
            return self.copy_modified(
                arg_types=self.arg_types[:-2] + c.arg_types,
                arg_kinds=self.arg_kinds[:-2] + c.arg_kinds,
                arg_names=self.arg_names[:-2] + c.arg_names,
                is_ellipsis_args=c.is_ellipsis_args,
                variables=[*variables, *self.variables],
            )

    def with_unpacked_kwargs(self) -> NormalizedCallableType:
        if not self.unpack_kwargs:
            return NormalizedCallableType(self.copy_modified())
        last_type = get_proper_type(self.arg_types[-1])
        assert isinstance(last_type, TypedDictType)
        extra_kinds = [
            ArgKind.ARG_NAMED if name in last_type.required_keys else ArgKind.ARG_NAMED_OPT
            for name in last_type.items
        ]
        new_arg_kinds = self.arg_kinds[:-1] + extra_kinds
        new_arg_names = self.arg_names[:-1] + list(last_type.items)
        new_arg_types = self.arg_types[:-1] + list(last_type.items.values())
        return NormalizedCallableType(
            self.copy_modified(
                arg_kinds=new_arg_kinds,
                arg_names=new_arg_names,
                arg_types=new_arg_types,
                unpack_kwargs=False,
            )
        )

    def __hash__(self) -> int:
        # self.is_type_obj() will fail if self.fallback.type is a FakeInfo
        if isinstance(self.fallback.type, FakeInfo):
            is_type_obj = 2
        else:
            is_type_obj = self.is_type_obj()
        return hash(
            (
                self.ret_type,
                is_type_obj,
                self.is_ellipsis_args,
                self.name,
                tuple(self.arg_types),
                tuple(self.arg_names),
                tuple(self.arg_kinds),
                self.fallback,
            )
        )

    def __eq__(self, other: object) -> bool:
        if isinstance(other, CallableType):
            return (
                self.ret_type == other.ret_type
                and self.arg_types == other.arg_types
                and self.arg_names == other.arg_names
                and self.arg_kinds == other.arg_kinds
                and self.name == other.name
                and self.is_type_obj() == other.is_type_obj()
                and self.is_ellipsis_args == other.is_ellipsis_args
                and self.fallback == other.fallback
            )
        else:
            return NotImplemented

    def serialize(self) -> JsonDict:
        # TODO: As an optimization, leave out everything related to
        # generic functions for non-generic functions.
        return {
            ".class": "CallableType",
            "arg_types": [t.serialize() for t in self.arg_types],
            "arg_kinds": [int(x.value) for x in self.arg_kinds],
            "arg_names": self.arg_names,
            "ret_type": self.ret_type.serialize(),
            "fallback": self.fallback.serialize(),
            "name": self.name,
            # We don't serialize the definition (only used for error messages).
            "variables": [v.serialize() for v in self.variables],
            "is_ellipsis_args": self.is_ellipsis_args,
            "implicit": self.implicit,
            "bound_args": [(None if t is None else t.serialize()) for t in self.bound_args],
            "def_extras": dict(self.def_extras),
            "type_guard": self.type_guard.serialize() if self.type_guard is not None else None,
            "from_concatenate": self.from_concatenate,
            "unpack_kwargs": self.unpack_kwargs,
        }

    @classmethod
    def deserialize(cls, data: JsonDict) -> CallableType:
        assert data[".class"] == "CallableType"
        # TODO: Set definition to the containing SymbolNode?
        return CallableType(
            [deserialize_type(t) for t in data["arg_types"]],
            [ArgKind(x) for x in data["arg_kinds"]],
            data["arg_names"],
            deserialize_type(data["ret_type"]),
            Instance.deserialize(data["fallback"]),
            name=data["name"],
            variables=[cast(TypeVarLikeType, deserialize_type(v)) for v in data["variables"]],
            is_ellipsis_args=data["is_ellipsis_args"],
            implicit=data["implicit"],
            bound_args=[(None if t is None else deserialize_type(t)) for t in data["bound_args"]],
            def_extras=data["def_extras"],
            type_guard=(
                deserialize_type(data["type_guard"]) if data["type_guard"] is not None else None
            ),
            from_concatenate=data["from_concatenate"],
            unpack_kwargs=data["unpack_kwargs"],
        )


# This is a little safety net to prevent reckless special-casing of callables
# that can potentially break Unpack[...] with **kwargs.
# TODO: use this in more places in checkexpr.py etc?
NormalizedCallableType = NewType("NormalizedCallableType", CallableType)


class Overloaded(FunctionLike):
    """Overloaded function type T1, ... Tn, where each Ti is CallableType.

    The variant to call is chosen based on static argument
    types. Overloaded function types can only be defined in stub
    files, and thus there is no explicit runtime dispatch
    implementation.
    """

    __slots__ = ("_items",)

    _items: list[CallableType]  # Must not be empty

    def __init__(self, items: list[CallableType]) -> None:
        super().__init__(items[0].line, items[0].column)
        self._items = items
        self.fallback = items[0].fallback

    @property
    def items(self) -> list[CallableType]:
        return self._items

    def name(self) -> str | None:
        return self.get_name()

    def is_type_obj(self) -> bool:
        # All the items must have the same type object status, so it's
        # sufficient to query only (any) one of them.
        return self._items[0].is_type_obj()

    def type_object(self) -> mypy.nodes.TypeInfo:
        # All the items must have the same type object, so it's sufficient to
        # query only (any) one of them.
        return self._items[0].type_object()

    def with_name(self, name: str) -> Overloaded:
        ni: list[CallableType] = []
        for it in self._items:
            ni.append(it.with_name(name))
        return Overloaded(ni)

    def get_name(self) -> str | None:
        return self._items[0].name

    def with_unpacked_kwargs(self) -> Overloaded:
        return Overloaded([i.with_unpacked_kwargs() for i in self.items])

    def accept(self, visitor: TypeVisitor[T]) -> T:
        return visitor.visit_overloaded(self)

    def __hash__(self) -> int:
        return hash(tuple(self.items))

    def __eq__(self, other: object) -> bool:
        if not isinstance(other, Overloaded):
            return NotImplemented
        return self.items == other.items

    def serialize(self) -> JsonDict:
        return {".class": "Overloaded", "items": [t.serialize() for t in self.items]}

    @classmethod
    def deserialize(cls, data: JsonDict) -> Overloaded:
        assert data[".class"] == "Overloaded"
        return Overloaded([CallableType.deserialize(t) for t in data["items"]])


class TupleType(ProperType):
    """The tuple type Tuple[T1, ..., Tn] (at least one type argument).

    Instance variables:
        items: Tuple item types
        partial_fallback: The (imprecise) underlying instance type that is used
            for non-tuple methods. This is generally builtins.tuple[Any, ...] for
            regular tuples, but it's different for named tuples and classes with
            a tuple base class. Use mypy.typeops.tuple_fallback to calculate the
            precise fallback type derived from item types.
        implicit: If True, derived from a tuple expression (t,....) instead of Tuple[t, ...]
    """

    __slots__ = ("items", "partial_fallback", "implicit")

    items: list[Type]
    partial_fallback: Instance
    implicit: bool

    def __init__(
        self,
        items: list[Type],
        fallback: Instance,
        line: int = -1,
        column: int = -1,
        implicit: bool = False,
    ) -> None:
        self.partial_fallback = fallback
        self.items = items
        self.implicit = implicit
        super().__init__(line, column)

    def can_be_true_default(self) -> bool:
        if self.can_be_any_bool():
            # Corner case: it is a `NamedTuple` with `__bool__` method defined.
            # It can be anything: both `True` and `False`.
            return True
        return self.length() > 0

    def can_be_false_default(self) -> bool:
        if self.can_be_any_bool():
            # Corner case: it is a `NamedTuple` with `__bool__` method defined.
            # It can be anything: both `True` and `False`.
            return True
        return self.length() == 0

    def can_be_any_bool(self) -> bool:
        return bool(
            self.partial_fallback.type
            and self.partial_fallback.type.fullname != "builtins.tuple"
            and self.partial_fallback.type.names.get("__bool__")
        )

    def length(self) -> int:
        return len(self.items)

    def accept(self, visitor: TypeVisitor[T]) -> T:
        return visitor.visit_tuple_type(self)

    def __hash__(self) -> int:
        return hash((tuple(self.items), self.partial_fallback))

    def __eq__(self, other: object) -> bool:
        if not isinstance(other, TupleType):
            return NotImplemented
        return self.items == other.items and self.partial_fallback == other.partial_fallback

    def serialize(self) -> JsonDict:
        return {
            ".class": "TupleType",
            "items": [t.serialize() for t in self.items],
            "partial_fallback": self.partial_fallback.serialize(),
            "implicit": self.implicit,
        }

    @classmethod
    def deserialize(cls, data: JsonDict) -> TupleType:
        assert data[".class"] == "TupleType"
        return TupleType(
            [deserialize_type(t) for t in data["items"]],
            Instance.deserialize(data["partial_fallback"]),
            implicit=data["implicit"],
        )

    def copy_modified(
        self, *, fallback: Instance | None = None, items: list[Type] | None = None
    ) -> TupleType:
        if fallback is None:
            fallback = self.partial_fallback
        if items is None:
            items = self.items
        return TupleType(items, fallback, self.line, self.column)

    def slice(self, begin: int | None, end: int | None, stride: int | None) -> TupleType:
        return TupleType(
            self.items[begin:end:stride],
            self.partial_fallback,
            self.line,
            self.column,
            self.implicit,
        )


class TypedDictType(ProperType):
    """Type of TypedDict object {'k1': v1, ..., 'kn': vn}.

    A TypedDict object is a dictionary with specific string (literal) keys. Each
    key has a value with a distinct type that depends on the key. TypedDict objects
    are normal dict objects at runtime.

    A TypedDictType can be either named or anonymous. If it's anonymous, its
    fallback will be typing_extensions._TypedDict (Instance). _TypedDict is a subclass
    of Mapping[str, object] and defines all non-mapping dict methods that TypedDict
    supports. Some dict methods are unsafe and not supported. _TypedDict isn't defined
    at runtime.

    If a TypedDict is named, its fallback will be an Instance of the named type
    (ex: "Point") whose TypeInfo has a typeddict_type that is anonymous. This
    is similar to how named tuples work.

    TODO: The fallback structure is perhaps overly complicated.
    """

    __slots__ = ("items", "required_keys", "fallback")

    items: dict[str, Type]  # item_name -> item_type
    required_keys: set[str]
    fallback: Instance

    def __init__(
        self,
        items: dict[str, Type],
        required_keys: set[str],
        fallback: Instance,
        line: int = -1,
        column: int = -1,
    ) -> None:
        super().__init__(line, column)
        self.items = items
        self.required_keys = required_keys
        self.fallback = fallback
        self.can_be_true = len(self.items) > 0
        self.can_be_false = len(self.required_keys) == 0

    def accept(self, visitor: TypeVisitor[T]) -> T:
        return visitor.visit_typeddict_type(self)

    def __hash__(self) -> int:
        return hash((frozenset(self.items.items()), self.fallback, frozenset(self.required_keys)))

    def __eq__(self, other: object) -> bool:
        if not isinstance(other, TypedDictType):
            return NotImplemented

        return (
            frozenset(self.items.keys()) == frozenset(other.items.keys())
            and all(
                left_item_type == right_item_type
                for (_, left_item_type, right_item_type) in self.zip(other)
            )
            and self.fallback == other.fallback
            and self.required_keys == other.required_keys
        )

    def serialize(self) -> JsonDict:
        return {
            ".class": "TypedDictType",
            "items": [[n, t.serialize()] for (n, t) in self.items.items()],
            "required_keys": sorted(self.required_keys),
            "fallback": self.fallback.serialize(),
        }

    @classmethod
    def deserialize(cls, data: JsonDict) -> TypedDictType:
        assert data[".class"] == "TypedDictType"
        return TypedDictType(
            {n: deserialize_type(t) for (n, t) in data["items"]},
            set(data["required_keys"]),
            Instance.deserialize(data["fallback"]),
        )

    def is_anonymous(self) -> bool:
        return self.fallback.type.fullname in TPDICT_FB_NAMES

    def as_anonymous(self) -> TypedDictType:
        if self.is_anonymous():
            return self
        assert self.fallback.type.typeddict_type is not None
        return self.fallback.type.typeddict_type.as_anonymous()

    def copy_modified(
        self,
        *,
        fallback: Instance | None = None,
        item_types: list[Type] | None = None,
        required_keys: set[str] | None = None,
    ) -> TypedDictType:
        if fallback is None:
            fallback = self.fallback
        if item_types is None:
            items = self.items
        else:
            items = dict(zip(self.items, item_types))
        if required_keys is None:
            required_keys = self.required_keys
        return TypedDictType(items, required_keys, fallback, self.line, self.column)

    def create_anonymous_fallback(self) -> Instance:
        anonymous = self.as_anonymous()
        return anonymous.fallback

    def names_are_wider_than(self, other: TypedDictType) -> bool:
        return len(other.items.keys() - self.items.keys()) == 0

    def zip(self, right: TypedDictType) -> Iterable[tuple[str, Type, Type]]:
        left = self
        for (item_name, left_item_type) in left.items.items():
            right_item_type = right.items.get(item_name)
            if right_item_type is not None:
                yield (item_name, left_item_type, right_item_type)

    def zipall(self, right: TypedDictType) -> Iterable[tuple[str, Type | None, Type | None]]:
        left = self
        for (item_name, left_item_type) in left.items.items():
            right_item_type = right.items.get(item_name)
            yield (item_name, left_item_type, right_item_type)
        for (item_name, right_item_type) in right.items.items():
            if item_name in left.items:
                continue
            yield (item_name, None, right_item_type)


class RawExpressionType(ProperType):
    """A synthetic type representing some arbitrary expression that does not cleanly
    translate into a type.

    This synthetic type is only used at the beginning stages of semantic analysis
    and should be completely removing during the process for mapping UnboundTypes to
    actual types: we either turn it into a LiteralType or an AnyType.

    For example, suppose `Foo[1]` is initially represented as the following:

        UnboundType(
            name='Foo',
            args=[
                RawExpressionType(value=1, base_type_name='builtins.int'),
            ],
        )

    As we perform semantic analysis, this type will transform into one of two
    possible forms.

    If 'Foo' was an alias for 'Literal' all along, this type is transformed into:

        LiteralType(value=1, fallback=int_instance_here)

    Alternatively, if 'Foo' is an unrelated class, we report an error and instead
    produce something like this:

        Instance(type=typeinfo_for_foo, args=[AnyType(TypeOfAny.from_error))

    If the "note" field is not None, the provided note will be reported alongside the
    error at this point.

    Note: if "literal_value" is None, that means this object is representing some
    expression that cannot possibly be a parameter of Literal[...]. For example,
    "Foo[3j]" would be represented as:

        UnboundType(
            name='Foo',
            args=[
                RawExpressionType(value=None, base_type_name='builtins.complex'),
            ],
        )
    """

    __slots__ = ("literal_value", "base_type_name", "note")

    def __init__(
        self,
        literal_value: LiteralValue | None,
        base_type_name: str,
        line: int = -1,
        column: int = -1,
        note: str | None = None,
    ) -> None:
        super().__init__(line, column)
        self.literal_value = literal_value
        self.base_type_name = base_type_name
        self.note = note

    def simple_name(self) -> str:
        return self.base_type_name.replace("builtins.", "")

    def accept(self, visitor: TypeVisitor[T]) -> T:
        assert isinstance(visitor, SyntheticTypeVisitor)
        return cast(T, visitor.visit_raw_expression_type(self))

    def serialize(self) -> JsonDict:
        assert False, "Synthetic types don't serialize"

    def __hash__(self) -> int:
        return hash((self.literal_value, self.base_type_name))

    def __eq__(self, other: object) -> bool:
        if isinstance(other, RawExpressionType):
            return (
                self.base_type_name == other.base_type_name
                and self.literal_value == other.literal_value
            )
        else:
            return NotImplemented


class LiteralType(ProperType):
    """The type of a Literal instance. Literal[Value]

    A Literal always consists of:

    1. A native Python object corresponding to the contained inner value
    2. A fallback for this Literal. The fallback also corresponds to the
       parent type this Literal subtypes.

    For example, 'Literal[42]' is represented as
    'LiteralType(value=42, fallback=instance_of_int)'

    As another example, `Literal[Color.RED]` (where Color is an enum) is
    represented as `LiteralType(value="RED", fallback=instance_of_color)'.
    """

    __slots__ = ("value", "fallback", "_hash")

    def __init__(
        self, value: LiteralValue, fallback: Instance, line: int = -1, column: int = -1
    ) -> None:
        self.value = value
        super().__init__(line, column)
        self.fallback = fallback
        self._hash = -1  # Cached hash value

    def can_be_false_default(self) -> bool:
        return not self.value

    def can_be_true_default(self) -> bool:
        return bool(self.value)

    def accept(self, visitor: TypeVisitor[T]) -> T:
        return visitor.visit_literal_type(self)

    def __hash__(self) -> int:
        if self._hash == -1:
            self._hash = hash((self.value, self.fallback))
        return self._hash

    def __eq__(self, other: object) -> bool:
        if isinstance(other, LiteralType):
            return self.fallback == other.fallback and self.value == other.value
        else:
            return NotImplemented

    def is_enum_literal(self) -> bool:
        return self.fallback.type.is_enum

    def value_repr(self) -> str:
        """Returns the string representation of the underlying type.

        This function is almost equivalent to running `repr(self.value)`,
        except it includes some additional logic to correctly handle cases
        where the value is a string, byte string, a unicode string, or an enum.
        """
        raw = repr(self.value)
        fallback_name = self.fallback.type.fullname

        # If this is backed by an enum,
        if self.is_enum_literal():
            return f"{fallback_name}.{self.value}"

        if fallback_name == "builtins.bytes":
            # Note: 'builtins.bytes' only appears in Python 3, so we want to
            # explicitly prefix with a "b"
            return "b" + raw
        else:
            # 'builtins.str' could mean either depending on context, but either way
            # we don't prefix: it's the "native" string. And of course, if value is
            # some other type, we just return that string repr directly.
            return raw

    def serialize(self) -> JsonDict | str:
        return {
            ".class": "LiteralType",
            "value": self.value,
            "fallback": self.fallback.serialize(),
        }

    @classmethod
    def deserialize(cls, data: JsonDict) -> LiteralType:
        assert data[".class"] == "LiteralType"
        return LiteralType(value=data["value"], fallback=Instance.deserialize(data["fallback"]))

    def is_singleton_type(self) -> bool:
        return self.is_enum_literal() or isinstance(self.value, bool)


class StarType(ProperType):
    """The star type *type_parameter.

    This is not a real type but a syntactic AST construct.
    """

    __slots__ = ("type",)

    type: Type

    def __init__(self, type: Type, line: int = -1, column: int = -1) -> None:
        super().__init__(line, column)
        self.type = type

    def accept(self, visitor: TypeVisitor[T]) -> T:
        assert isinstance(visitor, SyntheticTypeVisitor)
        return cast(T, visitor.visit_star_type(self))

    def serialize(self) -> JsonDict:
        assert False, "Synthetic types don't serialize"


class UnionType(ProperType):
    """The union type Union[T1, ..., Tn] (at least one type argument)."""

    __slots__ = ("items", "is_evaluated", "uses_pep604_syntax")

    def __init__(
        self,
        items: Sequence[Type],
        line: int = -1,
        column: int = -1,
        is_evaluated: bool = True,
        uses_pep604_syntax: bool = False,
    ) -> None:
        super().__init__(line, column)
        # We must keep this false to avoid crashes during semantic analysis.
        # TODO: maybe switch this to True during type-checking pass?
        self.items = flatten_nested_unions(items, handle_type_alias_type=False)
        self.can_be_true = any(item.can_be_true for item in items)
        self.can_be_false = any(item.can_be_false for item in items)
        # is_evaluated should be set to false for type comments and string literals
        self.is_evaluated = is_evaluated
        # uses_pep604_syntax is True if Union uses OR syntax (X | Y)
        self.uses_pep604_syntax = uses_pep604_syntax

    def __hash__(self) -> int:
        return hash(frozenset(self.items))

    def __eq__(self, other: object) -> bool:
        if not isinstance(other, UnionType):
            return NotImplemented
        return frozenset(self.items) == frozenset(other.items)

    @overload
    @staticmethod
    def make_union(items: Sequence[ProperType], line: int = -1, column: int = -1) -> ProperType:
        ...

    @overload
    @staticmethod
    def make_union(items: Sequence[Type], line: int = -1, column: int = -1) -> Type:
        ...

    @staticmethod
    def make_union(items: Sequence[Type], line: int = -1, column: int = -1) -> Type:
        if len(items) > 1:
            return UnionType(items, line, column)
        elif len(items) == 1:
            return items[0]
        else:
            return UninhabitedType()

    def length(self) -> int:
        return len(self.items)

    def accept(self, visitor: TypeVisitor[T]) -> T:
        return visitor.visit_union_type(self)

    def has_readable_member(self, name: str) -> bool:
        """For a tree of unions of instances, check whether all instances have a given member.

        TODO: Deal with attributes of TupleType etc.
        TODO: This should probably be refactored to go elsewhere.
        """
        return all(
            (isinstance(x, UnionType) and x.has_readable_member(name))
            or (isinstance(x, Instance) and x.type.has_readable_member(name))
            for x in get_proper_types(self.relevant_items())
        )

    def relevant_items(self) -> list[Type]:
        """Removes NoneTypes from Unions when strict Optional checking is off."""
        if state.strict_optional:
            return self.items
        else:
            return [i for i in self.items if not isinstance(get_proper_type(i), NoneType)]

    def serialize(self) -> JsonDict:
        return {".class": "UnionType", "items": [t.serialize() for t in self.items]}

    @classmethod
    def deserialize(cls, data: JsonDict) -> UnionType:
        assert data[".class"] == "UnionType"
        return UnionType([deserialize_type(t) for t in data["items"]])


class PartialType(ProperType):
    """Type such as List[?] where type arguments are unknown, or partial None type.

    These are used for inferring types in multiphase initialization such as this:

      x = []       # x gets a partial type List[?], as item type is unknown
      x.append(1)  # partial type gets replaced with normal type List[int]

    Or with None:

      x = None  # x gets a partial type None
      if c:
          x = 1  # Infer actual type int for x
    """

    __slots__ = ("type", "var", "value_type")

    # None for the 'None' partial type; otherwise a generic class
    type: mypy.nodes.TypeInfo | None
    var: mypy.nodes.Var
    # For partial defaultdict[K, V], the type V (K is unknown). If V is generic,
    # the type argument is Any and will be replaced later.
    value_type: Instance | None

    def __init__(
        self,
        type: mypy.nodes.TypeInfo | None,
        var: mypy.nodes.Var,
        value_type: Instance | None = None,
    ) -> None:
        super().__init__()
        self.type = type
        self.var = var
        self.value_type = value_type

    def accept(self, visitor: TypeVisitor[T]) -> T:
        return visitor.visit_partial_type(self)


class EllipsisType(ProperType):
    """The type ... (ellipsis).

    This is not a real type but a syntactic AST construct, used in Callable[..., T], for example.

    A semantically analyzed type will never have ellipsis types.
    """

    __slots__ = ()

    def accept(self, visitor: TypeVisitor[T]) -> T:
        assert isinstance(visitor, SyntheticTypeVisitor)
        return cast(T, visitor.visit_ellipsis_type(self))

    def serialize(self) -> JsonDict:
        assert False, "Synthetic types don't serialize"


class TypeType(ProperType):
    """For types like Type[User].

    This annotates variables that are class objects, constrained by
    the type argument.  See PEP 484 for more details.

    We may encounter expressions whose values are specific classes;
    those are represented as callables (possibly overloaded)
    corresponding to the class's constructor's signature and returning
    an instance of that class.  The difference with Type[C] is that
    those callables always represent the exact class given as the
    return type; Type[C] represents any class that's a subclass of C,
    and C may also be a type variable or a union (or Any).

    Many questions around subtype relationships between Type[C1] and
    def(...) -> C2 are answered by looking at the subtype
    relationships between C1 and C2, since Type[] is considered
    covariant.

    There's an unsolved problem with constructor signatures (also
    unsolved in PEP 484): calling a variable whose type is Type[C]
    assumes the constructor signature for C, even though a subclass of
    C might completely change the constructor signature.  For now we
    just assume that users of Type[C] are careful not to do that (in
    the future we might detect when they are violating that
    assumption).
    """

    __slots__ = ("item",)

    # This can't be everything, but it can be a class reference,
    # a generic class instance, a union, Any, a type variable...
    item: ProperType

    def __init__(
        self,
        item: Bogus[Instance | AnyType | TypeVarType | TupleType | NoneType | CallableType],
        *,
        line: int = -1,
        column: int = -1,
    ) -> None:
        """To ensure Type[Union[A, B]] is always represented as Union[Type[A], Type[B]], item of
        type UnionType must be handled through make_normalized static method.
        """
        super().__init__(line, column)
        self.item = item

    @staticmethod
    def make_normalized(item: Type, *, line: int = -1, column: int = -1) -> ProperType:
        item = get_proper_type(item)
        if isinstance(item, UnionType):
            return UnionType.make_union(
                [TypeType.make_normalized(union_item) for union_item in item.items],
                line=line,
                column=column,
            )
        return TypeType(item, line=line, column=column)  # type: ignore[arg-type]

    def accept(self, visitor: TypeVisitor[T]) -> T:
        return visitor.visit_type_type(self)

    def __hash__(self) -> int:
        return hash(self.item)

    def __eq__(self, other: object) -> bool:
        if not isinstance(other, TypeType):
            return NotImplemented
        return self.item == other.item

    def serialize(self) -> JsonDict:
        return {".class": "TypeType", "item": self.item.serialize()}

    @classmethod
    def deserialize(cls, data: JsonDict) -> Type:
        assert data[".class"] == "TypeType"
        return TypeType.make_normalized(deserialize_type(data["item"]))


class PlaceholderType(ProperType):
    """Temporary, yet-unknown type during semantic analysis.

    This is needed when there's a reference to a type before the real symbol
    table entry of the target type is available (specifically, we use a
    temporary PlaceholderNode symbol node). Consider this example:

      class str(Sequence[str]): ...

    We use a PlaceholderType for the 'str' in 'Sequence[str]' since we can't create
    a TypeInfo for 'str' until all base classes have been resolved. We'll soon
    perform another analysis iteration which replaces the base class with a complete
    type without any placeholders. After semantic analysis, no placeholder types must
    exist.
    """

    __slots__ = ("fullname", "args")

    def __init__(self, fullname: str | None, args: list[Type], line: int) -> None:
        super().__init__(line)
        self.fullname = fullname  # Must be a valid full name of an actual node (or None).
        self.args = args

    def accept(self, visitor: TypeVisitor[T]) -> T:
        assert isinstance(visitor, SyntheticTypeVisitor)
        return cast(T, visitor.visit_placeholder_type(self))

    def serialize(self) -> str:
        # We should never get here since all placeholders should be replaced
        # during semantic analysis.
        assert False, f"Internal error: unresolved placeholder type {self.fullname}"


@overload
def get_proper_type(typ: None) -> None:
    ...


@overload
def get_proper_type(typ: Type) -> ProperType:
    ...


def get_proper_type(typ: Type | None) -> ProperType | None:
    """Get the expansion of a type alias type.

    If the type is already a proper type, this is a no-op. Use this function
    wherever a decision is made on a call like e.g. 'if isinstance(typ, UnionType): ...',
    because 'typ' in this case may be an alias to union. Note: if after making the decision
    on the isinstance() call you pass on the original type (and not one of its components)
    it is recommended to *always* pass on the unexpanded alias.
    """
    if typ is None:
        return None
    if isinstance(typ, TypeGuardedType):  # type: ignore[misc]
        typ = typ.type_guard
    while isinstance(typ, TypeAliasType):
        typ = typ._expand_once()
    assert isinstance(typ, ProperType), typ
    # TODO: store the name of original type alias on this type, so we can show it in errors.
    return typ


@overload
def get_proper_types(it: Iterable[Type]) -> list[ProperType]:  # type: ignore[misc]
    ...


@overload
def get_proper_types(it: Iterable[Type | None]) -> list[ProperType | None]:
    ...


def get_proper_types(it: Iterable[Type | None]) -> list[ProperType] | list[ProperType | None]:
    return [get_proper_type(t) for t in it]


# We split off the type visitor base classes to another module
# to make it easier to gradually get modules working with mypyc.
# Import them here, after the types are defined.
# This is intended as a re-export also.
from mypy.type_visitor import (  # noqa: F811
    SyntheticTypeVisitor as SyntheticTypeVisitor,
    TypeQuery as TypeQuery,
    TypeTranslator as TypeTranslator,
    TypeVisitor as TypeVisitor,
)
from mypy.typetraverser import TypeTraverserVisitor


class TypeStrVisitor(SyntheticTypeVisitor[str]):
    """Visitor for pretty-printing types into strings.

    This is mostly for debugging/testing.

    Do not preserve original formatting.

    Notes:
     - Represent unbound types as Foo? or Foo?[...].
     - Represent the NoneType type as None.
    """

    def __init__(self, id_mapper: IdMapper | None = None) -> None:
        self.id_mapper = id_mapper
        self.any_as_dots = False

    def visit_unbound_type(self, t: UnboundType) -> str:
        s = t.name + "?"
        if t.args:
            s += f"[{self.list_str(t.args)}]"
        return s

    def visit_type_list(self, t: TypeList) -> str:
        return f"<TypeList {self.list_str(t.items)}>"

    def visit_callable_argument(self, t: CallableArgument) -> str:
        typ = t.typ.accept(self)
        if t.name is None:
            return f"{t.constructor}({typ})"
        else:
            return f"{t.constructor}({typ}, {t.name})"

    def visit_any(self, t: AnyType) -> str:
        if self.any_as_dots and t.type_of_any == TypeOfAny.special_form:
            return "..."
        return "Any"

    def visit_none_type(self, t: NoneType) -> str:
        return "None"

    def visit_uninhabited_type(self, t: UninhabitedType) -> str:
        return "<nothing>"

    def visit_erased_type(self, t: ErasedType) -> str:
        return "<Erased>"

    def visit_deleted_type(self, t: DeletedType) -> str:
        if t.source is None:
            return "<Deleted>"
        else:
            return f"<Deleted '{t.source}'>"

    def visit_instance(self, t: Instance) -> str:
        if t.last_known_value and not t.args:
            # Instances with a literal fallback should never be generic. If they are,
            # something went wrong so we fall back to showing the full Instance repr.
            s = f"{t.last_known_value}?"
        else:
            s = t.type.fullname or t.type.name or "<???>"

        if t.args:
            if t.type.fullname == "builtins.tuple":
                assert len(t.args) == 1
                s += f"[{self.list_str(t.args)}, ...]"
            else:
                s += f"[{self.list_str(t.args)}]"
        if self.id_mapper:
            s += f"<{self.id_mapper.id(t.type)}>"
        return s

    def visit_type_var(self, t: TypeVarType) -> str:
        if t.name is None:
            # Anonymous type variable type (only numeric id).
            s = f"`{t.id}"
        else:
            # Named type variable type.
            s = f"{t.name}`{t.id}"
        if self.id_mapper and t.upper_bound:
            s += f"(upper_bound={t.upper_bound.accept(self)})"
        return s

    def visit_param_spec(self, t: ParamSpecType) -> str:
        # prefixes are displayed as Concatenate
        s = ""
        if t.prefix.arg_types:
            s += f"[{self.list_str(t.prefix.arg_types)}, **"
        if t.name is None:
            # Anonymous type variable type (only numeric id).
            s += f"`{t.id}"
        else:
            # Named type variable type.
            s += f"{t.name_with_suffix()}`{t.id}"
        if t.prefix.arg_types:
            s += "]"
        return s

    def visit_parameters(self, t: Parameters) -> str:
        # This is copied from visit_callable -- is there a way to decrease duplication?
        if t.is_ellipsis_args:
            return "..."

        s = ""
        bare_asterisk = False
        for i in range(len(t.arg_types)):
            if s != "":
                s += ", "
            if t.arg_kinds[i].is_named() and not bare_asterisk:
                s += "*, "
                bare_asterisk = True
            if t.arg_kinds[i] == ARG_STAR:
                s += "*"
            if t.arg_kinds[i] == ARG_STAR2:
                s += "**"
            name = t.arg_names[i]
            if name:
                s += f"{name}: "
            r = t.arg_types[i].accept(self)

            s += r

            if t.arg_kinds[i].is_optional():
                s += " ="

        return f"[{s}]"

    def visit_type_var_tuple(self, t: TypeVarTupleType) -> str:
        if t.name is None:
            # Anonymous type variable type (only numeric id).
            s = f"`{t.id}"
        else:
            # Named type variable type.
            s = f"{t.name}`{t.id}"
        return s

    def visit_callable_type(self, t: CallableType) -> str:
        param_spec = t.param_spec()
        if param_spec is not None:
            num_skip = 2
        else:
            num_skip = 0

        s = ""
        bare_asterisk = False
        for i in range(len(t.arg_types) - num_skip):
            if s != "":
                s += ", "
            if t.arg_kinds[i].is_named() and not bare_asterisk:
                s += "*, "
                bare_asterisk = True
            if t.arg_kinds[i] == ARG_STAR:
                s += "*"
            if t.arg_kinds[i] == ARG_STAR2:
                s += "**"
            name = t.arg_names[i]
            if name:
                s += name + ": "
            type_str = t.arg_types[i].accept(self)
            if t.arg_kinds[i] == ARG_STAR2 and t.unpack_kwargs:
                type_str = f"Unpack[{type_str}]"
            s += type_str
            if t.arg_kinds[i].is_optional():
                s += " ="

        if param_spec is not None:
            n = param_spec.name
            if s:
                s += ", "
            s += f"*{n}.args, **{n}.kwargs"

        s = f"({s})"

        if not isinstance(get_proper_type(t.ret_type), NoneType):
            if t.type_guard is not None:
                s += f" -> TypeGuard[{t.type_guard.accept(self)}]"
            else:
                s += f" -> {t.ret_type.accept(self)}"

        if t.variables:
            vs = []
            for var in t.variables:
                if isinstance(var, TypeVarType):
                    # We reimplement TypeVarType.__repr__ here in order to support id_mapper.
                    if var.values:
                        vals = f"({', '.join(val.accept(self) for val in var.values)})"
                        vs.append(f"{var.name} in {vals}")
                    elif not is_named_instance(var.upper_bound, "builtins.object"):
                        vs.append(f"{var.name} <: {var.upper_bound.accept(self)}")
                    else:
                        vs.append(var.name)
                else:
                    # For other TypeVarLikeTypes, just use the name
                    vs.append(var.name)
            s = f"[{', '.join(vs)}] {s}"

        return f"def {s}"

    def visit_overloaded(self, t: Overloaded) -> str:
        a = []
        for i in t.items:
            a.append(i.accept(self))
        return f"Overload({', '.join(a)})"

    def visit_tuple_type(self, t: TupleType) -> str:
        s = self.list_str(t.items)
        if t.partial_fallback and t.partial_fallback.type:
            fallback_name = t.partial_fallback.type.fullname
            if fallback_name != "builtins.tuple":
                return f"Tuple[{s}, fallback={t.partial_fallback.accept(self)}]"
        return f"Tuple[{s}]"

    def visit_typeddict_type(self, t: TypedDictType) -> str:
        def item_str(name: str, typ: str) -> str:
            if name in t.required_keys:
                return f"{name!r}: {typ}"
            else:
                return f"{name!r}?: {typ}"

        s = (
            "{"
            + ", ".join(item_str(name, typ.accept(self)) for name, typ in t.items.items())
            + "}"
        )
        prefix = ""
        if t.fallback and t.fallback.type:
            if t.fallback.type.fullname not in TPDICT_FB_NAMES:
                prefix = repr(t.fallback.type.fullname) + ", "
        return f"TypedDict({prefix}{s})"

    def visit_raw_expression_type(self, t: RawExpressionType) -> str:
        return repr(t.literal_value)

    def visit_literal_type(self, t: LiteralType) -> str:
        return f"Literal[{t.value_repr()}]"

    def visit_star_type(self, t: StarType) -> str:
        s = t.type.accept(self)
        return f"*{s}"

    def visit_union_type(self, t: UnionType) -> str:
        s = self.list_str(t.items)
        return f"Union[{s}]"

    def visit_partial_type(self, t: PartialType) -> str:
        if t.type is None:
            return "<partial None>"
        else:
            return "<partial {}[{}]>".format(t.type.name, ", ".join(["?"] * len(t.type.type_vars)))

    def visit_ellipsis_type(self, t: EllipsisType) -> str:
        return "..."

    def visit_type_type(self, t: TypeType) -> str:
        return f"Type[{t.item.accept(self)}]"

    def visit_placeholder_type(self, t: PlaceholderType) -> str:
        return f"<placeholder {t.fullname}>"

    def visit_type_alias_type(self, t: TypeAliasType) -> str:
        if t.alias is not None:
            unrolled, recursed = t._partial_expansion()
            self.any_as_dots = recursed
            type_str = unrolled.accept(self)
            self.any_as_dots = False
            return type_str
        return "<alias (unfixed)>"

    def visit_unpack_type(self, t: UnpackType) -> str:
        return f"Unpack[{t.type.accept(self)}]"

    def list_str(self, a: Iterable[Type]) -> str:
        """Convert items of an array to strings (pretty-print types)
        and join the results with commas.
        """
        res = []
        for t in a:
            res.append(t.accept(self))
        return ", ".join(res)


class TrivialSyntheticTypeTranslator(TypeTranslator, SyntheticTypeVisitor[Type]):
    """A base class for type translators that need to be run during semantic analysis."""

    def visit_placeholder_type(self, t: PlaceholderType) -> Type:
        return t

    def visit_callable_argument(self, t: CallableArgument) -> Type:
        return t

    def visit_ellipsis_type(self, t: EllipsisType) -> Type:
        return t

    def visit_raw_expression_type(self, t: RawExpressionType) -> Type:
        return t

    def visit_star_type(self, t: StarType) -> Type:
        return t

    def visit_type_list(self, t: TypeList) -> Type:
        return t


class UnrollAliasVisitor(TrivialSyntheticTypeTranslator):
    def __init__(self, initial_aliases: set[TypeAliasType]) -> None:
        self.recursed = False
        self.initial_aliases = initial_aliases

    def visit_type_alias_type(self, t: TypeAliasType) -> Type:
        if t in self.initial_aliases:
            self.recursed = True
            return AnyType(TypeOfAny.special_form)
        # Create a new visitor on encountering a new type alias, so that an alias like
        #     A = Tuple[B, B]
        #     B = int
        # will not be detected as recursive on the second encounter of B.
        subvisitor = UnrollAliasVisitor(self.initial_aliases | {t})
        result = get_proper_type(t).accept(subvisitor)
        if subvisitor.recursed:
            self.recursed = True
        return result


def strip_type(typ: Type) -> Type:
    """Make a copy of type without 'debugging info' (function name)."""
    orig_typ = typ
    typ = get_proper_type(typ)
    if isinstance(typ, CallableType):
        return typ.copy_modified(name=None)
    elif isinstance(typ, Overloaded):
        return Overloaded([cast(CallableType, strip_type(item)) for item in typ.items])
    else:
        return orig_typ


def is_named_instance(t: Type, fullnames: str | tuple[str, ...]) -> TypeGuard[Instance]:
    if not isinstance(fullnames, tuple):
        fullnames = (fullnames,)

    t = get_proper_type(t)
    return isinstance(t, Instance) and t.type.fullname in fullnames


class InstantiateAliasVisitor(TrivialSyntheticTypeTranslator):
    def __init__(self, vars: list[TypeVarLikeType], subs: list[Type]) -> None:
        self.replacements = {v.id: s for (v, s) in zip(vars, subs)}

    def visit_type_alias_type(self, typ: TypeAliasType) -> Type:
        return typ.copy_modified(args=[t.accept(self) for t in typ.args])

    def visit_type_var(self, typ: TypeVarType) -> Type:
        if typ.id in self.replacements:
            return self.replacements[typ.id]
        return typ

    def visit_callable_type(self, t: CallableType) -> Type:
        param_spec = t.param_spec()
        if param_spec is not None:
            # TODO: this branch duplicates the one in expand_type(), find a way to reuse it
            # without import cycle types <-> typeanal <-> expandtype.
            repl = get_proper_type(self.replacements.get(param_spec.id))
            if isinstance(repl, CallableType) or isinstance(repl, Parameters):
                prefix = param_spec.prefix
                t = t.expand_param_spec(repl, no_prefix=True)
                return t.copy_modified(
                    arg_types=[t.accept(self) for t in prefix.arg_types] + t.arg_types,
                    arg_kinds=prefix.arg_kinds + t.arg_kinds,
                    arg_names=prefix.arg_names + t.arg_names,
                    ret_type=t.ret_type.accept(self),
                    type_guard=(t.type_guard.accept(self) if t.type_guard is not None else None),
                )
        return super().visit_callable_type(t)

    def visit_param_spec(self, typ: ParamSpecType) -> Type:
        if typ.id in self.replacements:
            repl = get_proper_type(self.replacements[typ.id])
            # TODO: all the TODOs from same logic in expand_type() apply here.
            if isinstance(repl, Instance):
                return repl
            elif isinstance(repl, (ParamSpecType, Parameters, CallableType)):
                return expand_param_spec(typ, repl)
            else:
                return repl
        return typ


class LocationSetter(TypeTraverserVisitor):
    # TODO: Should we update locations of other Type subclasses?
    def __init__(self, line: int, column: int) -> None:
        self.line = line
        self.column = column

    def visit_instance(self, typ: Instance) -> None:
        typ.line = self.line
        typ.column = self.column
        super().visit_instance(typ)


def replace_alias_tvars(
    tp: Type, vars: list[TypeVarLikeType], subs: list[Type], newline: int, newcolumn: int
) -> Type:
    """Replace type variables in a generic type alias tp with substitutions subs
    resetting context. Length of subs should be already checked.
    """
    replacer = InstantiateAliasVisitor(vars, subs)
    new_tp = tp.accept(replacer)
    new_tp.accept(LocationSetter(newline, newcolumn))
    new_tp.line = newline
    new_tp.column = newcolumn
    return new_tp


class HasTypeVars(TypeQuery[bool]):
    def __init__(self) -> None:
        super().__init__(any)
        self.skip_alias_target = True

    def visit_type_var(self, t: TypeVarType) -> bool:
        return True

    def visit_type_var_tuple(self, t: TypeVarTupleType) -> bool:
        return True

    def visit_param_spec(self, t: ParamSpecType) -> bool:
        return True


def has_type_vars(typ: Type) -> bool:
    """Check if a type contains any type variables (recursively)."""
    return typ.accept(HasTypeVars())


class HasRecursiveType(TypeQuery[bool]):
    def __init__(self) -> None:
        super().__init__(any)

    def visit_type_alias_type(self, t: TypeAliasType) -> bool:
        return t.is_recursive or self.query_types(t.args)


def has_recursive_types(typ: Type) -> bool:
    """Check if a type contains any recursive aliases (recursively)."""
    return typ.accept(HasRecursiveType())


def flatten_nested_unions(
    types: Iterable[Type], handle_type_alias_type: bool = True
) -> list[Type]:
    """Flatten nested unions in a type list."""
    flat_items: list[Type] = []
    # TODO: avoid duplicate types in unions (e.g. using hash)
    for t in types:
        tp = get_proper_type(t) if handle_type_alias_type else t
        if isinstance(tp, ProperType) and isinstance(tp, UnionType):
            flat_items.extend(
                flatten_nested_unions(tp.items, handle_type_alias_type=handle_type_alias_type)
            )
        else:
            # Must preserve original aliases when possible.
            flat_items.append(t)
    return flat_items


def invalid_recursive_alias(seen_nodes: set[mypy.nodes.TypeAlias], target: Type) -> bool:
    """Flag aliases like A = Union[int, A] (and similar mutual aliases).

    Such aliases don't make much sense, and cause problems in later phases.
    """
    if isinstance(target, TypeAliasType):
        if target.alias in seen_nodes:
            return True
        assert target.alias, f"Unfixed type alias {target.type_ref}"
        return invalid_recursive_alias(seen_nodes | {target.alias}, get_proper_type(target))
    assert isinstance(target, ProperType)
    if not isinstance(target, UnionType):
        return False
    return any(invalid_recursive_alias(seen_nodes, item) for item in target.items)


def bad_type_type_item(item: Type) -> bool:
    """Prohibit types like Type[Type[...]].

    Such types are explicitly prohibited by PEP 484. Also they cause problems
    with recursive types like T = Type[T], because internal representation of
    TypeType item is normalized (i.e. always a proper type).
    """
    item = get_proper_type(item)
    if isinstance(item, TypeType):
        return True
    if isinstance(item, UnionType):
        return any(
            isinstance(get_proper_type(i), TypeType) for i in flatten_nested_unions(item.items)
        )
    return False


def is_union_with_any(tp: Type) -> bool:
    """Is this a union with Any or a plain Any type?"""
    tp = get_proper_type(tp)
    if isinstance(tp, AnyType):
        return True
    if not isinstance(tp, UnionType):
        return False
    return any(is_union_with_any(t) for t in get_proper_types(tp.items))


def is_generic_instance(tp: Type) -> bool:
    tp = get_proper_type(tp)
    return isinstance(tp, Instance) and bool(tp.args)


def is_optional(t: Type) -> bool:
    t = get_proper_type(t)
    return isinstance(t, UnionType) and any(
        isinstance(get_proper_type(e), NoneType) for e in t.items
    )


def remove_optional(typ: Type) -> Type:
    typ = get_proper_type(typ)
    if isinstance(typ, UnionType):
        return UnionType.make_union(
            [t for t in typ.items if not isinstance(get_proper_type(t), NoneType)]
        )
    else:
        return typ


def is_literal_type(typ: ProperType, fallback_fullname: str, value: LiteralValue) -> bool:
    """Check if this type is a LiteralType with the given fallback type and value."""
    if isinstance(typ, Instance) and typ.last_known_value:
        typ = typ.last_known_value
    return (
        isinstance(typ, LiteralType)
        and typ.fallback.type.fullname == fallback_fullname
        and typ.value == value
    )


def is_self_type_like(typ: Type, *, is_classmethod: bool) -> bool:
    """Does this look like a self-type annotation?"""
    typ = get_proper_type(typ)
    if not is_classmethod:
        return isinstance(typ, TypeVarType)
    if not isinstance(typ, TypeType):
        return False
    return isinstance(typ.item, TypeVarType)


names: Final = globals().copy()
names.pop("NOT_READY", None)
deserialize_map: Final = {
    key: obj.deserialize
    for key, obj in names.items()
    if isinstance(obj, type) and issubclass(obj, Type) and obj is not Type
}


def callable_with_ellipsis(any_type: AnyType, ret_type: Type, fallback: Instance) -> CallableType:
    """Construct type Callable[..., ret_type]."""
    return CallableType(
        [any_type, any_type],
        [ARG_STAR, ARG_STAR2],
        [None, None],
        ret_type=ret_type,
        fallback=fallback,
        is_ellipsis_args=True,
    )


<<<<<<< HEAD
def expand_param_spec(
    t: ParamSpecType, repl: ParamSpecType | Parameters | CallableType
) -> ProperType:
    """This is shared part of the logic w.r.t. ParamSpec instantiation.

    It is shared between type aliases and proper types, that currently use somewhat different
    logic for instantiation."""
    if isinstance(repl, ParamSpecType):
        return repl.copy_modified(
            flavor=t.flavor,
            prefix=t.prefix.copy_modified(
                arg_types=t.prefix.arg_types + repl.prefix.arg_types,
                arg_kinds=t.prefix.arg_kinds + repl.prefix.arg_kinds,
                arg_names=t.prefix.arg_names + repl.prefix.arg_names,
            ),
        )
    else:
        # if the paramspec is *P.args or **P.kwargs:
        if t.flavor != ParamSpecFlavor.BARE:
            assert isinstance(repl, CallableType), "Should not be able to get here."
            # Is this always the right thing to do?
            param_spec = repl.param_spec()
            if param_spec:
                return param_spec.with_flavor(t.flavor)
            else:
                return repl
        else:
            return Parameters(
                t.prefix.arg_types + repl.arg_types,
                t.prefix.arg_kinds + repl.arg_kinds,
                t.prefix.arg_names + repl.arg_names,
                variables=[*t.prefix.variables, *repl.variables],
            )
=======
def store_argument_type(
    defn: FuncItem, i: int, typ: CallableType, named_type: Callable[[str, list[Type]], Instance]
) -> None:
    arg_type = typ.arg_types[i]
    if typ.arg_kinds[i] == ARG_STAR:
        if isinstance(arg_type, ParamSpecType):
            pass
        elif isinstance(arg_type, UnpackType):
            if isinstance(get_proper_type(arg_type.type), TupleType):
                # Instead of using Tuple[Unpack[Tuple[...]]], just use
                # Tuple[...]
                arg_type = arg_type.type
            else:
                arg_type = TupleType(
                    [arg_type],
                    fallback=named_type("builtins.tuple", [named_type("builtins.object", [])]),
                )
        else:
            # builtins.tuple[T] is typing.Tuple[T, ...]
            arg_type = named_type("builtins.tuple", [arg_type])
    elif typ.arg_kinds[i] == ARG_STAR2:
        if not isinstance(arg_type, ParamSpecType) and not typ.unpack_kwargs:
            arg_type = named_type("builtins.dict", [named_type("builtins.str", []), arg_type])
    defn.arguments[i].variable.type = arg_type
>>>>>>> 3c5f3688
<|MERGE_RESOLUTION|>--- conflicted
+++ resolved
@@ -3428,7 +3428,6 @@
     )
 
 
-<<<<<<< HEAD
 def expand_param_spec(
     t: ParamSpecType, repl: ParamSpecType | Parameters | CallableType
 ) -> ProperType:
@@ -3462,7 +3461,8 @@
                 t.prefix.arg_names + repl.arg_names,
                 variables=[*t.prefix.variables, *repl.variables],
             )
-=======
+
+
 def store_argument_type(
     defn: FuncItem, i: int, typ: CallableType, named_type: Callable[[str, list[Type]], Instance]
 ) -> None:
@@ -3486,5 +3486,4 @@
     elif typ.arg_kinds[i] == ARG_STAR2:
         if not isinstance(arg_type, ParamSpecType) and not typ.unpack_kwargs:
             arg_type = named_type("builtins.dict", [named_type("builtins.str", []), arg_type])
-    defn.arguments[i].variable.type = arg_type
->>>>>>> 3c5f3688
+    defn.arguments[i].variable.type = arg_type