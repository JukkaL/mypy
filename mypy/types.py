--- conflicted
+++ resolved
@@ -2405,7 +2405,6 @@
         return typ
 
 
-<<<<<<< HEAD
 def is_literal_type(typ: Type, fallback_fullname: str, value: LiteralValue) -> bool:
     """Returns 'true' if this type is a LiteralType with the given value
     and underlying base fallback type.
@@ -2417,7 +2416,8 @@
     if typ.fallback.type.fullname() != fallback_fullname:
         return False
     return typ.value == value
-=======
+
+
 @overload
 def get_proper_type(typ: None) -> None: ...
 @overload  # noqa
@@ -2441,7 +2441,6 @@
 
 def get_proper_types(it: Iterable[Optional[Type]]) -> List[Optional[ProperType]]:  # type: ignore  # noqa
     return [get_proper_type(t) for t in it]
->>>>>>> 85420a0c
 
 
 names = globals().copy()  # type: Final
