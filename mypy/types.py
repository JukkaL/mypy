--- conflicted
+++ resolved
@@ -2736,13 +2736,8 @@
 
 
 @overload
-<<<<<<< HEAD
-def get_proper_types(it: Iterable[Type]) -> List[ProperType]:
-    ...  # type: ignore[misc]
-=======
 def get_proper_types(it: Iterable[Type]) -> List[ProperType]:  # type: ignore[misc]
     ...
->>>>>>> 1a65c1d4
 
 
 @overload
