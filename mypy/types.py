--- conflicted
+++ resolved
@@ -1510,52 +1510,15 @@
         ])
 
 
-<<<<<<< HEAD
-# Combination strategies for boolean type queries
-def ANY_TYPE_STRATEGY(current: bool, accumulated: bool) -> bool:
-    """True if any type's result is True"""
-    if accumulated:
-        raise ShortCircuitQuery()
-    return current
-
-
-def ALL_TYPES_STRATEGY(current: bool, accumulated: bool) -> bool:
-    """True if all types' results are True"""
-    if not accumulated:
-        raise ShortCircuitQuery()
-    return current
-
-
-class ShortCircuitQuery(Exception):
-    pass
-
-
 class TypeQuery(Generic[T], TypeVisitor[T]):
     """Visitor for performing queries of types.
 
-    default is used as the query result unless a method for that type is
-    overridden.
-
-    strategy is used to combine a partial result with a result for a particular
-    type in a series of types.
-
-    Common use cases involve a boolean query using ANY_TYPE_STRATEGY and a
-    default of False or ALL_TYPES_STRATEGY and a default of True.
-    """
-
-    def __init__(self, default: T, strategy: Callable[[T, T], T]) -> None:
-        self.default = default
-=======
-class TypeQuery(Generic[T], TypeVisitor[T]):
-    """Visitor for performing queries of types.
-
     strategy is used to combine results for a series of types
 
     Common use cases involve a boolean query using `any` or `all`
     """
 
     def __init__(self, strategy: Callable[[Iterable[T]], T]) -> None:
->>>>>>> 92e3b3e7
         self.strategy = strategy
 
     def visit_unbound_type(self, t: UnboundType) -> T:
@@ -1565,24 +1528,6 @@
         return self.query_types(t.items)
 
     def visit_any(self, t: AnyType) -> T:
-<<<<<<< HEAD
-        return self.default
-
-    def visit_uninhabited_type(self, t: UninhabitedType) -> T:
-        return self.default
-
-    def visit_none_type(self, t: NoneTyp) -> T:
-        return self.default
-
-    def visit_erased_type(self, t: ErasedType) -> T:
-        return self.default
-
-    def visit_deleted_type(self, t: DeletedType) -> T:
-        return self.default
-
-    def visit_type_var(self, t: TypeVarType) -> T:
-        return self.default
-=======
         return self.strategy([])
 
     def visit_uninhabited_type(self, t: UninhabitedType) -> T:
@@ -1599,7 +1544,6 @@
 
     def visit_type_var(self, t: TypeVarType) -> T:
         return self.strategy([])
->>>>>>> 92e3b3e7
 
     def visit_partial_type(self, t: PartialType) -> T:
         return self.query_types(t.inner_types)
@@ -1630,28 +1574,14 @@
         return t.item.accept(self)
 
     def visit_ellipsis_type(self, t: EllipsisType) -> T:
-<<<<<<< HEAD
-        return self.default
-=======
         return self.strategy([])
->>>>>>> 92e3b3e7
 
     def query_types(self, types: Iterable[Type]) -> T:
         """Perform a query for a list of types.
 
         Use the strategy to combine the results.
         """
-<<<<<<< HEAD
-        res = self.default
-        try:
-            for t in types:
-                res = self.strategy(t.accept(self), res)
-        except ShortCircuitQuery:
-            pass
-        return res
-=======
         return self.strategy(t.accept(self) for t in types)
->>>>>>> 92e3b3e7
 
 
 def strip_type(typ: Type) -> Type:
