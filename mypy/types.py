--- conflicted
+++ resolved
@@ -115,11 +115,8 @@
     def __init__(self, name: str, id: Union[TypeVarId, int], values: List[Type],
                  upper_bound: Type, variance: int = INVARIANT, line: int = -1,
                  column: int = -1) -> None:
-<<<<<<< HEAD
         super().__init__(line, column)
-=======
         assert values is not None, "No restrictions must be represented by empty list"
->>>>>>> 53879ef0
         self.name = name
         if isinstance(id, int):
             id = TypeVarId(id)
