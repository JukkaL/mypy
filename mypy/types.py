"""Classes for representing mypy types."""

from __future__ import annotations

import sys
from abc import abstractmethod
from typing import (
    TYPE_CHECKING,
    Any,
    Callable,
    ClassVar,
    Dict,
    Iterable,
    NamedTuple,
    NewType,
    Sequence,
    TypeVar,
    Union,
    cast,
)
from typing_extensions import Final, TypeAlias as _TypeAlias, TypeGuard, overload

import mypy.nodes
from mypy.bogus_type import Bogus
from mypy.nodes import (
    ARG_POS,
    ARG_STAR,
    ARG_STAR2,
    INVARIANT,
    ArgKind,
    FakeInfo,
    FuncDef,
    FuncItem,
    SymbolNode,
)
from mypy.state import state
from mypy.util import IdMapper

T = TypeVar("T")

JsonDict: _TypeAlias = Dict[str, Any]

# The set of all valid expressions that can currently be contained
# inside of a Literal[...].
#
# Literals can contain bytes and enum-values: we special-case both of these
# and store the value as a string. We rely on the fallback type that's also
# stored with the Literal to determine how a string is being used.
#
# TODO: confirm that we're happy with representing enums (and the
# other types) in the manner described above.
#
# Note: if we change the set of types included below, we must also
# make sure to audit the following methods:
#
# 1. types.LiteralType's serialize and deserialize methods: this method
#    needs to make sure it can convert the below types into JSON and back.
#
# 2. types.LiteralType's 'alue_repr` method: this method is ultimately used
#    by TypeStrVisitor's visit_literal_type to generate a reasonable
#    repr-able output.
#
# 3. server.astdiff.SnapshotTypeVisitor's visit_literal_type_method: this
#    method assumes that the following types supports equality checks and
#    hashability.
#
# Note: Although "Literal[None]" is a valid type, we internally always convert
# such a type directly into "None". So, "None" is not a valid parameter of
# LiteralType and is omitted from this list.
#
# Note: Float values are only used internally. They are not accepted within
# Literal[...].
LiteralValue: _TypeAlias = Union[int, str, bool, float]


# If we only import type_visitor in the middle of the file, mypy
# breaks, and if we do it at the top, it breaks at runtime because of
# import cycle issues, so we do it at the top while typechecking and
# then again in the middle at runtime.
# We should be able to remove this once we are switched to the new
# semantic analyzer!
if TYPE_CHECKING:
    from mypy.type_visitor import (
        SyntheticTypeVisitor as SyntheticTypeVisitor,
        TypeVisitor as TypeVisitor,
    )

TYPED_NAMEDTUPLE_NAMES: Final = ("typing.NamedTuple", "typing_extensions.NamedTuple")

# Supported names of TypedDict type constructors.
TPDICT_NAMES: Final = (
    "typing.TypedDict",
    "typing_extensions.TypedDict",
    "mypy_extensions.TypedDict",
)

# Supported fallback instance type names for TypedDict types.
TPDICT_FB_NAMES: Final = (
    "typing._TypedDict",
    "typing_extensions._TypedDict",
    "mypy_extensions._TypedDict",
)

# Supported names of Protocol base class.
PROTOCOL_NAMES: Final = ("typing.Protocol", "typing_extensions.Protocol")

# Supported TypeAlias names.
TYPE_ALIAS_NAMES: Final = ("typing.TypeAlias", "typing_extensions.TypeAlias")

# Supported Final type names.
FINAL_TYPE_NAMES: Final = ("typing.Final", "typing_extensions.Final")

# Supported @final decorator names.
FINAL_DECORATOR_NAMES: Final = ("typing.final", "typing_extensions.final")

# Supported Literal type names.
LITERAL_TYPE_NAMES: Final = ("typing.Literal", "typing_extensions.Literal")

# Supported Annotated type names.
ANNOTATED_TYPE_NAMES: Final = ("typing.Annotated", "typing_extensions.Annotated")

# We use this constant in various places when checking `tuple` subtyping:
TUPLE_LIKE_INSTANCE_NAMES: Final = (
    "builtins.tuple",
    "typing.Iterable",
    "typing.Container",
    "typing.Sequence",
    "typing.Reversible",
)

REVEAL_TYPE_NAMES: Final = (
    "builtins.reveal_type",
    "typing.reveal_type",
    "typing_extensions.reveal_type",
)

ASSERT_TYPE_NAMES: Final = ("typing.assert_type", "typing_extensions.assert_type")

OVERLOAD_NAMES: Final = ("typing.overload", "typing_extensions.overload")

# Attributes that can optionally be defined in the body of a subclass of
# enum.Enum but are removed from the class __dict__ by EnumMeta.
ENUM_REMOVED_PROPS: Final = ("_ignore_", "_order_", "__order__")

NEVER_NAMES: Final = (
    "typing.NoReturn",
    "typing_extensions.NoReturn",
    "mypy_extensions.NoReturn",
    "typing.Never",
    "typing_extensions.Never",
)

<<<<<<< HEAD
# Mypyc fixed-width native int types (compatible with builtins.int)
MYPYC_NATIVE_INT_NAMES: Final = ("mypy_extensions.i64", "mypy_extensions.i32")
=======
DATACLASS_TRANSFORM_NAMES: Final = (
    "typing.dataclass_transform",
    "typing_extensions.dataclass_transform",
)
>>>>>>> bac9e77e

# A placeholder used for Bogus[...] parameters
_dummy: Final[Any] = object()

# A placeholder for int parameters
_dummy_int: Final = -999999


class TypeOfAny:
    """
    This class describes different types of Any. Each 'Any' can be of only one type at a time.
    """

    __slots__ = ()

    # Was this Any type inferred without a type annotation?
    unannotated: Final = 1
    # Does this Any come from an explicit type annotation?
    explicit: Final = 2
    # Does this come from an unfollowed import? See --disallow-any-unimported option
    from_unimported_type: Final = 3
    # Does this Any type come from omitted generics?
    from_omitted_generics: Final = 4
    # Does this Any come from an error?
    from_error: Final = 5
    # Is this a type that can't be represented in mypy's type system? For instance, type of
    # call to NewType...). Even though these types aren't real Anys, we treat them as such.
    # Also used for variables named '_'.
    special_form: Final = 6
    # Does this Any come from interaction with another Any?
    from_another_any: Final = 7
    # Does this Any come from an implementation limitation/bug?
    implementation_artifact: Final = 8
    # Does this Any come from use in the suggestion engine?  This is
    # used to ignore Anys inserted by the suggestion engine when
    # generating constraints.
    suggestion_engine: Final = 9


def deserialize_type(data: JsonDict | str) -> Type:
    if isinstance(data, str):
        return Instance.deserialize(data)
    classname = data[".class"]
    method = deserialize_map.get(classname)
    if method is not None:
        return method(data)
    raise NotImplementedError(f"unexpected .class {classname}")


class Type(mypy.nodes.Context):
    """Abstract base class for all types."""

    __slots__ = ("_can_be_true", "_can_be_false")
    # 'can_be_true' and 'can_be_false' mean whether the value of the
    # expression can be true or false in a boolean context. They are useful
    # when inferring the type of logic expressions like `x and y`.
    #
    # For example:
    #   * the literal `False` can't be true while `True` can.
    #   * a value with type `bool` can be true or false.
    #   * `None` can't be true
    #   * ...

    def __init__(self, line: int = -1, column: int = -1) -> None:
        super().__init__(line, column)
        # Value of these can be -1 (use the default, lazy init), 0 (false) or 1 (true)
        self._can_be_true = -1
        self._can_be_false = -1

    @property
    def can_be_true(self) -> bool:
        if self._can_be_true == -1:  # Lazy init helps mypyc
            self._can_be_true = self.can_be_true_default()
        return bool(self._can_be_true)

    @can_be_true.setter
    def can_be_true(self, v: bool) -> None:
        self._can_be_true = v

    @property
    def can_be_false(self) -> bool:
        if self._can_be_false == -1:  # Lazy init helps mypyc
            self._can_be_false = self.can_be_false_default()
        return bool(self._can_be_false)

    @can_be_false.setter
    def can_be_false(self, v: bool) -> None:
        self._can_be_false = v

    def can_be_true_default(self) -> bool:
        return True

    def can_be_false_default(self) -> bool:
        return True

    def accept(self, visitor: TypeVisitor[T]) -> T:
        raise RuntimeError("Not implemented")

    def __repr__(self) -> str:
        return self.accept(TypeStrVisitor())

    def serialize(self) -> JsonDict | str:
        raise NotImplementedError(f"Cannot serialize {self.__class__.__name__} instance")

    @classmethod
    def deserialize(cls, data: JsonDict) -> Type:
        raise NotImplementedError(f"Cannot deserialize {cls.__name__} instance")

    def is_singleton_type(self) -> bool:
        return False


class TypeAliasType(Type):
    """A type alias to another type.

    To support recursive type aliases we don't immediately expand a type alias
    during semantic analysis, but create an instance of this type that records the target alias
    definition node (mypy.nodes.TypeAlias) and type arguments (for generic aliases).

    This is very similar to how TypeInfo vs Instance interact, where a recursive class-based
    structure like
        class Node:
            value: int
            children: List[Node]
    can be represented in a tree-like manner.
    """

    __slots__ = ("alias", "args", "type_ref")

    def __init__(
        self,
        alias: mypy.nodes.TypeAlias | None,
        args: list[Type],
        line: int = -1,
        column: int = -1,
    ) -> None:
        super().__init__(line, column)
        self.alias = alias
        self.args = args
        self.type_ref: str | None = None

    def _expand_once(self) -> Type:
        """Expand to the target type exactly once.

        This doesn't do full expansion, i.e. the result can contain another
        (or even this same) type alias. Use this internal helper only when really needed,
        its public wrapper mypy.types.get_proper_type() is preferred.
        """
        assert self.alias is not None
        if self.alias.no_args:
            # We know that no_args=True aliases like L = List must have an instance
            # as their target.
            assert isinstance(self.alias.target, Instance)  # type: ignore[misc]
            return self.alias.target.copy_modified(args=self.args)
        return replace_alias_tvars(
            self.alias.target, self.alias.alias_tvars, self.args, self.line, self.column
        )

    def _partial_expansion(self, nothing_args: bool = False) -> tuple[ProperType, bool]:
        # Private method mostly for debugging and testing.
        unroller = UnrollAliasVisitor(set())
        if nothing_args:
            alias = self.copy_modified(args=[UninhabitedType()] * len(self.args))
        else:
            alias = self
        unrolled = alias.accept(unroller)
        assert isinstance(unrolled, ProperType)
        return unrolled, unroller.recursed

    def expand_all_if_possible(self, nothing_args: bool = False) -> ProperType | None:
        """Attempt a full expansion of the type alias (including nested aliases).

        If the expansion is not possible, i.e. the alias is (mutually-)recursive,
        return None. If nothing_args is True, replace all type arguments with an
        UninhabitedType() (used to detect recursively defined aliases).
        """
        unrolled, recursed = self._partial_expansion(nothing_args=nothing_args)
        if recursed:
            return None
        return unrolled

    @property
    def is_recursive(self) -> bool:
        """Whether this type alias is recursive.

        Note this doesn't check generic alias arguments, but only if this alias
        *definition* is recursive. The property value thus can be cached on the
        underlying TypeAlias node. If you want to include all nested types, use
        has_recursive_types() function.
        """
        assert self.alias is not None, "Unfixed type alias"
        is_recursive = self.alias._is_recursive
        if is_recursive is None:
            is_recursive = self.expand_all_if_possible(nothing_args=True) is None
            # We cache the value on the underlying TypeAlias node as an optimization,
            # since the value is the same for all instances of the same alias.
            self.alias._is_recursive = is_recursive
        return is_recursive

    def can_be_true_default(self) -> bool:
        if self.alias is not None:
            return self.alias.target.can_be_true
        return super().can_be_true_default()

    def can_be_false_default(self) -> bool:
        if self.alias is not None:
            return self.alias.target.can_be_false
        return super().can_be_false_default()

    def accept(self, visitor: TypeVisitor[T]) -> T:
        return visitor.visit_type_alias_type(self)

    def __hash__(self) -> int:
        return hash((self.alias, tuple(self.args)))

    def __eq__(self, other: object) -> bool:
        # Note: never use this to determine subtype relationships, use is_subtype().
        if not isinstance(other, TypeAliasType):
            return NotImplemented
        return self.alias == other.alias and self.args == other.args

    def serialize(self) -> JsonDict:
        assert self.alias is not None
        data: JsonDict = {
            ".class": "TypeAliasType",
            "type_ref": self.alias.fullname,
            "args": [arg.serialize() for arg in self.args],
        }
        return data

    @classmethod
    def deserialize(cls, data: JsonDict) -> TypeAliasType:
        assert data[".class"] == "TypeAliasType"
        args: list[Type] = []
        if "args" in data:
            args_list = data["args"]
            assert isinstance(args_list, list)
            args = [deserialize_type(arg) for arg in args_list]
        alias = TypeAliasType(None, args)
        alias.type_ref = data["type_ref"]
        return alias

    def copy_modified(self, *, args: list[Type] | None = None) -> TypeAliasType:
        return TypeAliasType(
            self.alias, args if args is not None else self.args.copy(), self.line, self.column
        )


class TypeGuardedType(Type):
    """Only used by find_isinstance_check() etc."""

    __slots__ = ("type_guard",)

    def __init__(self, type_guard: Type):
        super().__init__(line=type_guard.line, column=type_guard.column)
        self.type_guard = type_guard

    def __repr__(self) -> str:
        return f"TypeGuard({self.type_guard})"


class RequiredType(Type):
    """Required[T] or NotRequired[T]. Only usable at top-level of a TypedDict definition."""

    def __init__(self, item: Type, *, required: bool) -> None:
        super().__init__(line=item.line, column=item.column)
        self.item = item
        self.required = required

    def __repr__(self) -> str:
        if self.required:
            return f"Required[{self.item}]"
        else:
            return f"NotRequired[{self.item}]"

    def accept(self, visitor: TypeVisitor[T]) -> T:
        return self.item.accept(visitor)


class ProperType(Type):
    """Not a type alias.

    Every type except TypeAliasType must inherit from this type.
    """

    __slots__ = ()


class TypeVarId:
    # A type variable is uniquely identified by its raw id and meta level.

    # For plain variables (type parameters of generic classes and
    # functions) raw ids are allocated by semantic analysis, using
    # positive ids 1, 2, ... for generic class parameters and negative
    # ids -1, ... for generic function type arguments. A special value 0
    # is reserved for Self type variable (autogenerated). This convention
    # is only used to keep type variable ids distinct when allocating
    # them; the type checker makes no distinction between class and
    # function type variables.

    # Metavariables are allocated unique ids starting from 1.
    raw_id: int = 0

    # Level of the variable in type inference. Currently either 0 for
    # declared types, or 1 for type inference metavariables.
    meta_level: int = 0

    # Class variable used for allocating fresh ids for metavariables.
    next_raw_id: ClassVar[int] = 1

    # Fullname of class (or potentially function in the future) which
    # declares this type variable (not the fullname of the TypeVar
    # definition!), or ''
    namespace: str

    def __init__(self, raw_id: int, meta_level: int = 0, *, namespace: str = "") -> None:
        self.raw_id = raw_id
        self.meta_level = meta_level
        self.namespace = namespace

    @staticmethod
    def new(meta_level: int) -> TypeVarId:
        raw_id = TypeVarId.next_raw_id
        TypeVarId.next_raw_id += 1
        return TypeVarId(raw_id, meta_level)

    def __repr__(self) -> str:
        return self.raw_id.__repr__()

    def __eq__(self, other: object) -> bool:
        return (
            isinstance(other, TypeVarId)
            and self.raw_id == other.raw_id
            and self.meta_level == other.meta_level
            and self.namespace == other.namespace
        )

    def __ne__(self, other: object) -> bool:
        return not (self == other)

    def __hash__(self) -> int:
        return hash((self.raw_id, self.meta_level, self.namespace))

    def is_meta_var(self) -> bool:
        return self.meta_level > 0


class TypeVarLikeType(ProperType):

    __slots__ = ("name", "fullname", "id", "upper_bound")

    name: str  # Name (may be qualified)
    fullname: str  # Fully qualified name
    id: TypeVarId
    upper_bound: Type

    def __init__(
        self,
        name: str,
        fullname: str,
        id: TypeVarId | int,
        upper_bound: Type,
        line: int = -1,
        column: int = -1,
    ) -> None:
        super().__init__(line, column)
        self.name = name
        self.fullname = fullname
        if isinstance(id, int):
            id = TypeVarId(id)
        self.id = id
        self.upper_bound = upper_bound

    def serialize(self) -> JsonDict:
        raise NotImplementedError

    @classmethod
    def deserialize(cls, data: JsonDict) -> TypeVarLikeType:
        raise NotImplementedError


class TypeVarType(TypeVarLikeType):
    """Type that refers to a type variable."""

    __slots__ = ("values", "variance")

    values: list[Type]  # Value restriction, empty list if no restriction
    variance: int

    def __init__(
        self,
        name: str,
        fullname: str,
        id: TypeVarId | int,
        values: list[Type],
        upper_bound: Type,
        variance: int = INVARIANT,
        line: int = -1,
        column: int = -1,
    ) -> None:
        super().__init__(name, fullname, id, upper_bound, line, column)
        assert values is not None, "No restrictions must be represented by empty list"
        self.values = values
        self.variance = variance

    @staticmethod
    def new_unification_variable(old: TypeVarType) -> TypeVarType:
        new_id = TypeVarId.new(meta_level=1)
        return old.copy_modified(id=new_id)

    def copy_modified(
        self,
        values: Bogus[list[Type]] = _dummy,
        upper_bound: Bogus[Type] = _dummy,
        id: Bogus[TypeVarId | int] = _dummy,
        line: int = _dummy_int,
        column: int = _dummy_int,
    ) -> TypeVarType:
        return TypeVarType(
            self.name,
            self.fullname,
            self.id if id is _dummy else id,
            self.values if values is _dummy else values,
            self.upper_bound if upper_bound is _dummy else upper_bound,
            self.variance,
            self.line if line == _dummy_int else line,
            self.column if column == _dummy_int else column,
        )

    def accept(self, visitor: TypeVisitor[T]) -> T:
        return visitor.visit_type_var(self)

    def __hash__(self) -> int:
        return hash((self.id, self.upper_bound))

    def __eq__(self, other: object) -> bool:
        if not isinstance(other, TypeVarType):
            return NotImplemented
        return self.id == other.id and self.upper_bound == other.upper_bound

    def serialize(self) -> JsonDict:
        assert not self.id.is_meta_var()
        return {
            ".class": "TypeVarType",
            "name": self.name,
            "fullname": self.fullname,
            "id": self.id.raw_id,
            "namespace": self.id.namespace,
            "values": [v.serialize() for v in self.values],
            "upper_bound": self.upper_bound.serialize(),
            "variance": self.variance,
        }

    @classmethod
    def deserialize(cls, data: JsonDict) -> TypeVarType:
        assert data[".class"] == "TypeVarType"
        return TypeVarType(
            data["name"],
            data["fullname"],
            TypeVarId(data["id"], namespace=data["namespace"]),
            [deserialize_type(v) for v in data["values"]],
            deserialize_type(data["upper_bound"]),
            data["variance"],
        )


class ParamSpecFlavor:
    # Simple ParamSpec reference such as "P"
    BARE: Final = 0
    # P.args
    ARGS: Final = 1
    # P.kwargs
    KWARGS: Final = 2


class ParamSpecType(TypeVarLikeType):
    """Type that refers to a ParamSpec.

    A ParamSpec is a type variable that represents the parameter
    types, names and kinds of a callable (i.e., the signature without
    the return type).

    This can be one of these forms
     * P (ParamSpecFlavor.BARE)
     * P.args (ParamSpecFlavor.ARGS)
     * P.kwargs (ParamSpecFLavor.KWARGS)

    The upper_bound is really used as a fallback type -- it's shared
    with TypeVarType for simplicity. It can't be specified by the user
    and the value is directly derived from the flavor (currently
    always just 'object').
    """

    __slots__ = ("flavor", "prefix")

    flavor: int
    prefix: Parameters

    def __init__(
        self,
        name: str,
        fullname: str,
        id: TypeVarId | int,
        flavor: int,
        upper_bound: Type,
        *,
        line: int = -1,
        column: int = -1,
        prefix: Parameters | None = None,
    ) -> None:
        super().__init__(name, fullname, id, upper_bound, line=line, column=column)
        self.flavor = flavor
        self.prefix = prefix or Parameters([], [], [])

    @staticmethod
    def new_unification_variable(old: ParamSpecType) -> ParamSpecType:
        new_id = TypeVarId.new(meta_level=1)
        return old.copy_modified(id=new_id)

    def with_flavor(self, flavor: int) -> ParamSpecType:
        return ParamSpecType(
            self.name,
            self.fullname,
            self.id,
            flavor,
            upper_bound=self.upper_bound,
            prefix=self.prefix,
        )

    def copy_modified(
        self,
        *,
        id: Bogus[TypeVarId | int] = _dummy,
        flavor: int = _dummy_int,
        prefix: Bogus[Parameters] = _dummy,
    ) -> ParamSpecType:
        return ParamSpecType(
            self.name,
            self.fullname,
            id if id is not _dummy else self.id,
            flavor if flavor != _dummy_int else self.flavor,
            self.upper_bound,
            line=self.line,
            column=self.column,
            prefix=prefix if prefix is not _dummy else self.prefix,
        )

    def accept(self, visitor: TypeVisitor[T]) -> T:
        return visitor.visit_param_spec(self)

    def name_with_suffix(self) -> str:
        n = self.name
        if self.flavor == ParamSpecFlavor.ARGS:
            return f"{n}.args"
        elif self.flavor == ParamSpecFlavor.KWARGS:
            return f"{n}.kwargs"
        return n

    def __hash__(self) -> int:
        return hash((self.id, self.flavor))

    def __eq__(self, other: object) -> bool:
        if not isinstance(other, ParamSpecType):
            return NotImplemented
        # Upper bound can be ignored, since it's determined by flavor.
        return self.id == other.id and self.flavor == other.flavor

    def serialize(self) -> JsonDict:
        assert not self.id.is_meta_var()
        return {
            ".class": "ParamSpecType",
            "name": self.name,
            "fullname": self.fullname,
            "id": self.id.raw_id,
            "flavor": self.flavor,
            "upper_bound": self.upper_bound.serialize(),
            "prefix": self.prefix.serialize(),
        }

    @classmethod
    def deserialize(cls, data: JsonDict) -> ParamSpecType:
        assert data[".class"] == "ParamSpecType"
        return ParamSpecType(
            data["name"],
            data["fullname"],
            data["id"],
            data["flavor"],
            deserialize_type(data["upper_bound"]),
            prefix=Parameters.deserialize(data["prefix"]),
        )


class TypeVarTupleType(TypeVarLikeType):
    """Type that refers to a TypeVarTuple.

    See PEP646 for more information.
    """

    def __init__(
        self,
        name: str,
        fullname: str,
        id: TypeVarId | int,
        upper_bound: Type,
        tuple_fallback: Instance,
        *,
        line: int = -1,
        column: int = -1,
    ) -> None:
        super().__init__(name, fullname, id, upper_bound, line=line, column=column)
        self.tuple_fallback = tuple_fallback

    def serialize(self) -> JsonDict:
        assert not self.id.is_meta_var()
        return {
            ".class": "TypeVarTupleType",
            "name": self.name,
            "fullname": self.fullname,
            "id": self.id.raw_id,
            "upper_bound": self.upper_bound.serialize(),
            "tuple_fallback": self.tuple_fallback.serialize(),
        }

    @classmethod
    def deserialize(cls, data: JsonDict) -> TypeVarTupleType:
        assert data[".class"] == "TypeVarTupleType"
        return TypeVarTupleType(
            data["name"],
            data["fullname"],
            data["id"],
            deserialize_type(data["upper_bound"]),
            Instance.deserialize(data["tuple_fallback"]),
        )

    def accept(self, visitor: TypeVisitor[T]) -> T:
        return visitor.visit_type_var_tuple(self)

    def __hash__(self) -> int:
        return hash(self.id)

    def __eq__(self, other: object) -> bool:
        if not isinstance(other, TypeVarTupleType):
            return NotImplemented
        return self.id == other.id

    @staticmethod
    def new_unification_variable(old: TypeVarTupleType) -> TypeVarTupleType:
        new_id = TypeVarId.new(meta_level=1)
        return old.copy_modified(id=new_id)

    def copy_modified(self, id: Bogus[TypeVarId | int] = _dummy) -> TypeVarTupleType:
        return TypeVarTupleType(
            self.name,
            self.fullname,
            self.id if id is _dummy else id,
            self.upper_bound,
            self.tuple_fallback,
            line=self.line,
            column=self.column,
        )


class UnboundType(ProperType):
    """Instance type that has not been bound during semantic analysis."""

    __slots__ = (
        "name",
        "args",
        "optional",
        "empty_tuple_index",
        "original_str_expr",
        "original_str_fallback",
    )

    def __init__(
        self,
        name: str | None,
        args: Sequence[Type] | None = None,
        line: int = -1,
        column: int = -1,
        optional: bool = False,
        empty_tuple_index: bool = False,
        original_str_expr: str | None = None,
        original_str_fallback: str | None = None,
    ) -> None:
        super().__init__(line, column)
        if not args:
            args = []
        assert name is not None
        self.name = name
        self.args = tuple(args)
        # Should this type be wrapped in an Optional?
        self.optional = optional
        # Special case for X[()]
        self.empty_tuple_index = empty_tuple_index
        # If this UnboundType was originally defined as a str or bytes, keep track of
        # the original contents of that string-like thing. This way, if this UnboundExpr
        # ever shows up inside of a LiteralType, we can determine whether that
        # Literal[...] is valid or not. E.g. Literal[foo] is most likely invalid
        # (unless 'foo' is an alias for another literal or something) and
        # Literal["foo"] most likely is.
        #
        # We keep track of the entire string instead of just using a boolean flag
        # so we can distinguish between things like Literal["foo"] vs
        # Literal["    foo   "].
        #
        # We also keep track of what the original base fallback type was supposed to be
        # so we don't have to try and recompute it later
        self.original_str_expr = original_str_expr
        self.original_str_fallback = original_str_fallback

    def copy_modified(self, args: Bogus[Sequence[Type] | None] = _dummy) -> UnboundType:
        if args is _dummy:
            args = self.args
        return UnboundType(
            name=self.name,
            args=args,
            line=self.line,
            column=self.column,
            optional=self.optional,
            empty_tuple_index=self.empty_tuple_index,
            original_str_expr=self.original_str_expr,
            original_str_fallback=self.original_str_fallback,
        )

    def accept(self, visitor: TypeVisitor[T]) -> T:
        return visitor.visit_unbound_type(self)

    def __hash__(self) -> int:
        return hash((self.name, self.optional, tuple(self.args), self.original_str_expr))

    def __eq__(self, other: object) -> bool:
        if not isinstance(other, UnboundType):
            return NotImplemented
        return (
            self.name == other.name
            and self.optional == other.optional
            and self.args == other.args
            and self.original_str_expr == other.original_str_expr
            and self.original_str_fallback == other.original_str_fallback
        )

    def serialize(self) -> JsonDict:
        return {
            ".class": "UnboundType",
            "name": self.name,
            "args": [a.serialize() for a in self.args],
            "expr": self.original_str_expr,
            "expr_fallback": self.original_str_fallback,
        }

    @classmethod
    def deserialize(cls, data: JsonDict) -> UnboundType:
        assert data[".class"] == "UnboundType"
        return UnboundType(
            data["name"],
            [deserialize_type(a) for a in data["args"]],
            original_str_expr=data["expr"],
            original_str_fallback=data["expr_fallback"],
        )


class CallableArgument(ProperType):
    """Represents a Arg(type, 'name') inside a Callable's type list.

    Note that this is a synthetic type for helping parse ASTs, not a real type.
    """

    __slots__ = ("typ", "name", "constructor")

    typ: Type
    name: str | None
    constructor: str | None

    def __init__(
        self,
        typ: Type,
        name: str | None,
        constructor: str | None,
        line: int = -1,
        column: int = -1,
    ) -> None:
        super().__init__(line, column)
        self.typ = typ
        self.name = name
        self.constructor = constructor

    def accept(self, visitor: TypeVisitor[T]) -> T:
        assert isinstance(visitor, SyntheticTypeVisitor)
        return cast(T, visitor.visit_callable_argument(self))

    def serialize(self) -> JsonDict:
        assert False, "Synthetic types don't serialize"


class TypeList(ProperType):
    """Information about argument types and names [...].

    This is used for the arguments of a Callable type, i.e. for
    [arg, ...] in Callable[[arg, ...], ret]. This is not a real type
    but a syntactic AST construct. UnboundTypes can also have TypeList
    types before they are processed into Callable types.
    """

    __slots__ = ("items",)

    items: list[Type]

    def __init__(self, items: list[Type], line: int = -1, column: int = -1) -> None:
        super().__init__(line, column)
        self.items = items

    def accept(self, visitor: TypeVisitor[T]) -> T:
        assert isinstance(visitor, SyntheticTypeVisitor)
        return cast(T, visitor.visit_type_list(self))

    def serialize(self) -> JsonDict:
        assert False, "Synthetic types don't serialize"

    def __hash__(self) -> int:
        return hash(tuple(self.items))

    def __eq__(self, other: object) -> bool:
        return isinstance(other, TypeList) and self.items == other.items


class UnpackType(ProperType):
    """Type operator Unpack from PEP646. Can be either with Unpack[]
    or unpacking * syntax.

    The inner type should be either a TypeVarTuple, a constant size
    tuple, or a variable length tuple, or a union of one of those.
    """

    __slots__ = ["type"]

    def __init__(self, typ: Type, line: int = -1, column: int = -1) -> None:
        super().__init__(line, column)
        self.type = typ

    def accept(self, visitor: TypeVisitor[T]) -> T:
        return visitor.visit_unpack_type(self)

    def serialize(self) -> JsonDict:
        return {".class": "UnpackType", "type": self.type.serialize()}

    @classmethod
    def deserialize(cls, data: JsonDict) -> UnpackType:
        assert data[".class"] == "UnpackType"
        typ = data["type"]
        return UnpackType(deserialize_type(typ))


class AnyType(ProperType):
    """The type 'Any'."""

    __slots__ = ("type_of_any", "source_any", "missing_import_name")

    def __init__(
        self,
        type_of_any: int,
        source_any: AnyType | None = None,
        missing_import_name: str | None = None,
        line: int = -1,
        column: int = -1,
    ) -> None:
        super().__init__(line, column)
        self.type_of_any = type_of_any
        # If this Any was created as a result of interacting with another 'Any', record the source
        # and use it in reports.
        self.source_any = source_any
        if source_any and source_any.source_any:
            self.source_any = source_any.source_any

        if source_any is None:
            self.missing_import_name = missing_import_name
        else:
            self.missing_import_name = source_any.missing_import_name

        # Only unimported type anys and anys from other anys should have an import name
        assert missing_import_name is None or type_of_any in (
            TypeOfAny.from_unimported_type,
            TypeOfAny.from_another_any,
        )
        # Only Anys that come from another Any can have source_any.
        assert type_of_any != TypeOfAny.from_another_any or source_any is not None
        # We should not have chains of Anys.
        assert not self.source_any or self.source_any.type_of_any != TypeOfAny.from_another_any

    @property
    def is_from_error(self) -> bool:
        return self.type_of_any == TypeOfAny.from_error

    def accept(self, visitor: TypeVisitor[T]) -> T:
        return visitor.visit_any(self)

    def copy_modified(
        self,
        # Mark with Bogus because _dummy is just an object (with type Any)
        type_of_any: int = _dummy_int,
        original_any: Bogus[AnyType | None] = _dummy,
    ) -> AnyType:
        if type_of_any == _dummy_int:
            type_of_any = self.type_of_any
        if original_any is _dummy:
            original_any = self.source_any
        return AnyType(
            type_of_any=type_of_any,
            source_any=original_any,
            missing_import_name=self.missing_import_name,
            line=self.line,
            column=self.column,
        )

    def __hash__(self) -> int:
        return hash(AnyType)

    def __eq__(self, other: object) -> bool:
        return isinstance(other, AnyType)

    def serialize(self) -> JsonDict:
        return {
            ".class": "AnyType",
            "type_of_any": self.type_of_any,
            "source_any": self.source_any.serialize() if self.source_any is not None else None,
            "missing_import_name": self.missing_import_name,
        }

    @classmethod
    def deserialize(cls, data: JsonDict) -> AnyType:
        assert data[".class"] == "AnyType"
        source = data["source_any"]
        return AnyType(
            data["type_of_any"],
            AnyType.deserialize(source) if source is not None else None,
            data["missing_import_name"],
        )


class UninhabitedType(ProperType):
    """This type has no members.

    This type is the bottom type.
    With strict Optional checking, it is the only common subtype between all
    other types, which allows `meet` to be well defined.  Without strict
    Optional checking, NoneType fills this role.

    In general, for any type T:
        join(UninhabitedType, T) = T
        meet(UninhabitedType, T) = UninhabitedType
        is_subtype(UninhabitedType, T) = True
    """

    __slots__ = ("ambiguous", "is_noreturn")

    is_noreturn: bool  # Does this come from a NoReturn?  Purely for error messages.
    # It is important to track whether this is an actual NoReturn type, or just a result
    # of ambiguous type inference, in the latter case we don't want to mark a branch as
    # unreachable in binder.
    ambiguous: bool  # Is this a result of inference for a variable without constraints?

    def __init__(self, is_noreturn: bool = False, line: int = -1, column: int = -1) -> None:
        super().__init__(line, column)
        self.is_noreturn = is_noreturn
        self.ambiguous = False

    def can_be_true_default(self) -> bool:
        return False

    def can_be_false_default(self) -> bool:
        return False

    def accept(self, visitor: TypeVisitor[T]) -> T:
        return visitor.visit_uninhabited_type(self)

    def __hash__(self) -> int:
        return hash(UninhabitedType)

    def __eq__(self, other: object) -> bool:
        return isinstance(other, UninhabitedType)

    def serialize(self) -> JsonDict:
        return {".class": "UninhabitedType", "is_noreturn": self.is_noreturn}

    @classmethod
    def deserialize(cls, data: JsonDict) -> UninhabitedType:
        assert data[".class"] == "UninhabitedType"
        return UninhabitedType(is_noreturn=data["is_noreturn"])


class NoneType(ProperType):
    """The type of 'None'.

    This type can be written by users as 'None'.
    """

    __slots__ = ()

    def __init__(self, line: int = -1, column: int = -1) -> None:
        super().__init__(line, column)

    def can_be_true_default(self) -> bool:
        return False

    def __hash__(self) -> int:
        return hash(NoneType)

    def __eq__(self, other: object) -> bool:
        return isinstance(other, NoneType)

    def accept(self, visitor: TypeVisitor[T]) -> T:
        return visitor.visit_none_type(self)

    def serialize(self) -> JsonDict:
        return {".class": "NoneType"}

    @classmethod
    def deserialize(cls, data: JsonDict) -> NoneType:
        assert data[".class"] == "NoneType"
        return NoneType()

    def is_singleton_type(self) -> bool:
        return True


# NoneType used to be called NoneTyp so to avoid needlessly breaking
# external plugins we keep that alias here.
NoneTyp = NoneType


class ErasedType(ProperType):
    """Placeholder for an erased type.

    This is used during type inference. This has the special property that
    it is ignored during type inference.
    """

    __slots__ = ()

    def accept(self, visitor: TypeVisitor[T]) -> T:
        return visitor.visit_erased_type(self)


class DeletedType(ProperType):
    """Type of deleted variables.

    These can be used as lvalues but not rvalues.
    """

    __slots__ = ("source",)

    source: str | None  # May be None; name that generated this value

    def __init__(self, source: str | None = None, line: int = -1, column: int = -1) -> None:
        super().__init__(line, column)
        self.source = source

    def accept(self, visitor: TypeVisitor[T]) -> T:
        return visitor.visit_deleted_type(self)

    def serialize(self) -> JsonDict:
        return {".class": "DeletedType", "source": self.source}

    @classmethod
    def deserialize(cls, data: JsonDict) -> DeletedType:
        assert data[".class"] == "DeletedType"
        return DeletedType(data["source"])


# Fake TypeInfo to be used as a placeholder during Instance de-serialization.
NOT_READY: Final = mypy.nodes.FakeInfo("De-serialization failure: TypeInfo not fixed")


class ExtraAttrs:
    """Summary of module attributes and types.

    This is used for instances of types.ModuleType, because they can have different
    attributes per instance, and for type narrowing with hasattr() checks.
    """

    def __init__(
        self,
        attrs: dict[str, Type],
        immutable: set[str] | None = None,
        mod_name: str | None = None,
    ) -> None:
        self.attrs = attrs
        if immutable is None:
            immutable = set()
        self.immutable = immutable
        self.mod_name = mod_name

    def __hash__(self) -> int:
        return hash((tuple(self.attrs.items()), tuple(sorted(self.immutable))))

    def __eq__(self, other: object) -> bool:
        if not isinstance(other, ExtraAttrs):
            return NotImplemented
        return self.attrs == other.attrs and self.immutable == other.immutable

    def copy(self) -> ExtraAttrs:
        return ExtraAttrs(self.attrs.copy(), self.immutable.copy(), self.mod_name)

    def __repr__(self) -> str:
        return f"ExtraAttrs({self.attrs!r}, {self.immutable!r}, {self.mod_name!r})"


class Instance(ProperType):
    """An instance type of form C[T1, ..., Tn].

    The list of type variables may be empty.

    Several types have fallbacks to `Instance`, because in Python everything is an object
    and this concept is impossible to express without intersection types. We therefore use
    fallbacks for all "non-special" (like UninhabitedType, ErasedType etc) types.
    """

    __slots__ = ("type", "args", "invalid", "type_ref", "last_known_value", "_hash", "extra_attrs")

    def __init__(
        self,
        typ: mypy.nodes.TypeInfo,
        args: Sequence[Type],
        line: int = -1,
        column: int = -1,
        *,
        last_known_value: LiteralType | None = None,
        extra_attrs: ExtraAttrs | None = None,
    ) -> None:
        super().__init__(line, column)
        self.type = typ
        self.args = tuple(args)
        self.type_ref: str | None = None

        # True if recovered after incorrect number of type arguments error
        self.invalid = False

        # This field keeps track of the underlying Literal[...] value associated with
        # this instance, if one is known.
        #
        # This field is set whenever possible within expressions, but is erased upon
        # variable assignment (see erasetype.remove_instance_last_known_values) unless
        # the variable is declared to be final.
        #
        # For example, consider the following program:
        #
        #     a = 1
        #     b: Final[int] = 2
        #     c: Final = 3
        #     print(a + b + c + 4)
        #
        # The 'Instance' objects associated with the expressions '1', '2', '3', and '4' will
        # have last_known_values of type Literal[1], Literal[2], Literal[3], and Literal[4]
        # respectively. However, the Instance object assigned to 'a' and 'b' will have their
        # last_known_value erased: variable 'a' is mutable; variable 'b' was declared to be
        # specifically an int.
        #
        # Or more broadly, this field lets this Instance "remember" its original declaration
        # when applicable. We want this behavior because we want implicit Final declarations
        # to act pretty much identically with constants: we should be able to replace any
        # places where we use some Final variable with the original value and get the same
        # type-checking behavior. For example, we want this program:
        #
        #    def expects_literal(x: Literal[3]) -> None: pass
        #    var: Final = 3
        #    expects_literal(var)
        #
        # ...to type-check in the exact same way as if we had written the program like this:
        #
        #    def expects_literal(x: Literal[3]) -> None: pass
        #    expects_literal(3)
        #
        # In order to make this work (especially with literal types), we need var's type
        # (an Instance) to remember the "original" value.
        #
        # Preserving this value within expressions is useful for similar reasons.
        #
        # Currently most of mypy will ignore this field and will continue to treat this type like
        # a regular Instance. We end up using this field only when we are explicitly within a
        # Literal context.
        self.last_known_value = last_known_value

        # Cached hash value
        self._hash = -1

        # Additional attributes defined per instance of this type. For example modules
        # have different attributes per instance of types.ModuleType. This is intended
        # to be "short-lived", we don't serialize it, and even don't store as variable type.
        self.extra_attrs = extra_attrs

    def accept(self, visitor: TypeVisitor[T]) -> T:
        return visitor.visit_instance(self)

    def __hash__(self) -> int:
        if self._hash == -1:
            self._hash = hash((self.type, self.args, self.last_known_value, self.extra_attrs))
        return self._hash

    def __eq__(self, other: object) -> bool:
        if not isinstance(other, Instance):
            return NotImplemented
        return (
            self.type == other.type
            and self.args == other.args
            and self.last_known_value == other.last_known_value
            and self.extra_attrs == other.extra_attrs
        )

    def serialize(self) -> JsonDict | str:
        assert self.type is not None
        type_ref = self.type.fullname
        if not self.args and not self.last_known_value:
            return type_ref
        data: JsonDict = {".class": "Instance"}
        data["type_ref"] = type_ref
        data["args"] = [arg.serialize() for arg in self.args]
        if self.last_known_value is not None:
            data["last_known_value"] = self.last_known_value.serialize()
        return data

    @classmethod
    def deserialize(cls, data: JsonDict | str) -> Instance:
        if isinstance(data, str):
            inst = Instance(NOT_READY, [])
            inst.type_ref = data
            return inst
        assert data[".class"] == "Instance"
        args: list[Type] = []
        if "args" in data:
            args_list = data["args"]
            assert isinstance(args_list, list)
            args = [deserialize_type(arg) for arg in args_list]
        inst = Instance(NOT_READY, args)
        inst.type_ref = data["type_ref"]  # Will be fixed up by fixup.py later.
        if "last_known_value" in data:
            inst.last_known_value = LiteralType.deserialize(data["last_known_value"])
        return inst

    def copy_modified(
        self,
        *,
        args: Bogus[list[Type]] = _dummy,
        last_known_value: Bogus[LiteralType | None] = _dummy,
    ) -> Instance:
        new = Instance(
            self.type,
            args if args is not _dummy else self.args,
            self.line,
            self.column,
            last_known_value=last_known_value
            if last_known_value is not _dummy
            else self.last_known_value,
        )
        # We intentionally don't copy the extra_attrs here, so they will be erased.
        new.can_be_true = self.can_be_true
        new.can_be_false = self.can_be_false
        return new

    def copy_with_extra_attr(self, name: str, typ: Type) -> Instance:
        if self.extra_attrs:
            existing_attrs = self.extra_attrs.copy()
        else:
            existing_attrs = ExtraAttrs({}, set(), None)
        existing_attrs.attrs[name] = typ
        new = self.copy_modified()
        new.extra_attrs = existing_attrs
        return new

    def has_readable_member(self, name: str) -> bool:
        return self.type.has_readable_member(name)

    def is_singleton_type(self) -> bool:
        # TODO:
        # Also make this return True if the type corresponds to NotImplemented?
        return (
            self.type.is_enum
            and len(self.get_enum_values()) == 1
            or self.type.fullname == "builtins.ellipsis"
        )

    def get_enum_values(self) -> list[str]:
        """Return the list of values for an Enum."""
        return [
            name for name, sym in self.type.names.items() if isinstance(sym.node, mypy.nodes.Var)
        ]


class FunctionLike(ProperType):
    """Abstract base class for function types."""

    __slots__ = ("fallback",)

    fallback: Instance

    def __init__(self, line: int = -1, column: int = -1) -> None:
        super().__init__(line, column)
        self._can_be_false = False

    @abstractmethod
    def is_type_obj(self) -> bool:
        pass

    @abstractmethod
    def type_object(self) -> mypy.nodes.TypeInfo:
        pass

    @property
    @abstractmethod
    def items(self) -> list[CallableType]:
        pass

    @abstractmethod
    def with_name(self, name: str) -> FunctionLike:
        pass

    @abstractmethod
    def get_name(self) -> str | None:
        pass


class FormalArgument(NamedTuple):
    name: str | None
    pos: int | None
    typ: Type
    required: bool


# TODO: should this take bound typevars too? what would this take?
#   ex: class Z(Generic[P, T]): ...; Z[[V], V]
# What does a typevar even mean in this context?
class Parameters(ProperType):
    """Type that represents the parameters to a function.

    Used for ParamSpec analysis."""

    __slots__ = (
        "arg_types",
        "arg_kinds",
        "arg_names",
        "min_args",
        "is_ellipsis_args",
        "variables",
    )

    def __init__(
        self,
        arg_types: Sequence[Type],
        arg_kinds: list[ArgKind],
        arg_names: Sequence[str | None],
        *,
        variables: Sequence[TypeVarLikeType] | None = None,
        is_ellipsis_args: bool = False,
        line: int = -1,
        column: int = -1,
    ) -> None:
        super().__init__(line, column)
        self.arg_types = list(arg_types)
        self.arg_kinds = arg_kinds
        self.arg_names = list(arg_names)
        assert len(arg_types) == len(arg_kinds) == len(arg_names)
        self.min_args = arg_kinds.count(ARG_POS)
        self.is_ellipsis_args = is_ellipsis_args
        self.variables = variables or []

    def copy_modified(
        self,
        arg_types: Bogus[Sequence[Type]] = _dummy,
        arg_kinds: Bogus[list[ArgKind]] = _dummy,
        arg_names: Bogus[Sequence[str | None]] = _dummy,
        *,
        variables: Bogus[Sequence[TypeVarLikeType]] = _dummy,
        is_ellipsis_args: Bogus[bool] = _dummy,
    ) -> Parameters:
        return Parameters(
            arg_types=arg_types if arg_types is not _dummy else self.arg_types,
            arg_kinds=arg_kinds if arg_kinds is not _dummy else self.arg_kinds,
            arg_names=arg_names if arg_names is not _dummy else self.arg_names,
            is_ellipsis_args=(
                is_ellipsis_args if is_ellipsis_args is not _dummy else self.is_ellipsis_args
            ),
            variables=variables if variables is not _dummy else self.variables,
        )

    # the following are copied from CallableType. Is there a way to decrease code duplication?
    def var_arg(self) -> FormalArgument | None:
        """The formal argument for *args."""
        for position, (type, kind) in enumerate(zip(self.arg_types, self.arg_kinds)):
            if kind == ARG_STAR:
                return FormalArgument(None, position, type, False)
        return None

    def kw_arg(self) -> FormalArgument | None:
        """The formal argument for **kwargs."""
        for position, (type, kind) in enumerate(zip(self.arg_types, self.arg_kinds)):
            if kind == ARG_STAR2:
                return FormalArgument(None, position, type, False)
        return None

    def formal_arguments(self, include_star_args: bool = False) -> list[FormalArgument]:
        """Yields the formal arguments corresponding to this callable, ignoring *arg and **kwargs.

        To handle *args and **kwargs, use the 'callable.var_args' and 'callable.kw_args' fields,
        if they are not None.

        If you really want to include star args in the yielded output, set the
        'include_star_args' parameter to 'True'."""
        args = []
        done_with_positional = False
        for i in range(len(self.arg_types)):
            kind = self.arg_kinds[i]
            if kind.is_named() or kind.is_star():
                done_with_positional = True
            if not include_star_args and kind.is_star():
                continue

            required = kind.is_required()
            pos = None if done_with_positional else i
            arg = FormalArgument(self.arg_names[i], pos, self.arg_types[i], required)
            args.append(arg)
        return args

    def argument_by_name(self, name: str | None) -> FormalArgument | None:
        if name is None:
            return None
        seen_star = False
        for i, (arg_name, kind, typ) in enumerate(
            zip(self.arg_names, self.arg_kinds, self.arg_types)
        ):
            # No more positional arguments after these.
            if kind.is_named() or kind.is_star():
                seen_star = True
            if kind.is_star():
                continue
            if arg_name == name:
                position = None if seen_star else i
                return FormalArgument(name, position, typ, kind.is_required())
        return self.try_synthesizing_arg_from_kwarg(name)

    def argument_by_position(self, position: int | None) -> FormalArgument | None:
        if position is None:
            return None
        if position >= len(self.arg_names):
            return self.try_synthesizing_arg_from_vararg(position)
        name, kind, typ = (
            self.arg_names[position],
            self.arg_kinds[position],
            self.arg_types[position],
        )
        if kind.is_positional():
            return FormalArgument(name, position, typ, kind == ARG_POS)
        else:
            return self.try_synthesizing_arg_from_vararg(position)

    def try_synthesizing_arg_from_kwarg(self, name: str | None) -> FormalArgument | None:
        kw_arg = self.kw_arg()
        if kw_arg is not None:
            return FormalArgument(name, None, kw_arg.typ, False)
        else:
            return None

    def try_synthesizing_arg_from_vararg(self, position: int | None) -> FormalArgument | None:
        var_arg = self.var_arg()
        if var_arg is not None:
            return FormalArgument(None, position, var_arg.typ, False)
        else:
            return None

    def accept(self, visitor: TypeVisitor[T]) -> T:
        return visitor.visit_parameters(self)

    def serialize(self) -> JsonDict:
        return {
            ".class": "Parameters",
            "arg_types": [t.serialize() for t in self.arg_types],
            "arg_kinds": [int(x.value) for x in self.arg_kinds],
            "arg_names": self.arg_names,
            "variables": [tv.serialize() for tv in self.variables],
        }

    @classmethod
    def deserialize(cls, data: JsonDict) -> Parameters:
        assert data[".class"] == "Parameters"
        return Parameters(
            [deserialize_type(t) for t in data["arg_types"]],
            [ArgKind(x) for x in data["arg_kinds"]],
            data["arg_names"],
            variables=[cast(TypeVarLikeType, deserialize_type(v)) for v in data["variables"]],
        )

    def __hash__(self) -> int:
        return hash(
            (
                self.is_ellipsis_args,
                tuple(self.arg_types),
                tuple(self.arg_names),
                tuple(self.arg_kinds),
            )
        )

    def __eq__(self, other: object) -> bool:
        if isinstance(other, Parameters) or isinstance(other, CallableType):
            return (
                self.arg_types == other.arg_types
                and self.arg_names == other.arg_names
                and self.arg_kinds == other.arg_kinds
                and self.is_ellipsis_args == other.is_ellipsis_args
            )
        else:
            return NotImplemented


CT = TypeVar("CT", bound="CallableType")


class CallableType(FunctionLike):
    """Type of a non-overloaded callable object (such as function)."""

    __slots__ = (
        "arg_types",  # Types of function arguments
        "arg_kinds",  # ARG_ constants
        "arg_names",  # Argument names; None if not a keyword argument
        "min_args",  # Minimum number of arguments; derived from arg_kinds
        "ret_type",  # Return value type
        "name",  # Name (may be None; for error messages and plugins)
        "definition",  # For error messages.  May be None.
        "variables",  # Type variables for a generic function
        "is_ellipsis_args",  # Is this Callable[..., t] (with literal '...')?
        "is_classmethod_class",  # Is this callable constructed for the benefit
        # of a classmethod's 'cls' argument?
        "implicit",  # Was this type implicitly generated instead of explicitly
        # specified by the user?
        "special_sig",  # Non-None for signatures that require special handling
        # (currently only value is 'dict' for a signature similar to
        # 'dict')
        "from_type_type",  # Was this callable generated by analyzing Type[...]
        # instantiation?
        "bound_args",  # Bound type args, mostly unused but may be useful for
        # tools that consume mypy ASTs
        "def_extras",  # Information about original definition we want to serialize.
        # This is used for more detailed error messages.
        "type_guard",  # T, if -> TypeGuard[T] (ret_type is bool in this case).
        "from_concatenate",  # whether this callable is from a concatenate object
        # (this is used for error messages)
        "unpack_kwargs",  # Was an Unpack[...] with **kwargs used to define this callable?
    )

    def __init__(
        self,
        # maybe this should be refactored to take a Parameters object
        arg_types: Sequence[Type],
        arg_kinds: list[ArgKind],
        arg_names: Sequence[str | None],
        ret_type: Type,
        fallback: Instance,
        name: str | None = None,
        definition: SymbolNode | None = None,
        variables: Sequence[TypeVarLikeType] | None = None,
        line: int = -1,
        column: int = -1,
        is_ellipsis_args: bool = False,
        implicit: bool = False,
        special_sig: str | None = None,
        from_type_type: bool = False,
        bound_args: Sequence[Type | None] = (),
        def_extras: dict[str, Any] | None = None,
        type_guard: Type | None = None,
        from_concatenate: bool = False,
        unpack_kwargs: bool = False,
    ) -> None:
        super().__init__(line, column)
        assert len(arg_types) == len(arg_kinds) == len(arg_names)
        if variables is None:
            variables = []
        self.arg_types = list(arg_types)
        self.arg_kinds = arg_kinds
        self.arg_names = list(arg_names)
        self.min_args = arg_kinds.count(ARG_POS)
        self.ret_type = ret_type
        self.fallback = fallback
        assert not name or "<bound method" not in name
        self.name = name
        self.definition = definition
        self.variables = variables
        self.is_ellipsis_args = is_ellipsis_args
        self.implicit = implicit
        self.special_sig = special_sig
        self.from_type_type = from_type_type
        self.from_concatenate = from_concatenate
        if not bound_args:
            bound_args = ()
        self.bound_args = bound_args
        if def_extras:
            self.def_extras = def_extras
        elif isinstance(definition, FuncDef):
            # This information would be lost if we don't have definition
            # after serialization, but it is useful in error messages.
            # TODO: decide how to add more info here (file, line, column)
            # without changing interface hash.
            first_arg: str | None = None
            if definition.arg_names and definition.info and not definition.is_static:
                if getattr(definition, "arguments", None):
                    first_arg = definition.arguments[0].variable.name
                else:
                    first_arg = definition.arg_names[0]
            self.def_extras = {"first_arg": first_arg}
        else:
            self.def_extras = {}
        self.type_guard = type_guard
        self.unpack_kwargs = unpack_kwargs

    def copy_modified(
        self: CT,
        arg_types: Bogus[Sequence[Type]] = _dummy,
        arg_kinds: Bogus[list[ArgKind]] = _dummy,
        arg_names: Bogus[list[str | None]] = _dummy,
        ret_type: Bogus[Type] = _dummy,
        fallback: Bogus[Instance] = _dummy,
        name: Bogus[str | None] = _dummy,
        definition: Bogus[SymbolNode] = _dummy,
        variables: Bogus[Sequence[TypeVarLikeType]] = _dummy,
        line: int = _dummy_int,
        column: int = _dummy_int,
        is_ellipsis_args: Bogus[bool] = _dummy,
        implicit: Bogus[bool] = _dummy,
        special_sig: Bogus[str | None] = _dummy,
        from_type_type: Bogus[bool] = _dummy,
        bound_args: Bogus[list[Type | None]] = _dummy,
        def_extras: Bogus[dict[str, Any]] = _dummy,
        type_guard: Bogus[Type | None] = _dummy,
        from_concatenate: Bogus[bool] = _dummy,
        unpack_kwargs: Bogus[bool] = _dummy,
    ) -> CT:
        modified = CallableType(
            arg_types=arg_types if arg_types is not _dummy else self.arg_types,
            arg_kinds=arg_kinds if arg_kinds is not _dummy else self.arg_kinds,
            arg_names=arg_names if arg_names is not _dummy else self.arg_names,
            ret_type=ret_type if ret_type is not _dummy else self.ret_type,
            fallback=fallback if fallback is not _dummy else self.fallback,
            name=name if name is not _dummy else self.name,
            definition=definition if definition is not _dummy else self.definition,
            variables=variables if variables is not _dummy else self.variables,
            line=line if line != _dummy_int else self.line,
            column=column if column != _dummy_int else self.column,
            is_ellipsis_args=(
                is_ellipsis_args if is_ellipsis_args is not _dummy else self.is_ellipsis_args
            ),
            implicit=implicit if implicit is not _dummy else self.implicit,
            special_sig=special_sig if special_sig is not _dummy else self.special_sig,
            from_type_type=from_type_type if from_type_type is not _dummy else self.from_type_type,
            bound_args=bound_args if bound_args is not _dummy else self.bound_args,
            def_extras=def_extras if def_extras is not _dummy else dict(self.def_extras),
            type_guard=type_guard if type_guard is not _dummy else self.type_guard,
            from_concatenate=(
                from_concatenate if from_concatenate is not _dummy else self.from_concatenate
            ),
            unpack_kwargs=unpack_kwargs if unpack_kwargs is not _dummy else self.unpack_kwargs,
        )
        # Optimization: Only NewTypes are supported as subtypes since
        # the class is effectively final, so we can use a cast safely.
        return cast(CT, modified)

    def var_arg(self) -> FormalArgument | None:
        """The formal argument for *args."""
        for position, (type, kind) in enumerate(zip(self.arg_types, self.arg_kinds)):
            if kind == ARG_STAR:
                return FormalArgument(None, position, type, False)
        return None

    def kw_arg(self) -> FormalArgument | None:
        """The formal argument for **kwargs."""
        for position, (type, kind) in enumerate(zip(self.arg_types, self.arg_kinds)):
            if kind == ARG_STAR2:
                return FormalArgument(None, position, type, False)
        return None

    @property
    def is_var_arg(self) -> bool:
        """Does this callable have a *args argument?"""
        return ARG_STAR in self.arg_kinds

    @property
    def is_kw_arg(self) -> bool:
        """Does this callable have a **kwargs argument?"""
        return ARG_STAR2 in self.arg_kinds

    def is_type_obj(self) -> bool:
        return self.fallback.type.is_metaclass() and not isinstance(
            get_proper_type(self.ret_type), UninhabitedType
        )

    def type_object(self) -> mypy.nodes.TypeInfo:
        assert self.is_type_obj()
        ret = get_proper_type(self.ret_type)
        if isinstance(ret, TypeVarType):
            ret = get_proper_type(ret.upper_bound)
        if isinstance(ret, TupleType):
            ret = ret.partial_fallback
        if isinstance(ret, TypedDictType):
            ret = ret.fallback
        assert isinstance(ret, Instance)
        return ret.type

    def accept(self, visitor: TypeVisitor[T]) -> T:
        return visitor.visit_callable_type(self)

    def with_name(self, name: str) -> CallableType:
        """Return a copy of this type with the specified name."""
        return self.copy_modified(ret_type=self.ret_type, name=name)

    def get_name(self) -> str | None:
        return self.name

    def max_possible_positional_args(self) -> int:
        """Returns maximum number of positional arguments this method could possibly accept.

        This takes into account *arg and **kwargs but excludes keyword-only args."""
        if self.is_var_arg or self.is_kw_arg:
            return sys.maxsize
        return sum(kind.is_positional() for kind in self.arg_kinds)

    def formal_arguments(self, include_star_args: bool = False) -> list[FormalArgument]:
        """Return a list of the formal arguments of this callable, ignoring *arg and **kwargs.

        To handle *args and **kwargs, use the 'callable.var_args' and 'callable.kw_args' fields,
        if they are not None.

        If you really want to include star args in the yielded output, set the
        'include_star_args' parameter to 'True'."""
        args = []
        done_with_positional = False
        for i in range(len(self.arg_types)):
            kind = self.arg_kinds[i]
            if kind.is_named() or kind.is_star():
                done_with_positional = True
            if not include_star_args and kind.is_star():
                continue

            required = kind.is_required()
            pos = None if done_with_positional else i
            arg = FormalArgument(self.arg_names[i], pos, self.arg_types[i], required)
            args.append(arg)
        return args

    def argument_by_name(self, name: str | None) -> FormalArgument | None:
        if name is None:
            return None
        seen_star = False
        for i, (arg_name, kind, typ) in enumerate(
            zip(self.arg_names, self.arg_kinds, self.arg_types)
        ):
            # No more positional arguments after these.
            if kind.is_named() or kind.is_star():
                seen_star = True
            if kind.is_star():
                continue
            if arg_name == name:
                position = None if seen_star else i
                return FormalArgument(name, position, typ, kind.is_required())
        return self.try_synthesizing_arg_from_kwarg(name)

    def argument_by_position(self, position: int | None) -> FormalArgument | None:
        if position is None:
            return None
        if position >= len(self.arg_names):
            return self.try_synthesizing_arg_from_vararg(position)
        name, kind, typ = (
            self.arg_names[position],
            self.arg_kinds[position],
            self.arg_types[position],
        )
        if kind.is_positional():
            return FormalArgument(name, position, typ, kind == ARG_POS)
        else:
            return self.try_synthesizing_arg_from_vararg(position)

    def try_synthesizing_arg_from_kwarg(self, name: str | None) -> FormalArgument | None:
        kw_arg = self.kw_arg()
        if kw_arg is not None:
            return FormalArgument(name, None, kw_arg.typ, False)
        else:
            return None

    def try_synthesizing_arg_from_vararg(self, position: int | None) -> FormalArgument | None:
        var_arg = self.var_arg()
        if var_arg is not None:
            return FormalArgument(None, position, var_arg.typ, False)
        else:
            return None

    @property
    def items(self) -> list[CallableType]:
        return [self]

    def is_generic(self) -> bool:
        return bool(self.variables)

    def type_var_ids(self) -> list[TypeVarId]:
        a: list[TypeVarId] = []
        for tv in self.variables:
            a.append(tv.id)
        return a

    def param_spec(self) -> ParamSpecType | None:
        """Return ParamSpec if callable can be called with one.

        A Callable accepting ParamSpec P args (*args, **kwargs) must have the
        two final parameters like this: *args: P.args, **kwargs: P.kwargs.
        """
        if len(self.arg_types) < 2:
            return None
        if self.arg_kinds[-2] != ARG_STAR or self.arg_kinds[-1] != ARG_STAR2:
            return None
        arg_type = self.arg_types[-2]
        if not isinstance(arg_type, ParamSpecType):
            return None
        # sometimes paramspectypes are analyzed in from mysterious places,
        # e.g. def f(prefix..., *args: P.args, **kwargs: P.kwargs) -> ...: ...
        prefix = arg_type.prefix
        if not prefix.arg_types:
            # TODO: confirm that all arg kinds are positional
            prefix = Parameters(self.arg_types[:-2], self.arg_kinds[:-2], self.arg_names[:-2])
        return ParamSpecType(
            arg_type.name,
            arg_type.fullname,
            arg_type.id,
            ParamSpecFlavor.BARE,
            arg_type.upper_bound,
            prefix=prefix,
        )

    def expand_param_spec(
        self, c: CallableType | Parameters, no_prefix: bool = False
    ) -> CallableType:
        variables = c.variables

        if no_prefix:
            return self.copy_modified(
                arg_types=c.arg_types,
                arg_kinds=c.arg_kinds,
                arg_names=c.arg_names,
                is_ellipsis_args=c.is_ellipsis_args,
                variables=[*variables, *self.variables],
            )
        else:
            return self.copy_modified(
                arg_types=self.arg_types[:-2] + c.arg_types,
                arg_kinds=self.arg_kinds[:-2] + c.arg_kinds,
                arg_names=self.arg_names[:-2] + c.arg_names,
                is_ellipsis_args=c.is_ellipsis_args,
                variables=[*variables, *self.variables],
            )

    def with_unpacked_kwargs(self) -> NormalizedCallableType:
        if not self.unpack_kwargs:
            return cast(NormalizedCallableType, self)
        last_type = get_proper_type(self.arg_types[-1])
        assert isinstance(last_type, TypedDictType)
        extra_kinds = [
            ArgKind.ARG_NAMED if name in last_type.required_keys else ArgKind.ARG_NAMED_OPT
            for name in last_type.items
        ]
        new_arg_kinds = self.arg_kinds[:-1] + extra_kinds
        new_arg_names = self.arg_names[:-1] + list(last_type.items)
        new_arg_types = self.arg_types[:-1] + list(last_type.items.values())
        return NormalizedCallableType(
            self.copy_modified(
                arg_kinds=new_arg_kinds,
                arg_names=new_arg_names,
                arg_types=new_arg_types,
                unpack_kwargs=False,
            )
        )

    def __hash__(self) -> int:
        # self.is_type_obj() will fail if self.fallback.type is a FakeInfo
        if isinstance(self.fallback.type, FakeInfo):
            is_type_obj = 2
        else:
            is_type_obj = self.is_type_obj()
        return hash(
            (
                self.ret_type,
                is_type_obj,
                self.is_ellipsis_args,
                self.name,
                tuple(self.arg_types),
                tuple(self.arg_names),
                tuple(self.arg_kinds),
                self.fallback,
            )
        )

    def __eq__(self, other: object) -> bool:
        if isinstance(other, CallableType):
            return (
                self.ret_type == other.ret_type
                and self.arg_types == other.arg_types
                and self.arg_names == other.arg_names
                and self.arg_kinds == other.arg_kinds
                and self.name == other.name
                and self.is_type_obj() == other.is_type_obj()
                and self.is_ellipsis_args == other.is_ellipsis_args
                and self.fallback == other.fallback
            )
        else:
            return NotImplemented

    def serialize(self) -> JsonDict:
        # TODO: As an optimization, leave out everything related to
        # generic functions for non-generic functions.
        return {
            ".class": "CallableType",
            "arg_types": [t.serialize() for t in self.arg_types],
            "arg_kinds": [int(x.value) for x in self.arg_kinds],
            "arg_names": self.arg_names,
            "ret_type": self.ret_type.serialize(),
            "fallback": self.fallback.serialize(),
            "name": self.name,
            # We don't serialize the definition (only used for error messages).
            "variables": [v.serialize() for v in self.variables],
            "is_ellipsis_args": self.is_ellipsis_args,
            "implicit": self.implicit,
            "bound_args": [(None if t is None else t.serialize()) for t in self.bound_args],
            "def_extras": dict(self.def_extras),
            "type_guard": self.type_guard.serialize() if self.type_guard is not None else None,
            "from_concatenate": self.from_concatenate,
            "unpack_kwargs": self.unpack_kwargs,
        }

    @classmethod
    def deserialize(cls, data: JsonDict) -> CallableType:
        assert data[".class"] == "CallableType"
        # TODO: Set definition to the containing SymbolNode?
        return CallableType(
            [deserialize_type(t) for t in data["arg_types"]],
            [ArgKind(x) for x in data["arg_kinds"]],
            data["arg_names"],
            deserialize_type(data["ret_type"]),
            Instance.deserialize(data["fallback"]),
            name=data["name"],
            variables=[cast(TypeVarLikeType, deserialize_type(v)) for v in data["variables"]],
            is_ellipsis_args=data["is_ellipsis_args"],
            implicit=data["implicit"],
            bound_args=[(None if t is None else deserialize_type(t)) for t in data["bound_args"]],
            def_extras=data["def_extras"],
            type_guard=(
                deserialize_type(data["type_guard"]) if data["type_guard"] is not None else None
            ),
            from_concatenate=data["from_concatenate"],
            unpack_kwargs=data["unpack_kwargs"],
        )


# This is a little safety net to prevent reckless special-casing of callables
# that can potentially break Unpack[...] with **kwargs.
# TODO: use this in more places in checkexpr.py etc?
NormalizedCallableType = NewType("NormalizedCallableType", CallableType)


class Overloaded(FunctionLike):
    """Overloaded function type T1, ... Tn, where each Ti is CallableType.

    The variant to call is chosen based on static argument
    types. Overloaded function types can only be defined in stub
    files, and thus there is no explicit runtime dispatch
    implementation.
    """

    __slots__ = ("_items",)

    _items: list[CallableType]  # Must not be empty

    def __init__(self, items: list[CallableType]) -> None:
        super().__init__(items[0].line, items[0].column)
        self._items = items
        self.fallback = items[0].fallback

    @property
    def items(self) -> list[CallableType]:
        return self._items

    def name(self) -> str | None:
        return self.get_name()

    def is_type_obj(self) -> bool:
        # All the items must have the same type object status, so it's
        # sufficient to query only (any) one of them.
        return self._items[0].is_type_obj()

    def type_object(self) -> mypy.nodes.TypeInfo:
        # All the items must have the same type object, so it's sufficient to
        # query only (any) one of them.
        return self._items[0].type_object()

    def with_name(self, name: str) -> Overloaded:
        ni: list[CallableType] = []
        for it in self._items:
            ni.append(it.with_name(name))
        return Overloaded(ni)

    def get_name(self) -> str | None:
        return self._items[0].name

    def with_unpacked_kwargs(self) -> Overloaded:
        if any(i.unpack_kwargs for i in self.items):
            return Overloaded([i.with_unpacked_kwargs() for i in self.items])
        return self

    def accept(self, visitor: TypeVisitor[T]) -> T:
        return visitor.visit_overloaded(self)

    def __hash__(self) -> int:
        return hash(tuple(self.items))

    def __eq__(self, other: object) -> bool:
        if not isinstance(other, Overloaded):
            return NotImplemented
        return self.items == other.items

    def serialize(self) -> JsonDict:
        return {".class": "Overloaded", "items": [t.serialize() for t in self.items]}

    @classmethod
    def deserialize(cls, data: JsonDict) -> Overloaded:
        assert data[".class"] == "Overloaded"
        return Overloaded([CallableType.deserialize(t) for t in data["items"]])


class TupleType(ProperType):
    """The tuple type Tuple[T1, ..., Tn] (at least one type argument).

    Instance variables:
        items: Tuple item types
        partial_fallback: The (imprecise) underlying instance type that is used
            for non-tuple methods. This is generally builtins.tuple[Any, ...] for
            regular tuples, but it's different for named tuples and classes with
            a tuple base class. Use mypy.typeops.tuple_fallback to calculate the
            precise fallback type derived from item types.
        implicit: If True, derived from a tuple expression (t,....) instead of Tuple[t, ...]
    """

    __slots__ = ("items", "partial_fallback", "implicit")

    items: list[Type]
    partial_fallback: Instance
    implicit: bool

    def __init__(
        self,
        items: list[Type],
        fallback: Instance,
        line: int = -1,
        column: int = -1,
        implicit: bool = False,
    ) -> None:
        super().__init__(line, column)
        self.partial_fallback = fallback
        self.items = items
        self.implicit = implicit

    def can_be_true_default(self) -> bool:
        if self.can_be_any_bool():
            # Corner case: it is a `NamedTuple` with `__bool__` method defined.
            # It can be anything: both `True` and `False`.
            return True
        return self.length() > 0

    def can_be_false_default(self) -> bool:
        if self.can_be_any_bool():
            # Corner case: it is a `NamedTuple` with `__bool__` method defined.
            # It can be anything: both `True` and `False`.
            return True
        return self.length() == 0

    def can_be_any_bool(self) -> bool:
        return bool(
            self.partial_fallback.type
            and self.partial_fallback.type.fullname != "builtins.tuple"
            and self.partial_fallback.type.names.get("__bool__")
        )

    def length(self) -> int:
        return len(self.items)

    def accept(self, visitor: TypeVisitor[T]) -> T:
        return visitor.visit_tuple_type(self)

    def __hash__(self) -> int:
        return hash((tuple(self.items), self.partial_fallback))

    def __eq__(self, other: object) -> bool:
        if not isinstance(other, TupleType):
            return NotImplemented
        return self.items == other.items and self.partial_fallback == other.partial_fallback

    def serialize(self) -> JsonDict:
        return {
            ".class": "TupleType",
            "items": [t.serialize() for t in self.items],
            "partial_fallback": self.partial_fallback.serialize(),
            "implicit": self.implicit,
        }

    @classmethod
    def deserialize(cls, data: JsonDict) -> TupleType:
        assert data[".class"] == "TupleType"
        return TupleType(
            [deserialize_type(t) for t in data["items"]],
            Instance.deserialize(data["partial_fallback"]),
            implicit=data["implicit"],
        )

    def copy_modified(
        self, *, fallback: Instance | None = None, items: list[Type] | None = None
    ) -> TupleType:
        if fallback is None:
            fallback = self.partial_fallback
        if items is None:
            items = self.items
        return TupleType(items, fallback, self.line, self.column)

    def slice(self, begin: int | None, end: int | None, stride: int | None) -> TupleType:
        return TupleType(
            self.items[begin:end:stride],
            self.partial_fallback,
            self.line,
            self.column,
            self.implicit,
        )


class TypedDictType(ProperType):
    """Type of TypedDict object {'k1': v1, ..., 'kn': vn}.

    A TypedDict object is a dictionary with specific string (literal) keys. Each
    key has a value with a distinct type that depends on the key. TypedDict objects
    are normal dict objects at runtime.

    A TypedDictType can be either named or anonymous. If it's anonymous, its
    fallback will be typing_extensions._TypedDict (Instance). _TypedDict is a subclass
    of Mapping[str, object] and defines all non-mapping dict methods that TypedDict
    supports. Some dict methods are unsafe and not supported. _TypedDict isn't defined
    at runtime.

    If a TypedDict is named, its fallback will be an Instance of the named type
    (ex: "Point") whose TypeInfo has a typeddict_type that is anonymous. This
    is similar to how named tuples work.

    TODO: The fallback structure is perhaps overly complicated.
    """

    __slots__ = ("items", "required_keys", "fallback")

    items: dict[str, Type]  # item_name -> item_type
    required_keys: set[str]
    fallback: Instance

    def __init__(
        self,
        items: dict[str, Type],
        required_keys: set[str],
        fallback: Instance,
        line: int = -1,
        column: int = -1,
    ) -> None:
        super().__init__(line, column)
        self.items = items
        self.required_keys = required_keys
        self.fallback = fallback
        self.can_be_true = len(self.items) > 0
        self.can_be_false = len(self.required_keys) == 0

    def accept(self, visitor: TypeVisitor[T]) -> T:
        return visitor.visit_typeddict_type(self)

    def __hash__(self) -> int:
        return hash((frozenset(self.items.items()), self.fallback, frozenset(self.required_keys)))

    def __eq__(self, other: object) -> bool:
        if not isinstance(other, TypedDictType):
            return NotImplemented

        return (
            frozenset(self.items.keys()) == frozenset(other.items.keys())
            and all(
                left_item_type == right_item_type
                for (_, left_item_type, right_item_type) in self.zip(other)
            )
            and self.fallback == other.fallback
            and self.required_keys == other.required_keys
        )

    def serialize(self) -> JsonDict:
        return {
            ".class": "TypedDictType",
            "items": [[n, t.serialize()] for (n, t) in self.items.items()],
            "required_keys": sorted(self.required_keys),
            "fallback": self.fallback.serialize(),
        }

    @classmethod
    def deserialize(cls, data: JsonDict) -> TypedDictType:
        assert data[".class"] == "TypedDictType"
        return TypedDictType(
            {n: deserialize_type(t) for (n, t) in data["items"]},
            set(data["required_keys"]),
            Instance.deserialize(data["fallback"]),
        )

    @property
    def is_final(self) -> bool:
        return self.fallback.type.is_final

    def is_anonymous(self) -> bool:
        return self.fallback.type.fullname in TPDICT_FB_NAMES

    def as_anonymous(self) -> TypedDictType:
        if self.is_anonymous():
            return self
        assert self.fallback.type.typeddict_type is not None
        return self.fallback.type.typeddict_type.as_anonymous()

    def copy_modified(
        self,
        *,
        fallback: Instance | None = None,
        item_types: list[Type] | None = None,
        required_keys: set[str] | None = None,
    ) -> TypedDictType:
        if fallback is None:
            fallback = self.fallback
        if item_types is None:
            items = self.items
        else:
            items = dict(zip(self.items, item_types))
        if required_keys is None:
            required_keys = self.required_keys
        return TypedDictType(items, required_keys, fallback, self.line, self.column)

    def create_anonymous_fallback(self) -> Instance:
        anonymous = self.as_anonymous()
        return anonymous.fallback

    def names_are_wider_than(self, other: TypedDictType) -> bool:
        return len(other.items.keys() - self.items.keys()) == 0

    def zip(self, right: TypedDictType) -> Iterable[tuple[str, Type, Type]]:
        left = self
        for (item_name, left_item_type) in left.items.items():
            right_item_type = right.items.get(item_name)
            if right_item_type is not None:
                yield (item_name, left_item_type, right_item_type)

    def zipall(self, right: TypedDictType) -> Iterable[tuple[str, Type | None, Type | None]]:
        left = self
        for (item_name, left_item_type) in left.items.items():
            right_item_type = right.items.get(item_name)
            yield (item_name, left_item_type, right_item_type)
        for (item_name, right_item_type) in right.items.items():
            if item_name in left.items:
                continue
            yield (item_name, None, right_item_type)


class RawExpressionType(ProperType):
    """A synthetic type representing some arbitrary expression that does not cleanly
    translate into a type.

    This synthetic type is only used at the beginning stages of semantic analysis
    and should be completely removing during the process for mapping UnboundTypes to
    actual types: we either turn it into a LiteralType or an AnyType.

    For example, suppose `Foo[1]` is initially represented as the following:

        UnboundType(
            name='Foo',
            args=[
                RawExpressionType(value=1, base_type_name='builtins.int'),
            ],
        )

    As we perform semantic analysis, this type will transform into one of two
    possible forms.

    If 'Foo' was an alias for 'Literal' all along, this type is transformed into:

        LiteralType(value=1, fallback=int_instance_here)

    Alternatively, if 'Foo' is an unrelated class, we report an error and instead
    produce something like this:

        Instance(type=typeinfo_for_foo, args=[AnyType(TypeOfAny.from_error))

    If the "note" field is not None, the provided note will be reported alongside the
    error at this point.

    Note: if "literal_value" is None, that means this object is representing some
    expression that cannot possibly be a parameter of Literal[...]. For example,
    "Foo[3j]" would be represented as:

        UnboundType(
            name='Foo',
            args=[
                RawExpressionType(value=None, base_type_name='builtins.complex'),
            ],
        )
    """

    __slots__ = ("literal_value", "base_type_name", "note")

    def __init__(
        self,
        literal_value: LiteralValue | None,
        base_type_name: str,
        line: int = -1,
        column: int = -1,
        note: str | None = None,
    ) -> None:
        super().__init__(line, column)
        self.literal_value = literal_value
        self.base_type_name = base_type_name
        self.note = note

    def simple_name(self) -> str:
        return self.base_type_name.replace("builtins.", "")

    def accept(self, visitor: TypeVisitor[T]) -> T:
        assert isinstance(visitor, SyntheticTypeVisitor)
        return cast(T, visitor.visit_raw_expression_type(self))

    def serialize(self) -> JsonDict:
        assert False, "Synthetic types don't serialize"

    def __hash__(self) -> int:
        return hash((self.literal_value, self.base_type_name))

    def __eq__(self, other: object) -> bool:
        if isinstance(other, RawExpressionType):
            return (
                self.base_type_name == other.base_type_name
                and self.literal_value == other.literal_value
            )
        else:
            return NotImplemented


class LiteralType(ProperType):
    """The type of a Literal instance. Literal[Value]

    A Literal always consists of:

    1. A native Python object corresponding to the contained inner value
    2. A fallback for this Literal. The fallback also corresponds to the
       parent type this Literal subtypes.

    For example, 'Literal[42]' is represented as
    'LiteralType(value=42, fallback=instance_of_int)'

    As another example, `Literal[Color.RED]` (where Color is an enum) is
    represented as `LiteralType(value="RED", fallback=instance_of_color)'.
    """

    __slots__ = ("value", "fallback", "_hash")

    def __init__(
        self, value: LiteralValue, fallback: Instance, line: int = -1, column: int = -1
    ) -> None:
        super().__init__(line, column)
        self.value = value
        self.fallback = fallback
        self._hash = -1  # Cached hash value

    def can_be_false_default(self) -> bool:
        return not self.value

    def can_be_true_default(self) -> bool:
        return bool(self.value)

    def accept(self, visitor: TypeVisitor[T]) -> T:
        return visitor.visit_literal_type(self)

    def __hash__(self) -> int:
        if self._hash == -1:
            self._hash = hash((self.value, self.fallback))
        return self._hash

    def __eq__(self, other: object) -> bool:
        if isinstance(other, LiteralType):
            return self.fallback == other.fallback and self.value == other.value
        else:
            return NotImplemented

    def is_enum_literal(self) -> bool:
        return self.fallback.type.is_enum

    def value_repr(self) -> str:
        """Returns the string representation of the underlying type.

        This function is almost equivalent to running `repr(self.value)`,
        except it includes some additional logic to correctly handle cases
        where the value is a string, byte string, a unicode string, or an enum.
        """
        raw = repr(self.value)
        fallback_name = self.fallback.type.fullname

        # If this is backed by an enum,
        if self.is_enum_literal():
            return f"{fallback_name}.{self.value}"

        if fallback_name == "builtins.bytes":
            # Note: 'builtins.bytes' only appears in Python 3, so we want to
            # explicitly prefix with a "b"
            return "b" + raw
        else:
            # 'builtins.str' could mean either depending on context, but either way
            # we don't prefix: it's the "native" string. And of course, if value is
            # some other type, we just return that string repr directly.
            return raw

    def serialize(self) -> JsonDict | str:
        return {
            ".class": "LiteralType",
            "value": self.value,
            "fallback": self.fallback.serialize(),
        }

    @classmethod
    def deserialize(cls, data: JsonDict) -> LiteralType:
        assert data[".class"] == "LiteralType"
        return LiteralType(value=data["value"], fallback=Instance.deserialize(data["fallback"]))

    def is_singleton_type(self) -> bool:
        return self.is_enum_literal() or isinstance(self.value, bool)


class StarType(ProperType):
    """The star type *type_parameter.

    This is not a real type but a syntactic AST construct.
    """

    __slots__ = ("type",)

    type: Type

    def __init__(self, type: Type, line: int = -1, column: int = -1) -> None:
        super().__init__(line, column)
        self.type = type

    def accept(self, visitor: TypeVisitor[T]) -> T:
        assert isinstance(visitor, SyntheticTypeVisitor)
        return cast(T, visitor.visit_star_type(self))

    def serialize(self) -> JsonDict:
        assert False, "Synthetic types don't serialize"


class UnionType(ProperType):
    """The union type Union[T1, ..., Tn] (at least one type argument)."""

    __slots__ = ("items", "is_evaluated", "uses_pep604_syntax")

    def __init__(
        self,
        items: Sequence[Type],
        line: int = -1,
        column: int = -1,
        is_evaluated: bool = True,
        uses_pep604_syntax: bool = False,
    ) -> None:
        super().__init__(line, column)
        # We must keep this false to avoid crashes during semantic analysis.
        # TODO: maybe switch this to True during type-checking pass?
        self.items = flatten_nested_unions(items, handle_type_alias_type=False)
        # is_evaluated should be set to false for type comments and string literals
        self.is_evaluated = is_evaluated
        # uses_pep604_syntax is True if Union uses OR syntax (X | Y)
        self.uses_pep604_syntax = uses_pep604_syntax

    def can_be_true_default(self) -> bool:
        return any(item.can_be_true for item in self.items)

    def can_be_false_default(self) -> bool:
        return any(item.can_be_false for item in self.items)

    def __hash__(self) -> int:
        return hash(frozenset(self.items))

    def __eq__(self, other: object) -> bool:
        if not isinstance(other, UnionType):
            return NotImplemented
        return frozenset(self.items) == frozenset(other.items)

    @overload
    @staticmethod
    def make_union(items: Sequence[ProperType], line: int = -1, column: int = -1) -> ProperType:
        ...

    @overload
    @staticmethod
    def make_union(items: Sequence[Type], line: int = -1, column: int = -1) -> Type:
        ...

    @staticmethod
    def make_union(items: Sequence[Type], line: int = -1, column: int = -1) -> Type:
        if len(items) > 1:
            return UnionType(items, line, column)
        elif len(items) == 1:
            return items[0]
        else:
            return UninhabitedType()

    def length(self) -> int:
        return len(self.items)

    def accept(self, visitor: TypeVisitor[T]) -> T:
        return visitor.visit_union_type(self)

    def has_readable_member(self, name: str) -> bool:
        """For a tree of unions of instances, check whether all instances have a given member.

        TODO: Deal with attributes of TupleType etc.
        TODO: This should probably be refactored to go elsewhere.
        """
        return all(
            (isinstance(x, UnionType) and x.has_readable_member(name))
            or (isinstance(x, Instance) and x.type.has_readable_member(name))
            for x in get_proper_types(self.relevant_items())
        )

    def relevant_items(self) -> list[Type]:
        """Removes NoneTypes from Unions when strict Optional checking is off."""
        if state.strict_optional:
            return self.items
        else:
            return [i for i in self.items if not isinstance(get_proper_type(i), NoneType)]

    def serialize(self) -> JsonDict:
        return {".class": "UnionType", "items": [t.serialize() for t in self.items]}

    @classmethod
    def deserialize(cls, data: JsonDict) -> UnionType:
        assert data[".class"] == "UnionType"
        return UnionType([deserialize_type(t) for t in data["items"]])


class PartialType(ProperType):
    """Type such as List[?] where type arguments are unknown, or partial None type.

    These are used for inferring types in multiphase initialization such as this:

      x = []       # x gets a partial type List[?], as item type is unknown
      x.append(1)  # partial type gets replaced with normal type List[int]

    Or with None:

      x = None  # x gets a partial type None
      if c:
          x = 1  # Infer actual type int for x
    """

    __slots__ = ("type", "var", "value_type")

    # None for the 'None' partial type; otherwise a generic class
    type: mypy.nodes.TypeInfo | None
    var: mypy.nodes.Var
    # For partial defaultdict[K, V], the type V (K is unknown). If V is generic,
    # the type argument is Any and will be replaced later.
    value_type: Instance | None

    def __init__(
        self,
        type: mypy.nodes.TypeInfo | None,
        var: mypy.nodes.Var,
        value_type: Instance | None = None,
    ) -> None:
        super().__init__()
        self.type = type
        self.var = var
        self.value_type = value_type

    def accept(self, visitor: TypeVisitor[T]) -> T:
        return visitor.visit_partial_type(self)


class EllipsisType(ProperType):
    """The type ... (ellipsis).

    This is not a real type but a syntactic AST construct, used in Callable[..., T], for example.

    A semantically analyzed type will never have ellipsis types.
    """

    __slots__ = ()

    def accept(self, visitor: TypeVisitor[T]) -> T:
        assert isinstance(visitor, SyntheticTypeVisitor)
        return cast(T, visitor.visit_ellipsis_type(self))

    def serialize(self) -> JsonDict:
        assert False, "Synthetic types don't serialize"


class TypeType(ProperType):
    """For types like Type[User].

    This annotates variables that are class objects, constrained by
    the type argument.  See PEP 484 for more details.

    We may encounter expressions whose values are specific classes;
    those are represented as callables (possibly overloaded)
    corresponding to the class's constructor's signature and returning
    an instance of that class.  The difference with Type[C] is that
    those callables always represent the exact class given as the
    return type; Type[C] represents any class that's a subclass of C,
    and C may also be a type variable or a union (or Any).

    Many questions around subtype relationships between Type[C1] and
    def(...) -> C2 are answered by looking at the subtype
    relationships between C1 and C2, since Type[] is considered
    covariant.

    There's an unsolved problem with constructor signatures (also
    unsolved in PEP 484): calling a variable whose type is Type[C]
    assumes the constructor signature for C, even though a subclass of
    C might completely change the constructor signature.  For now we
    just assume that users of Type[C] are careful not to do that (in
    the future we might detect when they are violating that
    assumption).
    """

    __slots__ = ("item",)

    # This can't be everything, but it can be a class reference,
    # a generic class instance, a union, Any, a type variable...
    item: ProperType

    def __init__(
        self,
        item: Bogus[Instance | AnyType | TypeVarType | TupleType | NoneType | CallableType],
        *,
        line: int = -1,
        column: int = -1,
    ) -> None:
        """To ensure Type[Union[A, B]] is always represented as Union[Type[A], Type[B]], item of
        type UnionType must be handled through make_normalized static method.
        """
        super().__init__(line, column)
        self.item = item

    @staticmethod
    def make_normalized(item: Type, *, line: int = -1, column: int = -1) -> ProperType:
        item = get_proper_type(item)
        if isinstance(item, UnionType):
            return UnionType.make_union(
                [TypeType.make_normalized(union_item) for union_item in item.items],
                line=line,
                column=column,
            )
        return TypeType(item, line=line, column=column)  # type: ignore[arg-type]

    def accept(self, visitor: TypeVisitor[T]) -> T:
        return visitor.visit_type_type(self)

    def __hash__(self) -> int:
        return hash(self.item)

    def __eq__(self, other: object) -> bool:
        if not isinstance(other, TypeType):
            return NotImplemented
        return self.item == other.item

    def serialize(self) -> JsonDict:
        return {".class": "TypeType", "item": self.item.serialize()}

    @classmethod
    def deserialize(cls, data: JsonDict) -> Type:
        assert data[".class"] == "TypeType"
        return TypeType.make_normalized(deserialize_type(data["item"]))


class PlaceholderType(ProperType):
    """Temporary, yet-unknown type during semantic analysis.

    This is needed when there's a reference to a type before the real symbol
    table entry of the target type is available (specifically, we use a
    temporary PlaceholderNode symbol node). Consider this example:

      class str(Sequence[str]): ...

    We use a PlaceholderType for the 'str' in 'Sequence[str]' since we can't create
    a TypeInfo for 'str' until all base classes have been resolved. We'll soon
    perform another analysis iteration which replaces the base class with a complete
    type without any placeholders. After semantic analysis, no placeholder types must
    exist.
    """

    __slots__ = ("fullname", "args")

    def __init__(self, fullname: str | None, args: list[Type], line: int) -> None:
        super().__init__(line)
        self.fullname = fullname  # Must be a valid full name of an actual node (or None).
        self.args = args

    def accept(self, visitor: TypeVisitor[T]) -> T:
        assert isinstance(visitor, SyntheticTypeVisitor)
        return cast(T, visitor.visit_placeholder_type(self))

    def __hash__(self) -> int:
        return hash((self.fullname, tuple(self.args)))

    def __eq__(self, other: object) -> bool:
        if not isinstance(other, PlaceholderType):
            return NotImplemented
        return self.fullname == other.fullname and self.args == other.args

    def serialize(self) -> str:
        # We should never get here since all placeholders should be replaced
        # during semantic analysis.
        assert False, f"Internal error: unresolved placeholder type {self.fullname}"


@overload
def get_proper_type(typ: None) -> None:
    ...


@overload
def get_proper_type(typ: Type) -> ProperType:
    ...


def get_proper_type(typ: Type | None) -> ProperType | None:
    """Get the expansion of a type alias type.

    If the type is already a proper type, this is a no-op. Use this function
    wherever a decision is made on a call like e.g. 'if isinstance(typ, UnionType): ...',
    because 'typ' in this case may be an alias to union. Note: if after making the decision
    on the isinstance() call you pass on the original type (and not one of its components)
    it is recommended to *always* pass on the unexpanded alias.
    """
    if typ is None:
        return None
    if isinstance(typ, TypeGuardedType):  # type: ignore[misc]
        typ = typ.type_guard
    while isinstance(typ, TypeAliasType):
        typ = typ._expand_once()
    # TODO: store the name of original type alias on this type, so we can show it in errors.
    return cast(ProperType, typ)


@overload
def get_proper_types(types: list[Type] | tuple[Type, ...]) -> list[ProperType]:  # type: ignore[misc]
    ...


@overload
def get_proper_types(
    types: list[Type | None] | tuple[Type | None, ...]
) -> list[ProperType | None]:
    ...


def get_proper_types(
    types: list[Type] | list[Type | None] | tuple[Type | None, ...]
) -> list[ProperType] | list[ProperType | None]:
    if isinstance(types, list):
        typelist = types
        # Optimize for the common case so that we don't need to allocate anything
        if not any(
            isinstance(t, (TypeAliasType, TypeGuardedType)) for t in typelist  # type: ignore[misc]
        ):
            return cast("list[ProperType]", typelist)
        return [get_proper_type(t) for t in typelist]
    else:
        return [get_proper_type(t) for t in types]


# We split off the type visitor base classes to another module
# to make it easier to gradually get modules working with mypyc.
# Import them here, after the types are defined.
# This is intended as a re-export also.
from mypy.type_visitor import (  # noqa: F811,F401
    ALL_STRATEGY as ALL_STRATEGY,
    ANY_STRATEGY as ANY_STRATEGY,
    BoolTypeQuery as BoolTypeQuery,
    SyntheticTypeVisitor as SyntheticTypeVisitor,
    TypeQuery as TypeQuery,
    TypeTranslator as TypeTranslator,
    TypeVisitor as TypeVisitor,
)
from mypy.typetraverser import TypeTraverserVisitor


class TypeStrVisitor(SyntheticTypeVisitor[str]):
    """Visitor for pretty-printing types into strings.

    This is mostly for debugging/testing.

    Do not preserve original formatting.

    Notes:
     - Represent unbound types as Foo? or Foo?[...].
     - Represent the NoneType type as None.
    """

    def __init__(self, id_mapper: IdMapper | None = None) -> None:
        self.id_mapper = id_mapper
        self.any_as_dots = False

    def visit_unbound_type(self, t: UnboundType) -> str:
        s = t.name + "?"
        if t.args:
            s += f"[{self.list_str(t.args)}]"
        return s

    def visit_type_list(self, t: TypeList) -> str:
        return f"<TypeList {self.list_str(t.items)}>"

    def visit_callable_argument(self, t: CallableArgument) -> str:
        typ = t.typ.accept(self)
        if t.name is None:
            return f"{t.constructor}({typ})"
        else:
            return f"{t.constructor}({typ}, {t.name})"

    def visit_any(self, t: AnyType) -> str:
        if self.any_as_dots and t.type_of_any == TypeOfAny.special_form:
            return "..."
        return "Any"

    def visit_none_type(self, t: NoneType) -> str:
        return "None"

    def visit_uninhabited_type(self, t: UninhabitedType) -> str:
        return "<nothing>"

    def visit_erased_type(self, t: ErasedType) -> str:
        return "<Erased>"

    def visit_deleted_type(self, t: DeletedType) -> str:
        if t.source is None:
            return "<Deleted>"
        else:
            return f"<Deleted '{t.source}'>"

    def visit_instance(self, t: Instance) -> str:
        if t.last_known_value and not t.args:
            # Instances with a literal fallback should never be generic. If they are,
            # something went wrong so we fall back to showing the full Instance repr.
            s = f"{t.last_known_value}?"
        else:
            s = t.type.fullname or t.type.name or "<???>"

        if t.args:
            if t.type.fullname == "builtins.tuple":
                assert len(t.args) == 1
                s += f"[{self.list_str(t.args)}, ...]"
            else:
                s += f"[{self.list_str(t.args)}]"
        if self.id_mapper:
            s += f"<{self.id_mapper.id(t.type)}>"
        return s

    def visit_type_var(self, t: TypeVarType) -> str:
        if t.name is None:
            # Anonymous type variable type (only numeric id).
            s = f"`{t.id}"
        else:
            # Named type variable type.
            s = f"{t.name}`{t.id}"
        if self.id_mapper and t.upper_bound:
            s += f"(upper_bound={t.upper_bound.accept(self)})"
        return s

    def visit_param_spec(self, t: ParamSpecType) -> str:
        # prefixes are displayed as Concatenate
        s = ""
        if t.prefix.arg_types:
            s += f"[{self.list_str(t.prefix.arg_types)}, **"
        if t.name is None:
            # Anonymous type variable type (only numeric id).
            s += f"`{t.id}"
        else:
            # Named type variable type.
            s += f"{t.name_with_suffix()}`{t.id}"
        if t.prefix.arg_types:
            s += "]"
        return s

    def visit_parameters(self, t: Parameters) -> str:
        # This is copied from visit_callable -- is there a way to decrease duplication?
        if t.is_ellipsis_args:
            return "..."

        s = ""
        bare_asterisk = False
        for i in range(len(t.arg_types)):
            if s != "":
                s += ", "
            if t.arg_kinds[i].is_named() and not bare_asterisk:
                s += "*, "
                bare_asterisk = True
            if t.arg_kinds[i] == ARG_STAR:
                s += "*"
            if t.arg_kinds[i] == ARG_STAR2:
                s += "**"
            name = t.arg_names[i]
            if name:
                s += f"{name}: "
            r = t.arg_types[i].accept(self)

            s += r

            if t.arg_kinds[i].is_optional():
                s += " ="

        return f"[{s}]"

    def visit_type_var_tuple(self, t: TypeVarTupleType) -> str:
        if t.name is None:
            # Anonymous type variable type (only numeric id).
            s = f"`{t.id}"
        else:
            # Named type variable type.
            s = f"{t.name}`{t.id}"
        return s

    def visit_callable_type(self, t: CallableType) -> str:
        param_spec = t.param_spec()
        if param_spec is not None:
            num_skip = 2
        else:
            num_skip = 0

        s = ""
        bare_asterisk = False
        for i in range(len(t.arg_types) - num_skip):
            if s != "":
                s += ", "
            if t.arg_kinds[i].is_named() and not bare_asterisk:
                s += "*, "
                bare_asterisk = True
            if t.arg_kinds[i] == ARG_STAR:
                s += "*"
            if t.arg_kinds[i] == ARG_STAR2:
                s += "**"
            name = t.arg_names[i]
            if name:
                s += name + ": "
            type_str = t.arg_types[i].accept(self)
            if t.arg_kinds[i] == ARG_STAR2 and t.unpack_kwargs:
                type_str = f"Unpack[{type_str}]"
            s += type_str
            if t.arg_kinds[i].is_optional():
                s += " ="

        if param_spec is not None:
            n = param_spec.name
            if s:
                s += ", "
            s += f"*{n}.args, **{n}.kwargs"

        s = f"({s})"

        if not isinstance(get_proper_type(t.ret_type), NoneType):
            if t.type_guard is not None:
                s += f" -> TypeGuard[{t.type_guard.accept(self)}]"
            else:
                s += f" -> {t.ret_type.accept(self)}"

        if t.variables:
            vs = []
            for var in t.variables:
                if isinstance(var, TypeVarType):
                    # We reimplement TypeVarType.__repr__ here in order to support id_mapper.
                    if var.values:
                        vals = f"({', '.join(val.accept(self) for val in var.values)})"
                        vs.append(f"{var.name} in {vals}")
                    elif not is_named_instance(var.upper_bound, "builtins.object"):
                        vs.append(f"{var.name} <: {var.upper_bound.accept(self)}")
                    else:
                        vs.append(var.name)
                else:
                    # For other TypeVarLikeTypes, just use the name
                    vs.append(var.name)
            s = f"[{', '.join(vs)}] {s}"

        return f"def {s}"

    def visit_overloaded(self, t: Overloaded) -> str:
        a = []
        for i in t.items:
            a.append(i.accept(self))
        return f"Overload({', '.join(a)})"

    def visit_tuple_type(self, t: TupleType) -> str:
        s = self.list_str(t.items)
        if t.partial_fallback and t.partial_fallback.type:
            fallback_name = t.partial_fallback.type.fullname
            if fallback_name != "builtins.tuple":
                return f"Tuple[{s}, fallback={t.partial_fallback.accept(self)}]"
        return f"Tuple[{s}]"

    def visit_typeddict_type(self, t: TypedDictType) -> str:
        def item_str(name: str, typ: str) -> str:
            if name in t.required_keys:
                return f"{name!r}: {typ}"
            else:
                return f"{name!r}?: {typ}"

        s = (
            "{"
            + ", ".join(item_str(name, typ.accept(self)) for name, typ in t.items.items())
            + "}"
        )
        prefix = ""
        if t.fallback and t.fallback.type:
            if t.fallback.type.fullname not in TPDICT_FB_NAMES:
                prefix = repr(t.fallback.type.fullname) + ", "
        return f"TypedDict({prefix}{s})"

    def visit_raw_expression_type(self, t: RawExpressionType) -> str:
        return repr(t.literal_value)

    def visit_literal_type(self, t: LiteralType) -> str:
        return f"Literal[{t.value_repr()}]"

    def visit_star_type(self, t: StarType) -> str:
        s = t.type.accept(self)
        return f"*{s}"

    def visit_union_type(self, t: UnionType) -> str:
        s = self.list_str(t.items)
        return f"Union[{s}]"

    def visit_partial_type(self, t: PartialType) -> str:
        if t.type is None:
            return "<partial None>"
        else:
            return "<partial {}[{}]>".format(t.type.name, ", ".join(["?"] * len(t.type.type_vars)))

    def visit_ellipsis_type(self, t: EllipsisType) -> str:
        return "..."

    def visit_type_type(self, t: TypeType) -> str:
        return f"Type[{t.item.accept(self)}]"

    def visit_placeholder_type(self, t: PlaceholderType) -> str:
        return f"<placeholder {t.fullname}>"

    def visit_type_alias_type(self, t: TypeAliasType) -> str:
        if t.alias is not None:
            unrolled, recursed = t._partial_expansion()
            self.any_as_dots = recursed
            type_str = unrolled.accept(self)
            self.any_as_dots = False
            return type_str
        return "<alias (unfixed)>"

    def visit_unpack_type(self, t: UnpackType) -> str:
        return f"Unpack[{t.type.accept(self)}]"

    def list_str(self, a: Iterable[Type]) -> str:
        """Convert items of an array to strings (pretty-print types)
        and join the results with commas.
        """
        res = []
        for t in a:
            res.append(t.accept(self))
        return ", ".join(res)


class TrivialSyntheticTypeTranslator(TypeTranslator, SyntheticTypeVisitor[Type]):
    """A base class for type translators that need to be run during semantic analysis."""

    def visit_placeholder_type(self, t: PlaceholderType) -> Type:
        return t

    def visit_callable_argument(self, t: CallableArgument) -> Type:
        return t

    def visit_ellipsis_type(self, t: EllipsisType) -> Type:
        return t

    def visit_raw_expression_type(self, t: RawExpressionType) -> Type:
        return t

    def visit_star_type(self, t: StarType) -> Type:
        return t

    def visit_type_list(self, t: TypeList) -> Type:
        return t


class UnrollAliasVisitor(TrivialSyntheticTypeTranslator):
    def __init__(self, initial_aliases: set[TypeAliasType]) -> None:
        self.recursed = False
        self.initial_aliases = initial_aliases

    def visit_type_alias_type(self, t: TypeAliasType) -> Type:
        if t in self.initial_aliases:
            self.recursed = True
            return AnyType(TypeOfAny.special_form)
        # Create a new visitor on encountering a new type alias, so that an alias like
        #     A = Tuple[B, B]
        #     B = int
        # will not be detected as recursive on the second encounter of B.
        subvisitor = UnrollAliasVisitor(self.initial_aliases | {t})
        result = get_proper_type(t).accept(subvisitor)
        if subvisitor.recursed:
            self.recursed = True
        return result


def strip_type(typ: Type) -> Type:
    """Make a copy of type without 'debugging info' (function name)."""
    orig_typ = typ
    typ = get_proper_type(typ)
    if isinstance(typ, CallableType):
        return typ.copy_modified(name=None)
    elif isinstance(typ, Overloaded):
        return Overloaded([cast(CallableType, strip_type(item)) for item in typ.items])
    else:
        return orig_typ


def is_named_instance(t: Type, fullnames: str | tuple[str, ...]) -> TypeGuard[Instance]:
    if not isinstance(fullnames, tuple):
        fullnames = (fullnames,)

    t = get_proper_type(t)
    return isinstance(t, Instance) and t.type.fullname in fullnames


class InstantiateAliasVisitor(TrivialSyntheticTypeTranslator):
    def __init__(self, vars: list[TypeVarLikeType], subs: list[Type]) -> None:
        self.replacements = {v.id: s for (v, s) in zip(vars, subs)}

    def visit_type_alias_type(self, typ: TypeAliasType) -> Type:
        return typ.copy_modified(args=[t.accept(self) for t in typ.args])

    def visit_type_var(self, typ: TypeVarType) -> Type:
        if typ.id in self.replacements:
            return self.replacements[typ.id]
        return typ

    def visit_callable_type(self, t: CallableType) -> Type:
        param_spec = t.param_spec()
        if param_spec is not None:
            # TODO: this branch duplicates the one in expand_type(), find a way to reuse it
            # without import cycle types <-> typeanal <-> expandtype.
            repl = get_proper_type(self.replacements.get(param_spec.id))
            if isinstance(repl, CallableType) or isinstance(repl, Parameters):
                prefix = param_spec.prefix
                t = t.expand_param_spec(repl, no_prefix=True)
                return t.copy_modified(
                    arg_types=[t.accept(self) for t in prefix.arg_types] + t.arg_types,
                    arg_kinds=prefix.arg_kinds + t.arg_kinds,
                    arg_names=prefix.arg_names + t.arg_names,
                    ret_type=t.ret_type.accept(self),
                    type_guard=(t.type_guard.accept(self) if t.type_guard is not None else None),
                )
        return super().visit_callable_type(t)

    def visit_param_spec(self, typ: ParamSpecType) -> Type:
        if typ.id in self.replacements:
            repl = get_proper_type(self.replacements[typ.id])
            # TODO: all the TODOs from same logic in expand_type() apply here.
            if isinstance(repl, Instance):
                return repl
            elif isinstance(repl, (ParamSpecType, Parameters, CallableType)):
                return expand_param_spec(typ, repl)
            else:
                return repl
        return typ


class LocationSetter(TypeTraverserVisitor):
    # TODO: Should we update locations of other Type subclasses?
    def __init__(self, line: int, column: int) -> None:
        self.line = line
        self.column = column

    def visit_instance(self, typ: Instance) -> None:
        typ.line = self.line
        typ.column = self.column
        super().visit_instance(typ)


def replace_alias_tvars(
    tp: Type, vars: list[TypeVarLikeType], subs: list[Type], newline: int, newcolumn: int
) -> Type:
    """Replace type variables in a generic type alias tp with substitutions subs
    resetting context. Length of subs should be already checked.
    """
    replacer = InstantiateAliasVisitor(vars, subs)
    new_tp = tp.accept(replacer)
    new_tp.accept(LocationSetter(newline, newcolumn))
    new_tp.line = newline
    new_tp.column = newcolumn
    return new_tp


class HasTypeVars(BoolTypeQuery):
    def __init__(self) -> None:
        super().__init__(ANY_STRATEGY)
        self.skip_alias_target = True

    def visit_type_var(self, t: TypeVarType) -> bool:
        return True

    def visit_type_var_tuple(self, t: TypeVarTupleType) -> bool:
        return True

    def visit_param_spec(self, t: ParamSpecType) -> bool:
        return True


def has_type_vars(typ: Type) -> bool:
    """Check if a type contains any type variables (recursively)."""
    return typ.accept(HasTypeVars())


class HasRecursiveType(BoolTypeQuery):
    def __init__(self) -> None:
        super().__init__(ANY_STRATEGY)

    def visit_type_alias_type(self, t: TypeAliasType) -> bool:
        return t.is_recursive or self.query_types(t.args)


# Use singleton since this is hot (note: call reset() before using)
_has_recursive_type: Final = HasRecursiveType()


def has_recursive_types(typ: Type) -> bool:
    """Check if a type contains any recursive aliases (recursively)."""
    _has_recursive_type.reset()
    return typ.accept(_has_recursive_type)


def _flattened(types: Iterable[Type]) -> Iterable[Type]:
    for t in types:
        tp = get_proper_type(t)
        if isinstance(tp, UnionType):
            yield from _flattened(tp.items)
        else:
            yield t


def flatten_nested_unions(
    types: Sequence[Type], handle_type_alias_type: bool = True
) -> list[Type]:
    """Flatten nested unions in a type list."""
    if not isinstance(types, list):
        typelist = list(types)
    else:
        typelist = cast("list[Type]", types)

    # Fast path: most of the time there is nothing to flatten
    if not any(isinstance(t, (TypeAliasType, UnionType)) for t in typelist):  # type: ignore[misc]
        return typelist

    flat_items: list[Type] = []
    for t in typelist:
        tp = get_proper_type(t) if handle_type_alias_type else t
        if isinstance(tp, ProperType) and isinstance(tp, UnionType):
            flat_items.extend(
                flatten_nested_unions(tp.items, handle_type_alias_type=handle_type_alias_type)
            )
        else:
            # Must preserve original aliases when possible.
            flat_items.append(t)
    return flat_items


def invalid_recursive_alias(seen_nodes: set[mypy.nodes.TypeAlias], target: Type) -> bool:
    """Flag aliases like A = Union[int, A] (and similar mutual aliases).

    Such aliases don't make much sense, and cause problems in later phases.
    """
    if isinstance(target, TypeAliasType):
        if target.alias in seen_nodes:
            return True
        assert target.alias, f"Unfixed type alias {target.type_ref}"
        return invalid_recursive_alias(seen_nodes | {target.alias}, get_proper_type(target))
    assert isinstance(target, ProperType)
    if not isinstance(target, UnionType):
        return False
    return any(invalid_recursive_alias(seen_nodes, item) for item in target.items)


def bad_type_type_item(item: Type) -> bool:
    """Prohibit types like Type[Type[...]].

    Such types are explicitly prohibited by PEP 484. Also they cause problems
    with recursive types like T = Type[T], because internal representation of
    TypeType item is normalized (i.e. always a proper type).
    """
    item = get_proper_type(item)
    if isinstance(item, TypeType):
        return True
    if isinstance(item, UnionType):
        return any(
            isinstance(get_proper_type(i), TypeType) for i in flatten_nested_unions(item.items)
        )
    return False


def is_union_with_any(tp: Type) -> bool:
    """Is this a union with Any or a plain Any type?"""
    tp = get_proper_type(tp)
    if isinstance(tp, AnyType):
        return True
    if not isinstance(tp, UnionType):
        return False
    return any(is_union_with_any(t) for t in get_proper_types(tp.items))


def is_generic_instance(tp: Type) -> bool:
    tp = get_proper_type(tp)
    return isinstance(tp, Instance) and bool(tp.args)


def is_optional(t: Type) -> bool:
    t = get_proper_type(t)
    return isinstance(t, UnionType) and any(
        isinstance(get_proper_type(e), NoneType) for e in t.items
    )


def remove_optional(typ: Type) -> Type:
    typ = get_proper_type(typ)
    if isinstance(typ, UnionType):
        return UnionType.make_union(
            [t for t in typ.items if not isinstance(get_proper_type(t), NoneType)]
        )
    else:
        return typ


def is_literal_type(typ: ProperType, fallback_fullname: str, value: LiteralValue) -> bool:
    """Check if this type is a LiteralType with the given fallback type and value."""
    if isinstance(typ, Instance) and typ.last_known_value:
        typ = typ.last_known_value
    return (
        isinstance(typ, LiteralType)
        and typ.fallback.type.fullname == fallback_fullname
        and typ.value == value
    )


def is_self_type_like(typ: Type, *, is_classmethod: bool) -> bool:
    """Does this look like a self-type annotation?"""
    typ = get_proper_type(typ)
    if not is_classmethod:
        return isinstance(typ, TypeVarType)
    if not isinstance(typ, TypeType):
        return False
    return isinstance(typ.item, TypeVarType)


names: Final = globals().copy()
names.pop("NOT_READY", None)
deserialize_map: Final = {
    key: obj.deserialize
    for key, obj in names.items()
    if isinstance(obj, type) and issubclass(obj, Type) and obj is not Type
}


def callable_with_ellipsis(any_type: AnyType, ret_type: Type, fallback: Instance) -> CallableType:
    """Construct type Callable[..., ret_type]."""
    return CallableType(
        [any_type, any_type],
        [ARG_STAR, ARG_STAR2],
        [None, None],
        ret_type=ret_type,
        fallback=fallback,
        is_ellipsis_args=True,
    )


def expand_param_spec(
    t: ParamSpecType, repl: ParamSpecType | Parameters | CallableType
) -> ProperType:
    """This is shared part of the logic w.r.t. ParamSpec instantiation.

    It is shared between type aliases and proper types, that currently use somewhat different
    logic for instantiation."""
    if isinstance(repl, ParamSpecType):
        return repl.copy_modified(
            flavor=t.flavor,
            prefix=t.prefix.copy_modified(
                arg_types=t.prefix.arg_types + repl.prefix.arg_types,
                arg_kinds=t.prefix.arg_kinds + repl.prefix.arg_kinds,
                arg_names=t.prefix.arg_names + repl.prefix.arg_names,
            ),
        )
    else:
        # if the paramspec is *P.args or **P.kwargs:
        if t.flavor != ParamSpecFlavor.BARE:
            assert isinstance(repl, CallableType), "Should not be able to get here."
            # Is this always the right thing to do?
            param_spec = repl.param_spec()
            if param_spec:
                return param_spec.with_flavor(t.flavor)
            else:
                return repl
        else:
            return Parameters(
                t.prefix.arg_types + repl.arg_types,
                t.prefix.arg_kinds + repl.arg_kinds,
                t.prefix.arg_names + repl.arg_names,
                variables=[*t.prefix.variables, *repl.variables],
            )


def store_argument_type(
    defn: FuncItem, i: int, typ: CallableType, named_type: Callable[[str, list[Type]], Instance]
) -> None:
    arg_type = typ.arg_types[i]
    if typ.arg_kinds[i] == ARG_STAR:
        if isinstance(arg_type, ParamSpecType):
            pass
        elif isinstance(arg_type, UnpackType):
            unpacked_type = get_proper_type(arg_type.type)
            if isinstance(unpacked_type, TupleType):
                # Instead of using Tuple[Unpack[Tuple[...]]], just use
                # Tuple[...]
                arg_type = unpacked_type
            elif (
                isinstance(unpacked_type, Instance)
                and unpacked_type.type.fullname == "builtins.tuple"
            ):
                arg_type = unpacked_type
            else:
                arg_type = TupleType(
                    [arg_type],
                    fallback=named_type("builtins.tuple", [named_type("builtins.object", [])]),
                )
        else:
            # builtins.tuple[T] is typing.Tuple[T, ...]
            arg_type = named_type("builtins.tuple", [arg_type])
    elif typ.arg_kinds[i] == ARG_STAR2:
        if not isinstance(arg_type, ParamSpecType) and not typ.unpack_kwargs:
            arg_type = named_type("builtins.dict", [named_type("builtins.str", []), arg_type])
    defn.arguments[i].variable.type = arg_type


def remove_trivial(types: Iterable[Type]) -> list[Type]:
    """Make trivial simplifications on a list of types without calling is_subtype().

    This makes following simplifications:
        * Remove bottom types (taking into account strict optional setting)
        * Remove everything else if there is an `object`
        * Remove strict duplicate types
    """
    removed_none = False
    new_types = []
    all_types = set()
    for t in types:
        p_t = get_proper_type(t)
        if isinstance(p_t, UninhabitedType):
            continue
        if isinstance(p_t, NoneType) and not state.strict_optional:
            removed_none = True
            continue
        if isinstance(p_t, Instance) and p_t.type.fullname == "builtins.object":
            return [p_t]
        if p_t not in all_types:
            new_types.append(t)
            all_types.add(p_t)
    if new_types:
        return new_types
    if removed_none:
        return [NoneType()]
    return [UninhabitedType()]<|MERGE_RESOLUTION|>--- conflicted
+++ resolved
@@ -150,15 +150,13 @@
     "typing_extensions.Never",
 )
 
-<<<<<<< HEAD
 # Mypyc fixed-width native int types (compatible with builtins.int)
 MYPYC_NATIVE_INT_NAMES: Final = ("mypy_extensions.i64", "mypy_extensions.i32")
-=======
+
 DATACLASS_TRANSFORM_NAMES: Final = (
     "typing.dataclass_transform",
     "typing_extensions.dataclass_transform",
 )
->>>>>>> bac9e77e
 
 # A placeholder used for Bogus[...] parameters
 _dummy: Final[Any] = object()
