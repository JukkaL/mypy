"""Classes for representing mypy types."""

import sys
from abc import abstractmethod
from typing import (
    Any,
    Dict,
    Iterable,
    List,
    NamedTuple,
    Optional,
    Sequence,
    Set,
    Tuple,
    TypeVar,
    Union,
    cast,
)

from typing_extensions import TYPE_CHECKING, ClassVar, Final, TypeAlias as _TypeAlias, overload

import mypy.nodes
from mypy.backports import OrderedDict
from mypy.bogus_type import Bogus
from mypy.nodes import (
    ARG_POS,
    ARG_STAR,
    ARG_STAR2,
    INVARIANT,
    ArgKind,
    FakeInfo,
    FuncDef,
    SymbolNode,
)
from mypy.state import state
from mypy.util import IdMapper

T = TypeVar("T")

JsonDict: _TypeAlias = Dict[str, Any]

# The set of all valid expressions that can currently be contained
# inside of a Literal[...].
#
# Literals can contain bytes and enum-values: we special-case both of these
# and store the value as a string. We rely on the fallback type that's also
# stored with the Literal to determine how a string is being used.
#
# TODO: confirm that we're happy with representing enums (and the
# other types) in the manner described above.
#
# Note: if we change the set of types included below, we must also
# make sure to audit the following methods:
#
# 1. types.LiteralType's serialize and deserialize methods: this method
#    needs to make sure it can convert the below types into JSON and back.
#
# 2. types.LiteralType's 'alue_repr` method: this method is ultimately used
#    by TypeStrVisitor's visit_literal_type to generate a reasonable
#    repr-able output.
#
# 3. server.astdiff.SnapshotTypeVisitor's visit_literal_type_method: this
#    method assumes that the following types supports equality checks and
#    hashability.
#
# Note: Although "Literal[None]" is a valid type, we internally always convert
# such a type directly into "None". So, "None" is not a valid parameter of
# LiteralType and is omitted from this list.
LiteralValue: _TypeAlias = Union[int, str, bool]


# If we only import type_visitor in the middle of the file, mypy
# breaks, and if we do it at the top, it breaks at runtime because of
# import cycle issues, so we do it at the top while typechecking and
# then again in the middle at runtime.
# We should be able to remove this once we are switched to the new
# semantic analyzer!
if TYPE_CHECKING:
    from mypy.type_visitor import (
        SyntheticTypeVisitor as SyntheticTypeVisitor,
        TypeVisitor as TypeVisitor,
    )

TYPED_NAMEDTUPLE_NAMES: Final = ("typing.NamedTuple", "typing_extensions.NamedTuple")

# Supported names of TypedDict type constructors.
TPDICT_NAMES: Final = (
    "typing.TypedDict",
    "typing_extensions.TypedDict",
    "mypy_extensions.TypedDict",
)

# Supported fallback instance type names for TypedDict types.
TPDICT_FB_NAMES: Final = (
    "typing._TypedDict",
    "typing_extensions._TypedDict",
    "mypy_extensions._TypedDict",
)

# Supported names of Protocol base class.
PROTOCOL_NAMES: Final = ("typing.Protocol", "typing_extensions.Protocol")

# Supported TypeAlias names.
TYPE_ALIAS_NAMES: Final = ("typing.TypeAlias", "typing_extensions.TypeAlias")

# Supported Final type names.
FINAL_TYPE_NAMES: Final = ("typing.Final", "typing_extensions.Final")

# Supported @final decorator names.
FINAL_DECORATOR_NAMES: Final = ("typing.final", "typing_extensions.final")

# Supported Literal type names.
LITERAL_TYPE_NAMES: Final = ("typing.Literal", "typing_extensions.Literal")

# Supported Annotated type names.
ANNOTATED_TYPE_NAMES: Final = ("typing.Annotated", "typing_extensions.Annotated")

# We use this constant in various places when checking `tuple` subtyping:
TUPLE_LIKE_INSTANCE_NAMES: Final = (
    "builtins.tuple",
    "typing.Iterable",
    "typing.Container",
    "typing.Sequence",
    "typing.Reversible",
)

REVEAL_TYPE_NAMES: Final = (
    "builtins.reveal_type",
    "typing.reveal_type",
    "typing_extensions.reveal_type",
)

ASSERT_TYPE_NAMES: Final = ("typing.assert_type", "typing_extensions.assert_type")

OVERLOAD_NAMES: Final = ("typing.overload", "typing_extensions.overload")

# Attributes that can optionally be defined in the body of a subclass of
# enum.Enum but are removed from the class __dict__ by EnumMeta.
ENUM_REMOVED_PROPS: Final = ("_ignore_", "_order_", "__order__")

NEVER_NAMES: Final = (
    "typing.NoReturn",
    "typing_extensions.NoReturn",
    "mypy_extensions.NoReturn",
    "typing.Never",
    "typing_extensions.Never",
)

# A placeholder used for Bogus[...] parameters
_dummy: Final[Any] = object()


class TypeOfAny:
    """
    This class describes different types of Any. Each 'Any' can be of only one type at a time.
    """

    __slots__ = ()

    # Was this Any type inferred without a type annotation?
    unannotated: Final = 1
    # Does this Any come from an explicit type annotation?
    explicit: Final = 2
    # Does this come from an unfollowed import? See --disallow-any-unimported option
    from_unimported_type: Final = 3
    # Does this Any type come from omitted generics?
    from_omitted_generics: Final = 4
    # Does this Any come from an error?
    from_error: Final = 5
    # Is this a type that can't be represented in mypy's type system? For instance, type of
    # call to NewType...). Even though these types aren't real Anys, we treat them as such.
    # Also used for variables named '_'.
    special_form: Final = 6
    # Does this Any come from interaction with another Any?
    from_another_any: Final = 7
    # Does this Any come from an implementation limitation/bug?
    implementation_artifact: Final = 8
    # Does this Any come from use in the suggestion engine?  This is
    # used to ignore Anys inserted by the suggestion engine when
    # generating constraints.
    suggestion_engine: Final = 9


def deserialize_type(data: Union[JsonDict, str]) -> "Type":
    if isinstance(data, str):
        return Instance.deserialize(data)
    classname = data[".class"]
    method = deserialize_map.get(classname)
    if method is not None:
        return method(data)
    raise NotImplementedError(f"unexpected .class {classname}")


class Type(mypy.nodes.Context):
    """Abstract base class for all types."""

    __slots__ = ("can_be_true", "can_be_false")
    # 'can_be_true' and 'can_be_false' mean whether the value of the
    # expression can be true or false in a boolean context. They are useful
    # when inferring the type of logic expressions like `x and y`.
    #
    # For example:
    #   * the literal `False` can't be true while `True` can.
    #   * a value with type `bool` can be true or false.
    #   * `None` can't be true
    #   * ...

    def __init__(self, line: int = -1, column: int = -1) -> None:
        super().__init__(line, column)
        self.can_be_true = self.can_be_true_default()
        self.can_be_false = self.can_be_false_default()

    def can_be_true_default(self) -> bool:
        return True

    def can_be_false_default(self) -> bool:
        return True

    def accept(self, visitor: "TypeVisitor[T]") -> T:
        raise RuntimeError("Not implemented")

    def __repr__(self) -> str:
        return self.accept(TypeStrVisitor())

    def serialize(self) -> Union[JsonDict, str]:
        raise NotImplementedError(f"Cannot serialize {self.__class__.__name__} instance")

    @classmethod
    def deserialize(cls, data: JsonDict) -> "Type":
        raise NotImplementedError(f"Cannot deserialize {cls.__name__} instance")

    def is_singleton_type(self) -> bool:
        return False


class TypeAliasType(Type):
    """A type alias to another type.

    NOTE: this is not being used yet, and the implementation is still incomplete.

    To support recursive type aliases we don't immediately expand a type alias
    during semantic analysis, but create an instance of this type that records the target alias
    definition node (mypy.nodes.TypeAlias) and type arguments (for generic aliases).

    This is very similar to how TypeInfo vs Instance interact, where a recursive class-based
    structure like
        class Node:
            value: int
            children: List[Node]
    can be represented in a tree-like manner.
    """

    __slots__ = ("alias", "args", "type_ref")

    def __init__(
        self,
        alias: Optional[mypy.nodes.TypeAlias],
        args: List[Type],
        line: int = -1,
        column: int = -1,
    ) -> None:
        self.alias = alias
        self.args = args
        self.type_ref: Optional[str] = None
        super().__init__(line, column)

    def _expand_once(self) -> Type:
        """Expand to the target type exactly once.

        This doesn't do full expansion, i.e. the result can contain another
        (or even this same) type alias. Use this internal helper only when really needed,
        its public wrapper mypy.types.get_proper_type() is preferred.
        """
        assert self.alias is not None
        if self.alias.no_args:
            # We know that no_args=True aliases like L = List must have an instance
            # as their target.
            assert isinstance(self.alias.target, Instance)  # type: ignore[misc]
            return self.alias.target.copy_modified(args=self.args)
        return replace_alias_tvars(
            self.alias.target, self.alias.alias_tvars, self.args, self.line, self.column
        )

    def _partial_expansion(self) -> Tuple["ProperType", bool]:
        # Private method mostly for debugging and testing.
        unroller = UnrollAliasVisitor(set())
        unrolled = self.accept(unroller)
        assert isinstance(unrolled, ProperType)
        return unrolled, unroller.recursed

    def expand_all_if_possible(self) -> Optional["ProperType"]:
        """Attempt a full expansion of the type alias (including nested aliases).

        If the expansion is not possible, i.e. the alias is (mutually-)recursive,
        return None.
        """
        unrolled, recursed = self._partial_expansion()
        if recursed:
            return None
        return unrolled

    @property
    def is_recursive(self) -> bool:
        assert self.alias is not None, "Unfixed type alias"
        is_recursive = self.alias._is_recursive
        if is_recursive is None:
            is_recursive = self.expand_all_if_possible() is None
            # We cache the value on the underlying TypeAlias node as an optimization,
            # since the value is the same for all instances of the same alias.
            self.alias._is_recursive = is_recursive
        return is_recursive

    def can_be_true_default(self) -> bool:
        if self.alias is not None:
            return self.alias.target.can_be_true
        return super().can_be_true_default()

    def can_be_false_default(self) -> bool:
        if self.alias is not None:
            return self.alias.target.can_be_false
        return super().can_be_false_default()

    def accept(self, visitor: "TypeVisitor[T]") -> T:
        return visitor.visit_type_alias_type(self)

    def __hash__(self) -> int:
        return hash((self.alias, tuple(self.args)))

    def __eq__(self, other: object) -> bool:
        # Note: never use this to determine subtype relationships, use is_subtype().
        if not isinstance(other, TypeAliasType):
            return NotImplemented
        return self.alias == other.alias and self.args == other.args

    def serialize(self) -> JsonDict:
        assert self.alias is not None
        data: JsonDict = {
            ".class": "TypeAliasType",
            "type_ref": self.alias.fullname,
            "args": [arg.serialize() for arg in self.args],
        }
        return data

    @classmethod
    def deserialize(cls, data: JsonDict) -> "TypeAliasType":
        assert data[".class"] == "TypeAliasType"
        args: List[Type] = []
        if "args" in data:
            args_list = data["args"]
            assert isinstance(args_list, list)
            args = [deserialize_type(arg) for arg in args_list]
        alias = TypeAliasType(None, args)
        alias.type_ref = data["type_ref"]
        return alias

    def copy_modified(self, *, args: Optional[List[Type]] = None) -> "TypeAliasType":
        return TypeAliasType(
            self.alias, args if args is not None else self.args.copy(), self.line, self.column
        )


class TypeGuardedType(Type):
    """Only used by find_isinstance_check() etc."""

    __slots__ = ("type_guard",)

    def __init__(self, type_guard: Type):
        super().__init__(line=type_guard.line, column=type_guard.column)
        self.type_guard = type_guard

    def __repr__(self) -> str:
        return f"TypeGuard({self.type_guard})"


class RequiredType(Type):
    """Required[T] or NotRequired[T]. Only usable at top-level of a TypedDict definition."""

    def __init__(self, item: Type, *, required: bool) -> None:
        super().__init__(line=item.line, column=item.column)
        self.item = item
        self.required = required

    def __repr__(self) -> str:
        if self.required:
            return f"Required[{self.item}]"
        else:
            return f"NotRequired[{self.item}]"

    def accept(self, visitor: "TypeVisitor[T]") -> T:
        return self.item.accept(visitor)


class ProperType(Type):
    """Not a type alias.

    Every type except TypeAliasType must inherit from this type.
    """

    __slots__ = ()


class TypeVarId:
    # A type variable is uniquely identified by its raw id and meta level.

    # For plain variables (type parameters of generic classes and
    # functions) raw ids are allocated by semantic analysis, using
    # positive ids 1, 2, ... for generic class parameters and negative
    # ids -1, ... for generic function type arguments. This convention
    # is only used to keep type variable ids distinct when allocating
    # them; the type checker makes no distinction between class and
    # function type variables.

    # Metavariables are allocated unique ids starting from 1.
    raw_id: int = 0

    # Level of the variable in type inference. Currently either 0 for
    # declared types, or 1 for type inference metavariables.
    meta_level: int = 0

    # Class variable used for allocating fresh ids for metavariables.
    next_raw_id: ClassVar[int] = 1

    # Fullname of class (or potentially function in the future) which
    # declares this type variable (not the fullname of the TypeVar
    # definition!), or ''
    namespace: str

    def __init__(self, raw_id: int, meta_level: int = 0, *, namespace: str = "") -> None:
        self.raw_id = raw_id
        self.meta_level = meta_level
        self.namespace = namespace

    @staticmethod
    def new(meta_level: int) -> "TypeVarId":
        raw_id = TypeVarId.next_raw_id
        TypeVarId.next_raw_id += 1
        return TypeVarId(raw_id, meta_level)

    def __repr__(self) -> str:
        return self.raw_id.__repr__()

    def __eq__(self, other: object) -> bool:
        if isinstance(other, TypeVarId):
            return (
                self.raw_id == other.raw_id
                and self.meta_level == other.meta_level
                and self.namespace == other.namespace
            )
        else:
            return False

    def __ne__(self, other: object) -> bool:
        return not (self == other)

    def __hash__(self) -> int:
        return hash((self.raw_id, self.meta_level, self.namespace))

    def is_meta_var(self) -> bool:
        return self.meta_level > 0


class TypeVarLikeType(ProperType):

    __slots__ = ("name", "fullname", "id", "upper_bound")

    name: str  # Name (may be qualified)
    fullname: str  # Fully qualified name
    id: TypeVarId
    upper_bound: Type

    def __init__(
        self,
        name: str,
        fullname: str,
        id: Union[TypeVarId, int],
        upper_bound: Type,
        line: int = -1,
        column: int = -1,
    ) -> None:
        super().__init__(line, column)
        self.name = name
        self.fullname = fullname
        if isinstance(id, int):
            id = TypeVarId(id)
        self.id = id
        self.upper_bound = upper_bound

    def serialize(self) -> JsonDict:
        raise NotImplementedError

    @classmethod
    def deserialize(cls, data: JsonDict) -> "TypeVarLikeType":
        raise NotImplementedError


class TypeVarType(TypeVarLikeType):
    """Type that refers to a type variable."""

    __slots__ = ("values", "variance")

    values: List[Type]  # Value restriction, empty list if no restriction
    variance: int

    def __init__(
        self,
        name: str,
        fullname: str,
        id: Union[TypeVarId, int],
        values: List[Type],
        upper_bound: Type,
        variance: int = INVARIANT,
        line: int = -1,
        column: int = -1,
    ) -> None:
        super().__init__(name, fullname, id, upper_bound, line, column)
        assert values is not None, "No restrictions must be represented by empty list"
        self.values = values
        self.variance = variance

    @staticmethod
    def new_unification_variable(old: "TypeVarType") -> "TypeVarType":
        new_id = TypeVarId.new(meta_level=1)
        return TypeVarType(
            old.name,
            old.fullname,
            new_id,
            old.values,
            old.upper_bound,
            old.variance,
            old.line,
            old.column,
        )

    def accept(self, visitor: "TypeVisitor[T]") -> T:
        return visitor.visit_type_var(self)

    def __hash__(self) -> int:
        return hash(self.id)

    def __eq__(self, other: object) -> bool:
        if not isinstance(other, TypeVarType):
            return NotImplemented
        return self.id == other.id

    def serialize(self) -> JsonDict:
        assert not self.id.is_meta_var()
        return {
            ".class": "TypeVarType",
            "name": self.name,
            "fullname": self.fullname,
            "id": self.id.raw_id,
            "namespace": self.id.namespace,
            "values": [v.serialize() for v in self.values],
            "upper_bound": self.upper_bound.serialize(),
            "variance": self.variance,
        }

    @classmethod
    def deserialize(cls, data: JsonDict) -> "TypeVarType":
        assert data[".class"] == "TypeVarType"
        return TypeVarType(
            data["name"],
            data["fullname"],
            TypeVarId(data["id"], namespace=data["namespace"]),
            [deserialize_type(v) for v in data["values"]],
            deserialize_type(data["upper_bound"]),
            data["variance"],
        )


class ParamSpecFlavor:
    # Simple ParamSpec reference such as "P"
    BARE: Final = 0
    # P.args
    ARGS: Final = 1
    # P.kwargs
    KWARGS: Final = 2


class ParamSpecType(TypeVarLikeType):
    """Type that refers to a ParamSpec.

    A ParamSpec is a type variable that represents the parameter
    types, names and kinds of a callable (i.e., the signature without
    the return type).

    This can be one of these forms
     * P (ParamSpecFlavor.BARE)
     * P.args (ParamSpecFlavor.ARGS)
     * P.kwargs (ParamSpecFLavor.KWARGS)

    The upper_bound is really used as a fallback type -- it's shared
    with TypeVarType for simplicity. It can't be specified by the user
    and the value is directly derived from the flavor (currently
    always just 'object').
    """

    __slots__ = ("flavor", "prefix")

    flavor: int
    prefix: "Parameters"

    def __init__(
        self,
        name: str,
        fullname: str,
        id: Union[TypeVarId, int],
        flavor: int,
        upper_bound: Type,
        *,
        line: int = -1,
        column: int = -1,
        prefix: Optional["Parameters"] = None,
    ) -> None:
        super().__init__(name, fullname, id, upper_bound, line=line, column=column)
        self.flavor = flavor
        self.prefix = prefix or Parameters([], [], [])

    @staticmethod
    def new_unification_variable(old: "ParamSpecType") -> "ParamSpecType":
        new_id = TypeVarId.new(meta_level=1)
        return ParamSpecType(
            old.name,
            old.fullname,
            new_id,
            old.flavor,
            old.upper_bound,
            line=old.line,
            column=old.column,
            prefix=old.prefix,
        )

    def with_flavor(self, flavor: int) -> "ParamSpecType":
        return ParamSpecType(
            self.name,
            self.fullname,
            self.id,
            flavor,
            upper_bound=self.upper_bound,
            prefix=self.prefix,
        )

    def copy_modified(
        self,
        *,
        id: Bogus[Union[TypeVarId, int]] = _dummy,
        flavor: Bogus[int] = _dummy,
        prefix: Bogus["Parameters"] = _dummy,
    ) -> "ParamSpecType":
        return ParamSpecType(
            self.name,
            self.fullname,
            id if id is not _dummy else self.id,
            flavor if flavor is not _dummy else self.flavor,
            self.upper_bound,
            line=self.line,
            column=self.column,
            prefix=prefix if prefix is not _dummy else self.prefix,
        )

    def accept(self, visitor: "TypeVisitor[T]") -> T:
        return visitor.visit_param_spec(self)

    def name_with_suffix(self) -> str:
        n = self.name
        if self.flavor == ParamSpecFlavor.ARGS:
            return f"{n}.args"
        elif self.flavor == ParamSpecFlavor.KWARGS:
            return f"{n}.kwargs"
        return n

    def __hash__(self) -> int:
        return hash((self.id, self.flavor))

    def __eq__(self, other: object) -> bool:
        if not isinstance(other, ParamSpecType):
            return NotImplemented
        # Upper bound can be ignored, since it's determined by flavor.
        return self.id == other.id and self.flavor == other.flavor

    def serialize(self) -> JsonDict:
        assert not self.id.is_meta_var()
        return {
            ".class": "ParamSpecType",
            "name": self.name,
            "fullname": self.fullname,
            "id": self.id.raw_id,
            "flavor": self.flavor,
            "upper_bound": self.upper_bound.serialize(),
            "prefix": self.prefix.serialize(),
        }

    @classmethod
    def deserialize(cls, data: JsonDict) -> "ParamSpecType":
        assert data[".class"] == "ParamSpecType"
        return ParamSpecType(
            data["name"],
            data["fullname"],
            data["id"],
            data["flavor"],
            deserialize_type(data["upper_bound"]),
            prefix=Parameters.deserialize(data["prefix"]),
        )


class TypeVarTupleType(TypeVarLikeType):
    """Type that refers to a TypeVarTuple.

    See PEP646 for more information.
    """

    def serialize(self) -> JsonDict:
        assert not self.id.is_meta_var()
        return {
            ".class": "TypeVarTupleType",
            "name": self.name,
            "fullname": self.fullname,
            "id": self.id.raw_id,
            "upper_bound": self.upper_bound.serialize(),
        }

    @classmethod
    def deserialize(cls, data: JsonDict) -> "TypeVarTupleType":
        assert data[".class"] == "TypeVarTupleType"
        return TypeVarTupleType(
            data["name"], data["fullname"], data["id"], deserialize_type(data["upper_bound"])
        )

    def accept(self, visitor: "TypeVisitor[T]") -> T:
        return visitor.visit_type_var_tuple(self)

    def __hash__(self) -> int:
        return hash(self.id)

    def __eq__(self, other: object) -> bool:
        if not isinstance(other, TypeVarTupleType):
            return NotImplemented
        return self.id == other.id

    @staticmethod
    def new_unification_variable(old: "TypeVarTupleType") -> "TypeVarTupleType":
        new_id = TypeVarId.new(meta_level=1)
        return TypeVarTupleType(
            old.name, old.fullname, new_id, old.upper_bound, line=old.line, column=old.column
        )


class UnboundType(ProperType):
    """Instance type that has not been bound during semantic analysis."""

    __slots__ = (
        "name",
        "args",
        "optional",
        "empty_tuple_index",
        "original_str_expr",
        "original_str_fallback",
    )

    def __init__(
        self,
        name: Optional[str],
        args: Optional[Sequence[Type]] = None,
        line: int = -1,
        column: int = -1,
        optional: bool = False,
        empty_tuple_index: bool = False,
        original_str_expr: Optional[str] = None,
        original_str_fallback: Optional[str] = None,
    ) -> None:
        super().__init__(line, column)
        if not args:
            args = []
        assert name is not None
        self.name = name
        self.args = tuple(args)
        # Should this type be wrapped in an Optional?
        self.optional = optional
        # Special case for X[()]
        self.empty_tuple_index = empty_tuple_index
        # If this UnboundType was originally defined as a str or bytes, keep track of
        # the original contents of that string-like thing. This way, if this UnboundExpr
        # ever shows up inside of a LiteralType, we can determine whether that
        # Literal[...] is valid or not. E.g. Literal[foo] is most likely invalid
        # (unless 'foo' is an alias for another literal or something) and
        # Literal["foo"] most likely is.
        #
        # We keep track of the entire string instead of just using a boolean flag
        # so we can distinguish between things like Literal["foo"] vs
        # Literal["    foo   "].
        #
        # We also keep track of what the original base fallback type was supposed to be
        # so we don't have to try and recompute it later
        self.original_str_expr = original_str_expr
        self.original_str_fallback = original_str_fallback

    def copy_modified(self, args: Bogus[Optional[Sequence[Type]]] = _dummy) -> "UnboundType":
        if args is _dummy:
            args = self.args
        return UnboundType(
            name=self.name,
            args=args,
            line=self.line,
            column=self.column,
            optional=self.optional,
            empty_tuple_index=self.empty_tuple_index,
            original_str_expr=self.original_str_expr,
            original_str_fallback=self.original_str_fallback,
        )

    def accept(self, visitor: "TypeVisitor[T]") -> T:
        return visitor.visit_unbound_type(self)

    def __hash__(self) -> int:
        return hash((self.name, self.optional, tuple(self.args), self.original_str_expr))

    def __eq__(self, other: object) -> bool:
        if not isinstance(other, UnboundType):
            return NotImplemented
        return (
            self.name == other.name
            and self.optional == other.optional
            and self.args == other.args
            and self.original_str_expr == other.original_str_expr
            and self.original_str_fallback == other.original_str_fallback
        )

    def serialize(self) -> JsonDict:
        return {
            ".class": "UnboundType",
            "name": self.name,
            "args": [a.serialize() for a in self.args],
            "expr": self.original_str_expr,
            "expr_fallback": self.original_str_fallback,
        }

    @classmethod
    def deserialize(cls, data: JsonDict) -> "UnboundType":
        assert data[".class"] == "UnboundType"
        return UnboundType(
            data["name"],
            [deserialize_type(a) for a in data["args"]],
            original_str_expr=data["expr"],
            original_str_fallback=data["expr_fallback"],
        )


class CallableArgument(ProperType):
    """Represents a Arg(type, 'name') inside a Callable's type list.

    Note that this is a synthetic type for helping parse ASTs, not a real type.
    """

    __slots__ = ("typ", "name", "constructor")

    typ: Type
    name: Optional[str]
    constructor: Optional[str]

    def __init__(
        self,
        typ: Type,
        name: Optional[str],
        constructor: Optional[str],
        line: int = -1,
        column: int = -1,
    ) -> None:
        super().__init__(line, column)
        self.typ = typ
        self.name = name
        self.constructor = constructor

    def accept(self, visitor: "TypeVisitor[T]") -> T:
        assert isinstance(visitor, SyntheticTypeVisitor)
        return visitor.visit_callable_argument(self)

    def serialize(self) -> JsonDict:
        assert False, "Synthetic types don't serialize"


class TypeList(ProperType):
    """Information about argument types and names [...].

    This is used for the arguments of a Callable type, i.e. for
    [arg, ...] in Callable[[arg, ...], ret]. This is not a real type
    but a syntactic AST construct. UnboundTypes can also have TypeList
    types before they are processed into Callable types.
    """

    __slots__ = ("items",)

    items: List[Type]

    def __init__(self, items: List[Type], line: int = -1, column: int = -1) -> None:
        super().__init__(line, column)
        self.items = items

    def accept(self, visitor: "TypeVisitor[T]") -> T:
        assert isinstance(visitor, SyntheticTypeVisitor)
        return visitor.visit_type_list(self)

    def serialize(self) -> JsonDict:
        assert False, "Synthetic types don't serialize"


class UnpackType(ProperType):
    """Type operator Unpack from PEP646. Can be either with Unpack[]
    or unpacking * syntax.

    The inner type should be either a TypeVarTuple, a constant size
    tuple, or a variable length tuple, or a union of one of those.
    """

    __slots__ = ["type"]

    def __init__(self, typ: Type, line: int = -1, column: int = -1) -> None:
        super().__init__(line, column)
        self.type = typ

    def accept(self, visitor: "TypeVisitor[T]") -> T:
        return visitor.visit_unpack_type(self)

    def serialize(self) -> JsonDict:
        return {".class": "UnpackType", "type": self.type.serialize()}

    @classmethod
    def deserialize(cls, data: JsonDict) -> "UnpackType":
        assert data[".class"] == "UnpackType"
        typ = data["type"]
        return UnpackType(deserialize_type(typ))


class AnyType(ProperType):
    """The type 'Any'."""

    __slots__ = ("type_of_any", "source_any", "missing_import_name")

    def __init__(
        self,
        type_of_any: int,
        source_any: Optional["AnyType"] = None,
        missing_import_name: Optional[str] = None,
        line: int = -1,
        column: int = -1,
    ) -> None:
        super().__init__(line, column)
        self.type_of_any = type_of_any
        # If this Any was created as a result of interacting with another 'Any', record the source
        # and use it in reports.
        self.source_any = source_any
        if source_any and source_any.source_any:
            self.source_any = source_any.source_any

        if source_any is None:
            self.missing_import_name = missing_import_name
        else:
            self.missing_import_name = source_any.missing_import_name

        # Only unimported type anys and anys from other anys should have an import name
        assert missing_import_name is None or type_of_any in (
            TypeOfAny.from_unimported_type,
            TypeOfAny.from_another_any,
        )
        # Only Anys that come from another Any can have source_any.
        assert type_of_any != TypeOfAny.from_another_any or source_any is not None
        # We should not have chains of Anys.
        assert not self.source_any or self.source_any.type_of_any != TypeOfAny.from_another_any

    @property
    def is_from_error(self) -> bool:
        return self.type_of_any == TypeOfAny.from_error

    def accept(self, visitor: "TypeVisitor[T]") -> T:
        return visitor.visit_any(self)

    def copy_modified(
        self,
        # Mark with Bogus because _dummy is just an object (with type Any)
        type_of_any: Bogus[int] = _dummy,
        original_any: Bogus[Optional["AnyType"]] = _dummy,
    ) -> "AnyType":
        if type_of_any is _dummy:
            type_of_any = self.type_of_any
        if original_any is _dummy:
            original_any = self.source_any
        return AnyType(
            type_of_any=type_of_any,
            source_any=original_any,
            missing_import_name=self.missing_import_name,
            line=self.line,
            column=self.column,
        )

    def __hash__(self) -> int:
        return hash(AnyType)

    def __eq__(self, other: object) -> bool:
        return isinstance(other, AnyType)

    def serialize(self) -> JsonDict:
        return {
            ".class": "AnyType",
            "type_of_any": self.type_of_any,
            "source_any": self.source_any.serialize() if self.source_any is not None else None,
            "missing_import_name": self.missing_import_name,
        }

    @classmethod
    def deserialize(cls, data: JsonDict) -> "AnyType":
        assert data[".class"] == "AnyType"
        source = data["source_any"]
        return AnyType(
            data["type_of_any"],
            AnyType.deserialize(source) if source is not None else None,
            data["missing_import_name"],
        )


class UninhabitedType(ProperType):
    """This type has no members.

    This type is the bottom type.
    With strict Optional checking, it is the only common subtype between all
    other types, which allows `meet` to be well defined.  Without strict
    Optional checking, NoneType fills this role.

    In general, for any type T:
        join(UninhabitedType, T) = T
        meet(UninhabitedType, T) = UninhabitedType
        is_subtype(UninhabitedType, T) = True
    """

    __slots__ = ("ambiguous", "is_noreturn")

    is_noreturn: bool  # Does this come from a NoReturn?  Purely for error messages.
    # It is important to track whether this is an actual NoReturn type, or just a result
    # of ambiguous type inference, in the latter case we don't want to mark a branch as
    # unreachable in binder.
    ambiguous: bool  # Is this a result of inference for a variable without constraints?

    def __init__(self, is_noreturn: bool = False, line: int = -1, column: int = -1) -> None:
        super().__init__(line, column)
        self.is_noreturn = is_noreturn
        self.ambiguous = False

    def can_be_true_default(self) -> bool:
        return False

    def can_be_false_default(self) -> bool:
        return False

    def accept(self, visitor: "TypeVisitor[T]") -> T:
        return visitor.visit_uninhabited_type(self)

    def __hash__(self) -> int:
        return hash(UninhabitedType)

    def __eq__(self, other: object) -> bool:
        return isinstance(other, UninhabitedType)

    def serialize(self) -> JsonDict:
        return {".class": "UninhabitedType", "is_noreturn": self.is_noreturn}

    @classmethod
    def deserialize(cls, data: JsonDict) -> "UninhabitedType":
        assert data[".class"] == "UninhabitedType"
        return UninhabitedType(is_noreturn=data["is_noreturn"])


class NoneType(ProperType):
    """The type of 'None'.

    This type can be written by users as 'None'.
    """

    __slots__ = ()

    def __init__(self, line: int = -1, column: int = -1) -> None:
        super().__init__(line, column)

    def can_be_true_default(self) -> bool:
        return False

    def __hash__(self) -> int:
        return hash(NoneType)

    def __eq__(self, other: object) -> bool:
        return isinstance(other, NoneType)

    def accept(self, visitor: "TypeVisitor[T]") -> T:
        return visitor.visit_none_type(self)

    def serialize(self) -> JsonDict:
        return {".class": "NoneType"}

    @classmethod
    def deserialize(cls, data: JsonDict) -> "NoneType":
        assert data[".class"] == "NoneType"
        return NoneType()

    def is_singleton_type(self) -> bool:
        return True


# NoneType used to be called NoneTyp so to avoid needlessly breaking
# external plugins we keep that alias here.
NoneTyp = NoneType


class ErasedType(ProperType):
    """Placeholder for an erased type.

    This is used during type inference. This has the special property that
    it is ignored during type inference.
    """

    __slots__ = ()

    def accept(self, visitor: "TypeVisitor[T]") -> T:
        return visitor.visit_erased_type(self)


class DeletedType(ProperType):
    """Type of deleted variables.

    These can be used as lvalues but not rvalues.
    """

    __slots__ = ("source",)

    source: Optional[str]  # May be None; name that generated this value

    def __init__(self, source: Optional[str] = None, line: int = -1, column: int = -1) -> None:
        super().__init__(line, column)
        self.source = source

    def accept(self, visitor: "TypeVisitor[T]") -> T:
        return visitor.visit_deleted_type(self)

    def serialize(self) -> JsonDict:
        return {".class": "DeletedType", "source": self.source}

    @classmethod
    def deserialize(cls, data: JsonDict) -> "DeletedType":
        assert data[".class"] == "DeletedType"
        return DeletedType(data["source"])


# Fake TypeInfo to be used as a placeholder during Instance de-serialization.
NOT_READY: Final = mypy.nodes.FakeInfo("De-serialization failure: TypeInfo not fixed")


class Instance(ProperType):
    """An instance type of form C[T1, ..., Tn].

    The list of type variables may be empty.

    Several types has fallbacks to `Instance`. Why?
    Because, for example `TupleTuple` is related to `builtins.tuple` instance.
    And `FunctionLike` has `builtins.function` fallback.
    This allows us to use types defined
    in typeshed for our "special" and more precise types.

    We used to have this helper function to get a fallback from different types.
    Note, that it might be incomplete, since it is not used and not updated.
    It just illustrates the concept:

        def try_getting_instance_fallback(typ: ProperType) -> Optional[Instance]:
            '''Returns the Instance fallback for this type if one exists or None.'''
            if isinstance(typ, Instance):
                return typ
            elif isinstance(typ, TupleType):
                return tuple_fallback(typ)
            elif isinstance(typ, TypedDictType):
                return typ.fallback
            elif isinstance(typ, FunctionLike):
                return typ.fallback
            elif isinstance(typ, LiteralType):
                return typ.fallback
            return None

    """

    __slots__ = ("type", "args", "invalid", "type_ref", "last_known_value", "_hash")

    def __init__(
        self,
        typ: mypy.nodes.TypeInfo,
        args: Sequence[Type],
        line: int = -1,
        column: int = -1,
        *,
        last_known_value: Optional["LiteralType"] = None,
    ) -> None:
        super().__init__(line, column)
        self.type = typ
        self.args = tuple(args)
        self.type_ref: Optional[str] = None

        # True if recovered after incorrect number of type arguments error
        self.invalid = False

        # This field keeps track of the underlying Literal[...] value associated with
        # this instance, if one is known.
        #
        # This field is set whenever possible within expressions, but is erased upon
        # variable assignment (see erasetype.remove_instance_last_known_values) unless
        # the variable is declared to be final.
        #
        # For example, consider the following program:
        #
        #     a = 1
        #     b: Final[int] = 2
        #     c: Final = 3
        #     print(a + b + c + 4)
        #
        # The 'Instance' objects associated with the expressions '1', '2', '3', and '4' will
        # have last_known_values of type Literal[1], Literal[2], Literal[3], and Literal[4]
        # respectively. However, the Instance object assigned to 'a' and 'b' will have their
        # last_known_value erased: variable 'a' is mutable; variable 'b' was declared to be
        # specifically an int.
        #
        # Or more broadly, this field lets this Instance "remember" its original declaration
        # when applicable. We want this behavior because we want implicit Final declarations
        # to act pretty much identically with constants: we should be able to replace any
        # places where we use some Final variable with the original value and get the same
        # type-checking behavior. For example, we want this program:
        #
        #    def expects_literal(x: Literal[3]) -> None: pass
        #    var: Final = 3
        #    expects_literal(var)
        #
        # ...to type-check in the exact same way as if we had written the program like this:
        #
        #    def expects_literal(x: Literal[3]) -> None: pass
        #    expects_literal(3)
        #
        # In order to make this work (especially with literal types), we need var's type
        # (an Instance) to remember the "original" value.
        #
        # Preserving this value within expressions is useful for similar reasons.
        #
        # Currently most of mypy will ignore this field and will continue to treat this type like
        # a regular Instance. We end up using this field only when we are explicitly within a
        # Literal context.
        self.last_known_value = last_known_value

        # Cached hash value
        self._hash = -1

    def accept(self, visitor: "TypeVisitor[T]") -> T:
        return visitor.visit_instance(self)

    def __hash__(self) -> int:
        if self._hash == -1:
            self._hash = hash((self.type, self.args, self.last_known_value))
        return self._hash

    def __eq__(self, other: object) -> bool:
        if not isinstance(other, Instance):
            return NotImplemented
        return (
            self.type == other.type
            and self.args == other.args
            and self.last_known_value == other.last_known_value
        )

    def serialize(self) -> Union[JsonDict, str]:
        assert self.type is not None
        type_ref = self.type.fullname
        if not self.args and not self.last_known_value:
            return type_ref
        data: JsonDict = {".class": "Instance"}
        data["type_ref"] = type_ref
        data["args"] = [arg.serialize() for arg in self.args]
        if self.last_known_value is not None:
            data["last_known_value"] = self.last_known_value.serialize()
        return data

    @classmethod
    def deserialize(cls, data: Union[JsonDict, str]) -> "Instance":
        if isinstance(data, str):
            inst = Instance(NOT_READY, [])
            inst.type_ref = data
            return inst
        assert data[".class"] == "Instance"
        args: List[Type] = []
        if "args" in data:
            args_list = data["args"]
            assert isinstance(args_list, list)
            args = [deserialize_type(arg) for arg in args_list]
        inst = Instance(NOT_READY, args)
        inst.type_ref = data["type_ref"]  # Will be fixed up by fixup.py later.
        if "last_known_value" in data:
            inst.last_known_value = LiteralType.deserialize(data["last_known_value"])
        return inst

    def copy_modified(
        self,
        *,
        args: Bogus[List[Type]] = _dummy,
        last_known_value: Bogus[Optional["LiteralType"]] = _dummy,
    ) -> "Instance":
        return Instance(
            self.type,
            args if args is not _dummy else self.args,
            self.line,
            self.column,
            last_known_value=last_known_value
            if last_known_value is not _dummy
            else self.last_known_value,
        )

    def has_readable_member(self, name: str) -> bool:
        return self.type.has_readable_member(name)

<<<<<<< HEAD
    @property
    def is_awaitable(self) -> bool:
        return self.type.get("__await__") is not None
=======
    def is_singleton_type(self) -> bool:
        # TODO:
        # Also make this return True if the type corresponds to NotImplemented?
        return (
            self.type.is_enum
            and len(self.get_enum_values()) == 1
            or self.type.fullname == "builtins.ellipsis"
        )

    def get_enum_values(self) -> List[str]:
        """Return the list of values for an Enum."""
        return [
            name for name, sym in self.type.names.items() if isinstance(sym.node, mypy.nodes.Var)
        ]
>>>>>>> c7861ca3


class FunctionLike(ProperType):
    """Abstract base class for function types."""

    __slots__ = ("fallback",)

    fallback: Instance

    def __init__(self, line: int = -1, column: int = -1) -> None:
        super().__init__(line, column)
        self.can_be_false = False

    @abstractmethod
    def is_type_obj(self) -> bool:
        pass

    @abstractmethod
    def type_object(self) -> mypy.nodes.TypeInfo:
        pass

    @property
    @abstractmethod
    def items(self) -> List["CallableType"]:
        pass

    @abstractmethod
    def with_name(self, name: str) -> "FunctionLike":
        pass

    @abstractmethod
    def get_name(self) -> Optional[str]:
        pass


class FormalArgument(NamedTuple):
    name: Optional[str]
    pos: Optional[int]
    typ: Type
    required: bool


# TODO: should this take bound typevars too? what would this take?
#   ex: class Z(Generic[P, T]): ...; Z[[V], V]
# What does a typevar even mean in this context?
class Parameters(ProperType):
    """Type that represents the parameters to a function.

    Used for ParamSpec analysis."""

    __slots__ = (
        "arg_types",
        "arg_kinds",
        "arg_names",
        "min_args",
        "is_ellipsis_args",
        "variables",
    )

    def __init__(
        self,
        arg_types: Sequence[Type],
        arg_kinds: List[ArgKind],
        arg_names: Sequence[Optional[str]],
        *,
        variables: Optional[Sequence[TypeVarLikeType]] = None,
        is_ellipsis_args: bool = False,
        line: int = -1,
        column: int = -1,
    ) -> None:
        super().__init__(line, column)
        self.arg_types = list(arg_types)
        self.arg_kinds = arg_kinds
        self.arg_names = list(arg_names)
        assert len(arg_types) == len(arg_kinds) == len(arg_names)
        self.min_args = arg_kinds.count(ARG_POS)
        self.is_ellipsis_args = is_ellipsis_args
        self.variables = variables or []

    def copy_modified(
        self,
        arg_types: Bogus[Sequence[Type]] = _dummy,
        arg_kinds: Bogus[List[ArgKind]] = _dummy,
        arg_names: Bogus[Sequence[Optional[str]]] = _dummy,
        *,
        variables: Bogus[Sequence[TypeVarLikeType]] = _dummy,
        is_ellipsis_args: Bogus[bool] = _dummy,
    ) -> "Parameters":
        return Parameters(
            arg_types=arg_types if arg_types is not _dummy else self.arg_types,
            arg_kinds=arg_kinds if arg_kinds is not _dummy else self.arg_kinds,
            arg_names=arg_names if arg_names is not _dummy else self.arg_names,
            is_ellipsis_args=(
                is_ellipsis_args if is_ellipsis_args is not _dummy else self.is_ellipsis_args
            ),
            variables=variables if variables is not _dummy else self.variables,
        )

    # the following are copied from CallableType. Is there a way to decrease code duplication?
    def var_arg(self) -> Optional[FormalArgument]:
        """The formal argument for *args."""
        for position, (type, kind) in enumerate(zip(self.arg_types, self.arg_kinds)):
            if kind == ARG_STAR:
                return FormalArgument(None, position, type, False)
        return None

    def kw_arg(self) -> Optional[FormalArgument]:
        """The formal argument for **kwargs."""
        for position, (type, kind) in enumerate(zip(self.arg_types, self.arg_kinds)):
            if kind == ARG_STAR2:
                return FormalArgument(None, position, type, False)
        return None

    def formal_arguments(self, include_star_args: bool = False) -> List[FormalArgument]:
        """Yields the formal arguments corresponding to this callable, ignoring *arg and **kwargs.

        To handle *args and **kwargs, use the 'callable.var_args' and 'callable.kw_args' fields,
        if they are not None.

        If you really want to include star args in the yielded output, set the
        'include_star_args' parameter to 'True'."""
        args = []
        done_with_positional = False
        for i in range(len(self.arg_types)):
            kind = self.arg_kinds[i]
            if kind.is_named() or kind.is_star():
                done_with_positional = True
            if not include_star_args and kind.is_star():
                continue

            required = kind.is_required()
            pos = None if done_with_positional else i
            arg = FormalArgument(self.arg_names[i], pos, self.arg_types[i], required)
            args.append(arg)
        return args

    def argument_by_name(self, name: Optional[str]) -> Optional[FormalArgument]:
        if name is None:
            return None
        seen_star = False
        for i, (arg_name, kind, typ) in enumerate(
            zip(self.arg_names, self.arg_kinds, self.arg_types)
        ):
            # No more positional arguments after these.
            if kind.is_named() or kind.is_star():
                seen_star = True
            if kind.is_star():
                continue
            if arg_name == name:
                position = None if seen_star else i
                return FormalArgument(name, position, typ, kind.is_required())
        return self.try_synthesizing_arg_from_kwarg(name)

    def argument_by_position(self, position: Optional[int]) -> Optional[FormalArgument]:
        if position is None:
            return None
        if position >= len(self.arg_names):
            return self.try_synthesizing_arg_from_vararg(position)
        name, kind, typ = (
            self.arg_names[position],
            self.arg_kinds[position],
            self.arg_types[position],
        )
        if kind.is_positional():
            return FormalArgument(name, position, typ, kind == ARG_POS)
        else:
            return self.try_synthesizing_arg_from_vararg(position)

    def try_synthesizing_arg_from_kwarg(self, name: Optional[str]) -> Optional[FormalArgument]:
        kw_arg = self.kw_arg()
        if kw_arg is not None:
            return FormalArgument(name, None, kw_arg.typ, False)
        else:
            return None

    def try_synthesizing_arg_from_vararg(
        self, position: Optional[int]
    ) -> Optional[FormalArgument]:
        var_arg = self.var_arg()
        if var_arg is not None:
            return FormalArgument(None, position, var_arg.typ, False)
        else:
            return None

    def accept(self, visitor: "TypeVisitor[T]") -> T:
        return visitor.visit_parameters(self)

    def serialize(self) -> JsonDict:
        return {
            ".class": "Parameters",
            "arg_types": [t.serialize() for t in self.arg_types],
            "arg_kinds": [int(x.value) for x in self.arg_kinds],
            "arg_names": self.arg_names,
            "variables": [tv.serialize() for tv in self.variables],
        }

    @classmethod
    def deserialize(cls, data: JsonDict) -> "Parameters":
        assert data[".class"] == "Parameters"
        return Parameters(
            [deserialize_type(t) for t in data["arg_types"]],
            [ArgKind(x) for x in data["arg_kinds"]],
            data["arg_names"],
            variables=[cast(TypeVarLikeType, deserialize_type(v)) for v in data["variables"]],
        )

    def __hash__(self) -> int:
        return hash(
            (
                self.is_ellipsis_args,
                tuple(self.arg_types),
                tuple(self.arg_names),
                tuple(self.arg_kinds),
            )
        )

    def __eq__(self, other: object) -> bool:
        if isinstance(other, Parameters) or isinstance(other, CallableType):
            return (
                self.arg_types == other.arg_types
                and self.arg_names == other.arg_names
                and self.arg_kinds == other.arg_kinds
                and self.is_ellipsis_args == other.is_ellipsis_args
            )
        else:
            return NotImplemented


class CallableType(FunctionLike):
    """Type of a non-overloaded callable object (such as function)."""

    __slots__ = (
        "arg_types",  # Types of function arguments
        "arg_kinds",  # ARG_ constants
        "arg_names",  # Argument names; None if not a keyword argument
        "min_args",  # Minimum number of arguments; derived from arg_kinds
        "ret_type",  # Return value type
        "name",  # Name (may be None; for error messages and plugins)
        "definition",  # For error messages.  May be None.
        "variables",  # Type variables for a generic function
        "is_ellipsis_args",  # Is this Callable[..., t] (with literal '...')?
        "is_classmethod_class",  # Is this callable constructed for the benefit
        # of a classmethod's 'cls' argument?
        "implicit",  # Was this type implicitly generated instead of explicitly
        # specified by the user?
        "special_sig",  # Non-None for signatures that require special handling
        # (currently only value is 'dict' for a signature similar to
        # 'dict')
        "from_type_type",  # Was this callable generated by analyzing Type[...]
        # instantiation?
        "bound_args",  # Bound type args, mostly unused but may be useful for
        # tools that consume mypy ASTs
        "def_extras",  # Information about original definition we want to serialize.
        # This is used for more detailed error messages.
        "type_guard",  # T, if -> TypeGuard[T] (ret_type is bool in this case).
        "from_concatenate",  # whether this callable is from a concatenate object
        # (this is used for error messages)
    )

    def __init__(
        self,
        # maybe this should be refactored to take a Parameters object
        arg_types: Sequence[Type],
        arg_kinds: List[ArgKind],
        arg_names: Sequence[Optional[str]],
        ret_type: Type,
        fallback: Instance,
        name: Optional[str] = None,
        definition: Optional[SymbolNode] = None,
        variables: Optional[Sequence[TypeVarLikeType]] = None,
        line: int = -1,
        column: int = -1,
        is_ellipsis_args: bool = False,
        implicit: bool = False,
        special_sig: Optional[str] = None,
        from_type_type: bool = False,
        bound_args: Sequence[Optional[Type]] = (),
        def_extras: Optional[Dict[str, Any]] = None,
        type_guard: Optional[Type] = None,
        from_concatenate: bool = False,
    ) -> None:
        super().__init__(line, column)
        assert len(arg_types) == len(arg_kinds) == len(arg_names)
        if variables is None:
            variables = []
        self.arg_types = list(arg_types)
        self.arg_kinds = arg_kinds
        self.arg_names = list(arg_names)
        self.min_args = arg_kinds.count(ARG_POS)
        self.ret_type = ret_type
        self.fallback = fallback
        assert not name or "<bound method" not in name
        self.name = name
        self.definition = definition
        self.variables = variables
        self.is_ellipsis_args = is_ellipsis_args
        self.implicit = implicit
        self.special_sig = special_sig
        self.from_type_type = from_type_type
        self.from_concatenate = from_concatenate
        if not bound_args:
            bound_args = ()
        self.bound_args = bound_args
        if def_extras:
            self.def_extras = def_extras
        elif isinstance(definition, FuncDef):
            # This information would be lost if we don't have definition
            # after serialization, but it is useful in error messages.
            # TODO: decide how to add more info here (file, line, column)
            # without changing interface hash.
            first_arg: Optional[str] = None
            if definition.arg_names and definition.info and not definition.is_static:
                if getattr(definition, "arguments", None):
                    first_arg = definition.arguments[0].variable.name
                else:
                    first_arg = definition.arg_names[0]
            self.def_extras = {"first_arg": first_arg}
        else:
            self.def_extras = {}
        self.type_guard = type_guard

    def copy_modified(
        self,
        arg_types: Bogus[Sequence[Type]] = _dummy,
        arg_kinds: Bogus[List[ArgKind]] = _dummy,
        arg_names: Bogus[List[Optional[str]]] = _dummy,
        ret_type: Bogus[Type] = _dummy,
        fallback: Bogus[Instance] = _dummy,
        name: Bogus[Optional[str]] = _dummy,
        definition: Bogus[SymbolNode] = _dummy,
        variables: Bogus[Sequence[TypeVarLikeType]] = _dummy,
        line: Bogus[int] = _dummy,
        column: Bogus[int] = _dummy,
        is_ellipsis_args: Bogus[bool] = _dummy,
        implicit: Bogus[bool] = _dummy,
        special_sig: Bogus[Optional[str]] = _dummy,
        from_type_type: Bogus[bool] = _dummy,
        bound_args: Bogus[List[Optional[Type]]] = _dummy,
        def_extras: Bogus[Dict[str, Any]] = _dummy,
        type_guard: Bogus[Optional[Type]] = _dummy,
        from_concatenate: Bogus[bool] = _dummy,
    ) -> "CallableType":
        return CallableType(
            arg_types=arg_types if arg_types is not _dummy else self.arg_types,
            arg_kinds=arg_kinds if arg_kinds is not _dummy else self.arg_kinds,
            arg_names=arg_names if arg_names is not _dummy else self.arg_names,
            ret_type=ret_type if ret_type is not _dummy else self.ret_type,
            fallback=fallback if fallback is not _dummy else self.fallback,
            name=name if name is not _dummy else self.name,
            definition=definition if definition is not _dummy else self.definition,
            variables=variables if variables is not _dummy else self.variables,
            line=line if line is not _dummy else self.line,
            column=column if column is not _dummy else self.column,
            is_ellipsis_args=(
                is_ellipsis_args if is_ellipsis_args is not _dummy else self.is_ellipsis_args
            ),
            implicit=implicit if implicit is not _dummy else self.implicit,
            special_sig=special_sig if special_sig is not _dummy else self.special_sig,
            from_type_type=from_type_type if from_type_type is not _dummy else self.from_type_type,
            bound_args=bound_args if bound_args is not _dummy else self.bound_args,
            def_extras=def_extras if def_extras is not _dummy else dict(self.def_extras),
            type_guard=type_guard if type_guard is not _dummy else self.type_guard,
            from_concatenate=(
                from_concatenate if from_concatenate is not _dummy else self.from_concatenate
            ),
        )

    def var_arg(self) -> Optional[FormalArgument]:
        """The formal argument for *args."""
        for position, (type, kind) in enumerate(zip(self.arg_types, self.arg_kinds)):
            if kind == ARG_STAR:
                return FormalArgument(None, position, type, False)
        return None

    def kw_arg(self) -> Optional[FormalArgument]:
        """The formal argument for **kwargs."""
        for position, (type, kind) in enumerate(zip(self.arg_types, self.arg_kinds)):
            if kind == ARG_STAR2:
                return FormalArgument(None, position, type, False)
        return None

    @property
    def is_var_arg(self) -> bool:
        """Does this callable have a *args argument?"""
        return ARG_STAR in self.arg_kinds

    @property
    def is_kw_arg(self) -> bool:
        """Does this callable have a **kwargs argument?"""
        return ARG_STAR2 in self.arg_kinds

    def is_type_obj(self) -> bool:
        return self.fallback.type.is_metaclass()

    def type_object(self) -> mypy.nodes.TypeInfo:
        assert self.is_type_obj()
        ret = get_proper_type(self.ret_type)
        if isinstance(ret, TypeVarType):
            ret = get_proper_type(ret.upper_bound)
        if isinstance(ret, TupleType):
            ret = ret.partial_fallback
        assert isinstance(ret, Instance)
        return ret.type

    def accept(self, visitor: "TypeVisitor[T]") -> T:
        return visitor.visit_callable_type(self)

    def with_name(self, name: str) -> "CallableType":
        """Return a copy of this type with the specified name."""
        return self.copy_modified(ret_type=self.ret_type, name=name)

    def get_name(self) -> Optional[str]:
        return self.name

    def max_possible_positional_args(self) -> int:
        """Returns maximum number of positional arguments this method could possibly accept.

        This takes into account *arg and **kwargs but excludes keyword-only args."""
        if self.is_var_arg or self.is_kw_arg:
            return sys.maxsize
        return sum(kind.is_positional() for kind in self.arg_kinds)

    def formal_arguments(self, include_star_args: bool = False) -> List[FormalArgument]:
        """Return a list of the formal arguments of this callable, ignoring *arg and **kwargs.

        To handle *args and **kwargs, use the 'callable.var_args' and 'callable.kw_args' fields,
        if they are not None.

        If you really want to include star args in the yielded output, set the
        'include_star_args' parameter to 'True'."""
        args = []
        done_with_positional = False
        for i in range(len(self.arg_types)):
            kind = self.arg_kinds[i]
            if kind.is_named() or kind.is_star():
                done_with_positional = True
            if not include_star_args and kind.is_star():
                continue

            required = kind.is_required()
            pos = None if done_with_positional else i
            arg = FormalArgument(self.arg_names[i], pos, self.arg_types[i], required)
            args.append(arg)
        return args

    def argument_by_name(self, name: Optional[str]) -> Optional[FormalArgument]:
        if name is None:
            return None
        seen_star = False
        for i, (arg_name, kind, typ) in enumerate(
            zip(self.arg_names, self.arg_kinds, self.arg_types)
        ):
            # No more positional arguments after these.
            if kind.is_named() or kind.is_star():
                seen_star = True
            if kind.is_star():
                continue
            if arg_name == name:
                position = None if seen_star else i
                return FormalArgument(name, position, typ, kind.is_required())
        return self.try_synthesizing_arg_from_kwarg(name)

    def argument_by_position(self, position: Optional[int]) -> Optional[FormalArgument]:
        if position is None:
            return None
        if position >= len(self.arg_names):
            return self.try_synthesizing_arg_from_vararg(position)
        name, kind, typ = (
            self.arg_names[position],
            self.arg_kinds[position],
            self.arg_types[position],
        )
        if kind.is_positional():
            return FormalArgument(name, position, typ, kind == ARG_POS)
        else:
            return self.try_synthesizing_arg_from_vararg(position)

    def try_synthesizing_arg_from_kwarg(self, name: Optional[str]) -> Optional[FormalArgument]:
        kw_arg = self.kw_arg()
        if kw_arg is not None:
            return FormalArgument(name, None, kw_arg.typ, False)
        else:
            return None

    def try_synthesizing_arg_from_vararg(
        self, position: Optional[int]
    ) -> Optional[FormalArgument]:
        var_arg = self.var_arg()
        if var_arg is not None:
            return FormalArgument(None, position, var_arg.typ, False)
        else:
            return None

    @property
    def items(self) -> List["CallableType"]:
        return [self]

    def is_generic(self) -> bool:
        return bool(self.variables)

    def type_var_ids(self) -> List[TypeVarId]:
        a: List[TypeVarId] = []
        for tv in self.variables:
            a.append(tv.id)
        return a

    def param_spec(self) -> Optional[ParamSpecType]:
        """Return ParamSpec if callable can be called with one.

        A Callable accepting ParamSpec P args (*args, **kwargs) must have the
        two final parameters like this: *args: P.args, **kwargs: P.kwargs.
        """
        if len(self.arg_types) < 2:
            return None
        if self.arg_kinds[-2] != ARG_STAR or self.arg_kinds[-1] != ARG_STAR2:
            return None
        arg_type = self.arg_types[-2]
        if not isinstance(arg_type, ParamSpecType):
            return None
        # sometimes paramspectypes are analyzed in from mysterious places,
        # e.g. def f(prefix..., *args: P.args, **kwargs: P.kwargs) -> ...: ...
        prefix = arg_type.prefix
        if not prefix.arg_types:
            # TODO: confirm that all arg kinds are positional
            prefix = Parameters(self.arg_types[:-2], self.arg_kinds[:-2], self.arg_names[:-2])
        return ParamSpecType(
            arg_type.name,
            arg_type.fullname,
            arg_type.id,
            ParamSpecFlavor.BARE,
            arg_type.upper_bound,
            prefix=prefix,
        )

    def expand_param_spec(
        self, c: Union["CallableType", Parameters], no_prefix: bool = False
    ) -> "CallableType":
        variables = c.variables

        if no_prefix:
            return self.copy_modified(
                arg_types=c.arg_types,
                arg_kinds=c.arg_kinds,
                arg_names=c.arg_names,
                is_ellipsis_args=c.is_ellipsis_args,
                variables=[*variables, *self.variables],
            )
        else:
            return self.copy_modified(
                arg_types=self.arg_types[:-2] + c.arg_types,
                arg_kinds=self.arg_kinds[:-2] + c.arg_kinds,
                arg_names=self.arg_names[:-2] + c.arg_names,
                is_ellipsis_args=c.is_ellipsis_args,
                variables=[*variables, *self.variables],
            )

    def __hash__(self) -> int:
        # self.is_type_obj() will fail if self.fallback.type is a FakeInfo
        if isinstance(self.fallback.type, FakeInfo):
            is_type_obj = 2
        else:
            is_type_obj = self.is_type_obj()
        return hash(
            (
                self.ret_type,
                is_type_obj,
                self.is_ellipsis_args,
                self.name,
                tuple(self.arg_types),
                tuple(self.arg_names),
                tuple(self.arg_kinds),
            )
        )

    def __eq__(self, other: object) -> bool:
        if isinstance(other, CallableType):
            return (
                self.ret_type == other.ret_type
                and self.arg_types == other.arg_types
                and self.arg_names == other.arg_names
                and self.arg_kinds == other.arg_kinds
                and self.name == other.name
                and self.is_type_obj() == other.is_type_obj()
                and self.is_ellipsis_args == other.is_ellipsis_args
            )
        else:
            return NotImplemented

    def serialize(self) -> JsonDict:
        # TODO: As an optimization, leave out everything related to
        # generic functions for non-generic functions.
        return {
            ".class": "CallableType",
            "arg_types": [t.serialize() for t in self.arg_types],
            "arg_kinds": [int(x.value) for x in self.arg_kinds],
            "arg_names": self.arg_names,
            "ret_type": self.ret_type.serialize(),
            "fallback": self.fallback.serialize(),
            "name": self.name,
            # We don't serialize the definition (only used for error messages).
            "variables": [v.serialize() for v in self.variables],
            "is_ellipsis_args": self.is_ellipsis_args,
            "implicit": self.implicit,
            "bound_args": [(None if t is None else t.serialize()) for t in self.bound_args],
            "def_extras": dict(self.def_extras),
            "type_guard": self.type_guard.serialize() if self.type_guard is not None else None,
            "from_concatenate": self.from_concatenate,
        }

    @classmethod
    def deserialize(cls, data: JsonDict) -> "CallableType":
        assert data[".class"] == "CallableType"
        # TODO: Set definition to the containing SymbolNode?
        return CallableType(
            [deserialize_type(t) for t in data["arg_types"]],
            [ArgKind(x) for x in data["arg_kinds"]],
            data["arg_names"],
            deserialize_type(data["ret_type"]),
            Instance.deserialize(data["fallback"]),
            name=data["name"],
            variables=[cast(TypeVarLikeType, deserialize_type(v)) for v in data["variables"]],
            is_ellipsis_args=data["is_ellipsis_args"],
            implicit=data["implicit"],
            bound_args=[(None if t is None else deserialize_type(t)) for t in data["bound_args"]],
            def_extras=data["def_extras"],
            type_guard=(
                deserialize_type(data["type_guard"]) if data["type_guard"] is not None else None
            ),
            from_concatenate=data["from_concatenate"],
        )


class Overloaded(FunctionLike):
    """Overloaded function type T1, ... Tn, where each Ti is CallableType.

    The variant to call is chosen based on static argument
    types. Overloaded function types can only be defined in stub
    files, and thus there is no explicit runtime dispatch
    implementation.
    """

    __slots__ = ("_items",)

    _items: List[CallableType]  # Must not be empty

    def __init__(self, items: List[CallableType]) -> None:
        super().__init__(items[0].line, items[0].column)
        self._items = items
        self.fallback = items[0].fallback

    @property
    def items(self) -> List[CallableType]:
        return self._items

    def name(self) -> Optional[str]:
        return self.get_name()

    def is_type_obj(self) -> bool:
        # All the items must have the same type object status, so it's
        # sufficient to query only (any) one of them.
        return self._items[0].is_type_obj()

    def type_object(self) -> mypy.nodes.TypeInfo:
        # All the items must have the same type object, so it's sufficient to
        # query only (any) one of them.
        return self._items[0].type_object()

    def with_name(self, name: str) -> "Overloaded":
        ni: List[CallableType] = []
        for it in self._items:
            ni.append(it.with_name(name))
        return Overloaded(ni)

    def get_name(self) -> Optional[str]:
        return self._items[0].name

    def accept(self, visitor: "TypeVisitor[T]") -> T:
        return visitor.visit_overloaded(self)

    def __hash__(self) -> int:
        return hash(tuple(self.items))

    def __eq__(self, other: object) -> bool:
        if not isinstance(other, Overloaded):
            return NotImplemented
        return self.items == other.items

    def serialize(self) -> JsonDict:
        return {".class": "Overloaded", "items": [t.serialize() for t in self.items]}

    @classmethod
    def deserialize(cls, data: JsonDict) -> "Overloaded":
        assert data[".class"] == "Overloaded"
        return Overloaded([CallableType.deserialize(t) for t in data["items"]])


class TupleType(ProperType):
    """The tuple type Tuple[T1, ..., Tn] (at least one type argument).

    Instance variables:
        items: Tuple item types
        partial_fallback: The (imprecise) underlying instance type that is used
            for non-tuple methods. This is generally builtins.tuple[Any, ...] for
            regular tuples, but it's different for named tuples and classes with
            a tuple base class. Use mypy.typeops.tuple_fallback to calculate the
            precise fallback type derived from item types.
        implicit: If True, derived from a tuple expression (t,....) instead of Tuple[t, ...]
    """

    __slots__ = ("items", "partial_fallback", "implicit")

    items: List[Type]
    partial_fallback: Instance
    implicit: bool

    def __init__(
        self,
        items: List[Type],
        fallback: Instance,
        line: int = -1,
        column: int = -1,
        implicit: bool = False,
    ) -> None:
        self.partial_fallback = fallback
        self.items = items
        self.implicit = implicit
        super().__init__(line, column)

    def can_be_true_default(self) -> bool:
        if self.can_be_any_bool():
            # Corner case: it is a `NamedTuple` with `__bool__` method defined.
            # It can be anything: both `True` and `False`.
            return True
        return self.length() > 0

    def can_be_false_default(self) -> bool:
        if self.can_be_any_bool():
            # Corner case: it is a `NamedTuple` with `__bool__` method defined.
            # It can be anything: both `True` and `False`.
            return True
        return self.length() == 0

    def can_be_any_bool(self) -> bool:
        return bool(
            self.partial_fallback.type
            and self.partial_fallback.type.fullname != "builtins.tuple"
            and self.partial_fallback.type.names.get("__bool__")
        )

    def length(self) -> int:
        return len(self.items)

    def accept(self, visitor: "TypeVisitor[T]") -> T:
        return visitor.visit_tuple_type(self)

    def __hash__(self) -> int:
        return hash((tuple(self.items), self.partial_fallback))

    def __eq__(self, other: object) -> bool:
        if not isinstance(other, TupleType):
            return NotImplemented
        return self.items == other.items and self.partial_fallback == other.partial_fallback

    def serialize(self) -> JsonDict:
        return {
            ".class": "TupleType",
            "items": [t.serialize() for t in self.items],
            "partial_fallback": self.partial_fallback.serialize(),
            "implicit": self.implicit,
        }

    @classmethod
    def deserialize(cls, data: JsonDict) -> "TupleType":
        assert data[".class"] == "TupleType"
        return TupleType(
            [deserialize_type(t) for t in data["items"]],
            Instance.deserialize(data["partial_fallback"]),
            implicit=data["implicit"],
        )

    def copy_modified(
        self, *, fallback: Optional[Instance] = None, items: Optional[List[Type]] = None
    ) -> "TupleType":
        if fallback is None:
            fallback = self.partial_fallback
        if items is None:
            items = self.items
        return TupleType(items, fallback, self.line, self.column)

    def slice(
        self, begin: Optional[int], end: Optional[int], stride: Optional[int]
    ) -> "TupleType":
        return TupleType(
            self.items[begin:end:stride],
            self.partial_fallback,
            self.line,
            self.column,
            self.implicit,
        )


class TypedDictType(ProperType):
    """Type of TypedDict object {'k1': v1, ..., 'kn': vn}.

    A TypedDict object is a dictionary with specific string (literal) keys. Each
    key has a value with a distinct type that depends on the key. TypedDict objects
    are normal dict objects at runtime.

    A TypedDictType can be either named or anonymous. If it's anonymous, its
    fallback will be typing_extensions._TypedDict (Instance). _TypedDict is a subclass
    of Mapping[str, object] and defines all non-mapping dict methods that TypedDict
    supports. Some dict methods are unsafe and not supported. _TypedDict isn't defined
    at runtime.

    If a TypedDict is named, its fallback will be an Instance of the named type
    (ex: "Point") whose TypeInfo has a typeddict_type that is anonymous. This
    is similar to how named tuples work.

    TODO: The fallback structure is perhaps overly complicated.
    """

    __slots__ = ("items", "required_keys", "fallback")

    items: "OrderedDict[str, Type]"  # item_name -> item_type
    required_keys: Set[str]
    fallback: Instance

    def __init__(
        self,
        items: "OrderedDict[str, Type]",
        required_keys: Set[str],
        fallback: Instance,
        line: int = -1,
        column: int = -1,
    ) -> None:
        super().__init__(line, column)
        self.items = items
        self.required_keys = required_keys
        self.fallback = fallback
        self.can_be_true = len(self.items) > 0
        self.can_be_false = len(self.required_keys) == 0

    def accept(self, visitor: "TypeVisitor[T]") -> T:
        return visitor.visit_typeddict_type(self)

    def __hash__(self) -> int:
        return hash((frozenset(self.items.items()), self.fallback, frozenset(self.required_keys)))

    def __eq__(self, other: object) -> bool:
        if isinstance(other, TypedDictType):
            if frozenset(self.items.keys()) != frozenset(other.items.keys()):
                return False
            for (_, left_item_type, right_item_type) in self.zip(other):
                if not left_item_type == right_item_type:
                    return False
            return self.fallback == other.fallback and self.required_keys == other.required_keys
        else:
            return NotImplemented

    def serialize(self) -> JsonDict:
        return {
            ".class": "TypedDictType",
            "items": [[n, t.serialize()] for (n, t) in self.items.items()],
            "required_keys": sorted(self.required_keys),
            "fallback": self.fallback.serialize(),
        }

    @classmethod
    def deserialize(cls, data: JsonDict) -> "TypedDictType":
        assert data[".class"] == "TypedDictType"
        return TypedDictType(
            OrderedDict([(n, deserialize_type(t)) for (n, t) in data["items"]]),
            set(data["required_keys"]),
            Instance.deserialize(data["fallback"]),
        )

    def is_anonymous(self) -> bool:
        return self.fallback.type.fullname in TPDICT_FB_NAMES

    def as_anonymous(self) -> "TypedDictType":
        if self.is_anonymous():
            return self
        assert self.fallback.type.typeddict_type is not None
        return self.fallback.type.typeddict_type.as_anonymous()

    def copy_modified(
        self,
        *,
        fallback: Optional[Instance] = None,
        item_types: Optional[List[Type]] = None,
        required_keys: Optional[Set[str]] = None,
    ) -> "TypedDictType":
        if fallback is None:
            fallback = self.fallback
        if item_types is None:
            items = self.items
        else:
            items = OrderedDict(zip(self.items, item_types))
        if required_keys is None:
            required_keys = self.required_keys
        return TypedDictType(items, required_keys, fallback, self.line, self.column)

    def create_anonymous_fallback(self) -> Instance:
        anonymous = self.as_anonymous()
        return anonymous.fallback

    def names_are_wider_than(self, other: "TypedDictType") -> bool:
        return len(other.items.keys() - self.items.keys()) == 0

    def zip(self, right: "TypedDictType") -> Iterable[Tuple[str, Type, Type]]:
        left = self
        for (item_name, left_item_type) in left.items.items():
            right_item_type = right.items.get(item_name)
            if right_item_type is not None:
                yield (item_name, left_item_type, right_item_type)

    def zipall(
        self, right: "TypedDictType"
    ) -> Iterable[Tuple[str, Optional[Type], Optional[Type]]]:
        left = self
        for (item_name, left_item_type) in left.items.items():
            right_item_type = right.items.get(item_name)
            yield (item_name, left_item_type, right_item_type)
        for (item_name, right_item_type) in right.items.items():
            if item_name in left.items:
                continue
            yield (item_name, None, right_item_type)


class RawExpressionType(ProperType):
    """A synthetic type representing some arbitrary expression that does not cleanly
    translate into a type.

    This synthetic type is only used at the beginning stages of semantic analysis
    and should be completely removing during the process for mapping UnboundTypes to
    actual types: we either turn it into a LiteralType or an AnyType.

    For example, suppose `Foo[1]` is initially represented as the following:

        UnboundType(
            name='Foo',
            args=[
                RawExpressionType(value=1, base_type_name='builtins.int'),
            ],
        )

    As we perform semantic analysis, this type will transform into one of two
    possible forms.

    If 'Foo' was an alias for 'Literal' all along, this type is transformed into:

        LiteralType(value=1, fallback=int_instance_here)

    Alternatively, if 'Foo' is an unrelated class, we report an error and instead
    produce something like this:

        Instance(type=typeinfo_for_foo, args=[AnyType(TypeOfAny.from_error))

    If the "note" field is not None, the provided note will be reported alongside the
    error at this point.

    Note: if "literal_value" is None, that means this object is representing some
    expression that cannot possibly be a parameter of Literal[...]. For example,
    "Foo[3j]" would be represented as:

        UnboundType(
            name='Foo',
            args=[
                RawExpressionType(value=None, base_type_name='builtins.complex'),
            ],
        )
    """

    __slots__ = ("literal_value", "base_type_name", "note")

    def __init__(
        self,
        literal_value: Optional[LiteralValue],
        base_type_name: str,
        line: int = -1,
        column: int = -1,
        note: Optional[str] = None,
    ) -> None:
        super().__init__(line, column)
        self.literal_value = literal_value
        self.base_type_name = base_type_name
        self.note = note

    def simple_name(self) -> str:
        return self.base_type_name.replace("builtins.", "")

    def accept(self, visitor: "TypeVisitor[T]") -> T:
        assert isinstance(visitor, SyntheticTypeVisitor)
        return visitor.visit_raw_expression_type(self)

    def serialize(self) -> JsonDict:
        assert False, "Synthetic types don't serialize"

    def __hash__(self) -> int:
        return hash((self.literal_value, self.base_type_name))

    def __eq__(self, other: object) -> bool:
        if isinstance(other, RawExpressionType):
            return (
                self.base_type_name == other.base_type_name
                and self.literal_value == other.literal_value
            )
        else:
            return NotImplemented


class LiteralType(ProperType):
    """The type of a Literal instance. Literal[Value]

    A Literal always consists of:

    1. A native Python object corresponding to the contained inner value
    2. A fallback for this Literal. The fallback also corresponds to the
       parent type this Literal subtypes.

    For example, 'Literal[42]' is represented as
    'LiteralType(value=42, fallback=instance_of_int)'

    As another example, `Literal[Color.RED]` (where Color is an enum) is
    represented as `LiteralType(value="RED", fallback=instance_of_color)'.
    """

    __slots__ = ("value", "fallback", "_hash")

    def __init__(
        self, value: LiteralValue, fallback: Instance, line: int = -1, column: int = -1
    ) -> None:
        self.value = value
        super().__init__(line, column)
        self.fallback = fallback
        self._hash = -1  # Cached hash value

    def can_be_false_default(self) -> bool:
        return not self.value

    def can_be_true_default(self) -> bool:
        return bool(self.value)

    def accept(self, visitor: "TypeVisitor[T]") -> T:
        return visitor.visit_literal_type(self)

    def __hash__(self) -> int:
        if self._hash == -1:
            self._hash = hash((self.value, self.fallback))
        return self._hash

    def __eq__(self, other: object) -> bool:
        if isinstance(other, LiteralType):
            return self.fallback == other.fallback and self.value == other.value
        else:
            return NotImplemented

    def is_enum_literal(self) -> bool:
        return self.fallback.type.is_enum

    def value_repr(self) -> str:
        """Returns the string representation of the underlying type.

        This function is almost equivalent to running `repr(self.value)`,
        except it includes some additional logic to correctly handle cases
        where the value is a string, byte string, a unicode string, or an enum.
        """
        raw = repr(self.value)
        fallback_name = self.fallback.type.fullname

        # If this is backed by an enum,
        if self.is_enum_literal():
            return f"{fallback_name}.{self.value}"

        if fallback_name == "builtins.bytes":
            # Note: 'builtins.bytes' only appears in Python 3, so we want to
            # explicitly prefix with a "b"
            return "b" + raw
        elif fallback_name == "builtins.unicode":
            # Similarly, 'builtins.unicode' only appears in Python 2, where we also
            # want to explicitly prefix
            return "u" + raw
        else:
            # 'builtins.str' could mean either depending on context, but either way
            # we don't prefix: it's the "native" string. And of course, if value is
            # some other type, we just return that string repr directly.
            return raw

    def serialize(self) -> Union[JsonDict, str]:
        return {
            ".class": "LiteralType",
            "value": self.value,
            "fallback": self.fallback.serialize(),
        }

    @classmethod
    def deserialize(cls, data: JsonDict) -> "LiteralType":
        assert data[".class"] == "LiteralType"
        return LiteralType(value=data["value"], fallback=Instance.deserialize(data["fallback"]))

    def is_singleton_type(self) -> bool:
        return self.is_enum_literal() or isinstance(self.value, bool)


class StarType(ProperType):
    """The star type *type_parameter.

    This is not a real type but a syntactic AST construct.
    """

    __slots__ = ("type",)

    type: Type

    def __init__(self, type: Type, line: int = -1, column: int = -1) -> None:
        super().__init__(line, column)
        self.type = type

    def accept(self, visitor: "TypeVisitor[T]") -> T:
        assert isinstance(visitor, SyntheticTypeVisitor)
        return visitor.visit_star_type(self)

    def serialize(self) -> JsonDict:
        assert False, "Synthetic types don't serialize"


class UnionType(ProperType):
    """The union type Union[T1, ..., Tn] (at least one type argument)."""

    __slots__ = ("items", "is_evaluated", "uses_pep604_syntax")

    def __init__(
        self,
        items: Sequence[Type],
        line: int = -1,
        column: int = -1,
        is_evaluated: bool = True,
        uses_pep604_syntax: bool = False,
    ) -> None:
        super().__init__(line, column)
        self.items = flatten_nested_unions(items)
        self.can_be_true = any(item.can_be_true for item in items)
        self.can_be_false = any(item.can_be_false for item in items)
        # is_evaluated should be set to false for type comments and string literals
        self.is_evaluated = is_evaluated
        # uses_pep604_syntax is True if Union uses OR syntax (X | Y)
        self.uses_pep604_syntax = uses_pep604_syntax

    def __hash__(self) -> int:
        return hash(frozenset(self.items))

    def __eq__(self, other: object) -> bool:
        if not isinstance(other, UnionType):
            return NotImplemented
        return frozenset(self.items) == frozenset(other.items)

    @overload
    @staticmethod
    def make_union(items: Sequence[ProperType], line: int = -1, column: int = -1) -> ProperType:
        ...

    @overload
    @staticmethod
    def make_union(items: Sequence[Type], line: int = -1, column: int = -1) -> Type:
        ...

    @staticmethod
    def make_union(items: Sequence[Type], line: int = -1, column: int = -1) -> Type:
        if len(items) > 1:
            return UnionType(items, line, column)
        elif len(items) == 1:
            return items[0]
        else:
            return UninhabitedType()

    def length(self) -> int:
        return len(self.items)

    def accept(self, visitor: "TypeVisitor[T]") -> T:
        return visitor.visit_union_type(self)

    def has_readable_member(self, name: str) -> bool:
        """For a tree of unions of instances, check whether all instances have a given member.

        TODO: Deal with attributes of TupleType etc.
        TODO: This should probably be refactored to go elsewhere.
        """
        return all(
            (isinstance(x, UnionType) and x.has_readable_member(name))
            or (isinstance(x, Instance) and x.type.has_readable_member(name))
            for x in get_proper_types(self.relevant_items())
        )

    def relevant_items(self) -> List[Type]:
        """Removes NoneTypes from Unions when strict Optional checking is off."""
        if state.strict_optional:
            return self.items
        else:
            return [i for i in get_proper_types(self.items) if not isinstance(i, NoneType)]

    def serialize(self) -> JsonDict:
        return {".class": "UnionType", "items": [t.serialize() for t in self.items]}

    @classmethod
    def deserialize(cls, data: JsonDict) -> "UnionType":
        assert data[".class"] == "UnionType"
        return UnionType([deserialize_type(t) for t in data["items"]])


class PartialType(ProperType):
    """Type such as List[?] where type arguments are unknown, or partial None type.

    These are used for inferring types in multiphase initialization such as this:

      x = []       # x gets a partial type List[?], as item type is unknown
      x.append(1)  # partial type gets replaced with normal type List[int]

    Or with None:

      x = None  # x gets a partial type None
      if c:
          x = 1  # Infer actual type int for x
    """

    __slots__ = ("type", "var", "value_type")

    # None for the 'None' partial type; otherwise a generic class
    type: Optional[mypy.nodes.TypeInfo]
    var: mypy.nodes.Var
    # For partial defaultdict[K, V], the type V (K is unknown). If V is generic,
    # the type argument is Any and will be replaced later.
    value_type: Optional[Instance]

    def __init__(
        self,
        type: "Optional[mypy.nodes.TypeInfo]",
        var: "mypy.nodes.Var",
        value_type: "Optional[Instance]" = None,
    ) -> None:
        super().__init__()
        self.type = type
        self.var = var
        self.value_type = value_type

    def accept(self, visitor: "TypeVisitor[T]") -> T:
        return visitor.visit_partial_type(self)


class EllipsisType(ProperType):
    """The type ... (ellipsis).

    This is not a real type but a syntactic AST construct, used in Callable[..., T], for example.

    A semantically analyzed type will never have ellipsis types.
    """

    __slots__ = ()

    def accept(self, visitor: "TypeVisitor[T]") -> T:
        assert isinstance(visitor, SyntheticTypeVisitor)
        return visitor.visit_ellipsis_type(self)

    def serialize(self) -> JsonDict:
        assert False, "Synthetic types don't serialize"


class TypeType(ProperType):
    """For types like Type[User].

    This annotates variables that are class objects, constrained by
    the type argument.  See PEP 484 for more details.

    We may encounter expressions whose values are specific classes;
    those are represented as callables (possibly overloaded)
    corresponding to the class's constructor's signature and returning
    an instance of that class.  The difference with Type[C] is that
    those callables always represent the exact class given as the
    return type; Type[C] represents any class that's a subclass of C,
    and C may also be a type variable or a union (or Any).

    Many questions around subtype relationships between Type[C1] and
    def(...) -> C2 are answered by looking at the subtype
    relationships between C1 and C2, since Type[] is considered
    covariant.

    There's an unsolved problem with constructor signatures (also
    unsolved in PEP 484): calling a variable whose type is Type[C]
    assumes the constructor signature for C, even though a subclass of
    C might completely change the constructor signature.  For now we
    just assume that users of Type[C] are careful not to do that (in
    the future we might detect when they are violating that
    assumption).
    """

    __slots__ = ("item",)

    # This can't be everything, but it can be a class reference,
    # a generic class instance, a union, Any, a type variable...
    item: ProperType

    def __init__(
        self,
        item: Bogus[Union[Instance, AnyType, TypeVarType, TupleType, NoneType, CallableType]],
        *,
        line: int = -1,
        column: int = -1,
    ) -> None:
        """To ensure Type[Union[A, B]] is always represented as Union[Type[A], Type[B]], item of
        type UnionType must be handled through make_normalized static method.
        """
        super().__init__(line, column)
        self.item = item

    @staticmethod
    def make_normalized(item: Type, *, line: int = -1, column: int = -1) -> ProperType:
        item = get_proper_type(item)
        if isinstance(item, UnionType):
            return UnionType.make_union(
                [TypeType.make_normalized(union_item) for union_item in item.items],
                line=line,
                column=column,
            )
        return TypeType(item, line=line, column=column)  # type: ignore[arg-type]

    def accept(self, visitor: "TypeVisitor[T]") -> T:
        return visitor.visit_type_type(self)

    def __hash__(self) -> int:
        return hash(self.item)

    def __eq__(self, other: object) -> bool:
        if not isinstance(other, TypeType):
            return NotImplemented
        return self.item == other.item

    def serialize(self) -> JsonDict:
        return {".class": "TypeType", "item": self.item.serialize()}

    @classmethod
    def deserialize(cls, data: JsonDict) -> Type:
        assert data[".class"] == "TypeType"
        return TypeType.make_normalized(deserialize_type(data["item"]))


class PlaceholderType(ProperType):
    """Temporary, yet-unknown type during semantic analysis.

    This is needed when there's a reference to a type before the real symbol
    table entry of the target type is available (specifically, we use a
    temporary PlaceholderNode symbol node). Consider this example:

      class str(Sequence[str]): ...

    We use a PlaceholderType for the 'str' in 'Sequence[str]' since we can't create
    a TypeInfo for 'str' until all base classes have been resolved. We'll soon
    perform another analysis iteration which replaces the base class with a complete
    type without any placeholders. After semantic analysis, no placeholder types must
    exist.
    """

    __slots__ = ("fullname", "args")

    def __init__(self, fullname: Optional[str], args: List[Type], line: int) -> None:
        super().__init__(line)
        self.fullname = fullname  # Must be a valid full name of an actual node (or None).
        self.args = args

    def accept(self, visitor: "TypeVisitor[T]") -> T:
        assert isinstance(visitor, SyntheticTypeVisitor)
        return visitor.visit_placeholder_type(self)

    def serialize(self) -> str:
        # We should never get here since all placeholders should be replaced
        # during semantic analysis.
        assert False, f"Internal error: unresolved placeholder type {self.fullname}"


@overload
def get_proper_type(typ: None) -> None:
    ...


@overload
def get_proper_type(typ: Type) -> ProperType:
    ...


def get_proper_type(typ: Optional[Type]) -> Optional[ProperType]:
    """Get the expansion of a type alias type.

    If the type is already a proper type, this is a no-op. Use this function
    wherever a decision is made on a call like e.g. 'if isinstance(typ, UnionType): ...',
    because 'typ' in this case may be an alias to union. Note: if after making the decision
    on the isinstance() call you pass on the original type (and not one of its components)
    it is recommended to *always* pass on the unexpanded alias.
    """
    if typ is None:
        return None
    if isinstance(typ, TypeGuardedType):  # type: ignore[misc]
        typ = typ.type_guard
    while isinstance(typ, TypeAliasType):
        typ = typ._expand_once()
    assert isinstance(typ, ProperType), typ
    # TODO: store the name of original type alias on this type, so we can show it in errors.
    return typ


@overload
def get_proper_types(it: Iterable[Type]) -> List[ProperType]:  # type: ignore[misc]
    ...


@overload
def get_proper_types(it: Iterable[Optional[Type]]) -> List[Optional[ProperType]]:
    ...


def get_proper_types(
    it: Iterable[Optional[Type]],
) -> Union[List[ProperType], List[Optional[ProperType]]]:
    return [get_proper_type(t) for t in it]


# We split off the type visitor base classes to another module
# to make it easier to gradually get modules working with mypyc.
# Import them here, after the types are defined.
# This is intended as a re-export also.
from mypy.type_visitor import (  # noqa
    SyntheticTypeVisitor as SyntheticTypeVisitor,
    TypeQuery as TypeQuery,
    TypeTranslator as TypeTranslator,
    TypeVisitor as TypeVisitor,
)


class TypeStrVisitor(SyntheticTypeVisitor[str]):
    """Visitor for pretty-printing types into strings.

    This is mostly for debugging/testing.

    Do not preserve original formatting.

    Notes:
     - Represent unbound types as Foo? or Foo?[...].
     - Represent the NoneType type as None.
    """

    def __init__(self, id_mapper: Optional[IdMapper] = None) -> None:
        self.id_mapper = id_mapper
        self.any_as_dots = False

    def visit_unbound_type(self, t: UnboundType) -> str:
        s = t.name + "?"
        if t.args:
            s += f"[{self.list_str(t.args)}]"
        return s

    def visit_type_list(self, t: TypeList) -> str:
        return f"<TypeList {self.list_str(t.items)}>"

    def visit_callable_argument(self, t: CallableArgument) -> str:
        typ = t.typ.accept(self)
        if t.name is None:
            return f"{t.constructor}({typ})"
        else:
            return f"{t.constructor}({typ}, {t.name})"

    def visit_any(self, t: AnyType) -> str:
        if self.any_as_dots and t.type_of_any == TypeOfAny.special_form:
            return "..."
        return "Any"

    def visit_none_type(self, t: NoneType) -> str:
        return "None"

    def visit_uninhabited_type(self, t: UninhabitedType) -> str:
        return "<nothing>"

    def visit_erased_type(self, t: ErasedType) -> str:
        return "<Erased>"

    def visit_deleted_type(self, t: DeletedType) -> str:
        if t.source is None:
            return "<Deleted>"
        else:
            return f"<Deleted '{t.source}'>"

    def visit_instance(self, t: Instance) -> str:
        if t.last_known_value and not t.args:
            # Instances with a literal fallback should never be generic. If they are,
            # something went wrong so we fall back to showing the full Instance repr.
            s = f"{t.last_known_value}?"
        else:
            s = t.type.fullname or t.type.name or "<???>"

        if t.args:
            if t.type.fullname == "builtins.tuple":
                assert len(t.args) == 1
                s += f"[{self.list_str(t.args)}, ...]"
            else:
                s += f"[{self.list_str(t.args)}]"
        if self.id_mapper:
            s += f"<{self.id_mapper.id(t.type)}>"
        return s

    def visit_type_var(self, t: TypeVarType) -> str:
        if t.name is None:
            # Anonymous type variable type (only numeric id).
            s = f"`{t.id}"
        else:
            # Named type variable type.
            s = f"{t.name}`{t.id}"
        if self.id_mapper and t.upper_bound:
            s += f"(upper_bound={t.upper_bound.accept(self)})"
        return s

    def visit_param_spec(self, t: ParamSpecType) -> str:
        # prefixes are displayed as Concatenate
        s = ""
        if t.prefix.arg_types:
            s += f"[{self.list_str(t.prefix.arg_types)}, **"
        if t.name is None:
            # Anonymous type variable type (only numeric id).
            s += f"`{t.id}"
        else:
            # Named type variable type.
            s += f"{t.name_with_suffix()}`{t.id}"
        if t.prefix.arg_types:
            s += "]"
        return s

    def visit_parameters(self, t: Parameters) -> str:
        # This is copied from visit_callable -- is there a way to decrease duplication?
        if t.is_ellipsis_args:
            return "..."

        s = ""
        bare_asterisk = False
        for i in range(len(t.arg_types)):
            if s != "":
                s += ", "
            if t.arg_kinds[i].is_named() and not bare_asterisk:
                s += "*, "
                bare_asterisk = True
            if t.arg_kinds[i] == ARG_STAR:
                s += "*"
            if t.arg_kinds[i] == ARG_STAR2:
                s += "**"
            name = t.arg_names[i]
            if name:
                s += f"{name}: "
            r = t.arg_types[i].accept(self)

            s += r

            if t.arg_kinds[i].is_optional():
                s += " ="

        return f"[{s}]"

    def visit_type_var_tuple(self, t: TypeVarTupleType) -> str:
        if t.name is None:
            # Anonymous type variable type (only numeric id).
            s = f"`{t.id}"
        else:
            # Named type variable type.
            s = f"{t.name}`{t.id}"
        return s

    def visit_callable_type(self, t: CallableType) -> str:
        param_spec = t.param_spec()
        if param_spec is not None:
            num_skip = 2
        else:
            num_skip = 0

        s = ""
        bare_asterisk = False
        for i in range(len(t.arg_types) - num_skip):
            if s != "":
                s += ", "
            if t.arg_kinds[i].is_named() and not bare_asterisk:
                s += "*, "
                bare_asterisk = True
            if t.arg_kinds[i] == ARG_STAR:
                s += "*"
            if t.arg_kinds[i] == ARG_STAR2:
                s += "**"
            name = t.arg_names[i]
            if name:
                s += name + ": "
            s += t.arg_types[i].accept(self)
            if t.arg_kinds[i].is_optional():
                s += " ="

        if param_spec is not None:
            n = param_spec.name
            if s:
                s += ", "
            s += f"*{n}.args, **{n}.kwargs"

        s = f"({s})"

        if not isinstance(get_proper_type(t.ret_type), NoneType):
            if t.type_guard is not None:
                s += f" -> TypeGuard[{t.type_guard.accept(self)}]"
            else:
                s += f" -> {t.ret_type.accept(self)}"

        if t.variables:
            vs = []
            for var in t.variables:
                if isinstance(var, TypeVarType):
                    # We reimplement TypeVarType.__repr__ here in order to support id_mapper.
                    if var.values:
                        vals = f"({', '.join(val.accept(self) for val in var.values)})"
                        vs.append(f"{var.name} in {vals}")
                    elif not is_named_instance(var.upper_bound, "builtins.object"):
                        vs.append(f"{var.name} <: {var.upper_bound.accept(self)}")
                    else:
                        vs.append(var.name)
                else:
                    # For other TypeVarLikeTypes, just use the name
                    vs.append(var.name)
            s = f"[{', '.join(vs)}] {s}"

        return f"def {s}"

    def visit_overloaded(self, t: Overloaded) -> str:
        a = []
        for i in t.items:
            a.append(i.accept(self))
        return f"Overload({', '.join(a)})"

    def visit_tuple_type(self, t: TupleType) -> str:
        s = self.list_str(t.items)
        if t.partial_fallback and t.partial_fallback.type:
            fallback_name = t.partial_fallback.type.fullname
            if fallback_name != "builtins.tuple":
                return f"Tuple[{s}, fallback={t.partial_fallback.accept(self)}]"
        return f"Tuple[{s}]"

    def visit_typeddict_type(self, t: TypedDictType) -> str:
        def item_str(name: str, typ: str) -> str:
            if name in t.required_keys:
                return f"{name!r}: {typ}"
            else:
                return f"{name!r}?: {typ}"

        s = (
            "{"
            + ", ".join(item_str(name, typ.accept(self)) for name, typ in t.items.items())
            + "}"
        )
        prefix = ""
        if t.fallback and t.fallback.type:
            if t.fallback.type.fullname not in TPDICT_FB_NAMES:
                prefix = repr(t.fallback.type.fullname) + ", "
        return f"TypedDict({prefix}{s})"

    def visit_raw_expression_type(self, t: RawExpressionType) -> str:
        return repr(t.literal_value)

    def visit_literal_type(self, t: LiteralType) -> str:
        return f"Literal[{t.value_repr()}]"

    def visit_star_type(self, t: StarType) -> str:
        s = t.type.accept(self)
        return f"*{s}"

    def visit_union_type(self, t: UnionType) -> str:
        s = self.list_str(t.items)
        return f"Union[{s}]"

    def visit_partial_type(self, t: PartialType) -> str:
        if t.type is None:
            return "<partial None>"
        else:
            return "<partial {}[{}]>".format(t.type.name, ", ".join(["?"] * len(t.type.type_vars)))

    def visit_ellipsis_type(self, t: EllipsisType) -> str:
        return "..."

    def visit_type_type(self, t: TypeType) -> str:
        return f"Type[{t.item.accept(self)}]"

    def visit_placeholder_type(self, t: PlaceholderType) -> str:
        return f"<placeholder {t.fullname}>"

    def visit_type_alias_type(self, t: TypeAliasType) -> str:
        if t.alias is not None:
            unrolled, recursed = t._partial_expansion()
            self.any_as_dots = recursed
            type_str = unrolled.accept(self)
            self.any_as_dots = False
            return type_str
        return "<alias (unfixed)>"

    def visit_unpack_type(self, t: UnpackType) -> str:
        return f"Unpack[{t.type.accept(self)}]"

    def list_str(self, a: Iterable[Type]) -> str:
        """Convert items of an array to strings (pretty-print types)
        and join the results with commas.
        """
        res = []
        for t in a:
            res.append(t.accept(self))
        return ", ".join(res)


class UnrollAliasVisitor(TypeTranslator):
    def __init__(self, initial_aliases: Set[TypeAliasType]) -> None:
        self.recursed = False
        self.initial_aliases = initial_aliases

    def visit_type_alias_type(self, t: TypeAliasType) -> Type:
        if t in self.initial_aliases:
            self.recursed = True
            return AnyType(TypeOfAny.special_form)
        # Create a new visitor on encountering a new type alias, so that an alias like
        #     A = Tuple[B, B]
        #     B = int
        # will not be detected as recursive on the second encounter of B.
        subvisitor = UnrollAliasVisitor(self.initial_aliases | {t})
        result = get_proper_type(t).accept(subvisitor)
        if subvisitor.recursed:
            self.recursed = True
        return result


def strip_type(typ: Type) -> ProperType:
    """Make a copy of type without 'debugging info' (function name)."""
    typ = get_proper_type(typ)
    if isinstance(typ, CallableType):
        return typ.copy_modified(name=None)
    elif isinstance(typ, Overloaded):
        return Overloaded([cast(CallableType, strip_type(item)) for item in typ.items])
    else:
        return typ


def is_named_instance(t: Type, fullnames: Union[str, Tuple[str, ...]]) -> bool:
    if not isinstance(fullnames, tuple):
        fullnames = (fullnames,)

    t = get_proper_type(t)
    return isinstance(t, Instance) and t.type.fullname in fullnames


class InstantiateAliasVisitor(TypeTranslator):
    def __init__(self, vars: List[str], subs: List[Type]) -> None:
        self.replacements = {v: s for (v, s) in zip(vars, subs)}

    def visit_type_alias_type(self, typ: TypeAliasType) -> Type:
        return typ.copy_modified(args=[t.accept(self) for t in typ.args])

    def visit_unbound_type(self, typ: UnboundType) -> Type:
        # TODO: stop using unbound type variables for type aliases.
        # Now that type aliases are very similar to TypeInfos we should
        # make type variable tracking similar as well. Maybe we can even support
        # upper bounds etc. for generic type aliases.
        if typ.name in self.replacements:
            return self.replacements[typ.name]
        return typ

    def visit_type_var(self, typ: TypeVarType) -> Type:
        if typ.name in self.replacements:
            return self.replacements[typ.name]
        return typ


def replace_alias_tvars(
    tp: Type, vars: List[str], subs: List[Type], newline: int, newcolumn: int
) -> Type:
    """Replace type variables in a generic type alias tp with substitutions subs
    resetting context. Length of subs should be already checked.
    """
    replacer = InstantiateAliasVisitor(vars, subs)
    new_tp = tp.accept(replacer)
    new_tp.line = newline
    new_tp.column = newcolumn
    return new_tp


class HasTypeVars(TypeQuery[bool]):
    def __init__(self) -> None:
        super().__init__(any)

    def visit_type_var(self, t: TypeVarType) -> bool:
        return True


def has_type_vars(typ: Type) -> bool:
    """Check if a type contains any type variables (recursively)."""
    return typ.accept(HasTypeVars())


def flatten_nested_unions(
    types: Iterable[Type], handle_type_alias_type: bool = False
) -> List[Type]:
    """Flatten nested unions in a type list."""
    # This and similar functions on unions can cause infinite recursion
    # if passed a "pathological" alias like A = Union[int, A] or similar.
    # TODO: ban such aliases in semantic analyzer.
    flat_items: List[Type] = []
    if handle_type_alias_type:
        types = get_proper_types(types)
    # TODO: avoid duplicate types in unions (e.g. using hash)
    for tp in types:
        if isinstance(tp, ProperType) and isinstance(tp, UnionType):
            flat_items.extend(
                flatten_nested_unions(tp.items, handle_type_alias_type=handle_type_alias_type)
            )
        else:
            flat_items.append(tp)
    return flat_items


def union_items(typ: Type) -> List[ProperType]:
    """Return the flattened items of a union type.

    For non-union types, return a list containing just the argument.
    """
    typ = get_proper_type(typ)
    if isinstance(typ, UnionType):
        items = []
        for item in typ.items:
            items.extend(union_items(item))
        return items
    else:
        return [typ]


def is_union_with_any(tp: Type) -> bool:
    """Is this a union with Any or a plain Any type?"""
    tp = get_proper_type(tp)
    if isinstance(tp, AnyType):
        return True
    if not isinstance(tp, UnionType):
        return False
    return any(is_union_with_any(t) for t in get_proper_types(tp.items))


def is_generic_instance(tp: Type) -> bool:
    tp = get_proper_type(tp)
    return isinstance(tp, Instance) and bool(tp.args)


def is_optional(t: Type) -> bool:
    t = get_proper_type(t)
    return isinstance(t, UnionType) and any(
        isinstance(get_proper_type(e), NoneType) for e in t.items
    )


def remove_optional(typ: Type) -> Type:
    typ = get_proper_type(typ)
    if isinstance(typ, UnionType):
        return UnionType.make_union(
            [t for t in typ.items if not isinstance(get_proper_type(t), NoneType)]
        )
    else:
        return typ


def is_literal_type(typ: ProperType, fallback_fullname: str, value: LiteralValue) -> bool:
    """Check if this type is a LiteralType with the given fallback type and value."""
    if isinstance(typ, Instance) and typ.last_known_value:
        typ = typ.last_known_value
    if not isinstance(typ, LiteralType):
        return False
    if typ.fallback.type.fullname != fallback_fullname:
        return False
    return typ.value == value


names: Final = globals().copy()
names.pop("NOT_READY", None)
deserialize_map: Final = {
    key: obj.deserialize
    for key, obj in names.items()
    if isinstance(obj, type) and issubclass(obj, Type) and obj is not Type
}


def callable_with_ellipsis(any_type: AnyType, ret_type: Type, fallback: Instance) -> CallableType:
    """Construct type Callable[..., ret_type]."""
    return CallableType(
        [any_type, any_type],
        [ARG_STAR, ARG_STAR2],
        [None, None],
        ret_type=ret_type,
        fallback=fallback,
        is_ellipsis_args=True,
    )<|MERGE_RESOLUTION|>--- conflicted
+++ resolved
@@ -1314,11 +1314,10 @@
     def has_readable_member(self, name: str) -> bool:
         return self.type.has_readable_member(name)
 
-<<<<<<< HEAD
     @property
     def is_awaitable(self) -> bool:
         return self.type.get("__await__") is not None
-=======
+
     def is_singleton_type(self) -> bool:
         # TODO:
         # Also make this return True if the type corresponds to NotImplemented?
@@ -1333,7 +1332,6 @@
         return [
             name for name, sym in self.type.names.items() if isinstance(sym.node, mypy.nodes.Var)
         ]
->>>>>>> c7861ca3
 
 
 class FunctionLike(ProperType):
