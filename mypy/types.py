"""Classes for representing mypy types."""

import copy
import sys
from abc import abstractmethod

from typing import (
    Any, TypeVar, Dict, List, Tuple, cast, Set, Optional, Union, Iterable, NamedTuple,
    Sequence
)
from typing_extensions import ClassVar, Final, TYPE_CHECKING, overload, TypeAlias as _TypeAlias

from mypy.backports import OrderedDict
import mypy.nodes
from mypy import state
from mypy.nodes import (
    INVARIANT, SymbolNode, FuncDef,
    ArgKind, ARG_POS, ARG_STAR, ARG_STAR2,
)
from mypy.util import IdMapper
from mypy.bogus_type import Bogus


T = TypeVar('T')

JsonDict: _TypeAlias = Dict[str, Any]

# The set of all valid expressions that can currently be contained
# inside of a Literal[...].
#
# Literals can contain bytes and enum-values: we special-case both of these
# and store the value as a string. We rely on the fallback type that's also
# stored with the Literal to determine how a string is being used.
#
# TODO: confirm that we're happy with representing enums (and the
# other types) in the manner described above.
#
# Note: if we change the set of types included below, we must also
# make sure to audit the following methods:
#
# 1. types.LiteralType's serialize and deserialize methods: this method
#    needs to make sure it can convert the below types into JSON and back.
#
# 2. types.LiteralType's 'alue_repr` method: this method is ultimately used
#    by TypeStrVisitor's visit_literal_type to generate a reasonable
#    repr-able output.
#
# 3. server.astdiff.SnapshotTypeVisitor's visit_literal_type_method: this
#    method assumes that the following types supports equality checks and
#    hashability.
#
# Note: Although "Literal[None]" is a valid type, we internally always convert
# such a type directly into "None". So, "None" is not a valid parameter of
# LiteralType and is omitted from this list.
LiteralValue: _TypeAlias = Union[int, str, bool]


# If we only import type_visitor in the middle of the file, mypy
# breaks, and if we do it at the top, it breaks at runtime because of
# import cycle issues, so we do it at the top while typechecking and
# then again in the middle at runtime.
# We should be able to remove this once we are switched to the new
# semantic analyzer!
if TYPE_CHECKING:
    from mypy.type_visitor import (
        TypeVisitor as TypeVisitor,
        SyntheticTypeVisitor as SyntheticTypeVisitor,
    )

# Supported names of TypedDict type constructors.
TPDICT_NAMES: Final = (
    "typing.TypedDict",
    "typing_extensions.TypedDict",
    "mypy_extensions.TypedDict",
)

# Supported fallback instance type names for TypedDict types.
TPDICT_FB_NAMES: Final = (
    "typing._TypedDict",
    "typing_extensions._TypedDict",
    "mypy_extensions._TypedDict",
)

# A placeholder used for Bogus[...] parameters
_dummy: Final[Any] = object()


class TypeOfAny:
    """
    This class describes different types of Any. Each 'Any' can be of only one type at a time.
    """

    __slots__ = ()

    # Was this Any type inferred without a type annotation?
    unannotated: Final = 1
    # Does this Any come from an explicit type annotation?
    explicit: Final = 2
    # Does this come from an unfollowed import? See --disallow-any-unimported option
    from_unimported_type: Final = 3
    # Does this Any type come from omitted generics?
    from_omitted_generics: Final = 4
    # Does this Any come from an error?
    from_error: Final = 5
    # Is this a type that can't be represented in mypy's type system? For instance, type of
    # call to NewType...). Even though these types aren't real Anys, we treat them as such.
    # Also used for variables named '_'.
    special_form: Final = 6
    # Does this Any come from interaction with another Any?
    from_another_any: Final = 7
    # Does this Any come from an implementation limitation/bug?
    implementation_artifact: Final = 8
    # Does this Any come from use in the suggestion engine?  This is
    # used to ignore Anys inserted by the suggestion engine when
    # generating constraints.
    suggestion_engine: Final = 9


def deserialize_type(data: Union[JsonDict, str]) -> 'Type':
    if isinstance(data, str):
        return Instance.deserialize(data)
    classname = data['.class']
    method = deserialize_map.get(classname)
    if method is not None:
        return method(data)
    raise NotImplementedError('unexpected .class {}'.format(classname))


class Type(mypy.nodes.Context):
    """Abstract base class for all types."""

    __slots__ = ('can_be_true', 'can_be_false')
    # 'can_be_true' and 'can_be_false' mean whether the value of the
    # expression can be true or false in a boolean context. They are useful
    # when inferring the type of logic expressions like `x and y`.
    #
    # For example:
    #   * the literal `False` can't be true while `True` can.
    #   * a value with type `bool` can be true or false.
    #   * `None` can't be true
    #   * ...

    def __init__(self, line: int = -1, column: int = -1) -> None:
        super().__init__(line, column)
        self.can_be_true = self.can_be_true_default()
        self.can_be_false = self.can_be_false_default()

    def can_be_true_default(self) -> bool:
        return True

    def can_be_false_default(self) -> bool:
        return True

    def accept(self, visitor: 'TypeVisitor[T]') -> T:
        raise RuntimeError('Not implemented')

    def __repr__(self) -> str:
        return self.accept(TypeStrVisitor())

    def serialize(self) -> Union[JsonDict, str]:
        raise NotImplementedError('Cannot serialize {} instance'.format(self.__class__.__name__))

    @classmethod
    def deserialize(cls, data: JsonDict) -> 'Type':
        raise NotImplementedError('Cannot deserialize {} instance'.format(cls.__name__))


class TypeAliasType(Type):
    """A type alias to another type.

    NOTE: this is not being used yet, and the implementation is still incomplete.

    To support recursive type aliases we don't immediately expand a type alias
    during semantic analysis, but create an instance of this type that records the target alias
    definition node (mypy.nodes.TypeAlias) and type arguments (for generic aliases).

    This is very similar to how TypeInfo vs Instance interact, where a recursive class-based
    structure like
        class Node:
            value: int
            children: List[Node]
    can be represented in a tree-like manner.
    """

    __slots__ = ('alias', 'args', 'line', 'column', 'type_ref')

    def __init__(self, alias: Optional[mypy.nodes.TypeAlias], args: List[Type],
                 line: int = -1, column: int = -1) -> None:
        self.alias = alias
        self.args = args
        self.type_ref: Optional[str] = None
        super().__init__(line, column)

    def _expand_once(self) -> Type:
        """Expand to the target type exactly once.

        This doesn't do full expansion, i.e. the result can contain another
        (or even this same) type alias. Use this internal helper only when really needed,
        its public wrapper mypy.types.get_proper_type() is preferred.
        """
        assert self.alias is not None
        if self.alias.no_args:
            # We know that no_args=True aliases like L = List must have an instance
            # as their target.
            assert isinstance(self.alias.target, Instance)  # type: ignore[misc]
            return self.alias.target.copy_modified(args=self.args)
        return replace_alias_tvars(self.alias.target, self.alias.alias_tvars, self.args,
                                   self.line, self.column)

    def _partial_expansion(self) -> Tuple['ProperType', bool]:
        # Private method mostly for debugging and testing.
        unroller = UnrollAliasVisitor(set())
        unrolled = self.accept(unroller)
        assert isinstance(unrolled, ProperType)
        return unrolled, unroller.recursed

    def expand_all_if_possible(self) -> Optional['ProperType']:
        """Attempt a full expansion of the type alias (including nested aliases).

        If the expansion is not possible, i.e. the alias is (mutually-)recursive,
        return None.
        """
        unrolled, recursed = self._partial_expansion()
        if recursed:
            return None
        return unrolled

    @property
    def is_recursive(self) -> bool:
        assert self.alias is not None, 'Unfixed type alias'
        is_recursive = self.alias._is_recursive
        if is_recursive is None:
            is_recursive = self.expand_all_if_possible() is None
            # We cache the value on the underlying TypeAlias node as an optimization,
            # since the value is the same for all instances of the same alias.
            self.alias._is_recursive = is_recursive
        return is_recursive

    def can_be_true_default(self) -> bool:
        if self.alias is not None:
            return self.alias.target.can_be_true
        return super().can_be_true_default()

    def can_be_false_default(self) -> bool:
        if self.alias is not None:
            return self.alias.target.can_be_false
        return super().can_be_false_default()

    def accept(self, visitor: 'TypeVisitor[T]') -> T:
        return visitor.visit_type_alias_type(self)

    def __hash__(self) -> int:
        return hash((self.alias, tuple(self.args)))

    def __eq__(self, other: object) -> bool:
        # Note: never use this to determine subtype relationships, use is_subtype().
        if not isinstance(other, TypeAliasType):
            return NotImplemented
        return (self.alias == other.alias
                and self.args == other.args)

    def serialize(self) -> JsonDict:
        assert self.alias is not None
        data: JsonDict = {
            ".class": "TypeAliasType",
            "type_ref": self.alias.fullname,
            "args": [arg.serialize() for arg in self.args],
        }
        return data

    @classmethod
    def deserialize(cls, data: JsonDict) -> 'TypeAliasType':
        assert data['.class'] == 'TypeAliasType'
        args: List[Type] = []
        if 'args' in data:
            args_list = data['args']
            assert isinstance(args_list, list)
            args = [deserialize_type(arg) for arg in args_list]
        alias = TypeAliasType(None, args)
        alias.type_ref = data['type_ref']
        return alias

    def copy_modified(self, *,
                      args: Optional[List[Type]] = None) -> 'TypeAliasType':
        return TypeAliasType(
            self.alias,
            args if args is not None else self.args.copy(),
            self.line, self.column)


class TypeGuardedType(Type):
    """Only used by find_instance_check() etc."""

    __slots__ = ('type_guard',)

    def __init__(self, type_guard: Type):
        super().__init__(line=type_guard.line, column=type_guard.column)
        self.type_guard = type_guard

    def __repr__(self) -> str:
        return "TypeGuard({})".format(self.type_guard)


class ProperType(Type):
    """Not a type alias.

    Every type except TypeAliasType must inherit from this type.
    """

    __slots__ = ()


class TypeVarId:
    # A type variable is uniquely identified by its raw id and meta level.

    # For plain variables (type parameters of generic classes and
    # functions) raw ids are allocated by semantic analysis, using
    # positive ids 1, 2, ... for generic class parameters and negative
    # ids -1, ... for generic function type arguments. This convention
    # is only used to keep type variable ids distinct when allocating
    # them; the type checker makes no distinction between class and
    # function type variables.

    # Metavariables are allocated unique ids starting from 1.
    raw_id: int = 0

    # Level of the variable in type inference. Currently either 0 for
    # declared types, or 1 for type inference metavariables.
    meta_level: int = 0

    # Class variable used for allocating fresh ids for metavariables.
    next_raw_id: ClassVar[int] = 1

    def __init__(self, raw_id: int, meta_level: int = 0) -> None:
        self.raw_id = raw_id
        self.meta_level = meta_level

    @staticmethod
    def new(meta_level: int) -> 'TypeVarId':
        raw_id = TypeVarId.next_raw_id
        TypeVarId.next_raw_id += 1
        return TypeVarId(raw_id, meta_level)

    def __repr__(self) -> str:
        return self.raw_id.__repr__()

    def __eq__(self, other: object) -> bool:
        if isinstance(other, TypeVarId):
            return (self.raw_id == other.raw_id and
                    self.meta_level == other.meta_level)
        else:
            return False

    def __ne__(self, other: object) -> bool:
        return not (self == other)

    def __hash__(self) -> int:
        return hash((self.raw_id, self.meta_level))

    def is_meta_var(self) -> bool:
        return self.meta_level > 0


class TypeVarLikeType(ProperType):

    __slots__ = ('name', 'fullname', 'id', 'upper_bound')

    name: str  # Name (may be qualified)
    fullname: str  # Fully qualified name
    id: TypeVarId
    upper_bound: Type

    def __init__(
        self, name: str, fullname: str, id: Union[TypeVarId, int], upper_bound: Type,
        line: int = -1, column: int = -1
    ) -> None:
        super().__init__(line, column)
        self.name = name
        self.fullname = fullname
        if isinstance(id, int):
            id = TypeVarId(id)
        self.id = id
        self.upper_bound = upper_bound

    def serialize(self) -> JsonDict:
        raise NotImplementedError

    @classmethod
    def deserialize(cls, data: JsonDict) -> 'TypeVarLikeType':
        raise NotImplementedError


class TypeVarType(TypeVarLikeType):
    """Type that refers to a type variable."""

    __slots__ = ('values', 'variance')

    values: List[Type]  # Value restriction, empty list if no restriction
    variance: int

    def __init__(self, name: str, fullname: str, id: Union[TypeVarId, int], values: List[Type],
                 upper_bound: Type, variance: int = INVARIANT, line: int = -1,
                 column: int = -1) -> None:
        super().__init__(name, fullname, id, upper_bound, line, column)
        assert values is not None, "No restrictions must be represented by empty list"
        self.values = values
        self.variance = variance

    @staticmethod
    def new_unification_variable(old: 'TypeVarType') -> 'TypeVarType':
        new_id = TypeVarId.new(meta_level=1)
        return TypeVarType(old.name, old.fullname, new_id, old.values,
                          old.upper_bound, old.variance, old.line, old.column)

    def accept(self, visitor: 'TypeVisitor[T]') -> T:
        return visitor.visit_type_var(self)

    def __hash__(self) -> int:
        return hash(self.id)

    def __eq__(self, other: object) -> bool:
        if not isinstance(other, TypeVarType):
            return NotImplemented
        return self.id == other.id

    def serialize(self) -> JsonDict:
        assert not self.id.is_meta_var()
        return {'.class': 'TypeVarType',
                'name': self.name,
                'fullname': self.fullname,
                'id': self.id.raw_id,
                'values': [v.serialize() for v in self.values],
                'upper_bound': self.upper_bound.serialize(),
                'variance': self.variance,
                }

    @classmethod
    def deserialize(cls, data: JsonDict) -> 'TypeVarType':
        assert data['.class'] == 'TypeVarType'
        return TypeVarType(
            data['name'],
            data['fullname'],
            data['id'],
            [deserialize_type(v) for v in data['values']],
            deserialize_type(data['upper_bound']),
            data['variance'],
        )


<<<<<<< HEAD
class SelfType(ProperType):
    def __init__(self, instance: 'Instance', fullname: str, line: int = -1, column: int = -1) -> None:
        super().__init__(line, column)
        self.name = "Self"
        self.fullname = fullname
        self.instance: 'Instance' = instance
        self.line = line
        self.column = column

    def accept(self, visitor: 'TypeVisitor[T]') -> T:
        return visitor.visit_self_type(self)

    def serialize(self) -> JsonDict:
        return {
            '.class': 'SelfType',
            'fullname': self.fullname,
            'instance': self.instance.serialize(),
        }

    @classmethod
    def deserialize(cls, data: JsonDict) -> 'SelfType':
        assert data['.class'] == 'SelfType'
        return cls(deserialize_type(data['instance']), data['fullname'])
=======
class ParamSpecFlavor:
    # Simple ParamSpec reference such as "P"
    BARE: Final = 0
    # P.args
    ARGS: Final = 1
    # P.kwargs
    KWARGS: Final = 2
>>>>>>> f1eb04ad


class ParamSpecType(TypeVarLikeType):
    """Type that refers to a ParamSpec.

    A ParamSpec is a type variable that represents the parameter
    types, names and kinds of a callable (i.e., the signature without
    the return type).

    This can be one of these forms
     * P (ParamSpecFlavor.BARE)
     * P.args (ParamSpecFlavor.ARGS)
     * P.kwargs (ParamSpecFLavor.KWARGS)

    The upper_bound is really used as a fallback type -- it's shared
    with TypeVarType for simplicity. It can't be specified by the user
    and the value is directly derived from the flavor (currently
    always just 'object').
    """

    __slots__ = ('flavor',)

    flavor: int

    def __init__(
         self, name: str, fullname: str, id: Union[TypeVarId, int], flavor: int,
         upper_bound: Type, *, line: int = -1, column: int = -1
    ) -> None:
        super().__init__(name, fullname, id, upper_bound, line=line, column=column)
        self.flavor = flavor

    @staticmethod
    def new_unification_variable(old: 'ParamSpecType') -> 'ParamSpecType':
        new_id = TypeVarId.new(meta_level=1)
        return ParamSpecType(old.name, old.fullname, new_id, old.flavor, old.upper_bound,
                             line=old.line, column=old.column)

    def with_flavor(self, flavor: int) -> 'ParamSpecType':
        return ParamSpecType(self.name, self.fullname, self.id, flavor,
                             upper_bound=self.upper_bound)

    def accept(self, visitor: 'TypeVisitor[T]') -> T:
        return visitor.visit_param_spec(self)

    def name_with_suffix(self) -> str:
        n = self.name
        if self.flavor == ParamSpecFlavor.ARGS:
            return f'{n}.args'
        elif self.flavor == ParamSpecFlavor.KWARGS:
            return f'{n}.kwargs'
        return n

    def __hash__(self) -> int:
        return hash((self.id, self.flavor))

    def __eq__(self, other: object) -> bool:
        if not isinstance(other, ParamSpecType):
            return NotImplemented
        # Upper bound can be ignored, since it's determined by flavor.
        return self.id == other.id and self.flavor == other.flavor

    def serialize(self) -> JsonDict:
        assert not self.id.is_meta_var()
        return {
            '.class': 'ParamSpecType',
            'name': self.name,
            'fullname': self.fullname,
            'id': self.id.raw_id,
            'flavor': self.flavor,
            'upper_bound': self.upper_bound.serialize(),
        }

    @classmethod
    def deserialize(cls, data: JsonDict) -> 'ParamSpecType':
        assert data['.class'] == 'ParamSpecType'
        return ParamSpecType(
            data['name'],
            data['fullname'],
            data['id'],
            data['flavor'],
            deserialize_type(data['upper_bound']),
        )


class UnboundType(ProperType):
    """Instance type that has not been bound during semantic analysis."""

    __slots__ = ('name', 'args', 'optional', 'empty_tuple_index',
                 'original_str_expr', 'original_str_fallback')

    def __init__(self,
                 name: Optional[str],
                 args: Optional[Sequence[Type]] = None,
                 line: int = -1,
                 column: int = -1,
                 optional: bool = False,
                 empty_tuple_index: bool = False,
                 original_str_expr: Optional[str] = None,
                 original_str_fallback: Optional[str] = None,
                 ) -> None:
        super().__init__(line, column)
        if not args:
            args = []
        assert name is not None
        self.name = name
        self.args = tuple(args)
        # Should this type be wrapped in an Optional?
        self.optional = optional
        # Special case for X[()]
        self.empty_tuple_index = empty_tuple_index
        # If this UnboundType was originally defined as a str or bytes, keep track of
        # the original contents of that string-like thing. This way, if this UnboundExpr
        # ever shows up inside of a LiteralType, we can determine whether that
        # Literal[...] is valid or not. E.g. Literal[foo] is most likely invalid
        # (unless 'foo' is an alias for another literal or something) and
        # Literal["foo"] most likely is.
        #
        # We keep track of the entire string instead of just using a boolean flag
        # so we can distinguish between things like Literal["foo"] vs
        # Literal["    foo   "].
        #
        # We also keep track of what the original base fallback type was supposed to be
        # so we don't have to try and recompute it later
        self.original_str_expr = original_str_expr
        self.original_str_fallback = original_str_fallback

    def copy_modified(self,
                      args: Bogus[Optional[Sequence[Type]]] = _dummy,
                      ) -> 'UnboundType':
        if args is _dummy:
            args = self.args
        return UnboundType(
            name=self.name,
            args=args,
            line=self.line,
            column=self.column,
            optional=self.optional,
            empty_tuple_index=self.empty_tuple_index,
            original_str_expr=self.original_str_expr,
            original_str_fallback=self.original_str_fallback,
        )

    def accept(self, visitor: 'TypeVisitor[T]') -> T:
        return visitor.visit_unbound_type(self)

    def __hash__(self) -> int:
        return hash((self.name, self.optional, tuple(self.args), self.original_str_expr))

    def __eq__(self, other: object) -> bool:
        if not isinstance(other, UnboundType):
            return NotImplemented
        return (self.name == other.name and self.optional == other.optional and
                self.args == other.args and self.original_str_expr == other.original_str_expr and
                self.original_str_fallback == other.original_str_fallback)

    def serialize(self) -> JsonDict:
        return {'.class': 'UnboundType',
                'name': self.name,
                'args': [a.serialize() for a in self.args],
                'expr': self.original_str_expr,
                'expr_fallback': self.original_str_fallback,
                }

    @classmethod
    def deserialize(cls, data: JsonDict) -> 'UnboundType':
        assert data['.class'] == 'UnboundType'
        return UnboundType(data['name'],
                           [deserialize_type(a) for a in data['args']],
                           original_str_expr=data['expr'],
                           original_str_fallback=data['expr_fallback'],
                           )


class CallableArgument(ProperType):
    """Represents a Arg(type, 'name') inside a Callable's type list.

    Note that this is a synthetic type for helping parse ASTs, not a real type.
    """

    __slots__ = ('typ', 'name', 'constructor')

    typ: Type
    name: Optional[str]
    constructor: Optional[str]

    def __init__(self, typ: Type, name: Optional[str], constructor: Optional[str],
                 line: int = -1, column: int = -1) -> None:
        super().__init__(line, column)
        self.typ = typ
        self.name = name
        self.constructor = constructor

    def accept(self, visitor: 'TypeVisitor[T]') -> T:
        assert isinstance(visitor, SyntheticTypeVisitor)
        return visitor.visit_callable_argument(self)

    def serialize(self) -> JsonDict:
        assert False, "Synthetic types don't serialize"


class TypeList(ProperType):
    """Information about argument types and names [...].

    This is used for the arguments of a Callable type, i.e. for
    [arg, ...] in Callable[[arg, ...], ret]. This is not a real type
    but a syntactic AST construct. UnboundTypes can also have TypeList
    types before they are processed into Callable types.
    """

    __slots__ = ('items',)

    items: List[Type]

    def __init__(self, items: List[Type], line: int = -1, column: int = -1) -> None:
        super().__init__(line, column)
        self.items = items

    def accept(self, visitor: 'TypeVisitor[T]') -> T:
        assert isinstance(visitor, SyntheticTypeVisitor)
        return visitor.visit_type_list(self)

    def serialize(self) -> JsonDict:
        assert False, "Synthetic types don't serialize"


class AnyType(ProperType):
    """The type 'Any'."""

    __slots__ = ('type_of_any', 'source_any', 'missing_import_name')

    def __init__(self,
                 type_of_any: int,
                 source_any: Optional['AnyType'] = None,
                 missing_import_name: Optional[str] = None,
                 line: int = -1,
                 column: int = -1) -> None:
        super().__init__(line, column)
        self.type_of_any = type_of_any
        # If this Any was created as a result of interacting with another 'Any', record the source
        # and use it in reports.
        self.source_any = source_any
        if source_any and source_any.source_any:
            self.source_any = source_any.source_any

        if source_any is None:
            self.missing_import_name = missing_import_name
        else:
            self.missing_import_name = source_any.missing_import_name

        # Only unimported type anys and anys from other anys should have an import name
        assert (missing_import_name is None or
                type_of_any in (TypeOfAny.from_unimported_type, TypeOfAny.from_another_any))
        # Only Anys that come from another Any can have source_any.
        assert type_of_any != TypeOfAny.from_another_any or source_any is not None
        # We should not have chains of Anys.
        assert not self.source_any or self.source_any.type_of_any != TypeOfAny.from_another_any

    @property
    def is_from_error(self) -> bool:
        return self.type_of_any == TypeOfAny.from_error

    def accept(self, visitor: 'TypeVisitor[T]') -> T:
        return visitor.visit_any(self)

    def copy_modified(self,
                      # Mark with Bogus because _dummy is just an object (with type Any)
                      type_of_any: Bogus[int] = _dummy,
                      original_any: Bogus[Optional['AnyType']] = _dummy,
                      ) -> 'AnyType':
        if type_of_any is _dummy:
            type_of_any = self.type_of_any
        if original_any is _dummy:
            original_any = self.source_any
        return AnyType(type_of_any=type_of_any, source_any=original_any,
                       missing_import_name=self.missing_import_name,
                       line=self.line, column=self.column)

    def __hash__(self) -> int:
        return hash(AnyType)

    def __eq__(self, other: object) -> bool:
        return isinstance(other, AnyType)

    def serialize(self) -> JsonDict:
        return {'.class': 'AnyType', 'type_of_any': self.type_of_any,
                'source_any': self.source_any.serialize() if self.source_any is not None else None,
                'missing_import_name': self.missing_import_name}

    @classmethod
    def deserialize(cls, data: JsonDict) -> 'AnyType':
        assert data['.class'] == 'AnyType'
        source = data['source_any']
        return AnyType(data['type_of_any'],
                       AnyType.deserialize(source) if source is not None else None,
                       data['missing_import_name'])


class UninhabitedType(ProperType):
    """This type has no members.

    This type is the bottom type.
    With strict Optional checking, it is the only common subtype between all
    other types, which allows `meet` to be well defined.  Without strict
    Optional checking, NoneType fills this role.

    In general, for any type T:
        join(UninhabitedType, T) = T
        meet(UninhabitedType, T) = UninhabitedType
        is_subtype(UninhabitedType, T) = True
    """

    __slots__ = ('ambiguous', 'is_noreturn',)

    is_noreturn: bool  # Does this come from a NoReturn?  Purely for error messages.
    # It is important to track whether this is an actual NoReturn type, or just a result
    # of ambiguous type inference, in the latter case we don't want to mark a branch as
    # unreachable in binder.
    ambiguous: bool  # Is this a result of inference for a variable without constraints?

    def __init__(self, is_noreturn: bool = False, line: int = -1, column: int = -1) -> None:
        super().__init__(line, column)
        self.is_noreturn = is_noreturn
        self.ambiguous = False

    def can_be_true_default(self) -> bool:
        return False

    def can_be_false_default(self) -> bool:
        return False

    def accept(self, visitor: 'TypeVisitor[T]') -> T:
        return visitor.visit_uninhabited_type(self)

    def __hash__(self) -> int:
        return hash(UninhabitedType)

    def __eq__(self, other: object) -> bool:
        return isinstance(other, UninhabitedType)

    def serialize(self) -> JsonDict:
        return {'.class': 'UninhabitedType',
                'is_noreturn': self.is_noreturn}

    @classmethod
    def deserialize(cls, data: JsonDict) -> 'UninhabitedType':
        assert data['.class'] == 'UninhabitedType'
        return UninhabitedType(is_noreturn=data['is_noreturn'])


class NoneType(ProperType):
    """The type of 'None'.

    This type can be written by users as 'None'.
    """

    __slots__ = ()

    def __init__(self, line: int = -1, column: int = -1) -> None:
        super().__init__(line, column)

    def can_be_true_default(self) -> bool:
        return False

    def __hash__(self) -> int:
        return hash(NoneType)

    def __eq__(self, other: object) -> bool:
        return isinstance(other, NoneType)

    def accept(self, visitor: 'TypeVisitor[T]') -> T:
        return visitor.visit_none_type(self)

    def serialize(self) -> JsonDict:
        return {'.class': 'NoneType'}

    @classmethod
    def deserialize(cls, data: JsonDict) -> 'NoneType':
        assert data['.class'] == 'NoneType'
        return NoneType()


# NoneType used to be called NoneTyp so to avoid needlessly breaking
# external plugins we keep that alias here.
NoneTyp = NoneType


class ErasedType(ProperType):
    """Placeholder for an erased type.

    This is used during type inference. This has the special property that
    it is ignored during type inference.
    """

    __slots__ = ()

    def accept(self, visitor: 'TypeVisitor[T]') -> T:
        return visitor.visit_erased_type(self)


class DeletedType(ProperType):
    """Type of deleted variables.

    These can be used as lvalues but not rvalues.
    """

    __slots__ = ('source',)

    source: Optional[str]  # May be None; name that generated this value

    def __init__(self, source: Optional[str] = None, line: int = -1, column: int = -1) -> None:
        super().__init__(line, column)
        self.source = source

    def accept(self, visitor: 'TypeVisitor[T]') -> T:
        return visitor.visit_deleted_type(self)

    def serialize(self) -> JsonDict:
        return {'.class': 'DeletedType',
                'source': self.source}

    @classmethod
    def deserialize(cls, data: JsonDict) -> 'DeletedType':
        assert data['.class'] == 'DeletedType'
        return DeletedType(data['source'])


# Fake TypeInfo to be used as a placeholder during Instance de-serialization.
NOT_READY: Final = mypy.nodes.FakeInfo("De-serialization failure: TypeInfo not fixed")


class Instance(ProperType):
    """An instance type of form C[T1, ..., Tn].

    The list of type variables may be empty.
    """

    __slots__ = ('type', 'args', 'erased', 'invalid', 'type_ref', 'last_known_value')

    def __init__(self, typ: mypy.nodes.TypeInfo, args: Sequence[Type],
                 line: int = -1, column: int = -1, erased: bool = False,
                 last_known_value: Optional['LiteralType'] = None) -> None:
        super().__init__(line, column)
        self.type = typ
        self.args = tuple(args)
        self.type_ref: Optional[str] = None

        # True if result of type variable substitution
        self.erased = erased

        # True if recovered after incorrect number of type arguments error
        self.invalid = False

        # This field keeps track of the underlying Literal[...] value associated with
        # this instance, if one is known.
        #
        # This field is set whenever possible within expressions, but is erased upon
        # variable assignment (see erasetype.remove_instance_last_known_values) unless
        # the variable is declared to be final.
        #
        # For example, consider the following program:
        #
        #     a = 1
        #     b: Final[int] = 2
        #     c: Final = 3
        #     print(a + b + c + 4)
        #
        # The 'Instance' objects associated with the expressions '1', '2', '3', and '4' will
        # have last_known_values of type Literal[1], Literal[2], Literal[3], and Literal[4]
        # respectively. However, the Instance object assigned to 'a' and 'b' will have their
        # last_known_value erased: variable 'a' is mutable; variable 'b' was declared to be
        # specifically an int.
        #
        # Or more broadly, this field lets this Instance "remember" its original declaration
        # when applicable. We want this behavior because we want implicit Final declarations
        # to act pretty much identically with constants: we should be able to replace any
        # places where we use some Final variable with the original value and get the same
        # type-checking behavior. For example, we want this program:
        #
        #    def expects_literal(x: Literal[3]) -> None: pass
        #    var: Final = 3
        #    expects_literal(var)
        #
        # ...to type-check in the exact same way as if we had written the program like this:
        #
        #    def expects_literal(x: Literal[3]) -> None: pass
        #    expects_literal(3)
        #
        # In order to make this work (especially with literal types), we need var's type
        # (an Instance) to remember the "original" value.
        #
        # Preserving this value within expressions is useful for similar reasons.
        #
        # Currently most of mypy will ignore this field and will continue to treat this type like
        # a regular Instance. We end up using this field only when we are explicitly within a
        # Literal context.
        self.last_known_value = last_known_value

    def accept(self, visitor: 'TypeVisitor[T]') -> T:
        return visitor.visit_instance(self)

    def __hash__(self) -> int:
        return hash((self.type, tuple(self.args), self.last_known_value))

    def __eq__(self, other: object) -> bool:
        if not isinstance(other, Instance):
            return NotImplemented
        return (self.type == other.type
                and self.args == other.args
                and self.last_known_value == other.last_known_value)

    def serialize(self) -> Union[JsonDict, str]:
        assert self.type is not None
        type_ref = self.type.fullname
        if not self.args and not self.last_known_value:
            return type_ref
        data: JsonDict = {
            ".class": "Instance",
        }
        data["type_ref"] = type_ref
        data["args"] = [arg.serialize() for arg in self.args]
        if self.last_known_value is not None:
            data['last_known_value'] = self.last_known_value.serialize()
        return data

    @classmethod
    def deserialize(cls, data: Union[JsonDict, str]) -> 'Instance':
        if isinstance(data, str):
            inst = Instance(NOT_READY, [])
            inst.type_ref = data
            return inst
        assert data['.class'] == 'Instance'
        args: List[Type] = []
        if 'args' in data:
            args_list = data['args']
            assert isinstance(args_list, list)
            args = [deserialize_type(arg) for arg in args_list]
        inst = Instance(NOT_READY, args)
        inst.type_ref = data['type_ref']  # Will be fixed up by fixup.py later.
        if 'last_known_value' in data:
            inst.last_known_value = LiteralType.deserialize(data['last_known_value'])
        return inst

    def copy_modified(self, *,
                      args: Bogus[List[Type]] = _dummy,
                      erased: Bogus[bool] = _dummy,
                      last_known_value: Bogus[Optional['LiteralType']] = _dummy) -> 'Instance':
        return Instance(
            self.type,
            args if args is not _dummy else self.args,
            self.line,
            self.column,
            erased if erased is not _dummy else self.erased,
            last_known_value if last_known_value is not _dummy else self.last_known_value,
        )

    def has_readable_member(self, name: str) -> bool:
        return self.type.has_readable_member(name)


class FunctionLike(ProperType):
    """Abstract base class for function types."""

    __slots__ = ('fallback',)

    def __init__(self, line: int = -1, column: int = -1) -> None:
        super().__init__(line, column)
        self.can_be_false = False
        self.fallback: Instance

    @abstractmethod
    def is_type_obj(self) -> bool: pass

    @abstractmethod
    def type_object(self) -> mypy.nodes.TypeInfo: pass

    @property
    @abstractmethod
    def items(self) -> List['CallableType']: pass

    @abstractmethod
    def with_name(self, name: str) -> 'FunctionLike': pass

    @abstractmethod
    def get_name(self) -> Optional[str]: pass


FormalArgument = NamedTuple('FormalArgument', [
    ('name', Optional[str]),
    ('pos', Optional[int]),
    ('typ', Type),
    ('required', bool)])


class CallableType(FunctionLike):
    """Type of a non-overloaded callable object (such as function)."""

    __slots__ = ('arg_types',  # Types of function arguments
                 'arg_kinds',  # ARG_ constants
                 'arg_names',  # Argument names; None if not a keyword argument
                 'min_args',  # Minimum number of arguments; derived from arg_kinds
                 'ret_type',  # Return value type
                 'name',  # Name (may be None; for error messages and plugins)
                 'definition',  # For error messages.  May be None.
                 'variables',  # Type variables for a generic function
                 'is_ellipsis_args',  # Is this Callable[..., t] (with literal '...')?
                 'implicit',  # Was this type implicitly generated instead of explicitly
                              # specified by the user?
                 'special_sig',  # Non-None for signatures that require special handling
                                 # (currently only value is 'dict' for a signature similar to
                                 # 'dict')
                 'from_type_type',  # Was this callable generated by analyzing Type[...]
                                    # instantiation?
                 'bound_args',  # Bound type args, mostly unused but may be useful for
                                # tools that consume mypy ASTs
                 'def_extras',  # Information about original definition we want to serialize.
                                # This is used for more detailed error messages.
                 'type_guard',  # T, if -> TypeGuard[T] (ret_type is bool in this case).
                 )

    def __init__(self,
                 arg_types: Sequence[Type],
                 arg_kinds: List[ArgKind],
                 arg_names: Sequence[Optional[str]],
                 ret_type: Type,
                 fallback: Instance,
                 name: Optional[str] = None,
                 definition: Optional[SymbolNode] = None,
                 variables: Optional[Sequence[TypeVarLikeType]] = None,
                 line: int = -1,
                 column: int = -1,
                 is_ellipsis_args: bool = False,
                 implicit: bool = False,
                 special_sig: Optional[str] = None,
                 from_type_type: bool = False,
                 bound_args: Sequence[Optional[Type]] = (),
                 def_extras: Optional[Dict[str, Any]] = None,
                 type_guard: Optional[Type] = None,
                 ) -> None:
        super().__init__(line, column)
        assert len(arg_types) == len(arg_kinds) == len(arg_names)
        if variables is None:
            variables = []
        self.arg_types = list(arg_types)
        self.arg_kinds = arg_kinds
        self.arg_names = list(arg_names)
        self.min_args = arg_kinds.count(ARG_POS)
        self.ret_type = ret_type
        self.fallback = fallback
        assert not name or '<bound method' not in name
        self.name = name
        self.definition = definition
        self.variables = variables
        self.is_ellipsis_args = is_ellipsis_args
        self.implicit = implicit
        self.special_sig = special_sig
        self.from_type_type = from_type_type
        if not bound_args:
            bound_args = ()
        self.bound_args = bound_args
        if def_extras:
            self.def_extras = def_extras
        elif isinstance(definition, FuncDef):
            # This information would be lost if we don't have definition
            # after serialization, but it is useful in error messages.
            # TODO: decide how to add more info here (file, line, column)
            # without changing interface hash.
            self.def_extras = {
                'first_arg': (
                    definition.arguments[0].variable.name
                    if (getattr(definition, 'arguments', None)
                        and definition.arg_names
                        and definition.info
                        and not definition.is_static)
                    else None
                ),
            }
        else:
            self.def_extras = {}
        self.type_guard = type_guard

    def copy_modified(self,
                      arg_types: Bogus[Sequence[Type]] = _dummy,
                      arg_kinds: Bogus[List[ArgKind]] = _dummy,
                      arg_names: Bogus[List[Optional[str]]] = _dummy,
                      ret_type: Bogus[Type] = _dummy,
                      fallback: Bogus[Instance] = _dummy,
                      name: Bogus[Optional[str]] = _dummy,
                      definition: Bogus[SymbolNode] = _dummy,
                      variables: Bogus[Sequence[TypeVarLikeType]] = _dummy,
                      line: Bogus[int] = _dummy,
                      column: Bogus[int] = _dummy,
                      is_ellipsis_args: Bogus[bool] = _dummy,
                      implicit: Bogus[bool] = _dummy,
                      special_sig: Bogus[Optional[str]] = _dummy,
                      from_type_type: Bogus[bool] = _dummy,
                      bound_args: Bogus[List[Optional[Type]]] = _dummy,
                      def_extras: Bogus[Dict[str, Any]] = _dummy,
                      type_guard: Bogus[Optional[Type]] = _dummy,
                      ) -> 'CallableType':
        return CallableType(
            arg_types=arg_types if arg_types is not _dummy else self.arg_types,
            arg_kinds=arg_kinds if arg_kinds is not _dummy else self.arg_kinds,
            arg_names=arg_names if arg_names is not _dummy else self.arg_names,
            ret_type=ret_type if ret_type is not _dummy else self.ret_type,
            fallback=fallback if fallback is not _dummy else self.fallback,
            name=name if name is not _dummy else self.name,
            definition=definition if definition is not _dummy else self.definition,
            variables=variables if variables is not _dummy else self.variables,
            line=line if line is not _dummy else self.line,
            column=column if column is not _dummy else self.column,
            is_ellipsis_args=(
                is_ellipsis_args if is_ellipsis_args is not _dummy else self.is_ellipsis_args),
            implicit=implicit if implicit is not _dummy else self.implicit,
            special_sig=special_sig if special_sig is not _dummy else self.special_sig,
            from_type_type=from_type_type if from_type_type is not _dummy else self.from_type_type,
            bound_args=bound_args if bound_args is not _dummy else self.bound_args,
            def_extras=def_extras if def_extras is not _dummy else dict(self.def_extras),
            type_guard=type_guard if type_guard is not _dummy else self.type_guard,
        )

    def var_arg(self) -> Optional[FormalArgument]:
        """The formal argument for *args."""
        for position, (type, kind) in enumerate(zip(self.arg_types, self.arg_kinds)):
            if kind == ARG_STAR:
                return FormalArgument(None, position, type, False)
        return None

    def kw_arg(self) -> Optional[FormalArgument]:
        """The formal argument for **kwargs."""
        for position, (type, kind) in enumerate(zip(self.arg_types, self.arg_kinds)):
            if kind == ARG_STAR2:
                return FormalArgument(None, position, type, False)
        return None

    @property
    def is_var_arg(self) -> bool:
        """Does this callable have a *args argument?"""
        return ARG_STAR in self.arg_kinds

    @property
    def is_kw_arg(self) -> bool:
        """Does this callable have a **kwargs argument?"""
        return ARG_STAR2 in self.arg_kinds

    def is_type_obj(self) -> bool:
        return self.fallback.type.is_metaclass()

    def type_object(self) -> mypy.nodes.TypeInfo:
        assert self.is_type_obj()
        ret = get_proper_type(self.ret_type)
        if isinstance(ret, TypeVarType):
            ret = get_proper_type(ret.upper_bound)
        if isinstance(ret, TupleType):
            ret = ret.partial_fallback
        assert isinstance(ret, Instance)
        return ret.type

    def accept(self, visitor: 'TypeVisitor[T]') -> T:
        return visitor.visit_callable_type(self)

    def with_name(self, name: str) -> 'CallableType':
        """Return a copy of this type with the specified name."""
        return self.copy_modified(ret_type=self.ret_type, name=name)

    def get_name(self) -> Optional[str]:
        return self.name

    def max_possible_positional_args(self) -> int:
        """Returns maximum number of positional arguments this method could possibly accept.

        This takes into account *arg and **kwargs but excludes keyword-only args."""
        if self.is_var_arg or self.is_kw_arg:
            return sys.maxsize
        return sum([kind.is_positional() for kind in self.arg_kinds])

    def formal_arguments(self, include_star_args: bool = False) -> List[FormalArgument]:
        """Yields the formal arguments corresponding to this callable, ignoring *arg and **kwargs.

        To handle *args and **kwargs, use the 'callable.var_args' and 'callable.kw_args' fields,
        if they are not None.

        If you really want to include star args in the yielded output, set the
        'include_star_args' parameter to 'True'."""
        args = []
        done_with_positional = False
        for i in range(len(self.arg_types)):
            kind = self.arg_kinds[i]
            if kind.is_named() or kind.is_star():
                done_with_positional = True
            if not include_star_args and kind.is_star():
                continue

            required = kind.is_required()
            pos = None if done_with_positional else i
            arg = FormalArgument(
                self.arg_names[i],
                pos,
                self.arg_types[i],
                required
            )
            args.append(arg)
        return args

    def argument_by_name(self, name: Optional[str]) -> Optional[FormalArgument]:
        if name is None:
            return None
        seen_star = False
        for i, (arg_name, kind, typ) in enumerate(
                zip(self.arg_names, self.arg_kinds, self.arg_types)):
            # No more positional arguments after these.
            if kind.is_named() or kind.is_star():
                seen_star = True
            if kind.is_star():
                continue
            if arg_name == name:
                position = None if seen_star else i
                return FormalArgument(name, position, typ, kind.is_required())
        return self.try_synthesizing_arg_from_kwarg(name)

    def argument_by_position(self, position: Optional[int]) -> Optional[FormalArgument]:
        if position is None:
            return None
        if position >= len(self.arg_names):
            return self.try_synthesizing_arg_from_vararg(position)
        name, kind, typ = (
            self.arg_names[position],
            self.arg_kinds[position],
            self.arg_types[position],
        )
        if kind.is_positional():
            return FormalArgument(name, position, typ, kind == ARG_POS)
        else:
            return self.try_synthesizing_arg_from_vararg(position)

    def try_synthesizing_arg_from_kwarg(self,
                                        name: Optional[str]) -> Optional[FormalArgument]:
        kw_arg = self.kw_arg()
        if kw_arg is not None:
            return FormalArgument(name, None, kw_arg.typ, False)
        else:
            return None

    def try_synthesizing_arg_from_vararg(self,
                                         position: Optional[int]) -> Optional[FormalArgument]:
        var_arg = self.var_arg()
        if var_arg is not None:
            return FormalArgument(None, position, var_arg.typ, False)
        else:
            return None

    @property
    def items(self) -> List['CallableType']:
        return [self]

    def is_generic(self) -> bool:
        return bool(self.variables)

    def type_var_ids(self) -> List[TypeVarId]:
        a: List[TypeVarId] = []
        for tv in self.variables:
            a.append(tv.id)
        return a

    def param_spec(self) -> Optional[ParamSpecType]:
        """Return ParamSpec if callable can be called with one.

        A Callable accepting ParamSpec P args (*args, **kwargs) must have the
        two final parameters like this: *args: P.args, **kwargs: P.kwargs.
        """
        if len(self.arg_types) < 2:
            return None
        if self.arg_kinds[-2] != ARG_STAR or self.arg_kinds[-1] != ARG_STAR2:
            return None
        arg_type = self.arg_types[-2]
        if not isinstance(arg_type, ParamSpecType):
            return None
        return ParamSpecType(arg_type.name, arg_type.fullname, arg_type.id, ParamSpecFlavor.BARE,
                             arg_type.upper_bound)

    def expand_param_spec(self, c: 'CallableType') -> 'CallableType':
        return self.copy_modified(arg_types=self.arg_types[:-2] + c.arg_types,
                                  arg_kinds=self.arg_kinds[:-2] + c.arg_kinds,
                                  arg_names=self.arg_names[:-2] + c.arg_names)

    def __hash__(self) -> int:
        return hash((self.ret_type, self.is_type_obj(),
                     self.is_ellipsis_args, self.name,
                    tuple(self.arg_types), tuple(self.arg_names), tuple(self.arg_kinds)))

    def __eq__(self, other: object) -> bool:
        if isinstance(other, CallableType):
            return (self.ret_type == other.ret_type and
                    self.arg_types == other.arg_types and
                    self.arg_names == other.arg_names and
                    self.arg_kinds == other.arg_kinds and
                    self.name == other.name and
                    self.is_type_obj() == other.is_type_obj() and
                    self.is_ellipsis_args == other.is_ellipsis_args)
        else:
            return NotImplemented

    def serialize(self) -> JsonDict:
        # TODO: As an optimization, leave out everything related to
        # generic functions for non-generic functions.
        return {'.class': 'CallableType',
                'arg_types': [t.serialize() for t in self.arg_types],
                'arg_kinds': [int(x.value) for x in self.arg_kinds],
                'arg_names': self.arg_names,
                'ret_type': self.ret_type.serialize(),
                'fallback': self.fallback.serialize(),
                'name': self.name,
                # We don't serialize the definition (only used for error messages).
                'variables': [v.serialize() for v in self.variables],
                'is_ellipsis_args': self.is_ellipsis_args,
                'implicit': self.implicit,
                'bound_args': [(None if t is None else t.serialize())
                               for t in self.bound_args],
                'def_extras': dict(self.def_extras),
                'type_guard': self.type_guard.serialize() if self.type_guard is not None else None,
                }

    @classmethod
    def deserialize(cls, data: JsonDict) -> 'CallableType':
        assert data['.class'] == 'CallableType'
        # TODO: Set definition to the containing SymbolNode?
        return CallableType(
            [deserialize_type(t) for t in data['arg_types']],
            [ArgKind(x) for x in data['arg_kinds']],
            data['arg_names'],
            deserialize_type(data['ret_type']),
            Instance.deserialize(data['fallback']),
            name=data['name'],
            variables=[cast(TypeVarLikeType, deserialize_type(v)) for v in data['variables']],
            is_ellipsis_args=data['is_ellipsis_args'],
            implicit=data['implicit'],
            bound_args=[(None if t is None else deserialize_type(t)) for t in data['bound_args']],
            def_extras=data['def_extras'],
            type_guard=(deserialize_type(data['type_guard'])
                        if data['type_guard'] is not None else None),
        )


class Overloaded(FunctionLike):
    """Overloaded function type T1, ... Tn, where each Ti is CallableType.

    The variant to call is chosen based on static argument
    types. Overloaded function types can only be defined in stub
    files, and thus there is no explicit runtime dispatch
    implementation.
    """

    __slots__ = ('_items', 'fallback')

    _items: List[CallableType]  # Must not be empty

    def __init__(self, items: List[CallableType]) -> None:
        super().__init__(items[0].line, items[0].column)
        self._items = items
        self.fallback = items[0].fallback

    @property
    def items(self) -> List[CallableType]:
        return self._items

    def name(self) -> Optional[str]:
        return self.get_name()

    def is_type_obj(self) -> bool:
        # All the items must have the same type object status, so it's
        # sufficient to query only (any) one of them.
        return self._items[0].is_type_obj()

    def type_object(self) -> mypy.nodes.TypeInfo:
        # All the items must have the same type object, so it's sufficient to
        # query only (any) one of them.
        return self._items[0].type_object()

    def with_name(self, name: str) -> 'Overloaded':
        ni: List[CallableType] = []
        for it in self._items:
            ni.append(it.with_name(name))
        return Overloaded(ni)

    def get_name(self) -> Optional[str]:
        return self._items[0].name

    def accept(self, visitor: 'TypeVisitor[T]') -> T:
        return visitor.visit_overloaded(self)

    def __hash__(self) -> int:
        return hash(tuple(self.items))

    def __eq__(self, other: object) -> bool:
        if not isinstance(other, Overloaded):
            return NotImplemented
        return self.items == other.items

    def serialize(self) -> JsonDict:
        return {'.class': 'Overloaded',
                'items': [t.serialize() for t in self.items],
                }

    @classmethod
    def deserialize(cls, data: JsonDict) -> 'Overloaded':
        assert data['.class'] == 'Overloaded'
        return Overloaded([CallableType.deserialize(t) for t in data['items']])


class TupleType(ProperType):
    """The tuple type Tuple[T1, ..., Tn] (at least one type argument).

    Instance variables:
        items: Tuple item types
        partial_fallback: The (imprecise) underlying instance type that is used
            for non-tuple methods. This is generally builtins.tuple[Any] for
            regular tuples, but it's different for named tuples and classes with
            a tuple base class. Use mypy.typeops.tuple_fallback to calculate the
            precise fallback type derived from item types.
        implicit: If True, derived from a tuple expression (t,....) instead of Tuple[t, ...]
    """

    __slots__ = ('items', 'partial_fallback', 'implicit')

    items: List[Type]
    partial_fallback: Instance
    implicit: bool

    def __init__(self, items: List[Type], fallback: Instance, line: int = -1,
                 column: int = -1, implicit: bool = False) -> None:
        super().__init__(line, column)
        self.items = items
        self.partial_fallback = fallback
        self.implicit = implicit
        self.can_be_true = len(self.items) > 0
        self.can_be_false = len(self.items) == 0

    def length(self) -> int:
        return len(self.items)

    def accept(self, visitor: 'TypeVisitor[T]') -> T:
        return visitor.visit_tuple_type(self)

    def __hash__(self) -> int:
        return hash((tuple(self.items), self.partial_fallback))

    def __eq__(self, other: object) -> bool:
        if not isinstance(other, TupleType):
            return NotImplemented
        return self.items == other.items and self.partial_fallback == other.partial_fallback

    def serialize(self) -> JsonDict:
        return {'.class': 'TupleType',
                'items': [t.serialize() for t in self.items],
                'partial_fallback': self.partial_fallback.serialize(),
                'implicit': self.implicit,
                }

    @classmethod
    def deserialize(cls, data: JsonDict) -> 'TupleType':
        assert data['.class'] == 'TupleType'
        return TupleType([deserialize_type(t) for t in data['items']],
                         Instance.deserialize(data['partial_fallback']),
                         implicit=data['implicit'])

    def copy_modified(self, *, fallback: Optional[Instance] = None,
                      items: Optional[List[Type]] = None) -> 'TupleType':
        if fallback is None:
            fallback = self.partial_fallback
        if items is None:
            items = self.items
        return TupleType(items, fallback, self.line, self.column)

    def slice(self, begin: Optional[int], end: Optional[int],
              stride: Optional[int]) -> 'TupleType':
        return TupleType(self.items[begin:end:stride], self.partial_fallback,
                         self.line, self.column, self.implicit)


class TypedDictType(ProperType):
    """Type of TypedDict object {'k1': v1, ..., 'kn': vn}.

    A TypedDict object is a dictionary with specific string (literal) keys. Each
    key has a value with a distinct type that depends on the key. TypedDict objects
    are normal dict objects at runtime.

    A TypedDictType can be either named or anonymous. If it's anonymous, its
    fallback will be typing_extensions._TypedDict (Instance). _TypedDict is a subclass
    of Mapping[str, object] and defines all non-mapping dict methods that TypedDict
    supports. Some dict methods are unsafe and not supported. _TypedDict isn't defined
    at runtime.

    If a TypedDict is named, its fallback will be an Instance of the named type
    (ex: "Point") whose TypeInfo has a typeddict_type that is anonymous. This
    is similar to how named tuples work.

    TODO: The fallback structure is perhaps overly complicated.
    """

    __slots__ = ('items', 'required_keys', 'fallback')

    items: "OrderedDict[str, Type]"  # item_name -> item_type
    required_keys: Set[str]
    fallback: Instance

    def __init__(self, items: 'OrderedDict[str, Type]', required_keys: Set[str],
                 fallback: Instance, line: int = -1, column: int = -1) -> None:
        super().__init__(line, column)
        self.items = items
        self.required_keys = required_keys
        self.fallback = fallback
        self.can_be_true = len(self.items) > 0
        self.can_be_false = len(self.required_keys) == 0

    def accept(self, visitor: 'TypeVisitor[T]') -> T:
        return visitor.visit_typeddict_type(self)

    def __hash__(self) -> int:
        return hash((frozenset(self.items.items()), self.fallback,
                     frozenset(self.required_keys)))

    def __eq__(self, other: object) -> bool:
        if isinstance(other, TypedDictType):
            if frozenset(self.items.keys()) != frozenset(other.items.keys()):
                return False
            for (_, left_item_type, right_item_type) in self.zip(other):
                if not left_item_type == right_item_type:
                    return False
            return self.fallback == other.fallback and self.required_keys == other.required_keys
        else:
            return NotImplemented

    def serialize(self) -> JsonDict:
        return {'.class': 'TypedDictType',
                'items': [[n, t.serialize()] for (n, t) in self.items.items()],
                'required_keys': sorted(self.required_keys),
                'fallback': self.fallback.serialize(),
                }

    @classmethod
    def deserialize(cls, data: JsonDict) -> 'TypedDictType':
        assert data['.class'] == 'TypedDictType'
        return TypedDictType(OrderedDict([(n, deserialize_type(t))
                                          for (n, t) in data['items']]),
                             set(data['required_keys']),
                             Instance.deserialize(data['fallback']))

    def is_anonymous(self) -> bool:
        return self.fallback.type.fullname in TPDICT_FB_NAMES

    def as_anonymous(self) -> 'TypedDictType':
        if self.is_anonymous():
            return self
        assert self.fallback.type.typeddict_type is not None
        return self.fallback.type.typeddict_type.as_anonymous()

    def copy_modified(self, *, fallback: Optional[Instance] = None,
                      item_types: Optional[List[Type]] = None,
                      required_keys: Optional[Set[str]] = None) -> 'TypedDictType':
        if fallback is None:
            fallback = self.fallback
        if item_types is None:
            items = self.items
        else:
            items = OrderedDict(zip(self.items, item_types))
        if required_keys is None:
            required_keys = self.required_keys
        return TypedDictType(items, required_keys, fallback, self.line, self.column)

    def create_anonymous_fallback(self, *, value_type: Type) -> Instance:
        anonymous = self.as_anonymous()
        return anonymous.fallback

    def names_are_wider_than(self, other: 'TypedDictType') -> bool:
        return len(other.items.keys() - self.items.keys()) == 0

    def zip(self, right: 'TypedDictType') -> Iterable[Tuple[str, Type, Type]]:
        left = self
        for (item_name, left_item_type) in left.items.items():
            right_item_type = right.items.get(item_name)
            if right_item_type is not None:
                yield (item_name, left_item_type, right_item_type)

    def zipall(self, right: 'TypedDictType') \
            -> Iterable[Tuple[str, Optional[Type], Optional[Type]]]:
        left = self
        for (item_name, left_item_type) in left.items.items():
            right_item_type = right.items.get(item_name)
            yield (item_name, left_item_type, right_item_type)
        for (item_name, right_item_type) in right.items.items():
            if item_name in left.items:
                continue
            yield (item_name, None, right_item_type)


class RawExpressionType(ProperType):
    """A synthetic type representing some arbitrary expression that does not cleanly
    translate into a type.

    This synthetic type is only used at the beginning stages of semantic analysis
    and should be completely removing during the process for mapping UnboundTypes to
    actual types: we either turn it into a LiteralType or an AnyType.

    For example, suppose `Foo[1]` is initially represented as the following:

        UnboundType(
            name='Foo',
            args=[
                RawExpressionType(value=1, base_type_name='builtins.int'),
            ],
        )

    As we perform semantic analysis, this type will transform into one of two
    possible forms.

    If 'Foo' was an alias for 'Literal' all along, this type is transformed into:

        LiteralType(value=1, fallback=int_instance_here)

    Alternatively, if 'Foo' is an unrelated class, we report an error and instead
    produce something like this:

        Instance(type=typeinfo_for_foo, args=[AnyType(TypeOfAny.from_error))

    If the "note" field is not None, the provided note will be reported alongside the
    error at this point.

    Note: if "literal_value" is None, that means this object is representing some
    expression that cannot possibly be a parameter of Literal[...]. For example,
    "Foo[3j]" would be represented as:

        UnboundType(
            name='Foo',
            args=[
                RawExpressionType(value=None, base_type_name='builtins.complex'),
            ],
        )
    """

    __slots__ = ('literal_value', 'base_type_name', 'note')

    def __init__(self,
                 literal_value: Optional[LiteralValue],
                 base_type_name: str,
                 line: int = -1,
                 column: int = -1,
                 note: Optional[str] = None,
                 ) -> None:
        super().__init__(line, column)
        self.literal_value = literal_value
        self.base_type_name = base_type_name
        self.note = note

    def simple_name(self) -> str:
        return self.base_type_name.replace("builtins.", "")

    def accept(self, visitor: 'TypeVisitor[T]') -> T:
        assert isinstance(visitor, SyntheticTypeVisitor)
        return visitor.visit_raw_expression_type(self)

    def serialize(self) -> JsonDict:
        assert False, "Synthetic types don't serialize"

    def __hash__(self) -> int:
        return hash((self.literal_value, self.base_type_name))

    def __eq__(self, other: object) -> bool:
        if isinstance(other, RawExpressionType):
            return (self.base_type_name == other.base_type_name
                    and self.literal_value == other.literal_value)
        else:
            return NotImplemented


class LiteralType(ProperType):
    """The type of a Literal instance. Literal[Value]

    A Literal always consists of:

    1. A native Python object corresponding to the contained inner value
    2. A fallback for this Literal. The fallback also corresponds to the
       parent type this Literal subtypes.

    For example, 'Literal[42]' is represented as
    'LiteralType(value=42, fallback=instance_of_int)'

    As another example, `Literal[Color.RED]` (where Color is an enum) is
    represented as `LiteralType(value="RED", fallback=instance_of_color)'.
    """
    __slots__ = ('value', 'fallback')

    def __init__(self, value: LiteralValue, fallback: Instance,
                 line: int = -1, column: int = -1) -> None:
        self.value = value
        super().__init__(line, column)
        self.fallback = fallback

    def can_be_false_default(self) -> bool:
        return not self.value

    def can_be_true_default(self) -> bool:
        return bool(self.value)

    def accept(self, visitor: 'TypeVisitor[T]') -> T:
        return visitor.visit_literal_type(self)

    def __hash__(self) -> int:
        return hash((self.value, self.fallback))

    def __eq__(self, other: object) -> bool:
        if isinstance(other, LiteralType):
            return self.fallback == other.fallback and self.value == other.value
        else:
            return NotImplemented

    def is_enum_literal(self) -> bool:
        return self.fallback.type.is_enum

    def value_repr(self) -> str:
        """Returns the string representation of the underlying type.

        This function is almost equivalent to running `repr(self.value)`,
        except it includes some additional logic to correctly handle cases
        where the value is a string, byte string, a unicode string, or an enum.
        """
        raw = repr(self.value)
        fallback_name = self.fallback.type.fullname

        # If this is backed by an enum,
        if self.is_enum_literal():
            return '{}.{}'.format(fallback_name, self.value)

        if fallback_name == 'builtins.bytes':
            # Note: 'builtins.bytes' only appears in Python 3, so we want to
            # explicitly prefix with a "b"
            return 'b' + raw
        elif fallback_name == 'builtins.unicode':
            # Similarly, 'builtins.unicode' only appears in Python 2, where we also
            # want to explicitly prefix
            return 'u' + raw
        else:
            # 'builtins.str' could mean either depending on context, but either way
            # we don't prefix: it's the "native" string. And of course, if value is
            # some other type, we just return that string repr directly.
            return raw

    def serialize(self) -> Union[JsonDict, str]:
        return {
            '.class': 'LiteralType',
            'value': self.value,
            'fallback': self.fallback.serialize(),
        }

    @classmethod
    def deserialize(cls, data: JsonDict) -> 'LiteralType':
        assert data['.class'] == 'LiteralType'
        return LiteralType(
            value=data['value'],
            fallback=Instance.deserialize(data['fallback']),
        )


class StarType(ProperType):
    """The star type *type_parameter.

    This is not a real type but a syntactic AST construct.
    """

    __slots__ = ('type',)

    type: Type

    def __init__(self, type: Type, line: int = -1, column: int = -1) -> None:
        super().__init__(line, column)
        self.type = type

    def accept(self, visitor: 'TypeVisitor[T]') -> T:
        assert isinstance(visitor, SyntheticTypeVisitor)
        return visitor.visit_star_type(self)

    def serialize(self) -> JsonDict:
        assert False, "Synthetic types don't serialize"


class UnionType(ProperType):
    """The union type Union[T1, ..., Tn] (at least one type argument)."""

    __slots__ = ('items', 'is_evaluated', 'uses_pep604_syntax')

    def __init__(self, items: Sequence[Type], line: int = -1, column: int = -1,
                 is_evaluated: bool = True, uses_pep604_syntax: bool = False) -> None:
        super().__init__(line, column)
        self.items = flatten_nested_unions(items)
        self.can_be_true = any(item.can_be_true for item in items)
        self.can_be_false = any(item.can_be_false for item in items)
        # is_evaluated should be set to false for type comments and string literals
        self.is_evaluated = is_evaluated
        # uses_pep604_syntax is True if Union uses OR syntax (X | Y)
        self.uses_pep604_syntax = uses_pep604_syntax

    def __hash__(self) -> int:
        return hash(frozenset(self.items))

    def __eq__(self, other: object) -> bool:
        if not isinstance(other, UnionType):
            return NotImplemented
        return frozenset(self.items) == frozenset(other.items)

    @overload
    @staticmethod
    def make_union(items: Sequence[ProperType],
                   line: int = -1, column: int = -1) -> ProperType: ...

    @overload
    @staticmethod
    def make_union(items: Sequence[Type], line: int = -1, column: int = -1) -> Type: ...

    @staticmethod
    def make_union(items: Sequence[Type], line: int = -1, column: int = -1) -> Type:
        if len(items) > 1:
            return UnionType(items, line, column)
        elif len(items) == 1:
            return items[0]
        else:
            return UninhabitedType()

    def length(self) -> int:
        return len(self.items)

    def accept(self, visitor: 'TypeVisitor[T]') -> T:
        return visitor.visit_union_type(self)

    def has_readable_member(self, name: str) -> bool:
        """For a tree of unions of instances, check whether all instances have a given member.

        TODO: Deal with attributes of TupleType etc.
        TODO: This should probably be refactored to go elsewhere.
        """
        return all((isinstance(x, UnionType) and x.has_readable_member(name)) or
                   (isinstance(x, Instance) and x.type.has_readable_member(name))
                   for x in get_proper_types(self.relevant_items()))

    def relevant_items(self) -> List[Type]:
        """Removes NoneTypes from Unions when strict Optional checking is off."""
        if state.strict_optional:
            return self.items
        else:
            return [i for i in get_proper_types(self.items) if not isinstance(i, NoneType)]

    def serialize(self) -> JsonDict:
        return {'.class': 'UnionType',
                'items': [t.serialize() for t in self.items],
                }

    @classmethod
    def deserialize(cls, data: JsonDict) -> 'UnionType':
        assert data['.class'] == 'UnionType'
        return UnionType([deserialize_type(t) for t in data['items']])


class PartialType(ProperType):
    """Type such as List[?] where type arguments are unknown, or partial None type.

    These are used for inferring types in multiphase initialization such as this:

      x = []       # x gets a partial type List[?], as item type is unknown
      x.append(1)  # partial type gets replaced with normal type List[int]

    Or with None:

      x = None  # x gets a partial type None
      if c:
          x = 1  # Infer actual type int for x
    """

    __slots__ = ('type', 'var', 'value_type')

    # None for the 'None' partial type; otherwise a generic class
    type: Optional[mypy.nodes.TypeInfo]
    var: mypy.nodes.Var
    # For partial defaultdict[K, V], the type V (K is unknown). If V is generic,
    # the type argument is Any and will be replaced later.
    value_type: Optional[Instance]

    def __init__(self,
                 type: 'Optional[mypy.nodes.TypeInfo]',
                 var: 'mypy.nodes.Var',
                 value_type: 'Optional[Instance]' = None) -> None:
        super().__init__()
        self.type = type
        self.var = var
        self.value_type = value_type

    def accept(self, visitor: 'TypeVisitor[T]') -> T:
        return visitor.visit_partial_type(self)


class EllipsisType(ProperType):
    """The type ... (ellipsis).

    This is not a real type but a syntactic AST construct, used in Callable[..., T], for example.

    A semantically analyzed type will never have ellipsis types.
    """

    __slots__ = ()

    def accept(self, visitor: 'TypeVisitor[T]') -> T:
        assert isinstance(visitor, SyntheticTypeVisitor)
        return visitor.visit_ellipsis_type(self)

    def serialize(self) -> JsonDict:
        assert False, "Synthetic types don't serialize"


class TypeType(ProperType):
    """For types like Type[User].

    This annotates variables that are class objects, constrained by
    the type argument.  See PEP 484 for more details.

    We may encounter expressions whose values are specific classes;
    those are represented as callables (possibly overloaded)
    corresponding to the class's constructor's signature and returning
    an instance of that class.  The difference with Type[C] is that
    those callables always represent the exact class given as the
    return type; Type[C] represents any class that's a subclass of C,
    and C may also be a type variable or a union (or Any).

    Many questions around subtype relationships between Type[C1] and
    def(...) -> C2 are answered by looking at the subtype
    relationships between C1 and C2, since Type[] is considered
    covariant.

    There's an unsolved problem with constructor signatures (also
    unsolved in PEP 484): calling a variable whose type is Type[C]
    assumes the constructor signature for C, even though a subclass of
    C might completely change the constructor signature.  For now we
    just assume that users of Type[C] are careful not to do that (in
    the future we might detect when they are violating that
    assumption).
    """

    __slots__ = ('item',)

    # This can't be everything, but it can be a class reference,
    # a generic class instance, a union, Any, a type variable...
    item: ProperType

    def __init__(self, item: Bogus[Union[Instance, AnyType, TypeVarType, TupleType, NoneType,
                                         CallableType]], *,
                 line: int = -1, column: int = -1) -> None:
        """To ensure Type[Union[A, B]] is always represented as Union[Type[A], Type[B]], item of
        type UnionType must be handled through make_normalized static method.
        """
        super().__init__(line, column)
        self.item = item

    @staticmethod
    def make_normalized(item: Type, *, line: int = -1, column: int = -1) -> ProperType:
        item = get_proper_type(item)
        if isinstance(item, UnionType):
            return UnionType.make_union(
                [TypeType.make_normalized(union_item) for union_item in item.items],
                line=line, column=column
            )
        return TypeType(item, line=line, column=column)  # type: ignore[arg-type]

    def accept(self, visitor: 'TypeVisitor[T]') -> T:
        return visitor.visit_type_type(self)

    def __hash__(self) -> int:
        return hash(self.item)

    def __eq__(self, other: object) -> bool:
        if not isinstance(other, TypeType):
            return NotImplemented
        return self.item == other.item

    def serialize(self) -> JsonDict:
        return {'.class': 'TypeType', 'item': self.item.serialize()}

    @classmethod
    def deserialize(cls, data: JsonDict) -> Type:
        assert data['.class'] == 'TypeType'
        return TypeType.make_normalized(deserialize_type(data['item']))


class PlaceholderType(ProperType):
    """Temporary, yet-unknown type during semantic analysis.

    This is needed when there's a reference to a type before the real symbol
    table entry of the target type is available (specifically, we use a
    temporary PlaceholderNode symbol node). Consider this example:

      class str(Sequence[str]): ...

    We use a PlaceholderType for the 'str' in 'Sequence[str]' since we can't create
    a TypeInfo for 'str' until all base classes have been resolved. We'll soon
    perform another analysis iteration which replaces the base class with a complete
    type without any placeholders. After semantic analysis, no placeholder types must
    exist.
    """

    __slots__ = ('fullname', 'args')

    def __init__(self, fullname: Optional[str], args: List[Type], line: int) -> None:
        super().__init__(line)
        self.fullname = fullname  # Must be a valid full name of an actual node (or None).
        self.args = args

    def accept(self, visitor: 'TypeVisitor[T]') -> T:
        assert isinstance(visitor, SyntheticTypeVisitor)
        return visitor.visit_placeholder_type(self)

    def serialize(self) -> str:
        # We should never get here since all placeholders should be replaced
        # during semantic analysis.
        assert False, "Internal error: unresolved placeholder type {}".format(self.fullname)


@overload
def get_proper_type(typ: None) -> None: ...
@overload
def get_proper_type(typ: Type) -> ProperType: ...


def get_proper_type(typ: Optional[Type]) -> Optional[ProperType]:
    """Get the expansion of a type alias type.

    If the type is already a proper type, this is a no-op. Use this function
    wherever a decision is made on a call like e.g. 'if isinstance(typ, UnionType): ...',
    because 'typ' in this case may be an alias to union. Note: if after making the decision
    on the isinstance() call you pass on the original type (and not one of its components)
    it is recommended to *always* pass on the unexpanded alias.
    """
    if typ is None:
        return None
    if isinstance(typ, TypeGuardedType):  # type: ignore[misc]
        typ = typ.type_guard
    while isinstance(typ, TypeAliasType):
        typ = typ._expand_once()
    assert isinstance(typ, ProperType), typ
    # TODO: store the name of original type alias on this type, so we can show it in errors.
    return typ


@overload
def get_proper_types(it: Iterable[Type]) -> List[ProperType]: ...  # type: ignore[misc]
@overload
def get_proper_types(it: Iterable[Optional[Type]]) -> List[Optional[ProperType]]: ...


def get_proper_types(it: Iterable[Optional[Type]]
                     ) -> Union[List[ProperType], List[Optional[ProperType]]]:
    return [get_proper_type(t) for t in it]


# We split off the type visitor base classes to another module
# to make it easier to gradually get modules working with mypyc.
# Import them here, after the types are defined.
# This is intended as a re-export also.
from mypy.type_visitor import (  # noqa
    TypeVisitor as TypeVisitor,
    SyntheticTypeVisitor as SyntheticTypeVisitor,
    TypeTranslator as TypeTranslator,
    TypeQuery as TypeQuery,
)


class TypeStrVisitor(SyntheticTypeVisitor[str]):
    """Visitor for pretty-printing types into strings.

    This is mostly for debugging/testing.

    Do not preserve original formatting.

    Notes:
     - Represent unbound types as Foo? or Foo?[...].
     - Represent the NoneType type as None.
    """

    def __init__(self, id_mapper: Optional[IdMapper] = None) -> None:
        self.id_mapper = id_mapper
        self.any_as_dots = False

    def visit_unbound_type(self, t: UnboundType) -> str:
        s = t.name + '?'
        if t.args:
            s += '[{}]'.format(self.list_str(t.args))
        return s

    def visit_type_list(self, t: TypeList) -> str:
        return '<TypeList {}>'.format(self.list_str(t.items))

    def visit_callable_argument(self, t: CallableArgument) -> str:
        typ = t.typ.accept(self)
        if t.name is None:
            return "{}({})".format(t.constructor, typ)
        else:
            return "{}({}, {})".format(t.constructor, typ, t.name)

    def visit_any(self, t: AnyType) -> str:
        if self.any_as_dots and t.type_of_any == TypeOfAny.special_form:
            return '...'
        return 'Any'

    def visit_none_type(self, t: NoneType) -> str:
        return "None"

    def visit_uninhabited_type(self, t: UninhabitedType) -> str:
        return "<nothing>"

    def visit_erased_type(self, t: ErasedType) -> str:
        return "<Erased>"

    def visit_deleted_type(self, t: DeletedType) -> str:
        if t.source is None:
            return "<Deleted>"
        else:
            return "<Deleted '{}'>".format(t.source)

    def visit_instance(self, t: Instance) -> str:
        if t.last_known_value and not t.args:
            # Instances with a literal fallback should never be generic. If they are,
            # something went wrong so we fall back to showing the full Instance repr.
            s = '{}?'.format(t.last_known_value)
        else:
            s = t.type.fullname or t.type.name or '<???>'

        if t.erased:
            s += '*'
        if t.args:
            s += '[{}]'.format(self.list_str(t.args))
        if self.id_mapper:
            s += '<{}>'.format(self.id_mapper.id(t.type))
        return s

    def visit_type_var(self, t: TypeVarType) -> str:
        if t.name is None:
            # Anonymous type variable type (only numeric id).
            s = '`{}'.format(t.id)
        else:
            # Named type variable type.
            s = '{}`{}'.format(t.name, t.id)
        if self.id_mapper and t.upper_bound:
            s += '(upper_bound={})'.format(t.upper_bound.accept(self))
        return s

<<<<<<< HEAD
    def visit_self_type(self, t: SelfType) -> str:
        return "Self@{}".format(t.instance.accept(self)) if t.instance else "Self@unbound"
=======
    def visit_param_spec(self, t: ParamSpecType) -> str:
        if t.name is None:
            # Anonymous type variable type (only numeric id).
            s = f'`{t.id}'
        else:
            # Named type variable type.
            s = f'{t.name_with_suffix()}`{t.id}'
        return s
>>>>>>> f1eb04ad

    def visit_callable_type(self, t: CallableType) -> str:
        param_spec = t.param_spec()
        if param_spec is not None:
            num_skip = 2
        else:
            num_skip = 0

        s = ''
        bare_asterisk = False
        for i in range(len(t.arg_types) - num_skip):
            if s != '':
                s += ', '
            if t.arg_kinds[i].is_named() and not bare_asterisk:
                s += '*, '
                bare_asterisk = True
            if t.arg_kinds[i] == ARG_STAR:
                s += '*'
            if t.arg_kinds[i] == ARG_STAR2:
                s += '**'
            name = t.arg_names[i]
            if name:
                s += name + ': '
            s += t.arg_types[i].accept(self)
            if t.arg_kinds[i].is_optional():
                s += ' ='

        if param_spec is not None:
            n = param_spec.name
            if s:
                s += ', '
            s += f'*{n}.args, **{n}.kwargs'

        s = '({})'.format(s)

        if not isinstance(get_proper_type(t.ret_type), NoneType):
            if t.type_guard is not None:
                s += ' -> TypeGuard[{}]'.format(t.type_guard.accept(self))
            else:
                s += ' -> {}'.format(t.ret_type.accept(self))

        if t.variables:
            vs = []
            for var in t.variables:
                if isinstance(var, TypeVarType):
                    # We reimplement TypeVarType.__repr__ here in order to support id_mapper.
                    if var.values:
                        vals = '({})'.format(', '.join(val.accept(self) for val in var.values))
                        vs.append('{} in {}'.format(var.name, vals))
                    elif not is_named_instance(var.upper_bound, 'builtins.object'):
                        vs.append('{} <: {}'.format(var.name, var.upper_bound.accept(self)))
                    else:
                        vs.append(var.name)
                else:
                    # For other TypeVarLikeTypes, just use the name
                    vs.append(var.name)
            s = '{} {}'.format('[{}]'.format(', '.join(vs)), s)

        return 'def {}'.format(s)

    def visit_overloaded(self, t: Overloaded) -> str:
        a = []
        for i in t.items:
            a.append(i.accept(self))
        return 'Overload({})'.format(', '.join(a))

    def visit_tuple_type(self, t: TupleType) -> str:
        s = self.list_str(t.items)
        if t.partial_fallback and t.partial_fallback.type:
            fallback_name = t.partial_fallback.type.fullname
            if fallback_name != 'builtins.tuple':
                return 'Tuple[{}, fallback={}]'.format(s, t.partial_fallback.accept(self))
        return 'Tuple[{}]'.format(s)

    def visit_typeddict_type(self, t: TypedDictType) -> str:
        def item_str(name: str, typ: str) -> str:
            if name in t.required_keys:
                return '{!r}: {}'.format(name, typ)
            else:
                return '{!r}?: {}'.format(name, typ)

        s = '{' + ', '.join(item_str(name, typ.accept(self))
                            for name, typ in t.items.items()) + '}'
        prefix = ''
        if t.fallback and t.fallback.type:
            if t.fallback.type.fullname not in TPDICT_FB_NAMES:
                prefix = repr(t.fallback.type.fullname) + ', '
        return 'TypedDict({}{})'.format(prefix, s)

    def visit_raw_expression_type(self, t: RawExpressionType) -> str:
        return repr(t.literal_value)

    def visit_literal_type(self, t: LiteralType) -> str:
        return 'Literal[{}]'.format(t.value_repr())

    def visit_star_type(self, t: StarType) -> str:
        s = t.type.accept(self)
        return '*{}'.format(s)

    def visit_union_type(self, t: UnionType) -> str:
        s = self.list_str(t.items)
        return 'Union[{}]'.format(s)

    def visit_partial_type(self, t: PartialType) -> str:
        if t.type is None:
            return '<partial None>'
        else:
            return '<partial {}[{}]>'.format(t.type.name,
                                             ', '.join(['?'] * len(t.type.type_vars)))

    def visit_ellipsis_type(self, t: EllipsisType) -> str:
        return '...'

    def visit_type_type(self, t: TypeType) -> str:
        return 'Type[{}]'.format(t.item.accept(self))

    def visit_placeholder_type(self, t: PlaceholderType) -> str:
        return '<placeholder {}>'.format(t.fullname)

    def visit_type_alias_type(self, t: TypeAliasType) -> str:
        if t.alias is not None:
            unrolled, recursed = t._partial_expansion()
            self.any_as_dots = recursed
            type_str = unrolled.accept(self)
            self.any_as_dots = False
            return type_str
        return '<alias (unfixed)>'

    def list_str(self, a: Iterable[Type]) -> str:
        """Convert items of an array to strings (pretty-print types)
        and join the results with commas.
        """
        res = []
        for t in a:
            res.append(t.accept(self))
        return ', '.join(res)


class UnrollAliasVisitor(TypeTranslator):
    def __init__(self, initial_aliases: Set[TypeAliasType]) -> None:
        self.recursed = False
        self.initial_aliases = initial_aliases

    def visit_type_alias_type(self, t: TypeAliasType) -> Type:
        if t in self.initial_aliases:
            self.recursed = True
            return AnyType(TypeOfAny.special_form)
        # Create a new visitor on encountering a new type alias, so that an alias like
        #     A = Tuple[B, B]
        #     B = int
        # will not be detected as recursive on the second encounter of B.
        subvisitor = UnrollAliasVisitor(self.initial_aliases | {t})
        result = get_proper_type(t).accept(subvisitor)
        if subvisitor.recursed:
            self.recursed = True
        return result


def strip_type(typ: Type) -> ProperType:
    """Make a copy of type without 'debugging info' (function name)."""
    typ = get_proper_type(typ)
    if isinstance(typ, CallableType):
        return typ.copy_modified(name=None)
    elif isinstance(typ, Overloaded):
        return Overloaded([cast(CallableType, strip_type(item))
                           for item in typ.items])
    else:
        return typ


def is_named_instance(t: Type, fullname: str) -> bool:
    t = get_proper_type(t)
    return isinstance(t, Instance) and t.type.fullname == fullname


TP = TypeVar('TP', bound=Type)


def copy_type(t: TP) -> TP:
    """
    Build a copy of the type; used to mutate the copy with truthiness information
    """
    return copy.copy(t)


class InstantiateAliasVisitor(TypeTranslator):
    def __init__(self, vars: List[str], subs: List[Type]) -> None:
        self.replacements = {v: s for (v, s) in zip(vars, subs)}

    def visit_type_alias_type(self, typ: TypeAliasType) -> Type:
        return typ.copy_modified(args=[t.accept(self) for t in typ.args])

    def visit_unbound_type(self, typ: UnboundType) -> Type:
        # TODO: stop using unbound type variables for type aliases.
        # Now that type aliases are very similar to TypeInfos we should
        # make type variable tracking similar as well. Maybe we can even support
        # upper bounds etc. for generic type aliases.
        if typ.name in self.replacements:
            return self.replacements[typ.name]
        return typ

    def visit_type_var(self, typ: TypeVarType) -> Type:
        if typ.name in self.replacements:
            return self.replacements[typ.name]
        return typ


def replace_alias_tvars(tp: Type, vars: List[str], subs: List[Type],
                        newline: int, newcolumn: int) -> Type:
    """Replace type variables in a generic type alias tp with substitutions subs
    resetting context. Length of subs should be already checked.
    """
    replacer = InstantiateAliasVisitor(vars, subs)
    new_tp = tp.accept(replacer)
    new_tp.line = newline
    new_tp.column = newcolumn
    return new_tp


class HasTypeVars(TypeQuery[bool]):
    def __init__(self) -> None:
        super().__init__(any)

    def visit_type_var(self, t: TypeVarType) -> bool:
        return True


def has_type_vars(typ: Type) -> bool:
    """Check if a type contains any type variables (recursively)."""
    return typ.accept(HasTypeVars())


def flatten_nested_unions(types: Iterable[Type],
                          handle_type_alias_type: bool = False) -> List[Type]:
    """Flatten nested unions in a type list."""
    # This and similar functions on unions can cause infinite recursion
    # if passed a "pathological" alias like A = Union[int, A] or similar.
    # TODO: ban such aliases in semantic analyzer.
    flat_items: List[Type] = []
    if handle_type_alias_type:
        types = get_proper_types(types)
    # TODO: avoid duplicate types in unions (e.g. using hash)
    for tp in types:
        if isinstance(tp, ProperType) and isinstance(tp, UnionType):
            flat_items.extend(flatten_nested_unions(tp.items,
                              handle_type_alias_type=handle_type_alias_type))
        else:
            flat_items.append(tp)
    return flat_items


def union_items(typ: Type) -> List[ProperType]:
    """Return the flattened items of a union type.

    For non-union types, return a list containing just the argument.
    """
    typ = get_proper_type(typ)
    if isinstance(typ, UnionType):
        items = []
        for item in typ.items:
            items.extend(union_items(item))
        return items
    else:
        return [typ]


def is_union_with_any(tp: Type) -> bool:
    """Is this a union with Any or a plain Any type?"""
    tp = get_proper_type(tp)
    if isinstance(tp, AnyType):
        return True
    if not isinstance(tp, UnionType):
        return False
    return any(is_union_with_any(t) for t in get_proper_types(tp.items))


def is_generic_instance(tp: Type) -> bool:
    tp = get_proper_type(tp)
    return isinstance(tp, Instance) and bool(tp.args)


def is_optional(t: Type) -> bool:
    t = get_proper_type(t)
    return isinstance(t, UnionType) and any(isinstance(get_proper_type(e), NoneType)
                                            for e in t.items)


def remove_optional(typ: Type) -> Type:
    typ = get_proper_type(typ)
    if isinstance(typ, UnionType):
        return UnionType.make_union([t for t in typ.items
                                     if not isinstance(get_proper_type(t), NoneType)])
    else:
        return typ


def is_literal_type(typ: ProperType, fallback_fullname: str, value: LiteralValue) -> bool:
    """Check if this type is a LiteralType with the given fallback type and value."""
    if isinstance(typ, Instance) and typ.last_known_value:
        typ = typ.last_known_value
    if not isinstance(typ, LiteralType):
        return False
    if typ.fallback.type.fullname != fallback_fullname:
        return False
    return typ.value == value


names: Final = globals().copy()
names.pop('NOT_READY', None)
deserialize_map: Final = {
    key: obj.deserialize
    for key, obj in names.items()
    if isinstance(obj, type) and issubclass(obj, Type) and obj is not Type
}


def callable_with_ellipsis(any_type: AnyType,
                           ret_type: Type,
                           fallback: Instance) -> CallableType:
    """Construct type Callable[..., ret_type]."""
    return CallableType([any_type, any_type],
                        [ARG_STAR, ARG_STAR2],
                        [None, None],
                        ret_type=ret_type,
                        fallback=fallback,
                        is_ellipsis_args=True)<|MERGE_RESOLUTION|>--- conflicted
+++ resolved
@@ -447,7 +447,6 @@
         )
 
 
-<<<<<<< HEAD
 class SelfType(ProperType):
     def __init__(self, instance: 'Instance', fullname: str, line: int = -1, column: int = -1) -> None:
         super().__init__(line, column)
@@ -471,7 +470,8 @@
     def deserialize(cls, data: JsonDict) -> 'SelfType':
         assert data['.class'] == 'SelfType'
         return cls(deserialize_type(data['instance']), data['fullname'])
-=======
+
+
 class ParamSpecFlavor:
     # Simple ParamSpec reference such as "P"
     BARE: Final = 0
@@ -479,7 +479,6 @@
     ARGS: Final = 1
     # P.kwargs
     KWARGS: Final = 2
->>>>>>> f1eb04ad
 
 
 class ParamSpecType(TypeVarLikeType):
@@ -2228,10 +2227,9 @@
             s += '(upper_bound={})'.format(t.upper_bound.accept(self))
         return s
 
-<<<<<<< HEAD
     def visit_self_type(self, t: SelfType) -> str:
         return "Self@{}".format(t.instance.accept(self)) if t.instance else "Self@unbound"
-=======
+
     def visit_param_spec(self, t: ParamSpecType) -> str:
         if t.name is None:
             # Anonymous type variable type (only numeric id).
@@ -2240,7 +2238,6 @@
             # Named type variable type.
             s = f'{t.name_with_suffix()}`{t.id}'
         return s
->>>>>>> f1eb04ad
 
     def visit_callable_type(self, t: CallableType) -> str:
         param_spec = t.param_spec()
