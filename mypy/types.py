"""Classes for representing mypy types."""

import copy
from abc import abstractmethod
from collections import OrderedDict
from typing import (
    Any, TypeVar, Dict, List, Tuple, cast, Generic, Set, Optional, Union, Iterable, NamedTuple,
    Callable
)

import mypy.nodes
from mypy import experiments
from mypy.nodes import (
    INVARIANT, SymbolNode, ARG_POS, ARG_OPT, ARG_STAR, ARG_STAR2, ARG_NAMED, ARG_NAMED_OPT,
)
from mypy.sharedparse import argument_elide_name
from mypy.util import IdMapper

T = TypeVar('T')

JsonDict = Dict[str, Any]


def deserialize_type(data: Union[JsonDict, str]) -> 'Type':
    if isinstance(data, str):
        return Instance.deserialize(data)
    classname = data['.class']
    method = deserialize_map.get(classname)
    if method is not None:
        return method(data)
    raise NotImplementedError('unexpected .class {}'.format(classname))


class Type(mypy.nodes.Context):
    """Abstract base class for all types."""

    can_be_true = True
    can_be_false = True

    def accept(self, visitor: 'TypeVisitor[T]') -> T:
        raise RuntimeError('Not implemented')

    def __repr__(self) -> str:
        return self.accept(TypeStrVisitor())

    def serialize(self) -> Union[JsonDict, str]:
        raise NotImplementedError('Cannot serialize {} instance'.format(self.__class__.__name__))

    @classmethod
    def deserialize(cls, data: JsonDict) -> 'Type':
        raise NotImplementedError('Cannot deserialize {} instance'.format(cls.__name__))


class TypeVarId:
    # A type variable is uniquely identified by its raw id and meta level.

    # For plain variables (type parameters of generic classes and
    # functions) raw ids are allocated by semantic analysis, using
    # positive ids 1, 2, ... for generic class parameters and negative
    # ids -1, ... for generic function type arguments. This convention
    # is only used to keep type variable ids distinct when allocating
    # them; the type checker makes no distinction between class and
    # function type variables.

    # Metavariables are allocated unique ids starting from 1.
    raw_id = 0  # type: int

    # Level of the variable in type inference. Currently either 0 for
    # declared types, or 1 for type inference metavariables.
    meta_level = 0  # type: int

    # Class variable used for allocating fresh ids for metavariables.
    next_raw_id = 1  # type: int

    def __init__(self, raw_id: int, meta_level: int = 0) -> None:
        self.raw_id = raw_id
        self.meta_level = meta_level

    @staticmethod
    def new(meta_level: int) -> 'TypeVarId':
        raw_id = TypeVarId.next_raw_id
        TypeVarId.next_raw_id += 1
        return TypeVarId(raw_id, meta_level)

    def __repr__(self) -> str:
        return self.raw_id.__repr__()

    def __eq__(self, other: object) -> bool:
        if isinstance(other, TypeVarId):
            return (self.raw_id == other.raw_id and
                    self.meta_level == other.meta_level)
        else:
            return False

    def __ne__(self, other: object) -> bool:
        return not (self == other)

    def __hash__(self) -> int:
        return hash((self.raw_id, self.meta_level))

    def is_meta_var(self) -> bool:
        return self.meta_level > 0


class TypeVarDef(mypy.nodes.Context):
    """Definition of a single type variable."""

    name = ''
    id = None  # type: TypeVarId
    values = None  # type: List[Type]  # Value restriction, empty list if no restriction
    upper_bound = None  # type: Type
    variance = INVARIANT  # type: int

    def __init__(self, name: str, id: Union[TypeVarId, int], values: List[Type],
                 upper_bound: Type, variance: int = INVARIANT, line: int = -1,
                 column: int = -1) -> None:
        super().__init__(line, column)
        assert values is not None, "No restrictions must be represented by empty list"
        self.name = name
        if isinstance(id, int):
            id = TypeVarId(id)
        self.id = id
        self.values = values
        self.upper_bound = upper_bound
        self.variance = variance

    @staticmethod
    def new_unification_variable(old: 'TypeVarDef') -> 'TypeVarDef':
        new_id = TypeVarId.new(meta_level=1)
        return TypeVarDef(old.name, new_id, old.values,
                          old.upper_bound, old.variance, old.line, old.column)

    def __repr__(self) -> str:
        if self.values:
            return '{} in {}'.format(self.name, tuple(self.values))
        elif not is_named_instance(self.upper_bound, 'builtins.object'):
            return '{} <: {}'.format(self.name, self.upper_bound)
        else:
            return self.name

    def serialize(self) -> JsonDict:
        assert not self.id.is_meta_var()
        return {'.class': 'TypeVarDef',
                'name': self.name,
                'id': self.id.raw_id,
                'values': [v.serialize() for v in self.values],
                'upper_bound': self.upper_bound.serialize(),
                'variance': self.variance,
                }

    @classmethod
    def deserialize(cls, data: JsonDict) -> 'TypeVarDef':
        assert data['.class'] == 'TypeVarDef'
        return TypeVarDef(data['name'],
                          data['id'],
                          [deserialize_type(v) for v in data['values']],
                          deserialize_type(data['upper_bound']),
                          data['variance'],
                          )


class UnboundType(Type):
    """Instance type that has not been bound during semantic analysis."""

    name = ''
    args = None  # type: List[Type]
    # should this type be wrapped in an Optional?
    optional = False

    # special case for X[()]
    empty_tuple_index = False

    def __init__(self,
                 name: str,
                 args: Optional[List[Type]] = None,
                 line: int = -1,
                 column: int = -1,
                 optional: bool = False,
                 empty_tuple_index: bool = False) -> None:
        if not args:
            args = []
        self.name = name
        self.args = args
        self.optional = optional
        self.empty_tuple_index = empty_tuple_index
        super().__init__(line, column)

    def accept(self, visitor: 'TypeVisitor[T]') -> T:
        return visitor.visit_unbound_type(self)

    def __hash__(self) -> int:
        return hash((self.name, self.optional, tuple(self.args)))

    def __eq__(self, other: object) -> bool:
        if not isinstance(other, UnboundType):
            return NotImplemented
        return (self.name == other.name and self.optional == other.optional and
                self.args == other.args)

    def serialize(self) -> JsonDict:
        return {'.class': 'UnboundType',
                'name': self.name,
                'args': [a.serialize() for a in self.args],
                }

    @classmethod
    def deserialize(cls, data: JsonDict) -> 'UnboundType':
        assert data['.class'] == 'UnboundType'
        return UnboundType(data['name'],
                           [deserialize_type(a) for a in data['args']])


class CallableArgument(Type):
    """Represents a Arg(type, 'name') inside a Callable's type list.

    Note that this is a synthetic type for helping parse ASTs, not a real type.
    """
    typ = None          # type: Type
    name = None         # type: Optional[str]
    constructor = None  # type: Optional[str]

    def __init__(self, typ: Type, name: Optional[str], constructor: Optional[str],
                 line: int = -1, column: int = -1) -> None:
        super().__init__(line, column)
        self.typ = typ
        self.name = name
        self.constructor = constructor

    def accept(self, visitor: 'TypeVisitor[T]') -> T:
        assert isinstance(visitor, SyntheticTypeVisitor)
        return visitor.visit_callable_argument(self)

    def serialize(self) -> JsonDict:
        assert False, "Synthetic types don't serialize"


class TypeList(Type):
    """Information about argument types and names [...].

    This is only used for the arguments of a Callable type, i.e. for
    [arg, ...] in Callable[[arg, ...], ret]. This is not a real type
    but a syntactic AST construct.
    """

    items = None  # type: List[Type]

    def __init__(self, items: List[Type], line: int = -1, column: int = -1) -> None:
        super().__init__(line, column)
        self.items = items

    def accept(self, visitor: 'TypeVisitor[T]') -> T:
        assert isinstance(visitor, SyntheticTypeVisitor)
        return visitor.visit_type_list(self)

    def serialize(self) -> JsonDict:
        assert False, "Sythetic types don't serialize"


_dummy = object()  # type: Any


class TypeOfAny:
    """
    This class describes different types of Any. Each 'Any' can be of only one type at a time.

    TODO: this class should be made an Enum once we drop support for python 3.3.
    """
    MYPY = False
    if MYPY:
        from typing import NewType
        TypeOfAny = NewType('TypeOfAny', str)
    else:
        def TypeOfAny(x: str) -> str:
            return x

    # Was this Any type was inferred without a type annotation?
    unannotated = TypeOfAny('unannotated')
    # Does this Any come from an explicit type annotation?
    explicit = TypeOfAny('explicit')
    # Does this come from an unfollowed import? See --disallow-any=unimported option
    from_unimported_type = TypeOfAny('from_unimported_type')
    # Does this Any type come from omitted generics?
    from_omitted_generics = TypeOfAny('from_omitted_generics')
    # Does this Any come from an error?
    from_error = TypeOfAny('from_error')
    # Is this a type that can't be represented in mypy's type system? For instance, type of
    # call to NewType(...)). Even though these types aren't real Anys, we treat them as such.
    special_form = TypeOfAny('special_form')
    # Does this Any come from interaction with another Any?
    from_another_any = TypeOfAny('from_another_any')


class AnyType(Type):
    """The type 'Any'."""

    def __init__(self,
                 type_of_any: TypeOfAny.TypeOfAny,
                 source_any: Optional['AnyType'] = None,
                 line: int = -1,
                 column: int = -1) -> None:
        super().__init__(line, column)
        self.type_of_any = type_of_any
        # If this Any was created as a result of interacting with another 'Any', record the source
        # and use it in reports.
        self.source_any = source_any
        if source_any and source_any.source_any:
            self.source_any = source_any.source_any

        # Only Anys that come from another Any can have source_any.
        assert type_of_any != TypeOfAny.from_another_any or source_any is not None
        # We should not have chains of Anys.
        assert not self.source_any or self.source_any.type_of_any != TypeOfAny.from_another_any

    def accept(self, visitor: 'TypeVisitor[T]') -> T:
        return visitor.visit_any(self)

    def copy_modified(self,
                      type_of_any: TypeOfAny.TypeOfAny = _dummy,
                      original_any: Optional['AnyType'] = _dummy,
                      ) -> 'AnyType':
        if type_of_any is _dummy:
            type_of_any = self.type_of_any
        if original_any is _dummy:
            original_any = self.source_any
        return AnyType(type_of_any=type_of_any, source_any=original_any,
                       line=self.line, column=self.column)

    def __hash__(self) -> int:
        return hash(AnyType)

    def __eq__(self, other: object) -> bool:
        return isinstance(other, AnyType)

    def serialize(self) -> JsonDict:
        return {'.class': 'AnyType'}

    @classmethod
    def deserialize(cls, data: JsonDict) -> 'AnyType':
        assert data['.class'] == 'AnyType'
        return AnyType(TypeOfAny.special_form)


class UninhabitedType(Type):
    """This type has no members.

    This type is the bottom type.
    With strict Optional checking, it is the only common subtype between all
    other types, which allows `meet` to be well defined.  Without strict
    Optional checking, NoneTyp fills this role.

    In general, for any type T:
        join(UninhabitedType, T) = T
        meet(UninhabitedType, T) = UninhabitedType
        is_subtype(UninhabitedType, T) = True
    """

    can_be_true = False
    can_be_false = False
    is_noreturn = False  # Does this come from a NoReturn?  Purely for error messages.

    def __init__(self, is_noreturn: bool = False, line: int = -1, column: int = -1) -> None:
        super().__init__(line, column)
        self.is_noreturn = is_noreturn

    def accept(self, visitor: 'TypeVisitor[T]') -> T:
        return visitor.visit_uninhabited_type(self)

    def __hash__(self) -> int:
        return hash(UninhabitedType)

    def __eq__(self, other: object) -> bool:
        return isinstance(other, UninhabitedType)

    def serialize(self) -> JsonDict:
        return {'.class': 'UninhabitedType',
                'is_noreturn': self.is_noreturn}

    @classmethod
    def deserialize(cls, data: JsonDict) -> 'UninhabitedType':
        assert data['.class'] == 'UninhabitedType'
        return UninhabitedType(is_noreturn=data['is_noreturn'])


class NoneTyp(Type):
    """The type of 'None'.

    This type can be written by users as 'None'.
    """

    can_be_true = False

    def __init__(self, line: int = -1, column: int = -1) -> None:
        super().__init__(line, column)

    def __hash__(self) -> int:
        return hash(NoneTyp)

    def __eq__(self, other: object) -> bool:
        return isinstance(other, NoneTyp)

    def accept(self, visitor: 'TypeVisitor[T]') -> T:
        return visitor.visit_none_type(self)

    def serialize(self) -> JsonDict:
        return {'.class': 'NoneTyp'}

    @classmethod
    def deserialize(cls, data: JsonDict) -> 'NoneTyp':
        assert data['.class'] == 'NoneTyp'
        return NoneTyp()


class ErasedType(Type):
    """Placeholder for an erased type.

    This is used during type inference. This has the special property that
    it is ignored during type inference.
    """

    def accept(self, visitor: 'TypeVisitor[T]') -> T:
        return visitor.visit_erased_type(self)


class DeletedType(Type):
    """Type of deleted variables.

    These can be used as lvalues but not rvalues.
    """

    source = ''  # type: Optional[str]  # May be None; name that generated this value

    def __init__(self, source: Optional[str] = None, line: int = -1, column: int = -1) -> None:
        self.source = source
        super().__init__(line, column)

    def accept(self, visitor: 'TypeVisitor[T]') -> T:
        return visitor.visit_deleted_type(self)

    def serialize(self) -> JsonDict:
        return {'.class': 'DeletedType',
                'source': self.source}

    @classmethod
    def deserialize(cls, data: JsonDict) -> 'DeletedType':
        assert data['.class'] == 'DeletedType'
        return DeletedType(data['source'])


# Fake TypeInfo to be used as a placeholder during Instance de-serialization.
NOT_READY = mypy.nodes.FakeInfo(mypy.nodes.SymbolTable(),
                                mypy.nodes.ClassDef('<NOT READY>', mypy.nodes.Block([])),
                                '<NOT READY>')


class Instance(Type):
    """An instance type of form C[T1, ..., Tn].

    The list of type variables may be empty.
    """

    type = None  # type: mypy.nodes.TypeInfo
    args = None  # type: List[Type]
    erased = False  # True if result of type variable substitution
    invalid = False  # True if recovered after incorrect number of type arguments error
    from_generic_builtin = False  # True if created from a generic builtin (e.g. list() or set())

    def __init__(self, typ: mypy.nodes.TypeInfo, args: List[Type],
                 line: int = -1, column: int = -1, erased: bool = False) -> None:
        assert(typ is NOT_READY or typ.fullname() not in ["builtins.Any", "typing.Any"])
        self.type = typ
        self.args = args
        self.erased = erased
        super().__init__(line, column)

    def accept(self, visitor: 'TypeVisitor[T]') -> T:
        return visitor.visit_instance(self)

    type_ref = None  # type: str

    def __hash__(self) -> int:
        return hash((self.type, tuple(self.args)))

    def __eq__(self, other: object) -> bool:
        if not isinstance(other, Instance):
            return NotImplemented
        return self.type == other.type and self.args == other.args

    def serialize(self) -> Union[JsonDict, str]:
        assert self.type is not None
        type_ref = self.type.fullname()
        if not self.args:
            return type_ref
        data = {'.class': 'Instance',
                }  # type: JsonDict
        data['type_ref'] = type_ref
        data['args'] = [arg.serialize() for arg in self.args]
        return data

    @classmethod
    def deserialize(cls, data: Union[JsonDict, str]) -> 'Instance':
        if isinstance(data, str):
            inst = Instance(NOT_READY, [])
            inst.type_ref = data
            return inst
        assert data['.class'] == 'Instance'
        args = []  # type: List[Type]
        if 'args' in data:
            args_list = data['args']
            assert isinstance(args_list, list)
            args = [deserialize_type(arg) for arg in args_list]
        inst = Instance(NOT_READY, args)
        inst.type_ref = data['type_ref']  # Will be fixed up by fixup.py later.
        return inst

    def copy_modified(self, *, args: List[Type]) -> 'Instance':
        return Instance(self.type, args, self.line, self.column, self.erased)


class TypeVarType(Type):
    """A type variable type.

    This refers to either a class type variable (id > 0) or a function
    type variable (id < 0).
    """

    name = ''  # Name of the type variable (for messages and debugging)
    id = None  # type: TypeVarId
    values = None  # type: List[Type]  # Value restriction, empty list if no restriction
    upper_bound = None  # type: Type   # Upper bound for values
    # See comments in TypeVarDef for more about variance.
    variance = INVARIANT  # type: int

    def __init__(self, binder: TypeVarDef, line: int = -1, column: int = -1) -> None:
        self.name = binder.name
        self.id = binder.id
        self.values = binder.values
        self.upper_bound = binder.upper_bound
        self.variance = binder.variance
        super().__init__(line, column)

    def accept(self, visitor: 'TypeVisitor[T]') -> T:
        return visitor.visit_type_var(self)

    def erase_to_union_or_bound(self) -> Type:
        if self.values:
            return UnionType.make_simplified_union(self.values)
        else:
            return self.upper_bound

    def __hash__(self) -> int:
        return hash(self.id)

    def __eq__(self, other: object) -> bool:
        if not isinstance(other, TypeVarType):
            return NotImplemented
        return self.id == other.id

    def serialize(self) -> JsonDict:
        assert not self.id.is_meta_var()
        return {'.class': 'TypeVarType',
                'name': self.name,
                'id': self.id.raw_id,
                'values': [v.serialize() for v in self.values],
                'upper_bound': self.upper_bound.serialize(),
                'variance': self.variance,
                }

    @classmethod
    def deserialize(cls, data: JsonDict) -> 'TypeVarType':
        assert data['.class'] == 'TypeVarType'
        tvdef = TypeVarDef(data['name'],
                           data['id'],
                           [deserialize_type(v) for v in data['values']],
                           deserialize_type(data['upper_bound']),
                           data['variance'])
        return TypeVarType(tvdef)


class FunctionLike(Type):
    """Abstract base class for function types."""

    can_be_false = False

    @abstractmethod
    def is_type_obj(self) -> bool: pass

    def is_concrete_type_obj(self) -> bool:
        return self.is_type_obj()

    @abstractmethod
    def type_object(self) -> mypy.nodes.TypeInfo: pass

    @abstractmethod
    def items(self) -> List['CallableType']: pass

    @abstractmethod
    def with_name(self, name: str) -> 'FunctionLike': pass

    @abstractmethod
    def get_name(self) -> Optional[str]: pass

    # Corresponding instance type (e.g. builtins.type)
    fallback = None  # type: Instance


FormalArgument = NamedTuple('FormalArgument', [
    ('name', Optional[str]),
    ('pos', Optional[int]),
    ('typ', Type),
    ('required', bool)])


class CallableType(FunctionLike):
    """Type of a non-overloaded callable object (function)."""

    arg_types = None  # type: List[Type]  # Types of function arguments
    arg_kinds = None  # type: List[int]   # ARG_ constants
    arg_names = None  # type: List[Optional[str]]   # None if not a keyword argument
    min_args = 0                    # Minimum number of arguments; derived from arg_kinds
    is_var_arg = False              # Is it a varargs function?  derived from arg_kinds
    is_kw_arg = False
    ret_type = None  # type: Type   # Return value type
    name = ''   # type: Optional[str]  # Name (may be None; for error messages and plugins)
    definition = None  # type: Optional[SymbolNode] # For error messages.  May be None.
    # Type variables for a generic function
    variables = None  # type: List[TypeVarDef]

    # Is this Callable[..., t] (with literal '...')?
    is_ellipsis_args = False
    # Is this callable constructed for the benefit of a classmethod's 'cls' argument?
    is_classmethod_class = False
    # Was this type implicitly generated instead of explicitly specified by the user?
    implicit = False
    # Defined for signatures that require special handling (currently only value is 'dict'
    # for a signature similar to 'dict')
    special_sig = None  # type: Optional[str]
    # Was this callable generated by analyzing Type[...] instantiation?
    from_type_type = False  # type: bool

    bound_args = None  # type: List[Optional[Type]]

    def __init__(self,
                 arg_types: List[Type],
                 arg_kinds: List[int],
                 arg_names: List[Optional[str]],
                 ret_type: Type,
                 fallback: Instance,
                 name: Optional[str] = None,
                 definition: Optional[SymbolNode] = None,
                 variables: Optional[List[TypeVarDef]] = None,
                 line: int = -1,
                 column: int = -1,
                 is_ellipsis_args: bool = False,
                 implicit: bool = False,
                 is_classmethod_class: bool = False,
                 special_sig: Optional[str] = None,
                 from_type_type: bool = False,
                 bound_args: Optional[List[Optional[Type]]] = None,
                 ) -> None:
        if variables is None:
            variables = []
        assert len(arg_types) == len(arg_kinds)
        assert not any(tp is None for tp in arg_types), "No annotation must be Any, not None"
        self.arg_types = arg_types
        self.arg_kinds = arg_kinds
        self.arg_names = arg_names
        self.min_args = arg_kinds.count(ARG_POS)
        self.is_var_arg = ARG_STAR in arg_kinds
        self.is_kw_arg = ARG_STAR2 in arg_kinds
        self.ret_type = ret_type
        self.fallback = fallback
        assert not name or '<bound method' not in name
        self.name = name
        self.definition = definition
        self.variables = variables
        self.is_ellipsis_args = is_ellipsis_args
        self.implicit = implicit
        self.is_classmethod_class = is_classmethod_class
        self.special_sig = special_sig
        self.from_type_type = from_type_type
        self.bound_args = bound_args or []
        super().__init__(line, column)

    def copy_modified(self,
                      arg_types: List[Type] = _dummy,
                      arg_kinds: List[int] = _dummy,
                      arg_names: List[Optional[str]] = _dummy,
                      ret_type: Type = _dummy,
                      fallback: Instance = _dummy,
                      name: Optional[str] = _dummy,
                      definition: SymbolNode = _dummy,
                      variables: List[TypeVarDef] = _dummy,
                      line: int = _dummy,
                      column: int = _dummy,
                      is_ellipsis_args: bool = _dummy,
                      special_sig: Optional[str] = _dummy,
                      from_type_type: bool = _dummy,
                      bound_args: List[Optional[Type]] = _dummy) -> 'CallableType':
        return CallableType(
            arg_types=arg_types if arg_types is not _dummy else self.arg_types,
            arg_kinds=arg_kinds if arg_kinds is not _dummy else self.arg_kinds,
            arg_names=arg_names if arg_names is not _dummy else self.arg_names,
            ret_type=ret_type if ret_type is not _dummy else self.ret_type,
            fallback=fallback if fallback is not _dummy else self.fallback,
            name=name if name is not _dummy else self.name,
            definition=definition if definition is not _dummy else self.definition,
            variables=variables if variables is not _dummy else self.variables,
            line=line if line is not _dummy else self.line,
            column=column if column is not _dummy else self.column,
            is_ellipsis_args=(
                is_ellipsis_args if is_ellipsis_args is not _dummy else self.is_ellipsis_args),
            implicit=self.implicit,
            is_classmethod_class=self.is_classmethod_class,
            special_sig=special_sig if special_sig is not _dummy else self.special_sig,
            from_type_type=from_type_type if from_type_type is not _dummy else self.from_type_type,
            bound_args=bound_args if bound_args is not _dummy else self.bound_args,
        )

    def is_type_obj(self) -> bool:
        return self.fallback.type.is_metaclass()

    def is_concrete_type_obj(self) -> bool:
        return self.is_type_obj() and self.is_classmethod_class

    def type_object(self) -> mypy.nodes.TypeInfo:
        assert self.is_type_obj()
        ret = self.ret_type
        if isinstance(ret, TupleType):
            ret = ret.fallback
        if isinstance(ret, TypeVarType):
            ret = ret.upper_bound
        assert isinstance(ret, Instance)
        return ret.type

    def accept(self, visitor: 'TypeVisitor[T]') -> T:
        return visitor.visit_callable_type(self)

    def with_name(self, name: str) -> 'CallableType':
        """Return a copy of this type with the specified name."""
        return self.copy_modified(ret_type=self.ret_type, name=name)

    def get_name(self) -> Optional[str]:
        return self.name

    def max_fixed_args(self) -> int:
        n = len(self.arg_types)
        if self.is_var_arg:
            n -= 1
        return n

    def corresponding_argument(self, model: FormalArgument) -> Optional[FormalArgument]:
        """Return the argument in this function that corresponds to `model`"""

        by_name = self.argument_by_name(model.name)
        by_pos = self.argument_by_position(model.pos)
        if by_name is None and by_pos is None:
            return None
        if by_name is not None and by_pos is not None:
            if by_name == by_pos:
                return by_name
            # If we're dealing with an optional pos-only and an optional
            # name-only arg, merge them.  This is the case for all functions
            # taking both *args and **args, or a pair of functions like so:

            # def right(a: int = ...) -> None: ...
            # def left(__a: int = ..., *, a: int = ...) -> None: ...
            from mypy.subtypes import is_equivalent
            if (not (by_name.required or by_pos.required)
                    and by_pos.name is None
                    and by_name.pos is None
                    and is_equivalent(by_name.typ, by_pos.typ)):
                return FormalArgument(by_name.name, by_pos.pos, by_name.typ, False)
        return by_name if by_name is not None else by_pos

    def argument_by_name(self, name: Optional[str]) -> Optional[FormalArgument]:
        if name is None:
            return None
        seen_star = False
        star2_type = None  # type: Optional[Type]
        for i, (arg_name, kind, typ) in enumerate(
                zip(self.arg_names, self.arg_kinds, self.arg_types)):
            # No more positional arguments after these.
            if kind in (ARG_STAR, ARG_STAR2, ARG_NAMED, ARG_NAMED_OPT):
                seen_star = True
            if kind == ARG_STAR:
                continue
            if kind == ARG_STAR2:
                star2_type = typ
                continue
            if arg_name == name:
                position = None if seen_star else i
                return FormalArgument(name, position, typ, kind in (ARG_POS, ARG_NAMED))
        if star2_type is not None:
            return FormalArgument(name, None, star2_type, False)
        return None

    def argument_by_position(self, position: Optional[int]) -> Optional[FormalArgument]:
        if position is None:
            return None
        if self.is_var_arg:
            for kind, typ in zip(self.arg_kinds, self.arg_types):
                if kind == ARG_STAR:
                    star_type = typ
                    break
        if position >= len(self.arg_names):
            if self.is_var_arg:
                return FormalArgument(None, position, star_type, False)
            else:
                return None
        name, kind, typ = (
            self.arg_names[position],
            self.arg_kinds[position],
            self.arg_types[position],
        )
        if kind in (ARG_POS, ARG_OPT):
            return FormalArgument(name, position, typ, kind == ARG_POS)
        else:
            if self.is_var_arg:
                return FormalArgument(None, position, star_type, False)
            else:
                return None

    def items(self) -> List['CallableType']:
        return [self]

    def is_generic(self) -> bool:
        return bool(self.variables)

    def type_var_ids(self) -> List[TypeVarId]:
        a = []  # type: List[TypeVarId]
        for tv in self.variables:
            a.append(tv.id)
        return a

    def __hash__(self) -> int:
        return hash((self.ret_type, self.is_type_obj(),
                     self.is_ellipsis_args, self.name,
                    tuple(self.arg_types), tuple(self.arg_names), tuple(self.arg_kinds)))

    def __eq__(self, other: object) -> bool:
        if isinstance(other, CallableType):
            return (self.ret_type == other.ret_type and
                    self.arg_types == other.arg_types and
                    self.arg_names == other.arg_names and
                    self.arg_kinds == other.arg_kinds and
                    self.name == other.name and
                    self.is_type_obj() == other.is_type_obj() and
                    self.is_ellipsis_args == other.is_ellipsis_args)
        else:
            return NotImplemented

    def serialize(self) -> JsonDict:
        # TODO: As an optimization, leave out everything related to
        # generic functions for non-generic functions.
        return {'.class': 'CallableType',
                'arg_types': [t.serialize() for t in self.arg_types],
                'arg_kinds': self.arg_kinds,
                'arg_names': self.arg_names,
                'ret_type': self.ret_type.serialize(),
                'fallback': self.fallback.serialize(),
                'name': self.name,
                # We don't serialize the definition (only used for error messages).
                'variables': [v.serialize() for v in self.variables],
                'is_ellipsis_args': self.is_ellipsis_args,
                'implicit': self.implicit,
                'is_classmethod_class': self.is_classmethod_class,
                'bound_args': [(None if t is None else t.serialize())
                               for t in self.bound_args],
                }

    @classmethod
    def deserialize(cls, data: JsonDict) -> 'CallableType':
        assert data['.class'] == 'CallableType'
        # TODO: Set definition to the containing SymbolNode?
        return CallableType([deserialize_type(t) for t in data['arg_types']],
                            data['arg_kinds'],
                            data['arg_names'],
                            deserialize_type(data['ret_type']),
                            Instance.deserialize(data['fallback']),
                            name=data['name'],
                            variables=[TypeVarDef.deserialize(v) for v in data['variables']],
                            is_ellipsis_args=data['is_ellipsis_args'],
                            implicit=data['implicit'],
                            is_classmethod_class=data['is_classmethod_class'],
                            bound_args=[(None if t is None else deserialize_type(t))
                                        for t in data['bound_args']],
                            )


class Overloaded(FunctionLike):
    """Overloaded function type T1, ... Tn, where each Ti is CallableType.

    The variant to call is chosen based on static argument
    types. Overloaded function types can only be defined in stub
    files, and thus there is no explicit runtime dispatch
    implementation.
    """

    _items = None  # type: List[CallableType]  # Must not be empty

    def __init__(self, items: List[CallableType]) -> None:
        self._items = items
        self.fallback = items[0].fallback
        super().__init__(items[0].line, items[0].column)

    def items(self) -> List[CallableType]:
        return self._items

    def name(self) -> Optional[str]:
        return self.get_name()

    def is_type_obj(self) -> bool:
        # All the items must have the same type object status, so it's
        # sufficient to query only (any) one of them.
        return self._items[0].is_type_obj()

    def type_object(self) -> mypy.nodes.TypeInfo:
        # All the items must have the same type object, so it's sufficient to
        # query only (any) one of them.
        return self._items[0].type_object()

    def with_name(self, name: str) -> 'Overloaded':
        ni = []  # type: List[CallableType]
        for it in self._items:
            ni.append(it.with_name(name))
        return Overloaded(ni)

    def get_name(self) -> Optional[str]:
        return self._items[0].name

    def accept(self, visitor: 'TypeVisitor[T]') -> T:
        return visitor.visit_overloaded(self)

    def __hash__(self) -> int:
        return hash(tuple(self.items()))

    def __eq__(self, other: object) -> bool:
        if not isinstance(other, Overloaded):
            return NotImplemented
        return self.items() == other.items()

    def serialize(self) -> JsonDict:
        return {'.class': 'Overloaded',
                'items': [t.serialize() for t in self.items()],
                }

    @classmethod
    def deserialize(cls, data: JsonDict) -> 'Overloaded':
        assert data['.class'] == 'Overloaded'
        return Overloaded([CallableType.deserialize(t) for t in data['items']])


class TupleType(Type):
    """The tuple type Tuple[T1, ..., Tn] (at least one type argument).

    Instance variables:
        items: tuple item types
        fallback: the underlying instance type that is used for non-tuple methods
            (this is currently always builtins.tuple, but it could be different for named
            tuples, for example)
        implicit: if True, derived from a tuple expression (t,....) instead of Tuple[t, ...]
    """

    items = None  # type: List[Type]
    fallback = None  # type: Instance
    implicit = False

    def __init__(self, items: List[Type], fallback: Instance, line: int = -1,
                 column: int = -1, implicit: bool = False) -> None:
        self.items = items
        self.fallback = fallback
        self.implicit = implicit
        self.can_be_true = len(self.items) > 0
        self.can_be_false = len(self.items) == 0
        super().__init__(line, column)

    def length(self) -> int:
        return len(self.items)

    def accept(self, visitor: 'TypeVisitor[T]') -> T:
        return visitor.visit_tuple_type(self)

    def __hash__(self) -> int:
        return hash((tuple(self.items), self.fallback))

    def __eq__(self, other: object) -> bool:
        if not isinstance(other, TupleType):
            return NotImplemented
        return self.items == other.items and self.fallback == other.fallback

    def serialize(self) -> JsonDict:
        return {'.class': 'TupleType',
                'items': [t.serialize() for t in self.items],
                'fallback': self.fallback.serialize(),
                'implicit': self.implicit,
                }

    @classmethod
    def deserialize(cls, data: JsonDict) -> 'TupleType':
        assert data['.class'] == 'TupleType'
        return TupleType([deserialize_type(t) for t in data['items']],
                         Instance.deserialize(data['fallback']),
                         implicit=data['implicit'])

    def copy_modified(self, *, fallback: Optional[Instance] = None,
                      items: Optional[List[Type]] = None) -> 'TupleType':
        if fallback is None:
            fallback = self.fallback
        if items is None:
            items = self.items
        return TupleType(items, fallback, self.line, self.column)

    def slice(self, begin: Optional[int], stride: Optional[int],
              end: Optional[int]) -> 'TupleType':
        return TupleType(self.items[begin:end:stride], self.fallback,
                         self.line, self.column, self.implicit)


class TypedDictType(Type):
    """The type of a TypedDict instance. TypedDict(K1=VT1, ..., Kn=VTn)

    A TypedDictType can be either named or anonymous.
    If it is anonymous then its fallback will be an Instance of Mapping[str, V].
    If it is named then its fallback will be an Instance of the named type (ex: "Point")
    whose TypeInfo has a typeddict_type that is anonymous.
    """

    items = None  # type: OrderedDict[str, Type]  # item_name -> item_type
    required_keys = None  # type: Set[str]
    fallback = None  # type: Instance

    def __init__(self, items: 'OrderedDict[str, Type]', required_keys: Set[str],
                 fallback: Instance, line: int = -1, column: int = -1) -> None:
        self.items = items
        self.required_keys = required_keys
        self.fallback = fallback
        self.can_be_true = len(self.items) > 0
        self.can_be_false = len(self.items) == 0
        super().__init__(line, column)

    def accept(self, visitor: 'TypeVisitor[T]') -> T:
        return visitor.visit_typeddict_type(self)

    def __hash__(self) -> int:
        return hash((frozenset(self.items.items()), self.fallback,
                     frozenset(self.required_keys)))

    def __eq__(self, other: object) -> bool:
        if isinstance(other, TypedDictType):
            if frozenset(self.items.keys()) != frozenset(other.items.keys()):
                return False
            for (_, left_item_type, right_item_type) in self.zip(other):
                if not left_item_type == right_item_type:
                    return False
            return self.fallback == other.fallback and self.required_keys == other.required_keys
        else:
            return NotImplemented

    def serialize(self) -> JsonDict:
        return {'.class': 'TypedDictType',
                'items': [[n, t.serialize()] for (n, t) in self.items.items()],
                'required_keys': sorted(self.required_keys),
                'fallback': self.fallback.serialize(),
                }

    @classmethod
    def deserialize(cls, data: JsonDict) -> 'TypedDictType':
        assert data['.class'] == 'TypedDictType'
        return TypedDictType(OrderedDict([(n, deserialize_type(t))
                                          for (n, t) in data['items']]),
                             set(data['required_keys']),
                             Instance.deserialize(data['fallback']))

    def is_anonymous(self) -> bool:
        return self.fallback.type.fullname() == 'typing.Mapping'

    def as_anonymous(self) -> 'TypedDictType':
        if self.is_anonymous():
            return self
        assert self.fallback.type.typeddict_type is not None
        return self.fallback.type.typeddict_type.as_anonymous()

    def copy_modified(self, *, fallback: Optional[Instance] = None,
                      item_types: Optional[List[Type]] = None,
                      required_keys: Optional[Set[str]] = None) -> 'TypedDictType':
        if fallback is None:
            fallback = self.fallback
        if item_types is None:
            items = self.items
        else:
            items = OrderedDict(zip(self.items, item_types))
        if required_keys is None:
            required_keys = self.required_keys
        return TypedDictType(items, required_keys, fallback, self.line, self.column)

    def create_anonymous_fallback(self, *, value_type: Type) -> Instance:
        anonymous = self.as_anonymous()
        return anonymous.fallback.copy_modified(args=[  # i.e. Mapping
            anonymous.fallback.args[0],                 # i.e. str
            value_type
        ])

    def names_are_wider_than(self, other: 'TypedDictType') -> bool:
        return len(other.items.keys() - self.items.keys()) == 0

    def zip(self, right: 'TypedDictType') -> Iterable[Tuple[str, Type, Type]]:
        left = self
        for (item_name, left_item_type) in left.items.items():
            right_item_type = right.items.get(item_name)
            if right_item_type is not None:
                yield (item_name, left_item_type, right_item_type)

    def zipall(self, right: 'TypedDictType') \
            -> Iterable[Tuple[str, Optional[Type], Optional[Type]]]:
        left = self
        for (item_name, left_item_type) in left.items.items():
            right_item_type = right.items.get(item_name)
            yield (item_name, left_item_type, right_item_type)
        for (item_name, right_item_type) in right.items.items():
            if item_name in left.items:
                continue
            yield (item_name, None, right_item_type)


class StarType(Type):
    """The star type *type_parameter.

    This is not a real type but a syntactic AST construct.
    """

    type = None  # type: Type

    def __init__(self, type: Type, line: int = -1, column: int = -1) -> None:
        self.type = type
        super().__init__(line, column)

    def accept(self, visitor: 'TypeVisitor[T]') -> T:
        assert isinstance(visitor, SyntheticTypeVisitor)
        return visitor.visit_star_type(self)

    def serialize(self) -> JsonDict:
        assert False, "Sythetic types don't serialize"


class UnionType(Type):
    """The union type Union[T1, ..., Tn] (at least one type argument)."""

    items = None  # type: List[Type]

    def __init__(self, items: List[Type], line: int = -1, column: int = -1) -> None:
        self.items = flatten_nested_unions(items)
        self.can_be_true = any(item.can_be_true for item in items)
        self.can_be_false = any(item.can_be_false for item in items)
        super().__init__(line, column)

    def __hash__(self) -> int:
        return hash(frozenset(self.items))

    def __eq__(self, other: object) -> bool:
        if not isinstance(other, UnionType):
            return NotImplemented
        return frozenset(self.items) == frozenset(other.items)

    @staticmethod
    def make_union(items: List[Type], line: int = -1, column: int = -1) -> Type:
        if len(items) > 1:
            return UnionType(items, line, column)
        elif len(items) == 1:
            return items[0]
        else:
            return UninhabitedType()

    @staticmethod
    def make_simplified_union(items: List[Type], line: int = -1, column: int = -1) -> Type:
        """Build union type with redundant union items removed.

        If only a single item remains, this may return a non-union type.

        Examples:

        * [int, str] -> Union[int, str]
        * [int, object] -> object
        * [int, int] -> int
        * [int, Any] -> Union[int, Any] (Any types are not simplified away!)
        * [Any, Any] -> Any

        Note: This must NOT be used during semantic analysis, since TypeInfos may not
              be fully initialized.
        """
        # TODO: Make this a function living somewhere outside mypy.types. Most other non-trivial
        #       type operations are not static methods, so this is inconsistent.
        while any(isinstance(typ, UnionType) for typ in items):
            all_items = []  # type: List[Type]
            for typ in items:
                if isinstance(typ, UnionType):
                    all_items.extend(typ.items)
                else:
                    all_items.append(typ)
            items = all_items

        from mypy.subtypes import is_proper_subtype

        removed = set()  # type: Set[int]
        for i, ti in enumerate(items):
            if i in removed: continue
            # Keep track of the truishness info for deleted subtypes which can be relevant
            cbt = cbf = False
            for j, tj in enumerate(items):
                if (i != j and is_proper_subtype(tj, ti)):
                    # We found a redundant item in the union.
                    removed.add(j)
                    cbt = cbt or tj.can_be_true
                    cbf = cbf or tj.can_be_false
            # if deleted subtypes had more general truthiness, use that
            if not ti.can_be_true and cbt:
                items[i] = true_or_false(ti)
            elif not ti.can_be_false and cbf:
                items[i] = true_or_false(ti)

        simplified_set = [items[i] for i in range(len(items)) if i not in removed]
        return UnionType.make_union(simplified_set, line, column)

    def length(self) -> int:
        return len(self.items)

    def accept(self, visitor: 'TypeVisitor[T]') -> T:
        return visitor.visit_union_type(self)

    def has_readable_member(self, name: str) -> bool:
        """For a tree of unions of instances, check whether all instances have a given member.

        TODO: Deal with attributes of TupleType etc.
        TODO: This should probably be refactored to go elsewhere.
        """
        return all((isinstance(x, UnionType) and x.has_readable_member(name)) or
                   (isinstance(x, Instance) and x.type.has_readable_member(name))
                   for x in self.relevant_items())

    def relevant_items(self) -> List[Type]:
        """Removes NoneTypes from Unions when strict Optional checking is off."""
        if experiments.STRICT_OPTIONAL:
            return self.items
        else:
            return [i for i in self.items if not isinstance(i, NoneTyp)]

    def serialize(self) -> JsonDict:
        return {'.class': 'UnionType',
                'items': [t.serialize() for t in self.items],
                }

    @classmethod
    def deserialize(cls, data: JsonDict) -> 'UnionType':
        assert data['.class'] == 'UnionType'
        return UnionType([deserialize_type(t) for t in data['items']])


class PartialType(Type):
    """Type such as List[?] where type arguments are unknown, or partial None type.

    These are used for inferring types in multiphase initialization such as this:

      x = []       # x gets a partial type List[?], as item type is unknown
      x.append(1)  # partial type gets replaced with normal type List[int]

    Or with None:

      x = None  # x gets a partial type None
      if c:
          x = 1  # Infer actual type int for x
    """

    # None for the 'None' partial type; otherwise a generic class
    type = None  # type: Optional[mypy.nodes.TypeInfo]
    var = None  # type: mypy.nodes.Var
    inner_types = None  # type: List[Type]

    def __init__(self,
                 type: 'Optional[mypy.nodes.TypeInfo]',
                 var: 'mypy.nodes.Var',
                 inner_types: List[Type]) -> None:
        self.type = type
        self.var = var
        self.inner_types = inner_types

    def accept(self, visitor: 'TypeVisitor[T]') -> T:
        return visitor.visit_partial_type(self)


class EllipsisType(Type):
    """The type ... (ellipsis).

    This is not a real type but a syntactic AST construct, used in Callable[..., T], for example.

    A semantically analyzed type will never have ellipsis types.
    """

    def accept(self, visitor: 'TypeVisitor[T]') -> T:
        assert isinstance(visitor, SyntheticTypeVisitor)
        return visitor.visit_ellipsis_type(self)

    def serialize(self) -> JsonDict:
        assert False, "Synthetic types don't serialize"


class TypeType(Type):
    """For types like Type[User].

    This annotates variables that are class objects, constrained by
    the type argument.  See PEP 484 for more details.

    We may encounter expressions whose values are specific classes;
    those are represented as callables (possibly overloaded)
    corresponding to the class's constructor's signature and returning
    an instance of that class.  The difference with Type[C] is that
    those callables always represent the exact class given as the
    return type; Type[C] represents any class that's a subclass of C,
    and C may also be a type variable or a union (or Any).

    Many questions around subtype relationships between Type[C1] and
    def(...) -> C2 are answered by looking at the subtype
    relationships between C1 and C2, since Type[] is considered
    covariant.

    There's an unsolved problem with constructor signatures (also
    unsolved in PEP 484): calling a variable whose type is Type[C]
    assumes the constructor signature for C, even though a subclass of
    C might completely change the constructor signature.  For now we
    just assume that users of Type[C] are careful not to do that (in
    the future we might detect when they are violating that
    assumption).
    """

    # This can't be everything, but it can be a class reference,
    # a generic class instance, a union, Any, a type variable...
    item = None  # type: Type

    def __init__(self, item: Union[Instance, AnyType, TypeVarType, TupleType, NoneTyp,
                                   CallableType], *, line: int = -1, column: int = -1) -> None:
        """To ensure Type[Union[A, B]] is always represented as Union[Type[A], Type[B]], item of
        type UnionType must be handled through make_normalized static method.
        """
        super().__init__(line, column)
        self.item = item

    @staticmethod
    def make_normalized(item: Type, *, line: int = -1, column: int = -1) -> Type:
        if isinstance(item, UnionType):
            return UnionType.make_union(
                [TypeType.make_normalized(union_item) for union_item in item.items],
                line=line, column=column
            )
        return TypeType(item, line=line, column=column)  # type: ignore

    def accept(self, visitor: 'TypeVisitor[T]') -> T:
        return visitor.visit_type_type(self)

    def __hash__(self) -> int:
        return hash(self.item)

    def __eq__(self, other: object) -> bool:
        if not isinstance(other, TypeType):
            return NotImplemented
        return self.item == other.item

    def serialize(self) -> JsonDict:
        return {'.class': 'TypeType', 'item': self.item.serialize()}

    @classmethod
    def deserialize(cls, data: JsonDict) -> Type:
        assert data['.class'] == 'TypeType'
        return TypeType.make_normalized(deserialize_type(data['item']))


class ForwardRef(Type):
    """Class to wrap forward references to other types.

    This is used when a forward reference to an (unanalyzed) synthetic type is found,
    for example:

        x: A
        A = TypedDict('A', {'x': int})

    To avoid false positives and crashes in such situations, we first wrap the first
    occurrence of 'A' in ForwardRef. Then, the wrapped UnboundType is updated in the third
    pass of semantic analysis and ultimately fixed in the patches after the third pass.
    So that ForwardRefs are temporary and will be completely replaced with the linked types
    or Any (to avoid cyclic references) before the type checking stage.
    """
    _unbound = None  # type: UnboundType  # The original wrapped type
    _resolved = None  # type: Optional[Type]  # The resolved forward reference (initially None)

    def __init__(self, unbound: UnboundType) -> None:
        self._unbound = unbound
        self._resolved = None

    @property
    def unbound(self) -> UnboundType:
        # This is read-only to make it clear that resolution happens through resolve().
        return self._unbound

    @property
    def resolved(self) -> Optional[Type]:
        # Similar to above.
        return self._resolved

    def resolve(self, resolved: Type) -> None:
        """Resolve an unbound forward reference to point to a type."""
        assert self._resolved is None
        self._resolved = resolved

    def accept(self, visitor: 'TypeVisitor[T]') -> T:
        return visitor.visit_forwardref_type(self)

<<<<<<< HEAD
    def serialize(self) -> str:
        if isinstance(self.link, UnboundType):
            name = self.link.name
        if isinstance(self.link, Instance):
            name = self.link.type.name()
        else:
            name = self.link.__class__.__name__
=======
    def serialize(self):
        name = self.unbound.name
>>>>>>> 861f8fab
        # We should never get here since all forward references should be resolved
        # and removed during semantic analysis.
        assert False, "Internal error: Unresolved forward reference to {}".format(name)


#
# Visitor-related classes
#


class TypeVisitor(Generic[T]):
    """Visitor class for types (Type subclasses).

    The parameter T is the return type of the visit methods.
    """

    def _notimplemented_helper(self, name: str) -> NotImplementedError:
        return NotImplementedError("Method {}.visit_{}() not implemented\n"
                                   .format(type(self).__name__, name)
                                   + "This is a known bug, track development in "
                                   + "'https://github.com/JukkaL/mypy/issues/730'")

    @abstractmethod
    def visit_unbound_type(self, t: UnboundType) -> T:
        pass

    @abstractmethod
    def visit_any(self, t: AnyType) -> T:
        pass

    @abstractmethod
    def visit_none_type(self, t: NoneTyp) -> T:
        pass

    @abstractmethod
    def visit_uninhabited_type(self, t: UninhabitedType) -> T:
        pass

    def visit_erased_type(self, t: ErasedType) -> T:
        raise self._notimplemented_helper('erased_type')

    @abstractmethod
    def visit_deleted_type(self, t: DeletedType) -> T:
        pass

    @abstractmethod
    def visit_type_var(self, t: TypeVarType) -> T:
        pass

    @abstractmethod
    def visit_instance(self, t: Instance) -> T:
        pass

    @abstractmethod
    def visit_callable_type(self, t: CallableType) -> T:
        pass

    def visit_overloaded(self, t: Overloaded) -> T:
        raise self._notimplemented_helper('overloaded')

    @abstractmethod
    def visit_tuple_type(self, t: TupleType) -> T:
        pass

    @abstractmethod
    def visit_typeddict_type(self, t: TypedDictType) -> T:
        pass

    @abstractmethod
    def visit_union_type(self, t: UnionType) -> T:
        pass

    @abstractmethod
    def visit_partial_type(self, t: PartialType) -> T:
        pass

    @abstractmethod
    def visit_type_type(self, t: TypeType) -> T:
        pass

    def visit_forwardref_type(self, t: ForwardRef) -> T:
        raise RuntimeError('Internal error: unresolved forward reference')


class SyntheticTypeVisitor(TypeVisitor[T]):
    """A TypeVisitor that also knows how to visit synthetic AST constructs.

       Not just real types."""

    @abstractmethod
    def visit_star_type(self, t: StarType) -> T:
        pass

    @abstractmethod
    def visit_type_list(self, t: TypeList) -> T:
        pass

    @abstractmethod
    def visit_callable_argument(self, t: CallableArgument) -> T:
        pass

    @abstractmethod
    def visit_ellipsis_type(self, t: EllipsisType) -> T:
        pass


class TypeTranslator(TypeVisitor[Type]):
    """Identity type transformation.

    Subclass this and override some methods to implement a non-trivial
    transformation.
    """

    def visit_unbound_type(self, t: UnboundType) -> Type:
        return t

    def visit_any(self, t: AnyType) -> Type:
        return t

    def visit_none_type(self, t: NoneTyp) -> Type:
        return t

    def visit_uninhabited_type(self, t: UninhabitedType) -> Type:
        return t

    def visit_erased_type(self, t: ErasedType) -> Type:
        return t

    def visit_deleted_type(self, t: DeletedType) -> Type:
        return t

    def visit_instance(self, t: Instance) -> Type:
        return Instance(t.type, self.translate_types(t.args), t.line, t.column)

    def visit_type_var(self, t: TypeVarType) -> Type:
        return t

    def visit_partial_type(self, t: PartialType) -> Type:
        return t

    def visit_callable_type(self, t: CallableType) -> Type:
        return t.copy_modified(arg_types=self.translate_types(t.arg_types),
                               ret_type=t.ret_type.accept(self),
                               variables=self.translate_variables(t.variables))

    def visit_tuple_type(self, t: TupleType) -> Type:
        return TupleType(self.translate_types(t.items),
                         # TODO: This appears to be unsafe.
                         cast(Any, t.fallback.accept(self)),
                         t.line, t.column)

    def visit_typeddict_type(self, t: TypedDictType) -> Type:
        items = OrderedDict([
            (item_name, item_type.accept(self))
            for (item_name, item_type) in t.items.items()
        ])
        return TypedDictType(items,
                             t.required_keys,
                             # TODO: This appears to be unsafe.
                             cast(Any, t.fallback.accept(self)),
                             t.line, t.column)

    def visit_union_type(self, t: UnionType) -> Type:
        return UnionType(self.translate_types(t.items), t.line, t.column)

    def translate_types(self, types: List[Type]) -> List[Type]:
        return [t.accept(self) for t in types]

    def translate_variables(self,
                            variables: List[TypeVarDef]) -> List[TypeVarDef]:
        return variables

    def visit_overloaded(self, t: Overloaded) -> Type:
        items = []  # type: List[CallableType]
        for item in t.items():
            new = item.accept(self)
            if isinstance(new, CallableType):
                items.append(new)
            else:
                raise RuntimeError('CallableType expectected, but got {}'.format(type(new)))
        return Overloaded(items=items)

    def visit_type_type(self, t: TypeType) -> Type:
        return TypeType.make_normalized(t.item.accept(self), line=t.line, column=t.column)

    def visit_forwardref_type(self, t: ForwardRef) -> Type:
        return t


class TypeStrVisitor(SyntheticTypeVisitor[str]):
    """Visitor for pretty-printing types into strings.

    This is mostly for debugging/testing.

    Do not preserve original formatting.

    Notes:
     - Represent unbound types as Foo? or Foo?[...].
     - Represent the NoneTyp type as None.
    """

    def __init__(self, id_mapper: Optional[IdMapper] = None) -> None:
        self.id_mapper = id_mapper

    def visit_unbound_type(self, t: UnboundType)-> str:
        s = t.name + '?'
        if t.args != []:
            s += '[{}]'.format(self.list_str(t.args))
        return s

    def visit_type_list(self, t: TypeList) -> str:
        return '<TypeList {}>'.format(self.list_str(t.items))

    def visit_callable_argument(self, t: CallableArgument) -> str:
        typ = t.typ.accept(self)
        if t.name is None:
            return "{}({})".format(t.constructor, typ)
        else:
            return "{}({}, {})".format(t.constructor, typ, t.name)

    def visit_any(self, t: AnyType) -> str:
        return 'Any'

    def visit_none_type(self, t: NoneTyp) -> str:
        # Fully qualify to make this distinct from the None value.
        return "builtins.None"

    def visit_uninhabited_type(self, t: UninhabitedType) -> str:
        return "<nothing>"

    def visit_erased_type(self, t: ErasedType) -> str:
        return "<Erased>"

    def visit_deleted_type(self, t: DeletedType) -> str:
        if t.source is None:
            return "<Deleted>"
        else:
            return "<Deleted '{}'>".format(t.source)

    def visit_instance(self, t: Instance) -> str:
        if t.type is not None:
            s = t.type.fullname() or t.type.name() or '<???>'
        else:
            s = '<?>'
        if t.erased:
            s += '*'
        if t.args != []:
            s += '[{}]'.format(self.list_str(t.args))
        if self.id_mapper:
            s += '<{}>'.format(self.id_mapper.id(t.type))
        return s

    def visit_type_var(self, t: TypeVarType) -> str:
        if t.name is None:
            # Anonymous type variable type (only numeric id).
            return '`{}'.format(t.id)
        else:
            # Named type variable type.
            return '{}`{}'.format(t.name, t.id)

    def visit_callable_type(self, t: CallableType) -> str:
        s = ''
        bare_asterisk = False
        for i in range(len(t.arg_types)):
            if s != '':
                s += ', '
            if t.arg_kinds[i] in (ARG_NAMED, ARG_NAMED_OPT) and not bare_asterisk:
                s += '*, '
                bare_asterisk = True
            if t.arg_kinds[i] == ARG_STAR:
                s += '*'
            if t.arg_kinds[i] == ARG_STAR2:
                s += '**'
            name = t.arg_names[i]
            if name:
                s += name + ': '
            s += t.arg_types[i].accept(self)
            if t.arg_kinds[i] in (ARG_OPT, ARG_NAMED_OPT):
                s += ' ='

        s = '({})'.format(s)

        if not isinstance(t.ret_type, NoneTyp):
            s += ' -> {}'.format(t.ret_type.accept(self))

        if t.variables:
            s = '{} {}'.format(t.variables, s)

        return 'def {}'.format(s)

    def visit_overloaded(self, t: Overloaded) -> str:
        a = []
        for i in t.items():
            a.append(i.accept(self))
        return 'Overload({})'.format(', '.join(a))

    def visit_tuple_type(self, t: TupleType) -> str:
        s = self.list_str(t.items)
        if t.fallback and t.fallback.type:
            fallback_name = t.fallback.type.fullname()
            if fallback_name != 'builtins.tuple':
                return 'Tuple[{}, fallback={}]'.format(s, t.fallback.accept(self))
        return 'Tuple[{}]'.format(s)

    def visit_typeddict_type(self, t: TypedDictType) -> str:
        def item_str(name: str, typ: str) -> str:
            if name in t.required_keys:
                return '{!r}: {}'.format(name, typ)
            else:
                return '{!r}?: {}'.format(name, typ)

        s = '{' + ', '.join(item_str(name, typ.accept(self))
                            for name, typ in t.items.items()) + '}'
        prefix = ''
        suffix = ''
        if t.fallback and t.fallback.type:
            if t.fallback.type.fullname() != 'typing.Mapping':
                prefix = repr(t.fallback.type.fullname()) + ', '
            else:
                suffix = ', fallback={}'.format(t.fallback.accept(self))
        return 'TypedDict({}{}{})'.format(prefix, s, suffix)

    def visit_star_type(self, t: StarType) -> str:
        s = t.type.accept(self)
        return '*{}'.format(s)

    def visit_union_type(self, t: UnionType) -> str:
        s = self.list_str(t.items)
        return 'Union[{}]'.format(s)

    def visit_partial_type(self, t: PartialType) -> str:
        if t.type is None:
            return '<partial None>'
        else:
            return '<partial {}[{}]>'.format(t.type.name(),
                                             ', '.join(['?'] * len(t.type.type_vars)))

    def visit_ellipsis_type(self, t: EllipsisType) -> str:
        return '...'

    def visit_type_type(self, t: TypeType) -> str:
        return 'Type[{}]'.format(t.item.accept(self))

    def visit_forwardref_type(self, t: ForwardRef) -> str:
        if t.resolved:
            return '~{}'.format(t.resolved.accept(self))
        else:
            return '~{}'.format(t.unbound.accept(self))

    def list_str(self, a: List[Type]) -> str:
        """Convert items of an array to strings (pretty-print types)
        and join the results with commas.
        """
        res = []
        for t in a:
            if isinstance(t, Type):
                res.append(t.accept(self))
            else:
                res.append(str(t))
        return ', '.join(res)


class TypeQuery(SyntheticTypeVisitor[T]):
    """Visitor for performing queries of types.

    strategy is used to combine results for a series of types

    Common use cases involve a boolean query using `any` or `all`
    """

    def __init__(self, strategy: Callable[[Iterable[T]], T]) -> None:
        self.strategy = strategy

    def visit_unbound_type(self, t: UnboundType) -> T:
        return self.query_types(t.args)

    def visit_type_list(self, t: TypeList) -> T:
        return self.query_types(t.items)

    def visit_callable_argument(self, t: CallableArgument) -> T:
        return t.typ.accept(self)

    def visit_any(self, t: AnyType) -> T:
        return self.strategy([])

    def visit_uninhabited_type(self, t: UninhabitedType) -> T:
        return self.strategy([])

    def visit_none_type(self, t: NoneTyp) -> T:
        return self.strategy([])

    def visit_erased_type(self, t: ErasedType) -> T:
        return self.strategy([])

    def visit_deleted_type(self, t: DeletedType) -> T:
        return self.strategy([])

    def visit_type_var(self, t: TypeVarType) -> T:
        return self.strategy([])

    def visit_partial_type(self, t: PartialType) -> T:
        return self.query_types(t.inner_types)

    def visit_instance(self, t: Instance) -> T:
        return self.query_types(t.args)

    def visit_callable_type(self, t: CallableType) -> T:
        # FIX generics
        return self.query_types(t.arg_types + [t.ret_type])

    def visit_tuple_type(self, t: TupleType) -> T:
        return self.query_types(t.items)

    def visit_typeddict_type(self, t: TypedDictType) -> T:
        return self.query_types(t.items.values())

    def visit_star_type(self, t: StarType) -> T:
        return t.type.accept(self)

    def visit_union_type(self, t: UnionType) -> T:
        return self.query_types(t.items)

    def visit_overloaded(self, t: Overloaded) -> T:
        return self.query_types(t.items())

    def visit_type_type(self, t: TypeType) -> T:
        return t.item.accept(self)

    def visit_forwardref_type(self, t: ForwardRef) -> T:
        if t.resolved:
            return t.resolved.accept(self)
        else:
            return t.unbound.accept(self)

    def visit_ellipsis_type(self, t: EllipsisType) -> T:
        return self.strategy([])

    def query_types(self, types: Iterable[Type]) -> T:
        """Perform a query for a list of types.

        Use the strategy to combine the results.
        """
        return self.strategy(t.accept(self) for t in types)


def strip_type(typ: Type) -> Type:
    """Make a copy of type without 'debugging info' (function name)."""

    if isinstance(typ, CallableType):
        return typ.copy_modified(name=None)
    elif isinstance(typ, Overloaded):
        return Overloaded([cast(CallableType, strip_type(item))
                           for item in typ.items()])
    else:
        return typ


def is_named_instance(t: Type, fullname: str) -> bool:
    return (isinstance(t, Instance) and
            t.type is not None and
            t.type.fullname() == fullname)


def copy_type(t: Type) -> Type:
    """
    Build a copy of the type; used to mutate the copy with truthiness information
    """
    return copy.copy(t)


def true_only(t: Type) -> Type:
    """
    Restricted version of t with only True-ish values
    """
    if not t.can_be_true:
        # All values of t are False-ish, so there are no true values in it
        return UninhabitedType(line=t.line, column=t.column)
    elif not t.can_be_false:
        # All values of t are already True-ish, so true_only is idempotent in this case
        return t
    elif isinstance(t, UnionType):
        # The true version of a union type is the union of the true versions of its components
        new_items = [true_only(item) for item in t.items]
        return UnionType.make_simplified_union(new_items, line=t.line, column=t.column)
    else:
        new_t = copy_type(t)
        new_t.can_be_false = False
        return new_t


def false_only(t: Type) -> Type:
    """
    Restricted version of t with only False-ish values
    """
    if not t.can_be_false:
        # All values of t are True-ish, so there are no false values in it
        return UninhabitedType(line=t.line)
    elif not t.can_be_true:
        # All values of t are already False-ish, so false_only is idempotent in this case
        return t
    elif isinstance(t, UnionType):
        # The false version of a union type is the union of the false versions of its components
        new_items = [false_only(item) for item in t.items]
        return UnionType.make_simplified_union(new_items, line=t.line, column=t.column)
    else:
        new_t = copy_type(t)
        new_t.can_be_true = False
        return new_t


def true_or_false(t: Type) -> Type:
    """
    Unrestricted version of t with both True-ish and False-ish values
    """
    if isinstance(t, UnionType):
        new_items = [true_or_false(item) for item in t.items]
        return UnionType.make_simplified_union(new_items, line=t.line, column=t.column)

    new_t = copy_type(t)
    new_t.can_be_true = type(new_t).can_be_true
    new_t.can_be_false = type(new_t).can_be_false
    return new_t


def function_type(func: mypy.nodes.FuncBase, fallback: Instance) -> FunctionLike:
    if func.type:
        assert isinstance(func.type, FunctionLike)
        return func.type
    else:
        # Implicit type signature with dynamic types.
        # Overloaded functions always have a signature, so func must be an ordinary function.
        assert isinstance(func, mypy.nodes.FuncItem), str(func)
        return callable_type(func, fallback)


def callable_type(fdef: mypy.nodes.FuncItem, fallback: Instance,
                  ret_type: Optional[Type] = None) -> CallableType:
    name = fdef.name()
    if name:
        name = '"{}"'.format(name)

    return CallableType(
        [AnyType(TypeOfAny.unannotated)] * len(fdef.arg_names),
        fdef.arg_kinds,
        [None if argument_elide_name(n) else n for n in fdef.arg_names],
        ret_type or AnyType(TypeOfAny.unannotated),
        fallback,
        name,
        implicit=True,
    )


def get_typ_args(tp: Type) -> List[Type]:
    """Get all type arguments from a parameterizable Type."""
    if not isinstance(tp, (Instance, UnionType, TupleType, CallableType)):
        return []
    typ_args = (tp.args if isinstance(tp, Instance) else
                tp.items if not isinstance(tp, CallableType) else
                tp.arg_types + [tp.ret_type])
    return typ_args


def set_typ_args(tp: Type, new_args: List[Type], line: int = -1, column: int = -1) -> Type:
    """Return a copy of a parameterizable Type with arguments set to new_args."""
    if isinstance(tp, Instance):
        return Instance(tp.type, new_args, line, column)
    if isinstance(tp, TupleType):
        return tp.copy_modified(items=new_args)
    if isinstance(tp, UnionType):
        return UnionType(new_args, line, column)
    if isinstance(tp, CallableType):
        return tp.copy_modified(arg_types=new_args[:-1], ret_type=new_args[-1],
                                line=line, column=column)
    return tp


def get_type_vars(typ: Type) -> List[TypeVarType]:
    """Get all type variables that are present in an already analyzed type,
    without duplicates, in order of textual appearance.
    Similar to TypeAnalyser.get_type_var_names.
    """
    all_vars = []  # type: List[TypeVarType]
    for t in get_typ_args(typ):
        if isinstance(t, TypeVarType):
            all_vars.append(t)
        else:
            all_vars.extend(get_type_vars(t))
    # Remove duplicates while preserving order
    included = set()  # type: Set[TypeVarId]
    tvars = []
    for var in all_vars:
        if var.id not in included:
            tvars.append(var)
            included.add(var.id)
    return tvars


def flatten_nested_unions(types: Iterable[Type]) -> List[Type]:
    """Flatten nested unions in a type list."""
    flat_items = []  # type: List[Type]
    for tp in types:
        if isinstance(tp, UnionType):
            flat_items.extend(flatten_nested_unions(tp.items))
        else:
            flat_items.append(tp)
    return flat_items


def union_items(typ: Type) -> List[Type]:
    """Return the flattened items of a union type.

    For non-union types, return a list containing just the argument.
    """
    if isinstance(typ, UnionType):
        items = []
        for item in typ.items:
            items.extend(union_items(item))
        return items
    else:
        return [typ]


names = globals().copy()
names.pop('NOT_READY', None)
deserialize_map = {
    key: obj.deserialize  # type: ignore
    for key, obj in names.items()
    if isinstance(obj, type) and issubclass(obj, Type) and obj is not Type
}<|MERGE_RESOLUTION|>--- conflicted
+++ resolved
@@ -1411,18 +1411,8 @@
     def accept(self, visitor: 'TypeVisitor[T]') -> T:
         return visitor.visit_forwardref_type(self)
 
-<<<<<<< HEAD
     def serialize(self) -> str:
-        if isinstance(self.link, UnboundType):
-            name = self.link.name
-        if isinstance(self.link, Instance):
-            name = self.link.type.name()
-        else:
-            name = self.link.__class__.__name__
-=======
-    def serialize(self):
         name = self.unbound.name
->>>>>>> 861f8fab
         # We should never get here since all forward references should be resolved
         # and removed during semantic analysis.
         assert False, "Internal error: Unresolved forward reference to {}".format(name)
