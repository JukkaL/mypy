"""Classes for representing mypy types."""

from abc import abstractmethod
import copy
from typing import (
    Any, TypeVar, Dict, List, Tuple, cast, Generic, Set, Sequence, Optional, Union
)

import mypy.nodes
from mypy.nodes import INVARIANT, SymbolNode

from mypy import experiments


T = TypeVar('T')

JsonDict = Dict[str, Any]


class Type(mypy.nodes.Context):
    """Abstract base class for all types."""

    line = 0
    column = 0
    can_be_true = True
    can_be_false = True

    def __init__(self, line: int = -1, column: int = -1) -> None:
        self.line = line
        self.column = column

    def get_line(self) -> int:
        return self.line

    def get_column(self) -> int:
        return self.column

    def accept(self, visitor: 'TypeVisitor[T]') -> T:
        raise RuntimeError('Not implemented')

    def __repr__(self) -> str:
        return self.accept(TypeStrVisitor())

    def serialize(self) -> JsonDict:
        raise NotImplementedError('Cannot serialize {} instance'.format(self.__class__.__name__))

    @classmethod
    def deserialize(cls, data: JsonDict) -> 'Type':
        classname = data['.class']
        glo = globals()
        if classname in glo:
            cl = glo[classname]
            if 'deserialize' in cl.__dict__:
                return cl.deserialize(data)
        raise NotImplementedError('unexpected .class {}'.format(classname))


class TypeVarId:
    # A type variable is uniquely identified by its raw id and meta level.

    # For plain variables (type parameters of generic classes and
    # functions) raw ids are allocated by semantic analysis, using
    # positive ids 1, 2, ... for generic class parameters and negative
    # ids -1, ... for generic function type arguments. This convention
    # is only used to keep type variable ids distinct when allocating
    # them; the type checker makes no distinction between class and
    # function type variables.

    # Metavariables are allocated unique ids starting from 1.
    raw_id = 0  # type: int

    # Level of the variable in type inference. Currently either 0 for
    # declared types, or 1 for type inference metavariables.
    meta_level = 0  # type: int

    # Class variable used for allocating fresh ids for metavariables.
    next_raw_id = 1  # type: int

    def __init__(self, raw_id: int, meta_level: int = 0) -> None:
        self.raw_id = raw_id
        self.meta_level = meta_level

    @staticmethod
    def new(meta_level: int) -> 'TypeVarId':
        raw_id = TypeVarId.next_raw_id
        TypeVarId.next_raw_id += 1
        return TypeVarId(raw_id, meta_level)

    def __repr__(self) -> str:
        return self.raw_id.__repr__()

    def __eq__(self, other: object) -> bool:
        if isinstance(other, TypeVarId):
            return (self.raw_id == other.raw_id and
                    self.meta_level == other.meta_level)
        else:
            return False

    def __ne__(self, other: object) -> bool:
        return not (self == other)

    def __hash__(self) -> int:
        return hash((self.raw_id, self.meta_level))

    def is_meta_var(self) -> bool:
        return self.meta_level > 0


class TypeVarDef(mypy.nodes.Context):
    """Definition of a single type variable."""

    name = ''
    id = None  # type: TypeVarId
    values = None  # type: List[Type]  # Value restriction, empty list if no restriction
    upper_bound = None  # type: Type
    variance = INVARIANT  # type: int
    line = 0
    column = 0

    def __init__(self, name: str, id: Union[TypeVarId, int], values: Optional[List[Type]],
                 upper_bound: Type, variance: int = INVARIANT, line: int = -1,
                 column: int = -1) -> None:
        self.name = name
        if isinstance(id, int):
            id = TypeVarId(id)
        self.id = id
        self.values = values
        self.upper_bound = upper_bound
        self.variance = variance
        self.line = line
        self.column = column

    @staticmethod
    def new_unification_variable(old: 'TypeVarDef') -> 'TypeVarDef':
        new_id = TypeVarId.new(meta_level=1)
        return TypeVarDef(old.name, new_id, old.values,
                          old.upper_bound, old.variance, old.line, old.column)

    def get_line(self) -> int:
        return self.line

    def get_column(self) -> int:
        return self.column

    def __repr__(self) -> str:
        if self.values:
            return '{} in {}'.format(self.name, tuple(self.values))
        elif not is_named_instance(self.upper_bound, 'builtins.object'):
            return '{} <: {}'.format(self.name, self.upper_bound)
        else:
            return self.name

    def serialize(self) -> JsonDict:
        assert not self.id.is_meta_var()
        return {'.class': 'TypeVarDef',
                'name': self.name,
                'id': self.id.raw_id,
                'values': None if self.values is None else [v.serialize() for v in self.values],
                'upper_bound': self.upper_bound.serialize(),
                'variance': self.variance,
                }

    @classmethod
    def deserialize(cls, data: JsonDict) -> 'TypeVarDef':
        assert data['.class'] == 'TypeVarDef'
        return TypeVarDef(data['name'],
                          data['id'],
                          None if data['values'] is None
                          else [Type.deserialize(v) for v in data['values']],
                          Type.deserialize(data['upper_bound']),
                          data['variance'],
                          )


class UnboundType(Type):
    """Instance type that has not been bound during semantic analysis."""

    name = ''
    args = None  # type: List[Type]
    # should this type be wrapped in an Optional?
    optional = False
    # is this type a return type?
    is_ret_type = False
<<<<<<< HEAD
    # is this the type of the self parameter in a method?
    enclosing_type = None  # type: Type
=======
    # special case for X[()]
    empty_tuple_index = False
>>>>>>> ea23ac02

    def __init__(self,
                 name: str,
                 args: List[Type] = None,
                 line: int = -1,
                 column: int = -1,
                 optional: bool = False,
                 is_ret_type: bool = False,
                 empty_tuple_index: bool = False) -> None:
        if not args:
            args = []
        self.name = name
        self.args = args
        self.optional = optional
        self.is_ret_type = is_ret_type
        self.empty_tuple_index = empty_tuple_index
        super().__init__(line, column)

    def accept(self, visitor: 'TypeVisitor[T]') -> T:
        return visitor.visit_unbound_type(self)

    def serialize(self) -> JsonDict:
        return {'.class': 'UnboundType',
                'name': self.name,
                'args': [a.serialize() for a in self.args],
                }

    @classmethod
    def deserialize(self, data: JsonDict) -> 'UnboundType':
        assert data['.class'] == 'UnboundType'
        return UnboundType(data['name'],
                           [Type.deserialize(a) for a in data['args']])


class ErrorType(Type):
    """The error type is used as the result of failed type operations."""

    def accept(self, visitor: 'TypeVisitor[T]') -> T:
        return visitor.visit_error_type(self)


class TypeList(Type):
    """A list of types [...].

    This is only used for the arguments of a Callable type, i.e. for
    [arg, ...] in Callable[[arg, ...], ret]. This is not a real type
    but a syntactic AST construct.
    """

    items = None  # type: List[Type]

    def __init__(self, items: List[Type], line: int = -1, column: int = -1) -> None:
        super().__init__(line, column)
        self.items = items

    def accept(self, visitor: 'TypeVisitor[T]') -> T:
        return visitor.visit_type_list(self)

    def serialize(self) -> JsonDict:
        return {'.class': 'TypeList',
                'items': [t.serialize() for t in self.items],
                }

    @classmethod
    def deserialize(self, data: JsonDict) -> 'TypeList':
        assert data['.class'] == 'TypeList'
        return TypeList([Type.deserialize(t) for t in data['items']])


class AnyType(Type):
    """The type 'Any'."""

    def __init__(self, implicit: bool = False, line: int = -1, column: int = -1) -> None:
        super().__init__(line, column)
        self.implicit = implicit

    def accept(self, visitor: 'TypeVisitor[T]') -> T:
        return visitor.visit_any(self)

    def serialize(self) -> JsonDict:
        return {'.class': 'AnyType'}

    @classmethod
    def deserialize(cls, data: JsonDict) -> 'AnyType':
        assert data['.class'] == 'AnyType'
        return AnyType()


class Void(Type):
    """The return type 'None'.

    This can only be used as the return type in a callable type and as
    the result type of calling such callable.
    """

    can_be_true = False
    source = ''   # May be None; function that generated this value

    def __init__(self, source: str = None, line: int = -1, column: int = -1) -> None:
        self.source = source
        super().__init__(line, column)

    def accept(self, visitor: 'TypeVisitor[T]') -> T:
        return visitor.visit_void(self)

    def with_source(self, source: str) -> 'Void':
        return Void(source, self.line, self.column)

    def serialize(self) -> JsonDict:
        return {'.class': 'Void'}

    @classmethod
    def deserialize(cls, data: JsonDict) -> 'Void':
        assert data['.class'] == 'Void'
        return Void()


class UninhabitedType(Type):
    """This type has no members.

    This type is almost the bottom type, except it is not a subtype of Void.
    With strict Optional checking, it is the only common subtype between all
    other types, which allows `meet` to be well defined.  Without strict
    Optional checking, NoneTyp fills this role.

    In general, for any type T that isn't Void:
        join(UninhabitedType, T) = T
        meet(UninhabitedType, T) = UninhabitedType
        is_subtype(UninhabitedType, T) = True
    """

    can_be_true = False
    can_be_false = False

    def __init__(self, line: int = -1, column: int = -1) -> None:
        super().__init__(line, column)

    def accept(self, visitor: 'TypeVisitor[T]') -> T:
        return visitor.visit_uninhabited_type(self)

    def serialize(self) -> JsonDict:
        return {'.class': 'UninhabitedType'}

    @classmethod
    def deserialize(cls, data: JsonDict) -> 'UninhabitedType':
        assert data['.class'] == 'UninhabitedType'
        return UninhabitedType()


class NoneTyp(Type):
    """The type of 'None'.

    Without strict Optional checking:
        This is only used internally during type inference.  Programs
        cannot declare a variable of this type, and the type checker
        refuses to infer this type for a variable. However, subexpressions
        often have this type. Note that this is not used as the result
        type when calling a function with a void type, even though
        semantically such a function returns a None value; the void type
        is used instead so that we can report an error if the caller tries
        to do anything with the return value.

    With strict Optional checking:
        This type can be written by users as 'None', except as the return value
        of a function, where 'None' means Void.
    """

    can_be_true = False

    def __init__(self, is_ret_type: bool = False, line: int = -1, column: int = -1) -> None:
        super().__init__(line, column)
        self.is_ret_type = is_ret_type

    def accept(self, visitor: 'TypeVisitor[T]') -> T:
        return visitor.visit_none_type(self)

    def serialize(self) -> JsonDict:
        return {'.class': 'NoneTyp',
                'is_ret_type': self.is_ret_type,
                }

    @classmethod
    def deserialize(self, data: JsonDict) -> 'NoneTyp':
        assert data['.class'] == 'NoneTyp'
        return NoneTyp(is_ret_type=data['is_ret_type'])


class ErasedType(Type):
    """Placeholder for an erased type.

    This is used during type inference. This has the special property that
    it is ignored during type inference.
    """

    def accept(self, visitor: 'TypeVisitor[T]') -> T:
        return visitor.visit_erased_type(self)


class DeletedType(Type):
    """Type of deleted variables.

    These can be used as lvalues but not rvalues.
    """

    source = ''   # May be None; name that generated this value

    def __init__(self, source: str = None, line: int = -1, column: int = -1) -> None:
        self.source = source
        super().__init__(line, column)

    def accept(self, visitor: 'TypeVisitor[T]') -> T:
        return visitor.visit_deleted_type(self)

    def serialize(self) -> JsonDict:
        return {'.class': 'DeletedType',
                'source': self.source}

    @classmethod
    def deserialize(self, data: JsonDict) -> 'DeletedType':
        assert data['.class'] == 'DeletedType'
        return DeletedType(data['source'])


class Instance(Type):
    """An instance type of form C[T1, ..., Tn].

    The list of type variables may be empty.
    """

    type = None  # type: mypy.nodes.TypeInfo
    args = None  # type: List[Type]
    erased = False      # True if result of type variable substitution

    def __init__(self, typ: mypy.nodes.TypeInfo, args: List[Type],
                 line: int = -1, column: int = -1, erased: bool = False) -> None:
        self.type = typ
        self.args = args
        self.erased = erased
        super().__init__(line, column)

    def accept(self, visitor: 'TypeVisitor[T]') -> T:
        return visitor.visit_instance(self)

    type_ref = None  # type: str

    def serialize(self) -> JsonDict:
        data = {'.class': 'Instance',
                }  # type: JsonDict
        assert self.type is not None
        data['type_ref'] = self.type.alt_fullname or self.type.fullname()
        if self.args:
            data['args'] = [arg.serialize() for arg in self.args]
        return data

    @classmethod
    def deserialize(cls, data: JsonDict) -> 'Instance':
        assert data['.class'] == 'Instance'
        args = []  # type: List[Type]
        if 'args' in data:
            args_list = data['args']
            assert isinstance(args_list, list)
            args = [Type.deserialize(arg) for arg in args_list]
        inst = Instance(None, args)
        inst.type_ref = data['type_ref']  # Will be fixed up by fixup.py later.
        return inst


class TypeVarType(Type):
    """A type variable type.

    This refers to either a class type variable (id > 0) or a function
    type variable (id < 0).
    """

    name = ''  # Name of the type variable (for messages and debugging)
    id = None  # type: TypeVarId
    values = None  # type: List[Type]  # Value restriction, empty list if no restriction
    upper_bound = None  # type: Type   # Upper bound for values
    # See comments in TypeVarDef for more about variance.
    variance = INVARIANT  # type: int

    def __init__(self, binder: TypeVarDef, line: int = -1, column: int = -1) -> None:
        self.name = binder.name
        self.id = binder.id
        self.values = binder.values
        self.upper_bound = binder.upper_bound
        self.variance = binder.variance
        super().__init__(line, column)

    def accept(self, visitor: 'TypeVisitor[T]') -> T:
        return visitor.visit_type_var(self)

    def erase_to_union_or_bound(self) -> Type:
        if self.values:
            return UnionType.make_simplified_union(self.values)
        else:
            return self.upper_bound

    def serialize(self) -> JsonDict:
        assert not self.id.is_meta_var()
        return {'.class': 'TypeVarType',
                'name': self.name,
                'id': self.id.raw_id,
                'values': [v.serialize() for v in self.values],
                'upper_bound': self.upper_bound.serialize(),
                'variance': self.variance,
                }

    @classmethod
    def deserialize(cls, data: JsonDict) -> 'TypeVarType':
        assert data['.class'] == 'TypeVarType'
        tvdef = TypeVarDef(data['name'],
                           data['id'],
                           [Type.deserialize(v) for v in data['values']],
                           Type.deserialize(data['upper_bound']),
                           data['variance'])
        return TypeVarType(tvdef)


class FunctionLike(Type):
    """Abstract base class for function types."""

    can_be_false = False

    @abstractmethod
    def is_type_obj(self) -> bool: pass

    def is_concrete_type_obj(self) -> bool:
        return self.is_type_obj()

    @abstractmethod
    def type_object(self) -> mypy.nodes.TypeInfo: pass

    @abstractmethod
    def items(self) -> List['CallableType']: pass

    @abstractmethod
    def with_name(self, name: str) -> 'FunctionLike': pass

    # Corresponding instance type (e.g. builtins.type)
    fallback = None  # type: Instance

    @classmethod
    def deserialize(cls, data: JsonDict) -> 'FunctionLike':
        return cast(FunctionLike, super().deserialize(data))

    @abstractmethod
    def bind_self(self, self_type=None) -> 'FunctionLike': pass


_dummy = object()  # type: Any


class CallableType(FunctionLike):
    """Type of a non-overloaded callable object (function)."""

    arg_types = None  # type: List[Type]  # Types of function arguments
    arg_kinds = None  # type: List[int]   # mypy.nodes.ARG_ constants
    arg_names = None  # type: List[str]   # None if not a keyword argument
    min_args = 0                    # Minimum number of arguments; derived from arg_kinds
    is_var_arg = False              # Is it a varargs function?  derived from arg_kinds
    ret_type = None  # type: Type   # Return value type
    name = ''                       # Name (may be None; for error messages)
    definition = None  # type: SymbolNode # For error messages.  May be None.
    # Type variables for a generic function
    variables = None  # type: List[TypeVarDef]

    # Is this Callable[..., t] (with literal '...')?
    is_ellipsis_args = False
    # Is this callable constructed for the benefit of a classmethod's 'cls' argument?
    is_classmethod_class = False
    # Was this type implicitly generated instead of explicitly specified by the user?
    implicit = False
    # Defined for signatures that require special handling (currently only value is 'dict'
    # for a signature similar to 'dict')
    special_sig = None  # type: Optional[str]

    def __init__(self,
                 arg_types: List[Type],
                 arg_kinds: List[int],
                 arg_names: List[str],
                 ret_type: Type,
                 fallback: Instance,
                 name: str = None,
                 definition: SymbolNode = None,
                 variables: List[TypeVarDef] = None,
                 line: int = -1,
                 column: int = -1,
                 is_ellipsis_args: bool = False,
                 implicit: bool = False,
                 is_classmethod_class: bool = False,
                 special_sig: Optional[str] = None,
                 ) -> None:
        if variables is None:
            variables = []
        self.arg_types = arg_types
        self.arg_kinds = arg_kinds
        self.arg_names = arg_names
        self.min_args = arg_kinds.count(mypy.nodes.ARG_POS)
        self.is_var_arg = mypy.nodes.ARG_STAR in arg_kinds
        self.ret_type = ret_type
        self.fallback = fallback
        assert not name or '<bound method' not in name
        self.name = name
        self.definition = definition
        self.variables = variables
        self.is_ellipsis_args = is_ellipsis_args
        self.implicit = implicit
        self.special_sig = special_sig
        super().__init__(line, column)

    def copy_modified(self,
                      arg_types: List[Type] = _dummy,
                      arg_kinds: List[int] = _dummy,
                      arg_names: List[str] = _dummy,
                      ret_type: Type = _dummy,
                      fallback: Instance = _dummy,
                      name: str = _dummy,
                      definition: SymbolNode = _dummy,
                      variables: List[TypeVarDef] = _dummy,
                      line: int = _dummy,
                      column: int = _dummy,
                      is_ellipsis_args: bool = _dummy,
                      special_sig: Optional[str] = _dummy) -> 'CallableType':
        return CallableType(
            arg_types=arg_types if arg_types is not _dummy else self.arg_types,
            arg_kinds=arg_kinds if arg_kinds is not _dummy else self.arg_kinds,
            arg_names=arg_names if arg_names is not _dummy else self.arg_names,
            ret_type=ret_type if ret_type is not _dummy else self.ret_type,
            fallback=fallback if fallback is not _dummy else self.fallback,
            name=name if name is not _dummy else self.name,
            definition=definition if definition is not _dummy else self.definition,
            variables=variables if variables is not _dummy else self.variables,
            line=line if line is not _dummy else self.line,
            column=column if column is not _dummy else self.column,
            is_ellipsis_args=(
                is_ellipsis_args if is_ellipsis_args is not _dummy else self.is_ellipsis_args),
            implicit=self.implicit,
            is_classmethod_class=self.is_classmethod_class,
            special_sig=special_sig if special_sig is not _dummy else self.special_sig,
        )

    def is_type_obj(self) -> bool:
        return self.fallback.type is not None and self.fallback.type.fullname() == 'builtins.type'

    def is_concrete_type_obj(self) -> bool:
        return self.is_type_obj() and self.is_classmethod_class

    def type_object(self) -> mypy.nodes.TypeInfo:
        assert self.is_type_obj()
        ret = self.ret_type
        if isinstance(ret, TupleType):
            ret = ret.fallback
        return cast(Instance, ret).type

    def accept(self, visitor: 'TypeVisitor[T]') -> T:
        return visitor.visit_callable_type(self)

    def with_name(self, name: str) -> 'CallableType':
        """Return a copy of this type with the specified name."""
        ret = self.ret_type
        if isinstance(ret, Void):
            ret = ret.with_source(name)
        return self.copy_modified(ret_type=ret, name=name)

    def max_fixed_args(self) -> int:
        n = len(self.arg_types)
        if self.is_var_arg:
            n -= 1
        return n

    def items(self) -> List['CallableType']:
        return [self]

    def is_generic(self) -> bool:
        return bool(self.variables)

    def type_var_ids(self) -> List[TypeVarId]:
        a = []  # type: List[TypeVarId]
        for tv in self.variables:
            a.append(tv.id)
        return a

    def serialize(self) -> JsonDict:
        # TODO: As an optimization, leave out everything related to
        # generic functions for non-generic functions.
        return {'.class': 'CallableType',
                'arg_types': [(None if t is None else t.serialize())
                              for t in self.arg_types],
                'arg_kinds': self.arg_kinds,
                'arg_names': self.arg_names,
                'ret_type': self.ret_type.serialize(),
                'fallback': self.fallback.serialize(),
                'name': self.name,
                # We don't serialize the definition (only used for error messages).
                'variables': [v.serialize() for v in self.variables],
                'is_ellipsis_args': self.is_ellipsis_args,
                'implicit': self.implicit,
                'is_classmethod_class': self.is_classmethod_class,
                }

    @classmethod
    def deserialize(cls, data: JsonDict) -> 'CallableType':
        assert data['.class'] == 'CallableType'
        # TODO: Set definition to the containing SymbolNode?
        return CallableType([(None if t is None else Type.deserialize(t))
                             for t in data['arg_types']],
                            data['arg_kinds'],
                            data['arg_names'],
                            Type.deserialize(data['ret_type']),
                            Instance.deserialize(data['fallback']),
                            name=data['name'],
                            variables=[TypeVarDef.deserialize(v) for v in data['variables']],
                            is_ellipsis_args=data['is_ellipsis_args'],
                            implicit=data['implicit'],
                            is_classmethod_class=data['is_classmethod_class'],
                            )

    def bind_self(self, actual_self: Type = None) -> 'CallableType':
        if self.arg_kinds and self.arg_kinds[0] == mypy.nodes.ARG_STAR:
            # The signature is of the form 'def foo(*args, ...)'.
            # In this case we shouldn't drop the first arg,
            # since self will be absorbed by the *args.
            return self
        ret_type = self.ret_type
        variables = list(self.variables)
        arg_types = self.arg_types[1:]
        if self.arg_types and actual_self is not None:
            self_arg = self.arg_types[0]
            if isinstance(self_arg, TypeType):
                self_arg = self_arg.item
            if isinstance(self_arg, TypeVarType):
                instantiator = TypeVarInstantiator(self_arg.id, actual_self)
                arg_types = [t.accept(instantiator) for t in arg_types]
                ret_type = ret_type.accept(instantiator)
                variables = variables[1:]

        return self.copy_modified(arg_types=arg_types,
                                  arg_kinds=self.arg_kinds[1:],
                                  arg_names=self.arg_names[1:],
                                  variables=variables,
                                  ret_type=ret_type)


class Overloaded(FunctionLike):
    """Overloaded function type T1, ... Tn, where each Ti is CallableType.

    The variant to call is chosen based on static argument
    types. Overloaded function types can only be defined in stub
    files, and thus there is no explicit runtime dispatch
    implementation.
    """

    _items = None  # type: List[CallableType]  # Must not be empty

    def __init__(self, items: List[CallableType]) -> None:
        self._items = items
        self.fallback = items[0].fallback
        super().__init__(items[0].line, items[0].column)

    def items(self) -> List[CallableType]:
        return self._items

    def name(self) -> str:
        return self._items[0].name

    def is_type_obj(self) -> bool:
        # All the items must have the same type object status, so it's
        # sufficient to query only (any) one of them.
        return self._items[0].is_type_obj()

    def type_object(self) -> mypy.nodes.TypeInfo:
        # All the items must have the same type object, so it's sufficient to
        # query only (any) one of them.
        return self._items[0].type_object()

    def with_name(self, name: str) -> 'Overloaded':
        ni = []  # type: List[CallableType]
        for it in self._items:
            ni.append(it.with_name(name))
        return Overloaded(ni)

    def accept(self, visitor: 'TypeVisitor[T]') -> T:
        return visitor.visit_overloaded(self)

    def serialize(self) -> JsonDict:
        return {'.class': 'Overloaded',
                'items': [t.serialize() for t in self.items()],
                }

    @classmethod
    def deserialize(self, data: JsonDict) -> 'Overloaded':
        assert data['.class'] == 'Overloaded'
        return Overloaded([CallableType.deserialize(t) for t in data['items']])

    def bind_self(self, self_type: Type = None) -> 'FunctionLike':
        return Overloaded([c.bind_self(self_type) for c in self.items()])


class TupleType(Type):
    """The tuple type Tuple[T1, ..., Tn] (at least one type argument).

    Instance variables:
        items: tuple item types
        fallback: the underlying instance type that is used for non-tuple methods
            (this is currently always builtins.tuple, but it could be different for named
            tuples, for example)
        implicit: if True, derived from a tuple expression (t,....) instead of Tuple[t, ...]
    """

    items = None  # type: List[Type]
    fallback = None  # type: Instance
    implicit = False

    def __init__(self, items: List[Type], fallback: Instance, line: int = -1,
                 column: int = -1, implicit: bool = False) -> None:
        self.items = items
        self.fallback = fallback
        self.implicit = implicit
        self.can_be_true = len(self.items) > 0
        self.can_be_false = len(self.items) == 0
        super().__init__(line, column)

    def length(self) -> int:
        return len(self.items)

    def accept(self, visitor: 'TypeVisitor[T]') -> T:
        return visitor.visit_tuple_type(self)

    def serialize(self) -> JsonDict:
        return {'.class': 'TupleType',
                'items': [t.serialize() for t in self.items],
                'fallback': self.fallback.serialize(),
                'implicit': self.implicit,
                }

    @classmethod
    def deserialize(cls, data: JsonDict) -> 'TupleType':
        assert data['.class'] == 'TupleType'
        return TupleType([Type.deserialize(t) for t in data['items']],
                         Instance.deserialize(data['fallback']),
                         implicit=data['implicit'])

    def copy_modified(self, *, fallback: Instance = None,
                  items: List[Type] = None) -> 'TupleType':
        if fallback is None:
            fallback = self.fallback
        if items is None:
            items = self.items
        return TupleType(items, fallback, self.line, self.column)

    def slice(self, begin: int, stride: int, end: int) -> 'TupleType':
        return TupleType(self.items[begin:end:stride], self.fallback,
                         self.line, self.column, self.implicit)


class StarType(Type):
    """The star type *type_parameter.

    This is not a real type but a syntactic AST construct.
    """

    type = None  # type: Type

    def __init__(self, type: Type, line: int = -1, column: int = -1) -> None:
        self.type = type
        super().__init__(line, column)

    def accept(self, visitor: 'TypeVisitor[T]') -> T:
        return visitor.visit_star_type(self)


class UnionType(Type):
    """The union type Union[T1, ..., Tn] (at least one type argument)."""

    items = None  # type: List[Type]

    def __init__(self, items: List[Type], line: int = -1, column: int = -1) -> None:
        self.items = items
        self.can_be_true = any(item.can_be_true for item in items)
        self.can_be_false = any(item.can_be_false for item in items)
        super().__init__(line, column)

    @staticmethod
    def make_union(items: List[Type], line: int = -1, column: int = -1) -> Type:
        if len(items) > 1:
            return UnionType(items, line, column)
        elif len(items) == 1:
            return items[0]
        else:
            if experiments.STRICT_OPTIONAL:
                return UninhabitedType()
            else:
                return Void()

    @staticmethod
    def make_simplified_union(items: List[Type], line: int = -1, column: int = -1) -> Type:
        while any(isinstance(typ, UnionType) for typ in items):
            all_items = []  # type: List[Type]
            for typ in items:
                if isinstance(typ, UnionType):
                    all_items.extend(typ.items)
                else:
                    all_items.append(typ)
            items = all_items

        if any(isinstance(typ, AnyType) for typ in items):
            return AnyType()

        from mypy.subtypes import is_subtype
        removed = set()  # type: Set[int]
        for i, ti in enumerate(items):
            if i in removed: continue
            # Keep track of the truishness info for deleted subtypes which can be relevant
            cbt = cbf = False
            for j, tj in enumerate(items):
                if i != j and is_subtype(tj, ti):
                    removed.add(j)
                    cbt = cbt or tj.can_be_true
                    cbf = cbf or tj.can_be_false
            # if deleted subtypes had more general truthiness, use that
            if not ti.can_be_true and cbt:
                items[i] = true_or_false(ti)
            elif not ti.can_be_false and cbf:
                items[i] = true_or_false(ti)

        simplified_set = [items[i] for i in range(len(items)) if i not in removed]
        return UnionType.make_union(simplified_set)

    def length(self) -> int:
        return len(self.items)

    def accept(self, visitor: 'TypeVisitor[T]') -> T:
        return visitor.visit_union_type(self)

    def has_readable_member(self, name: str) -> bool:
        """For a tree of unions of instances, check whether all instances have a given member.

        TODO: Deal with attributes of TupleType etc.
        TODO: This should probably be refactored to go elsewhere.
        """
        return all((isinstance(x, UnionType) and x.has_readable_member(name)) or
                   (isinstance(x, Instance) and x.type.has_readable_member(name))
                   for x in self.items)

    def serialize(self) -> JsonDict:
        return {'.class': 'UnionType',
                'items': [t.serialize() for t in self.items],
                }

    @classmethod
    def deserialize(cls, data: JsonDict) -> 'UnionType':
        assert data['.class'] == 'UnionType'
        return UnionType([Type.deserialize(t) for t in data['items']])


class PartialType(Type):
    """Type such as List[?] where type arguments are unknown, or partial None type.

    These are used for inferring types in multiphase initialization such as this:

      x = []       # x gets a partial type List[?], as item type is unknown
      x.append(1)  # partial type gets replaced with normal type List[int]

    Or with None:

      x = None  # x gets a partial type None
      if c:
          x = 1  # Infer actual type int for x
    """

    # None for the 'None' partial type; otherwise a generic class
    type = None  # type: Optional[mypy.nodes.TypeInfo]
    var = None  # type: mypy.nodes.Var
    inner_types = None  # type: List[Type]

    def __init__(self,
                 type: Optional['mypy.nodes.TypeInfo'],
                 var: 'mypy.nodes.Var',
                 inner_types: List[Type]) -> None:
        self.type = type
        self.var = var
        self.inner_types = inner_types

    def accept(self, visitor: 'TypeVisitor[T]') -> T:
        return visitor.visit_partial_type(self)


class EllipsisType(Type):
    """The type ... (ellipsis).

    This is not a real type but a syntactic AST construct, used in Callable[..., T], for example.

    A semantically analyzed type will never have ellipsis types.
    """

    def accept(self, visitor: 'TypeVisitor[T]') -> T:
        return visitor.visit_ellipsis_type(self)

    def serialize(self) -> JsonDict:
        return {'.class': 'EllipsisType'}

    @classmethod
    def deserialize(self, data: JsonDict) -> 'EllipsisType':
        assert data['.class'] == 'EllipsisType'
        return EllipsisType()


class TypeType(Type):
    """For types like Type[User].

    This annotates variables that are class objects, constrained by
    the type argument.  See PEP 484 for more details.

    We may encounter expressions whose values are specific classes;
    those are represented as callables (possibly overloaded)
    corresponding to the class's constructor's signature and returning
    an instance of that class.  The difference with Type[C] is that
    those callables always represent the exact class given as the
    return type; Type[C] represents any class that's a subclass of C,
    and C may also be a type variable or a union (or Any).

    Many questions around subtype relationships between Type[C1] and
    def(...) -> C2 are answered by looking at the subtype
    relationships between C1 and C2, since Type[] is considered
    covariant.

    There's an unsolved problem with constructor signatures (also
    unsolved in PEP 484): calling a variable whose type is Type[C]
    assumes the constructor signature for C, even though a subclass of
    C might completely change the constructor signature.  For now we
    just assume that users of Type[C] are careful not to do that (in
    the future we might detect when they are violating that
    assumption).
    """

    # This can't be everything, but it can be a class reference,
    # a generic class instance, a union, Any, a type variable...
    item = None  # type: Type

    def __init__(self, item: Type, *, line: int = -1, column: int = -1) -> None:
        super().__init__(line, column)
        self.item = item

    def accept(self, visitor: 'TypeVisitor[T]') -> T:
        return visitor.visit_type_type(self)

    def serialize(self) -> JsonDict:
        return {'.class': 'TypeType', 'item': self.item.serialize()}

    @classmethod
    def deserialize(cls, data: JsonDict) -> 'TypeType':
        assert data['.class'] == 'TypeType'
        return TypeType(Type.deserialize(data['item']))


#
# Visitor-related classes
#


class TypeVisitor(Generic[T]):
    """Visitor class for types (Type subclasses).

    The parameter T is the return type of the visit methods.
    """

    def _notimplemented_helper(self, name: str) -> NotImplementedError:
        return NotImplementedError("Method {}.visit_{}() not implemented\n"
                                   .format(type(self).__name__, name)
                                   + "This is a known bug, track development in "
                                   + "'https://github.com/JukkaL/mypy/issues/730'")

    @abstractmethod
    def visit_unbound_type(self, t: UnboundType) -> T:
        pass

    def visit_type_list(self, t: TypeList) -> T:
        raise self._notimplemented_helper('type_list')

    def visit_error_type(self, t: ErrorType) -> T:
        raise self._notimplemented_helper('error_type')

    @abstractmethod
    def visit_any(self, t: AnyType) -> T:
        pass

    @abstractmethod
    def visit_void(self, t: Void) -> T:
        pass

    @abstractmethod
    def visit_none_type(self, t: NoneTyp) -> T:
        pass

    @abstractmethod
    def visit_uninhabited_type(self, t: UninhabitedType) -> T:
        pass

    def visit_erased_type(self, t: ErasedType) -> T:
        raise self._notimplemented_helper('erased_type')

    @abstractmethod
    def visit_deleted_type(self, t: DeletedType) -> T:
        pass

    @abstractmethod
    def visit_type_var(self, t: TypeVarType) -> T:
        pass

    @abstractmethod
    def visit_instance(self, t: Instance) -> T:
        pass

    @abstractmethod
    def visit_callable_type(self, t: CallableType) -> T:
        pass

    def visit_overloaded(self, t: Overloaded) -> T:
        raise self._notimplemented_helper('overloaded')

    @abstractmethod
    def visit_tuple_type(self, t: TupleType) -> T:
        pass

    def visit_star_type(self, t: StarType) -> T:
        raise self._notimplemented_helper('star_type')

    @abstractmethod
    def visit_union_type(self, t: UnionType) -> T:
        pass

    @abstractmethod
    def visit_partial_type(self, t: PartialType) -> T:
        pass

    def visit_ellipsis_type(self, t: EllipsisType) -> T:
        raise self._notimplemented_helper('ellipsis_type')

    @abstractmethod
    def visit_type_type(self, t: TypeType) -> T:
        pass


class TypeTranslator(TypeVisitor[Type]):
    """Identity type transformation.

    Subclass this and override some methods to implement a non-trivial
    transformation.
    """

    def visit_unbound_type(self, t: UnboundType) -> Type:
        return t

    def visit_type_list(self, t: TypeList) -> Type:
        return t

    def visit_error_type(self, t: ErrorType) -> Type:
        return t

    def visit_any(self, t: AnyType) -> Type:
        return t

    def visit_void(self, t: Void) -> Type:
        return t

    def visit_none_type(self, t: NoneTyp) -> Type:
        return t

    def visit_uninhabited_type(self, t: UninhabitedType) -> Type:
        return t

    def visit_erased_type(self, t: ErasedType) -> Type:
        return t

    def visit_deleted_type(self, t: DeletedType) -> Type:
        return t

    def visit_instance(self, t: Instance) -> Type:
        return Instance(t.type, self.translate_types(t.args), t.line, t.column)

    def visit_type_var(self, t: TypeVarType) -> Type:
        return t

    def visit_partial_type(self, t: PartialType) -> Type:
        return t

    def visit_callable_type(self, t: CallableType) -> Type:
        return t.copy_modified(arg_types=self.translate_types(t.arg_types),
                               ret_type=t.ret_type.accept(self),
                               variables=self.translate_variables(t.variables))

    def visit_tuple_type(self, t: TupleType) -> Type:
        return TupleType(self.translate_types(t.items),
                         cast(Any, t.fallback.accept(self)),
                         t.line, t.column)

    def visit_star_type(self, t: StarType) -> Type:
        return StarType(t.type.accept(self), t.line, t.column)

    def visit_union_type(self, t: UnionType) -> Type:
        return UnionType(self.translate_types(t.items), t.line, t.column)

    def visit_ellipsis_type(self, t: EllipsisType) -> Type:
        return t

    def translate_types(self, types: List[Type]) -> List[Type]:
        return [t.accept(self) for t in types]

    def translate_variables(self,
                            variables: List[TypeVarDef]) -> List[TypeVarDef]:
        return variables

    def visit_overloaded(self, t: Overloaded) -> Type:
        items = []  # type: List[CallableType]
        for item in t.items():
            new = item.accept(self)
            if isinstance(new, CallableType):
                items.append(new)
            else:
                raise RuntimeError('CallableType expectected, but got {}'.format(type(new)))
        return Overloaded(items=items)

    def visit_type_type(self, t: TypeType) -> Type:
        return TypeType(t.item.accept(self), line=t.line, column=t.column)


class TypeStrVisitor(TypeVisitor[str]):
    """Visitor for pretty-printing types into strings.

    This is mostly for debugging/testing.

    Do not preserve original formatting.

    Notes:
     - Represent unbound types as Foo? or Foo?[...].
     - Represent the NoneTyp type as None.
    """

    def visit_unbound_type(self, t: UnboundType)-> str:
        s = t.name + '?'
        if t.args != []:
            s += '[{}]'.format(self.list_str(t.args))
        return s

    def visit_type_list(self, t: TypeList) -> str:
        return '<TypeList {}>'.format(self.list_str(t.items))

    def visit_error_type(self, t: ErrorType) -> str:
        return '<ERROR>'

    def visit_any(self, t: AnyType) -> str:
        return 'Any'

    def visit_void(self, t: Void) -> str:
        return 'void'

    def visit_none_type(self, t: NoneTyp) -> str:
        # Fully qualify to make this distinct from the None value.
        return "builtins.None"

    def visit_uninhabited_type(self, t: UninhabitedType) -> str:
        return "<uninhabited>"

    def visit_erased_type(self, t: ErasedType) -> str:
        return "<Erased>"

    def visit_deleted_type(self, t: DeletedType) -> str:
        if t.source is None:
            return "<Deleted>"
        else:
            return "<Deleted '{}'>".format(t.source)

    def visit_instance(self, t: Instance) -> str:
        s = t.type.fullname() if t.type is not None else '<?>'
        if t.erased:
            s += '*'
        if t.args != []:
            s += '[{}]'.format(self.list_str(t.args))
        return s

    def visit_type_var(self, t: TypeVarType) -> str:
        if t.name is None:
            # Anonymous type variable type (only numeric id).
            return '`{}'.format(t.id)
        else:
            # Named type variable type.
            return '{}`{}'.format(t.name, t.id)

    def visit_callable_type(self, t: CallableType) -> str:
        s = ''
        bare_asterisk = False
        for i in range(len(t.arg_types)):
            if s != '':
                s += ', '
            if t.arg_kinds[i] == mypy.nodes.ARG_NAMED and not bare_asterisk:
                s += '*, '
                bare_asterisk = True
            if t.arg_kinds[i] == mypy.nodes.ARG_STAR:
                s += '*'
            if t.arg_kinds[i] == mypy.nodes.ARG_STAR2:
                s += '**'
            if t.arg_names[i]:
                s += t.arg_names[i] + ': '
            s += str(t.arg_types[i])
            if t.arg_kinds[i] == mypy.nodes.ARG_OPT:
                s += ' ='

        s = '({})'.format(s)

        if not isinstance(t.ret_type, Void):
            s += ' -> {}'.format(t.ret_type)

        if t.variables:
            s = '{} {}'.format(t.variables, s)

        return 'def {}'.format(s)

    def visit_overloaded(self, t: Overloaded) -> str:
        a = []
        for i in t.items():
            a.append(i.accept(self))
        return 'Overload({})'.format(', '.join(a))

    def visit_tuple_type(self, t: TupleType) -> str:
        s = self.list_str(t.items)
        if t.fallback and t.fallback.type:
            fallback_name = t.fallback.type.fullname()
            if fallback_name != 'builtins.tuple':
                return 'Tuple[{}, fallback={}]'.format(s, t.fallback.accept(self))
        return 'Tuple[{}]'.format(s)

    def visit_star_type(self, t: StarType) -> str:
        s = t.type.accept(self)
        return '*{}'.format(s)

    def visit_union_type(self, t: UnionType) -> str:
        s = self.list_str(t.items)
        return 'Union[{}]'.format(s)

    def visit_partial_type(self, t: PartialType) -> str:
        if t.type is None:
            return '<partial None>'
        else:
            return '<partial {}[{}]>'.format(t.type.name(),
                                             ', '.join(['?'] * len(t.type.type_vars)))

    def visit_ellipsis_type(self, t: EllipsisType) -> str:
        return '...'

    def visit_type_type(self, t: TypeType) -> str:
        return 'Type[{}]'.format(t.item.accept(self))

    def list_str(self, a: List[Type]) -> str:
        """Convert items of an array to strings (pretty-print types)
        and join the results with commas.
        """
        res = []
        for t in a:
            if isinstance(t, Type):
                res.append(t.accept(self))
            else:
                res.append(str(t))
        return ', '.join(res)


# These constants define the method used by TypeQuery to combine multiple
# query results, e.g. for tuple types. The strategy is not used for empty
# result lists; in that case the default value takes precedence.
ANY_TYPE_STRATEGY = 0   # Return True if any of the results are True.
ALL_TYPES_STRATEGY = 1  # Return True if all of the results are True.


class TypeQuery(TypeVisitor[bool]):
    """Visitor for performing simple boolean queries of types.

    This class allows defining the default value for leafs to simplify the
    implementation of many queries.
    """

    default = False  # Default result
    strategy = 0     # Strategy for combining multiple values (ANY_TYPE_STRATEGY or ALL_TYPES_...).

    def __init__(self, default: bool, strategy: int) -> None:
        """Construct a query visitor.

        Use the given default result and strategy for combining
        multiple results. The strategy must be either
        ANY_TYPE_STRATEGY or ALL_TYPES_STRATEGY.
        """
        self.default = default
        self.strategy = strategy

    def visit_unbound_type(self, t: UnboundType) -> bool:
        return self.default

    def visit_type_list(self, t: TypeList) -> bool:
        return self.default

    def visit_error_type(self, t: ErrorType) -> bool:
        return self.default

    def visit_any(self, t: AnyType) -> bool:
        return self.default

    def visit_void(self, t: Void) -> bool:
        return self.default

    def visit_uninhabited_type(self, t: UninhabitedType) -> bool:
        return self.default

    def visit_none_type(self, t: NoneTyp) -> bool:
        return self.default

    def visit_erased_type(self, t: ErasedType) -> bool:
        return self.default

    def visit_deleted_type(self, t: DeletedType) -> bool:
        return self.default

    def visit_type_var(self, t: TypeVarType) -> bool:
        return self.default

    def visit_partial_type(self, t: PartialType) -> bool:
        return self.default

    def visit_instance(self, t: Instance) -> bool:
        return self.query_types(t.args)

    def visit_callable_type(self, t: CallableType) -> bool:
        # FIX generics
        return self.query_types(t.arg_types + [t.ret_type])

    def visit_tuple_type(self, t: TupleType) -> bool:
        return self.query_types(t.items)

    def visit_star_type(self, t: StarType) -> bool:
        return t.type.accept(self)

    def visit_union_type(self, t: UnionType) -> bool:
        return self.query_types(t.items)

    def visit_overloaded(self, t: Overloaded) -> bool:
        return self.query_types(t.items())

    def visit_type_type(self, t: TypeType) -> bool:
        return t.item.accept(self)

    def query_types(self, types: Sequence[Type]) -> bool:
        """Perform a query for a list of types.

        Use the strategy constant to combine the results.
        """
        if not types:
            # Use default result for empty list.
            return self.default
        if self.strategy == ANY_TYPE_STRATEGY:
            # Return True if at least one component is true.
            res = False
            for t in types:
                res = res or t.accept(self)
                if res:
                    break
            return res
        else:
            # Return True if all components are true.
            res = True
            for t in types:
                res = res and t.accept(self)
                if not res:
                    break
            return res


def strip_type(typ: Type) -> Type:
    """Make a copy of type without 'debugging info' (function name)."""

    if isinstance(typ, CallableType):
        return typ.copy_modified(name=None)
    elif isinstance(typ, Overloaded):
        return Overloaded([cast(CallableType, strip_type(item))
                           for item in typ.items()])
    else:
        return typ


def is_named_instance(t: Type, fullname: str) -> bool:
    return (isinstance(t, Instance) and
            t.type is not None and
            t.type.fullname() == fullname)


def copy_type(t: Type) -> Type:
    """
    Build a copy of the type; used to mutate the copy with truthiness information
    """
    return copy.copy(t)


def true_only(t: Type) -> Type:
    """
    Restricted version of t with only True-ish values
    """
    if not t.can_be_true:
        # All values of t are False-ish, so there are no true values in it
        return UninhabitedType(line=t.line, column=t.column)
    elif not t.can_be_false:
        # All values of t are already True-ish, so true_only is idempotent in this case
        return t
    elif isinstance(t, UnionType):
        # The true version of a union type is the union of the true versions of its components
        new_items = [true_only(item) for item in t.items]
        return UnionType.make_simplified_union(new_items, line=t.line, column=t.column)
    else:
        new_t = copy_type(t)
        new_t.can_be_false = False
        return new_t


def false_only(t: Type) -> Type:
    """
    Restricted version of t with only False-ish values
    """
    if not t.can_be_false:
        # All values of t are True-ish, so there are no false values in it
        return UninhabitedType(line=t.line)
    elif not t.can_be_true:
        # All values of t are already False-ish, so false_only is idempotent in this case
        return t
    elif isinstance(t, UnionType):
        # The false version of a union type is the union of the false versions of its components
        new_items = [false_only(item) for item in t.items]
        return UnionType.make_simplified_union(new_items, line=t.line, column=t.column)
    else:
        new_t = copy_type(t)
        new_t.can_be_true = False
        return new_t


def true_or_false(t: Type) -> Type:
    """
    Unrestricted version of t with both True-ish and False-ish values
    """
    new_t = copy_type(t)
    new_t.can_be_true = type(new_t).can_be_true
    new_t.can_be_false = type(new_t).can_be_false
    return new_t


def function_type(func: mypy.nodes.FuncBase, fallback: Instance) -> FunctionLike:
    if func.type:
        assert isinstance(func.type, FunctionLike)
        return func.type
    else:
        # Implicit type signature with dynamic types.
        # Overloaded functions always have a signature, so func must be an ordinary function.
        assert isinstance(func, mypy.nodes.FuncItem), str(func)
        fdef = cast(mypy.nodes.FuncItem, func)
        name = func.name()
        if name:
            name = '"{}"'.format(name)

        return CallableType(
            [AnyType()] * len(fdef.arg_names),
            fdef.arg_kinds,
            fdef.arg_names,
            AnyType(),
            fallback,
            name,
            implicit=True,
        )


class TypeVarInstantiator(TypeTranslator):
    def __init__(self, formal: TypeVarId, actual: Type) -> None:
        self.formal = formal
        self.actual = actual

    def visit_type_var(self, t: TypeVarType) -> Type:
        if t.id == self.formal:
            return self.actual
        return t<|MERGE_RESOLUTION|>--- conflicted
+++ resolved
@@ -181,13 +181,12 @@
     optional = False
     # is this type a return type?
     is_ret_type = False
-<<<<<<< HEAD
+
     # is this the type of the self parameter in a method?
     enclosing_type = None  # type: Type
-=======
+
     # special case for X[()]
     empty_tuple_index = False
->>>>>>> ea23ac02
 
     def __init__(self,
                  name: str,
