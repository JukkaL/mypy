--- conflicted
+++ resolved
@@ -754,13 +754,8 @@
                       implicit: bool = _dummy,
                       special_sig: Optional[str] = _dummy,
                       from_type_type: bool = _dummy,
-<<<<<<< HEAD
-                      from_overloads: bool = _dummy,
-                      bound_args: List[Optional[Type]] = _dummy) -> 'CallableType':
-=======
                       bound_args: List[Optional[Type]] = _dummy,
                       def_extras: Dict[str, Any] = _dummy) -> 'CallableType':
->>>>>>> 0447473d
         return CallableType(
             arg_types=arg_types if arg_types is not _dummy else self.arg_types,
             arg_kinds=arg_kinds if arg_kinds is not _dummy else self.arg_kinds,
