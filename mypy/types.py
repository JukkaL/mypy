"""Classes for representing mypy types."""

from abc import abstractmethod
import copy
from collections import OrderedDict
from typing import (
    Any, TypeVar, Dict, List, Tuple, cast, Generic, Set, Sequence, Optional, Union, Iterable,
    NamedTuple, Callable,
)

import mypy.nodes
from mypy.nodes import (
    INVARIANT, SymbolNode,
    ARG_POS, ARG_OPT, ARG_STAR, ARG_STAR2, ARG_NAMED, ARG_NAMED_OPT,
)
from mypy.sharedparse import argument_elide_name
from mypy.util import IdMapper


T = TypeVar('T')

JsonDict = Dict[str, Any]


def deserialize_type(data: Union[JsonDict, str]) -> 'Type':
    if isinstance(data, str):
        return Instance.deserialize(data)
    classname = data['.class']
    method = deserialize_map.get(classname)
    if method is not None:
        return method(data)
    raise NotImplementedError('unexpected .class {}'.format(classname))


class Type(mypy.nodes.Context):
    """Abstract base class for all types."""

    line = 0
    column = 0
    can_be_true = True
    can_be_false = True

    def __init__(self, line: int = -1, column: int = -1) -> None:
        self.line = line
        self.column = column

    def get_line(self) -> int:
        return self.line

    def get_column(self) -> int:
        return self.column

    def accept(self, visitor: 'TypeVisitor[T]') -> T:
        raise RuntimeError('Not implemented')

    def __repr__(self) -> str:
        return self.accept(TypeStrVisitor())

    def __hash__(self) -> int:
        return hash(type(self))

    def __eq__(self, other: object) -> bool:
        return isinstance(other, type(self))

    def serialize(self) -> Union[JsonDict, str]:
        raise NotImplementedError('Cannot serialize {} instance'.format(self.__class__.__name__))

    @classmethod
    def deserialize(cls, data: JsonDict) -> 'Type':
        raise NotImplementedError('Cannot deserialize {} instance'.format(cls.__name__))


class TypeVarId:
    # A type variable is uniquely identified by its raw id and meta level.

    # For plain variables (type parameters of generic classes and
    # functions) raw ids are allocated by semantic analysis, using
    # positive ids 1, 2, ... for generic class parameters and negative
    # ids -1, ... for generic function type arguments. This convention
    # is only used to keep type variable ids distinct when allocating
    # them; the type checker makes no distinction between class and
    # function type variables.

    # Metavariables are allocated unique ids starting from 1.
    raw_id = 0  # type: int

    # Level of the variable in type inference. Currently either 0 for
    # declared types, or 1 for type inference metavariables.
    meta_level = 0  # type: int

    # Class variable used for allocating fresh ids for metavariables.
    next_raw_id = 1  # type: int

    def __init__(self, raw_id: int, meta_level: int = 0) -> None:
        self.raw_id = raw_id
        self.meta_level = meta_level

    @staticmethod
    def new(meta_level: int) -> 'TypeVarId':
        raw_id = TypeVarId.next_raw_id
        TypeVarId.next_raw_id += 1
        return TypeVarId(raw_id, meta_level)

    def __repr__(self) -> str:
        return self.raw_id.__repr__()

    def __eq__(self, other: object) -> bool:
        if isinstance(other, TypeVarId):
            return (self.raw_id == other.raw_id and
                    self.meta_level == other.meta_level)
        else:
            return False

    def __ne__(self, other: object) -> bool:
        return not (self == other)

    def __hash__(self) -> int:
        return hash((self.raw_id, self.meta_level))

    def is_meta_var(self) -> bool:
        return self.meta_level > 0


class TypeVarDef(mypy.nodes.Context):
    """Definition of a single type variable."""

    name = ''
    id = None  # type: TypeVarId
    values = None  # type: List[Type]  # Value restriction, empty list if no restriction
    upper_bound = None  # type: Type
    variance = INVARIANT  # type: int
    line = 0
    column = 0

    def __init__(self, name: str, id: Union[TypeVarId, int], values: Optional[List[Type]],
                 upper_bound: Type, variance: int = INVARIANT, line: int = -1,
                 column: int = -1) -> None:
        self.name = name
        if isinstance(id, int):
            id = TypeVarId(id)
        self.id = id
        self.values = values
        self.upper_bound = upper_bound
        self.variance = variance
        self.line = line
        self.column = column

    @staticmethod
    def new_unification_variable(old: 'TypeVarDef') -> 'TypeVarDef':
        new_id = TypeVarId.new(meta_level=1)
        return TypeVarDef(old.name, new_id, old.values,
                          old.upper_bound, old.variance, old.line, old.column)

    def get_line(self) -> int:
        return self.line

    def get_column(self) -> int:
        return self.column

    def __repr__(self) -> str:
        if self.values:
            return '{} in {}'.format(self.name, tuple(self.values))
        elif not is_named_instance(self.upper_bound, 'builtins.object'):
            return '{} <: {}'.format(self.name, self.upper_bound)
        else:
            return self.name

    def serialize(self) -> JsonDict:
        assert not self.id.is_meta_var()
        return {'.class': 'TypeVarDef',
                'name': self.name,
                'id': self.id.raw_id,
                'values': None if self.values is None else [v.serialize() for v in self.values],
                'upper_bound': self.upper_bound.serialize(),
                'variance': self.variance,
                }

    @classmethod
    def deserialize(cls, data: JsonDict) -> 'TypeVarDef':
        assert data['.class'] == 'TypeVarDef'
        return TypeVarDef(data['name'],
                          data['id'],
                          None if data['values'] is None
                          else [deserialize_type(v) for v in data['values']],
                          deserialize_type(data['upper_bound']),
                          data['variance'],
                          )


class UnboundType(Type):
    """Instance type that has not been bound during semantic analysis."""

    name = ''
    args = None  # type: List[Type]
    # should this type be wrapped in an Optional?
    optional = False

    # special case for X[()]
    empty_tuple_index = False

    def __init__(self,
                 name: str,
                 args: List[Type] = None,
                 line: int = -1,
                 column: int = -1,
                 optional: bool = False,
                 empty_tuple_index: bool = False) -> None:
        if not args:
            args = []
        self.name = name
        self.args = args
        self.optional = optional
        self.empty_tuple_index = empty_tuple_index
        super().__init__(line, column)

    def accept(self, visitor: 'TypeVisitor[T]') -> T:
        return visitor.visit_unbound_type(self)

    def __hash__(self) -> int:
        return hash((UnboundType, self.name, self.optional, tuple(self.args)))

    def __eq__(self, other: object) -> bool:
        if not isinstance(other, UnboundType):
            return NotImplemented
        return (self.name == other.name and self.optional == other.optional and
                self.args == other.args)

    def serialize(self) -> JsonDict:
        return {'.class': 'UnboundType',
                'name': self.name,
                'args': [a.serialize() for a in self.args],
                }

    @classmethod
    def deserialize(cls, data: JsonDict) -> 'UnboundType':
        assert data['.class'] == 'UnboundType'
        return UnboundType(data['name'],
                           [deserialize_type(a) for a in data['args']])


class TypeList(Type):
    """A list of types [...].

    This is only used for the arguments of a Callable type, i.e. for
    [arg, ...] in Callable[[arg, ...], ret]. This is not a real type
    but a syntactic AST construct.
    """

    items = None  # type: List[Type]

    def __init__(self, items: List[Type], line: int = -1, column: int = -1) -> None:
        super().__init__(line, column)
        self.items = items

    def accept(self, visitor: 'TypeVisitor[T]') -> T:
        assert isinstance(visitor, SyntheticTypeVisitor)
        return visitor.visit_type_list(self)

    def serialize(self) -> JsonDict:
<<<<<<< HEAD
        return {'.class': 'TypeList',
                'items': [t.serialize() for t in self.items],
                }

    def __hash__(self) -> int:
        return hash((TypeList, tuple(self.items)))

    def __eq__(self, other: object) -> bool:
        if not isinstance(other, TypeList):
            return NotImplemented
        return self.items == other.items

    @classmethod
    def deserialize(cls, data: JsonDict) -> 'TypeList':
        assert data['.class'] == 'TypeList'
        return TypeList([deserialize_type(t) for t in data['items']])
=======
        assert False, "Sythetic types don't serialize"
>>>>>>> 0a9f88dd


class AnyType(Type):
    """The type 'Any'."""

    def __init__(self, implicit: bool = False, line: int = -1, column: int = -1) -> None:
        super().__init__(line, column)
        self.implicit = implicit

    def accept(self, visitor: 'TypeVisitor[T]') -> T:
        return visitor.visit_any(self)

    def serialize(self) -> JsonDict:
        return {'.class': 'AnyType'}

    @classmethod
    def deserialize(cls, data: JsonDict) -> 'AnyType':
        assert data['.class'] == 'AnyType'
        return AnyType()


class UninhabitedType(Type):
    """This type has no members.

    This type is the bottom type.
    With strict Optional checking, it is the only common subtype between all
    other types, which allows `meet` to be well defined.  Without strict
    Optional checking, NoneTyp fills this role.

    In general, for any type T:
        join(UninhabitedType, T) = T
        meet(UninhabitedType, T) = UninhabitedType
        is_subtype(UninhabitedType, T) = True
    """

    can_be_true = False
    can_be_false = False
    is_noreturn = False  # Does this come from a NoReturn?  Purely for error messages.

    def __init__(self, is_noreturn: bool = False, line: int = -1, column: int = -1) -> None:
        super().__init__(line, column)
        self.is_noreturn = is_noreturn

    def accept(self, visitor: 'TypeVisitor[T]') -> T:
        return visitor.visit_uninhabited_type(self)

    def serialize(self) -> JsonDict:
        return {'.class': 'UninhabitedType',
                'is_noreturn': self.is_noreturn}

    @classmethod
    def deserialize(cls, data: JsonDict) -> 'UninhabitedType':
        assert data['.class'] == 'UninhabitedType'
        return UninhabitedType(is_noreturn=data['is_noreturn'])


class NoneTyp(Type):
    """The type of 'None'.

    This type can be written by users as 'None'.
    """

    can_be_true = False

    def __init__(self, line: int = -1, column: int = -1) -> None:
        super().__init__(line, column)

    def accept(self, visitor: 'TypeVisitor[T]') -> T:
        return visitor.visit_none_type(self)

    def serialize(self) -> JsonDict:
        return {'.class': 'NoneTyp'}

    @classmethod
    def deserialize(cls, data: JsonDict) -> 'NoneTyp':
        assert data['.class'] == 'NoneTyp'
        return NoneTyp()


class ErasedType(Type):
    """Placeholder for an erased type.

    This is used during type inference. This has the special property that
    it is ignored during type inference.
    """

    def accept(self, visitor: 'TypeVisitor[T]') -> T:
        return visitor.visit_erased_type(self)


class DeletedType(Type):
    """Type of deleted variables.

    These can be used as lvalues but not rvalues.
    """

    source = ''   # May be None; name that generated this value

    def __init__(self, source: str = None, line: int = -1, column: int = -1) -> None:
        self.source = source
        super().__init__(line, column)

    def accept(self, visitor: 'TypeVisitor[T]') -> T:
        return visitor.visit_deleted_type(self)

    def serialize(self) -> JsonDict:
        return {'.class': 'DeletedType',
                'source': self.source}

    @classmethod
    def deserialize(cls, data: JsonDict) -> 'DeletedType':
        assert data['.class'] == 'DeletedType'
        return DeletedType(data['source'])


class Instance(Type):
    """An instance type of form C[T1, ..., Tn].

    The list of type variables may be empty.
    """

    type = None  # type: Optional[mypy.nodes.TypeInfo]
    args = None  # type: List[Type]
    erased = False  # True if result of type variable substitution
    invalid = False  # True if recovered after incorrect number of type arguments error

    def __init__(self, typ: Optional[mypy.nodes.TypeInfo], args: List[Type],
                 line: int = -1, column: int = -1, erased: bool = False) -> None:
        assert(typ is None or typ.fullname() not in ["builtins.Any", "typing.Any"])
        self.type = typ
        self.args = args
        self.erased = erased
        super().__init__(line, column)

    def accept(self, visitor: 'TypeVisitor[T]') -> T:
        return visitor.visit_instance(self)

    type_ref = None  # type: str

    def __hash__(self) -> int:
        return hash((Instance, self.type, tuple(self.args)))

    def __eq__(self, other: object) -> bool:
        if not isinstance(other, Instance):
            return NotImplemented
        return self.type == other.type and self.args == other.args

    def serialize(self) -> Union[JsonDict, str]:
        assert self.type is not None
        type_ref = self.type.fullname()
        if not self.args:
            return type_ref
        data = {'.class': 'Instance',
                }  # type: JsonDict
        data['type_ref'] = type_ref
        data['args'] = [arg.serialize() for arg in self.args]
        return data

    @classmethod
    def deserialize(cls, data: Union[JsonDict, str]) -> 'Instance':
        if isinstance(data, str):
            inst = Instance(None, [])
            inst.type_ref = data
            return inst
        assert data['.class'] == 'Instance'
        args = []  # type: List[Type]
        if 'args' in data:
            args_list = data['args']
            assert isinstance(args_list, list)
            args = [deserialize_type(arg) for arg in args_list]
        inst = Instance(None, args)
        inst.type_ref = data['type_ref']  # Will be fixed up by fixup.py later.
        return inst

    def copy_modified(self, *, args: List[Type]) -> 'Instance':
        return Instance(self.type, args, self.line, self.column, self.erased)


class TypeVarType(Type):
    """A type variable type.

    This refers to either a class type variable (id > 0) or a function
    type variable (id < 0).
    """

    name = ''  # Name of the type variable (for messages and debugging)
    id = None  # type: TypeVarId
    values = None  # type: List[Type]  # Value restriction, empty list if no restriction
    upper_bound = None  # type: Type   # Upper bound for values
    # See comments in TypeVarDef for more about variance.
    variance = INVARIANT  # type: int

    def __init__(self, binder: TypeVarDef, line: int = -1, column: int = -1) -> None:
        self.name = binder.name
        self.id = binder.id
        self.values = binder.values
        self.upper_bound = binder.upper_bound
        self.variance = binder.variance
        super().__init__(line, column)

    def accept(self, visitor: 'TypeVisitor[T]') -> T:
        return visitor.visit_type_var(self)

    def erase_to_union_or_bound(self) -> Type:
        if self.values:
            return UnionType.make_simplified_union(self.values)
        else:
            return self.upper_bound

    def __hash__(self) -> int:
        return hash((TypeVarType, self.id))

    def __eq__(self, other: object) -> bool:
        if not isinstance(other, TypeVarType):
            return NotImplemented
        return self.id == other.id

    def serialize(self) -> JsonDict:
        assert not self.id.is_meta_var()
        return {'.class': 'TypeVarType',
                'name': self.name,
                'id': self.id.raw_id,
                'values': [v.serialize() for v in self.values],
                'upper_bound': self.upper_bound.serialize(),
                'variance': self.variance,
                }

    @classmethod
    def deserialize(cls, data: JsonDict) -> 'TypeVarType':
        assert data['.class'] == 'TypeVarType'
        tvdef = TypeVarDef(data['name'],
                           data['id'],
                           [deserialize_type(v) for v in data['values']],
                           deserialize_type(data['upper_bound']),
                           data['variance'])
        return TypeVarType(tvdef)


class FunctionLike(Type):
    """Abstract base class for function types."""

    can_be_false = False

    @abstractmethod
    def is_type_obj(self) -> bool: pass

    def is_concrete_type_obj(self) -> bool:
        return self.is_type_obj()

    @abstractmethod
    def type_object(self) -> mypy.nodes.TypeInfo: pass

    @abstractmethod
    def items(self) -> List['CallableType']: pass

    @abstractmethod
    def with_name(self, name: str) -> 'FunctionLike': pass

    @abstractmethod
    def get_name(self) -> str: pass

    # Corresponding instance type (e.g. builtins.type)
    fallback = None  # type: Instance


_dummy = object()  # type: Any


FormalArgument = NamedTuple('FormalArgument', [
    ('name', Optional[str]),
    ('pos', Optional[int]),
    ('typ', Type),
    ('required', bool)])


class CallableType(FunctionLike):
    """Type of a non-overloaded callable object (function)."""

    arg_types = None  # type: List[Type]  # Types of function arguments
    arg_kinds = None  # type: List[int]   # ARG_ constants
    arg_names = None  # type: List[str]   # None if not a keyword argument
    min_args = 0                    # Minimum number of arguments; derived from arg_kinds
    is_var_arg = False              # Is it a varargs function?  derived from arg_kinds
    ret_type = None  # type: Type   # Return value type
    name = ''                       # Name (may be None; for error messages)
    definition = None  # type: SymbolNode # For error messages.  May be None.
    # Type variables for a generic function
    variables = None  # type: List[TypeVarDef]

    # Is this Callable[..., t] (with literal '...')?
    is_ellipsis_args = False
    # Is this callable constructed for the benefit of a classmethod's 'cls' argument?
    is_classmethod_class = False
    # Was this type implicitly generated instead of explicitly specified by the user?
    implicit = False
    # Defined for signatures that require special handling (currently only value is 'dict'
    # for a signature similar to 'dict')
    special_sig = None  # type: Optional[str]
    # Was this callable generated by analyzing Type[...] instantiation?
    from_type_type = False  # type: bool

    bound_args = None  # type: List[Type]

    def __init__(self,
                 arg_types: List[Type],
                 arg_kinds: List[int],
                 arg_names: List[Optional[str]],
                 ret_type: Type,
                 fallback: Instance,
                 name: str = None,
                 definition: SymbolNode = None,
                 variables: List[TypeVarDef] = None,
                 line: int = -1,
                 column: int = -1,
                 is_ellipsis_args: bool = False,
                 implicit: bool = False,
                 is_classmethod_class: bool = False,
                 special_sig: Optional[str] = None,
                 from_type_type: bool = False,
                 bound_args: List[Type] = None,
                 ) -> None:
        if variables is None:
            variables = []
        assert len(arg_types) == len(arg_kinds)
        self.arg_types = arg_types
        self.arg_kinds = arg_kinds
        self.arg_names = arg_names
        self.min_args = arg_kinds.count(ARG_POS)
        self.is_var_arg = ARG_STAR in arg_kinds
        self.is_kw_arg = ARG_STAR2 in arg_kinds
        self.ret_type = ret_type
        self.fallback = fallback
        assert not name or '<bound method' not in name
        self.name = name
        self.definition = definition
        self.variables = variables
        self.is_ellipsis_args = is_ellipsis_args
        self.implicit = implicit
        self.is_classmethod_class = is_classmethod_class
        self.special_sig = special_sig
        self.from_type_type = from_type_type
        self.bound_args = bound_args or []
        super().__init__(line, column)

    def copy_modified(self,
                      arg_types: List[Type] = _dummy,
                      arg_kinds: List[int] = _dummy,
                      arg_names: List[str] = _dummy,
                      ret_type: Type = _dummy,
                      fallback: Instance = _dummy,
                      name: str = _dummy,
                      definition: SymbolNode = _dummy,
                      variables: List[TypeVarDef] = _dummy,
                      line: int = _dummy,
                      column: int = _dummy,
                      is_ellipsis_args: bool = _dummy,
                      special_sig: Optional[str] = _dummy,
                      from_type_type: bool = _dummy,
                      bound_args: List[Type] = _dummy) -> 'CallableType':
        return CallableType(
            arg_types=arg_types if arg_types is not _dummy else self.arg_types,
            arg_kinds=arg_kinds if arg_kinds is not _dummy else self.arg_kinds,
            arg_names=arg_names if arg_names is not _dummy else self.arg_names,
            ret_type=ret_type if ret_type is not _dummy else self.ret_type,
            fallback=fallback if fallback is not _dummy else self.fallback,
            name=name if name is not _dummy else self.name,
            definition=definition if definition is not _dummy else self.definition,
            variables=variables if variables is not _dummy else self.variables,
            line=line if line is not _dummy else self.line,
            column=column if column is not _dummy else self.column,
            is_ellipsis_args=(
                is_ellipsis_args if is_ellipsis_args is not _dummy else self.is_ellipsis_args),
            implicit=self.implicit,
            is_classmethod_class=self.is_classmethod_class,
            special_sig=special_sig if special_sig is not _dummy else self.special_sig,
            from_type_type=from_type_type if from_type_type is not _dummy else self.from_type_type,
            bound_args=bound_args if bound_args is not _dummy else self.bound_args,
        )

    def is_type_obj(self) -> bool:
        t = self.fallback.type
        return t is not None and t.is_metaclass()

    def is_concrete_type_obj(self) -> bool:
        return self.is_type_obj() and self.is_classmethod_class

    def type_object(self) -> mypy.nodes.TypeInfo:
        assert self.is_type_obj()
        ret = self.ret_type
        if isinstance(ret, TupleType):
            ret = ret.fallback
        if isinstance(ret, TypeVarType):
            ret = ret.upper_bound
        assert isinstance(ret, Instance)
        return ret.type

    def accept(self, visitor: 'TypeVisitor[T]') -> T:
        return visitor.visit_callable_type(self)

    def with_name(self, name: str) -> 'CallableType':
        """Return a copy of this type with the specified name."""
        return self.copy_modified(ret_type=self.ret_type, name=name)

    def get_name(self) -> str:
        return self.name

    def max_fixed_args(self) -> int:
        n = len(self.arg_types)
        if self.is_var_arg:
            n -= 1
        return n

    def corresponding_argument(self, model: FormalArgument) -> Optional[FormalArgument]:
        """Return the argument in this function that corresponds to `model`"""

        by_name = self.argument_by_name(model.name)
        by_pos = self.argument_by_position(model.pos)
        if by_name is None and by_pos is None:
            return None
        if by_name is not None and by_pos is not None:
            if by_name == by_pos:
                return by_name
            # If we're dealing with an optional pos-only and an optional
            # name-only arg, merge them.  This is the case for all functions
            # taking both *args and **args, or a pair of functions like so:

            # def right(a: int = ...) -> None: ...
            # def left(__a: int = ..., *, a: int = ...) -> None: ...
            from mypy.subtypes import is_equivalent
            if (not (by_name.required or by_pos.required)
                    and by_pos.name is None
                    and by_name.pos is None
                    and is_equivalent(by_name.typ, by_pos.typ)):
                return FormalArgument(by_name.name, by_pos.pos, by_name.typ, False)
        return by_name if by_name is not None else by_pos

    def argument_by_name(self, name: str) -> Optional[FormalArgument]:
        if name is None:
            return None
        seen_star = False
        star2_type = None  # type: Optional[Type]
        for i, (arg_name, kind, typ) in enumerate(
                zip(self.arg_names, self.arg_kinds, self.arg_types)):
            # No more positional arguments after these.
            if kind in (ARG_STAR, ARG_STAR2, ARG_NAMED, ARG_NAMED_OPT):
                seen_star = True
            if kind == ARG_STAR:
                continue
            if kind == ARG_STAR2:
                star2_type = typ
                continue
            if arg_name == name:
                position = None if seen_star else i
                return FormalArgument(name, position, typ, kind in (ARG_POS, ARG_NAMED))
        if star2_type is not None:
            return FormalArgument(name, None, star2_type, False)
        return None

    def argument_by_position(self, position: int) -> Optional[FormalArgument]:
        if position is None:
            return None
        if self.is_var_arg:
            for kind, typ in zip(self.arg_kinds, self.arg_types):
                if kind == ARG_STAR:
                    star_type = typ
                    break
        if position >= len(self.arg_names):
            if self.is_var_arg:
                return FormalArgument(None, position, star_type, False)
            else:
                return None
        name, kind, typ = (
            self.arg_names[position],
            self.arg_kinds[position],
            self.arg_types[position],
        )
        if kind in (ARG_POS, ARG_OPT):
            return FormalArgument(name, position, typ, kind == ARG_POS)
        else:
            if self.is_var_arg:
                return FormalArgument(None, position, star_type, False)
            else:
                return None

    def items(self) -> List['CallableType']:
        return [self]

    def is_generic(self) -> bool:
        return bool(self.variables)

    def type_var_ids(self) -> List[TypeVarId]:
        a = []  # type: List[TypeVarId]
        for tv in self.variables:
            a.append(tv.id)
        return a

    def __hash__(self) -> int:
        return hash((CallableType, self.ret_type, self.is_type_obj(),
                     self.is_ellipsis_args, self.name) +
                    tuple(self.arg_types) + tuple(self.arg_names) + tuple(self.arg_kinds))

    def __eq__(self, other: object) -> bool:
        if isinstance(other, CallableType):
            return (self.ret_type == other.ret_type and
                    self.arg_types == other.arg_types and
                    self.arg_names == other.arg_names and
                    self.arg_kinds == other.arg_kinds and
                    self.name == other.name and
                    self.is_type_obj() == other.is_type_obj() and
                    self.is_ellipsis_args == other.is_ellipsis_args)
        else:
            return NotImplemented

    def serialize(self) -> JsonDict:
        # TODO: As an optimization, leave out everything related to
        # generic functions for non-generic functions.
        return {'.class': 'CallableType',
                'arg_types': [(None if t is None else t.serialize())
                              for t in self.arg_types],
                'arg_kinds': self.arg_kinds,
                'arg_names': self.arg_names,
                'ret_type': self.ret_type.serialize(),
                'fallback': self.fallback.serialize(),
                'name': self.name,
                # We don't serialize the definition (only used for error messages).
                'variables': [v.serialize() for v in self.variables],
                'is_ellipsis_args': self.is_ellipsis_args,
                'implicit': self.implicit,
                'is_classmethod_class': self.is_classmethod_class,
                'bound_args': [(None if t is None else t.serialize())
                               for t in self.bound_args],
                }

    @classmethod
    def deserialize(cls, data: JsonDict) -> 'CallableType':
        assert data['.class'] == 'CallableType'
        # TODO: Set definition to the containing SymbolNode?
        return CallableType([(None if t is None else deserialize_type(t))
                             for t in data['arg_types']],
                            data['arg_kinds'],
                            data['arg_names'],
                            deserialize_type(data['ret_type']),
                            Instance.deserialize(data['fallback']),
                            name=data['name'],
                            variables=[TypeVarDef.deserialize(v) for v in data['variables']],
                            is_ellipsis_args=data['is_ellipsis_args'],
                            implicit=data['implicit'],
                            is_classmethod_class=data['is_classmethod_class'],
                            bound_args=[(None if t is None else deserialize_type(t))
                                        for t in data['bound_args']],
                            )


class Overloaded(FunctionLike):
    """Overloaded function type T1, ... Tn, where each Ti is CallableType.

    The variant to call is chosen based on static argument
    types. Overloaded function types can only be defined in stub
    files, and thus there is no explicit runtime dispatch
    implementation.
    """

    _items = None  # type: List[CallableType]  # Must not be empty

    def __init__(self, items: List[CallableType]) -> None:
        self._items = items
        self.fallback = items[0].fallback
        super().__init__(items[0].line, items[0].column)

    def items(self) -> List[CallableType]:
        return self._items

    def name(self) -> str:
        return self.get_name()

    def is_type_obj(self) -> bool:
        # All the items must have the same type object status, so it's
        # sufficient to query only (any) one of them.
        return self._items[0].is_type_obj()

    def type_object(self) -> mypy.nodes.TypeInfo:
        # All the items must have the same type object, so it's sufficient to
        # query only (any) one of them.
        return self._items[0].type_object()

    def with_name(self, name: str) -> 'Overloaded':
        ni = []  # type: List[CallableType]
        for it in self._items:
            ni.append(it.with_name(name))
        return Overloaded(ni)

    def get_name(self) -> str:
        return self._items[0].name

    def accept(self, visitor: 'TypeVisitor[T]') -> T:
        return visitor.visit_overloaded(self)

    def __hash__(self) -> int:
        return hash((Overloaded, tuple(self.items())))

    def __eq__(self, other: object) -> bool:
        if not isinstance(other, Overloaded):
            return NotImplemented
        return self.items() == other.items()

    def serialize(self) -> JsonDict:
        return {'.class': 'Overloaded',
                'items': [t.serialize() for t in self.items()],
                }

    @classmethod
    def deserialize(cls, data: JsonDict) -> 'Overloaded':
        assert data['.class'] == 'Overloaded'
        return Overloaded([CallableType.deserialize(t) for t in data['items']])


class TupleType(Type):
    """The tuple type Tuple[T1, ..., Tn] (at least one type argument).

    Instance variables:
        items: tuple item types
        fallback: the underlying instance type that is used for non-tuple methods
            (this is currently always builtins.tuple, but it could be different for named
            tuples, for example)
        implicit: if True, derived from a tuple expression (t,....) instead of Tuple[t, ...]
    """

    items = None  # type: List[Type]
    fallback = None  # type: Instance
    implicit = False

    def __init__(self, items: List[Type], fallback: Instance, line: int = -1,
                 column: int = -1, implicit: bool = False) -> None:
        self.items = items
        self.fallback = fallback
        self.implicit = implicit
        self.can_be_true = len(self.items) > 0
        self.can_be_false = len(self.items) == 0
        super().__init__(line, column)

    def length(self) -> int:
        return len(self.items)

    def accept(self, visitor: 'TypeVisitor[T]') -> T:
        return visitor.visit_tuple_type(self)

    def __hash__(self) -> int:
        return hash((TupleType, tuple(self.items), self.fallback))

    def __eq__(self, other: object) -> bool:
        if not isinstance(other, TupleType):
            return NotImplemented
        return self.items == other.items and self.fallback == other.fallback

    def serialize(self) -> JsonDict:
        return {'.class': 'TupleType',
                'items': [t.serialize() for t in self.items],
                'fallback': self.fallback.serialize(),
                'implicit': self.implicit,
                }

    @classmethod
    def deserialize(cls, data: JsonDict) -> 'TupleType':
        assert data['.class'] == 'TupleType'
        return TupleType([deserialize_type(t) for t in data['items']],
                         Instance.deserialize(data['fallback']),
                         implicit=data['implicit'])

    def copy_modified(self, *, fallback: Instance = None,
                      items: List[Type] = None) -> 'TupleType':
        if fallback is None:
            fallback = self.fallback
        if items is None:
            items = self.items
        return TupleType(items, fallback, self.line, self.column)

    def slice(self, begin: int, stride: int, end: int) -> 'TupleType':
        return TupleType(self.items[begin:end:stride], self.fallback,
                         self.line, self.column, self.implicit)


class TypedDictType(Type):
    """The type of a TypedDict instance. TypedDict(K1=VT1, ..., Kn=VTn)

    A TypedDictType can be either named or anonymous.
    If it is anonymous then its fallback will be an Instance of Mapping[str, V].
    If it is named then its fallback will be an Instance of the named type (ex: "Point")
    whose TypeInfo has a typeddict_type that is anonymous.
    """

    items = None  # type: OrderedDict[str, Type]  # (item_name, item_type)
    fallback = None  # type: Instance

    def __init__(self, items: 'OrderedDict[str, Type]', fallback: Instance,
                 line: int = -1, column: int = -1) -> None:
        self.items = items
        self.fallback = fallback
        self.can_be_true = len(self.items) > 0
        self.can_be_false = len(self.items) == 0
        super().__init__(line, column)

    def accept(self, visitor: 'TypeVisitor[T]') -> T:
        return visitor.visit_typeddict_type(self)

    def __hash__(self) -> int:
        return hash((TypedDictType, tuple(self.items.items())))

    def __eq__(self, other: object) -> bool:
        if isinstance(other, TypedDictType):
            if self.items.keys() != other.items.keys():
                return False
            for (_, left_item_type, right_item_type) in self.zip(other):
                if not left_item_type == right_item_type:
                    return False
            return True
        else:
            return NotImplemented

    def serialize(self) -> JsonDict:
        return {'.class': 'TypedDictType',
                'items': [[n, t.serialize()] for (n, t) in self.items.items()],
                'fallback': self.fallback.serialize(),
                }

    @classmethod
    def deserialize(cls, data: JsonDict) -> 'TypedDictType':
        assert data['.class'] == 'TypedDictType'
        return TypedDictType(OrderedDict([(n, deserialize_type(t))
                                          for (n, t) in data['items']]),
                             Instance.deserialize(data['fallback']))

    def as_anonymous(self) -> 'TypedDictType':
        if self.fallback.type.fullname() == 'typing.Mapping':
            return self
        assert self.fallback.type.typeddict_type is not None
        return self.fallback.type.typeddict_type.as_anonymous()

    def copy_modified(self, *, fallback: Instance = None,
                      item_types: List[Type] = None) -> 'TypedDictType':
        if fallback is None:
            fallback = self.fallback
        if item_types is None:
            items = self.items
        else:
            items = OrderedDict(zip(self.items, item_types))
        return TypedDictType(items, fallback, self.line, self.column)

    def create_anonymous_fallback(self, *, value_type: Type) -> Instance:
        anonymous = self.as_anonymous()
        return anonymous.fallback.copy_modified(args=[  # i.e. Mapping
            anonymous.fallback.args[0],                 # i.e. str
            value_type
        ])

    def names_are_wider_than(self, other: 'TypedDictType') -> bool:
        return len(other.items.keys() - self.items.keys()) == 0

    def zip(self, right: 'TypedDictType') -> Iterable[Tuple[str, Type, Type]]:
        left = self
        for (item_name, left_item_type) in left.items.items():
            right_item_type = right.items.get(item_name)
            if right_item_type is not None:
                yield (item_name, left_item_type, right_item_type)

    def zipall(self, right: 'TypedDictType') \
            -> Iterable[Tuple[str, Optional[Type], Optional[Type]]]:
        left = self
        for (item_name, left_item_type) in left.items.items():
            right_item_type = right.items.get(item_name)
            yield (item_name, left_item_type, right_item_type)
        for (item_name, right_item_type) in right.items.items():
            if item_name in left.items:
                continue
            yield (item_name, None, right_item_type)


class StarType(Type):
    """The star type *type_parameter.

    This is not a real type but a syntactic AST construct.
    """

    type = None  # type: Type

    def __init__(self, type: Type, line: int = -1, column: int = -1) -> None:
        self.type = type
        super().__init__(line, column)

    def __hash__(self) -> int:
        return hash((StarType, self.type))

    def __eq__(self, other: object) -> bool:
        if not isinstance(other, StarType):
            return NotImplemented
        return self.type == other.type

    def accept(self, visitor: 'TypeVisitor[T]') -> T:
        assert isinstance(visitor, SyntheticTypeVisitor)
        return visitor.visit_star_type(self)

    def serialize(self) -> JsonDict:
        assert False, "Sythetic types don't serialize"


class UnionType(Type):
    """The union type Union[T1, ..., Tn] (at least one type argument)."""

    items = None  # type: List[Type]

    def __init__(self, items: List[Type], line: int = -1, column: int = -1) -> None:
        self.items = items
        self.can_be_true = any(item.can_be_true for item in items)
        self.can_be_false = any(item.can_be_false for item in items)
        super().__init__(line, column)

    def __hash__(self) -> int:
        return hash(frozenset(self.items))

    def __eq__(self, other: object) -> bool:
        if not isinstance(other, UnionType):
            return NotImplemented
        return frozenset(self.items) == frozenset(other.items)

    @staticmethod
    def make_union(items: List[Type], line: int = -1, column: int = -1) -> Type:
        if len(items) > 1:
            return UnionType(items, line, column)
        elif len(items) == 1:
            return items[0]
        else:
            return UninhabitedType()

    @staticmethod
    def make_simplified_union(items: List[Type], line: int = -1, column: int = -1) -> Type:
        """Build union type with redundant union items removed.

        If only a single item remains, this may return a non-union type.

        Examples:

        * [int, str] -> Union[int, str]
        * [int, object] -> object
        * [int, int] -> int
        * [int, Any] -> Union[int, Any] (Any types are not simplified away!)
        * [Any, Any] -> Any

        Note: This must NOT be used during semantic analysis, since TypeInfos may not
              be fully initialized.
        """
        # TODO: Make this a function living somewhere outside mypy.types. Most other non-trivial
        #       type operations are not static methods, so this is inconsistent.
        while any(isinstance(typ, UnionType) for typ in items):
            all_items = []  # type: List[Type]
            for typ in items:
                if isinstance(typ, UnionType):
                    all_items.extend(typ.items)
                else:
                    all_items.append(typ)
            items = all_items

        from mypy.subtypes import is_proper_subtype

        removed = set()  # type: Set[int]
        for i, ti in enumerate(items):
            if i in removed: continue
            # Keep track of the truishness info for deleted subtypes which can be relevant
            cbt = cbf = False
            for j, tj in enumerate(items):
                if (i != j and is_proper_subtype(tj, ti)):
                    # We found a redundant item in the union.
                    removed.add(j)
                    cbt = cbt or tj.can_be_true
                    cbf = cbf or tj.can_be_false
            # if deleted subtypes had more general truthiness, use that
            if not ti.can_be_true and cbt:
                items[i] = true_or_false(ti)
            elif not ti.can_be_false and cbf:
                items[i] = true_or_false(ti)

        simplified_set = [items[i] for i in range(len(items)) if i not in removed]
        return UnionType.make_union(simplified_set, line, column)

    def length(self) -> int:
        return len(self.items)

    def accept(self, visitor: 'TypeVisitor[T]') -> T:
        return visitor.visit_union_type(self)

    def has_readable_member(self, name: str) -> bool:
        """For a tree of unions of instances, check whether all instances have a given member.

        TODO: Deal with attributes of TupleType etc.
        TODO: This should probably be refactored to go elsewhere.
        """
        return all((isinstance(x, UnionType) and x.has_readable_member(name)) or
                   (isinstance(x, Instance) and x.type.has_readable_member(name))
                   for x in self.items)

    def serialize(self) -> JsonDict:
        return {'.class': 'UnionType',
                'items': [t.serialize() for t in self.items],
                }

    @classmethod
    def deserialize(cls, data: JsonDict) -> 'UnionType':
        assert data['.class'] == 'UnionType'
        return UnionType([deserialize_type(t) for t in data['items']])


class PartialType(Type):
    """Type such as List[?] where type arguments are unknown, or partial None type.

    These are used for inferring types in multiphase initialization such as this:

      x = []       # x gets a partial type List[?], as item type is unknown
      x.append(1)  # partial type gets replaced with normal type List[int]

    Or with None:

      x = None  # x gets a partial type None
      if c:
          x = 1  # Infer actual type int for x
    """

    # None for the 'None' partial type; otherwise a generic class
    type = None  # type: Optional[mypy.nodes.TypeInfo]
    var = None  # type: mypy.nodes.Var
    inner_types = None  # type: List[Type]

    def __init__(self,
                 type: Optional['mypy.nodes.TypeInfo'],
                 var: 'mypy.nodes.Var',
                 inner_types: List[Type]) -> None:
        self.type = type
        self.var = var
        self.inner_types = inner_types

    def accept(self, visitor: 'TypeVisitor[T]') -> T:
        return visitor.visit_partial_type(self)


class EllipsisType(Type):
    """The type ... (ellipsis).

    This is not a real type but a syntactic AST construct, used in Callable[..., T], for example.

    A semantically analyzed type will never have ellipsis types.
    """

    def accept(self, visitor: 'TypeVisitor[T]') -> T:
        assert isinstance(visitor, SyntheticTypeVisitor)
        return visitor.visit_ellipsis_type(self)

    def serialize(self) -> JsonDict:
        assert False, "Synthetic types don't serialize"


class TypeType(Type):
    """For types like Type[User].

    This annotates variables that are class objects, constrained by
    the type argument.  See PEP 484 for more details.

    We may encounter expressions whose values are specific classes;
    those are represented as callables (possibly overloaded)
    corresponding to the class's constructor's signature and returning
    an instance of that class.  The difference with Type[C] is that
    those callables always represent the exact class given as the
    return type; Type[C] represents any class that's a subclass of C,
    and C may also be a type variable or a union (or Any).

    Many questions around subtype relationships between Type[C1] and
    def(...) -> C2 are answered by looking at the subtype
    relationships between C1 and C2, since Type[] is considered
    covariant.

    There's an unsolved problem with constructor signatures (also
    unsolved in PEP 484): calling a variable whose type is Type[C]
    assumes the constructor signature for C, even though a subclass of
    C might completely change the constructor signature.  For now we
    just assume that users of Type[C] are careful not to do that (in
    the future we might detect when they are violating that
    assumption).
    """

    # This can't be everything, but it can be a class reference,
    # a generic class instance, a union, Any, a type variable...
    item = None  # type: Type

    def __init__(self, item: Type, *, line: int = -1, column: int = -1) -> None:
        super().__init__(line, column)
        if isinstance(item, CallableType) and item.is_type_obj():
            self.item = item.fallback
        else:
            self.item = item

    def accept(self, visitor: 'TypeVisitor[T]') -> T:
        return visitor.visit_type_type(self)

    def __hash__(self) -> int:
        return hash((TypeType, self.item))

    def __eq__(self, other: object) -> bool:
        if not isinstance(other, TypeType):
            return NotImplemented
        return self.item == other.item

    def serialize(self) -> JsonDict:
        return {'.class': 'TypeType', 'item': self.item.serialize()}

    @classmethod
    def deserialize(cls, data: JsonDict) -> 'TypeType':
        assert data['.class'] == 'TypeType'
        return TypeType(deserialize_type(data['item']))


#
# Visitor-related classes
#


class TypeVisitor(Generic[T]):
    """Visitor class for types (Type subclasses).

    The parameter T is the return type of the visit methods.
    """

    def _notimplemented_helper(self, name: str) -> NotImplementedError:
        return NotImplementedError("Method {}.visit_{}() not implemented\n"
                                   .format(type(self).__name__, name)
                                   + "This is a known bug, track development in "
                                   + "'https://github.com/JukkaL/mypy/issues/730'")

    @abstractmethod
    def visit_unbound_type(self, t: UnboundType) -> T:
        pass

    @abstractmethod
    def visit_any(self, t: AnyType) -> T:
        pass

    @abstractmethod
    def visit_none_type(self, t: NoneTyp) -> T:
        pass

    @abstractmethod
    def visit_uninhabited_type(self, t: UninhabitedType) -> T:
        pass

    def visit_erased_type(self, t: ErasedType) -> T:
        raise self._notimplemented_helper('erased_type')

    @abstractmethod
    def visit_deleted_type(self, t: DeletedType) -> T:
        pass

    @abstractmethod
    def visit_type_var(self, t: TypeVarType) -> T:
        pass

    @abstractmethod
    def visit_instance(self, t: Instance) -> T:
        pass

    @abstractmethod
    def visit_callable_type(self, t: CallableType) -> T:
        pass

    def visit_overloaded(self, t: Overloaded) -> T:
        raise self._notimplemented_helper('overloaded')

    @abstractmethod
    def visit_tuple_type(self, t: TupleType) -> T:
        pass

    @abstractmethod
    def visit_typeddict_type(self, t: TypedDictType) -> T:
        pass

    @abstractmethod
    def visit_union_type(self, t: UnionType) -> T:
        pass

    @abstractmethod
    def visit_partial_type(self, t: PartialType) -> T:
        pass

    @abstractmethod
    def visit_type_type(self, t: TypeType) -> T:
        pass


class SyntheticTypeVisitor(TypeVisitor[T]):
    """A TypeVisitor that also knows how to visit synthetic AST constructs.

       Not just real types."""

    @abstractmethod
    def visit_star_type(self, t: StarType) -> T:
        pass

    @abstractmethod
    def visit_type_list(self, t: TypeList) -> T:
        pass

    @abstractmethod
    def visit_ellipsis_type(self, t: EllipsisType) -> T:
        pass


class TypeTranslator(TypeVisitor[Type]):
    """Identity type transformation.

    Subclass this and override some methods to implement a non-trivial
    transformation.
    """

    def visit_unbound_type(self, t: UnboundType) -> Type:
        return t

    def visit_any(self, t: AnyType) -> Type:
        return t

    def visit_none_type(self, t: NoneTyp) -> Type:
        return t

    def visit_uninhabited_type(self, t: UninhabitedType) -> Type:
        return t

    def visit_erased_type(self, t: ErasedType) -> Type:
        return t

    def visit_deleted_type(self, t: DeletedType) -> Type:
        return t

    def visit_instance(self, t: Instance) -> Type:
        return Instance(t.type, self.translate_types(t.args), t.line, t.column)

    def visit_type_var(self, t: TypeVarType) -> Type:
        return t

    def visit_partial_type(self, t: PartialType) -> Type:
        return t

    def visit_callable_type(self, t: CallableType) -> Type:
        return t.copy_modified(arg_types=self.translate_types(t.arg_types),
                               ret_type=t.ret_type.accept(self),
                               variables=self.translate_variables(t.variables))

    def visit_tuple_type(self, t: TupleType) -> Type:
        return TupleType(self.translate_types(t.items),
                         # TODO: This appears to be unsafe.
                         cast(Any, t.fallback.accept(self)),
                         t.line, t.column)

    def visit_typeddict_type(self, t: TypedDictType) -> Type:
        items = OrderedDict([
            (item_name, item_type.accept(self))
            for (item_name, item_type) in t.items.items()
        ])
        return TypedDictType(items,
                             # TODO: This appears to be unsafe.
                             cast(Any, t.fallback.accept(self)),
                             t.line, t.column)

    def visit_union_type(self, t: UnionType) -> Type:
        return UnionType(self.translate_types(t.items), t.line, t.column)

    def translate_types(self, types: List[Type]) -> List[Type]:
        return [t.accept(self) for t in types]

    def translate_variables(self,
                            variables: List[TypeVarDef]) -> List[TypeVarDef]:
        return variables

    def visit_overloaded(self, t: Overloaded) -> Type:
        items = []  # type: List[CallableType]
        for item in t.items():
            new = item.accept(self)
            if isinstance(new, CallableType):
                items.append(new)
            else:
                raise RuntimeError('CallableType expectected, but got {}'.format(type(new)))
        return Overloaded(items=items)

    def visit_type_type(self, t: TypeType) -> Type:
        return TypeType(t.item.accept(self), line=t.line, column=t.column)


class TypeStrVisitor(SyntheticTypeVisitor[str]):
    """Visitor for pretty-printing types into strings.

    This is mostly for debugging/testing.

    Do not preserve original formatting.

    Notes:
     - Represent unbound types as Foo? or Foo?[...].
     - Represent the NoneTyp type as None.
    """

    def __init__(self, id_mapper: IdMapper = None) -> None:
        self.id_mapper = id_mapper

    def visit_unbound_type(self, t: UnboundType)-> str:
        s = t.name + '?'
        if t.args != []:
            s += '[{}]'.format(self.list_str(t.args))
        return s

    def visit_type_list(self, t: TypeList) -> str:
        return '<TypeList {}>'.format(self.list_str(t.items))

    def visit_any(self, t: AnyType) -> str:
        return 'Any'

    def visit_none_type(self, t: NoneTyp) -> str:
        # Fully qualify to make this distinct from the None value.
        return "builtins.None"

    def visit_uninhabited_type(self, t: UninhabitedType) -> str:
        return "<uninhabited>"

    def visit_erased_type(self, t: ErasedType) -> str:
        return "<Erased>"

    def visit_deleted_type(self, t: DeletedType) -> str:
        if t.source is None:
            return "<Deleted>"
        else:
            return "<Deleted '{}'>".format(t.source)

    def visit_instance(self, t: Instance) -> str:
        if t.type is not None:
            s = t.type.fullname() or t.type.name() or '<???>'
        else:
            s = '<?>'
        if t.erased:
            s += '*'
        if t.args != []:
            s += '[{}]'.format(self.list_str(t.args))
        if self.id_mapper:
            s += '<{}>'.format(self.id_mapper.id(t.type))
        return s

    def visit_type_var(self, t: TypeVarType) -> str:
        if t.name is None:
            # Anonymous type variable type (only numeric id).
            return '`{}'.format(t.id)
        else:
            # Named type variable type.
            return '{}`{}'.format(t.name, t.id)

    def visit_callable_type(self, t: CallableType) -> str:
        s = ''
        bare_asterisk = False
        for i in range(len(t.arg_types)):
            if s != '':
                s += ', '
            if t.arg_kinds[i] in (ARG_NAMED, ARG_NAMED_OPT) and not bare_asterisk:
                s += '*, '
                bare_asterisk = True
            if t.arg_kinds[i] == ARG_STAR:
                s += '*'
            if t.arg_kinds[i] == ARG_STAR2:
                s += '**'
            if t.arg_names[i]:
                s += t.arg_names[i] + ': '
            s += t.arg_types[i].accept(self)
            if t.arg_kinds[i] in (ARG_OPT, ARG_NAMED_OPT):
                s += ' ='

        s = '({})'.format(s)

        if not isinstance(t.ret_type, NoneTyp):
            s += ' -> {}'.format(t.ret_type.accept(self))

        if t.variables:
            s = '{} {}'.format(t.variables, s)

        return 'def {}'.format(s)

    def visit_overloaded(self, t: Overloaded) -> str:
        a = []
        for i in t.items():
            a.append(i.accept(self))
        return 'Overload({})'.format(', '.join(a))

    def visit_tuple_type(self, t: TupleType) -> str:
        s = self.list_str(t.items)
        if t.fallback and t.fallback.type:
            fallback_name = t.fallback.type.fullname()
            if fallback_name != 'builtins.tuple':
                return 'Tuple[{}, fallback={}]'.format(s, t.fallback.accept(self))
        return 'Tuple[{}]'.format(s)

    def visit_typeddict_type(self, t: TypedDictType) -> str:
        s = self.keywords_str(t.items.items())
        if t.fallback and t.fallback.type:
            if s == '':
                return 'TypedDict(_fallback={})'.format(t.fallback.accept(self))
            else:
                return 'TypedDict({}, _fallback={})'.format(s, t.fallback.accept(self))
        return 'TypedDict({})'.format(s)

    def visit_star_type(self, t: StarType) -> str:
        s = t.type.accept(self)
        return '*{}'.format(s)

    def visit_union_type(self, t: UnionType) -> str:
        s = self.list_str(t.items)
        return 'Union[{}]'.format(s)

    def visit_partial_type(self, t: PartialType) -> str:
        if t.type is None:
            return '<partial None>'
        else:
            return '<partial {}[{}]>'.format(t.type.name(),
                                             ', '.join(['?'] * len(t.type.type_vars)))

    def visit_ellipsis_type(self, t: EllipsisType) -> str:
        return '...'

    def visit_type_type(self, t: TypeType) -> str:
        return 'Type[{}]'.format(t.item.accept(self))

    def list_str(self, a: List[Type]) -> str:
        """Convert items of an array to strings (pretty-print types)
        and join the results with commas.
        """
        res = []
        for t in a:
            if isinstance(t, Type):
                res.append(t.accept(self))
            else:
                res.append(str(t))
        return ', '.join(res)

    def keywords_str(self, a: Iterable[Tuple[str, Type]]) -> str:
        """Convert keywords to strings (pretty-print types)
        and join the results with commas.
        """
        return ', '.join([
            '{}={}'.format(name, t.accept(self))
            for (name, t) in a
        ])


class TypeQuery(SyntheticTypeVisitor[T]):
    """Visitor for performing queries of types.

    strategy is used to combine results for a series of types

    Common use cases involve a boolean query using `any` or `all`
    """

    def __init__(self, strategy: Callable[[Iterable[T]], T]) -> None:
        self.strategy = strategy

    def visit_unbound_type(self, t: UnboundType) -> T:
        return self.query_types(t.args)

    def visit_type_list(self, t: TypeList) -> T:
        return self.query_types(t.items)

    def visit_any(self, t: AnyType) -> T:
        return self.strategy([])

    def visit_uninhabited_type(self, t: UninhabitedType) -> T:
        return self.strategy([])

    def visit_none_type(self, t: NoneTyp) -> T:
        return self.strategy([])

    def visit_erased_type(self, t: ErasedType) -> T:
        return self.strategy([])

    def visit_deleted_type(self, t: DeletedType) -> T:
        return self.strategy([])

    def visit_type_var(self, t: TypeVarType) -> T:
        return self.strategy([])

    def visit_partial_type(self, t: PartialType) -> T:
        return self.query_types(t.inner_types)

    def visit_instance(self, t: Instance) -> T:
        return self.query_types(t.args)

    def visit_callable_type(self, t: CallableType) -> T:
        # FIX generics
        return self.query_types(t.arg_types + [t.ret_type])

    def visit_tuple_type(self, t: TupleType) -> T:
        return self.query_types(t.items)

    def visit_typeddict_type(self, t: TypedDictType) -> T:
        return self.query_types(t.items.values())

    def visit_star_type(self, t: StarType) -> T:
        return t.type.accept(self)

    def visit_union_type(self, t: UnionType) -> T:
        return self.query_types(t.items)

    def visit_overloaded(self, t: Overloaded) -> T:
        return self.query_types(t.items())

    def visit_type_type(self, t: TypeType) -> T:
        return t.item.accept(self)

    def visit_ellipsis_type(self, t: EllipsisType) -> T:
        return self.strategy([])

    def query_types(self, types: Iterable[Type]) -> T:
        """Perform a query for a list of types.

        Use the strategy to combine the results.
        """
        return self.strategy(t.accept(self) for t in types)


def strip_type(typ: Type) -> Type:
    """Make a copy of type without 'debugging info' (function name)."""

    if isinstance(typ, CallableType):
        return typ.copy_modified(name=None)
    elif isinstance(typ, Overloaded):
        return Overloaded([cast(CallableType, strip_type(item))
                           for item in typ.items()])
    else:
        return typ


def is_named_instance(t: Type, fullname: str) -> bool:
    return (isinstance(t, Instance) and
            t.type is not None and
            t.type.fullname() == fullname)


def copy_type(t: Type) -> Type:
    """
    Build a copy of the type; used to mutate the copy with truthiness information
    """
    return copy.copy(t)


def true_only(t: Type) -> Type:
    """
    Restricted version of t with only True-ish values
    """
    if not t.can_be_true:
        # All values of t are False-ish, so there are no true values in it
        return UninhabitedType(line=t.line, column=t.column)
    elif not t.can_be_false:
        # All values of t are already True-ish, so true_only is idempotent in this case
        return t
    elif isinstance(t, UnionType):
        # The true version of a union type is the union of the true versions of its components
        new_items = [true_only(item) for item in t.items]
        return UnionType.make_simplified_union(new_items, line=t.line, column=t.column)
    else:
        new_t = copy_type(t)
        new_t.can_be_false = False
        return new_t


def false_only(t: Type) -> Type:
    """
    Restricted version of t with only False-ish values
    """
    if not t.can_be_false:
        # All values of t are True-ish, so there are no false values in it
        return UninhabitedType(line=t.line)
    elif not t.can_be_true:
        # All values of t are already False-ish, so false_only is idempotent in this case
        return t
    elif isinstance(t, UnionType):
        # The false version of a union type is the union of the false versions of its components
        new_items = [false_only(item) for item in t.items]
        return UnionType.make_simplified_union(new_items, line=t.line, column=t.column)
    else:
        new_t = copy_type(t)
        new_t.can_be_true = False
        return new_t


def true_or_false(t: Type) -> Type:
    """
    Unrestricted version of t with both True-ish and False-ish values
    """
    new_t = copy_type(t)
    new_t.can_be_true = type(new_t).can_be_true
    new_t.can_be_false = type(new_t).can_be_false
    return new_t


def function_type(func: mypy.nodes.FuncBase, fallback: Instance) -> FunctionLike:
    if func.type:
        assert isinstance(func.type, FunctionLike)
        return func.type
    else:
        # Implicit type signature with dynamic types.
        # Overloaded functions always have a signature, so func must be an ordinary function.
        assert isinstance(func, mypy.nodes.FuncItem), str(func)
        return callable_type(cast(mypy.nodes.FuncItem, func), fallback)


def callable_type(fdef: mypy.nodes.FuncItem, fallback: Instance,
                  ret_type: Type = None) -> CallableType:
    name = fdef.name()
    if name:
        name = '"{}"'.format(name)

    return CallableType(
        [AnyType()] * len(fdef.arg_names),
        fdef.arg_kinds,
        [None if argument_elide_name(n) else n for n in fdef.arg_names],
        ret_type or AnyType(),
        fallback,
        name,
        implicit=True,
    )


def get_typ_args(tp: Type) -> List[Type]:
    """Get all type arguments from a parameterizable Type."""
    if not isinstance(tp, (Instance, UnionType, TupleType, CallableType)):
        return []
    typ_args = (tp.args if isinstance(tp, Instance) else
                tp.items if not isinstance(tp, CallableType) else
                tp.arg_types + [tp.ret_type])
    return typ_args


def set_typ_args(tp: Type, new_args: List[Type], line: int = -1, column: int = -1) -> Type:
    """Return a copy of a parameterizable Type with arguments set to new_args."""
    if isinstance(tp, Instance):
        return Instance(tp.type, new_args, line, column)
    if isinstance(tp, TupleType):
        return tp.copy_modified(items=new_args)
    if isinstance(tp, UnionType):
        return UnionType(new_args, line, column)
    if isinstance(tp, CallableType):
        return tp.copy_modified(arg_types=new_args[:-1], ret_type=new_args[-1],
                                line=line, column=column)
    return tp


def get_type_vars(typ: Type) -> List[TypeVarType]:
    """Get all type variables that are present in an already analyzed type,
    without duplicates, in order of textual appearance.
    Similar to TypeAnalyser.get_type_var_names.
    """
    all_vars = []  # type: List[TypeVarType]
    for t in get_typ_args(typ):
        if isinstance(t, TypeVarType):
            all_vars.append(t)
        else:
            all_vars.extend(get_type_vars(t))
    # Remove duplicates while preserving order
    included = set()  # type: Set[TypeVarId]
    tvars = []
    for var in all_vars:
        if var.id not in included:
            tvars.append(var)
            included.add(var.id)
    return tvars


def union_items(typ: Type) -> List[Type]:
    """Return the flattened items of a union type.

    For non-union types, return a list containing just the argument.
    """
    if isinstance(typ, UnionType):
        items = []
        for item in typ.items:
            items.extend(union_items(item))
        return items
    else:
        return [typ]


deserialize_map = {
    key: obj.deserialize  # type: ignore
    for key, obj in globals().items()
    if isinstance(obj, type) and issubclass(obj, Type) and obj is not Type
}<|MERGE_RESOLUTION|>--- conflicted
+++ resolved
@@ -256,12 +256,6 @@
         assert isinstance(visitor, SyntheticTypeVisitor)
         return visitor.visit_type_list(self)
 
-    def serialize(self) -> JsonDict:
-<<<<<<< HEAD
-        return {'.class': 'TypeList',
-                'items': [t.serialize() for t in self.items],
-                }
-
     def __hash__(self) -> int:
         return hash((TypeList, tuple(self.items)))
 
@@ -270,13 +264,8 @@
             return NotImplemented
         return self.items == other.items
 
-    @classmethod
-    def deserialize(cls, data: JsonDict) -> 'TypeList':
-        assert data['.class'] == 'TypeList'
-        return TypeList([deserialize_type(t) for t in data['items']])
-=======
+    def serialize(self) -> JsonDict:
         assert False, "Sythetic types don't serialize"
->>>>>>> 0a9f88dd
 
 
 class AnyType(Type):
