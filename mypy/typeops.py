"""Miscellaneous type operations and helpers for use during type checking.

NOTE: These must not be accessed from mypy.nodes or mypy.types to avoid import
      cycles. These must not be called from the semantic analysis main pass
      since these may assume that MROs are ready.
"""

from typing import cast, Optional, List, Sequence, Set, Iterable, TypeVar, Dict, Tuple, Any
from typing_extensions import Type as TypingType
import itertools
import sys

from mypy.types import (
    TupleType, Instance, FunctionLike, Type, CallableType, TypeVarLikeType, Overloaded,
    TypeVarType, UninhabitedType, FormalArgument, UnionType, NoneType, TypedDictType,
    AnyType, TypeOfAny, TypeType, ProperType, LiteralType, get_proper_type, get_proper_types,
    copy_type, TypeAliasType, TypeQuery
)
from mypy.nodes import (
    FuncBase, FuncItem, OverloadedFuncDef, TypeInfo, ARG_STAR, ARG_STAR2, ARG_POS,
    Expression, StrExpr, Var, Decorator, SYMBOL_FUNCBASE_TYPES
)
from mypy.maptype import map_instance_to_supertype
from mypy.expandtype import expand_type_by_instance, expand_type

from mypy.typevars import fill_typevars

from mypy import state


def is_recursive_pair(s: Type, t: Type) -> bool:
    """Is this a pair of recursive type aliases?"""
    return (isinstance(s, TypeAliasType) and isinstance(t, TypeAliasType) and
            s.is_recursive and t.is_recursive)


def tuple_fallback(typ: TupleType) -> Instance:
    """Return fallback type for a tuple."""
    from mypy.join import join_type_list

    info = typ.partial_fallback.type
    if info.fullname != 'builtins.tuple':
        return typ.partial_fallback
    return Instance(info, [join_type_list(typ.items)])


def try_getting_instance_fallback(typ: ProperType) -> Optional[Instance]:
    """Returns the Instance fallback for this type if one exists.

    Otherwise, returns None.
    """
    if isinstance(typ, Instance):
        return typ
    elif isinstance(typ, TupleType):
        return tuple_fallback(typ)
    elif isinstance(typ, TypedDictType):
        return typ.fallback
    elif isinstance(typ, FunctionLike):
        return typ.fallback
    elif isinstance(typ, LiteralType):
        return typ.fallback
    else:
        return None


def type_object_type_from_function(signature: FunctionLike,
                                   info: TypeInfo,
                                   def_info: TypeInfo,
                                   fallback: Instance,
                                   is_new: bool) -> FunctionLike:
    # We first need to record all non-trivial (explicit) self types in __init__,
    # since they will not be available after we bind them. Note, we use explicit
    # self-types only in the defining class, similar to __new__ (but not exactly the same,
    # see comment in class_callable below). This is mostly useful for annotating library
    # classes such as subprocess.Popen.
    default_self = fill_typevars(info)
    if not is_new and not info.is_newtype:
        orig_self_types = [(it.arg_types[0] if it.arg_types and it.arg_types[0] != default_self
                            and it.arg_kinds[0] == ARG_POS else None) for it in signature.items()]
    else:
        orig_self_types = [None] * len(signature.items())

    # The __init__ method might come from a generic superclass 'def_info'
    # with type variables that do not map identically to the type variables of
    # the class 'info' being constructed. For example:
    #
    #   class A(Generic[T]):
    #       def __init__(self, x: T) -> None: ...
    #   class B(A[List[T]]):
    #      ...
    #
    # We need to map B's __init__ to the type (List[T]) -> None.
    signature = bind_self(signature, original_type=default_self, is_classmethod=is_new)
    signature = cast(FunctionLike, map_type_from_supertype(signature, info, def_info))

    special_sig: Optional[str] = None
    if def_info.fullname == 'builtins.dict':
        # Special signature!
        special_sig = 'dict'

    if isinstance(signature, CallableType):
        return class_callable(signature, info, fallback, special_sig, is_new, orig_self_types[0])
    else:
        # Overloaded __init__/__new__.
        assert isinstance(signature, Overloaded)
        items: List[CallableType] = []
        for item, orig_self in zip(signature.items(), orig_self_types):
            items.append(class_callable(item, info, fallback, special_sig, is_new, orig_self))
        return Overloaded(items)


def class_callable(init_type: CallableType, info: TypeInfo, type_type: Instance,
                   special_sig: Optional[str],
                   is_new: bool, orig_self_type: Optional[Type] = None) -> CallableType:
    """Create a type object type based on the signature of __init__."""
<<<<<<< HEAD
    variables = []  # type: List[TypeVarLikeType]
=======
    variables: List[TypeVarLikeDef] = []
>>>>>>> 2c909125
    variables.extend(info.defn.type_vars)
    variables.extend(init_type.variables)

    from mypy.subtypes import is_subtype

    init_ret_type = get_proper_type(init_type.ret_type)
    orig_self_type = get_proper_type(orig_self_type)
    default_ret_type = fill_typevars(info)
    explicit_type = init_ret_type if is_new else orig_self_type
    if (
        isinstance(explicit_type, (Instance, TupleType))
        # Only use the declared return type from __new__ or declared self in __init__
        # if it is actually returning a subtype of what we would return otherwise.
        and is_subtype(explicit_type, default_ret_type, ignore_type_params=True)
    ):
        ret_type: Type = explicit_type
    else:
        ret_type = default_ret_type

    callable_type = init_type.copy_modified(
        ret_type=ret_type, fallback=type_type, name=None, variables=variables,
        special_sig=special_sig)
    c = callable_type.with_name(info.name)
    return c


def map_type_from_supertype(typ: Type,
                            sub_info: TypeInfo,
                            super_info: TypeInfo) -> Type:
    """Map type variables in a type defined in a supertype context to be valid
    in the subtype context. Assume that the result is unique; if more than
    one type is possible, return one of the alternatives.

    For example, assume

      class D(Generic[S]): ...
      class C(D[E[T]], Generic[T]): ...

    Now S in the context of D would be mapped to E[T] in the context of C.
    """
    # Create the type of self in subtype, of form t[a1, ...].
    inst_type = fill_typevars(sub_info)
    if isinstance(inst_type, TupleType):
        inst_type = tuple_fallback(inst_type)
    # Map the type of self to supertype. This gets us a description of the
    # supertype type variables in terms of subtype variables, i.e. t[t1, ...]
    # so that any type variables in tN are to be interpreted in subtype
    # context.
    inst_type = map_instance_to_supertype(inst_type, super_info)
    # Finally expand the type variables in type with those in the previously
    # constructed type. Note that both type and inst_type may have type
    # variables, but in type they are interpreted in supertype context while
    # in inst_type they are interpreted in subtype context. This works even if
    # the names of type variables in supertype and subtype overlap.
    return expand_type_by_instance(typ, inst_type)


def supported_self_type(typ: ProperType) -> bool:
    """Is this a supported kind of explicit self-types?

    Currently, this means a X or Type[X], where X is an instance or
    a type variable with an instance upper bound.
    """
    if isinstance(typ, TypeType):
        return supported_self_type(typ.item)
    return (isinstance(typ, TypeVarType) or
            (isinstance(typ, Instance) and typ != fill_typevars(typ.type)))


F = TypeVar('F', bound=FunctionLike)


def bind_self(method: F, original_type: Optional[Type] = None, is_classmethod: bool = False) -> F:
    """Return a copy of `method`, with the type of its first parameter (usually
    self or cls) bound to original_type.

    If the type of `self` is a generic type (T, or Type[T] for classmethods),
    instantiate every occurrence of type with original_type in the rest of the
    signature and in the return type.

    original_type is the type of E in the expression E.copy(). It is None in
    compatibility checks. In this case we treat it as the erasure of the
    declared type of self.

    This way we can express "the type of self". For example:

    T = TypeVar('T', bound='A')
    class A:
        def copy(self: T) -> T: ...

    class B(A): pass

    b = B().copy()  # type: B

    """
    from mypy.infer import infer_type_arguments

    if isinstance(method, Overloaded):
        return cast(F, Overloaded([bind_self(c, original_type, is_classmethod)
                                   for c in method.items()]))
    assert isinstance(method, CallableType)
    func = method
    if not func.arg_types:
        # Invalid method, return something.
        return cast(F, func)
    if func.arg_kinds[0] == ARG_STAR:
        # The signature is of the form 'def foo(*args, ...)'.
        # In this case we shouldn't drop the first arg,
        # since func will be absorbed by the *args.

        # TODO: infer bounds on the type of *args?
        return cast(F, func)
    self_param_type = get_proper_type(func.arg_types[0])

<<<<<<< HEAD
    variables = []  # type: Sequence[TypeVarLikeType]
=======
    variables: Sequence[TypeVarLikeDef] = []
>>>>>>> 2c909125
    if func.variables and supported_self_type(self_param_type):
        if original_type is None:
            # TODO: type check method override (see #7861).
            original_type = erase_to_bound(self_param_type)
        original_type = get_proper_type(original_type)

        all_ids = func.type_var_ids()
        typeargs = infer_type_arguments(all_ids, self_param_type, original_type,
                                        is_supertype=True)
        if (is_classmethod
                # TODO: why do we need the extra guards here?
                and any(isinstance(get_proper_type(t), UninhabitedType) for t in typeargs)
                and isinstance(original_type, (Instance, TypeVarType, TupleType))):
            # In case we call a classmethod through an instance x, fallback to type(x)
            typeargs = infer_type_arguments(all_ids, self_param_type, TypeType(original_type),
                                            is_supertype=True)

        ids = [tid for tid in all_ids
               if any(tid == t.id for t in get_type_vars(self_param_type))]

        # Technically, some constrains might be unsolvable, make them <nothing>.
        to_apply = [t if t is not None else UninhabitedType() for t in typeargs]

        def expand(target: Type) -> Type:
            return expand_type(target, {id: to_apply[all_ids.index(id)] for id in ids})

        arg_types = [expand(x) for x in func.arg_types[1:]]
        ret_type = expand(func.ret_type)
        variables = [v for v in func.variables if v.id not in ids]
    else:
        arg_types = func.arg_types[1:]
        ret_type = func.ret_type
        variables = func.variables

    original_type = get_proper_type(original_type)
    if isinstance(original_type, CallableType) and original_type.is_type_obj():
        original_type = TypeType.make_normalized(original_type.ret_type)
    res = func.copy_modified(arg_types=arg_types,
                             arg_kinds=func.arg_kinds[1:],
                             arg_names=func.arg_names[1:],
                             variables=variables,
                             ret_type=ret_type,
                             bound_args=[original_type])
    return cast(F, res)


def erase_to_bound(t: Type) -> Type:
    # TODO: use value restrictions to produce a union?
    t = get_proper_type(t)
    if isinstance(t, TypeVarType):
        return t.upper_bound
    if isinstance(t, TypeType):
        if isinstance(t.item, TypeVarType):
            return TypeType.make_normalized(t.item.upper_bound)
    return t


def callable_corresponding_argument(typ: CallableType,
                                    model: FormalArgument) -> Optional[FormalArgument]:
    """Return the argument a function that corresponds to `model`"""

    by_name = typ.argument_by_name(model.name)
    by_pos = typ.argument_by_position(model.pos)
    if by_name is None and by_pos is None:
        return None
    if by_name is not None and by_pos is not None:
        if by_name == by_pos:
            return by_name
        # If we're dealing with an optional pos-only and an optional
        # name-only arg, merge them.  This is the case for all functions
        # taking both *args and **args, or a pair of functions like so:

        # def right(a: int = ...) -> None: ...
        # def left(__a: int = ..., *, a: int = ...) -> None: ...
        from mypy.subtypes import is_equivalent

        if (not (by_name.required or by_pos.required)
                and by_pos.name is None
                and by_name.pos is None
                and is_equivalent(by_name.typ, by_pos.typ)):
            return FormalArgument(by_name.name, by_pos.pos, by_name.typ, False)
    return by_name if by_name is not None else by_pos


def is_simple_literal(t: ProperType) -> bool:
    """
    Whether a type is a simple enough literal to allow for fast Union simplification

    For now this means enum or string
    """
    return isinstance(t, LiteralType) and (
            t.fallback.type.is_enum or t.fallback.type.fullname == 'builtins.str'
    )


def make_simplified_union(items: Sequence[Type],
                          line: int = -1, column: int = -1,
                          *, keep_erased: bool = False,
                          contract_literals: bool = True) -> ProperType:
    """Build union type with redundant union items removed.

    If only a single item remains, this may return a non-union type.

    Examples:

    * [int, str] -> Union[int, str]
    * [int, object] -> object
    * [int, int] -> int
    * [int, Any] -> Union[int, Any] (Any types are not simplified away!)
    * [Any, Any] -> Any

    Note: This must NOT be used during semantic analysis, since TypeInfos may not
          be fully initialized.
    The keep_erased flag is used for type inference against union types
    containing type variables. If set to True, keep all ErasedType items.
    """
    items = get_proper_types(items)
    while any(isinstance(typ, UnionType) for typ in items):
        all_items: List[ProperType] = []
        for typ in items:
            if isinstance(typ, UnionType):
                all_items.extend(get_proper_types(typ.items))
            else:
                all_items.append(typ)
        items = all_items

    from mypy.subtypes import is_proper_subtype

    removed: Set[int] = set()
    seen: Set[Tuple[str, str]] = set()

    # NB: having a separate fast path for Union of Literal and slow path for other things
    # would arguably be cleaner, however it breaks down when simplifying the Union of two
    # different enum types as try_expanding_enum_to_union works recursively and will
    # trigger intermediate simplifications that would render the fast path useless
    for i, item in enumerate(items):
        if i in removed:
            continue
        # Avoid slow nested for loop for Union of Literal of strings/enums (issue #9169)
        if is_simple_literal(item):
            assert isinstance(item, LiteralType)
            assert isinstance(item.value, str)
            k = (item.value, item.fallback.type.fullname)
            if k in seen:
                removed.add(i)
                continue

            # NB: one would naively expect that it would be safe to skip the slow path
            # always for literals. One would be sorely mistaken. Indeed, some simplifications
            # such as that of None/Optional when strict optional is false, do require that we
            # proceed with the slow path. Thankfully, all literals will have the same subtype
            # relationship to non-literal types, so we only need to do that walk for the first
            # literal, which keeps the fast path fast even in the presence of a mixture of
            # literals and other types.
            safe_skip = len(seen) > 0
            seen.add(k)
            if safe_skip:
                continue
        # Keep track of the truishness info for deleted subtypes which can be relevant
        cbt = cbf = False
        for j, tj in enumerate(items):
            # NB: we don't need to check literals as the fast path above takes care of that
            if (
                    i != j
                    and not is_simple_literal(tj)
                    and is_proper_subtype(tj, item, keep_erased_types=keep_erased)
                    and is_redundant_literal_instance(item, tj)  # XXX?
            ):
                # We found a redundant item in the union.
                removed.add(j)
                cbt = cbt or tj.can_be_true
                cbf = cbf or tj.can_be_false
        # if deleted subtypes had more general truthiness, use that
        if not item.can_be_true and cbt:
            items[i] = true_or_false(item)
        elif not item.can_be_false and cbf:
            items[i] = true_or_false(item)

    simplified_set = [items[i] for i in range(len(items)) if i not in removed]

    # If more than one literal exists in the union, try to simplify
    if (contract_literals and sum(isinstance(item, LiteralType) for item in simplified_set) > 1):
        simplified_set = try_contracting_literals_in_union(simplified_set)

    return UnionType.make_union(simplified_set, line, column)


def _get_type_special_method_bool_ret_type(t: Type) -> Optional[Type]:
    t = get_proper_type(t)

    if isinstance(t, Instance):
        bool_method = t.type.get("__bool__")
        if bool_method:
            callee = get_proper_type(bool_method.type)
            if isinstance(callee, CallableType):
                return callee.ret_type

    return None


def true_only(t: Type) -> ProperType:
    """
    Restricted version of t with only True-ish values
    """
    t = get_proper_type(t)

    if not t.can_be_true:
        # All values of t are False-ish, so there are no true values in it
        return UninhabitedType(line=t.line, column=t.column)
    elif not t.can_be_false:
        # All values of t are already True-ish, so true_only is idempotent in this case
        return t
    elif isinstance(t, UnionType):
        # The true version of a union type is the union of the true versions of its components
        new_items = [true_only(item) for item in t.items]
        can_be_true_items = [item for item in new_items if item.can_be_true]
        return make_simplified_union(can_be_true_items, line=t.line, column=t.column)
    else:
        ret_type = _get_type_special_method_bool_ret_type(t)

        if ret_type and ret_type.can_be_false and not ret_type.can_be_true:
            new_t = copy_type(t)
            new_t.can_be_true = False
            return new_t

        new_t = copy_type(t)
        new_t.can_be_false = False
        return new_t


def false_only(t: Type) -> ProperType:
    """
    Restricted version of t with only False-ish values
    """
    t = get_proper_type(t)

    if not t.can_be_false:
        if state.strict_optional:
            # All values of t are True-ish, so there are no false values in it
            return UninhabitedType(line=t.line)
        else:
            # When strict optional checking is disabled, everything can be
            # False-ish since anything can be None
            return NoneType(line=t.line)
    elif not t.can_be_true:
        # All values of t are already False-ish, so false_only is idempotent in this case
        return t
    elif isinstance(t, UnionType):
        # The false version of a union type is the union of the false versions of its components
        new_items = [false_only(item) for item in t.items]
        can_be_false_items = [item for item in new_items if item.can_be_false]
        return make_simplified_union(can_be_false_items, line=t.line, column=t.column)
    else:
        ret_type = _get_type_special_method_bool_ret_type(t)

        if ret_type and ret_type.can_be_true and not ret_type.can_be_false:
            new_t = copy_type(t)
            new_t.can_be_false = False
            return new_t

        new_t = copy_type(t)
        new_t.can_be_true = False
        return new_t


def true_or_false(t: Type) -> ProperType:
    """
    Unrestricted version of t with both True-ish and False-ish values
    """
    t = get_proper_type(t)

    if isinstance(t, UnionType):
        new_items = [true_or_false(item) for item in t.items]
        return make_simplified_union(new_items, line=t.line, column=t.column)

    new_t = copy_type(t)
    new_t.can_be_true = new_t.can_be_true_default()
    new_t.can_be_false = new_t.can_be_false_default()
    return new_t


def erase_def_to_union_or_bound(tdef: TypeVarLikeType) -> Type:
    # TODO(shantanu): fix for ParamSpecType
    assert isinstance(tdef, TypeVarType)
    if tdef.values:
        return make_simplified_union(tdef.values)
    else:
        return tdef.upper_bound


def erase_to_union_or_bound(typ: TypeVarType) -> ProperType:
    if typ.values:
        return make_simplified_union(typ.values)
    else:
        return get_proper_type(typ.upper_bound)


def function_type(func: FuncBase, fallback: Instance) -> FunctionLike:
    if func.type:
        assert isinstance(func.type, FunctionLike)
        return func.type
    else:
        # Implicit type signature with dynamic types.
        if isinstance(func, FuncItem):
            return callable_type(func, fallback)
        else:
            # Broken overloads can have self.type set to None.
            # TODO: should we instead always set the type in semantic analyzer?
            assert isinstance(func, OverloadedFuncDef)
            any_type = AnyType(TypeOfAny.from_error)
            dummy = CallableType([any_type, any_type],
                                 [ARG_STAR, ARG_STAR2],
                                 [None, None], any_type,
                                 fallback,
                                 line=func.line, is_ellipsis_args=True)
            # Return an Overloaded, because some callers may expect that
            # an OverloadedFuncDef has an Overloaded type.
            return Overloaded([dummy])


def callable_type(fdef: FuncItem, fallback: Instance,
                  ret_type: Optional[Type] = None) -> CallableType:
    # TODO: somewhat unfortunate duplication with prepare_method_signature in semanal
    if fdef.info and not fdef.is_static and fdef.arg_names:
        self_type: Type = fill_typevars(fdef.info)
        if fdef.is_class or fdef.name == '__new__':
            self_type = TypeType.make_normalized(self_type)
        args = [self_type] + [AnyType(TypeOfAny.unannotated)] * (len(fdef.arg_names)-1)
    else:
        args = [AnyType(TypeOfAny.unannotated)] * len(fdef.arg_names)

    return CallableType(
        args,
        fdef.arg_kinds,
        fdef.arg_names,
        ret_type or AnyType(TypeOfAny.unannotated),
        fallback,
        name=fdef.name,
        line=fdef.line,
        column=fdef.column,
        implicit=True,
    )


def try_getting_str_literals(expr: Expression, typ: Type) -> Optional[List[str]]:
    """If the given expression or type corresponds to a string literal
    or a union of string literals, returns a list of the underlying strings.
    Otherwise, returns None.

    Specifically, this function is guaranteed to return a list with
    one or more strings if one one the following is true:

    1. 'expr' is a StrExpr
    2. 'typ' is a LiteralType containing a string
    3. 'typ' is a UnionType containing only LiteralType of strings
    """
    if isinstance(expr, StrExpr):
        return [expr.value]

    # TODO: See if we can eliminate this function and call the below one directly
    return try_getting_str_literals_from_type(typ)


def try_getting_str_literals_from_type(typ: Type) -> Optional[List[str]]:
    """If the given expression or type corresponds to a string Literal
    or a union of string Literals, returns a list of the underlying strings.
    Otherwise, returns None.

    For example, if we had the type 'Literal["foo", "bar"]' as input, this function
    would return a list of strings ["foo", "bar"].
    """
    return try_getting_literals_from_type(typ, str, "builtins.str")


def try_getting_int_literals_from_type(typ: Type) -> Optional[List[int]]:
    """If the given expression or type corresponds to an int Literal
    or a union of int Literals, returns a list of the underlying ints.
    Otherwise, returns None.

    For example, if we had the type 'Literal[1, 2, 3]' as input, this function
    would return a list of ints [1, 2, 3].
    """
    return try_getting_literals_from_type(typ, int, "builtins.int")


T = TypeVar('T')


def try_getting_literals_from_type(typ: Type,
                                   target_literal_type: TypingType[T],
                                   target_fullname: str) -> Optional[List[T]]:
    """If the given expression or type corresponds to a Literal or
    union of Literals where the underlying values corresponds to the given
    target type, returns a list of those underlying values. Otherwise,
    returns None.
    """
    typ = get_proper_type(typ)

    if isinstance(typ, Instance) and typ.last_known_value is not None:
        possible_literals: List[Type] = [typ.last_known_value]
    elif isinstance(typ, UnionType):
        possible_literals = list(typ.items)
    else:
        possible_literals = [typ]

    literals: List[T] = []
    for lit in get_proper_types(possible_literals):
        if isinstance(lit, LiteralType) and lit.fallback.type.fullname == target_fullname:
            val = lit.value
            if isinstance(val, target_literal_type):
                literals.append(val)
            else:
                return None
        else:
            return None
    return literals


def is_literal_type_like(t: Optional[Type]) -> bool:
    """Returns 'true' if the given type context is potentially either a LiteralType,
    a Union of LiteralType, or something similar.
    """
    t = get_proper_type(t)
    if t is None:
        return False
    elif isinstance(t, LiteralType):
        return True
    elif isinstance(t, UnionType):
        return any(is_literal_type_like(item) for item in t.items)
    elif isinstance(t, TypeVarType):
        return (is_literal_type_like(t.upper_bound)
                or any(is_literal_type_like(item) for item in t.values))
    else:
        return False


def get_enum_values(typ: Instance) -> List[str]:
    """Return the list of values for an Enum."""
    return [name for name, sym in typ.type.names.items() if isinstance(sym.node, Var)]


def is_singleton_type(typ: Type) -> bool:
    """Returns 'true' if this type is a "singleton type" -- if there exists
    exactly only one runtime value associated with this type.

    That is, given two values 'a' and 'b' that have the same type 't',
    'is_singleton_type(t)' returns True if and only if the expression 'a is b' is
    always true.

    Currently, this returns True when given NoneTypes, enum LiteralTypes and
    enum types with a single value.

    Note that other kinds of LiteralTypes cannot count as singleton types. For
    example, suppose we do 'a = 100000 + 1' and 'b = 100001'. It is not guaranteed
    that 'a is b' will always be true -- some implementations of Python will end up
    constructing two distinct instances of 100001.
    """
    typ = get_proper_type(typ)
    # TODO:
    # Also make this return True if the type corresponds to ... (ellipsis) or NotImplemented?
    return (
            isinstance(typ, NoneType)
            or (isinstance(typ, LiteralType)
                and (typ.is_enum_literal() or isinstance(typ.value, bool)))
            or (isinstance(typ, Instance) and typ.type.is_enum and len(get_enum_values(typ)) == 1)
    )


def try_expanding_enum_to_union(typ: Type, target_fullname: str) -> ProperType:
    """Attempts to recursively expand any enum Instances with the given target_fullname
    into a Union of all of its component LiteralTypes.

    For example, if we have:

        class Color(Enum):
            RED = 1
            BLUE = 2
            YELLOW = 3

        class Status(Enum):
            SUCCESS = 1
            FAILURE = 2
            UNKNOWN = 3

    ...and if we call `try_expanding_enum_to_union(Union[Color, Status], 'module.Color')`,
    this function will return Literal[Color.RED, Color.BLUE, Color.YELLOW, Status].
    """
    typ = get_proper_type(typ)

    if isinstance(typ, UnionType):
        items = [try_expanding_enum_to_union(item, target_fullname) for item in typ.items]
        return make_simplified_union(items, contract_literals=False)
    elif isinstance(typ, Instance) and typ.type.is_enum and typ.type.fullname == target_fullname:
        new_items = []
        for name, symbol in typ.type.names.items():
            if not isinstance(symbol.node, Var):
                continue
            # Skip "_order_" and "__order__", since Enum will remove it
            if name in ("_order_", "__order__"):
                continue
            new_items.append(LiteralType(name, typ))
        # SymbolTables are really just dicts, and dicts are guaranteed to preserve
        # insertion order only starting with Python 3.7. So, we sort these for older
        # versions of Python to help make tests deterministic.
        #
        # We could probably skip the sort for Python 3.6 since people probably run mypy
        # only using CPython, but we might as well for the sake of full correctness.
        if sys.version_info < (3, 7):
            new_items.sort(key=lambda lit: lit.value)
        return make_simplified_union(new_items, contract_literals=False)
    else:
        return typ


def try_contracting_literals_in_union(types: Sequence[Type]) -> List[ProperType]:
    """Contracts any literal types back into a sum type if possible.

    Will replace the first instance of the literal with the sum type and
    remove all others.

    if we call `try_contracting_union(Literal[Color.RED, Color.BLUE, Color.YELLOW])`,
    this function will return Color.
    """
    proper_types = [get_proper_type(typ) for typ in types]
    sum_types: Dict[str, Tuple[Set[Any], List[int]]] = {}
    marked_for_deletion = set()
    for idx, typ in enumerate(proper_types):
        if isinstance(typ, LiteralType):
            fullname = typ.fallback.type.fullname
            if typ.fallback.type.is_enum:
                if fullname not in sum_types:
                    sum_types[fullname] = (set(get_enum_values(typ.fallback)), [])
                literals, indexes = sum_types[fullname]
                literals.discard(typ.value)
                indexes.append(idx)
                if not literals:
                    first, *rest = indexes
                    proper_types[first] = typ.fallback
                    marked_for_deletion |= set(rest)
    return list(itertools.compress(proper_types, [(i not in marked_for_deletion)
                                                  for i in range(len(proper_types))]))


def coerce_to_literal(typ: Type) -> Type:
    """Recursively converts any Instances that have a last_known_value or are
    instances of enum types with a single value into the corresponding LiteralType.
    """
    original_type = typ
    typ = get_proper_type(typ)
    if isinstance(typ, UnionType):
        new_items = [coerce_to_literal(item) for item in typ.items]
        return make_simplified_union(new_items)
    elif isinstance(typ, Instance):
        if typ.last_known_value:
            return typ.last_known_value
        elif typ.type.is_enum:
            enum_values = get_enum_values(typ)
            if len(enum_values) == 1:
                return LiteralType(value=enum_values[0], fallback=typ)
    return original_type


def get_type_vars(tp: Type) -> List[TypeVarType]:
    return tp.accept(TypeVarExtractor())


class TypeVarExtractor(TypeQuery[List[TypeVarType]]):
    def __init__(self) -> None:
        super().__init__(self._merge)

    def _merge(self, iter: Iterable[List[TypeVarType]]) -> List[TypeVarType]:
        out = []
        for item in iter:
            out.extend(item)
        return out

    def visit_type_var(self, t: TypeVarType) -> List[TypeVarType]:
        return [t]


def custom_special_method(typ: Type, name: str, check_all: bool = False) -> bool:
    """Does this type have a custom special method such as __format__() or __eq__()?

    If check_all is True ensure all items of a union have a custom method, not just some.
    """
    typ = get_proper_type(typ)
    if isinstance(typ, Instance):
        method = typ.type.get(name)
        if method and isinstance(method.node, (SYMBOL_FUNCBASE_TYPES, Decorator, Var)):
            if method.node.info:
                return not method.node.info.fullname.startswith('builtins.')
        return False
    if isinstance(typ, UnionType):
        if check_all:
            return all(custom_special_method(t, name, check_all) for t in typ.items)
        return any(custom_special_method(t, name) for t in typ.items)
    if isinstance(typ, TupleType):
        return custom_special_method(tuple_fallback(typ), name, check_all)
    if isinstance(typ, CallableType) and typ.is_type_obj():
        # Look up __method__ on the metaclass for class objects.
        return custom_special_method(typ.fallback, name, check_all)
    if isinstance(typ, AnyType):
        # Avoid false positives in uncertain cases.
        return True
    # TODO: support other types (see ExpressionChecker.has_member())?
    return False


def is_redundant_literal_instance(general: ProperType, specific: ProperType) -> bool:
    if not isinstance(general, Instance) or general.last_known_value is None:
        return True
    if isinstance(specific, Instance) and specific.last_known_value == general.last_known_value:
        return True
    if isinstance(specific, UninhabitedType):
        return True

    return False<|MERGE_RESOLUTION|>--- conflicted
+++ resolved
@@ -113,11 +113,7 @@
                    special_sig: Optional[str],
                    is_new: bool, orig_self_type: Optional[Type] = None) -> CallableType:
     """Create a type object type based on the signature of __init__."""
-<<<<<<< HEAD
-    variables = []  # type: List[TypeVarLikeType]
-=======
-    variables: List[TypeVarLikeDef] = []
->>>>>>> 2c909125
+    variables: List[TypeVarLikeType] = []
     variables.extend(info.defn.type_vars)
     variables.extend(init_type.variables)
 
@@ -232,11 +228,7 @@
         return cast(F, func)
     self_param_type = get_proper_type(func.arg_types[0])
 
-<<<<<<< HEAD
-    variables = []  # type: Sequence[TypeVarLikeType]
-=======
-    variables: Sequence[TypeVarLikeDef] = []
->>>>>>> 2c909125
+    variables: Sequence[TypeVarLikeType] = []
     if func.variables and supported_self_type(self_param_type):
         if original_type is None:
             # TODO: type check method override (see #7861).
