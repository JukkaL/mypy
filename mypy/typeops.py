--- conflicted
+++ resolved
@@ -6,12 +6,6 @@
 """
 
 import itertools
-<<<<<<< HEAD
-from typing import Any, Dict, Iterable, List, Optional, Sequence, Set, Tuple, TypeVar, Union, cast
-
-from typing_extensions import Type as TypingType
-=======
-import sys
 from typing import (
     Any,
     Dict,
@@ -26,7 +20,6 @@
     Union,
     cast,
 )
->>>>>>> 0db44d24
 
 from mypy.copytype import copy_type
 from mypy.expandtype import expand_type, expand_type_by_instance
