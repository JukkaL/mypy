from typing import Sequence

from mypy.types import (
    Type, UnboundType, AnyType, NoneType, TupleType, TypedDictType,
    UnionType, CallableType, TypeVarType, Instance, TypeVisitor, ErasedType,
    Overloaded, PartialType, DeletedType, UninhabitedType, TypeType, LiteralType,
<<<<<<< HEAD
    ProperType, get_proper_type, TypeAliasType, SelfType)
=======
    ProperType, get_proper_type, TypeAliasType, ParamSpecType
)
>>>>>>> f1eb04ad
from mypy.typeops import tuple_fallback, make_simplified_union


def is_same_type(left: Type, right: Type) -> bool:
    """Is 'left' the same type as 'right'?"""

    left = get_proper_type(left)
    right = get_proper_type(right)

    if isinstance(right, UnboundType):
        # Make unbound types same as anything else to reduce the number of
        # generated spurious error messages.
        return True
    else:
        # Simplify types to canonical forms.
        #
        # There are multiple possible union types that represent the same type,
        # such as Union[int, bool, str] and Union[int, str]. Also, some union
        # types can be simplified to non-union types such as Union[int, bool]
        # -> int. It would be nice if we always had simplified union types but
        # this is currently not the case, though it often is.
        left = simplify_union(left)
        right = simplify_union(right)

        return left.accept(SameTypeVisitor(right))


def simplify_union(t: Type) -> ProperType:
    t = get_proper_type(t)
    if isinstance(t, UnionType):
        return make_simplified_union(t.items)
    return t


def is_same_types(a1: Sequence[Type], a2: Sequence[Type]) -> bool:
    if len(a1) != len(a2):
        return False
    for i in range(len(a1)):
        if not is_same_type(a1[i], a2[i]):
            return False
    return True


class SameTypeVisitor(TypeVisitor[bool]):
    """Visitor for checking whether two types are the 'same' type."""

    def __init__(self, right: ProperType) -> None:
        self.right = right

    # visit_x(left) means: is left (which is an instance of X) the same type as
    # right?

    def visit_unbound_type(self, left: UnboundType) -> bool:
        return True

    def visit_any(self, left: AnyType) -> bool:
        return isinstance(self.right, AnyType)

    def visit_none_type(self, left: NoneType) -> bool:
        return isinstance(self.right, NoneType)

    def visit_uninhabited_type(self, t: UninhabitedType) -> bool:
        return isinstance(self.right, UninhabitedType)

    def visit_erased_type(self, left: ErasedType) -> bool:
        # We can get here when isinstance is used inside a lambda
        # whose type is being inferred. In any event, we have no reason
        # to think that an ErasedType will end up being the same as
        # any other type, except another ErasedType (for protocols).
        return isinstance(self.right, ErasedType)

    def visit_deleted_type(self, left: DeletedType) -> bool:
        return isinstance(self.right, DeletedType)

    def visit_instance(self, left: Instance) -> bool:
        return (isinstance(self.right, Instance) and
                left.type == self.right.type and
                is_same_types(left.args, self.right.args) and
                left.last_known_value == self.right.last_known_value)

    def visit_type_alias_type(self, left: TypeAliasType) -> bool:
        # Similar to protocols, two aliases with the same targets return False here,
        # but both is_subtype(t, s) and is_subtype(s, t) return True.
        return (isinstance(self.right, TypeAliasType) and
                left.alias == self.right.alias and
                is_same_types(left.args, self.right.args))

    def visit_type_var(self, left: TypeVarType) -> bool:
        return (isinstance(self.right, TypeVarType) and
                left.id == self.right.id)

<<<<<<< HEAD
    def visit_self_type(self, left: SelfType) -> bool:
        return isinstance(self.right, SelfType) and self.right.instance == left.instance
=======
    def visit_param_spec(self, left: ParamSpecType) -> bool:
        # Ignore upper bound since it's derived from flavor.
        return (isinstance(self.right, ParamSpecType) and
                left.id == self.right.id and left.flavor == self.right.flavor)
>>>>>>> f1eb04ad

    def visit_callable_type(self, left: CallableType) -> bool:
        # FIX generics
        if isinstance(self.right, CallableType):
            cright = self.right
            return (is_same_type(left.ret_type, cright.ret_type) and
                    is_same_types(left.arg_types, cright.arg_types) and
                    left.arg_names == cright.arg_names and
                    left.arg_kinds == cright.arg_kinds and
                    left.is_type_obj() == cright.is_type_obj() and
                    left.is_ellipsis_args == cright.is_ellipsis_args)
        else:
            return False

    def visit_tuple_type(self, left: TupleType) -> bool:
        if isinstance(self.right, TupleType):
            return (is_same_type(tuple_fallback(left), tuple_fallback(self.right))
                    and is_same_types(left.items, self.right.items))
        else:
            return False

    def visit_typeddict_type(self, left: TypedDictType) -> bool:
        if isinstance(self.right, TypedDictType):
            if left.items.keys() != self.right.items.keys():
                return False
            for (_, left_item_type, right_item_type) in left.zip(self.right):
                if not is_same_type(left_item_type, right_item_type):
                    return False
            return True
        else:
            return False

    def visit_literal_type(self, left: LiteralType) -> bool:
        if isinstance(self.right, LiteralType):
            if left.value != self.right.value:
                return False
            return is_same_type(left.fallback, self.right.fallback)
        else:
            return False

    def visit_union_type(self, left: UnionType) -> bool:
        if isinstance(self.right, UnionType):
            # Check that everything in left is in right
            for left_item in left.items:
                if not any(is_same_type(left_item, right_item) for right_item in self.right.items):
                    return False

            # Check that everything in right is in left
            for right_item in self.right.items:
                if not any(is_same_type(right_item, left_item) for left_item in left.items):
                    return False

            return True
        else:
            return False

    def visit_overloaded(self, left: Overloaded) -> bool:
        if isinstance(self.right, Overloaded):
            return is_same_types(left.items, self.right.items)
        else:
            return False

    def visit_partial_type(self, left: PartialType) -> bool:
        # A partial type is not fully defined, so the result is indeterminate. We shouldn't
        # get here.
        raise RuntimeError

    def visit_type_type(self, left: TypeType) -> bool:
        if isinstance(self.right, TypeType):
            return is_same_type(left.item, self.right.item)
        else:
            return False<|MERGE_RESOLUTION|>--- conflicted
+++ resolved
@@ -4,12 +4,8 @@
     Type, UnboundType, AnyType, NoneType, TupleType, TypedDictType,
     UnionType, CallableType, TypeVarType, Instance, TypeVisitor, ErasedType,
     Overloaded, PartialType, DeletedType, UninhabitedType, TypeType, LiteralType,
-<<<<<<< HEAD
-    ProperType, get_proper_type, TypeAliasType, SelfType)
-=======
-    ProperType, get_proper_type, TypeAliasType, ParamSpecType
+    ProperType, get_proper_type, TypeAliasType, SelfType, ParamSpecType
 )
->>>>>>> f1eb04ad
 from mypy.typeops import tuple_fallback, make_simplified_union
 
 
@@ -101,15 +97,13 @@
         return (isinstance(self.right, TypeVarType) and
                 left.id == self.right.id)
 
-<<<<<<< HEAD
     def visit_self_type(self, left: SelfType) -> bool:
         return isinstance(self.right, SelfType) and self.right.instance == left.instance
-=======
+
     def visit_param_spec(self, left: ParamSpecType) -> bool:
         # Ignore upper bound since it's derived from flavor.
         return (isinstance(self.right, ParamSpecType) and
                 left.id == self.right.id and left.flavor == self.right.flavor)
->>>>>>> f1eb04ad
 
     def visit_callable_type(self, left: CallableType) -> bool:
         # FIX generics
