--- conflicted
+++ resolved
@@ -160,12 +160,7 @@
             module_all = getattr(mod, '__all__', None)
     else:
         # Find module by going through search path.
-<<<<<<< HEAD
-        module_path = mypy.build.FindModuleCache().find_module(module,
-                                                               ('.',) + tuple(search_path),
-=======
         module_path = mypy.build.FindModuleCache().find_module(module, ('.',) + tuple(search_path),
->>>>>>> 081a2755
                                                                interpreter)
         if not module_path:
             raise SystemExit(
