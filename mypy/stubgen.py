#!/usr/bin/env python3
"""Generator of dynamically typed draft stubs for arbitrary modules.

The logic of this script can be split in three steps:
* parsing options and finding sources:
  - use runtime imports be default (to find also C modules)
  - or use mypy's mechanisms, if importing is prohibited
* (optionally) semantically analysing the sources using mypy (as a single set)
* emitting the stubs text:
  - for Python modules: from ASTs using StubGenerator
  - for C modules using runtime introspection and (optionally) Sphinx docs

During first and third steps some problematic files can be skipped, but any
blocking error during second step will cause the whole program to stop.

Basic usage:

  $ stubgen foo.py bar.py some_directory
  => Generate out/foo.pyi, out/bar.pyi, and stubs for some_directory (recursively).

  $ stubgen -m urllib.parse
  => Generate out/urllib/parse.pyi.

  $ stubgen -p urllib
  => Generate stubs for whole urlib package (recursively).

For C modules, you can get more precise function signatures by parsing .rst (Sphinx)
documentation for extra information. For this, use the --doc-dir option:

  $ stubgen --doc-dir <DIR>/Python-3.4.2/Doc/library -m curses

Note: The generated stubs should be verified manually.

TODO:
 - maybe use .rst docs also for Python modules
 - maybe export more imported names if there is no __all__ (this affects ssl.SSLError, for example)
   - a quick and dirty heuristic would be to turn this on if a module has something like
     'from x import y as _y'
 - we don't seem to always detect properties ('closed' in 'io', for example)
"""

from __future__ import annotations

import argparse
import glob
import keyword
import os
import os.path
import sys
import traceback
from collections import defaultdict
from typing import Final, Iterable, Mapping

import mypy.build
import mypy.mixedtraverser
import mypy.parse
import mypy.traverser
import mypy.util
from mypy.build import build
from mypy.errors import CompileError, Errors
from mypy.find_sources import InvalidSourceList, create_source_list
from mypy.modulefinder import (
    BuildSource,
    FindModuleCache,
    ModuleNotFoundReason,
    SearchPaths,
    default_lib_path,
)
from mypy.moduleinspect import ModuleInspect
from mypy.nodes import (
    ARG_NAMED,
    ARG_POS,
    ARG_STAR,
    ARG_STAR2,
    IS_ABSTRACT,
    NOT_ABSTRACT,
    AssignmentStmt,
    Block,
    BytesExpr,
    CallExpr,
    ClassDef,
    ComparisonExpr,
    ComplexExpr,
    Decorator,
    DictExpr,
    EllipsisExpr,
    Expression,
    FloatExpr,
    FuncBase,
    FuncDef,
    IfStmt,
    Import,
    ImportAll,
    ImportFrom,
    IndexExpr,
    IntExpr,
    ListExpr,
    MemberExpr,
    MypyFile,
    NameExpr,
    OpExpr,
    OverloadedFuncDef,
    SetExpr,
    Statement,
    StrExpr,
    TempNode,
    TupleExpr,
    TypeInfo,
    UnaryExpr,
    Var,
)
from mypy.options import Options as MypyOptions
from mypy.stubdoc import Sig, find_unique_signatures, parse_all_signatures
from mypy.stubgenc import (
    DocstringSignatureGenerator,
    ExternalSignatureGenerator,
    FallbackSignatureGenerator,
    SignatureGenerator,
    generate_stub_for_c_module,
)
from mypy.stubutil import (
    CantImport,
    common_dir_prefix,
    fail_missing,
    find_module_path_and_all_py3,
    generate_guarded,
    remove_misplaced_type_comments,
    report_missing,
    walk_packages,
)
from mypy.traverser import (
    all_yield_expressions,
    has_return_statement,
    has_yield_expression,
    has_yield_from_expression,
)
from mypy.types import (
    OVERLOAD_NAMES,
    TPDICT_NAMES,
    TYPED_NAMEDTUPLE_NAMES,
    AnyType,
    CallableType,
    Instance,
    NoneType,
    TupleType,
    Type,
    TypeList,
    TypeStrVisitor,
    UnboundType,
    UnionType,
    get_proper_type,
)
from mypy.visitor import NodeVisitor

TYPING_MODULE_NAMES: Final = ("typing", "typing_extensions")

# Common ways of naming package containing vendored modules.
VENDOR_PACKAGES: Final = ["packages", "vendor", "vendored", "_vendor", "_vendored_packages"]

# Avoid some file names that are unnecessary or likely to cause trouble (\n for end of path).
BLACKLIST: Final = [
    "/six.py\n",  # Likely vendored six; too dynamic for us to handle
    "/vendored/",  # Vendored packages
    "/vendor/",  # Vendored packages
    "/_vendor/",
    "/_vendored_packages/",
]

# Special-cased names that are implicitly exported from the stub (from m import y as y).
EXTRA_EXPORTED: Final = {
    "pyasn1_modules.rfc2437.univ",
    "pyasn1_modules.rfc2459.char",
    "pyasn1_modules.rfc2459.univ",
}

# These names should be omitted from generated stubs.
IGNORED_DUNDERS: Final = {
    "__all__",
    "__author__",
    "__version__",
    "__about__",
    "__copyright__",
    "__email__",
    "__license__",
    "__summary__",
    "__title__",
    "__uri__",
    "__str__",
    "__repr__",
    "__getstate__",
    "__setstate__",
    "__slots__",
}

# These methods are expected to always return a non-trivial value.
METHODS_WITH_RETURN_VALUE: Final = {
    "__ne__",
    "__eq__",
    "__lt__",
    "__le__",
    "__gt__",
    "__ge__",
    "__hash__",
    "__iter__",
}

# These magic methods always return the same type.
KNOWN_MAGIC_METHODS_RETURN_TYPES: Final = {
    "__len__": "int",
    "__length_hint__": "int",
    "__init__": "None",
    "__del__": "None",
    "__bool__": "bool",
    "__bytes__": "bytes",
    "__format__": "str",
    "__contains__": "bool",
    "__complex__": "complex",
    "__int__": "int",
    "__float__": "float",
    "__index__": "int",
}


class Options:
    """Represents stubgen options.

    This class is mutable to simplify testing.
    """

    def __init__(
        self,
        pyversion: tuple[int, int],
        no_import: bool,
        doc_dir: str,
        search_path: list[str],
        interpreter: str,
        parse_only: bool,
        ignore_errors: bool,
        include_private: bool,
        output_dir: str,
        modules: list[str],
        packages: list[str],
        files: list[str],
        verbose: bool,
        quiet: bool,
        export_less: bool,
        include_docstrings: bool,
    ) -> None:
        # See parse_options for descriptions of the flags.
        self.pyversion = pyversion
        self.no_import = no_import
        self.doc_dir = doc_dir
        self.search_path = search_path
        self.interpreter = interpreter
        self.decointerpreter = interpreter
        self.parse_only = parse_only
        self.ignore_errors = ignore_errors
        self.include_private = include_private
        self.output_dir = output_dir
        self.modules = modules
        self.packages = packages
        self.files = files
        self.verbose = verbose
        self.quiet = quiet
        self.export_less = export_less
        self.include_docstrings = include_docstrings


class StubSource:
    """A single source for stub: can be a Python or C module.

    A simple extension of BuildSource that also carries the AST and
    the value of __all__ detected at runtime.
    """

    def __init__(
        self, module: str, path: str | None = None, runtime_all: list[str] | None = None
    ) -> None:
        self.source = BuildSource(path, module, None)
        self.runtime_all = runtime_all
        self.ast: MypyFile | None = None

    @property
    def module(self) -> str:
        return self.source.module

    @property
    def path(self) -> str | None:
        return self.source.path


# What was generated previously in the stub file. We keep track of these to generate
# nicely formatted output (add empty line between non-empty classes, for example).
EMPTY: Final = "EMPTY"
FUNC: Final = "FUNC"
CLASS: Final = "CLASS"
EMPTY_CLASS: Final = "EMPTY_CLASS"
VAR: Final = "VAR"
NOT_IN_ALL: Final = "NOT_IN_ALL"

# Indicates that we failed to generate a reasonable output
# for a given node. These should be manually replaced by a user.

ERROR_MARKER: Final = "<ERROR>"


class AnnotationPrinter(TypeStrVisitor):
    """Visitor used to print existing annotations in a file.

    The main difference from TypeStrVisitor is a better treatment of
    unbound types.

    Notes:
    * This visitor doesn't add imports necessary for annotations, this is done separately
      by ImportTracker.
    * It can print all kinds of types, but the generated strings may not be valid (notably
      callable types) since it prints the same string that reveal_type() does.
    * For Instance types it prints the fully qualified names.
    """

    # TODO: Generate valid string representation for callable types.
    # TODO: Use short names for Instances.
    def __init__(self, stubgen: StubGenerator) -> None:
        super().__init__(options=mypy.options.Options())
        self.stubgen = stubgen

    def visit_any(self, t: AnyType) -> str:
        s = super().visit_any(t)
        self.stubgen.import_tracker.require_name(s)
        return s

    def visit_unbound_type(self, t: UnboundType) -> str:
        s = t.name
        self.stubgen.import_tracker.require_name(s)
        if t.args:
            s += f"[{self.args_str(t.args)}]"
        return s

    def visit_none_type(self, t: NoneType) -> str:
        return "None"

    def visit_type_list(self, t: TypeList) -> str:
        return f"[{self.list_str(t.items)}]"

    def visit_union_type(self, t: UnionType) -> str:
        return " | ".join([item.accept(self) for item in t.items])

    def args_str(self, args: Iterable[Type]) -> str:
        """Convert an array of arguments to strings and join the results with commas.

        The main difference from list_str is the preservation of quotes for string
        arguments
        """
        types = ["builtins.bytes", "builtins.str"]
        res = []
        for arg in args:
            arg_str = arg.accept(self)
            if isinstance(arg, UnboundType) and arg.original_str_fallback in types:
                res.append(f"'{arg_str}'")
            else:
                res.append(arg_str)
        return ", ".join(res)


class AliasPrinter(NodeVisitor[str]):
    """Visitor used to collect type aliases _and_ type variable definitions.

    Visit r.h.s of the definition to get the string representation of type alias.
    """

    def __init__(self, stubgen: StubGenerator) -> None:
        self.stubgen = stubgen
        super().__init__()

    def visit_call_expr(self, node: CallExpr) -> str:
        # Call expressions are not usually types, but we also treat `X = TypeVar(...)` as a
        # type alias that has to be preserved (even if TypeVar is not the same as an alias)
        callee = node.callee.accept(self)
        args = []
        for name, arg, kind in zip(node.arg_names, node.args, node.arg_kinds):
            if kind == ARG_POS:
                args.append(arg.accept(self))
            elif kind == ARG_STAR:
                args.append("*" + arg.accept(self))
            elif kind == ARG_STAR2:
                args.append("**" + arg.accept(self))
            elif kind == ARG_NAMED:
                args.append(f"{name}={arg.accept(self)}")
            else:
                raise ValueError(f"Unknown argument kind {kind} in call")
        return f"{callee}({', '.join(args)})"

    def visit_name_expr(self, node: NameExpr) -> str:
        self.stubgen.import_tracker.require_name(node.name)
        return node.name

    def visit_member_expr(self, o: MemberExpr) -> str:
        node: Expression = o
        trailer = ""
        while isinstance(node, MemberExpr):
            trailer = "." + node.name + trailer
            node = node.expr
        if not isinstance(node, NameExpr):
            return ERROR_MARKER
        self.stubgen.import_tracker.require_name(node.name)
        return node.name + trailer

    def visit_str_expr(self, node: StrExpr) -> str:
        return repr(node.value)

    def visit_index_expr(self, node: IndexExpr) -> str:
        base = node.base.accept(self)
        index = node.index.accept(self)
        if len(index) > 2 and index.startswith("(") and index.endswith(")"):
            index = index[1:-1]
        return f"{base}[{index}]"

    def visit_tuple_expr(self, node: TupleExpr) -> str:
        return f"({', '.join(n.accept(self) for n in node.items)})"

    def visit_list_expr(self, node: ListExpr) -> str:
        return f"[{', '.join(n.accept(self) for n in node.items)}]"

    def visit_dict_expr(self, o: DictExpr) -> str:
        dict_items = []
        for key, value in o.items:
            # This is currently only used for TypedDict where all keys are strings.
            assert isinstance(key, StrExpr)
            dict_items.append(f"{key.accept(self)}: {value.accept(self)}")
        return f"{{{', '.join(dict_items)}}}"

    def visit_ellipsis(self, node: EllipsisExpr) -> str:
        return "..."

    def visit_op_expr(self, o: OpExpr) -> str:
        return f"{o.left.accept(self)} {o.op} {o.right.accept(self)}"


class ImportTracker:
    """Record necessary imports during stub generation."""

    def __init__(self) -> None:
        # module_for['foo'] has the module name where 'foo' was imported from, or None if
        # 'foo' is a module imported directly; examples
        #     'from pkg.m import f as foo' ==> module_for['foo'] == 'pkg.m'
        #     'from m import f' ==> module_for['f'] == 'm'
        #     'import m' ==> module_for['m'] == None
        #     'import pkg.m' ==> module_for['pkg.m'] == None
        #                    ==> module_for['pkg'] == None
        self.module_for: dict[str, str | None] = {}

        # direct_imports['foo'] is the module path used when the name 'foo' was added to the
        # namespace.
        #   import foo.bar.baz  ==> direct_imports['foo'] == 'foo.bar.baz'
        #                       ==> direct_imports['foo.bar'] == 'foo.bar.baz'
        #                       ==> direct_imports['foo.bar.baz'] == 'foo.bar.baz'
        self.direct_imports: dict[str, str] = {}

        # reverse_alias['foo'] is the name that 'foo' had originally when imported with an
        # alias; examples
        #     'import numpy as np' ==> reverse_alias['np'] == 'numpy'
        #     'import foo.bar as bar' ==> reverse_alias['bar'] == 'foo.bar'
        #     'from decimal import Decimal as D' ==> reverse_alias['D'] == 'Decimal'
        self.reverse_alias: dict[str, str] = {}

        # required_names is the set of names that are actually used in a type annotation
        self.required_names: set[str] = set()

        # Names that should be reexported if they come from another module
        self.reexports: set[str] = set()

    def add_import_from(self, module: str, names: list[tuple[str, str | None]]) -> None:
        for name, alias in names:
            if alias:
                # 'from {module} import {name} as {alias}'
                self.module_for[alias] = module
                self.reverse_alias[alias] = name
            else:
                # 'from {module} import {name}'
                self.module_for[name] = module
                self.reverse_alias.pop(name, None)
            self.direct_imports.pop(alias or name, None)

    def add_import(self, module: str, alias: str | None = None) -> None:
        if alias:
            # 'import {module} as {alias}'
            self.module_for[alias] = None
            self.reverse_alias[alias] = module
        else:
            # 'import {module}'
            name = module
            # add module and its parent packages
            while name:
                self.module_for[name] = None
                self.direct_imports[name] = module
                self.reverse_alias.pop(name, None)
                name = name.rpartition(".")[0]

    def require_name(self, name: str) -> None:
        self.required_names.add(name.split(".")[0])

    def reexport(self, name: str) -> None:
        """Mark a given non qualified name as needed in __all__.

        This means that in case it comes from a module, it should be
        imported with an alias even is the alias is the same as the name.
        """
        self.require_name(name)
        self.reexports.add(name)

    def import_lines(self) -> list[str]:
        """The list of required import lines (as strings with python code)."""
        result = []

        # To summarize multiple names imported from a same module, we collect those
        # in the `module_map` dictionary, mapping a module path to the list of names that should
        # be imported from it. the names can also be alias in the form 'original as alias'
        module_map: Mapping[str, list[str]] = defaultdict(list)

        for name in sorted(self.required_names):
            # If we haven't seen this name in an import statement, ignore it
            if name not in self.module_for:
                continue

            m = self.module_for[name]
            if m is not None:
                # This name was found in a from ... import ...
                # Collect the name in the module_map
                if name in self.reverse_alias:
                    name = f"{self.reverse_alias[name]} as {name}"
                elif name in self.reexports:
                    name = f"{name} as {name}"
                module_map[m].append(name)
            else:
                # This name was found in an import ...
                # We can already generate the import line
                if name in self.reverse_alias:
                    source = self.reverse_alias[name]
                    result.append(f"import {source} as {name}\n")
                elif name in self.reexports:
                    assert "." not in name  # Because reexports only has nonqualified names
                    result.append(f"import {name} as {name}\n")
                else:
                    result.append(f"import {self.direct_imports[name]}\n")

        # Now generate all the from ... import ... lines collected in module_map
        for module, names in sorted(module_map.items()):
            result.append(f"from {module} import {', '.join(sorted(names))}\n")
        return result


def find_defined_names(file: MypyFile) -> set[str]:
    finder = DefinitionFinder()
    file.accept(finder)
    return finder.names


class DefinitionFinder(mypy.traverser.TraverserVisitor):
    """Find names of things defined at the top level of a module."""

    # TODO: Assignment statements etc.

    def __init__(self) -> None:
        # Short names of things defined at the top level.
        self.names: set[str] = set()

    def visit_class_def(self, o: ClassDef) -> None:
        # Don't recurse into classes, as we only keep track of top-level definitions.
        self.names.add(o.name)

    def visit_func_def(self, o: FuncDef) -> None:
        # Don't recurse, as we only keep track of top-level definitions.
        self.names.add(o.name)


def find_referenced_names(file: MypyFile) -> set[str]:
    finder = ReferenceFinder()
    file.accept(finder)
    return finder.refs


class ReferenceFinder(mypy.mixedtraverser.MixedTraverserVisitor):
    """Find all name references (both local and global)."""

    # TODO: Filter out local variable and class attribute references

    def __init__(self) -> None:
        # Short names of things defined at the top level.
        self.refs: set[str] = set()

    def visit_block(self, block: Block) -> None:
        if not block.is_unreachable:
            super().visit_block(block)

    def visit_name_expr(self, e: NameExpr) -> None:
        self.refs.add(e.name)

    def visit_instance(self, t: Instance) -> None:
        self.add_ref(t.type.fullname)
        super().visit_instance(t)

    def visit_unbound_type(self, t: UnboundType) -> None:
        if t.name:
            self.add_ref(t.name)

    def visit_tuple_type(self, t: TupleType) -> None:
        # Ignore fallback
        for item in t.items:
            item.accept(self)

    def visit_callable_type(self, t: CallableType) -> None:
        # Ignore fallback
        for arg in t.arg_types:
            arg.accept(self)
        t.ret_type.accept(self)

    def add_ref(self, fullname: str) -> None:
        self.refs.add(fullname.split(".")[-1])


class StubGenerator(mypy.traverser.TraverserVisitor):
    """Generate stub text from a mypy AST."""

    def __init__(
        self,
        _all_: list[str] | None,
        include_private: bool = False,
        analyzed: bool = False,
        export_less: bool = False,
        include_docstrings: bool = False,
    ) -> None:
        # Best known value of __all__.
        self._all_ = _all_
        self._output: list[str] = []
        self._decorators: list[str] = []
        self._import_lines: list[str] = []
        # Current indent level (indent is hardcoded to 4 spaces).
        self._indent = ""
        # Stack of defined variables (per scope).
        self._vars: list[list[str]] = [[]]
        # What was generated previously in the stub file.
        self._state = EMPTY
        self._toplevel_names: list[str] = []
        self._include_private = include_private
        self._include_docstrings = include_docstrings
        self._current_class: ClassDef | None = None
        self.import_tracker = ImportTracker()
        # Was the tree semantically analysed before?
        self.analyzed = analyzed
        # Disable implicit exports of package-internal imports?
        self.export_less = export_less
        # Add imports that could be implicitly generated
        self.import_tracker.add_import_from("typing", [("NamedTuple", None)])
        # Names in __all__ are required
        for name in _all_ or ():
            if name not in IGNORED_DUNDERS:
                self.import_tracker.reexport(name)
        self.defined_names: set[str] = set()
        # Short names of methods defined in the body of the current class
        self.method_names: set[str] = set()
        self.processing_dataclass = False

    def visit_mypy_file(self, o: MypyFile) -> None:
        self.module = o.fullname  # Current module being processed
        self.path = o.path
        self.defined_names = find_defined_names(o)
        self.referenced_names = find_referenced_names(o)
        known_imports = {
            "_typeshed": ["Incomplete"],
            "typing": ["Any", "TypeVar", "NamedTuple"],
            "collections.abc": ["Generator"],
            "typing_extensions": ["TypedDict", "ParamSpec", "TypeVarTuple"],
        }
        for pkg, imports in known_imports.items():
            for t in imports:
                if t not in self.defined_names:
                    alias = None
                else:
                    alias = "_" + t
                self.import_tracker.add_import_from(pkg, [(t, alias)])
        super().visit_mypy_file(o)
        undefined_names = [name for name in self._all_ or [] if name not in self._toplevel_names]
        if undefined_names:
            if self._state != EMPTY:
                self.add("\n")
            self.add("# Names in __all__ with no definition:\n")
            for name in sorted(undefined_names):
                self.add(f"#   {name}\n")

    def visit_overloaded_func_def(self, o: OverloadedFuncDef) -> None:
        """@property with setters and getters, @overload chain and some others."""
        overload_chain = False
        for item in o.items:
            if not isinstance(item, Decorator):
                continue
            if self.is_private_name(item.func.name, item.func.fullname):
                continue

            self.process_decorator(item)
            if not overload_chain:
                self.visit_func_def(item.func)
                if item.func.is_overload:
                    overload_chain = True
            elif item.func.is_overload:
                self.visit_func_def(item.func)
            else:
                # skip the overload implementation and clear the decorator we just processed
                self.clear_decorators()

    def visit_func_def(self, o: FuncDef) -> None:
        is_dataclass_generated = (
            self.analyzed and self.processing_dataclass and o.info.names[o.name].plugin_generated
        )
        if is_dataclass_generated and o.name != "__init__":
            # Skip methods generated by the @dataclass decorator (except for __init__)
            return
        if (
            self.is_private_name(o.name, o.fullname)
            or self.is_not_in_all(o.name)
            or (self.is_recorded_name(o.name) and not o.is_overload)
        ):
            self.clear_decorators()
            return
        if not self._indent and self._state not in (EMPTY, FUNC) and not o.is_awaitable_coroutine:
            self.add("\n")
        if not self.is_top_level():
            self_inits = find_self_initializers(o)
            for init, value in self_inits:
                if init in self.method_names:
                    # Can't have both an attribute and a method/property with the same name.
                    continue
                init_code = self.get_init(init, value)
                if init_code:
                    self.add(init_code)
        # dump decorators, just before "def ..."
        for s in self._decorators:
            self.add(s)
        self.clear_decorators()
        self.add(f"{self._indent}{'async ' if o.is_coroutine else ''}def {o.name}(")
        self.record_name(o.name)
        args: list[str] = []
        for i, arg_ in enumerate(o.arguments):
            var = arg_.variable
            kind = arg_.kind
            name = var.name
            annotated_type = (
                o.unanalyzed_type.arg_types[i]
                if isinstance(o.unanalyzed_type, CallableType)
                else None
            )
            # I think the name check is incorrect: there are libraries which
            # name their 0th argument other than self/cls
            is_self_arg = i == 0 and name == "self"
            is_cls_arg = i == 0 and name == "cls"
            annotation = ""
            if annotated_type and not is_self_arg and not is_cls_arg:
                # Luckily, an argument explicitly annotated with "Any" has
                # type "UnboundType" and will not match.
                if not isinstance(get_proper_type(annotated_type), AnyType):
                    annotation = f": {self.print_annotation(annotated_type)}"

            if kind.is_named() and not any(arg.startswith("*") for arg in args):
                args.append("*")

            if arg_.initializer:
                default = self.get_str_default_of_node(arg_.initializer)
                if not annotation:
                    typename = self.get_str_type_of_node(arg_.initializer, True, False)
                    if typename == "":
                        annotation = f"={default}"
                    else:
                        annotation = f": {typename} = {default}"
                else:
                    annotation += f" = {default}"
                arg = name + annotation
            elif kind == ARG_STAR:
                arg = f"*{name}{annotation}"
            elif kind == ARG_STAR2:
                arg = f"**{name}{annotation}"
            else:
                arg = name + annotation
            args.append(arg)
        if o.name == "__init__" and is_dataclass_generated and "**" in args:
            # The dataclass plugin generates invalid nameless "*" and "**" arguments
            new_name = "".join(a.split(":", 1)[0] for a in args).replace("*", "")
            args[args.index("*")] = f"*{new_name}_"  # this name is guaranteed to be unique
            args[args.index("**")] = f"**{new_name}__"  # same here

        retname = None
        if o.name != "__init__" and isinstance(o.unanalyzed_type, CallableType):
            if isinstance(get_proper_type(o.unanalyzed_type.ret_type), AnyType):
                # Luckily, a return type explicitly annotated with "Any" has
                # type "UnboundType" and will enter the else branch.
                retname = None  # implicit Any
            else:
                retname = self.print_annotation(o.unanalyzed_type.ret_type)
        elif o.abstract_status == IS_ABSTRACT or o.name in METHODS_WITH_RETURN_VALUE:
            # Always assume abstract methods return Any unless explicitly annotated. Also
            # some dunder methods should not have a None return type.
            retname = None  # implicit Any
        elif o.name in KNOWN_MAGIC_METHODS_RETURN_TYPES:
            retname = KNOWN_MAGIC_METHODS_RETURN_TYPES[o.name]
        elif has_yield_expression(o) or has_yield_from_expression(o):
            generator_name = self.add_typing_import("Generator")
            yield_name = "None"
            send_name = "None"
            return_name = "None"
            if has_yield_from_expression(o):
                yield_name = send_name = self.add_typing_import("Incomplete")
            else:
                for expr, in_assignment in all_yield_expressions(o):
                    if expr.expr is not None and not self.is_none_expr(expr.expr):
                        yield_name = self.add_typing_import("Incomplete")
                    if in_assignment:
                        send_name = self.add_typing_import("Incomplete")
            if has_return_statement(o):
                return_name = self.add_typing_import("Incomplete")
            retname = f"{generator_name}[{yield_name}, {send_name}, {return_name}]"
        elif not has_return_statement(o) and o.abstract_status == NOT_ABSTRACT:
            retname = "None"
        retfield = ""
        if retname is not None:
            retfield = " -> " + retname

        self.add(", ".join(args))
        self.add(f"){retfield}:")
        if self._include_docstrings and o.docstring:
            docstring = mypy.util.quote_docstring(o.docstring)
            self.add(f"\n{self._indent}    {docstring}\n")
        else:
            self.add(" ...\n")

        self._state = FUNC

    def is_none_expr(self, expr: Expression) -> bool:
        return isinstance(expr, NameExpr) and expr.name == "None"

    def visit_decorator(self, o: Decorator) -> None:
        if self.is_private_name(o.func.name, o.func.fullname):
            return
        self.process_decorator(o)
        self.visit_func_def(o.func)

    def process_decorator(self, o: Decorator) -> None:
        """Process a series of decorators.

        Only preserve certain special decorators such as @abstractmethod.
        """
        for decorator in o.original_decorators:
            if not isinstance(decorator, (NameExpr, MemberExpr)):
                continue
            qualname = get_qualified_name(decorator)
            fullname = self.get_fullname(decorator)
            if fullname in (
                "builtins.property",
                "builtins.staticmethod",
                "builtins.classmethod",
                "functools.cached_property",
            ):
                self.add_decorator(qualname, require_name=True)
            elif fullname in (
                "asyncio.coroutine",
                "asyncio.coroutines.coroutine",
                "types.coroutine",
            ):
                o.func.is_awaitable_coroutine = True
                self.add_decorator(qualname, require_name=True)
            elif fullname == "abc.abstractmethod":
                self.add_decorator(qualname, require_name=True)
                o.func.abstract_status = IS_ABSTRACT
            elif fullname in (
                "abc.abstractproperty",
                "abc.abstractstaticmethod",
                "abc.abstractclassmethod",
            ):
                abc_module = qualname.rpartition(".")[0]
                if not abc_module:
                    self.import_tracker.add_import("abc")
                builtin_decorator_replacement = fullname[len("abc.abstract") :]
                self.add_decorator(builtin_decorator_replacement, require_name=False)
                self.add_decorator(f"{abc_module or 'abc'}.abstractmethod", require_name=True)
                o.func.abstract_status = IS_ABSTRACT
            elif fullname in OVERLOAD_NAMES:
                self.add_decorator(qualname, require_name=True)
                o.func.is_overload = True
            elif qualname.endswith(".setter"):
                self.add_decorator(qualname, require_name=False)

    def get_fullname(self, expr: Expression) -> str:
        """Return the full name resolving imports and import aliases."""
        if (
            self.analyzed
            and isinstance(expr, (NameExpr, MemberExpr))
            and expr.fullname
            and not (isinstance(expr.node, Var) and expr.node.is_suppressed_import)
        ):
            return expr.fullname
        name = get_qualified_name(expr)
        if "." not in name:
            real_module = self.import_tracker.module_for.get(name)
            real_short = self.import_tracker.reverse_alias.get(name, name)
            if real_module is None and real_short not in self.defined_names:
                real_module = "builtins"  # not imported and not defined, must be a builtin
        else:
            name_module, real_short = name.split(".", 1)
            real_module = self.import_tracker.reverse_alias.get(name_module, name_module)
        resolved_name = real_short if real_module is None else f"{real_module}.{real_short}"
        return resolved_name

    def visit_class_def(self, o: ClassDef) -> None:
        self._current_class = o
        self.method_names = find_method_names(o.defs.body)
        sep: int | None = None
        if not self._indent and self._state != EMPTY:
            sep = len(self._output)
            self.add("\n")
        decorators = self.get_class_decorators(o)
        for d in decorators:
            self.add(f"{self._indent}@{d}\n")
        self.add(f"{self._indent}class {o.name}")
        self.record_name(o.name)
        base_types = self.get_base_types(o)
        if base_types:
            for base in base_types:
                self.import_tracker.require_name(base)
        if isinstance(o.metaclass, (NameExpr, MemberExpr)):
            meta = o.metaclass.accept(AliasPrinter(self))
            base_types.append("metaclass=" + meta)
        elif self.analyzed and o.info.is_abstract and not o.info.is_protocol:
            base_types.append("metaclass=abc.ABCMeta")
            self.import_tracker.add_import("abc")
            self.import_tracker.require_name("abc")
        if base_types:
            self.add(f"({', '.join(base_types)})")
        self.add(":\n")
        self._indent += "    "
        if self._include_docstrings and o.docstring:
            docstring = mypy.util.quote_docstring(o.docstring)
            self.add(f"{self._indent}{docstring}\n")
        n = len(self._output)
        self._vars.append([])
        super().visit_class_def(o)
        self._indent = self._indent[:-4]
        self._vars.pop()
        self._vars[-1].append(o.name)
        if len(self._output) == n:
            if self._state == EMPTY_CLASS and sep is not None:
                self._output[sep] = ""
            if not (self._include_docstrings and o.docstring):
                self._output[-1] = self._output[-1][:-1] + " ...\n"
            self._state = EMPTY_CLASS
        else:
            self._state = CLASS
        self.method_names = set()
        self.processing_dataclass = False
        self._current_class = None

    def get_base_types(self, cdef: ClassDef) -> list[str]:
        """Get list of base classes for a class."""
        base_types: list[str] = []
        p = AliasPrinter(self)
        for base in cdef.base_type_exprs + cdef.removed_base_type_exprs:
            if isinstance(base, (NameExpr, MemberExpr)):
                if self.get_fullname(base) != "builtins.object":
                    base_types.append(get_qualified_name(base))
            elif isinstance(base, IndexExpr):
                base_types.append(base.accept(p))
            elif isinstance(base, CallExpr):
                # namedtuple(typename, fields), NamedTuple(typename, fields) calls can
                # be used as a base class. The first argument is a string literal that
                # is usually the same as the class name.
                #
                # Note:
                # A call-based named tuple as a base class cannot be safely converted to
                # a class-based NamedTuple definition because class attributes defined
                # in the body of the class inheriting from the named tuple call are not
                # namedtuple fields at runtime.
                if self.is_namedtuple(base):
                    nt_fields = self._get_namedtuple_fields(base)
                    assert isinstance(base.args[0], StrExpr)
                    typename = base.args[0].value
                    if nt_fields is None:
                        # Invalid namedtuple() call, cannot determine fields
                        base_types.append(self.add_typing_import("Incomplete"))
                        continue
                    fields_str = ", ".join(f"({f!r}, {t})" for f, t in nt_fields)
                    namedtuple_name = self.add_typing_import("NamedTuple")
                    base_types.append(f"{namedtuple_name}({typename!r}, [{fields_str}])")
                elif self.is_typed_namedtuple(base):
                    base_types.append(base.accept(p))
                else:
                    # At this point, we don't know what the base class is, so we
                    # just use Incomplete as the base class.
                    base_types.append(self.add_typing_import("Incomplete"))
        for name, value in cdef.keywords.items():
            if name == "metaclass":
                continue  # handled separately
            base_types.append(f"{name}={value.accept(p)}")
        return base_types

    def get_class_decorators(self, cdef: ClassDef) -> list[str]:
        decorators: list[str] = []
        p = AliasPrinter(self)
        for d in cdef.decorators:
            if self.is_dataclass(d):
                decorators.append(d.accept(p))
                self.import_tracker.require_name(get_qualified_name(d))
                self.processing_dataclass = True
        return decorators

    def is_dataclass(self, expr: Expression) -> bool:
        if isinstance(expr, CallExpr):
            expr = expr.callee
        return self.get_fullname(expr) == "dataclasses.dataclass"

    def visit_block(self, o: Block) -> None:
        # Unreachable statements may be partially uninitialized and that may
        # cause trouble.
        if not o.is_unreachable:
            super().visit_block(o)

    def visit_assignment_stmt(self, o: AssignmentStmt) -> None:
        foundl = []

        for lvalue in o.lvalues:
            if isinstance(lvalue, NameExpr) and isinstance(o.rvalue, CallExpr):
                if self.is_namedtuple(o.rvalue) or self.is_typed_namedtuple(o.rvalue):
                    self.process_namedtuple(lvalue, o.rvalue)
                    foundl.append(False)  # state is updated in process_namedtuple
                    continue
                if self.is_typeddict(o.rvalue):
                    self.process_typeddict(lvalue, o.rvalue)
                    foundl.append(False)  # state is updated in process_typeddict
                    continue
            if (
                isinstance(lvalue, NameExpr)
                and not self.is_private_name(lvalue.name)
                # it is never an alias with explicit annotation
                and not o.unanalyzed_type
                and self.is_alias_expression(o.rvalue)
            ):
                self.process_typealias(lvalue, o.rvalue)
                continue
            if isinstance(lvalue, (TupleExpr, ListExpr)):
                items = lvalue.items
                if isinstance(o.unanalyzed_type, TupleType):  # type: ignore[misc]
                    annotations: Iterable[Type | None] = o.unanalyzed_type.items
                else:
                    annotations = [None] * len(items)
            else:
                items = [lvalue]
                annotations = [o.unanalyzed_type]
            sep = False
            found = False
            for item, annotation in zip(items, annotations):
                if isinstance(item, NameExpr):
                    init = self.get_init(item.name, o.rvalue, annotation)
                    if init:
                        found = True
                        if not sep and not self._indent and self._state not in (EMPTY, VAR):
                            init = "\n" + init
                            sep = True
                        self.add(init)
                        self.record_name(item.name)
            foundl.append(found)

        if all(foundl):
            self._state = VAR

    def is_namedtuple(self, expr: CallExpr) -> bool:
        return self.get_fullname(expr.callee) == "collections.namedtuple"

    def is_typed_namedtuple(self, expr: CallExpr) -> bool:
        return self.get_fullname(expr.callee) in TYPED_NAMEDTUPLE_NAMES

    def _get_namedtuple_fields(self, call: CallExpr) -> list[tuple[str, str]] | None:
        if self.is_namedtuple(call):
            fields_arg = call.args[1]
            if isinstance(fields_arg, StrExpr):
                field_names = fields_arg.value.replace(",", " ").split()
            elif isinstance(fields_arg, (ListExpr, TupleExpr)):
                field_names = []
                for field in fields_arg.items:
                    if not isinstance(field, StrExpr):
                        return None
                    field_names.append(field.value)
            else:
                return None  # Invalid namedtuple fields type
            if not field_names:
                return []
            incomplete = self.add_typing_import("Incomplete")
            return [(field_name, incomplete) for field_name in field_names]
        elif self.is_typed_namedtuple(call):
            fields_arg = call.args[1]
            if not isinstance(fields_arg, (ListExpr, TupleExpr)):
                return None
            fields: list[tuple[str, str]] = []
            p = AliasPrinter(self)
            for field in fields_arg.items:
                if not (isinstance(field, TupleExpr) and len(field.items) == 2):
                    return None
                field_name, field_type = field.items
                if not isinstance(field_name, StrExpr):
                    return None
                fields.append((field_name.value, field_type.accept(p)))
            return fields
        else:
            return None  # Not a named tuple call

    def process_namedtuple(self, lvalue: NameExpr, rvalue: CallExpr) -> None:
        if self._state == CLASS:
            self.add("\n")

        if not isinstance(rvalue.args[0], StrExpr):
            self.annotate_as_incomplete(lvalue)
            return

        fields = self._get_namedtuple_fields(rvalue)
        if fields is None:
            self.annotate_as_incomplete(lvalue)
            return
        bases = self.add_typing_import("NamedTuple")
        # TODO: Add support for generic NamedTuples. Requires `Generic` as base class.
        class_def = f"{self._indent}class {lvalue.name}({bases}):"
        if len(fields) == 0:
            self.add(f"{class_def} ...\n")
            self._state = EMPTY_CLASS
        else:
            if self._state not in (EMPTY, CLASS):
                self.add("\n")
            self.add(f"{class_def}\n")
            for f_name, f_type in fields:
                self.add(f"{self._indent}    {f_name}: {f_type}\n")
            self._state = CLASS

    def is_typeddict(self, expr: CallExpr) -> bool:
        return self.get_fullname(expr.callee) in TPDICT_NAMES

    def process_typeddict(self, lvalue: NameExpr, rvalue: CallExpr) -> None:
        if self._state == CLASS:
            self.add("\n")

        if not isinstance(rvalue.args[0], StrExpr):
            self.annotate_as_incomplete(lvalue)
            return

        items: list[tuple[str, Expression]] = []
        total: Expression | None = None
        if len(rvalue.args) > 1 and rvalue.arg_kinds[1] == ARG_POS:
            if not isinstance(rvalue.args[1], DictExpr):
                self.annotate_as_incomplete(lvalue)
                return
            for attr_name, attr_type in rvalue.args[1].items:
                if not isinstance(attr_name, StrExpr):
                    self.annotate_as_incomplete(lvalue)
                    return
                items.append((attr_name.value, attr_type))
            if len(rvalue.args) > 2:
                if rvalue.arg_kinds[2] != ARG_NAMED or rvalue.arg_names[2] != "total":
                    self.annotate_as_incomplete(lvalue)
                    return
                total = rvalue.args[2]
        else:
            for arg_name, arg in zip(rvalue.arg_names[1:], rvalue.args[1:]):
                if not isinstance(arg_name, str):
                    self.annotate_as_incomplete(lvalue)
                    return
                if arg_name == "total":
                    total = arg
                else:
                    items.append((arg_name, arg))
        bases = self.add_typing_import("TypedDict")
        p = AliasPrinter(self)
        if any(not key.isidentifier() or keyword.iskeyword(key) for key, _ in items):
            # Keep the call syntax if there are non-identifier or reserved keyword keys.
            self.add(f"{self._indent}{lvalue.name} = {rvalue.accept(p)}\n")
            self._state = VAR
        else:
            # TODO: Add support for generic TypedDicts. Requires `Generic` as base class.
            if total is not None:
                bases += f", total={total.accept(p)}"
            class_def = f"{self._indent}class {lvalue.name}({bases}):"
            if len(items) == 0:
                self.add(f"{class_def} ...\n")
                self._state = EMPTY_CLASS
            else:
                if self._state not in (EMPTY, CLASS):
                    self.add("\n")
                self.add(f"{class_def}\n")
                for key, key_type in items:
                    self.add(f"{self._indent}    {key}: {key_type.accept(p)}\n")
                self._state = CLASS

    def annotate_as_incomplete(self, lvalue: NameExpr) -> None:
        self.add(f"{self._indent}{lvalue.name}: {self.add_typing_import('Incomplete')}\n")
        self._state = VAR

    def is_alias_expression(self, expr: Expression, top_level: bool = True) -> bool:
        """Return True for things that look like target for an alias.

        Used to know if assignments look like type aliases, function alias,
        or module alias.
        """
        # Assignment of TypeVar(...)  and other typevar-likes are passed through
        if isinstance(expr, CallExpr) and self.get_fullname(expr.callee) in (
            "typing.TypeVar",
            "typing_extensions.TypeVar",
            "typing.ParamSpec",
            "typing_extensions.ParamSpec",
            "typing.TypeVarTuple",
            "typing_extensions.TypeVarTuple",
        ):
            return True
        elif isinstance(expr, EllipsisExpr):
            return not top_level
        elif isinstance(expr, NameExpr):
            if expr.name in ("True", "False"):
                return False
            elif expr.name == "None":
                return not top_level
            else:
                return not self.is_private_name(expr.name)
        elif isinstance(expr, MemberExpr) and self.analyzed:
            # Also add function and module aliases.
            return (
                top_level
                and isinstance(expr.node, (FuncDef, Decorator, MypyFile))
                or isinstance(expr.node, TypeInfo)
            ) and not self.is_private_member(expr.node.fullname)
        elif (
            isinstance(expr, IndexExpr)
            and isinstance(expr.base, NameExpr)
            and not self.is_private_name(expr.base.name)
        ):
            if isinstance(expr.index, TupleExpr):
                indices = expr.index.items
            else:
                indices = [expr.index]
            if expr.base.name == "Callable" and len(indices) == 2:
                args, ret = indices
                if isinstance(args, EllipsisExpr):
                    indices = [ret]
                elif isinstance(args, ListExpr):
                    indices = args.items + [ret]
                else:
                    return False
            return all(self.is_alias_expression(i, top_level=False) for i in indices)
        else:
            return False

    def process_typealias(self, lvalue: NameExpr, rvalue: Expression) -> None:
        p = AliasPrinter(self)
        self.add(f"{self._indent}{lvalue.name} = {rvalue.accept(p)}\n")
        self.record_name(lvalue.name)
        self._vars[-1].append(lvalue.name)

    def visit_if_stmt(self, o: IfStmt) -> None:
        # Ignore if __name__ == '__main__'.
        expr = o.expr[0]
        if (
            isinstance(expr, ComparisonExpr)
            and isinstance(expr.operands[0], NameExpr)
            and isinstance(expr.operands[1], StrExpr)
            and expr.operands[0].name == "__name__"
            and "__main__" in expr.operands[1].value
        ):
            return
        super().visit_if_stmt(o)

    def visit_import_all(self, o: ImportAll) -> None:
        self.add_import_line(f"from {'.' * o.relative}{o.id} import *\n")

    def visit_import_from(self, o: ImportFrom) -> None:
        exported_names: set[str] = set()
        import_names = []
        module, relative = translate_module_name(o.id, o.relative)
        if self.module:
            full_module, ok = mypy.util.correct_relative_import(
                self.module, relative, module, self.path.endswith(".__init__.py")
            )
            if not ok:
                full_module = module
        else:
            full_module = module
        if module == "__future__":
            return  # Not preserved
        for name, as_name in o.names:
            if name == "six":
                # Vendored six -- translate into plain 'import six'.
                self.visit_import(Import([("six", None)]))
                continue
            exported = False
            if as_name is None and self.module and (self.module + "." + name) in EXTRA_EXPORTED:
                # Special case certain names that should be exported, against our general rules.
                exported = True
            is_private = self.is_private_name(name, full_module + "." + name)
            if (
                as_name is None
                and name not in self.referenced_names
                and (not self._all_ or name in IGNORED_DUNDERS)
                and not is_private
                and module not in ("abc", "asyncio") + TYPING_MODULE_NAMES
            ):
                # An imported name that is never referenced in the module is assumed to be
                # exported, unless there is an explicit __all__. Note that we need to special
                # case 'abc' since some references are deleted during semantic analysis.
                exported = True
            top_level = full_module.split(".")[0]
            if (
                as_name is None
                and not self.export_less
                and (not self._all_ or name in IGNORED_DUNDERS)
                and self.module
                and not is_private
                and top_level in (self.module.split(".")[0], "_" + self.module.split(".")[0])
            ):
                # Export imports from the same package, since we can't reliably tell whether they
                # are part of the public API.
                exported = True
            if exported:
                self.import_tracker.reexport(name)
                as_name = name
            import_names.append((name, as_name))
        self.import_tracker.add_import_from("." * relative + module, import_names)
        self._vars[-1].extend(alias or name for name, alias in import_names)
        for name, alias in import_names:
            self.record_name(alias or name)

        if self._all_:
            # Include "import from"s that import names defined in __all__.
            names = [
                name
                for name, alias in o.names
                if name in self._all_ and alias is None and name not in IGNORED_DUNDERS
            ]
            exported_names.update(names)

    def visit_import(self, o: Import) -> None:
        for id, as_id in o.ids:
            self.import_tracker.add_import(id, as_id)
            if as_id is None:
                target_name = id.split(".")[0]
            else:
                target_name = as_id
            self._vars[-1].append(target_name)
            self.record_name(target_name)

    def get_init(
        self, lvalue: str, rvalue: Expression, annotation: Type | None = None
    ) -> str | None:
        """Return initializer for a variable.

        Return None if we've generated one already or if the variable is internal.
        """
        if lvalue in self._vars[-1]:
            # We've generated an initializer already for this variable.
            return None
        # TODO: Only do this at module top level.
        if self.is_private_name(lvalue) or self.is_not_in_all(lvalue):
            return None
        self._vars[-1].append(lvalue)
        if annotation is not None:
            typename = self.print_annotation(annotation)
            if (
                isinstance(annotation, UnboundType)
                and not annotation.args
                and annotation.name == "Final"
                and self.import_tracker.module_for.get("Final") in TYPING_MODULE_NAMES
            ):
                # Final without type argument is invalid in stubs.
                final_arg = self.get_str_type_of_node(rvalue)
                typename += f"[{final_arg}]"
        elif self.processing_dataclass:
            # attribute without annotation is not a dataclass field, don't add annotation.
            return f"{self._indent}{lvalue} = ...\n"
        else:
            typename = self.get_str_type_of_node(rvalue)
        initializer = self.get_assign_initializer(rvalue)
        return f"{self._indent}{lvalue}: {typename}{initializer}\n"

    def get_assign_initializer(self, rvalue: Expression) -> str:
        """Does this rvalue need some special initializer value?"""
        if not self._current_class:
            return ""
        # Current rules
        # 1. Return `...` if we are dealing with `NamedTuple` or `dataclass` field and
        #    it has an existing default value
        if (
            self._current_class.info
            and self._current_class.info.is_named_tuple
            and not isinstance(rvalue, TempNode)
        ):
            return " = ..."
        if self.processing_dataclass and not (isinstance(rvalue, TempNode) and rvalue.no_rhs):
            return " = ..."
        # TODO: support other possible cases, where initializer is important

        # By default, no initializer is required:
        return ""

    def add(self, string: str) -> None:
        """Add text to generated stub."""
        self._output.append(string)

    def add_decorator(self, name: str, require_name: bool = False) -> None:
        if require_name:
            self.import_tracker.require_name(name)
        if not self._indent and self._state not in (EMPTY, FUNC):
            self._decorators.append("\n")
        self._decorators.append(f"{self._indent}@{name}\n")

    def clear_decorators(self) -> None:
        self._decorators.clear()

    def typing_name(self, name: str) -> str:
        if name in self.defined_names:
            # Avoid name clash between name from typing and a name defined in stub.
            return "_" + name
        else:
            return name

    def add_typing_import(self, name: str) -> str:
        """Add a name to be imported for typing, unless it's imported already.

        The import will be internal to the stub.
        """
        name = self.typing_name(name)
        self.import_tracker.require_name(name)
        return name

    def add_import_line(self, line: str) -> None:
        """Add a line of text to the import section, unless it's already there."""
        if line not in self._import_lines:
            self._import_lines.append(line)

    def output(self) -> str:
        """Return the text for the stub."""
        imports = ""
        if self._import_lines:
            imports += "".join(self._import_lines)
        imports += "".join(self.import_tracker.import_lines())
        if imports and self._output:
            imports += "\n"
        return imports + "".join(self._output)

    def is_not_in_all(self, name: str) -> bool:
        if self.is_private_name(name):
            return False
        if self._all_:
            return self.is_top_level() and name not in self._all_
        return False

    def is_private_name(self, name: str, fullname: str | None = None) -> bool:
        if self._include_private:
            return False
        if fullname in EXTRA_EXPORTED:
            return False
        if name == "_":
            return False
        return name.startswith("_") and (not name.endswith("__") or name in IGNORED_DUNDERS)

    def is_private_member(self, fullname: str) -> bool:
        parts = fullname.split(".")
        return any(self.is_private_name(part) for part in parts)

    def get_str_type_of_node(
        self, rvalue: Expression, can_infer_optional: bool = False, can_be_any: bool = True
    ) -> str:
        rvalue = self.maybe_unwrap_unary_expr(rvalue)

        if isinstance(rvalue, IntExpr):
            return "int"
        if isinstance(rvalue, StrExpr):
            return "str"
        if isinstance(rvalue, BytesExpr):
            return "bytes"
        if isinstance(rvalue, FloatExpr):
            return "float"
<<<<<<< HEAD
        if isinstance(rvalue, UnaryExpr):
            if isinstance(rvalue.expr, IntExpr):
                return "int"
            if isinstance(rvalue.expr, FloatExpr):
                return "float"
=======
        if isinstance(rvalue, ComplexExpr):  # 1j
            return "complex"
        if isinstance(rvalue, OpExpr) and rvalue.op in ("-", "+"):  # -1j + 1
            if isinstance(self.maybe_unwrap_unary_expr(rvalue.left), ComplexExpr) or isinstance(
                self.maybe_unwrap_unary_expr(rvalue.right), ComplexExpr
            ):
                return "complex"
>>>>>>> ff81a1c7
        if isinstance(rvalue, NameExpr) and rvalue.name in ("True", "False"):
            return "bool"
        if can_infer_optional and isinstance(rvalue, NameExpr) and rvalue.name == "None":
            return f"{self.add_typing_import('Incomplete')} | None"
        if can_be_any:
            return self.add_typing_import("Incomplete")
        else:
            return ""

<<<<<<< HEAD
    def get_str_default_of_node(self, rvalue: Expression) -> str:
        default = "..."
        if isinstance(rvalue, NameExpr):
            if rvalue.name in ("None", "True", "False"):
                default = rvalue.name
        elif isinstance(rvalue, (IntExpr, FloatExpr)):
            default = f"{rvalue.value}"
        elif isinstance(rvalue, UnaryExpr):
            if isinstance(rvalue.expr, (IntExpr, FloatExpr)):
                default = f"{rvalue.op}{rvalue.expr.value}"
        elif isinstance(rvalue, StrExpr):
            default = repr(rvalue.value)
        elif isinstance(rvalue, BytesExpr):
            default = f"b{rvalue.value!r}"
        elif isinstance(rvalue, TupleExpr):
            items_defaults = []
            for e in rvalue.items:
                e_default = self.get_str_default_of_node(e)
                if e_default == "...":
                    break
                items_defaults.append(e_default)
            else:
                closing = ",)" if len(items_defaults) == 1 else ")"
                default = "(" + ", ".join(items_defaults) + closing
        elif isinstance(rvalue, ListExpr):
            items_defaults = []
            for e in rvalue.items:
                e_default = self.get_str_default_of_node(e)
                if e_default == "...":
                    break
                items_defaults.append(e_default)
            else:
                default = "[" + ", ".join(items_defaults) + "]"
        elif isinstance(rvalue, SetExpr):
            items_defaults = []
            for e in rvalue.items:
                e_default = self.get_str_default_of_node(e)
                if e_default == "...":
                    break
                items_defaults.append(e_default)
            else:
                if items_defaults:
                    default = "{" + ", ".join(items_defaults) + "}"
        elif isinstance(rvalue, DictExpr):
            items_defaults = []
            for k, v in rvalue.items:
                if k is None:
                    break
                k_default = self.get_str_default_of_node(k)
                v_default = self.get_str_default_of_node(v)
                if k_default == "..." or v_default == "...":
                    break
                items_defaults.append(f"{k_default}: {v_default}")
            else:
                default = "{" + ", ".join(items_defaults) + "}"

        if len(default) > 200:  # TODO: what's a good limit?
            default = "..."  # long literals are not useful in stubs
        return default
=======
    def maybe_unwrap_unary_expr(self, expr: Expression) -> Expression:
        """Unwrap (possibly nested) unary expressions.

        But, some unary expressions can change the type of expression.
        While we want to preserve it. For example, `~True` is `int`.
        So, we only allow a subset of unary expressions to be unwrapped.
        """
        if not isinstance(expr, UnaryExpr):
            return expr

        # First, try to unwrap `[+-]+ (int|float|complex)` expr:
        math_ops = ("+", "-")
        if expr.op in math_ops:
            while isinstance(expr, UnaryExpr):
                if expr.op not in math_ops or not isinstance(
                    expr.expr, (IntExpr, FloatExpr, ComplexExpr, UnaryExpr)
                ):
                    break
                expr = expr.expr
            return expr

        # Next, try `not bool` expr:
        if expr.op == "not":
            while isinstance(expr, UnaryExpr):
                if expr.op != "not" or not isinstance(expr.expr, (NameExpr, UnaryExpr)):
                    break
                if isinstance(expr.expr, NameExpr) and expr.expr.name not in ("True", "False"):
                    break
                expr = expr.expr
            return expr

        # This is some other unary expr, we cannot do anything with it (yet?).
        return expr
>>>>>>> ff81a1c7

    def print_annotation(self, t: Type) -> str:
        printer = AnnotationPrinter(self)
        return t.accept(printer)

    def is_top_level(self) -> bool:
        """Are we processing the top level of a file?"""
        return self._indent == ""

    def record_name(self, name: str) -> None:
        """Mark a name as defined.

        This only does anything if at the top level of a module.
        """
        if self.is_top_level():
            self._toplevel_names.append(name)

    def is_recorded_name(self, name: str) -> bool:
        """Has this name been recorded previously?"""
        return self.is_top_level() and name in self._toplevel_names


def find_method_names(defs: list[Statement]) -> set[str]:
    # TODO: Traverse into nested definitions
    result = set()
    for defn in defs:
        if isinstance(defn, FuncDef):
            result.add(defn.name)
        elif isinstance(defn, Decorator):
            result.add(defn.func.name)
        elif isinstance(defn, OverloadedFuncDef):
            for item in defn.items:
                result.update(find_method_names([item]))
    return result


class SelfTraverser(mypy.traverser.TraverserVisitor):
    def __init__(self) -> None:
        self.results: list[tuple[str, Expression]] = []

    def visit_assignment_stmt(self, o: AssignmentStmt) -> None:
        lvalue = o.lvalues[0]
        if (
            isinstance(lvalue, MemberExpr)
            and isinstance(lvalue.expr, NameExpr)
            and lvalue.expr.name == "self"
        ):
            self.results.append((lvalue.name, o.rvalue))


def find_self_initializers(fdef: FuncBase) -> list[tuple[str, Expression]]:
    """Find attribute initializers in a method.

    Return a list of pairs (attribute name, r.h.s. expression).
    """
    traverser = SelfTraverser()
    fdef.accept(traverser)
    return traverser.results


def get_qualified_name(o: Expression) -> str:
    if isinstance(o, NameExpr):
        return o.name
    elif isinstance(o, MemberExpr):
        return f"{get_qualified_name(o.expr)}.{o.name}"
    else:
        return ERROR_MARKER


def remove_blacklisted_modules(modules: list[StubSource]) -> list[StubSource]:
    return [
        module for module in modules if module.path is None or not is_blacklisted_path(module.path)
    ]


def is_blacklisted_path(path: str) -> bool:
    return any(substr in (normalize_path_separators(path) + "\n") for substr in BLACKLIST)


def normalize_path_separators(path: str) -> str:
    if sys.platform == "win32":
        return path.replace("\\", "/")
    return path


def collect_build_targets(
    options: Options, mypy_opts: MypyOptions
) -> tuple[list[StubSource], list[StubSource]]:
    """Collect files for which we need to generate stubs.

    Return list of Python modules and C modules.
    """
    if options.packages or options.modules:
        if options.no_import:
            py_modules = find_module_paths_using_search(
                options.modules, options.packages, options.search_path, options.pyversion
            )
            c_modules: list[StubSource] = []
        else:
            # Using imports is the default, since we can also find C modules.
            py_modules, c_modules = find_module_paths_using_imports(
                options.modules, options.packages, options.verbose, options.quiet
            )
    else:
        # Use mypy native source collection for files and directories.
        try:
            source_list = create_source_list(options.files, mypy_opts)
        except InvalidSourceList as e:
            raise SystemExit(str(e)) from e
        py_modules = [StubSource(m.module, m.path) for m in source_list]
        c_modules = []

    py_modules = remove_blacklisted_modules(py_modules)

    return py_modules, c_modules


def find_module_paths_using_imports(
    modules: list[str], packages: list[str], verbose: bool, quiet: bool
) -> tuple[list[StubSource], list[StubSource]]:
    """Find path and runtime value of __all__ (if possible) for modules and packages.

    This function uses runtime Python imports to get the information.
    """
    with ModuleInspect() as inspect:
        py_modules: list[StubSource] = []
        c_modules: list[StubSource] = []
        found = list(walk_packages(inspect, packages, verbose))
        modules = modules + found
        modules = [
            mod for mod in modules if not is_non_library_module(mod)
        ]  # We don't want to run any tests or scripts
        for mod in modules:
            try:
                result = find_module_path_and_all_py3(inspect, mod, verbose)
            except CantImport as e:
                tb = traceback.format_exc()
                if verbose:
                    sys.stdout.write(tb)
                if not quiet:
                    report_missing(mod, e.message, tb)
                continue
            if not result:
                c_modules.append(StubSource(mod))
            else:
                path, runtime_all = result
                py_modules.append(StubSource(mod, path, runtime_all))
        return py_modules, c_modules


def is_non_library_module(module: str) -> bool:
    """Does module look like a test module or a script?"""
    if module.endswith(
        (
            ".tests",
            ".test",
            ".testing",
            "_tests",
            "_test_suite",
            "test_util",
            "test_utils",
            "test_base",
            ".__main__",
            ".conftest",  # Used by pytest
            ".setup",  # Typically an install script
        )
    ):
        return True
    if module.split(".")[-1].startswith("test_"):
        return True
    if (
        ".tests." in module
        or ".test." in module
        or ".testing." in module
        or ".SelfTest." in module
    ):
        return True
    return False


def translate_module_name(module: str, relative: int) -> tuple[str, int]:
    for pkg in VENDOR_PACKAGES:
        for alt in "six.moves", "six":
            substr = f"{pkg}.{alt}"
            if module.endswith("." + substr) or (module == substr and relative):
                return alt, 0
            if "." + substr + "." in module:
                return alt + "." + module.partition("." + substr + ".")[2], 0
    return module, relative


def find_module_paths_using_search(
    modules: list[str], packages: list[str], search_path: list[str], pyversion: tuple[int, int]
) -> list[StubSource]:
    """Find sources for modules and packages requested.

    This function just looks for source files at the file system level.
    This is used if user passes --no-import, and will not find C modules.
    Exit if some of the modules or packages can't be found.
    """
    result: list[StubSource] = []
    typeshed_path = default_lib_path(mypy.build.default_data_dir(), pyversion, None)
    search_paths = SearchPaths((".",) + tuple(search_path), (), (), tuple(typeshed_path))
    cache = FindModuleCache(search_paths, fscache=None, options=None)
    for module in modules:
        m_result = cache.find_module(module)
        if isinstance(m_result, ModuleNotFoundReason):
            fail_missing(module, m_result)
            module_path = None
        else:
            module_path = m_result
        result.append(StubSource(module, module_path))
    for package in packages:
        p_result = cache.find_modules_recursive(package)
        if p_result:
            fail_missing(package, ModuleNotFoundReason.NOT_FOUND)
        sources = [StubSource(m.module, m.path) for m in p_result]
        result.extend(sources)

    result = [m for m in result if not is_non_library_module(m.module)]

    return result


def mypy_options(stubgen_options: Options) -> MypyOptions:
    """Generate mypy options using the flag passed by user."""
    options = MypyOptions()
    options.follow_imports = "skip"
    options.incremental = False
    options.ignore_errors = True
    options.semantic_analysis_only = True
    options.python_version = stubgen_options.pyversion
    options.show_traceback = True
    options.transform_source = remove_misplaced_type_comments
    options.preserve_asts = True
    options.include_docstrings = stubgen_options.include_docstrings

    # Override cache_dir if provided in the environment
    environ_cache_dir = os.getenv("MYPY_CACHE_DIR", "")
    if environ_cache_dir.strip():
        options.cache_dir = environ_cache_dir
    options.cache_dir = os.path.expanduser(options.cache_dir)

    return options


def parse_source_file(mod: StubSource, mypy_options: MypyOptions) -> None:
    """Parse a source file.

    On success, store AST in the corresponding attribute of the stub source.
    If there are syntax errors, print them and exit.
    """
    assert mod.path is not None, "Not found module was not skipped"
    with open(mod.path, "rb") as f:
        data = f.read()
    source = mypy.util.decode_python_encoding(data)
    errors = Errors(mypy_options)
    mod.ast = mypy.parse.parse(
        source, fnam=mod.path, module=mod.module, errors=errors, options=mypy_options
    )
    mod.ast._fullname = mod.module
    if errors.is_blockers():
        # Syntax error!
        for m in errors.new_messages():
            sys.stderr.write(f"{m}\n")
        sys.exit(1)


def generate_asts_for_modules(
    py_modules: list[StubSource], parse_only: bool, mypy_options: MypyOptions, verbose: bool
) -> None:
    """Use mypy to parse (and optionally analyze) source files."""
    if not py_modules:
        return  # Nothing to do here, but there may be C modules
    if verbose:
        print(f"Processing {len(py_modules)} files...")
    if parse_only:
        for mod in py_modules:
            parse_source_file(mod, mypy_options)
        return
    # Perform full semantic analysis of the source set.
    try:
        res = build([module.source for module in py_modules], mypy_options)
    except CompileError as e:
        raise SystemExit(f"Critical error during semantic analysis: {e}") from e

    for mod in py_modules:
        mod.ast = res.graph[mod.module].tree
        # Use statically inferred __all__ if there is no runtime one.
        if mod.runtime_all is None:
            mod.runtime_all = res.manager.semantic_analyzer.export_map[mod.module]


def generate_stub_from_ast(
    mod: StubSource,
    target: str,
    parse_only: bool = False,
    include_private: bool = False,
    export_less: bool = False,
    include_docstrings: bool = False,
) -> None:
    """Use analysed (or just parsed) AST to generate type stub for single file.

    If directory for target doesn't exist it will created. Existing stub
    will be overwritten.
    """
    gen = StubGenerator(
        mod.runtime_all,
        include_private=include_private,
        analyzed=not parse_only,
        export_less=export_less,
        include_docstrings=include_docstrings,
    )
    assert mod.ast is not None, "This function must be used only with analyzed modules"
    mod.ast.accept(gen)

    # Write output to file.
    subdir = os.path.dirname(target)
    if subdir and not os.path.isdir(subdir):
        os.makedirs(subdir)
    with open(target, "w") as file:
        file.write("".join(gen.output()))


def get_sig_generators(options: Options) -> list[SignatureGenerator]:
    sig_generators: list[SignatureGenerator] = [
        DocstringSignatureGenerator(),
        FallbackSignatureGenerator(),
    ]
    if options.doc_dir:
        # Collect info from docs (if given). Always check these first.
        sigs, class_sigs = collect_docs_signatures(options.doc_dir)
        sig_generators.insert(0, ExternalSignatureGenerator(sigs, class_sigs))
    return sig_generators


def collect_docs_signatures(doc_dir: str) -> tuple[dict[str, str], dict[str, str]]:
    """Gather all function and class signatures in the docs.

    Return a tuple (function signatures, class signatures).
    Currently only used for C modules.
    """
    all_sigs: list[Sig] = []
    all_class_sigs: list[Sig] = []
    for path in glob.glob(f"{doc_dir}/*.rst"):
        with open(path) as f:
            loc_sigs, loc_class_sigs = parse_all_signatures(f.readlines())
        all_sigs += loc_sigs
        all_class_sigs += loc_class_sigs
    sigs = dict(find_unique_signatures(all_sigs))
    class_sigs = dict(find_unique_signatures(all_class_sigs))
    return sigs, class_sigs


def generate_stubs(options: Options) -> None:
    """Main entry point for the program."""
    mypy_opts = mypy_options(options)
    py_modules, c_modules = collect_build_targets(options, mypy_opts)
    sig_generators = get_sig_generators(options)
    # Use parsed sources to generate stubs for Python modules.
    generate_asts_for_modules(py_modules, options.parse_only, mypy_opts, options.verbose)
    files = []
    for mod in py_modules:
        assert mod.path is not None, "Not found module was not skipped"
        target = mod.module.replace(".", "/")
        if os.path.basename(mod.path) == "__init__.py":
            target += "/__init__.pyi"
        else:
            target += ".pyi"
        target = os.path.join(options.output_dir, target)
        files.append(target)
        with generate_guarded(mod.module, target, options.ignore_errors, options.verbose):
            generate_stub_from_ast(
                mod,
                target,
                options.parse_only,
                options.include_private,
                options.export_less,
                include_docstrings=options.include_docstrings,
            )

    # Separately analyse C modules using different logic.
    all_modules = sorted(m.module for m in (py_modules + c_modules))
    for mod in c_modules:
        if any(py_mod.module.startswith(mod.module + ".") for py_mod in py_modules + c_modules):
            target = mod.module.replace(".", "/") + "/__init__.pyi"
        else:
            target = mod.module.replace(".", "/") + ".pyi"
        target = os.path.join(options.output_dir, target)
        files.append(target)
        with generate_guarded(mod.module, target, options.ignore_errors, options.verbose):
            generate_stub_for_c_module(
                mod.module,
                target,
                known_modules=all_modules,
                sig_generators=sig_generators,
                include_docstrings=options.include_docstrings,
            )
    num_modules = len(py_modules) + len(c_modules)
    if not options.quiet and num_modules > 0:
        print("Processed %d modules" % num_modules)
        if len(files) == 1:
            print(f"Generated {files[0]}")
        else:
            print(f"Generated files under {common_dir_prefix(files)}" + os.sep)


HEADER = """%(prog)s [-h] [more options, see -h]
                     [-m MODULE] [-p PACKAGE] [files ...]"""

DESCRIPTION = """
Generate draft stubs for modules.

Stubs are generated in directory ./out, to avoid overriding files with
manual changes.  This directory is assumed to exist.
"""


def parse_options(args: list[str]) -> Options:
    parser = argparse.ArgumentParser(prog="stubgen", usage=HEADER, description=DESCRIPTION)

    parser.add_argument(
        "--ignore-errors",
        action="store_true",
        help="ignore errors when trying to generate stubs for modules",
    )
    parser.add_argument(
        "--no-import",
        action="store_true",
        help="don't import the modules, just parse and analyze them "
        "(doesn't work with C extension modules and might not "
        "respect __all__)",
    )
    parser.add_argument(
        "--parse-only",
        action="store_true",
        help="don't perform semantic analysis of sources, just parse them "
        "(only applies to Python modules, might affect quality of stubs)",
    )
    parser.add_argument(
        "--include-private",
        action="store_true",
        help="generate stubs for objects and members considered private "
        "(single leading underscore and no trailing underscores)",
    )
    parser.add_argument(
        "--export-less",
        action="store_true",
        help="don't implicitly export all names imported from other modules in the same package",
    )
    parser.add_argument(
        "--include-docstrings",
        action="store_true",
        help="include existing docstrings with the stubs",
    )
    parser.add_argument("-v", "--verbose", action="store_true", help="show more verbose messages")
    parser.add_argument("-q", "--quiet", action="store_true", help="show fewer messages")
    parser.add_argument(
        "--doc-dir",
        metavar="PATH",
        default="",
        help="use .rst documentation in PATH (this may result in "
        "better stubs in some cases; consider setting this to "
        "DIR/Python-X.Y.Z/Doc/library)",
    )
    parser.add_argument(
        "--search-path",
        metavar="PATH",
        default="",
        help="specify module search directories, separated by ':' "
        "(currently only used if --no-import is given)",
    )
    parser.add_argument(
        "-o",
        "--output",
        metavar="PATH",
        dest="output_dir",
        default="out",
        help="change the output directory [default: %(default)s]",
    )
    parser.add_argument(
        "-m",
        "--module",
        action="append",
        metavar="MODULE",
        dest="modules",
        default=[],
        help="generate stub for module; can repeat for more modules",
    )
    parser.add_argument(
        "-p",
        "--package",
        action="append",
        metavar="PACKAGE",
        dest="packages",
        default=[],
        help="generate stubs for package recursively; can be repeated",
    )
    parser.add_argument(
        metavar="files",
        nargs="*",
        dest="files",
        help="generate stubs for given files or directories",
    )

    ns = parser.parse_args(args)

    pyversion = sys.version_info[:2]
    ns.interpreter = sys.executable

    if ns.modules + ns.packages and ns.files:
        parser.error("May only specify one of: modules/packages or files.")
    if ns.quiet and ns.verbose:
        parser.error("Cannot specify both quiet and verbose messages")

    # Create the output folder if it doesn't already exist.
    if not os.path.exists(ns.output_dir):
        os.makedirs(ns.output_dir)

    return Options(
        pyversion=pyversion,
        no_import=ns.no_import,
        doc_dir=ns.doc_dir,
        search_path=ns.search_path.split(":"),
        interpreter=ns.interpreter,
        ignore_errors=ns.ignore_errors,
        parse_only=ns.parse_only,
        include_private=ns.include_private,
        output_dir=ns.output_dir,
        modules=ns.modules,
        packages=ns.packages,
        files=ns.files,
        verbose=ns.verbose,
        quiet=ns.quiet,
        export_less=ns.export_less,
        include_docstrings=ns.include_docstrings,
    )


def main(args: list[str] | None = None) -> None:
    mypy.util.check_python_version("stubgen")
    # Make sure that the current directory is in sys.path so that
    # stubgen can be run on packages in the current directory.
    if not ("" in sys.path or "." in sys.path):
        sys.path.insert(0, "")

    options = parse_options(sys.argv[1:] if args is None else args)
    generate_stubs(options)


if __name__ == "__main__":
    main()<|MERGE_RESOLUTION|>--- conflicted
+++ resolved
@@ -763,7 +763,9 @@
                 args.append("*")
 
             if arg_.initializer:
-                default = self.get_str_default_of_node(arg_.initializer)
+                default, valid = self.get_str_default_of_node(arg_.initializer)
+                if not valid or len(default) > 200:
+                    default = "..."
                 if not annotation:
                     typename = self.get_str_type_of_node(arg_.initializer, True, False)
                     if typename == "":
@@ -1476,13 +1478,6 @@
             return "bytes"
         if isinstance(rvalue, FloatExpr):
             return "float"
-<<<<<<< HEAD
-        if isinstance(rvalue, UnaryExpr):
-            if isinstance(rvalue.expr, IntExpr):
-                return "int"
-            if isinstance(rvalue.expr, FloatExpr):
-                return "float"
-=======
         if isinstance(rvalue, ComplexExpr):  # 1j
             return "complex"
         if isinstance(rvalue, OpExpr) and rvalue.op in ("-", "+"):  # -1j + 1
@@ -1490,7 +1485,6 @@
                 self.maybe_unwrap_unary_expr(rvalue.right), ComplexExpr
             ):
                 return "complex"
->>>>>>> ff81a1c7
         if isinstance(rvalue, NameExpr) and rvalue.name in ("True", "False"):
             return "bool"
         if can_infer_optional and isinstance(rvalue, NameExpr) and rvalue.name == "None":
@@ -1500,67 +1494,6 @@
         else:
             return ""
 
-<<<<<<< HEAD
-    def get_str_default_of_node(self, rvalue: Expression) -> str:
-        default = "..."
-        if isinstance(rvalue, NameExpr):
-            if rvalue.name in ("None", "True", "False"):
-                default = rvalue.name
-        elif isinstance(rvalue, (IntExpr, FloatExpr)):
-            default = f"{rvalue.value}"
-        elif isinstance(rvalue, UnaryExpr):
-            if isinstance(rvalue.expr, (IntExpr, FloatExpr)):
-                default = f"{rvalue.op}{rvalue.expr.value}"
-        elif isinstance(rvalue, StrExpr):
-            default = repr(rvalue.value)
-        elif isinstance(rvalue, BytesExpr):
-            default = f"b{rvalue.value!r}"
-        elif isinstance(rvalue, TupleExpr):
-            items_defaults = []
-            for e in rvalue.items:
-                e_default = self.get_str_default_of_node(e)
-                if e_default == "...":
-                    break
-                items_defaults.append(e_default)
-            else:
-                closing = ",)" if len(items_defaults) == 1 else ")"
-                default = "(" + ", ".join(items_defaults) + closing
-        elif isinstance(rvalue, ListExpr):
-            items_defaults = []
-            for e in rvalue.items:
-                e_default = self.get_str_default_of_node(e)
-                if e_default == "...":
-                    break
-                items_defaults.append(e_default)
-            else:
-                default = "[" + ", ".join(items_defaults) + "]"
-        elif isinstance(rvalue, SetExpr):
-            items_defaults = []
-            for e in rvalue.items:
-                e_default = self.get_str_default_of_node(e)
-                if e_default == "...":
-                    break
-                items_defaults.append(e_default)
-            else:
-                if items_defaults:
-                    default = "{" + ", ".join(items_defaults) + "}"
-        elif isinstance(rvalue, DictExpr):
-            items_defaults = []
-            for k, v in rvalue.items:
-                if k is None:
-                    break
-                k_default = self.get_str_default_of_node(k)
-                v_default = self.get_str_default_of_node(v)
-                if k_default == "..." or v_default == "...":
-                    break
-                items_defaults.append(f"{k_default}: {v_default}")
-            else:
-                default = "{" + ", ".join(items_defaults) + "}"
-
-        if len(default) > 200:  # TODO: what's a good limit?
-            default = "..."  # long literals are not useful in stubs
-        return default
-=======
     def maybe_unwrap_unary_expr(self, expr: Expression) -> Expression:
         """Unwrap (possibly nested) unary expressions.
 
@@ -1594,7 +1527,70 @@
 
         # This is some other unary expr, we cannot do anything with it (yet?).
         return expr
->>>>>>> ff81a1c7
+
+    def get_str_default_of_node(self, rvalue: Expression) -> tuple[str, bool]:
+        """Get a string representation of the default value of a node.
+
+        Returns a 2-tuple of the default and whether or not it is valid.
+        """
+        if isinstance(rvalue, NameExpr):
+            if rvalue.name in ("None", "True", "False"):
+                return rvalue.name, True
+        elif isinstance(rvalue, (IntExpr, FloatExpr)):
+            return f"{rvalue.value}", True
+        elif isinstance(rvalue, UnaryExpr):
+            if isinstance(rvalue.expr, (IntExpr, FloatExpr)):
+                return f"{rvalue.op}{rvalue.expr.value}", True
+        elif isinstance(rvalue, StrExpr):
+            return repr(rvalue.value), True
+        elif isinstance(rvalue, BytesExpr):
+            return f"b{rvalue.value!r}", True
+        elif isinstance(rvalue, TupleExpr):
+            items_defaults = []
+            for e in rvalue.items:
+                e_default, valid = self.get_str_default_of_node(e)
+                if not valid:
+                    break
+                items_defaults.append(e_default)
+            else:
+                closing = ",)" if len(items_defaults) == 1 else ")"
+                default = "(" + ", ".join(items_defaults) + closing
+                return default, True
+        elif isinstance(rvalue, ListExpr):
+            items_defaults = []
+            for e in rvalue.items:
+                e_default, valid = self.get_str_default_of_node(e)
+                if not valid:
+                    break
+                items_defaults.append(e_default)
+            else:
+                default = "[" + ", ".join(items_defaults) + "]"
+                return default, True
+        elif isinstance(rvalue, SetExpr):
+            items_defaults = []
+            for e in rvalue.items:
+                e_default, valid = self.get_str_default_of_node(e)
+                if not valid:
+                    break
+                items_defaults.append(e_default)
+            else:
+                if items_defaults:
+                    default = "{" + ", ".join(items_defaults) + "}"
+                    return default, True
+        elif isinstance(rvalue, DictExpr):
+            items_defaults = []
+            for k, v in rvalue.items:
+                if k is None:
+                    break
+                k_default, k_valid = self.get_str_default_of_node(k)
+                v_default, v_valid = self.get_str_default_of_node(v)
+                if not (k_valid and v_valid):
+                    break
+                items_defaults.append(f"{k_default}: {v_default}")
+            else:
+                default = "{" + ", ".join(items_defaults) + "}"
+                return default, True
+        return "...", False
 
     def print_annotation(self, t: Type) -> str:
         printer = AnnotationPrinter(self)
