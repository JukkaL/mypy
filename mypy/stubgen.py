#!/usr/bin/env python3
"""Generator of dynamically typed draft stubs for arbitrary modules.

The logic of this script can be split in three steps:
* parsing options and finding sources:
  - use runtime imports be default (to find also C modules)
  - or use mypy's mechanisms, if importing is prohibited
* (optionally) semantically analysing the sources using mypy (as a single set)
* emitting the stubs text:
  - for Python modules: from ASTs using StubGenerator
  - for C modules using runtime introspection and (optionally) Sphinx docs

During first and third steps some problematic files can be skipped, but any
blocking error during second step will cause the whole program to stop.

Basic usage:

  $ stubgen foo.py bar.py some_directory
  => Generate out/foo.pyi, out/bar.pyi, and stubs for some_directory (recursively).

  $ stubgen -m urllib.parse
  => Generate out/urllib/parse.pyi.

  $ stubgen -p urllib
  => Generate stubs for whole urlib package (recursively).

For C modules, you can get more precise function signatures by parsing .rst (Sphinx)
documentation for extra information. For this, use the --doc-dir option:

  $ stubgen --doc-dir <DIR>/Python-3.4.2/Doc/library -m curses

Note: The generated stubs should be verified manually.

TODO:
 - maybe use .rst docs also for Python modules
 - maybe export more imported names if there is no __all__ (this affects ssl.SSLError, for example)
   - a quick and dirty heuristic would be to turn this on if a module has something like
     'from x import y as _y'
 - we don't seem to always detect properties ('closed' in 'io', for example)
"""

from __future__ import annotations

import argparse
import glob
import os
import os.path
import sys
import traceback
from collections import defaultdict
<<<<<<< HEAD
from typing import Iterable, List, Mapping, Tuple, cast
=======
from typing import Iterable, List, Mapping
>>>>>>> c517b86b
from typing_extensions import Final

import mypy.build
import mypy.mixedtraverser
import mypy.parse
import mypy.traverser
import mypy.util
from mypy.build import build
from mypy.errors import CompileError, Errors
from mypy.find_sources import InvalidSourceList, create_source_list
from mypy.modulefinder import (
    BuildSource,
    FindModuleCache,
    ModuleNotFoundReason,
    SearchPaths,
    default_lib_path,
)
from mypy.moduleinspect import ModuleInspect
from mypy.nodes import (
    ARG_NAMED,
    ARG_POS,
    ARG_STAR,
    ARG_STAR2,
    IS_ABSTRACT,
    AssignmentStmt,
    Block,
    BytesExpr,
    CallExpr,
    ClassDef,
    ComparisonExpr,
    Decorator,
    DictExpr,
    EllipsisExpr,
    Expression,
    FloatExpr,
    FuncBase,
    FuncDef,
    IfStmt,
    Import,
    ImportAll,
    ImportFrom,
    IndexExpr,
    IntExpr,
    ListExpr,
    MemberExpr,
    MypyFile,
    NameExpr,
    OpExpr,
    OverloadedFuncDef,
    Statement,
    StrExpr,
    TupleExpr,
    TypeInfo,
    UnaryExpr,
    is_StrExpr_list,
)
from mypy.options import Options as MypyOptions
from mypy.stubdoc import Sig, find_unique_signatures, parse_all_signatures
from mypy.stubgenc import (
    DocstringSignatureGenerator,
    ExternalSignatureGenerator,
    FallbackSignatureGenerator,
    SignatureGenerator,
    generate_stub_for_c_module,
)
from mypy.stubutil import (
    CantImport,
    common_dir_prefix,
    fail_missing,
    find_module_path_and_all_py3,
    generate_guarded,
    remove_misplaced_type_comments,
    report_missing,
    walk_packages,
)
from mypy.traverser import all_yield_expressions, has_return_statement, has_yield_expression
from mypy.types import (
    OVERLOAD_NAMES,
    TPDICT_NAMES,
    AnyType,
    CallableType,
    Instance,
    NoneType,
    TupleType,
    Type,
    TypeList,
    TypeStrVisitor,
    UnboundType,
    UnionType,
    get_proper_type,
)
from mypy.visitor import NodeVisitor

TYPING_MODULE_NAMES: Final = ("typing", "typing_extensions")

# Common ways of naming package containing vendored modules.
VENDOR_PACKAGES: Final = ["packages", "vendor", "vendored", "_vendor", "_vendored_packages"]

# Avoid some file names that are unnecessary or likely to cause trouble (\n for end of path).
BLACKLIST: Final = [
    "/six.py\n",  # Likely vendored six; too dynamic for us to handle
    "/vendored/",  # Vendored packages
    "/vendor/",  # Vendored packages
    "/_vendor/",
    "/_vendored_packages/",
]

# Special-cased names that are implicitly exported from the stub (from m import y as y).
EXTRA_EXPORTED: Final = {
    "pyasn1_modules.rfc2437.univ",
    "pyasn1_modules.rfc2459.char",
    "pyasn1_modules.rfc2459.univ",
}

# These names should be omitted from generated stubs.
IGNORED_DUNDERS: Final = {
    "__all__",
    "__author__",
    "__version__",
    "__about__",
    "__copyright__",
    "__email__",
    "__license__",
    "__summary__",
    "__title__",
    "__uri__",
    "__str__",
    "__repr__",
    "__getstate__",
    "__setstate__",
    "__slots__",
}

# These methods are expected to always return a non-trivial value.
METHODS_WITH_RETURN_VALUE: Final = {
    "__ne__",
    "__eq__",
    "__lt__",
    "__le__",
    "__gt__",
    "__ge__",
    "__hash__",
    "__iter__",
}

# These magic methods always return the same type.
KNOWN_MAGIC_METHODS_RETURN_TYPES: Final = {
    "__len__": "int",
    "__length_hint__": "int",
    "__init__": "None",
    "__del__": "None",
    "__bool__": "bool",
    "__bytes__": "bytes",
    "__format__": "str",
    "__contains__": "bool",
    "__complex__": "complex",
    "__int__": "int",
    "__float__": "float",
    "__index__": "int",
}


class Options:
    """Represents stubgen options.

    This class is mutable to simplify testing.
    """

    def __init__(
        self,
        pyversion: tuple[int, int],
        no_import: bool,
        doc_dir: str,
        search_path: list[str],
        interpreter: str,
        parse_only: bool,
        ignore_errors: bool,
        include_private: bool,
        output_dir: str,
        modules: list[str],
        packages: list[str],
        files: list[str],
        verbose: bool,
        quiet: bool,
        export_less: bool,
    ) -> None:
        # See parse_options for descriptions of the flags.
        self.pyversion = pyversion
        self.no_import = no_import
        self.doc_dir = doc_dir
        self.search_path = search_path
        self.interpreter = interpreter
        self.decointerpreter = interpreter
        self.parse_only = parse_only
        self.ignore_errors = ignore_errors
        self.include_private = include_private
        self.output_dir = output_dir
        self.modules = modules
        self.packages = packages
        self.files = files
        self.verbose = verbose
        self.quiet = quiet
        self.export_less = export_less


class StubSource:
    """A single source for stub: can be a Python or C module.

    A simple extension of BuildSource that also carries the AST and
    the value of __all__ detected at runtime.
    """

    def __init__(
        self, module: str, path: str | None = None, runtime_all: list[str] | None = None
    ) -> None:
        self.source = BuildSource(path, module, None)
        self.runtime_all = runtime_all
        self.ast: MypyFile | None = None

    @property
    def module(self) -> str:
        return self.source.module

    @property
    def path(self) -> str | None:
        return self.source.path


# What was generated previously in the stub file. We keep track of these to generate
# nicely formatted output (add empty line between non-empty classes, for example).
EMPTY: Final = "EMPTY"
FUNC: Final = "FUNC"
CLASS: Final = "CLASS"
EMPTY_CLASS: Final = "EMPTY_CLASS"
VAR: Final = "VAR"
NOT_IN_ALL: Final = "NOT_IN_ALL"

# Indicates that we failed to generate a reasonable output
# for a given node. These should be manually replaced by a user.

ERROR_MARKER: Final = "<ERROR>"


class AnnotationPrinter(TypeStrVisitor):
    """Visitor used to print existing annotations in a file.

    The main difference from TypeStrVisitor is a better treatment of
    unbound types.

    Notes:
    * This visitor doesn't add imports necessary for annotations, this is done separately
      by ImportTracker.
    * It can print all kinds of types, but the generated strings may not be valid (notably
      callable types) since it prints the same string that reveal_type() does.
    * For Instance types it prints the fully qualified names.
    """

    # TODO: Generate valid string representation for callable types.
    # TODO: Use short names for Instances.
    def __init__(self, stubgen: StubGenerator) -> None:
        super().__init__()
        self.stubgen = stubgen

    def visit_any(self, t: AnyType) -> str:
        s = super().visit_any(t)
        self.stubgen.import_tracker.require_name(s)
        return s

    def visit_unbound_type(self, t: UnboundType) -> str:
        s = t.name
        self.stubgen.import_tracker.require_name(s)
        if t.args:
            s += f"[{self.args_str(t.args)}]"
        return s

    def visit_none_type(self, t: NoneType) -> str:
        return "None"

    def visit_type_list(self, t: TypeList) -> str:
        return f"[{self.list_str(t.items)}]"

    def visit_union_type(self, t: UnionType) -> str:
        return " | ".join([item.accept(self) for item in t.items])

    def args_str(self, args: Iterable[Type]) -> str:
        """Convert an array of arguments to strings and join the results with commas.

        The main difference from list_str is the preservation of quotes for string
        arguments
        """
        types = ["builtins.bytes", "builtins.str"]
        res = []
        for arg in args:
            arg_str = arg.accept(self)
            if isinstance(arg, UnboundType) and arg.original_str_fallback in types:
                res.append(f"'{arg_str}'")
            else:
                res.append(arg_str)
        return ", ".join(res)


class AliasPrinter(NodeVisitor[str]):
    """Visitor used to collect type aliases _and_ type variable definitions.

    Visit r.h.s of the definition to get the string representation of type alias.
    """

    def __init__(self, stubgen: StubGenerator) -> None:
        self.stubgen = stubgen
        super().__init__()

    def visit_call_expr(self, node: CallExpr) -> str:
        # Call expressions are not usually types, but we also treat `X = TypeVar(...)` as a
        # type alias that has to be preserved (even if TypeVar is not the same as an alias)
        callee = node.callee.accept(self)
        args = []
        for name, arg, kind in zip(node.arg_names, node.args, node.arg_kinds):
            if kind == ARG_POS:
                args.append(arg.accept(self))
            elif kind == ARG_STAR:
                args.append("*" + arg.accept(self))
            elif kind == ARG_STAR2:
                args.append("**" + arg.accept(self))
            elif kind == ARG_NAMED:
                args.append(f"{name}={arg.accept(self)}")
            else:
                raise ValueError(f"Unknown argument kind {kind} in call")
        return f"{callee}({', '.join(args)})"

    def visit_name_expr(self, node: NameExpr) -> str:
        self.stubgen.import_tracker.require_name(node.name)
        return node.name

    def visit_member_expr(self, o: MemberExpr) -> str:
        node: Expression = o
        trailer = ""
        while isinstance(node, MemberExpr):
            trailer = "." + node.name + trailer
            node = node.expr
        if not isinstance(node, NameExpr):
            return ERROR_MARKER
        self.stubgen.import_tracker.require_name(node.name)
        return node.name + trailer

    def visit_str_expr(self, node: StrExpr) -> str:
        return repr(node.value)

    def visit_index_expr(self, node: IndexExpr) -> str:
        base = node.base.accept(self)
        index = node.index.accept(self)
        return f"{base}[{index}]"

    def visit_tuple_expr(self, node: TupleExpr) -> str:
        return ", ".join(n.accept(self) for n in node.items)

    def visit_list_expr(self, node: ListExpr) -> str:
        return f"[{', '.join(n.accept(self) for n in node.items)}]"

    def visit_dict_expr(self, o: DictExpr) -> str:
        # This is currently only used for TypedDict where all keys are strings.
        return "{%s}" % ", ".join(
            f"{cast(StrExpr, k).accept(self)}: {v.accept(self)}" for k, v in o.items
        )

    def visit_ellipsis(self, node: EllipsisExpr) -> str:
        return "..."

    def visit_op_expr(self, o: OpExpr) -> str:
        return f"{o.left.accept(self)} {o.op} {o.right.accept(self)}"


class ImportTracker:
    """Record necessary imports during stub generation."""

    def __init__(self) -> None:
        # module_for['foo'] has the module name where 'foo' was imported from, or None if
        # 'foo' is a module imported directly; examples
        #     'from pkg.m import f as foo' ==> module_for['foo'] == 'pkg.m'
        #     'from m import f' ==> module_for['f'] == 'm'
        #     'import m' ==> module_for['m'] == None
        #     'import pkg.m' ==> module_for['pkg.m'] == None
        #                    ==> module_for['pkg'] == None
        self.module_for: dict[str, str | None] = {}

        # direct_imports['foo'] is the module path used when the name 'foo' was added to the
        # namespace.
        #   import foo.bar.baz  ==> direct_imports['foo'] == 'foo.bar.baz'
        #                       ==> direct_imports['foo.bar'] == 'foo.bar.baz'
        #                       ==> direct_imports['foo.bar.baz'] == 'foo.bar.baz'
        self.direct_imports: dict[str, str] = {}

        # reverse_alias['foo'] is the name that 'foo' had originally when imported with an
        # alias; examples
        #     'import numpy as np' ==> reverse_alias['np'] == 'numpy'
        #     'import foo.bar as bar' ==> reverse_alias['bar'] == 'foo.bar'
        #     'from decimal import Decimal as D' ==> reverse_alias['D'] == 'Decimal'
        self.reverse_alias: dict[str, str] = {}

        # required_names is the set of names that are actually used in a type annotation
        self.required_names: set[str] = set()

        # Names that should be reexported if they come from another module
        self.reexports: set[str] = set()

    def add_import_from(self, module: str, names: list[tuple[str, str | None]]) -> None:
        for name, alias in names:
            if alias:
                # 'from {module} import {name} as {alias}'
                self.module_for[alias] = module
                self.reverse_alias[alias] = name
            else:
                # 'from {module} import {name}'
                self.module_for[name] = module
                self.reverse_alias.pop(name, None)
            self.direct_imports.pop(alias or name, None)

    def add_import(self, module: str, alias: str | None = None) -> None:
        if alias:
            # 'import {module} as {alias}'
            self.module_for[alias] = None
            self.reverse_alias[alias] = module
        else:
            # 'import {module}'
            name = module
            # add module and its parent packages
            while name:
                self.module_for[name] = None
                self.direct_imports[name] = module
                self.reverse_alias.pop(name, None)
                name = name.rpartition(".")[0]

    def require_name(self, name: str) -> None:
        self.required_names.add(name.split(".")[0])

    def reexport(self, name: str) -> None:
        """Mark a given non qualified name as needed in __all__.

        This means that in case it comes from a module, it should be
        imported with an alias even is the alias is the same as the name.
        """
        self.require_name(name)
        self.reexports.add(name)

    def import_lines(self) -> list[str]:
        """The list of required import lines (as strings with python code)."""
        result = []

        # To summarize multiple names imported from a same module, we collect those
        # in the `module_map` dictionary, mapping a module path to the list of names that should
        # be imported from it. the names can also be alias in the form 'original as alias'
        module_map: Mapping[str, list[str]] = defaultdict(list)

        for name in sorted(self.required_names):
            # If we haven't seen this name in an import statement, ignore it
            if name not in self.module_for:
                continue

            m = self.module_for[name]
            if m is not None:
                # This name was found in a from ... import ...
                # Collect the name in the module_map
                if name in self.reverse_alias:
                    name = f"{self.reverse_alias[name]} as {name}"
                elif name in self.reexports:
                    name = f"{name} as {name}"
                module_map[m].append(name)
            else:
                # This name was found in an import ...
                # We can already generate the import line
                if name in self.reverse_alias:
                    source = self.reverse_alias[name]
                    result.append(f"import {source} as {name}\n")
                elif name in self.reexports:
                    assert "." not in name  # Because reexports only has nonqualified names
                    result.append(f"import {name} as {name}\n")
                else:
                    result.append(f"import {self.direct_imports[name]}\n")

        # Now generate all the from ... import ... lines collected in module_map
        for module, names in sorted(module_map.items()):
            result.append(f"from {module} import {', '.join(sorted(names))}\n")
        return result


def find_defined_names(file: MypyFile) -> set[str]:
    finder = DefinitionFinder()
    file.accept(finder)
    return finder.names


class DefinitionFinder(mypy.traverser.TraverserVisitor):
    """Find names of things defined at the top level of a module."""

    # TODO: Assignment statements etc.

    def __init__(self) -> None:
        # Short names of things defined at the top level.
        self.names: set[str] = set()

    def visit_class_def(self, o: ClassDef) -> None:
        # Don't recurse into classes, as we only keep track of top-level definitions.
        self.names.add(o.name)

    def visit_func_def(self, o: FuncDef) -> None:
        # Don't recurse, as we only keep track of top-level definitions.
        self.names.add(o.name)


def find_referenced_names(file: MypyFile) -> set[str]:
    finder = ReferenceFinder()
    file.accept(finder)
    return finder.refs


class ReferenceFinder(mypy.mixedtraverser.MixedTraverserVisitor):
    """Find all name references (both local and global)."""

    # TODO: Filter out local variable and class attribute references

    def __init__(self) -> None:
        # Short names of things defined at the top level.
        self.refs: set[str] = set()

    def visit_block(self, block: Block) -> None:
        if not block.is_unreachable:
            super().visit_block(block)

    def visit_name_expr(self, e: NameExpr) -> None:
        self.refs.add(e.name)

    def visit_instance(self, t: Instance) -> None:
        self.add_ref(t.type.fullname)
        super().visit_instance(t)

    def visit_unbound_type(self, t: UnboundType) -> None:
        if t.name:
            self.add_ref(t.name)

    def visit_tuple_type(self, t: TupleType) -> None:
        # Ignore fallback
        for item in t.items:
            item.accept(self)

    def visit_callable_type(self, t: CallableType) -> None:
        # Ignore fallback
        for arg in t.arg_types:
            arg.accept(self)
        t.ret_type.accept(self)

    def add_ref(self, fullname: str) -> None:
        self.refs.add(fullname.split(".")[-1])


class StubGenerator(mypy.traverser.TraverserVisitor):
    """Generate stub text from a mypy AST."""

    def __init__(
        self,
        _all_: list[str] | None,
        include_private: bool = False,
        analyzed: bool = False,
        export_less: bool = False,
    ) -> None:
        # Best known value of __all__.
        self._all_ = _all_
        self._output: list[str] = []
        self._decorators: list[str] = []
        self._import_lines: list[str] = []
        # Current indent level (indent is hardcoded to 4 spaces).
        self._indent = ""
        # Stack of defined variables (per scope).
        self._vars: list[list[str]] = [[]]
        # What was generated previously in the stub file.
        self._state = EMPTY
        self._toplevel_names: list[str] = []
        self._include_private = include_private
        self.import_tracker = ImportTracker()
        # Was the tree semantically analysed before?
        self.analyzed = analyzed
        # Disable implicit exports of package-internal imports?
        self.export_less = export_less
        # Add imports that could be implicitly generated
        self.import_tracker.add_import_from("typing", [("NamedTuple", None), ("TypedDict", None)])
        # Names in __all__ are required
        for name in _all_ or ():
            if name not in IGNORED_DUNDERS:
                self.import_tracker.reexport(name)
        self.defined_names: set[str] = set()
        # Short names of methods defined in the body of the current class
        self.method_names: set[str] = set()

    def visit_mypy_file(self, o: MypyFile) -> None:
        self.module = o.fullname  # Current module being processed
        self.path = o.path
        self.defined_names = find_defined_names(o)
        self.referenced_names = find_referenced_names(o)
        known_imports = {
            "_typeshed": ["Incomplete"],
            "typing": ["Any", "TypeVar"],
            "collections.abc": ["Generator"],
        }
        for pkg, imports in known_imports.items():
            for t in imports:
                if t not in self.defined_names:
                    alias = None
                else:
                    alias = "_" + t
                self.import_tracker.add_import_from(pkg, [(t, alias)])
        super().visit_mypy_file(o)
        undefined_names = [name for name in self._all_ or [] if name not in self._toplevel_names]
        if undefined_names:
            if self._state != EMPTY:
                self.add("\n")
            self.add("# Names in __all__ with no definition:\n")
            for name in sorted(undefined_names):
                self.add(f"#   {name}\n")

    def visit_overloaded_func_def(self, o: OverloadedFuncDef) -> None:
        """@property with setters and getters, or @overload chain"""
        overload_chain = False
        for item in o.items:
            if not isinstance(item, Decorator):
                continue

            if self.is_private_name(item.func.name, item.func.fullname):
                continue

            is_abstract, is_overload = self.process_decorator(item)

            if not overload_chain:
                self.visit_func_def(item.func, is_abstract=is_abstract, is_overload=is_overload)
                if is_overload:
                    overload_chain = True
            elif is_overload:
                self.visit_func_def(item.func, is_abstract=is_abstract, is_overload=is_overload)
            else:
                # skip the overload implementation and clear the decorator we just processed
                self.clear_decorators()

    def visit_func_def(
        self, o: FuncDef, is_abstract: bool = False, is_overload: bool = False
    ) -> None:
        if (
            self.is_private_name(o.name, o.fullname)
            or self.is_not_in_all(o.name)
            or (self.is_recorded_name(o.name) and not is_overload)
        ):
            self.clear_decorators()
            return
        if not self._indent and self._state not in (EMPTY, FUNC) and not o.is_awaitable_coroutine:
            self.add("\n")
        if not self.is_top_level():
            self_inits = find_self_initializers(o)
            for init, value in self_inits:
                if init in self.method_names:
                    # Can't have both an attribute and a method/property with the same name.
                    continue
                init_code = self.get_init(init, value)
                if init_code:
                    self.add(init_code)
        # dump decorators, just before "def ..."
        for s in self._decorators:
            self.add(s)
        self.clear_decorators()
        self.add(f"{self._indent}{'async ' if o.is_coroutine else ''}def {o.name}(")
        self.record_name(o.name)
        args: list[str] = []
        for i, arg_ in enumerate(o.arguments):
            var = arg_.variable
            kind = arg_.kind
            name = var.name
            annotated_type = (
                o.unanalyzed_type.arg_types[i]
                if isinstance(o.unanalyzed_type, CallableType)
                else None
            )
            # I think the name check is incorrect: there are libraries which
            # name their 0th argument other than self/cls
            is_self_arg = i == 0 and name == "self"
            is_cls_arg = i == 0 and name == "cls"
            annotation = ""
            if annotated_type and not is_self_arg and not is_cls_arg:
                # Luckily, an argument explicitly annotated with "Any" has
                # type "UnboundType" and will not match.
                if not isinstance(get_proper_type(annotated_type), AnyType):
                    annotation = f": {self.print_annotation(annotated_type)}"

            if kind.is_named() and not any(arg.startswith("*") for arg in args):
                args.append("*")

            if arg_.initializer:
                if not annotation:
                    typename = self.get_str_type_of_node(arg_.initializer, True, False)
                    if typename == "":
                        annotation = "=..."
                    else:
                        annotation = f": {typename} = ..."
                else:
                    annotation += " = ..."
                arg = name + annotation
            elif kind == ARG_STAR:
                arg = f"*{name}{annotation}"
            elif kind == ARG_STAR2:
                arg = f"**{name}{annotation}"
            else:
                arg = name + annotation
            args.append(arg)
        retname = None
        if o.name != "__init__" and isinstance(o.unanalyzed_type, CallableType):
            if isinstance(get_proper_type(o.unanalyzed_type.ret_type), AnyType):
                # Luckily, a return type explicitly annotated with "Any" has
                # type "UnboundType" and will enter the else branch.
                retname = None  # implicit Any
            else:
                retname = self.print_annotation(o.unanalyzed_type.ret_type)
        elif o.abstract_status == IS_ABSTRACT or o.name in METHODS_WITH_RETURN_VALUE:
            # Always assume abstract methods return Any unless explicitly annotated. Also
            # some dunder methods should not have a None return type.
            retname = None  # implicit Any
        elif o.name in KNOWN_MAGIC_METHODS_RETURN_TYPES:
            retname = KNOWN_MAGIC_METHODS_RETURN_TYPES[o.name]
        elif has_yield_expression(o):
            self.add_abc_import("Generator")
            yield_name = "None"
            send_name = "None"
            return_name = "None"
            for expr, in_assignment in all_yield_expressions(o):
                if expr.expr is not None and not self.is_none_expr(expr.expr):
                    self.add_typing_import("Incomplete")
                    yield_name = "Incomplete"
                if in_assignment:
                    self.add_typing_import("Incomplete")
                    send_name = "Incomplete"
            if has_return_statement(o):
                self.add_typing_import("Incomplete")
                return_name = "Incomplete"
            generator_name = self.typing_name("Generator")
            retname = f"{generator_name}[{yield_name}, {send_name}, {return_name}]"
        elif not has_return_statement(o) and not is_abstract:
            retname = "None"
        retfield = ""
        if retname is not None:
            retfield = " -> " + retname

        self.add(", ".join(args))
        self.add(f"){retfield}: ...\n")
        self._state = FUNC

    def is_none_expr(self, expr: Expression) -> bool:
        return isinstance(expr, NameExpr) and expr.name == "None"

    def visit_decorator(self, o: Decorator) -> None:
        if self.is_private_name(o.func.name, o.func.fullname):
            return

        is_abstract, _ = self.process_decorator(o)
        self.visit_func_def(o.func, is_abstract=is_abstract)

    def process_decorator(self, o: Decorator) -> tuple[bool, bool]:
        """Process a series of decorators.

        Only preserve certain special decorators such as @abstractmethod.

        Return a pair of booleans:
        - True if any of the decorators makes a method abstract.
        - True if any of the decorators is typing.overload.
        """
        is_abstract = False
        is_overload = False
        for decorator in o.original_decorators:
            if isinstance(decorator, NameExpr):
                i_is_abstract, i_is_overload = self.process_name_expr_decorator(decorator, o)
                is_abstract = is_abstract or i_is_abstract
                is_overload = is_overload or i_is_overload
            elif isinstance(decorator, MemberExpr):
                i_is_abstract, i_is_overload = self.process_member_expr_decorator(decorator, o)
                is_abstract = is_abstract or i_is_abstract
                is_overload = is_overload or i_is_overload
        return is_abstract, is_overload

    def process_name_expr_decorator(self, expr: NameExpr, context: Decorator) -> tuple[bool, bool]:
        """Process a function decorator of form @foo.

        Only preserve certain special decorators such as @abstractmethod.

        Return a pair of booleans:
        - True if the decorator makes a method abstract.
        - True if the decorator is typing.overload.
        """
        is_abstract = False
        is_overload = False
        name = expr.name
        if name in ("property", "staticmethod", "classmethod"):
            self.add_decorator(name)
        elif self.import_tracker.module_for.get(name) in (
            "asyncio",
            "asyncio.coroutines",
            "types",
        ):
            self.add_coroutine_decorator(context.func, name, name)
        elif self.refers_to_fullname(name, "abc.abstractmethod"):
            self.add_decorator(name)
            self.import_tracker.require_name(name)
            is_abstract = True
        elif self.refers_to_fullname(name, "abc.abstractproperty"):
            self.add_decorator("property")
            self.add_decorator("abc.abstractmethod")
            is_abstract = True
        elif self.refers_to_fullname(name, OVERLOAD_NAMES):
            self.add_decorator(name)
            self.add_typing_import("overload")
            is_overload = True
        return is_abstract, is_overload

    def refers_to_fullname(self, name: str, fullname: str | tuple[str, ...]) -> bool:
        if isinstance(fullname, tuple):
            return any(self.refers_to_fullname(name, fname) for fname in fullname)
        module, short = fullname.rsplit(".", 1)
        return self.import_tracker.module_for.get(name) == module and (
            name == short or self.import_tracker.reverse_alias.get(name) == short
        )

    def process_member_expr_decorator(
        self, expr: MemberExpr, context: Decorator
    ) -> tuple[bool, bool]:
        """Process a function decorator of form @foo.bar.

        Only preserve certain special decorators such as @abstractmethod.

        Return a pair of booleans:
        - True if the decorator makes a method abstract.
        - True if the decorator is typing.overload.
        """
        is_abstract = False
        is_overload = False
        if expr.name == "setter" and isinstance(expr.expr, NameExpr):
            self.add_decorator(f"{expr.expr.name}.setter")
        elif (
            isinstance(expr.expr, NameExpr)
            and (
                expr.expr.name == "abc"
                or self.import_tracker.reverse_alias.get(expr.expr.name) == "abc"
            )
            and expr.name in ("abstractmethod", "abstractproperty")
        ):
            if expr.name == "abstractproperty":
                self.import_tracker.require_name(expr.expr.name)
                self.add_decorator("%s" % ("property"))
                self.add_decorator("{}.{}".format(expr.expr.name, "abstractmethod"))
            else:
                self.import_tracker.require_name(expr.expr.name)
                self.add_decorator(f"{expr.expr.name}.{expr.name}")
            is_abstract = True
        elif expr.name == "coroutine":
            if (
                isinstance(expr.expr, MemberExpr)
                and expr.expr.name == "coroutines"
                and isinstance(expr.expr.expr, NameExpr)
                and (
                    expr.expr.expr.name == "asyncio"
                    or self.import_tracker.reverse_alias.get(expr.expr.expr.name) == "asyncio"
                )
            ):
                self.add_coroutine_decorator(
                    context.func,
                    f"{expr.expr.expr.name}.coroutines.coroutine",
                    expr.expr.expr.name,
                )
            elif isinstance(expr.expr, NameExpr) and (
                expr.expr.name in ("asyncio", "types")
                or self.import_tracker.reverse_alias.get(expr.expr.name)
                in ("asyncio", "asyncio.coroutines", "types")
            ):
                self.add_coroutine_decorator(
                    context.func, expr.expr.name + ".coroutine", expr.expr.name
                )
        elif (
            isinstance(expr.expr, NameExpr)
            and (
                expr.expr.name in TYPING_MODULE_NAMES
                or self.import_tracker.reverse_alias.get(expr.expr.name) in TYPING_MODULE_NAMES
            )
            and expr.name == "overload"
        ):
            self.import_tracker.require_name(expr.expr.name)
            self.add_decorator(f"{expr.expr.name}.overload")
            is_overload = True
        return is_abstract, is_overload

    def visit_class_def(self, o: ClassDef) -> None:
        self.method_names = find_method_names(o.defs.body)
        sep: int | None = None
        if not self._indent and self._state != EMPTY:
            sep = len(self._output)
            self.add("\n")
        self.add(f"{self._indent}class {o.name}")
        self.record_name(o.name)
        base_types = self.get_base_types(o)
        if base_types:
            for base in base_types:
                self.import_tracker.require_name(base)
        if isinstance(o.metaclass, (NameExpr, MemberExpr)):
            meta = o.metaclass.accept(AliasPrinter(self))
            base_types.append("metaclass=" + meta)
        elif self.analyzed and o.info.is_protocol:
            type_str = "Protocol"
            if o.info.type_vars:
                type_str += f'[{", ".join(o.info.type_vars)}]'
            base_types.append(type_str)
            self.add_typing_import("Protocol")
        elif self.analyzed and o.info.is_abstract:
            base_types.append("metaclass=abc.ABCMeta")
            self.import_tracker.add_import("abc")
            self.import_tracker.require_name("abc")
        if base_types:
            self.add(f"({', '.join(base_types)})")
        self.add(":\n")
        n = len(self._output)
        self._indent += "    "
        self._vars.append([])
        super().visit_class_def(o)
        self._indent = self._indent[:-4]
        self._vars.pop()
        self._vars[-1].append(o.name)
        if len(self._output) == n:
            if self._state == EMPTY_CLASS and sep is not None:
                self._output[sep] = ""
            self._output[-1] = self._output[-1][:-1] + " ...\n"
            self._state = EMPTY_CLASS
        else:
            self._state = CLASS
        self.method_names = set()

    def get_base_types(self, cdef: ClassDef) -> list[str]:
        """Get list of base classes for a class."""
        base_types: list[str] = []
        for base in cdef.base_type_exprs:
            if isinstance(base, NameExpr):
                if base.name != "object":
                    base_types.append(base.name)
            elif isinstance(base, MemberExpr):
                modname = get_qualified_name(base.expr)
                base_types.append(f"{modname}.{base.name}")
            elif isinstance(base, IndexExpr):
                p = AliasPrinter(self)
                base_types.append(base.accept(p))
        return base_types

    def visit_block(self, o: Block) -> None:
        # Unreachable statements may be partially uninitialized and that may
        # cause trouble.
        if not o.is_unreachable:
            super().visit_block(o)

    def visit_assignment_stmt(self, o: AssignmentStmt) -> None:
        foundl = []

        for lvalue in o.lvalues:
            if isinstance(lvalue, NameExpr) and self.is_namedtuple(o.rvalue):
                assert isinstance(o.rvalue, CallExpr)
                self.process_namedtuple(lvalue, o.rvalue)
                continue
            if isinstance(lvalue, NameExpr) and self.is_typeddict(o.rvalue):
                assert isinstance(o.rvalue, CallExpr)
                self.process_typeddict(lvalue, o.rvalue)
                continue
            if (
                isinstance(lvalue, NameExpr)
                and not self.is_private_name(lvalue.name)
                and
                # it is never an alias with explicit annotation
                not o.unanalyzed_type
                and self.is_alias_expression(o.rvalue)
            ):
                self.process_typealias(lvalue, o.rvalue)
                continue
            if isinstance(lvalue, TupleExpr) or isinstance(lvalue, ListExpr):
                items = lvalue.items
                if isinstance(o.unanalyzed_type, TupleType):  # type: ignore[misc]
                    annotations: Iterable[Type | None] = o.unanalyzed_type.items
                else:
                    annotations = [None] * len(items)
            else:
                items = [lvalue]
                annotations = [o.unanalyzed_type]
            sep = False
            found = False
            for item, annotation in zip(items, annotations):
                if isinstance(item, NameExpr):
                    init = self.get_init(item.name, o.rvalue, annotation)
                    if init:
                        found = True
                        if not sep and not self._indent and self._state not in (EMPTY, VAR):
                            init = "\n" + init
                            sep = True
                        self.add(init)
                        self.record_name(item.name)
            foundl.append(found)

        if all(foundl):
            self._state = VAR

    def is_namedtuple(self, expr: Expression) -> bool:
        if not isinstance(expr, CallExpr):
            return False
        callee = expr.callee
        return (isinstance(callee, NameExpr) and callee.name.endswith("namedtuple")) or (
            isinstance(callee, MemberExpr) and callee.name == "namedtuple"
        )

    def process_namedtuple(self, lvalue: NameExpr, rvalue: CallExpr) -> None:
        if self._state != EMPTY:
            self.add("\n")
        if isinstance(rvalue.args[1], StrExpr):
            items = rvalue.args[1].value.replace(",", " ").split()
        elif isinstance(rvalue.args[1], (ListExpr, TupleExpr)):
            list_items = rvalue.args[1].items
            assert is_StrExpr_list(list_items)
            items = [item.value for item in list_items]
        else:
            self.add(f"{self._indent}{lvalue.name}: Incomplete")
            self.import_tracker.require_name("Incomplete")
            return
        self.import_tracker.require_name("NamedTuple")
        self.add(f"{self._indent}class {lvalue.name}(NamedTuple):")
        if not items:
            self.add(" ...\n")
        else:
            self.import_tracker.require_name("Incomplete")
            self.add("\n")
            for item in items:
                self.add(f"{self._indent}    {item}: Incomplete\n")
        self._state = CLASS

    def is_typeddict(self, expr: Expression) -> bool:
        if not isinstance(expr, CallExpr):
            return False
        callee = expr.callee
        return (
            isinstance(callee, NameExpr) and self.refers_to_fullname(callee.name, TPDICT_NAMES)
        ) or (
            isinstance(callee, MemberExpr)
            and isinstance(callee.expr, NameExpr)
            and f"{callee.expr.name}.{callee.name}" in TPDICT_NAMES
        )

    def process_typeddict(self, lvalue: NameExpr, rvalue: CallExpr) -> None:
        if self._state != EMPTY:
            self.add("\n")
        if isinstance(rvalue.args[1], DictExpr):
            items_list = cast(List[Tuple[StrExpr, Expression]], rvalue.args[1].items)
            items = [(item[0].value, item[1]) for item in items_list]
        else:
            self.add(f"{self._indent}{lvalue.name}: Incomplete")
            self.import_tracker.require_name("Incomplete")
            return
        self.import_tracker.require_name("TypedDict")
        p = AliasPrinter(self)
        if not all(key.isidentifier() for key, _ in items):
            # Keep the call syntax if there are non-identifier keys.
            self.add(f"{self._indent}{lvalue.name} = {rvalue.accept(p)}\n")
            self._state = VAR
        else:
            bases = "TypedDict"
            if len(rvalue.args) > 2:
                bases += f", total={rvalue.args[2].accept(p)}"
            self.add(f"{self._indent}class {lvalue.name}({bases}):")
            if len(items) == 0:
                self.add(" ...\n")
                self._state = EMPTY_CLASS
            else:
                self.add("\n")
                for key, key_type in items:
                    self.add(f"{self._indent}    {key}: {key_type.accept(p)}\n")
                self._state = CLASS

    def is_alias_expression(self, expr: Expression, top_level: bool = True) -> bool:
        """Return True for things that look like target for an alias.

        Used to know if assignments look like type aliases, function alias,
        or module alias.
        """
        # Assignment of TypeVar(...) are passed through
        if (
            isinstance(expr, CallExpr)
            and isinstance(expr.callee, NameExpr)
            and expr.callee.name == "TypeVar"
        ):
            return True
        elif isinstance(expr, EllipsisExpr):
            return not top_level
        elif isinstance(expr, NameExpr):
            if expr.name in ("True", "False"):
                return False
            elif expr.name == "None":
                return not top_level
            else:
                return not self.is_private_name(expr.name)
        elif isinstance(expr, MemberExpr) and self.analyzed:
            # Also add function and module aliases.
            return (
                top_level
                and isinstance(expr.node, (FuncDef, Decorator, MypyFile))
                or isinstance(expr.node, TypeInfo)
            ) and not self.is_private_member(expr.node.fullname)
        elif (
            isinstance(expr, IndexExpr)
            and isinstance(expr.base, NameExpr)
            and not self.is_private_name(expr.base.name)
        ):
            if isinstance(expr.index, TupleExpr):
                indices = expr.index.items
            else:
                indices = [expr.index]
            if expr.base.name == "Callable" and len(indices) == 2:
                args, ret = indices
                if isinstance(args, EllipsisExpr):
                    indices = [ret]
                elif isinstance(args, ListExpr):
                    indices = args.items + [ret]
                else:
                    return False
            return all(self.is_alias_expression(i, top_level=False) for i in indices)
        else:
            return False

    def process_typealias(self, lvalue: NameExpr, rvalue: Expression) -> None:
        p = AliasPrinter(self)
        self.add(f"{self._indent}{lvalue.name} = {rvalue.accept(p)}\n")
        self.record_name(lvalue.name)
        self._vars[-1].append(lvalue.name)

    def visit_if_stmt(self, o: IfStmt) -> None:
        # Ignore if __name__ == '__main__'.
        expr = o.expr[0]
        if (
            isinstance(expr, ComparisonExpr)
            and isinstance(expr.operands[0], NameExpr)
            and isinstance(expr.operands[1], StrExpr)
            and expr.operands[0].name == "__name__"
            and "__main__" in expr.operands[1].value
        ):
            return
        super().visit_if_stmt(o)

    def visit_import_all(self, o: ImportAll) -> None:
        self.add_import_line(f"from {'.' * o.relative}{o.id} import *\n")

    def visit_import_from(self, o: ImportFrom) -> None:
        exported_names: set[str] = set()
        import_names = []
        module, relative = translate_module_name(o.id, o.relative)
        if self.module:
            full_module, ok = mypy.util.correct_relative_import(
                self.module, relative, module, self.path.endswith(".__init__.py")
            )
            if not ok:
                full_module = module
        else:
            full_module = module
        if module == "__future__":
            return  # Not preserved
        for name, as_name in o.names:
            if name == "six":
                # Vendored six -- translate into plain 'import six'.
                self.visit_import(Import([("six", None)]))
                continue
            exported = False
            if as_name is None and self.module and (self.module + "." + name) in EXTRA_EXPORTED:
                # Special case certain names that should be exported, against our general rules.
                exported = True
            is_private = self.is_private_name(name, full_module + "." + name)
            if (
                as_name is None
                and name not in self.referenced_names
                and (not self._all_ or name in IGNORED_DUNDERS)
                and not is_private
                and module not in ("abc", "asyncio") + TYPING_MODULE_NAMES
            ):
                # An imported name that is never referenced in the module is assumed to be
                # exported, unless there is an explicit __all__. Note that we need to special
                # case 'abc' since some references are deleted during semantic analysis.
                exported = True
            top_level = full_module.split(".")[0]
            if (
                as_name is None
                and not self.export_less
                and (not self._all_ or name in IGNORED_DUNDERS)
                and self.module
                and not is_private
                and top_level in (self.module.split(".")[0], "_" + self.module.split(".")[0])
            ):
                # Export imports from the same package, since we can't reliably tell whether they
                # are part of the public API.
                exported = True
            if exported:
                self.import_tracker.reexport(name)
                as_name = name
            import_names.append((name, as_name))
        self.import_tracker.add_import_from("." * relative + module, import_names)
        self._vars[-1].extend(alias or name for name, alias in import_names)
        for name, alias in import_names:
            self.record_name(alias or name)

        if self._all_:
            # Include "import from"s that import names defined in __all__.
            names = [
                name
                for name, alias in o.names
                if name in self._all_ and alias is None and name not in IGNORED_DUNDERS
            ]
            exported_names.update(names)

    def visit_import(self, o: Import) -> None:
        for id, as_id in o.ids:
            self.import_tracker.add_import(id, as_id)
            if as_id is None:
                target_name = id.split(".")[0]
            else:
                target_name = as_id
            self._vars[-1].append(target_name)
            self.record_name(target_name)

    def get_init(
        self, lvalue: str, rvalue: Expression, annotation: Type | None = None
    ) -> str | None:
        """Return initializer for a variable.

        Return None if we've generated one already or if the variable is internal.
        """
        if lvalue in self._vars[-1]:
            # We've generated an initializer already for this variable.
            return None
        # TODO: Only do this at module top level.
        if self.is_private_name(lvalue) or self.is_not_in_all(lvalue):
            return None
        self._vars[-1].append(lvalue)
        if annotation is not None:
            typename = self.print_annotation(annotation)
            if (
                isinstance(annotation, UnboundType)
                and not annotation.args
                and annotation.name == "Final"
                and self.import_tracker.module_for.get("Final") in TYPING_MODULE_NAMES
            ):
                # Final without type argument is invalid in stubs.
                final_arg = self.get_str_type_of_node(rvalue)
                typename += f"[{final_arg}]"
        else:
            typename = self.get_str_type_of_node(rvalue)
        return f"{self._indent}{lvalue}: {typename}\n"

    def add(self, string: str) -> None:
        """Add text to generated stub."""
        self._output.append(string)

    def add_decorator(self, name: str) -> None:
        if not self._indent and self._state not in (EMPTY, FUNC):
            self._decorators.append("\n")
        self._decorators.append(f"{self._indent}@{name}\n")

    def clear_decorators(self) -> None:
        self._decorators.clear()

    def typing_name(self, name: str) -> str:
        if name in self.defined_names:
            # Avoid name clash between name from typing and a name defined in stub.
            return "_" + name
        else:
            return name

    def add_typing_import(self, name: str) -> None:
        """Add a name to be imported from typing, unless it's imported already.

        The import will be internal to the stub.
        """
        name = self.typing_name(name)
        self.import_tracker.require_name(name)

    def add_abc_import(self, name: str) -> None:
        """Add a name to be imported from collections.abc, unless it's imported already.

        The import will be internal to the stub.
        """
        name = self.typing_name(name)
        self.import_tracker.require_name(name)

    def add_import_line(self, line: str) -> None:
        """Add a line of text to the import section, unless it's already there."""
        if line not in self._import_lines:
            self._import_lines.append(line)

    def add_coroutine_decorator(self, func: FuncDef, name: str, require_name: str) -> None:
        func.is_awaitable_coroutine = True
        self.add_decorator(name)
        self.import_tracker.require_name(require_name)

    def output(self) -> str:
        """Return the text for the stub."""
        imports = ""
        if self._import_lines:
            imports += "".join(self._import_lines)
        imports += "".join(self.import_tracker.import_lines())
        if imports and self._output:
            imports += "\n"
        return imports + "".join(self._output)

    def is_not_in_all(self, name: str) -> bool:
        if self.is_private_name(name):
            return False
        if self._all_:
            return self.is_top_level() and name not in self._all_
        return False

    def is_private_name(self, name: str, fullname: str | None = None) -> bool:
        if self._include_private:
            return False
        if fullname in EXTRA_EXPORTED:
            return False
        return name.startswith("_") and (not name.endswith("__") or name in IGNORED_DUNDERS)

    def is_private_member(self, fullname: str) -> bool:
        parts = fullname.split(".")
        return any(self.is_private_name(part) for part in parts)

    def get_str_type_of_node(
        self, rvalue: Expression, can_infer_optional: bool = False, can_be_any: bool = True
    ) -> str:
        if isinstance(rvalue, IntExpr):
            return "int"
        if isinstance(rvalue, StrExpr):
            return "str"
        if isinstance(rvalue, BytesExpr):
            return "bytes"
        if isinstance(rvalue, FloatExpr):
            return "float"
        if isinstance(rvalue, UnaryExpr) and isinstance(rvalue.expr, IntExpr):
            return "int"
        if isinstance(rvalue, NameExpr) and rvalue.name in ("True", "False"):
            return "bool"
        if can_infer_optional and isinstance(rvalue, NameExpr) and rvalue.name == "None":
            self.add_typing_import("Incomplete")
            return f"{self.typing_name('Incomplete')} | None"
        if can_be_any:
            self.add_typing_import("Incomplete")
            return self.typing_name("Incomplete")
        else:
            return ""

    def print_annotation(self, t: Type) -> str:
        printer = AnnotationPrinter(self)
        return t.accept(printer)

    def is_top_level(self) -> bool:
        """Are we processing the top level of a file?"""
        return self._indent == ""

    def record_name(self, name: str) -> None:
        """Mark a name as defined.

        This only does anything if at the top level of a module.
        """
        if self.is_top_level():
            self._toplevel_names.append(name)

    def is_recorded_name(self, name: str) -> bool:
        """Has this name been recorded previously?"""
        return self.is_top_level() and name in self._toplevel_names


def find_method_names(defs: list[Statement]) -> set[str]:
    # TODO: Traverse into nested definitions
    result = set()
    for defn in defs:
        if isinstance(defn, FuncDef):
            result.add(defn.name)
        elif isinstance(defn, Decorator):
            result.add(defn.func.name)
        elif isinstance(defn, OverloadedFuncDef):
            for item in defn.items:
                result.update(find_method_names([item]))
    return result


class SelfTraverser(mypy.traverser.TraverserVisitor):
    def __init__(self) -> None:
        self.results: list[tuple[str, Expression]] = []

    def visit_assignment_stmt(self, o: AssignmentStmt) -> None:
        lvalue = o.lvalues[0]
        if (
            isinstance(lvalue, MemberExpr)
            and isinstance(lvalue.expr, NameExpr)
            and lvalue.expr.name == "self"
        ):
            self.results.append((lvalue.name, o.rvalue))


def find_self_initializers(fdef: FuncBase) -> list[tuple[str, Expression]]:
    """Find attribute initializers in a method.

    Return a list of pairs (attribute name, r.h.s. expression).
    """
    traverser = SelfTraverser()
    fdef.accept(traverser)
    return traverser.results


def get_qualified_name(o: Expression) -> str:
    if isinstance(o, NameExpr):
        return o.name
    elif isinstance(o, MemberExpr):
        return f"{get_qualified_name(o.expr)}.{o.name}"
    else:
        return ERROR_MARKER


def remove_blacklisted_modules(modules: list[StubSource]) -> list[StubSource]:
    return [
        module for module in modules if module.path is None or not is_blacklisted_path(module.path)
    ]


def is_blacklisted_path(path: str) -> bool:
    return any(substr in (normalize_path_separators(path) + "\n") for substr in BLACKLIST)


def normalize_path_separators(path: str) -> str:
    if sys.platform == "win32":
        return path.replace("\\", "/")
    return path


def collect_build_targets(
    options: Options, mypy_opts: MypyOptions
) -> tuple[list[StubSource], list[StubSource]]:
    """Collect files for which we need to generate stubs.

    Return list of Python modules and C modules.
    """
    if options.packages or options.modules:
        if options.no_import:
            py_modules = find_module_paths_using_search(
                options.modules, options.packages, options.search_path, options.pyversion
            )
            c_modules: list[StubSource] = []
        else:
            # Using imports is the default, since we can also find C modules.
            py_modules, c_modules = find_module_paths_using_imports(
                options.modules, options.packages, options.verbose, options.quiet
            )
    else:
        # Use mypy native source collection for files and directories.
        try:
            source_list = create_source_list(options.files, mypy_opts)
        except InvalidSourceList as e:
            raise SystemExit(str(e)) from e
        py_modules = [StubSource(m.module, m.path) for m in source_list]
        c_modules = []

    py_modules = remove_blacklisted_modules(py_modules)

    return py_modules, c_modules


def find_module_paths_using_imports(
    modules: list[str], packages: list[str], verbose: bool, quiet: bool
) -> tuple[list[StubSource], list[StubSource]]:
    """Find path and runtime value of __all__ (if possible) for modules and packages.

    This function uses runtime Python imports to get the information.
    """
    with ModuleInspect() as inspect:
        py_modules: list[StubSource] = []
        c_modules: list[StubSource] = []
        found = list(walk_packages(inspect, packages, verbose))
        modules = modules + found
        modules = [
            mod for mod in modules if not is_non_library_module(mod)
        ]  # We don't want to run any tests or scripts
        for mod in modules:
            try:
                result = find_module_path_and_all_py3(inspect, mod, verbose)
            except CantImport as e:
                tb = traceback.format_exc()
                if verbose:
                    sys.stdout.write(tb)
                if not quiet:
                    report_missing(mod, e.message, tb)
                continue
            if not result:
                c_modules.append(StubSource(mod))
            else:
                path, runtime_all = result
                py_modules.append(StubSource(mod, path, runtime_all))
        return py_modules, c_modules


def is_non_library_module(module: str) -> bool:
    """Does module look like a test module or a script?"""
    if module.endswith(
        (
            ".tests",
            ".test",
            ".testing",
            "_tests",
            "_test_suite",
            "test_util",
            "test_utils",
            "test_base",
            ".__main__",
            ".conftest",  # Used by pytest
            ".setup",  # Typically an install script
        )
    ):
        return True
    if module.split(".")[-1].startswith("test_"):
        return True
    if (
        ".tests." in module
        or ".test." in module
        or ".testing." in module
        or ".SelfTest." in module
    ):
        return True
    return False


def translate_module_name(module: str, relative: int) -> tuple[str, int]:
    for pkg in VENDOR_PACKAGES:
        for alt in "six.moves", "six":
            substr = f"{pkg}.{alt}"
            if module.endswith("." + substr) or (module == substr and relative):
                return alt, 0
            if "." + substr + "." in module:
                return alt + "." + module.partition("." + substr + ".")[2], 0
    return module, relative


def find_module_paths_using_search(
    modules: list[str], packages: list[str], search_path: list[str], pyversion: tuple[int, int]
) -> list[StubSource]:
    """Find sources for modules and packages requested.

    This function just looks for source files at the file system level.
    This is used if user passes --no-import, and will not find C modules.
    Exit if some of the modules or packages can't be found.
    """
    result: list[StubSource] = []
    typeshed_path = default_lib_path(mypy.build.default_data_dir(), pyversion, None)
    search_paths = SearchPaths((".",) + tuple(search_path), (), (), tuple(typeshed_path))
    cache = FindModuleCache(search_paths, fscache=None, options=None)
    for module in modules:
        m_result = cache.find_module(module)
        if isinstance(m_result, ModuleNotFoundReason):
            fail_missing(module, m_result)
            module_path = None
        else:
            module_path = m_result
        result.append(StubSource(module, module_path))
    for package in packages:
        p_result = cache.find_modules_recursive(package)
        if p_result:
            fail_missing(package, ModuleNotFoundReason.NOT_FOUND)
        sources = [StubSource(m.module, m.path) for m in p_result]
        result.extend(sources)

    result = [m for m in result if not is_non_library_module(m.module)]

    return result


def mypy_options(stubgen_options: Options) -> MypyOptions:
    """Generate mypy options using the flag passed by user."""
    options = MypyOptions()
    options.follow_imports = "skip"
    options.incremental = False
    options.ignore_errors = True
    options.semantic_analysis_only = True
    options.python_version = stubgen_options.pyversion
    options.show_traceback = True
    options.transform_source = remove_misplaced_type_comments
    return options


def parse_source_file(mod: StubSource, mypy_options: MypyOptions) -> None:
    """Parse a source file.

    On success, store AST in the corresponding attribute of the stub source.
    If there are syntax errors, print them and exit.
    """
    assert mod.path is not None, "Not found module was not skipped"
    with open(mod.path, "rb") as f:
        data = f.read()
    source = mypy.util.decode_python_encoding(data)
    errors = Errors()
    mod.ast = mypy.parse.parse(
        source, fnam=mod.path, module=mod.module, errors=errors, options=mypy_options
    )
    mod.ast._fullname = mod.module
    if errors.is_blockers():
        # Syntax error!
        for m in errors.new_messages():
            sys.stderr.write(f"{m}\n")
        sys.exit(1)


def generate_asts_for_modules(
    py_modules: list[StubSource], parse_only: bool, mypy_options: MypyOptions, verbose: bool
) -> None:
    """Use mypy to parse (and optionally analyze) source files."""
    if not py_modules:
        return  # Nothing to do here, but there may be C modules
    if verbose:
        print(f"Processing {len(py_modules)} files...")
    if parse_only:
        for mod in py_modules:
            parse_source_file(mod, mypy_options)
        return
    # Perform full semantic analysis of the source set.
    try:
        res = build([module.source for module in py_modules], mypy_options)
    except CompileError as e:
        raise SystemExit(f"Critical error during semantic analysis: {e}") from e

    for mod in py_modules:
        mod.ast = res.graph[mod.module].tree
        # Use statically inferred __all__ if there is no runtime one.
        if mod.runtime_all is None:
            mod.runtime_all = res.manager.semantic_analyzer.export_map[mod.module]


def generate_stub_from_ast(
    mod: StubSource,
    target: str,
    parse_only: bool = False,
    include_private: bool = False,
    export_less: bool = False,
) -> None:
    """Use analysed (or just parsed) AST to generate type stub for single file.

    If directory for target doesn't exist it will created. Existing stub
    will be overwritten.
    """
    gen = StubGenerator(
        mod.runtime_all,
        include_private=include_private,
        analyzed=not parse_only,
        export_less=export_less,
    )
    assert mod.ast is not None, "This function must be used only with analyzed modules"
    mod.ast.accept(gen)

    # Write output to file.
    subdir = os.path.dirname(target)
    if subdir and not os.path.isdir(subdir):
        os.makedirs(subdir)
    with open(target, "w") as file:
        file.write("".join(gen.output()))


def get_sig_generators(options: Options) -> List[SignatureGenerator]:
    sig_generators: List[SignatureGenerator] = [
        DocstringSignatureGenerator(),
        FallbackSignatureGenerator(),
    ]
    if options.doc_dir:
        # Collect info from docs (if given). Always check these first.
        sigs, class_sigs = collect_docs_signatures(options.doc_dir)
        sig_generators.insert(0, ExternalSignatureGenerator(sigs, class_sigs))
    return sig_generators


def collect_docs_signatures(doc_dir: str) -> tuple[dict[str, str], dict[str, str]]:
    """Gather all function and class signatures in the docs.

    Return a tuple (function signatures, class signatures).
    Currently only used for C modules.
    """
    all_sigs: list[Sig] = []
    all_class_sigs: list[Sig] = []
    for path in glob.glob(f"{doc_dir}/*.rst"):
        with open(path) as f:
            loc_sigs, loc_class_sigs = parse_all_signatures(f.readlines())
        all_sigs += loc_sigs
        all_class_sigs += loc_class_sigs
    sigs = dict(find_unique_signatures(all_sigs))
    class_sigs = dict(find_unique_signatures(all_class_sigs))
    return sigs, class_sigs


def generate_stubs(options: Options) -> None:
    """Main entry point for the program."""
    mypy_opts = mypy_options(options)
    py_modules, c_modules = collect_build_targets(options, mypy_opts)
    sig_generators = get_sig_generators(options)
    # Use parsed sources to generate stubs for Python modules.
    generate_asts_for_modules(py_modules, options.parse_only, mypy_opts, options.verbose)
    files = []
    for mod in py_modules:
        assert mod.path is not None, "Not found module was not skipped"
        target = mod.module.replace(".", "/")
        if os.path.basename(mod.path) == "__init__.py":
            target += "/__init__.pyi"
        else:
            target += ".pyi"
        target = os.path.join(options.output_dir, target)
        files.append(target)
        with generate_guarded(mod.module, target, options.ignore_errors, options.verbose):
            generate_stub_from_ast(
                mod, target, options.parse_only, options.include_private, options.export_less
            )

    # Separately analyse C modules using different logic.
    for mod in c_modules:
        if any(py_mod.module.startswith(mod.module + ".") for py_mod in py_modules + c_modules):
            target = mod.module.replace(".", "/") + "/__init__.pyi"
        else:
            target = mod.module.replace(".", "/") + ".pyi"
        target = os.path.join(options.output_dir, target)
        files.append(target)
        with generate_guarded(mod.module, target, options.ignore_errors, options.verbose):
            generate_stub_for_c_module(mod.module, target, sig_generators=sig_generators)
    num_modules = len(py_modules) + len(c_modules)
    if not options.quiet and num_modules > 0:
        print("Processed %d modules" % num_modules)
        if len(files) == 1:
            print(f"Generated {files[0]}")
        else:
            print(f"Generated files under {common_dir_prefix(files)}" + os.sep)


HEADER = """%(prog)s [-h] [more options, see -h]
                     [-m MODULE] [-p PACKAGE] [files ...]"""

DESCRIPTION = """
Generate draft stubs for modules.

Stubs are generated in directory ./out, to avoid overriding files with
manual changes.  This directory is assumed to exist.
"""


def parse_options(args: list[str]) -> Options:
    parser = argparse.ArgumentParser(prog="stubgen", usage=HEADER, description=DESCRIPTION)

    parser.add_argument(
        "--ignore-errors",
        action="store_true",
        help="ignore errors when trying to generate stubs for modules",
    )
    parser.add_argument(
        "--no-import",
        action="store_true",
        help="don't import the modules, just parse and analyze them "
        "(doesn't work with C extension modules and might not "
        "respect __all__)",
    )
    parser.add_argument(
        "--parse-only",
        action="store_true",
        help="don't perform semantic analysis of sources, just parse them "
        "(only applies to Python modules, might affect quality of stubs)",
    )
    parser.add_argument(
        "--include-private",
        action="store_true",
        help="generate stubs for objects and members considered private "
        "(single leading underscore and no trailing underscores)",
    )
    parser.add_argument(
        "--export-less",
        action="store_true",
        help="don't implicitly export all names imported from other modules in the same package",
    )
    parser.add_argument("-v", "--verbose", action="store_true", help="show more verbose messages")
    parser.add_argument("-q", "--quiet", action="store_true", help="show fewer messages")
    parser.add_argument(
        "--doc-dir",
        metavar="PATH",
        default="",
        help="use .rst documentation in PATH (this may result in "
        "better stubs in some cases; consider setting this to "
        "DIR/Python-X.Y.Z/Doc/library)",
    )
    parser.add_argument(
        "--search-path",
        metavar="PATH",
        default="",
        help="specify module search directories, separated by ':' "
        "(currently only used if --no-import is given)",
    )
    parser.add_argument(
        "-o",
        "--output",
        metavar="PATH",
        dest="output_dir",
        default="out",
        help="change the output directory [default: %(default)s]",
    )
    parser.add_argument(
        "-m",
        "--module",
        action="append",
        metavar="MODULE",
        dest="modules",
        default=[],
        help="generate stub for module; can repeat for more modules",
    )
    parser.add_argument(
        "-p",
        "--package",
        action="append",
        metavar="PACKAGE",
        dest="packages",
        default=[],
        help="generate stubs for package recursively; can be repeated",
    )
    parser.add_argument(
        metavar="files",
        nargs="*",
        dest="files",
        help="generate stubs for given files or directories",
    )

    ns = parser.parse_args(args)

    pyversion = sys.version_info[:2]
    ns.interpreter = sys.executable

    if ns.modules + ns.packages and ns.files:
        parser.error("May only specify one of: modules/packages or files.")
    if ns.quiet and ns.verbose:
        parser.error("Cannot specify both quiet and verbose messages")

    # Create the output folder if it doesn't already exist.
    if not os.path.exists(ns.output_dir):
        os.makedirs(ns.output_dir)

    return Options(
        pyversion=pyversion,
        no_import=ns.no_import,
        doc_dir=ns.doc_dir,
        search_path=ns.search_path.split(":"),
        interpreter=ns.interpreter,
        ignore_errors=ns.ignore_errors,
        parse_only=ns.parse_only,
        include_private=ns.include_private,
        output_dir=ns.output_dir,
        modules=ns.modules,
        packages=ns.packages,
        files=ns.files,
        verbose=ns.verbose,
        quiet=ns.quiet,
        export_less=ns.export_less,
    )


def main(args: list[str] | None = None) -> None:
    mypy.util.check_python_version("stubgen")
    # Make sure that the current directory is in sys.path so that
    # stubgen can be run on packages in the current directory.
    if not ("" in sys.path or "." in sys.path):
        sys.path.insert(0, "")

    options = parse_options(sys.argv[1:] if args is None else args)
    generate_stubs(options)


if __name__ == "__main__":
    main()<|MERGE_RESOLUTION|>--- conflicted
+++ resolved
@@ -48,11 +48,7 @@
 import sys
 import traceback
 from collections import defaultdict
-<<<<<<< HEAD
 from typing import Iterable, List, Mapping, Tuple, cast
-=======
-from typing import Iterable, List, Mapping
->>>>>>> c517b86b
 from typing_extensions import Final
 
 import mypy.build
