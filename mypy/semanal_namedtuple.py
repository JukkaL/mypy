--- conflicted
+++ resolved
@@ -382,14 +382,10 @@
         iterable_type = self.api.named_type_or_none('typing.Iterable', [implicit_any])
         function_type = self.api.named_type('__builtins__.function')
 
-<<<<<<< HEAD
         literals = [LiteralType(item, strtype) for item in items]  # type: List[Type]
         match_args_type = TupleType(literals, basetuple_type)
 
-        info = self.api.basic_new_typeinfo(name, fallback)
-=======
         info = self.api.basic_new_typeinfo(name, fallback, line)
->>>>>>> 551eea36
         info.is_named_tuple = True
         tuple_base = TupleType(types, fallback)
         info.tuple_type = tuple_base
