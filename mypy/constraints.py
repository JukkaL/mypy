--- conflicted
+++ resolved
@@ -8,12 +8,7 @@
     TupleType, TypedDictType, UnionType, Overloaded, ErasedType, PartialType, DeletedType,
     UninhabitedType, TypeType, TypeVarId, TypeQuery, is_named_instance, TypeOfAny, LiteralType,
     ProperType, ParamSpecType, get_proper_type, TypeAliasType, is_union_with_any,
-<<<<<<< HEAD
-    callable_with_ellipsis, Parameters
-=======
-    callable_with_ellipsis,
-    TUPLE_LIKE_INSTANCE_NAMES,
->>>>>>> 0a03ba0d
+    callable_with_ellipsis, Parameters, TUPLE_LIKE_INSTANCE_NAMES,
 )
 from mypy.maptype import map_instance_to_supertype
 import mypy.subtypes
