--- conflicted
+++ resolved
@@ -41,7 +41,6 @@
                     types[i] = value
                     break
             else:
-<<<<<<< HEAD
                 constraints = get_inferred_object_constraints(msg, callable.arg_types, type, i + 1)
                 if constraints:
                     constrained_indeces = get_inferred_object_arg_indeces(
@@ -49,10 +48,7 @@
                     msg.incompatible_inferred_object_arguments(
                         callable, constrained_indeces, constraints, context)
                 else:
-                    msg.incompatible_typevar_value(callable, i + 1, type, context)
-=======
-                msg.incompatible_typevar_value(callable, type, callable.variables[i].name, context)
->>>>>>> 133d207c
+                    msg.incompatible_typevar_value(callable, type, callable.variables[i].name, context)
         upper_bound = callable.variables[i].upper_bound
         if (type and not isinstance(type, PartialType) and
                 not mypy.subtypes.is_subtype(type, upper_bound)):
