"""Shared definitions used by different parts of semantic analysis."""

from __future__ import annotations

from abc import abstractmethod
from typing import Callable
from typing_extensions import Final, Protocol

from mypy_extensions import trait

from mypy import join
from mypy.errorcodes import ErrorCode
from mypy.nodes import (
    CallExpr,
    ClassDef,
    Context,
    DataclassTransformSpec,
    Decorator,
    Expression,
    FuncDef,
    Node,
    OverloadedFuncDef,
    RefExpr,
    SymbolNode,
    SymbolTable,
    SymbolTableNode,
    TypeInfo,
)
from mypy.tvar_scope import TypeVarLikeScope
from mypy.type_visitor import ANY_STRATEGY, BoolTypeQuery
from mypy.types import (
    TPDICT_FB_NAMES,
    FunctionLike,
    Instance,
    Parameters,
    ParamSpecFlavor,
    ParamSpecType,
    PlaceholderType,
    ProperType,
    TupleType,
    Type,
    TypeVarId,
    TypeVarLikeType,
    get_proper_type,
)

# Subclasses can override these Var attributes with incompatible types. This can also be
# set for individual attributes using 'allow_incompatible_override' of Var.
ALLOW_INCOMPATIBLE_OVERRIDE: Final = ("__slots__", "__deletable__", "__match_args__")


# Priorities for ordering of patches within the "patch" phase of semantic analysis
# (after the main pass):

# Fix fallbacks (does joins)
PRIORITY_FALLBACKS: Final = 1


@trait
class SemanticAnalyzerCoreInterface:
    """A core abstract interface to generic semantic analyzer functionality.

    This is implemented by both semantic analyzer passes 2 and 3.
    """

    @abstractmethod
    def lookup_qualified(
        self, name: str, ctx: Context, suppress_errors: bool = False
    ) -> SymbolTableNode | None:
        raise NotImplementedError

    @abstractmethod
    def lookup_fully_qualified(self, name: str) -> SymbolTableNode:
        raise NotImplementedError

    @abstractmethod
    def lookup_fully_qualified_or_none(self, name: str) -> SymbolTableNode | None:
        raise NotImplementedError

    @abstractmethod
    def fail(
        self,
        msg: str,
        ctx: Context,
        serious: bool = False,
        *,
        blocker: bool = False,
        code: ErrorCode | None = None,
    ) -> None:
        raise NotImplementedError

    @abstractmethod
    def note(self, msg: str, ctx: Context, *, code: ErrorCode | None = None) -> None:
        raise NotImplementedError

    @abstractmethod
    def incomplete_feature_enabled(self, feature: str, ctx: Context) -> bool:
        raise NotImplementedError

    @abstractmethod
    def record_incomplete_ref(self) -> None:
        raise NotImplementedError

    @abstractmethod
    def defer(self, debug_context: Context | None = None, force_progress: bool = False) -> None:
        raise NotImplementedError

    @abstractmethod
    def is_incomplete_namespace(self, fullname: str) -> bool:
        """Is a module or class namespace potentially missing some definitions?"""
        raise NotImplementedError

    @property
    @abstractmethod
    def final_iteration(self) -> bool:
        """Is this the final iteration of semantic analysis?"""
        raise NotImplementedError

    @abstractmethod
    def is_future_flag_set(self, flag: str) -> bool:
        """Is the specific __future__ feature imported"""
        raise NotImplementedError

    @property
    @abstractmethod
    def is_stub_file(self) -> bool:
        raise NotImplementedError

    @abstractmethod
    def is_func_scope(self) -> bool:
        raise NotImplementedError

    @property
    @abstractmethod
    def type(self) -> TypeInfo | None:
        raise NotImplementedError


@trait
class SemanticAnalyzerInterface(SemanticAnalyzerCoreInterface):
    """A limited abstract interface to some generic semantic analyzer pass 2 functionality.

    We use this interface for various reasons:

    * Looser coupling
    * Cleaner import graph
    * Less need to pass around callback functions
    """

    tvar_scope: TypeVarLikeScope

    @abstractmethod
    def lookup(
        self, name: str, ctx: Context, suppress_errors: bool = False
    ) -> SymbolTableNode | None:
        raise NotImplementedError

    @abstractmethod
    def named_type(self, fullname: str, args: list[Type] | None = None) -> Instance:
        raise NotImplementedError

    @abstractmethod
    def named_type_or_none(self, fullname: str, args: list[Type] | None = None) -> Instance | None:
        raise NotImplementedError

    @abstractmethod
    def accept(self, node: Node) -> None:
        raise NotImplementedError

    @abstractmethod
    def anal_type(
        self,
        t: Type,
        *,
        tvar_scope: TypeVarLikeScope | None = None,
        allow_tuple_literal: bool = False,
        allow_unbound_tvars: bool = False,
        allow_required: bool = False,
        allow_placeholder: bool = False,
        report_invalid_types: bool = True,
        prohibit_self_type: str | None = None,
    ) -> Type | None:
        raise NotImplementedError

    @abstractmethod
    def get_and_bind_all_tvars(self, type_exprs: list[Expression]) -> list[TypeVarLikeType]:
        raise NotImplementedError

    @abstractmethod
    def basic_new_typeinfo(self, name: str, basetype_or_fallback: Instance, line: int) -> TypeInfo:
        raise NotImplementedError

    @abstractmethod
    def schedule_patch(self, priority: int, fn: Callable[[], None]) -> None:
        raise NotImplementedError

    @abstractmethod
    def add_symbol_table_node(self, name: str, stnode: SymbolTableNode) -> bool:
        """Add node to the current symbol table."""
        raise NotImplementedError

    @abstractmethod
    def current_symbol_table(self) -> SymbolTable:
        """Get currently active symbol table.

        May be module, class, or local namespace.
        """
        raise NotImplementedError

    @abstractmethod
    def add_symbol(
        self,
        name: str,
        node: SymbolNode,
        context: Context,
        module_public: bool = True,
        module_hidden: bool = False,
        can_defer: bool = True,
    ) -> bool:
        """Add symbol to the current symbol table."""
        raise NotImplementedError

    @abstractmethod
    def add_symbol_skip_local(self, name: str, node: SymbolNode) -> None:
        """Add symbol to the current symbol table, skipping locals.

        This is used to store symbol nodes in a symbol table that
        is going to be serialized (local namespaces are not serialized).
        See implementation docstring for more details.
        """
        raise NotImplementedError

    @abstractmethod
    def parse_bool(self, expr: Expression) -> bool | None:
        raise NotImplementedError

    @abstractmethod
    def qualified_name(self, n: str) -> str:
        raise NotImplementedError

    @property
    @abstractmethod
    def is_typeshed_stub_file(self) -> bool:
        raise NotImplementedError

    @abstractmethod
    def process_placeholder(
        self, name: str | None, kind: str, ctx: Context, force_progress: bool = False
    ) -> None:
        raise NotImplementedError


def set_callable_name(sig: Type, fdef: FuncDef) -> ProperType:
    sig = get_proper_type(sig)
    if isinstance(sig, FunctionLike):
        if fdef.info:
            if fdef.info.fullname in TPDICT_FB_NAMES:
                # Avoid exposing the internal _TypedDict name.
                class_name = "TypedDict"
            else:
                class_name = fdef.info.name
            return sig.with_name(f"{fdef.name} of {class_name}")
        else:
            return sig.with_name(fdef.name)
    else:
        return sig


def calculate_tuple_fallback(typ: TupleType) -> None:
    """Calculate a precise item type for the fallback of a tuple type.

    This must be called only after the main semantic analysis pass, since joins
    aren't available before that.

    Note that there is an apparent chicken and egg problem with respect
    to verifying type arguments against bounds. Verifying bounds might
    require fallbacks, but we might use the bounds to calculate the
    fallbacks. In practice this is not a problem, since the worst that
    can happen is that we have invalid type argument values, and these
    can happen in later stages as well (they will generate errors, but
    we don't prevent their existence).
    """
    fallback = typ.partial_fallback
    assert fallback.type.fullname == "builtins.tuple"
    fallback.args = (join.join_type_list(list(typ.items)),) + fallback.args[1:]


class _NamedTypeCallback(Protocol):
    def __call__(self, fully_qualified_name: str, args: list[Type] | None = None) -> Instance:
        ...


def paramspec_args(
    name: str,
    fullname: str,
    id: TypeVarId | int,
    *,
    named_type_func: _NamedTypeCallback,
    line: int = -1,
    column: int = -1,
    prefix: Parameters | None = None,
) -> ParamSpecType:
    return ParamSpecType(
        name,
        fullname,
        id,
        flavor=ParamSpecFlavor.ARGS,
        upper_bound=named_type_func("builtins.tuple", [named_type_func("builtins.object")]),
        line=line,
        column=column,
        prefix=prefix,
    )


def paramspec_kwargs(
    name: str,
    fullname: str,
    id: TypeVarId | int,
    *,
    named_type_func: _NamedTypeCallback,
    line: int = -1,
    column: int = -1,
    prefix: Parameters | None = None,
) -> ParamSpecType:
    return ParamSpecType(
        name,
        fullname,
        id,
        flavor=ParamSpecFlavor.KWARGS,
        upper_bound=named_type_func(
            "builtins.dict", [named_type_func("builtins.str"), named_type_func("builtins.object")]
        ),
        line=line,
        column=column,
        prefix=prefix,
    )


class HasPlaceholders(BoolTypeQuery):
    def __init__(self) -> None:
        super().__init__(ANY_STRATEGY)

    def visit_placeholder_type(self, t: PlaceholderType) -> bool:
        return True


def has_placeholder(typ: Type) -> bool:
    """Check if a type contains any placeholder types (recursively)."""
    return typ.accept(HasPlaceholders())


def find_dataclass_transform_spec(node: Node | None) -> DataclassTransformSpec | None:
    """
    Find the dataclass transform spec for the given node, if any exists.

    Per PEP 681 (https://peps.python.org/pep-0681/#the-dataclass-transform-decorator), dataclass
    transforms can be specified in multiple ways, including decorator functions and
    metaclasses/base classes. This function resolves the spec from any of these variants.
    """

    # The spec only lives on the function/class definition itself, so we need to unwrap down to that
    # point
    if isinstance(node, CallExpr):
        # Like dataclasses.dataclass, transform-based decorators can be applied either with or
        # without parameters; ie, both of these forms are accepted:
        #
        # @typing.dataclass_transform
        # class Foo: ...
        # @typing.dataclass_transform(eq=True, order=True, ...)
        # class Bar: ...
        #
        # We need to unwrap the call for the second variant.
        node = node.callee

    if isinstance(node, RefExpr):
        node = node.node

    if isinstance(node, Decorator):
        # typing.dataclass_transform usage must always result in a Decorator; it always uses the
        # `@dataclass_transform(...)` syntax and never `@dataclass_transform`
        node = node.func

<<<<<<< HEAD
    if isinstance(node, OverloadedFuncDef):
        # The dataclass_transform decorator may be attached to any single overload, so we must
        # search them all.
        # Note that using more than one decorator is undefined behavior, so we can just take the
        # first that we find.
        for candidate in node.items:
            spec = find_dataclass_transform_spec(candidate)
            if spec is not None:
                return spec
        return find_dataclass_transform_spec(node.impl)

=======
    # For functions, we can directly consult the AST field for the spec
>>>>>>> 99b04cac
    if isinstance(node, FuncDef):
        return node.dataclass_transform_spec

    if isinstance(node, ClassDef):
        node = node.info
    if isinstance(node, TypeInfo):
        # Search all parent classes to see if any are decorated with `typing.dataclass_transform`
        for base in node.mro[1:]:
            if base.dataclass_transform_spec is not None:
                return base.dataclass_transform_spec

        # Check if there is a metaclass that is decorated with `typing.dataclass_transform`
        #
        # Note that PEP 681 only discusses using a metaclass that is directly decorated with
        # `typing.dataclass_transform`; subclasses thereof should be treated with dataclass
        # semantics rather than as transforms:
        #
        # > If dataclass_transform is applied to a class, dataclass-like semantics will be assumed
        # > for any class that directly or indirectly derives from the decorated class or uses the
        # > decorated class as a metaclass.
        #
        # The wording doesn't make this entirely explicit, but Pyright (the reference
        # implementation for this PEP) only handles directly-decorated metaclasses.
        metaclass_type = node.metaclass_type
        if metaclass_type is not None and metaclass_type.type.dataclass_transform_spec is not None:
            return metaclass_type.type.dataclass_transform_spec

    return None<|MERGE_RESOLUTION|>--- conflicted
+++ resolved
@@ -380,7 +380,6 @@
         # `@dataclass_transform(...)` syntax and never `@dataclass_transform`
         node = node.func
 
-<<<<<<< HEAD
     if isinstance(node, OverloadedFuncDef):
         # The dataclass_transform decorator may be attached to any single overload, so we must
         # search them all.
@@ -392,9 +391,7 @@
                 return spec
         return find_dataclass_transform_spec(node.impl)
 
-=======
     # For functions, we can directly consult the AST field for the spec
->>>>>>> 99b04cac
     if isinstance(node, FuncDef):
         return node.dataclass_transform_spec
 
