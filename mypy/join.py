"""Calculation of the least upper bound types (joins)."""

from mypy.backports import OrderedDict
from typing import List, Optional, Tuple

from mypy.types import (
    Type, AnyType, NoneType, TypeVisitor, Instance, UnboundType, TypeVarType, CallableType,
    TupleType, TypedDictType, ErasedType, UnionType, FunctionLike, Overloaded, LiteralType,
    PartialType, DeletedType, UninhabitedType, TypeType, TypeOfAny, get_proper_type,
<<<<<<< HEAD
    ProperType, get_proper_types, TypeAliasType, PlaceholderType, ParamSpecType, SelfType
=======
    ProperType, get_proper_types, TypeAliasType, PlaceholderType, ParamSpecType, Parameters,
    UnpackType, TypeVarTupleType,
>>>>>>> 6c2690e4
)
from mypy.maptype import map_instance_to_supertype
from mypy.subtypes import (
    is_subtype, is_equivalent, is_proper_subtype,
    is_protocol_implementation, find_member
)
from mypy.nodes import INVARIANT, COVARIANT, CONTRAVARIANT
import mypy.typeops
from mypy.state import state


class InstanceJoiner:
    def __init__(self) -> None:
        self.seen_instances: List[Tuple[Instance, Instance]] = []

    def join_instances(self, t: Instance, s: Instance) -> ProperType:
        if (t, s) in self.seen_instances or (s, t) in self.seen_instances:
            return object_from_instance(t)

        self.seen_instances.append((t, s))

        # Calculate the join of two instance types
        if t.type == s.type:
            # Simplest case: join two types with the same base type (but
            # potentially different arguments).

            # Combine type arguments.
            args: List[Type] = []
            # N.B: We use zip instead of indexing because the lengths might have
            # mismatches during daemon reprocessing.
            for ta, sa, type_var in zip(t.args, s.args, t.type.defn.type_vars):
                ta_proper = get_proper_type(ta)
                sa_proper = get_proper_type(sa)
                new_type: Optional[Type] = None
                if isinstance(ta_proper, AnyType):
                    new_type = AnyType(TypeOfAny.from_another_any, ta_proper)
                elif isinstance(sa_proper, AnyType):
                    new_type = AnyType(TypeOfAny.from_another_any, sa_proper)
                elif isinstance(type_var, TypeVarType):
                    if type_var.variance == COVARIANT:
                        new_type = join_types(ta, sa, self)
                        if len(type_var.values) != 0 and new_type not in type_var.values:
                            self.seen_instances.pop()
                            return object_from_instance(t)
                        if not is_subtype(new_type, type_var.upper_bound):
                            self.seen_instances.pop()
                            return object_from_instance(t)
                    # TODO: contravariant case should use meet but pass seen instances as
                    # an argument to keep track of recursive checks.
                    elif type_var.variance in (INVARIANT, CONTRAVARIANT):
                        if not is_equivalent(ta, sa):
                            self.seen_instances.pop()
                            return object_from_instance(t)
                        # If the types are different but equivalent, then an Any is involved
                        # so using a join in the contravariant case is also OK.
                        new_type = join_types(ta, sa, self)
                else:
                    # ParamSpec type variables behave the same, independent of variance
                    if not is_equivalent(ta, sa):
                        return get_proper_type(type_var.upper_bound)
                    new_type = join_types(ta, sa, self)
                assert new_type is not None
                args.append(new_type)
            result: ProperType = Instance(t.type, args)
        elif t.type.bases and is_subtype(t, s, ignore_type_params=True):
            result = self.join_instances_via_supertype(t, s)
        else:
            # Now t is not a subtype of s, and t != s. Now s could be a subtype
            # of t; alternatively, we need to find a common supertype. This works
            # in of the both cases.
            result = self.join_instances_via_supertype(s, t)

        self.seen_instances.pop()
        return result

    def join_instances_via_supertype(self, t: Instance, s: Instance) -> ProperType:
        # Give preference to joins via duck typing relationship, so that
        # join(int, float) == float, for example.
        if t.type._promote and is_subtype(t.type._promote, s):
            return join_types(t.type._promote, s, self)
        elif s.type._promote and is_subtype(s.type._promote, t):
            return join_types(t, s.type._promote, self)
        # Compute the "best" supertype of t when joined with s.
        # The definition of "best" may evolve; for now it is the one with
        # the longest MRO.  Ties are broken by using the earlier base.
        best: Optional[ProperType] = None
        for base in t.type.bases:
            mapped = map_instance_to_supertype(t, base.type)
            res = self.join_instances(mapped, s)
            if best is None or is_better(res, best):
                best = res
        assert best is not None
        promote = get_proper_type(t.type._promote)
        if isinstance(promote, Instance):
            res = self.join_instances(promote, s)
            if is_better(res, best):
                best = res
        return best


def join_simple(declaration: Optional[Type], s: Type, t: Type) -> ProperType:
    """Return a simple least upper bound given the declared type."""
    # TODO: check infinite recursion for aliases here.
    declaration = get_proper_type(declaration)
    s = get_proper_type(s)
    t = get_proper_type(t)

    if (s.can_be_true, s.can_be_false) != (t.can_be_true, t.can_be_false):
        # if types are restricted in different ways, use the more general versions
        s = mypy.typeops.true_or_false(s)
        t = mypy.typeops.true_or_false(t)

    if isinstance(s, AnyType):
        return s

    if isinstance(s, ErasedType):
        return t

    if is_proper_subtype(s, t):
        return t

    if is_proper_subtype(t, s):
        return s

    if isinstance(declaration, UnionType):
        return mypy.typeops.make_simplified_union([s, t])

    if isinstance(s, NoneType) and not isinstance(t, NoneType):
        s, t = t, s

    if isinstance(s, UninhabitedType) and not isinstance(t, UninhabitedType):
        s, t = t, s

    value = t.accept(TypeJoinVisitor(s))
    if declaration is None or is_subtype(value, declaration):
        return value

    return declaration


def trivial_join(s: Type, t: Type) -> ProperType:
    """Return one of types (expanded) if it is a supertype of other, otherwise top type."""
    if is_subtype(s, t):
        return get_proper_type(t)
    elif is_subtype(t, s):
        return get_proper_type(s)
    else:
        return object_or_any_from_type(get_proper_type(t))


def join_types(s: Type, t: Type, instance_joiner: Optional[InstanceJoiner] = None) -> ProperType:
    """Return the least upper bound of s and t.

    For example, the join of 'int' and 'object' is 'object'.
    """
    if mypy.typeops.is_recursive_pair(s, t):
        # This case can trigger an infinite recursion, general support for this will be
        # tricky so we use a trivial join (like for protocols).
        return trivial_join(s, t)
    s = get_proper_type(s)
    t = get_proper_type(t)

    if (s.can_be_true, s.can_be_false) != (t.can_be_true, t.can_be_false):
        # if types are restricted in different ways, use the more general versions
        s = mypy.typeops.true_or_false(s)
        t = mypy.typeops.true_or_false(t)

    if isinstance(s, UnionType) and not isinstance(t, UnionType):
        s, t = t, s

    if isinstance(s, AnyType):
        return s

    if isinstance(s, ErasedType):
        return t

    if isinstance(s, NoneType) and not isinstance(t, NoneType):
        s, t = t, s

    if isinstance(s, UninhabitedType) and not isinstance(t, UninhabitedType):
        s, t = t, s

    # We shouldn't run into PlaceholderTypes here, but in practice we can encounter them
    # here in the presence of undefined names
    if isinstance(t, PlaceholderType) and not isinstance(s, PlaceholderType):
        # mypyc does not allow switching the values like above.
        return s.accept(TypeJoinVisitor(t))
    elif isinstance(t, PlaceholderType):
        return AnyType(TypeOfAny.from_error)

    # Use a visitor to handle non-trivial cases.
    return t.accept(TypeJoinVisitor(s, instance_joiner))


class TypeJoinVisitor(TypeVisitor[ProperType]):
    """Implementation of the least upper bound algorithm.

    Attributes:
      s: The other (left) type operand.
    """

    def __init__(self, s: ProperType, instance_joiner: Optional[InstanceJoiner] = None) -> None:
        self.s = s
        self.instance_joiner = instance_joiner

    def visit_unbound_type(self, t: UnboundType) -> ProperType:
        return AnyType(TypeOfAny.special_form)

    def visit_union_type(self, t: UnionType) -> ProperType:
        if is_proper_subtype(self.s, t):
            return t
        else:
            return mypy.typeops.make_simplified_union([self.s, t])

    def visit_any(self, t: AnyType) -> ProperType:
        return t

    def visit_none_type(self, t: NoneType) -> ProperType:
        if state.strict_optional:
            if isinstance(self.s, (NoneType, UninhabitedType)):
                return t
            elif isinstance(self.s, UnboundType):
                return AnyType(TypeOfAny.special_form)
            else:
                return mypy.typeops.make_simplified_union([self.s, t])
        else:
            return self.s

    def visit_uninhabited_type(self, t: UninhabitedType) -> ProperType:
        return self.s

    def visit_deleted_type(self, t: DeletedType) -> ProperType:
        return self.s

    def visit_erased_type(self, t: ErasedType) -> ProperType:
        return self.s

    def visit_type_var(self, t: TypeVarType) -> ProperType:
        if isinstance(self.s, TypeVarType) and self.s.id == t.id:
            return self.s
        else:
            return self.default(self.s)

    def visit_self_type(self, t: SelfType) -> ProperType:
        return self.join(self.s, t.instance)

    def visit_param_spec(self, t: ParamSpecType) -> ProperType:
        if self.s == t:
            return t
        return self.default(self.s)

    def visit_type_var_tuple(self, t: TypeVarTupleType) -> ProperType:
        if self.s == t:
            return t
        return self.default(self.s)

    def visit_unpack_type(self, t: UnpackType) -> UnpackType:
        raise NotImplementedError

    def visit_parameters(self, t: Parameters) -> ProperType:
        if self.s == t:
            return t
        else:
            return self.default(self.s)

    def visit_instance(self, t: Instance) -> ProperType:
        if isinstance(self.s, Instance):
            if self.instance_joiner is None:
                self.instance_joiner = InstanceJoiner()
            nominal = self.instance_joiner.join_instances(t, self.s)
            structural: Optional[Instance] = None
            if t.type.is_protocol and is_protocol_implementation(self.s, t):
                structural = t
            elif self.s.type.is_protocol and is_protocol_implementation(t, self.s):
                structural = self.s
            # Structural join is preferred in the case where we have found both
            # structural and nominal and they have same MRO length (see two comments
            # in join_instances_via_supertype). Otherwise, just return the nominal join.
            if not structural or is_better(nominal, structural):
                return nominal
            return structural
        elif isinstance(self.s, FunctionLike):
            if t.type.is_protocol:
                call = unpack_callback_protocol(t)
                if call:
                    return join_types(call, self.s)
            return join_types(t, self.s.fallback)
        elif isinstance(self.s, TypeType):
            return join_types(t, self.s)
        elif isinstance(self.s, TypedDictType):
            return join_types(t, self.s)
        elif isinstance(self.s, TupleType):
            return join_types(t, self.s)
        elif isinstance(self.s, LiteralType):
            return join_types(t, self.s)
        else:
            return self.default(self.s)

    def visit_callable_type(self, t: CallableType) -> ProperType:
        if isinstance(self.s, CallableType) and is_similar_callables(t, self.s):
            if is_equivalent(t, self.s):
                return combine_similar_callables(t, self.s)
            result = join_similar_callables(t, self.s)
            # We set the from_type_type flag to suppress error when a collection of
            # concrete class objects gets inferred as their common abstract superclass.
            if not ((t.is_type_obj() and t.type_object().is_abstract) or
                    (self.s.is_type_obj() and self.s.type_object().is_abstract)):
                result.from_type_type = True
            if any(isinstance(tp, (NoneType, UninhabitedType))
                   for tp in get_proper_types(result.arg_types)):
                # We don't want to return unusable Callable, attempt fallback instead.
                return join_types(t.fallback, self.s)
            return result
        elif isinstance(self.s, Overloaded):
            # Switch the order of arguments to that we'll get to visit_overloaded.
            return join_types(t, self.s)
        elif isinstance(self.s, Instance) and self.s.type.is_protocol:
            call = unpack_callback_protocol(self.s)
            if call:
                return join_types(t, call)
        return join_types(t.fallback, self.s)

    def visit_overloaded(self, t: Overloaded) -> ProperType:
        # This is more complex than most other cases. Here are some
        # examples that illustrate how this works.
        #
        # First let's define a concise notation:
        #  - Cn are callable types (for n in 1, 2, ...)
        #  - Ov(C1, C2, ...) is an overloaded type with items C1, C2, ...
        #  - Callable[[T, ...], S] is written as [T, ...] -> S.
        #
        # We want some basic properties to hold (assume Cn are all
        # unrelated via Any-similarity):
        #
        #   join(Ov(C1, C2), C1) == C1
        #   join(Ov(C1, C2), Ov(C1, C2)) == Ov(C1, C2)
        #   join(Ov(C1, C2), Ov(C1, C3)) == C1
        #   join(Ov(C2, C2), C3) == join of fallback types
        #
        # The presence of Any types makes things more interesting. The join is the
        # most general type we can get with respect to Any:
        #
        #   join(Ov([int] -> int, [str] -> str), [Any] -> str) == Any -> str
        #
        # We could use a simplification step that removes redundancies, but that's not
        # implemented right now. Consider this example, where we get a redundancy:
        #
        #   join(Ov([int, Any] -> Any, [str, Any] -> Any), [Any, int] -> Any) ==
        #       Ov([Any, int] -> Any, [Any, int] -> Any)
        #
        # TODO: Consider more cases of callable subtyping.
        result: List[CallableType] = []
        s = self.s
        if isinstance(s, FunctionLike):
            # The interesting case where both types are function types.
            for t_item in t.items:
                for s_item in s.items:
                    if is_similar_callables(t_item, s_item):
                        if is_equivalent(t_item, s_item):
                            result.append(combine_similar_callables(t_item, s_item))
                        elif is_subtype(t_item, s_item):
                            result.append(s_item)
            if result:
                # TODO: Simplify redundancies from the result.
                if len(result) == 1:
                    return result[0]
                else:
                    return Overloaded(result)
            return join_types(t.fallback, s.fallback)
        elif isinstance(s, Instance) and s.type.is_protocol:
            call = unpack_callback_protocol(s)
            if call:
                return join_types(t, call)
        return join_types(t.fallback, s)

    def visit_tuple_type(self, t: TupleType) -> ProperType:
        # When given two fixed-length tuples:
        # * If they have the same length, join their subtypes item-wise:
        #   Tuple[int, bool] + Tuple[bool, bool] becomes Tuple[int, bool]
        # * If lengths do not match, return a variadic tuple:
        #   Tuple[bool, int] + Tuple[bool] becomes Tuple[int, ...]
        #
        # Otherwise, `t` is a fixed-length tuple but `self.s` is NOT:
        # * Joining with a variadic tuple returns variadic tuple:
        #   Tuple[int, bool] + Tuple[bool, ...] becomes Tuple[int, ...]
        # * Joining with any Sequence also returns a Sequence:
        #   Tuple[int, bool] + List[bool] becomes Sequence[int]
        if isinstance(self.s, TupleType) and self.s.length() == t.length():
            if self.instance_joiner is None:
                self.instance_joiner = InstanceJoiner()
            fallback = self.instance_joiner.join_instances(mypy.typeops.tuple_fallback(self.s),
                                                       mypy.typeops.tuple_fallback(t))
            assert isinstance(fallback, Instance)
            if self.s.length() == t.length():
                items: List[Type] = []
                for i in range(t.length()):
                    items.append(self.join(t.items[i], self.s.items[i]))
                return TupleType(items, fallback)
            else:
                return fallback
        else:
            return join_types(self.s, mypy.typeops.tuple_fallback(t))

    def visit_typeddict_type(self, t: TypedDictType) -> ProperType:
        if isinstance(self.s, TypedDictType):
            items = OrderedDict([
                (item_name, s_item_type)
                for (item_name, s_item_type, t_item_type) in self.s.zip(t)
                if (is_equivalent(s_item_type, t_item_type) and
                    (item_name in t.required_keys) == (item_name in self.s.required_keys))
            ])
            fallback = self.s.create_anonymous_fallback()
            # We need to filter by items.keys() since some required keys present in both t and
            # self.s might be missing from the join if the types are incompatible.
            required_keys = set(items.keys()) & t.required_keys & self.s.required_keys
            return TypedDictType(items, required_keys, fallback)
        elif isinstance(self.s, Instance):
            return join_types(self.s, t.fallback)
        else:
            return self.default(self.s)

    def visit_literal_type(self, t: LiteralType) -> ProperType:
        if isinstance(self.s, LiteralType):
            if t == self.s:
                return t
            if self.s.fallback.type.is_enum and t.fallback.type.is_enum:
                return mypy.typeops.make_simplified_union([self.s, t])
            return join_types(self.s.fallback, t.fallback)
        else:
            return join_types(self.s, t.fallback)

    def visit_partial_type(self, t: PartialType) -> ProperType:
        # We only have partial information so we can't decide the join result. We should
        # never get here.
        assert False, "Internal error"

    def visit_type_type(self, t: TypeType) -> ProperType:
        if isinstance(self.s, TypeType):
            return TypeType.make_normalized(self.join(t.item, self.s.item), line=t.line)
        elif isinstance(self.s, Instance) and self.s.type.fullname == 'builtins.type':
            return self.s
        else:
            return self.default(self.s)

    def visit_type_alias_type(self, t: TypeAliasType) -> ProperType:
        assert False, f"This should be never called, got {t}"

    def join(self, s: Type, t: Type) -> ProperType:
        return join_types(s, t)

    def default(self, typ: Type) -> ProperType:
        typ = get_proper_type(typ)
        if isinstance(typ, Instance):
            return object_from_instance(typ)
        elif isinstance(typ, UnboundType):
            return AnyType(TypeOfAny.special_form)
        elif isinstance(typ, TupleType):
            return self.default(mypy.typeops.tuple_fallback(typ))
        elif isinstance(typ, TypedDictType):
            return self.default(typ.fallback)
        elif isinstance(typ, FunctionLike):
            return self.default(typ.fallback)
        elif isinstance(typ, TypeVarType):
            return self.default(typ.upper_bound)
        elif isinstance(typ, ParamSpecType):
            return self.default(typ.upper_bound)
        else:
            return AnyType(TypeOfAny.special_form)


def is_better(t: Type, s: Type) -> bool:
    # Given two possible results from join_instances_via_supertype(),
    # indicate whether t is the better one.
    t = get_proper_type(t)
    s = get_proper_type(s)

    if isinstance(t, Instance):
        if not isinstance(s, Instance):
            return True
        # Use len(mro) as a proxy for the better choice.
        if len(t.type.mro) > len(s.type.mro):
            return True
    return False


def is_similar_callables(t: CallableType, s: CallableType) -> bool:
    """Return True if t and s have identical numbers of
    arguments, default arguments and varargs.
    """
    return (len(t.arg_types) == len(s.arg_types) and t.min_args == s.min_args and
            t.is_var_arg == s.is_var_arg)


def join_similar_callables(t: CallableType, s: CallableType) -> CallableType:
    from mypy.meet import meet_types

    arg_types: List[Type] = []
    for i in range(len(t.arg_types)):
        arg_types.append(meet_types(t.arg_types[i], s.arg_types[i]))
    # TODO in combine_similar_callables also applies here (names and kinds)
    # The fallback type can be either 'function' or 'type'. The result should have 'type' as
    # fallback only if both operands have it as 'type'.
    if t.fallback.type.fullname != 'builtins.type':
        fallback = t.fallback
    else:
        fallback = s.fallback
    return t.copy_modified(arg_types=arg_types,
                           arg_names=combine_arg_names(t, s),
                           ret_type=join_types(t.ret_type, s.ret_type),
                           fallback=fallback,
                           name=None)


def combine_similar_callables(t: CallableType, s: CallableType) -> CallableType:
    arg_types: List[Type] = []
    for i in range(len(t.arg_types)):
        arg_types.append(join_types(t.arg_types[i], s.arg_types[i]))
    # TODO kinds and argument names
    # The fallback type can be either 'function' or 'type'. The result should have 'type' as
    # fallback only if both operands have it as 'type'.
    if t.fallback.type.fullname != 'builtins.type':
        fallback = t.fallback
    else:
        fallback = s.fallback
    return t.copy_modified(arg_types=arg_types,
                           arg_names=combine_arg_names(t, s),
                           ret_type=join_types(t.ret_type, s.ret_type),
                           fallback=fallback,
                           name=None)


def combine_arg_names(t: CallableType, s: CallableType) -> List[Optional[str]]:
    """Produces a list of argument names compatible with both callables.

    For example, suppose 't' and 's' have the following signatures:

    - t: (a: int, b: str, X: str) -> None
    - s: (a: int, b: str, Y: str) -> None

    This function would return ["a", "b", None]. This information
    is then used above to compute the join of t and s, which results
    in a signature of (a: int, b: str, str) -> None.

    Note that the third argument's name is omitted and 't' and 's'
    are both valid subtypes of this inferred signature.

    Precondition: is_similar_types(t, s) is true.
    """
    num_args = len(t.arg_types)
    new_names = []
    for i in range(num_args):
        t_name = t.arg_names[i]
        s_name = s.arg_names[i]
        if t_name == s_name or t.arg_kinds[i].is_named() or s.arg_kinds[i].is_named():
            new_names.append(t_name)
        else:
            new_names.append(None)
    return new_names


def object_from_instance(instance: Instance) -> Instance:
    """Construct the type 'builtins.object' from an instance type."""
    # Use the fact that 'object' is always the last class in the mro.
    res = Instance(instance.type.mro[-1], [])
    return res


def object_or_any_from_type(typ: ProperType) -> ProperType:
    # Similar to object_from_instance() but tries hard for all types.
    # TODO: find a better way to get object, or make this more reliable.
    if isinstance(typ, Instance):
        return object_from_instance(typ)
    elif isinstance(typ, (CallableType, TypedDictType, LiteralType)):
        return object_from_instance(typ.fallback)
    elif isinstance(typ, TupleType):
        return object_from_instance(typ.partial_fallback)
    elif isinstance(typ, TypeType):
        return object_or_any_from_type(typ.item)
    elif isinstance(typ, TypeVarType) and isinstance(typ.upper_bound, ProperType):
        return object_or_any_from_type(typ.upper_bound)
    elif isinstance(typ, UnionType):
        for item in typ.items:
            if isinstance(item, ProperType):
                candidate = object_or_any_from_type(item)
                if isinstance(candidate, Instance):
                    return candidate
    return AnyType(TypeOfAny.implementation_artifact)


def join_type_list(types: List[Type]) -> ProperType:
    if not types:
        # This is a little arbitrary but reasonable. Any empty tuple should be compatible
        # with all variable length tuples, and this makes it possible.
        return UninhabitedType()
    joined = get_proper_type(types[0])
    for t in types[1:]:
        joined = join_types(joined, t)
    return joined


def unpack_callback_protocol(t: Instance) -> Optional[Type]:
    assert t.type.is_protocol
    if t.type.protocol_members == ['__call__']:
        return find_member('__call__', t, t, is_operator=True)
    return None<|MERGE_RESOLUTION|>--- conflicted
+++ resolved
@@ -7,12 +7,8 @@
     Type, AnyType, NoneType, TypeVisitor, Instance, UnboundType, TypeVarType, CallableType,
     TupleType, TypedDictType, ErasedType, UnionType, FunctionLike, Overloaded, LiteralType,
     PartialType, DeletedType, UninhabitedType, TypeType, TypeOfAny, get_proper_type,
-<<<<<<< HEAD
-    ProperType, get_proper_types, TypeAliasType, PlaceholderType, ParamSpecType, SelfType
-=======
     ProperType, get_proper_types, TypeAliasType, PlaceholderType, ParamSpecType, Parameters,
-    UnpackType, TypeVarTupleType,
->>>>>>> 6c2690e4
+    UnpackType, TypeVarTupleType, SelfType,
 )
 from mypy.maptype import map_instance_to_supertype
 from mypy.subtypes import (
