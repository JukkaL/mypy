"""Calculation of the least upper bound types (joins)."""

from collections import OrderedDict
from typing import cast, List

from mypy.types import (
    Type, AnyType, NoneTyp, TypeVisitor, Instance, UnboundType,
    TypeVarType, CallableType, TupleType, TypedDictType, ErasedType, TypeList,
    UnionType, FunctionLike, Overloaded, PartialType, DeletedType,
    UninhabitedType, TypeType, true_or_false
)
from mypy.maptype import map_instance_to_supertype
<<<<<<< HEAD
from mypy.subtypes import (
    is_subtype, is_equivalent, is_subtype_ignoring_tvars, is_protocol_implementation
)
=======
from mypy.subtypes import is_subtype, is_equivalent, is_subtype_ignoring_tvars, is_proper_subtype
>>>>>>> 4141d203

from mypy import experiments


def join_simple(declaration: Type, s: Type, t: Type) -> Type:
    """Return a simple least upper bound given the declared type."""

    if (s.can_be_true, s.can_be_false) != (t.can_be_true, t.can_be_false):
        # if types are restricted in different ways, use the more general versions
        s = true_or_false(s)
        t = true_or_false(t)

    if isinstance(s, AnyType):
        return s

    if isinstance(s, ErasedType):
        return t

    if is_proper_subtype(s, t):
        return t

    if is_proper_subtype(t, s):
        return s

    if isinstance(declaration, UnionType):
        return UnionType.make_simplified_union([s, t])

    if isinstance(s, NoneTyp) and not isinstance(t, NoneTyp):
        s, t = t, s

    if isinstance(s, UninhabitedType) and not isinstance(t, UninhabitedType):
        s, t = t, s

    value = t.accept(TypeJoinVisitor(s))

    if value is None:
        # XXX this code path probably should be avoided.
        # It seems to happen when a line (x = y) is a type error, and
        # it's not clear that assuming that x is arbitrary afterward
        # is a good idea.
        return declaration

    if declaration is None or is_subtype(value, declaration):
        return value

    return declaration


def join_types(s: Type, t: Type) -> Type:
    """Return the least upper bound of s and t.

    For example, the join of 'int' and 'object' is 'object'.
    """
    if (s.can_be_true, s.can_be_false) != (t.can_be_true, t.can_be_false):
        # if types are restricted in different ways, use the more general versions
        s = true_or_false(s)
        t = true_or_false(t)

    if isinstance(s, AnyType):
        return s

    if isinstance(s, ErasedType):
        return t

    if isinstance(s, UnionType) and not isinstance(t, UnionType):
        s, t = t, s

    if isinstance(s, NoneTyp) and not isinstance(t, NoneTyp):
        s, t = t, s

    if isinstance(s, UninhabitedType) and not isinstance(t, UninhabitedType):
        s, t = t, s

    # Use a visitor to handle non-trivial cases.
    return t.accept(TypeJoinVisitor(s))


class TypeJoinVisitor(TypeVisitor[Type]):
    """Implementation of the least upper bound algorithm.

    Attributes:
      s: The other (left) type operand.
    """

    def __init__(self, s: Type) -> None:
        self.s = s

    def visit_unbound_type(self, t: UnboundType) -> Type:
        return AnyType()

    def visit_union_type(self, t: UnionType) -> Type:
        if is_subtype(self.s, t):
            return t
        else:
            return UnionType.make_simplified_union([self.s, t])

    def visit_type_list(self, t: TypeList) -> Type:
        assert False, 'Not supported'

    def visit_any(self, t: AnyType) -> Type:
        return t

    def visit_none_type(self, t: NoneTyp) -> Type:
        if experiments.STRICT_OPTIONAL:
            if isinstance(self.s, (NoneTyp, UninhabitedType)):
                return t
            elif isinstance(self.s, UnboundType):
                return AnyType()
            else:
                return UnionType.make_simplified_union([self.s, t])
        else:
            return self.s

    def visit_uninhabited_type(self, t: UninhabitedType) -> Type:
        return self.s

    def visit_deleted_type(self, t: DeletedType) -> Type:
        return self.s

    def visit_erased_type(self, t: ErasedType) -> Type:
        return self.s

    def visit_type_var(self, t: TypeVarType) -> Type:
        if isinstance(self.s, TypeVarType) and self.s.id == t.id:
            return self.s
        else:
            return self.default(self.s)

    def visit_instance(self, t: Instance) -> Type:
        if isinstance(self.s, Instance):
            nominal = join_instances(t, self.s)
            structural = None  # type: Instance
            if t.type.is_protocol and is_protocol_implementation(self.s, t):
                structural = t
            elif self.s.type.is_protocol and is_protocol_implementation(t, self.s):
                structural = self.s
            # structural type for join is preferred
            if not structural or is_better(nominal, structural):
                return nominal
            return structural
        elif isinstance(self.s, FunctionLike):
            return join_types(t, self.s.fallback)
        elif isinstance(self.s, TypeType):
            return join_types(t, self.s)
        elif isinstance(self.s, TypedDictType):
            return join_types(t, self.s)
        else:
            return self.default(self.s)

    def visit_callable_type(self, t: CallableType) -> Type:
        if isinstance(self.s, CallableType) and is_similar_callables(t, self.s):
            if is_equivalent(t, self.s):
                return combine_similar_callables(t, self.s)
            result = join_similar_callables(t, self.s)
            if any(isinstance(tp, (NoneTyp, UninhabitedType)) for tp in result.arg_types):
                # We don't want to return unusable Callable, attempt fallback instead.
                return join_types(t.fallback, self.s)
            return result
        elif isinstance(self.s, Overloaded):
            # Switch the order of arguments to that we'll get to visit_overloaded.
            return join_types(t, self.s)
        else:
            return join_types(t.fallback, self.s)

    def visit_overloaded(self, t: Overloaded) -> Type:
        # This is more complex than most other cases. Here are some
        # examples that illustrate how this works.
        #
        # First let's define a concise notation:
        #  - Cn are callable types (for n in 1, 2, ...)
        #  - Ov(C1, C2, ...) is an overloaded type with items C1, C2, ...
        #  - Callable[[T, ...], S] is written as [T, ...] -> S.
        #
        # We want some basic properties to hold (assume Cn are all
        # unrelated via Any-similarity):
        #
        #   join(Ov(C1, C2), C1) == C1
        #   join(Ov(C1, C2), Ov(C1, C2)) == Ov(C1, C2)
        #   join(Ov(C1, C2), Ov(C1, C3)) == C1
        #   join(Ov(C2, C2), C3) == join of fallback types
        #
        # The presence of Any types makes things more interesting. The join is the
        # most general type we can get with respect to Any:
        #
        #   join(Ov([int] -> int, [str] -> str), [Any] -> str) == Any -> str
        #
        # We could use a simplification step that removes redundancies, but that's not
        # implemented right now. Consider this example, where we get a redundancy:
        #
        #   join(Ov([int, Any] -> Any, [str, Any] -> Any), [Any, int] -> Any) ==
        #       Ov([Any, int] -> Any, [Any, int] -> Any)
        #
        # TODO: Consider more cases of callable subtyping.
        result = []  # type: List[CallableType]
        s = self.s
        if isinstance(s, FunctionLike):
            # The interesting case where both types are function types.
            for t_item in t.items():
                for s_item in s.items():
                    if is_similar_callables(t_item, s_item):
                        if is_equivalent(t_item, s_item):
                            result.append(combine_similar_callables(t_item, s_item))
                        elif is_subtype(t_item, s_item):
                            result.append(s_item)
            if result:
                # TODO: Simplify redundancies from the result.
                if len(result) == 1:
                    return result[0]
                else:
                    return Overloaded(result)
            return join_types(t.fallback, s.fallback)
        return join_types(t.fallback, s)

    def visit_tuple_type(self, t: TupleType) -> Type:
        if isinstance(self.s, TupleType) and self.s.length() == t.length():
            items = []  # type: List[Type]
            for i in range(t.length()):
                items.append(self.join(t.items[i], self.s.items[i]))
            fallback = join_instances(self.s.fallback, t.fallback)
            assert isinstance(fallback, Instance)
            return TupleType(items, fallback)
        else:
            return self.default(self.s)

    def visit_typeddict_type(self, t: TypedDictType) -> Type:
        if isinstance(self.s, TypedDictType):
            items = OrderedDict([
                (item_name, s_item_type)
                for (item_name, s_item_type, t_item_type) in self.s.zip(t)
                if is_equivalent(s_item_type, t_item_type)
            ])
            mapping_value_type = join_type_list(list(items.values()))
            fallback = self.s.create_anonymous_fallback(value_type=mapping_value_type)
            return TypedDictType(items, fallback)
        elif isinstance(self.s, Instance):
            return join_instances(self.s, t.fallback)
        else:
            return self.default(self.s)

    def visit_partial_type(self, t: PartialType) -> Type:
        # We only have partial information so we can't decide the join result. We should
        # never get here.
        assert False, "Internal error"

    def visit_type_type(self, t: TypeType) -> Type:
        if isinstance(self.s, TypeType):
            return TypeType(self.join(t.item, self.s.item), line=t.line)
        elif isinstance(self.s, Instance) and self.s.type.fullname() == 'builtins.type':
            return self.s
        else:
            return self.default(self.s)

    def join(self, s: Type, t: Type) -> Type:
        return join_types(s, t)

    def default(self, typ: Type) -> Type:
        if isinstance(typ, Instance):
            return object_from_instance(typ)
        elif isinstance(typ, UnboundType):
            return AnyType()
        elif isinstance(typ, TupleType):
            return self.default(typ.fallback)
        elif isinstance(typ, TypedDictType):
            return self.default(typ.fallback)
        elif isinstance(typ, FunctionLike):
            return self.default(typ.fallback)
        elif isinstance(typ, TypeVarType):
            return self.default(typ.upper_bound)
        else:
            return AnyType()


def join_instances(t: Instance, s: Instance) -> Type:
    """Calculate the join of two instance types.
    """
    if t.type == s.type:
        # Simplest case: join two types with the same base type (but
        # potentially different arguments).
        if is_subtype(t, s) or is_subtype(s, t):
            # Compatible; combine type arguments.
            args = []  # type: List[Type]
            for i in range(len(t.args)):
                args.append(join_types(t.args[i], s.args[i]))
            return Instance(t.type, args)
        else:
            # Incompatible; return trivial result object.
            return object_from_instance(t)
    elif t.type.bases and is_subtype_ignoring_tvars(t, s):
        return join_instances_via_supertype(t, s)
    else:
        # Now t is not a subtype of s, and t != s. Now s could be a subtype
        # of t; alternatively, we need to find a common supertype. This works
        # in of the both cases.
        return join_instances_via_supertype(s, t)


def join_instances_via_supertype(t: Instance, s: Instance) -> Type:
    # Give preference to joins via duck typing relationship, so that
    # join(int, float) == float, for example.
    if t.type._promote and is_subtype(t.type._promote, s):
        return join_types(t.type._promote, s)
    elif s.type._promote and is_subtype(s.type._promote, t):
        return join_types(t, s.type._promote)
    # Compute the "best" supertype of t when joined with s.
    # The definition of "best" may evolve; for now it is the one with
    # the longest MRO.  Ties are broken by using the earlier base.
    best = None  # type: Type
    for base in t.type.bases:
        mapped = map_instance_to_supertype(t, base.type)
        res = join_instances(mapped, s)
        if best is None or is_better(res, best):
            best = res
    assert best is not None
    return best


def is_better(t: Type, s: Type) -> bool:
    # Given two possible results from join_instances_via_supertype(),
    # indicate whether t is the better one.
    if isinstance(t, Instance):
        if not isinstance(s, Instance):
            return True
        # Use len(mro) as a proxy for the better choice.
        if len(t.type.mro) > len(s.type.mro):
            return True
    return False


def is_similar_callables(t: CallableType, s: CallableType) -> bool:
    """Return True if t and s have identical numbers of
    arguments, default arguments and varargs.
    """

    return (len(t.arg_types) == len(s.arg_types) and t.min_args == s.min_args and
            t.is_var_arg == s.is_var_arg)


def join_similar_callables(t: CallableType, s: CallableType) -> CallableType:
    from mypy.meet import meet_types
    arg_types = []  # type: List[Type]
    for i in range(len(t.arg_types)):
        arg_types.append(meet_types(t.arg_types[i], s.arg_types[i]))
    # TODO in combine_similar_callables also applies here (names and kinds)
    # The fallback type can be either 'function' or 'type'. The result should have 'type' as
    # fallback only if both operands have it as 'type'.
    if t.fallback.type.fullname() != 'builtins.type':
        fallback = t.fallback
    else:
        fallback = s.fallback
    return t.copy_modified(arg_types=arg_types,
                           ret_type=join_types(t.ret_type, s.ret_type),
                           fallback=fallback,
                           name=None)


def combine_similar_callables(t: CallableType, s: CallableType) -> CallableType:
    arg_types = []  # type: List[Type]
    for i in range(len(t.arg_types)):
        arg_types.append(join_types(t.arg_types[i], s.arg_types[i]))
    # TODO kinds and argument names
    # The fallback type can be either 'function' or 'type'. The result should have 'type' as
    # fallback only if both operands have it as 'type'.
    if t.fallback.type.fullname() != 'builtins.type':
        fallback = t.fallback
    else:
        fallback = s.fallback
    return t.copy_modified(arg_types=arg_types,
                           ret_type=join_types(t.ret_type, s.ret_type),
                           fallback=fallback,
                           name=None)


def object_from_instance(instance: Instance) -> Instance:
    """Construct the type 'builtins.object' from an instance type."""
    # Use the fact that 'object' is always the last class in the mro.
    res = Instance(instance.type.mro[-1], [])
    return res


def join_type_list(types: List[Type]) -> Type:
    if not types:
        # This is a little arbitrary but reasonable. Any empty tuple should be compatible
        # with all variable length tuples, and this makes it possible.
        return UninhabitedType()
    joined = types[0]
    for t in types[1:]:
        joined = join_types(joined, t)
    return joined<|MERGE_RESOLUTION|>--- conflicted
+++ resolved
@@ -10,13 +10,10 @@
     UninhabitedType, TypeType, true_or_false
 )
 from mypy.maptype import map_instance_to_supertype
-<<<<<<< HEAD
 from mypy.subtypes import (
-    is_subtype, is_equivalent, is_subtype_ignoring_tvars, is_protocol_implementation
+    is_subtype, is_equivalent, is_subtype_ignoring_tvars, is_proper_subtype,
+    is_protocol_implementation
 )
-=======
-from mypy.subtypes import is_subtype, is_equivalent, is_subtype_ignoring_tvars, is_proper_subtype
->>>>>>> 4141d203
 
 from mypy import experiments
 
