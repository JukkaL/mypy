--- conflicted
+++ resolved
@@ -2,11 +2,7 @@
 from contextlib import contextmanager
 
 from mypy.types import Type, AnyType, PartialType
-<<<<<<< HEAD
-from mypy.nodes import (Expression, Var, RefExpr, SymbolTableNode)
-=======
 from mypy.nodes import (Key, Node, Expression, Var, RefExpr, SymbolTableNode)
->>>>>>> 74d66dab
 
 from mypy.subtypes import is_subtype
 from mypy.join import join_simple
@@ -18,14 +14,7 @@
 BindableTypes = (IndexExpr, MemberExpr, NameExpr)
 BindableExpression = Union[IndexExpr, MemberExpr, NameExpr]
 
-<<<<<<< HEAD
-
-Key = object
-
-
-class Frame(Dict[Key, Type]):
-    pass
-=======
+
 class Frame(Dict[Key, Type]):
     """A Frame represents a specific point in the execution of a program.
     It carries information about the current types of expressions at
@@ -40,7 +29,6 @@
 
     def __init__(self) -> None:
         self.unreachable = False
->>>>>>> 74d66dab
 
 
 class ConditionalTypeBinder:
@@ -132,15 +120,6 @@
             self._add_dependencies(key)
         self._put(key, typ)
 
-<<<<<<< HEAD
-    def get(self, expr: Expression) -> Type:
-        if not isinstance(expr, BindableTypes):
-            return None
-        return self._get(expr.literal_hash)
-
-    def cleanse(self, expr: BindableExpression) -> None:
-        """Remove all references to an Expression from the binder."""
-=======
     def unreachable(self) -> None:
         self.frames[-1].unreachable = True
 
@@ -154,7 +133,6 @@
 
     def cleanse(self, expr: Expression) -> None:
         """Remove all references to a Node from the binder."""
->>>>>>> 74d66dab
         self._cleanse_key(expr.literal_hash)
 
     def _cleanse_key(self, key: Key) -> None:
@@ -219,7 +197,6 @@
 
         return result
 
-<<<<<<< HEAD
     def get_declaration(self, expr: BindableExpression) -> Type:
         assert not isinstance(expr, SymbolTableNode)
         if isinstance(expr, RefExpr) and isinstance(expr.node, Var):
@@ -227,16 +204,6 @@
             if not isinstance(type, PartialType):
                 return type
         return None
-=======
-    def get_declaration(self, expr: Node) -> Type:
-        if isinstance(expr, RefExpr) and isinstance(expr.node, Var):
-            type = expr.node.type
-            if isinstance(type, PartialType):
-                return None
-            return type
-        else:
-            return None
->>>>>>> 74d66dab
 
     def assign_type_if_bindable(self, expr: Expression,
                                 type: Type,
