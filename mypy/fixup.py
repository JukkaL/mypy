"""Fix up various things after deserialization."""

from typing import Any, Dict, Optional, cast

from mypy.nodes import (MypyFile, SymbolNode, SymbolTable, SymbolTableNode,
                        TypeInfo, FuncDef, OverloadedFuncDef, Decorator, Var,
                        TypeVarExpr, ClassDef,
                        LDEF, MDEF, GDEF, MODULE_REF)
from mypy.types import (CallableType, EllipsisType, Instance, Overloaded, TupleType,
                        TypeList, TypeVarType, UnboundType, UnionType, TypeVisitor,
<<<<<<< HEAD
                        UninhabitedType)
=======
                        TypeType)
>>>>>>> 56d75b84
from mypy.visitor import NodeVisitor


def fixup_module_pass_one(tree: MypyFile, modules: Dict[str, MypyFile]) -> None:
    node_fixer = NodeFixer(modules)
    node_fixer.visit_symbol_table(tree.names)


def fixup_module_pass_two(tree: MypyFile, modules: Dict[str, MypyFile]) -> None:
    compute_all_mros(tree.names, modules)


def compute_all_mros(symtab: SymbolTable, modules: Dict[str, MypyFile]) -> None:
    for key, value in symtab.items():
        if value.kind in (LDEF, MDEF, GDEF) and isinstance(value.node, TypeInfo):
            info = value.node
            info.calculate_mro()
            assert info.mro, "No MRO calculated for %s" % (info.fullname(),)
            compute_all_mros(info.names, modules)


# TODO: Fix up .info when deserializing, i.e. much earlier.
class NodeFixer(NodeVisitor[None]):
    current_info = None  # type: Optional[TypeInfo]

    def __init__(self, modules: Dict[str, MypyFile], type_fixer: 'TypeFixer' = None) -> None:
        self.modules = modules
        if type_fixer is None:
            type_fixer = TypeFixer(self.modules)
        self.type_fixer = type_fixer

    # NOTE: This method isn't (yet) part of the NodeVisitor API.
    def visit_type_info(self, info: TypeInfo) -> None:
        save_info = self.current_info
        try:
            self.current_info = info
            if info.defn:
                info.defn.accept(self)
            if info.names:
                self.visit_symbol_table(info.names)
            if info.subtypes:
                for st in info.subtypes:
                    self.visit_type_info(st)
            if info.bases:
                for base in info.bases:
                    base.accept(self.type_fixer)
            if info._promote:
                info._promote.accept(self.type_fixer)
            if info.tuple_type:
                info.tuple_type.accept(self.type_fixer)
        finally:
            self.current_info = save_info

    # NOTE: This method *definitely* isn't part of the NodeVisitor API.
    def visit_symbol_table(self, symtab: SymbolTable) -> None:
        # Copy the items because we may mutate symtab.
        for key, value in list(symtab.items()):
            cross_ref = value.cross_ref
            if cross_ref is not None:  # Fix up cross-reference.
                del value.cross_ref
                if cross_ref in self.modules:
                    value.node = self.modules[cross_ref]
                else:
                    stnode = lookup_qualified_stnode(self.modules, cross_ref)
                    assert stnode is not None, "Could not find cross-ref %s" % (cross_ref,)
                    value.node = stnode.node
                    value.type_override = stnode.type_override
            else:
                if isinstance(value.node, TypeInfo):
                    # TypeInfo has no accept().  TODO: Add it?
                    self.visit_type_info(value.node)
                elif value.node is not None:
                    value.node.accept(self)
                if value.type_override is not None:
                    value.type_override.accept(self.type_fixer)

    def visit_func_def(self, func: FuncDef) -> None:
        if self.current_info is not None:
            func.info = self.current_info
        if func.type is not None:
            func.type.accept(self.type_fixer)
        for arg in func.arguments:
            if arg.type_annotation is not None:
                arg.type_annotation.accept(self.type_fixer)

    def visit_overloaded_func_def(self, o: OverloadedFuncDef) -> None:
        if self.current_info is not None:
            o.info = self.current_info
        if o.type:
            o.type.accept(self.type_fixer)
        for item in o.items:
            item.accept(self)

    def visit_decorator(self, d: Decorator) -> None:
        if self.current_info is not None:
            d.var.info = self.current_info
        if d.func:
            d.func.accept(self)
        if d.var:
            d.var.accept(self)
        for node in d.decorators:
            node.accept(self)

    def visit_class_def(self, c: ClassDef) -> None:
        for v in c.type_vars:
            for value in v.values:
                value.accept(self.type_fixer)
            v.upper_bound.accept(self.type_fixer)

    def visit_type_var_expr(self, tv: TypeVarExpr) -> None:
        for value in tv.values:
            value.accept(self.type_fixer)
        tv.upper_bound.accept(self.type_fixer)

    def visit_var(self, v: Var) -> None:
        if self.current_info is not None:
            v.info = self.current_info
        if v.type is not None:
            v.type.accept(self.type_fixer)


class TypeFixer(TypeVisitor[None]):
    def __init__(self, modules: Dict[str, MypyFile]) -> None:
        self.modules = modules

    def visit_instance(self, inst: Instance) -> None:
        # TODO: Combine Instances that are exactly the same?
        type_ref = inst.type_ref
        if type_ref is None:
            return  # We've already been here.
        del inst.type_ref
        node = lookup_qualified(self.modules, type_ref)
        if isinstance(node, TypeInfo):
            inst.type = node
            # TODO: Is this needed or redundant?
            # Also fix up the bases, just in case.
            for base in inst.type.bases:
                if base.type is None:
                    base.accept(self)
        for a in inst.args:
            a.accept(self)

    def visit_any(self, o: Any) -> None:
        pass  # Nothing to descend into.

    def visit_callable_type(self, ct: CallableType) -> None:
        if ct.fallback:
            ct.fallback.accept(self)
        for argt in ct.arg_types:
            # argt may be None, e.g. for __self in NamedTuple constructors.
            if argt is not None:
                argt.accept(self)
        if ct.ret_type is not None:
            ct.ret_type.accept(self)
        for v in ct.variables:
            if v.values:
                for val in v.values:
                    val.accept(self)
            v.upper_bound.accept(self)

    def visit_ellipsis_type(self, e: EllipsisType) -> None:
        pass  # Nothing to descend into.

    def visit_overloaded(self, t: Overloaded) -> None:
        for ct in t.items():
            ct.accept(self)

    def visit_deleted_type(self, o: Any) -> None:
        pass  # Nothing to descend into.

    def visit_none_type(self, o: Any) -> None:
        pass  # Nothing to descend into.

    def visit_uninhabited_type(self, o: Any) -> None:
        pass  # Nothing to descend into.

    def visit_partial_type(self, o: Any) -> None:
        raise RuntimeError("Shouldn't get here", o)

    def visit_tuple_type(self, tt: TupleType) -> None:
        if tt.items:
            for it in tt.items:
                it.accept(self)
        if tt.fallback is not None:
            tt.fallback.accept(self)

    def visit_type_list(self, tl: TypeList) -> None:
        for t in tl.items:
            t.accept(self)

    def visit_type_var(self, tvt: TypeVarType) -> None:
        if tvt.values:
            for vt in tvt.values:
                vt.accept(self)
        if tvt.upper_bound is not None:
            tvt.upper_bound.accept(self)

    def visit_unbound_type(self, o: UnboundType) -> None:
        for a in o.args:
            a.accept(self)

    def visit_union_type(self, ut: UnionType) -> None:
        if ut.items:
            for it in ut.items:
                it.accept(self)

    def visit_void(self, o: Any) -> None:
        pass  # Nothing to descend into.

    def visit_type_type(self, t: TypeType) -> None:
        t.item.accept(self)


def lookup_qualified(modules: Dict[str, MypyFile], name: str) -> SymbolNode:
    stnode = lookup_qualified_stnode(modules, name)
    if stnode is None:
        return None
    else:
        return stnode.node


def lookup_qualified_stnode(modules: Dict[str, MypyFile], name: str) -> SymbolTableNode:
    head = name
    rest = []
    while True:
        assert '.' in head, "Cannot find %s" % (name,)
        head, tail = head.rsplit('.', 1)
        mod = modules.get(head)
        if mod is not None:
            rest.append(tail)
            break
    names = mod.names
    while True:
        assert rest, "Cannot find %s" % (name,)
        key = rest.pop()
        assert key in names, "Cannot find %s for %s" % (key, name)
        stnode = names[key]
        if not rest:
            return stnode
        node = stnode.node
        assert isinstance(node, TypeInfo)
        names = cast(TypeInfo, node).names


def store_qualified(modules: Dict[str, MypyFile], name: str, info: SymbolNode) -> None:
    head = name
    rest = []
    while True:
        head, tail = head.rsplit('.', 1)
        mod = modules.get(head)
        if mod is not None:
            rest.append(tail)
            break
    names = mod.names
    while True:
        assert rest, "Cannot find %s" % (name,)
        key = rest.pop()
        if key not in names:
            assert not rest, "Cannot find %s for %s" % (key, name)
            # Store it.
            # TODO: kind might be something else?
            names[key] = SymbolTableNode(GDEF, info)
            return
        stnode = names[key]
        node = stnode.node
        if not rest:
            stnode.node = info
            return
        assert isinstance(node, TypeInfo)
        names = cast(TypeInfo, node).names<|MERGE_RESOLUTION|>--- conflicted
+++ resolved
@@ -8,11 +8,7 @@
                         LDEF, MDEF, GDEF, MODULE_REF)
 from mypy.types import (CallableType, EllipsisType, Instance, Overloaded, TupleType,
                         TypeList, TypeVarType, UnboundType, UnionType, TypeVisitor,
-<<<<<<< HEAD
-                        UninhabitedType)
-=======
-                        TypeType)
->>>>>>> 56d75b84
+                        UninhabitedType, TypeType)
 from mypy.visitor import NodeVisitor
 
 
