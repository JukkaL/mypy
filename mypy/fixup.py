--- conflicted
+++ resolved
@@ -152,7 +152,6 @@
         type_ref = inst.type_ref
         if type_ref is None:
             return  # We've already been here.
-<<<<<<< HEAD
         inst.type_ref = None
         node = lookup_qualified(self.modules, type_ref, self.quick_and_dirty)
         if isinstance(node, TypeInfo):
@@ -166,15 +165,6 @@
             # Looks like a missing TypeInfo in quick mode, put something there
             assert self.quick_and_dirty, "Should never get here in normal mode"
             inst.type = stale_info(self.modules)
-=======
-        del inst.type_ref
-        inst.type = lookup_qualified_typeinfo(self.modules, type_ref, self.quick_and_dirty)
-        # TODO: Is this needed or redundant?
-        # Also fix up the bases, just in case.
-        for base in inst.type.bases:
-            if base.type is NOT_READY:
-                base.accept(self)
->>>>>>> 54658be3
         for a in inst.args:
             a.accept(self)
 
