--- conflicted
+++ resolved
@@ -10,11 +10,8 @@
 from mypy.types import (
     CallableType, Instance, Overloaded, TupleType, TypedDictType,
     TypeVarType, UnboundType, UnionType, TypeVisitor, LiteralType,
-<<<<<<< HEAD
-    TypeType, NOT_READY, TypeAliasType, AnyType, TypeOfAny, SelfType
-=======
-    TypeType, NOT_READY, TypeAliasType, AnyType, TypeOfAny, ParamSpecType
->>>>>>> f1eb04ad
+    TypeType, NOT_READY, TypeAliasType, AnyType, TypeOfAny, ParamSpecType, 
+    SelfType
 )
 from mypy.visitor import NodeVisitor
 from mypy.lookup import lookup_fully_qualified
@@ -252,13 +249,11 @@
         if tvt.upper_bound is not None:
             tvt.upper_bound.accept(self)
 
-<<<<<<< HEAD
     def visit_self_type(self, t: SelfType) -> None:
         return t.instance.accept(self)
-=======
+
     def visit_param_spec(self, p: ParamSpecType) -> None:
         p.upper_bound.accept(self)
->>>>>>> f1eb04ad
 
     def visit_unbound_type(self, o: UnboundType) -> None:
         for a in o.args:
