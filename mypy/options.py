--- conflicted
+++ resolved
@@ -382,14 +382,8 @@
         # (undocumented feature).
         self.export_ref_info = False
 
-<<<<<<< HEAD
-        self.disable_bytearray_promotion = True
-        self.disable_memoryview_promotion = True
-
-=======
         self.disable_bytearray_promotion = False
         self.disable_memoryview_promotion = False
->>>>>>> ac895775
         self.force_uppercase_builtins = False
         self.force_union_syntax = False
 
