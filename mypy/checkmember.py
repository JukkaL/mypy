"""Type checking of attribute access"""

from __future__ import annotations

from typing import TYPE_CHECKING, Callable, Sequence, cast

from mypy import meet, message_registry, subtypes
from mypy.erasetype import erase_typevars
from mypy.expandtype import expand_type_by_instance, freshen_function_type_vars
from mypy.maptype import map_instance_to_supertype
from mypy.messages import MessageBuilder
from mypy.nodes import (
    ARG_POS,
    ARG_STAR,
    ARG_STAR2,
    SYMBOL_FUNCBASE_TYPES,
    Context,
    Decorator,
    FuncBase,
    FuncDef,
    IndexExpr,
    MypyFile,
    OverloadedFuncDef,
    SymbolNode,
    SymbolTable,
    TempNode,
    TypeAlias,
    TypeInfo,
    TypeVarExpr,
    Var,
    is_final_node,
)
from mypy.plugin import AttributeContext
<<<<<<< HEAD
from mypy.plugins.enums import is_definitely_not_enum_member
from mypy.typeanal import set_any_tvars
=======
>>>>>>> 9783b46a
from mypy.typeops import (
    bind_self,
    class_callable,
    erase_to_bound,
    function_type,
    make_simplified_union,
    tuple_fallback,
    type_object_type_from_function,
)
from mypy.types import (
    ENUM_REMOVED_PROPS,
    AnyType,
    CallableType,
    DeletedType,
    FunctionLike,
    Instance,
    LiteralType,
    NoneType,
    Overloaded,
    ParamSpecType,
    PartialType,
    ProperType,
    TupleType,
    Type,
    TypedDictType,
    TypeOfAny,
    TypeType,
    TypeVarLikeType,
    TypeVarTupleType,
    TypeVarType,
    UnionType,
    get_proper_type,
    has_type_vars,
)

if TYPE_CHECKING:  # import for forward declaration only
    import mypy.checker

from mypy import state


class MemberContext:
    """Information and objects needed to type check attribute access.

    Look at the docstring of analyze_member_access for more information.
    """

    def __init__(
        self,
        is_lvalue: bool,
        is_super: bool,
        is_operator: bool,
        original_type: Type,
        context: Context,
        msg: MessageBuilder,
        chk: mypy.checker.TypeChecker,
        self_type: Type | None,
        module_symbol_table: SymbolTable | None = None,
        no_deferral: bool = False,
    ) -> None:
        self.is_lvalue = is_lvalue
        self.is_super = is_super
        self.is_operator = is_operator
        self.original_type = original_type
        self.self_type = self_type or original_type
        self.context = context  # Error context
        self.msg = msg
        self.chk = chk
        self.module_symbol_table = module_symbol_table
        self.no_deferral = no_deferral

    def named_type(self, name: str) -> Instance:
        return self.chk.named_type(name)

    def not_ready_callback(self, name: str, context: Context) -> None:
        self.chk.handle_cannot_determine_type(name, context)

    def copy_modified(
        self,
        *,
        messages: MessageBuilder | None = None,
        self_type: Type | None = None,
        is_lvalue: bool | None = None,
    ) -> MemberContext:
        mx = MemberContext(
            self.is_lvalue,
            self.is_super,
            self.is_operator,
            self.original_type,
            self.context,
            self.msg,
            self.chk,
            self.self_type,
            self.module_symbol_table,
            self.no_deferral,
        )
        if messages is not None:
            mx.msg = messages
        if self_type is not None:
            mx.self_type = self_type
        if is_lvalue is not None:
            mx.is_lvalue = is_lvalue
        return mx


def analyze_member_access(
    name: str,
    typ: Type,
    context: Context,
    is_lvalue: bool,
    is_super: bool,
    is_operator: bool,
    msg: MessageBuilder,
    *,
    original_type: Type,
    chk: mypy.checker.TypeChecker,
    override_info: TypeInfo | None = None,
    in_literal_context: bool = False,
    self_type: Type | None = None,
    module_symbol_table: SymbolTable | None = None,
    no_deferral: bool = False,
) -> Type:
    """Return the type of attribute 'name' of 'typ'.

    The actual implementation is in '_analyze_member_access' and this docstring
    also applies to it.

    This is a general operation that supports various different variations:

      1. lvalue or non-lvalue access (setter or getter access)
      2. supertype access when using super() (is_super == True and
         'override_info' should refer to the supertype)

    'original_type' is the most precise inferred or declared type of the base object
    that we have available. When looking for an attribute of 'typ', we may perform
    recursive calls targeting the fallback type, and 'typ' may become some supertype
    of 'original_type'. 'original_type' is always preserved as the 'typ' type used in
    the initial, non-recursive call. The 'self_type' is a component of 'original_type'
    to which generic self should be bound (a narrower type that has a fallback to instance).
    Currently this is used only for union types.

    'module_symbol_table' is passed to this function if 'typ' is actually a module
    and we want to keep track of the available attributes of the module (since they
    are not available via the type object directly)
    """
    mx = MemberContext(
        is_lvalue,
        is_super,
        is_operator,
        original_type,
        context,
        msg,
        chk=chk,
        self_type=self_type,
        module_symbol_table=module_symbol_table,
        no_deferral=no_deferral,
    )
    result = _analyze_member_access(name, typ, mx, override_info)
    possible_literal = get_proper_type(result)
    if (
        in_literal_context
        and isinstance(possible_literal, Instance)
        and possible_literal.last_known_value is not None
    ):
        return possible_literal.last_known_value
    else:
        return result


def _analyze_member_access(
    name: str, typ: Type, mx: MemberContext, override_info: TypeInfo | None = None
) -> Type:
    # TODO: This and following functions share some logic with subtypes.find_member;
    #       consider refactoring.
    typ = get_proper_type(typ)
    if isinstance(typ, Instance):
        return analyze_instance_member_access(name, typ, mx, override_info)
    elif isinstance(typ, AnyType):
        # The base object has dynamic type.
        return AnyType(TypeOfAny.from_another_any, source_any=typ)
    elif isinstance(typ, UnionType):
        return analyze_union_member_access(name, typ, mx)
    elif isinstance(typ, FunctionLike) and typ.is_type_obj():
        return analyze_type_callable_member_access(name, typ, mx)
    elif isinstance(typ, TypeType):
        return analyze_type_type_member_access(name, typ, mx, override_info)
    elif isinstance(typ, TupleType):
        # Actually look up from the fallback instance type.
        return _analyze_member_access(name, tuple_fallback(typ), mx, override_info)
    elif isinstance(typ, (LiteralType, FunctionLike)):
        # Actually look up from the fallback instance type.
        return _analyze_member_access(name, typ.fallback, mx, override_info)
    elif isinstance(typ, TypedDictType):
        return analyze_typeddict_access(name, typ, mx, override_info)
    elif isinstance(typ, NoneType):
        return analyze_none_member_access(name, typ, mx)
    elif isinstance(typ, TypeVarLikeType):
        if isinstance(typ, TypeVarType) and typ.values:
            return _analyze_member_access(
                name, make_simplified_union(typ.values), mx, override_info
            )
        return _analyze_member_access(name, typ.upper_bound, mx, override_info)
    elif isinstance(typ, DeletedType):
        mx.msg.deleted_as_rvalue(typ, mx.context)
        return AnyType(TypeOfAny.from_error)
    return report_missing_attribute(mx.original_type, typ, name, mx)


def may_be_awaitable_attribute(
    name: str, typ: Type, mx: MemberContext, override_info: TypeInfo | None = None
) -> bool:
    """Check if the given type has the attribute when awaited."""
    if mx.chk.checking_missing_await:
        # Avoid infinite recursion.
        return False
    with mx.chk.checking_await_set(), mx.msg.filter_errors() as local_errors:
        aw_type = mx.chk.get_precise_awaitable_type(typ, local_errors)
        if aw_type is None:
            return False
        _ = _analyze_member_access(name, aw_type, mx, override_info)
        return not local_errors.has_new_errors()


def report_missing_attribute(
    original_type: Type,
    typ: Type,
    name: str,
    mx: MemberContext,
    override_info: TypeInfo | None = None,
) -> Type:
    res_type = mx.msg.has_no_attr(original_type, typ, name, mx.context, mx.module_symbol_table)
    if may_be_awaitable_attribute(name, typ, mx, override_info):
        mx.msg.possible_missing_await(mx.context)
    return res_type


# The several functions that follow implement analyze_member_access for various
# types and aren't documented individually.


def analyze_instance_member_access(
    name: str, typ: Instance, mx: MemberContext, override_info: TypeInfo | None
) -> Type:
    if name == "__init__" and not mx.is_super:
        # Accessing __init__ in statically typed code would compromise
        # type safety unless used via super().
        mx.msg.fail(message_registry.CANNOT_ACCESS_INIT, mx.context)
        return AnyType(TypeOfAny.from_error)

    # The base object has an instance type.

    info = typ.type
    if override_info:
        info = override_info

    if (
        state.find_occurrences
        and info.name == state.find_occurrences[0]
        and name == state.find_occurrences[1]
    ):
        mx.msg.note("Occurrence of '{}.{}'".format(*state.find_occurrences), mx.context)

    # Look up the member. First look up the method dictionary.
    method = info.get_method(name)
    if method and not isinstance(method, Decorator):
        if method.is_property:
            assert isinstance(method, OverloadedFuncDef)
            first_item = cast(Decorator, method.items[0])
            return analyze_var(name, first_item.var, typ, info, mx)
        if mx.is_lvalue:
            mx.msg.cant_assign_to_method(mx.context)
        signature = function_type(method, mx.named_type("builtins.function"))
        signature = freshen_function_type_vars(signature)
        if name == "__new__" or method.is_static:
            # __new__ is special and behaves like a static method -- don't strip
            # the first argument.
            pass
        else:
            if name != "__call__":
                # TODO: use proper treatment of special methods on unions instead
                #       of this hack here and below (i.e. mx.self_type).
                dispatched_type = meet.meet_types(mx.original_type, typ)
                signature = check_self_arg(
                    signature, dispatched_type, method.is_class, mx.context, name, mx.msg
                )
            signature = bind_self(signature, mx.self_type, is_classmethod=method.is_class)
        # TODO: should we skip these steps for static methods as well?
        # Since generic static methods should not be allowed.
        typ = map_instance_to_supertype(typ, method.info)
        member_type = expand_type_by_instance(signature, typ)
        freeze_type_vars(member_type)
        return member_type
    else:
        # Not a method.
        return analyze_member_var_access(name, typ, info, mx)


def analyze_type_callable_member_access(name: str, typ: FunctionLike, mx: MemberContext) -> Type:
    # Class attribute.
    # TODO super?
    ret_type = typ.items[0].ret_type
    assert isinstance(ret_type, ProperType)
    if isinstance(ret_type, TupleType):
        ret_type = tuple_fallback(ret_type)
    if isinstance(ret_type, TypedDictType):
        ret_type = ret_type.fallback
    if isinstance(ret_type, Instance):
        if not mx.is_operator:
            # When Python sees an operator (eg `3 == 4`), it automatically translates that
            # into something like `int.__eq__(3, 4)` instead of `(3).__eq__(4)` as an
            # optimization.
            #
            # While it normally it doesn't matter which of the two versions are used, it
            # does cause inconsistencies when working with classes. For example, translating
            # `int == int` to `int.__eq__(int)` would not work since `int.__eq__` is meant to
            # compare two int _instances_. What we really want is `type(int).__eq__`, which
            # is meant to compare two types or classes.
            #
            # This check makes sure that when we encounter an operator, we skip looking up
            # the corresponding method in the current instance to avoid this edge case.
            # See https://github.com/python/mypy/pull/1787 for more info.
            # TODO: do not rely on same type variables being present in all constructor overloads.
            result = analyze_class_attribute_access(
                ret_type, name, mx, original_vars=typ.items[0].variables
            )
            if result:
                return result
        # Look up from the 'type' type.
        return _analyze_member_access(name, typ.fallback, mx)
    else:
        assert False, f"Unexpected type {ret_type!r}"


def analyze_type_type_member_access(
    name: str, typ: TypeType, mx: MemberContext, override_info: TypeInfo | None
) -> Type:
    # Similar to analyze_type_callable_attribute_access.
    item = None
    fallback = mx.named_type("builtins.type")
    if isinstance(typ.item, Instance):
        item = typ.item
    elif isinstance(typ.item, AnyType):
        with mx.msg.filter_errors():
            return _analyze_member_access(name, fallback, mx, override_info)
    elif isinstance(typ.item, TypeVarType):
        upper_bound = get_proper_type(typ.item.upper_bound)
        if isinstance(upper_bound, Instance):
            item = upper_bound
        elif isinstance(upper_bound, TupleType):
            item = tuple_fallback(upper_bound)
        elif isinstance(upper_bound, AnyType):
            with mx.msg.filter_errors():
                return _analyze_member_access(name, fallback, mx, override_info)
    elif isinstance(typ.item, TupleType):
        item = tuple_fallback(typ.item)
    elif isinstance(typ.item, FunctionLike) and typ.item.is_type_obj():
        item = typ.item.fallback
    elif isinstance(typ.item, TypeType):
        # Access member on metaclass object via Type[Type[C]]
        if isinstance(typ.item.item, Instance):
            item = typ.item.item.type.metaclass_type
    ignore_messages = False
    if item and not mx.is_operator:
        # See comment above for why operators are skipped
        result = analyze_class_attribute_access(item, name, mx, override_info)
        if result:
            if not (isinstance(get_proper_type(result), AnyType) and item.type.fallback_to_any):
                return result
            else:
                # We don't want errors on metaclass lookup for classes with Any fallback
                ignore_messages = True
    if item is not None:
        fallback = item.type.metaclass_type or fallback

    with mx.msg.filter_errors(filter_errors=ignore_messages):
        return _analyze_member_access(name, fallback, mx, override_info)


def analyze_union_member_access(name: str, typ: UnionType, mx: MemberContext) -> Type:
    with mx.msg.disable_type_names():
        results = []
        for subtype in typ.relevant_items():
            # Self types should be bound to every individual item of a union.
            item_mx = mx.copy_modified(self_type=subtype)
            results.append(_analyze_member_access(name, subtype, item_mx))
    return make_simplified_union(results)


def analyze_none_member_access(name: str, typ: NoneType, mx: MemberContext) -> Type:
    if name == "__bool__":
        literal_false = LiteralType(False, fallback=mx.named_type("builtins.bool"))
        return CallableType(
            arg_types=[],
            arg_kinds=[],
            arg_names=[],
            ret_type=literal_false,
            fallback=mx.named_type("builtins.function"),
        )
    else:
        return _analyze_member_access(name, mx.named_type("builtins.object"), mx)


def analyze_member_var_access(
    name: str, itype: Instance, info: TypeInfo, mx: MemberContext
) -> Type:
    """Analyse attribute access that does not target a method.

    This is logically part of analyze_member_access and the arguments are similar.

    original_type is the type of E in the expression E.var
    """
    # It was not a method. Try looking up a variable.
    v = lookup_member_var_or_accessor(info, name, mx.is_lvalue)

    vv = v
    if isinstance(vv, Decorator):
        # The associated Var node of a decorator contains the type.
        v = vv.var

    if isinstance(vv, TypeInfo):
        # If the associated variable is a TypeInfo synthesize a Var node for
        # the purposes of type checking.  This enables us to type check things
        # like accessing class attributes on an inner class.
        v = Var(name, type=type_object_type(vv, mx.named_type))
        v.info = info

    if isinstance(vv, TypeAlias):
        # Similar to the above TypeInfo case, we allow using
        # qualified type aliases in runtime context if it refers to an
        # instance type. For example:
        #     class C:
        #         A = List[int]
        #     x = C.A() <- this is OK
        typ = mx.chk.expr_checker.alias_type_in_runtime_context(
            vv, ctx=mx.context, alias_definition=mx.is_lvalue
        )
        v = Var(name, type=typ)
        v.info = info

    if isinstance(v, Var):
        implicit = info[name].implicit

        # An assignment to final attribute is always an error,
        # independently of types.
        if mx.is_lvalue and not mx.chk.get_final_context():
            check_final_member(name, info, mx.msg, mx.context)

        return analyze_var(name, v, itype, info, mx, implicit=implicit)
    elif isinstance(v, FuncDef):
        assert False, "Did not expect a function"
    elif isinstance(v, MypyFile):
        mx.chk.module_refs.add(v.fullname)
        return mx.chk.expr_checker.module_type(v)
    elif (
        not v
        and name not in ["__getattr__", "__setattr__", "__getattribute__"]
        and not mx.is_operator
        and mx.module_symbol_table is None
    ):
        # Above we skip ModuleType.__getattr__ etc. if we have a
        # module symbol table, since the symbol table allows precise
        # checking.
        if not mx.is_lvalue:
            for method_name in ("__getattribute__", "__getattr__"):
                method = info.get_method(method_name)

                # __getattribute__ is defined on builtins.object and returns Any, so without
                # the guard this search will always find object.__getattribute__ and conclude
                # that the attribute exists
                if method and method.info.fullname != "builtins.object":
                    bound_method = analyze_decorator_or_funcbase_access(
                        defn=method,
                        itype=itype,
                        info=info,
                        self_type=mx.self_type,
                        name=method_name,
                        mx=mx,
                    )
                    typ = map_instance_to_supertype(itype, method.info)
                    getattr_type = get_proper_type(expand_type_by_instance(bound_method, typ))
                    if isinstance(getattr_type, CallableType):
                        result = getattr_type.ret_type
                    else:
                        result = getattr_type

                    # Call the attribute hook before returning.
                    fullname = f"{method.info.fullname}.{name}"
                    hook = mx.chk.plugin.get_attribute_hook(fullname)
                    if hook:
                        result = hook(
                            AttributeContext(
                                get_proper_type(mx.original_type), result, mx.context, mx.chk
                            )
                        )
                    return result
        else:
            setattr_meth = info.get_method("__setattr__")
            if setattr_meth and setattr_meth.info.fullname != "builtins.object":
                bound_type = analyze_decorator_or_funcbase_access(
                    defn=setattr_meth,
                    itype=itype,
                    info=info,
                    self_type=mx.self_type,
                    name=name,
                    mx=mx.copy_modified(is_lvalue=False),
                )
                typ = map_instance_to_supertype(itype, setattr_meth.info)
                setattr_type = get_proper_type(expand_type_by_instance(bound_type, typ))
                if isinstance(setattr_type, CallableType) and len(setattr_type.arg_types) > 0:
                    return setattr_type.arg_types[-1]

    if itype.type.fallback_to_any:
        return AnyType(TypeOfAny.special_form)

    # Could not find the member.
    if itype.extra_attrs and name in itype.extra_attrs.attrs:
        # For modules use direct symbol table lookup.
        if not itype.extra_attrs.mod_name:
            return itype.extra_attrs.attrs[name]

    if mx.is_super:
        mx.msg.undefined_in_superclass(name, mx.context)
        return AnyType(TypeOfAny.from_error)
    else:
        return report_missing_attribute(mx.original_type, itype, name, mx)


def check_final_member(name: str, info: TypeInfo, msg: MessageBuilder, ctx: Context) -> None:
    """Give an error if the name being assigned was declared as final."""
    for base in info.mro:
        sym = base.names.get(name)
        if sym and is_final_node(sym.node):
            msg.cant_assign_to_final(name, attr_assign=True, ctx=ctx)


def analyze_descriptor_access(descriptor_type: Type, mx: MemberContext) -> Type:
    """Type check descriptor access.

    Arguments:
        descriptor_type: The type of the descriptor attribute being accessed
            (the type of ``f`` in ``a.f`` when ``f`` is a descriptor).
        mx: The current member access context.
    Return:
        The return type of the appropriate ``__get__`` overload for the descriptor.
    """
    instance_type = get_proper_type(mx.original_type)
    orig_descriptor_type = descriptor_type
    descriptor_type = get_proper_type(descriptor_type)

    if isinstance(descriptor_type, UnionType):
        # Map the access over union types
        return make_simplified_union(
            [analyze_descriptor_access(typ, mx) for typ in descriptor_type.items]
        )
    elif not isinstance(descriptor_type, Instance):
        return orig_descriptor_type

    if not descriptor_type.type.has_readable_member("__get__"):
        return orig_descriptor_type

    dunder_get = descriptor_type.type.get_method("__get__")
    if dunder_get is None:
        mx.msg.fail(
            message_registry.DESCRIPTOR_GET_NOT_CALLABLE.format(descriptor_type), mx.context
        )
        return AnyType(TypeOfAny.from_error)

    bound_method = analyze_decorator_or_funcbase_access(
        defn=dunder_get,
        itype=descriptor_type,
        info=descriptor_type.type,
        self_type=descriptor_type,
        name="__set__",
        mx=mx,
    )

    typ = map_instance_to_supertype(descriptor_type, dunder_get.info)
    dunder_get_type = expand_type_by_instance(bound_method, typ)

    if isinstance(instance_type, FunctionLike) and instance_type.is_type_obj():
        owner_type = instance_type.items[0].ret_type
        instance_type = NoneType()
    elif isinstance(instance_type, TypeType):
        owner_type = instance_type.item
        instance_type = NoneType()
    else:
        owner_type = instance_type

    callable_name = mx.chk.expr_checker.method_fullname(descriptor_type, "__get__")
    dunder_get_type = mx.chk.expr_checker.transform_callee_type(
        callable_name,
        dunder_get_type,
        [
            TempNode(instance_type, context=mx.context),
            TempNode(TypeType.make_normalized(owner_type), context=mx.context),
        ],
        [ARG_POS, ARG_POS],
        mx.context,
        object_type=descriptor_type,
    )

    _, inferred_dunder_get_type = mx.chk.expr_checker.check_call(
        dunder_get_type,
        [
            TempNode(instance_type, context=mx.context),
            TempNode(TypeType.make_normalized(owner_type), context=mx.context),
        ],
        [ARG_POS, ARG_POS],
        mx.context,
        object_type=descriptor_type,
        callable_name=callable_name,
    )

    inferred_dunder_get_type = get_proper_type(inferred_dunder_get_type)
    if isinstance(inferred_dunder_get_type, AnyType):
        # check_call failed, and will have reported an error
        return inferred_dunder_get_type

    if not isinstance(inferred_dunder_get_type, CallableType):
        mx.msg.fail(
            message_registry.DESCRIPTOR_GET_NOT_CALLABLE.format(descriptor_type), mx.context
        )
        return AnyType(TypeOfAny.from_error)

    return inferred_dunder_get_type.ret_type


def is_instance_var(var: Var, info: TypeInfo) -> bool:
    """Return if var is an instance variable according to PEP 526."""
    return (
        # check the type_info node is the var (not a decorated function, etc.)
        var.name in info.names
        and info.names[var.name].node is var
        and not var.is_classvar
        # variables without annotations are treated as classvar
        and not var.is_inferred
    )


def analyze_var(
    name: str,
    var: Var,
    itype: Instance,
    info: TypeInfo,
    mx: MemberContext,
    *,
    implicit: bool = False,
) -> Type:
    """Analyze access to an attribute via a Var node.

    This is conceptually part of analyze_member_access and the arguments are similar.

    itype is the class object in which var is defined
    original_type is the type of E in the expression E.var
    if implicit is True, the original Var was created as an assignment to self
    """
    # Found a member variable.
    itype = map_instance_to_supertype(itype, var.info)
    typ = var.type
    if typ:
        if isinstance(typ, PartialType):
            return mx.chk.handle_partial_var_type(typ, mx.is_lvalue, var, mx.context)
        if mx.is_lvalue and var.is_property and not var.is_settable_property:
            # TODO allow setting attributes in subclass (although it is probably an error)
            mx.msg.read_only_property(name, itype.type, mx.context)
        if mx.is_lvalue and var.is_classvar:
            mx.msg.cant_assign_to_classvar(name, mx.context)
        t = get_proper_type(expand_type_by_instance(typ, itype))
        result: Type = t
        typ = get_proper_type(typ)
        if (
            var.is_initialized_in_class
            and (not is_instance_var(var, info) or mx.is_operator)
            and isinstance(typ, FunctionLike)
            and not typ.is_type_obj()
        ):
            if mx.is_lvalue:
                if var.is_property:
                    if not var.is_settable_property:
                        mx.msg.read_only_property(name, itype.type, mx.context)
                else:
                    mx.msg.cant_assign_to_method(mx.context)

            if not var.is_staticmethod:
                # Class-level function objects and classmethods become bound methods:
                # the former to the instance, the latter to the class.
                functype = typ
                # Use meet to narrow original_type to the dispatched type.
                # For example, assume
                # * A.f: Callable[[A1], None] where A1 <: A (maybe A1 == A)
                # * B.f: Callable[[B1], None] where B1 <: B (maybe B1 == B)
                # * x: Union[A1, B1]
                # In `x.f`, when checking `x` against A1 we assume x is compatible with A
                # and similarly for B1 when checking against B
                dispatched_type = meet.meet_types(mx.original_type, itype)
                signature = freshen_function_type_vars(functype)
                signature = check_self_arg(
                    signature, dispatched_type, var.is_classmethod, mx.context, name, mx.msg
                )
                signature = bind_self(signature, mx.self_type, var.is_classmethod)
                expanded_signature = expand_type_by_instance(signature, itype)
                freeze_type_vars(expanded_signature)
                if var.is_property:
                    # A property cannot have an overloaded type => the cast is fine.
                    assert isinstance(expanded_signature, CallableType)
                    result = expanded_signature.ret_type
                else:
                    result = expanded_signature
    else:
        if not var.is_ready and not mx.no_deferral:
            mx.not_ready_callback(var.name, mx.context)
        # Implicit 'Any' type.
        result = AnyType(TypeOfAny.special_form)
    fullname = f"{var.info.fullname}.{name}"
    hook = mx.chk.plugin.get_attribute_hook(fullname)
    if result and not mx.is_lvalue and not implicit:
        result = analyze_descriptor_access(result, mx)
    if hook:
        result = hook(
            AttributeContext(get_proper_type(mx.original_type), result, mx.context, mx.chk)
        )
    return result


def freeze_type_vars(member_type: Type) -> None:
    if not isinstance(member_type, ProperType):
        return
    if isinstance(member_type, CallableType):
        for v in member_type.variables:
            v.id.meta_level = 0
    if isinstance(member_type, Overloaded):
        for it in member_type.items:
            for v in it.variables:
                v.id.meta_level = 0


def lookup_member_var_or_accessor(info: TypeInfo, name: str, is_lvalue: bool) -> SymbolNode | None:
    """Find the attribute/accessor node that refers to a member of a type."""
    # TODO handle lvalues
    node = info.get(name)
    if node:
        return node.node
    else:
        return None


def check_self_arg(
    functype: FunctionLike,
    dispatched_arg_type: Type,
    is_classmethod: bool,
    context: Context,
    name: str,
    msg: MessageBuilder,
) -> FunctionLike:
    """Check that an instance has a valid type for a method with annotated 'self'.

    For example if the method is defined as:
        class A:
            def f(self: S) -> T: ...
    then for 'x.f' we check that meet(type(x), A) <: S. If the method is overloaded, we
    select only overloads items that satisfy this requirement. If there are no matching
    overloads, an error is generated.

    Note: dispatched_arg_type uses a meet to select a relevant item in case if the
    original type of 'x' is a union. This is done because several special methods
    treat union types in ad-hoc manner, so we can't use MemberContext.self_type yet.
    """
    items = functype.items
    if not items:
        return functype
    new_items = []
    if is_classmethod:
        dispatched_arg_type = TypeType.make_normalized(dispatched_arg_type)

    for item in items:
        if not item.arg_types or item.arg_kinds[0] not in (ARG_POS, ARG_STAR):
            # No positional first (self) argument (*args is okay).
            msg.no_formal_self(name, item, context)
            # This is pretty bad, so just return the original signature if
            # there is at least one such error.
            return functype
        else:
            selfarg = get_proper_type(item.arg_types[0])
            if subtypes.is_subtype(dispatched_arg_type, erase_typevars(erase_to_bound(selfarg))):
                new_items.append(item)
            elif isinstance(selfarg, ParamSpecType):
                # TODO: This is not always right. What's the most reasonable thing to do here?
                new_items.append(item)
            elif isinstance(selfarg, TypeVarTupleType):
                raise NotImplementedError
    if not new_items:
        # Choose first item for the message (it may be not very helpful for overloads).
        msg.incompatible_self_argument(
            name, dispatched_arg_type, items[0], is_classmethod, context
        )
        return functype
    if len(new_items) == 1:
        return new_items[0]
    return Overloaded(new_items)


def analyze_class_attribute_access(
    itype: Instance,
    name: str,
    mx: MemberContext,
    override_info: TypeInfo | None = None,
    original_vars: Sequence[TypeVarLikeType] | None = None,
) -> Type | None:
    """Analyze access to an attribute on a class object.

    itype is the return type of the class object callable, original_type is the type
    of E in the expression E.var, original_vars are type variables of the class callable
    (for generic classes).
    """
    info = itype.type
    if override_info:
        info = override_info

    fullname = f"{info.fullname}.{name}"
    hook = mx.chk.plugin.get_class_attribute_hook(fullname)

    node = info.get(name)
    if not node:
        if itype.extra_attrs and name in itype.extra_attrs.attrs:
            # For modules use direct symbol table lookup.
            if not itype.extra_attrs.mod_name:
                return itype.extra_attrs.attrs[name]
        if info.fallback_to_any:
            return apply_class_attr_hook(mx, hook, AnyType(TypeOfAny.special_form))
        return None

    is_decorated = isinstance(node.node, Decorator)
    is_method = is_decorated or isinstance(node.node, FuncBase)
    if mx.is_lvalue:
        if is_method:
            mx.msg.cant_assign_to_method(mx.context)
        if isinstance(node.node, TypeInfo):
            mx.msg.fail(message_registry.CANNOT_ASSIGN_TO_TYPE, mx.context)

    # If a final attribute was declared on `self` in `__init__`, then it
    # can't be accessed on the class object.
    if node.implicit and isinstance(node.node, Var) and node.node.is_final:
        mx.msg.fail(
            message_registry.CANNOT_ACCESS_FINAL_INSTANCE_ATTR.format(node.node.name), mx.context
        )

    # An assignment to final attribute on class object is also always an error,
    # independently of types.
    if mx.is_lvalue and not mx.chk.get_final_context():
        check_final_member(name, info, mx.msg, mx.context)

    if info.is_enum and not (mx.is_lvalue or is_decorated or is_method):
        enum_class_attribute_type = analyze_enum_class_attribute_access(itype, name, mx)
        if enum_class_attribute_type:
            return apply_class_attr_hook(mx, hook, enum_class_attribute_type)

    t = node.type
    if t:
        if isinstance(t, PartialType):
            symnode = node.node
            assert isinstance(symnode, Var)
            return apply_class_attr_hook(
                mx, hook, mx.chk.handle_partial_var_type(t, mx.is_lvalue, symnode, mx.context)
            )

        # Find the class where method/variable was defined.
        if isinstance(node.node, Decorator):
            super_info: TypeInfo | None = node.node.var.info
        elif isinstance(node.node, (Var, SYMBOL_FUNCBASE_TYPES)):
            super_info = node.node.info
        else:
            super_info = None

        # Map the type to how it would look as a defining class. For example:
        #     class C(Generic[T]): ...
        #     class D(C[Tuple[T, S]]): ...
        #     D[int, str].method()
        # Here itype is D[int, str], isuper is C[Tuple[int, str]].
        if not super_info:
            isuper = None
        else:
            isuper = map_instance_to_supertype(itype, super_info)

        if isinstance(node.node, Var):
            assert isuper is not None
            # Check if original variable type has type variables. For example:
            #     class C(Generic[T]):
            #         x: T
            #     C.x  # Error, ambiguous access
            #     C[int].x  # Also an error, since C[int] is same as C at runtime
            if isinstance(t, TypeVarType) or has_type_vars(t):
                # Exception: access on Type[...], including first argument of class methods is OK.
                if not isinstance(get_proper_type(mx.original_type), TypeType) or node.implicit:
                    if node.node.is_classvar:
                        message = message_registry.GENERIC_CLASS_VAR_ACCESS
                    else:
                        message = message_registry.GENERIC_INSTANCE_VAR_CLASS_ACCESS
                    mx.msg.fail(message, mx.context)

            # Erase non-mapped variables, but keep mapped ones, even if there is an error.
            # In the above example this means that we infer following types:
            #     C.x -> Any
            #     C[int].x -> int
            t = erase_typevars(expand_type_by_instance(t, isuper))

        is_classmethod = (is_decorated and cast(Decorator, node.node).func.is_class) or (
            isinstance(node.node, FuncBase) and node.node.is_class
        )
        t = get_proper_type(t)
        if isinstance(t, FunctionLike) and is_classmethod:
            t = check_self_arg(t, mx.self_type, False, mx.context, name, mx.msg)
        result = add_class_tvars(
            t, isuper, is_classmethod, mx.self_type, original_vars=original_vars
        )
        if not mx.is_lvalue:
            result = analyze_descriptor_access(result, mx)

        return apply_class_attr_hook(mx, hook, result)
    elif isinstance(node.node, Var):
        mx.not_ready_callback(name, mx.context)
        return AnyType(TypeOfAny.special_form)

    if isinstance(node.node, TypeVarExpr):
        mx.msg.fail(
            message_registry.CANNOT_USE_TYPEVAR_AS_EXPRESSION.format(info.name, name), mx.context
        )
        return AnyType(TypeOfAny.from_error)

    if isinstance(node.node, TypeInfo):
        return type_object_type(node.node, mx.named_type)

    if isinstance(node.node, MypyFile):
        # Reference to a module object.
        return mx.named_type("types.ModuleType")

    if isinstance(node.node, TypeAlias):
        return mx.chk.expr_checker.alias_type_in_runtime_context(
            node.node, ctx=mx.context, alias_definition=mx.is_lvalue
        )

    if is_decorated:
        assert isinstance(node.node, Decorator)
        if node.node.type:
            return apply_class_attr_hook(mx, hook, node.node.type)
        else:
            mx.not_ready_callback(name, mx.context)
            return AnyType(TypeOfAny.from_error)
    else:
        assert isinstance(node.node, FuncBase)
        typ = function_type(node.node, mx.named_type("builtins.function"))
        # Note: if we are accessing class method on class object, the cls argument is bound.
        # Annotated and/or explicit class methods go through other code paths above, for
        # unannotated implicit class methods we do this here.
        if node.node.is_class:
            typ = bind_self(typ, is_classmethod=True)
        return apply_class_attr_hook(mx, hook, typ)


def apply_class_attr_hook(
    mx: MemberContext, hook: Callable[[AttributeContext], Type] | None, result: Type
) -> Type | None:
    if hook:
        result = hook(
            AttributeContext(get_proper_type(mx.original_type), result, mx.context, mx.chk)
        )
    return result


def analyze_enum_class_attribute_access(
    itype: Instance, name: str, mx: MemberContext
) -> Type | None:
    # Skip these since Enum will remove it
    if name in ENUM_REMOVED_PROPS:
        return report_missing_attribute(mx.original_type, itype, name, mx)
    if is_definitely_not_enum_member(name, itype.type[name].type):
        return None
    enum_literal = LiteralType(name, fallback=itype)
    return itype.copy_modified(last_known_value=enum_literal)


def analyze_typeddict_access(
    name: str, typ: TypedDictType, mx: MemberContext, override_info: TypeInfo | None
) -> Type:
    if name == "__setitem__":
        if isinstance(mx.context, IndexExpr):
            # Since we can get this during `a['key'] = ...`
            # it is safe to assume that the context is `IndexExpr`.
            item_type = mx.chk.expr_checker.visit_typeddict_index_expr(typ, mx.context.index)
        else:
            # It can also be `a.__setitem__(...)` direct call.
            # In this case `item_type` can be `Any`,
            # because we don't have args available yet.
            # TODO: check in `default` plugin that `__setitem__` is correct.
            item_type = AnyType(TypeOfAny.implementation_artifact)
        return CallableType(
            arg_types=[mx.chk.named_type("builtins.str"), item_type],
            arg_kinds=[ARG_POS, ARG_POS],
            arg_names=[None, None],
            ret_type=NoneType(),
            fallback=mx.chk.named_type("builtins.function"),
            name=name,
        )
    elif name == "__delitem__":
        return CallableType(
            arg_types=[mx.chk.named_type("builtins.str")],
            arg_kinds=[ARG_POS],
            arg_names=[None],
            ret_type=NoneType(),
            fallback=mx.chk.named_type("builtins.function"),
            name=name,
        )
    return _analyze_member_access(name, typ.fallback, mx, override_info)


def add_class_tvars(
    t: ProperType,
    isuper: Instance | None,
    is_classmethod: bool,
    original_type: Type,
    original_vars: Sequence[TypeVarLikeType] | None = None,
) -> Type:
    """Instantiate type variables during analyze_class_attribute_access,
    e.g T and Q in the following:

    class A(Generic[T]):
        @classmethod
        def foo(cls: Type[Q]) -> Tuple[T, Q]: ...

    class B(A[str]): pass
    B.foo()

    Args:
        t: Declared type of the method (or property)
        isuper: Current instance mapped to the superclass where method was defined, this
            is usually done by map_instance_to_supertype()
        is_classmethod: True if this method is decorated with @classmethod
        original_type: The value of the type B in the expression B.foo() or the corresponding
            component in case of a union (this is used to bind the self-types)
        original_vars: Type variables of the class callable on which the method was accessed
    Returns:
        Expanded method type with added type variables (when needed).
    """
    # TODO: verify consistency between Q and T

    # We add class type variables if the class method is accessed on class object
    # without applied type arguments, this matches the behavior of __init__().
    # For example (continuing the example in docstring):
    #     A       # The type of callable is def [T] () -> A[T], _not_ def () -> A[Any]
    #     A[int]  # The type of callable is def () -> A[int]
    # and
    #     A.foo       # The type is generic def [T] () -> Tuple[T, A[T]]
    #     A[int].foo  # The type is non-generic def () -> Tuple[int, A[int]]
    #
    # This behaviour is useful for defining alternative constructors for generic classes.
    # To achieve such behaviour, we add the class type variables that are still free
    # (i.e. appear in the return type of the class object on which the method was accessed).
    if isinstance(t, CallableType):
        tvars = original_vars if original_vars is not None else []
        if is_classmethod:
            t = freshen_function_type_vars(t)
            t = bind_self(t, original_type, is_classmethod=True)
            assert isuper is not None
            t = cast(CallableType, expand_type_by_instance(t, isuper))
            freeze_type_vars(t)
        return t.copy_modified(variables=list(tvars) + list(t.variables))
    elif isinstance(t, Overloaded):
        return Overloaded(
            [
                cast(
                    CallableType,
                    add_class_tvars(
                        item, isuper, is_classmethod, original_type, original_vars=original_vars
                    ),
                )
                for item in t.items
            ]
        )
    if isuper is not None:
        t = expand_type_by_instance(t, isuper)
    return t


def type_object_type(info: TypeInfo, named_type: Callable[[str], Instance]) -> ProperType:
    """Return the type of a type object.

    For a generic type G with type variables T and S the type is generally of form

      Callable[..., G[T, S]]

    where ... are argument types for the __init__/__new__ method (without the self
    argument). Also, the fallback type will be 'type' instead of 'function'.
    """

    # We take the type from whichever of __init__ and __new__ is first
    # in the MRO, preferring __init__ if there is a tie.
    init_method = info.get("__init__")
    new_method = info.get("__new__")
    if not init_method or not is_valid_constructor(init_method.node):
        # Must be an invalid class definition.
        return AnyType(TypeOfAny.from_error)
    # There *should* always be a __new__ method except the test stubs
    # lack it, so just copy init_method in that situation
    new_method = new_method or init_method
    if not is_valid_constructor(new_method.node):
        # Must be an invalid class definition.
        return AnyType(TypeOfAny.from_error)

    # The two is_valid_constructor() checks ensure this.
    assert isinstance(new_method.node, (SYMBOL_FUNCBASE_TYPES, Decorator))
    assert isinstance(init_method.node, (SYMBOL_FUNCBASE_TYPES, Decorator))

    init_index = info.mro.index(init_method.node.info)
    new_index = info.mro.index(new_method.node.info)

    fallback = info.metaclass_type or named_type("builtins.type")
    if init_index < new_index:
        method: FuncBase | Decorator = init_method.node
        is_new = False
    elif init_index > new_index:
        method = new_method.node
        is_new = True
    else:
        if init_method.node.info.fullname == "builtins.object":
            # Both are defined by object.  But if we've got a bogus
            # base class, we can't know for sure, so check for that.
            if info.fallback_to_any:
                # Construct a universal callable as the prototype.
                any_type = AnyType(TypeOfAny.special_form)
                sig = CallableType(
                    arg_types=[any_type, any_type],
                    arg_kinds=[ARG_STAR, ARG_STAR2],
                    arg_names=["_args", "_kwds"],
                    ret_type=any_type,
                    fallback=named_type("builtins.function"),
                )
                return class_callable(sig, info, fallback, None, is_new=False)

        # Otherwise prefer __init__ in a tie. It isn't clear that this
        # is the right thing, but __new__ caused problems with
        # typeshed (#5647).
        method = init_method.node
        is_new = False
    # Construct callable type based on signature of __init__. Adjust
    # return type and insert type arguments.
    if isinstance(method, FuncBase):
        t = function_type(method, fallback)
    else:
        assert isinstance(method.type, ProperType)
        assert isinstance(method.type, FunctionLike)  # is_valid_constructor() ensures this
        t = method.type
    return type_object_type_from_function(t, info, method.info, fallback, is_new)


def analyze_decorator_or_funcbase_access(
    defn: Decorator | FuncBase,
    itype: Instance,
    info: TypeInfo,
    self_type: Type | None,
    name: str,
    mx: MemberContext,
) -> Type:
    """Analyzes the type behind method access.

    The function itself can possibly be decorated.
    See: https://github.com/python/mypy/issues/10409
    """
    if isinstance(defn, Decorator):
        return analyze_var(name, defn.var, itype, info, mx)
    return bind_self(
        function_type(defn, mx.chk.named_type("builtins.function")), original_type=self_type
    )


def is_valid_constructor(n: SymbolNode | None) -> bool:
    """Does this node represents a valid constructor method?

    This includes normal functions, overloaded functions, and decorators
    that return a callable type.
    """
    if isinstance(n, FuncBase):
        return True
    if isinstance(n, Decorator):
        return isinstance(get_proper_type(n.type), FunctionLike)
    return False<|MERGE_RESOLUTION|>--- conflicted
+++ resolved
@@ -31,11 +31,7 @@
     is_final_node,
 )
 from mypy.plugin import AttributeContext
-<<<<<<< HEAD
 from mypy.plugins.enums import is_definitely_not_enum_member
-from mypy.typeanal import set_any_tvars
-=======
->>>>>>> 9783b46a
 from mypy.typeops import (
     bind_self,
     class_callable,
