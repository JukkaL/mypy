--- conflicted
+++ resolved
@@ -19,16 +19,12 @@
 from mypy import subtypes
 
 
-<<<<<<< HEAD
-def analyze_member_access(name: str, typ: Type, node: Context, is_lvalue: bool,
-                          is_super: bool, is_operator: bool,
-=======
 def analyze_member_access(name: str,
                           typ: Type,
                           node: Context,
                           is_lvalue: bool,
                           is_super: bool,
->>>>>>> 52092dd0
+                          is_operator: bool,
                           builtin_type: Callable[[str], Instance],
                           not_ready_callback: Callable[[str, Context], None],
                           msg: MessageBuilder,
