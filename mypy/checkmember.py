"""Type checking of attribute access"""

from typing import cast, Callable, Optional, Union, List
from typing_extensions import TYPE_CHECKING

from mypy.types import (
    Type, Instance, AnyType, TupleType, TypedDictType, CallableType, FunctionLike, TypeVarDef,
    Overloaded, TypeVarType, UnionType, PartialType, TypeOfAny, LiteralType,
    DeletedType, NoneType, TypeType, has_type_vars, get_proper_type, ProperType
)
from mypy.nodes import (
    TypeInfo, FuncBase, Var, FuncDef, SymbolNode, Context, MypyFile, TypeVarExpr,
    ARG_POS, ARG_STAR, ARG_STAR2, Decorator, OverloadedFuncDef, TypeAlias, TempNode,
    is_final_node, SYMBOL_FUNCBASE_TYPES,
)
from mypy.messages import MessageBuilder
from mypy.maptype import map_instance_to_supertype
from mypy.expandtype import expand_type_by_instance, freshen_function_type_vars
from mypy.erasetype import erase_typevars
from mypy.plugin import AttributeContext
from mypy.typeanal import set_any_tvars
from mypy import message_registry
from mypy import subtypes
from mypy import meet
from mypy.typeops import (
    tuple_fallback, bind_self, erase_to_bound, class_callable, type_object_type_from_function,
    make_simplified_union, function_type,
)

if TYPE_CHECKING:  # import for forward declaration only
    import mypy.checker

from mypy import state


class MemberContext:
    """Information and objects needed to type check attribute access.

    Look at the docstring of analyze_member_access for more information.
    """

    def __init__(self,
                 is_lvalue: bool,
                 is_super: bool,
                 is_operator: bool,
                 original_type: Type,
                 context: Context,
                 msg: MessageBuilder,
                 chk: 'mypy.checker.TypeChecker',
                 self_type: Optional[Type]) -> None:
        self.is_lvalue = is_lvalue
        self.is_super = is_super
        self.is_operator = is_operator
        self.original_type = original_type
        self.self_type = self_type or original_type
        self.context = context  # Error context
        self.msg = msg
        self.chk = chk

    def builtin_type(self, name: str) -> Instance:
        return self.chk.named_type(name)

    def not_ready_callback(self, name: str, context: Context) -> None:
        self.chk.handle_cannot_determine_type(name, context)

    def copy_modified(self, *, messages: Optional[MessageBuilder] = None,
                      self_type: Optional[Type] = None) -> 'MemberContext':
        mx = MemberContext(self.is_lvalue, self.is_super, self.is_operator,
                           self.original_type, self.context, self.msg, self.chk,
                           self.self_type)
        if messages is not None:
            mx.msg = messages
        if self_type is not None:
            mx.self_type = self_type
        return mx


def analyze_member_access(name: str,
                          typ: Type,
                          context: Context,
                          is_lvalue: bool,
                          is_super: bool,
                          is_operator: bool,
                          msg: MessageBuilder, *,
                          original_type: Type,
                          chk: 'mypy.checker.TypeChecker',
                          override_info: Optional[TypeInfo] = None,
                          in_literal_context: bool = False,
                          self_type: Optional[Type] = None) -> Type:
    """Return the type of attribute 'name' of 'typ'.

    The actual implementation is in '_analyze_member_access' and this docstring
    also applies to it.

    This is a general operation that supports various different variations:

      1. lvalue or non-lvalue access (setter or getter access)
      2. supertype access when using super() (is_super == True and
         'override_info' should refer to the supertype)

    'original_type' is the most precise inferred or declared type of the base object
    that we have available. When looking for an attribute of 'typ', we may perform
    recursive calls targeting the fallback type, and 'typ' may become some supertype
    of 'original_type'. 'original_type' is always preserved as the 'typ' type used in
    the initial, non-recursive call. The 'self_type' is a component of 'original_type'
    to which generic self should be bound (a narrower type that has a fallback to instance).
    Currently this is used only for union types.
    """
    mx = MemberContext(is_lvalue,
                       is_super,
                       is_operator,
                       original_type,
                       context,
                       msg,
                       chk=chk,
                       self_type=self_type)
    result = _analyze_member_access(name, typ, mx, override_info)
    possible_literal = get_proper_type(result)
    if (in_literal_context and isinstance(possible_literal, Instance) and
            possible_literal.last_known_value is not None):
        return possible_literal.last_known_value
    else:
        return result


def _analyze_member_access(name: str,
                           typ: Type,
                           mx: MemberContext,
                           override_info: Optional[TypeInfo] = None) -> Type:
    # TODO: This and following functions share some logic with subtypes.find_member;
    #       consider refactoring.
    typ = get_proper_type(typ)
    if isinstance(typ, Instance):
        return analyze_instance_member_access(name, typ, mx, override_info)
    elif isinstance(typ, AnyType):
        # The base object has dynamic type.
        return AnyType(TypeOfAny.from_another_any, source_any=typ)
    elif isinstance(typ, UnionType):
        return analyze_union_member_access(name, typ, mx)
    elif isinstance(typ, FunctionLike) and typ.is_type_obj():
        return analyze_type_callable_member_access(name, typ, mx)
    elif isinstance(typ, TypeType):
        return analyze_type_type_member_access(name, typ, mx, override_info)
    elif isinstance(typ, TupleType):
        # Actually look up from the fallback instance type.
        return _analyze_member_access(name, tuple_fallback(typ), mx, override_info)
    elif isinstance(typ, (TypedDictType, LiteralType, FunctionLike)):
        # Actually look up from the fallback instance type.
        return _analyze_member_access(name, typ.fallback, mx, override_info)
    elif isinstance(typ, NoneType):
        return analyze_none_member_access(name, typ, mx)
    elif isinstance(typ, TypeVarType):
        return _analyze_member_access(name, typ.upper_bound, mx, override_info)
    elif isinstance(typ, DeletedType):
        mx.msg.deleted_as_rvalue(typ, mx.context)
        return AnyType(TypeOfAny.from_error)
    if mx.chk.should_suppress_optional_error([typ]):
        return AnyType(TypeOfAny.from_error)
    return mx.msg.has_no_attr(mx.original_type, typ, name, mx.context)


# The several functions that follow implement analyze_member_access for various
# types and aren't documented individually.


def analyze_instance_member_access(name: str,
                                   typ: Instance,
                                   mx: MemberContext,
                                   override_info: Optional[TypeInfo]) -> Type:
    if name == '__init__' and not mx.is_super:
        # Accessing __init__ in statically typed code would compromise
        # type safety unless used via super().
        mx.msg.fail(message_registry.CANNOT_ACCESS_INIT, mx.context)
        return AnyType(TypeOfAny.from_error)

    # The base object has an instance type.

    info = typ.type
    if override_info:
        info = override_info

    if (state.find_occurrences and
            info.name() == state.find_occurrences[0] and
            name == state.find_occurrences[1]):
        mx.msg.note("Occurrence of '{}.{}'".format(*state.find_occurrences), mx.context)

    # Look up the member. First look up the method dictionary.
    method = info.get_method(name)
    if method:
        if method.is_property:
            assert isinstance(method, OverloadedFuncDef)
            first_item = cast(Decorator, method.items[0])
            return analyze_var(name, first_item.var, typ, info, mx)
        if mx.is_lvalue:
            mx.msg.cant_assign_to_method(mx.context)
        signature = function_type(method, mx.builtin_type('builtins.function'))
        signature = freshen_function_type_vars(signature)
        if name == '__new__':
            # __new__ is special and behaves like a static method -- don't strip
            # the first argument.
            pass
        else:
            if isinstance(signature, FunctionLike) and name != '__call__':
                # TODO: use proper treatment of special methods on unions instead
                #       of this hack here and below (i.e. mx.self_type).
                dispatched_type = meet.meet_types(mx.original_type, typ)
                signature = check_self_arg(signature, dispatched_type, False, mx.context,
                                           name, mx.msg)
            signature = bind_self(signature, mx.self_type)
        typ = map_instance_to_supertype(typ, method.info)
        member_type = expand_type_by_instance(signature, typ)
        freeze_type_vars(member_type)
        return member_type
    else:
        # Not a method.
        return analyze_member_var_access(name, typ, info, mx)


def analyze_type_callable_member_access(name: str,
                                        typ: FunctionLike,
                                        mx: MemberContext) -> Type:
    # Class attribute.
    # TODO super?
    ret_type = typ.items()[0].ret_type
    assert isinstance(ret_type, ProperType)
    if isinstance(ret_type, TupleType):
        ret_type = tuple_fallback(ret_type)
    if isinstance(ret_type, Instance):
        if not mx.is_operator:
            # When Python sees an operator (eg `3 == 4`), it automatically translates that
            # into something like `int.__eq__(3, 4)` instead of `(3).__eq__(4)` as an
            # optimization.
            #
            # While it normally it doesn't matter which of the two versions are used, it
            # does cause inconsistencies when working with classes. For example, translating
            # `int == int` to `int.__eq__(int)` would not work since `int.__eq__` is meant to
            # compare two int _instances_. What we really want is `type(int).__eq__`, which
            # is meant to compare two types or classes.
            #
            # This check makes sure that when we encounter an operator, we skip looking up
            # the corresponding method in the current instance to avoid this edge case.
            # See https://github.com/python/mypy/pull/1787 for more info.
            result = analyze_class_attribute_access(ret_type, name, mx,
                                                    original_vars=typ.items()[0].variables)
            if result:
                return result
        # Look up from the 'type' type.
        return _analyze_member_access(name, typ.fallback, mx)
    else:
        assert False, 'Unexpected type {}'.format(repr(ret_type))


def analyze_type_type_member_access(name: str,
                                    typ: TypeType,
                                    mx: MemberContext,
                                    override_info: Optional[TypeInfo]) -> Type:
    # Similar to analyze_type_callable_attribute_access.
    item = None
    fallback = mx.builtin_type('builtins.type')
    ignore_messages = mx.msg.copy()
    ignore_messages.disable_errors()
    if isinstance(typ.item, Instance):
        item = typ.item
    elif isinstance(typ.item, AnyType):
        mx = mx.copy_modified(messages=ignore_messages)
        return _analyze_member_access(name, fallback, mx, override_info)
    elif isinstance(typ.item, TypeVarType):
        upper_bound = get_proper_type(typ.item.upper_bound)
        if isinstance(upper_bound, Instance):
            item = upper_bound
        elif isinstance(upper_bound, TupleType):
            item = tuple_fallback(upper_bound)
    elif isinstance(typ.item, TupleType):
        item = tuple_fallback(typ.item)
    elif isinstance(typ.item, FunctionLike) and typ.item.is_type_obj():
        item = typ.item.fallback
    elif isinstance(typ.item, TypeType):
        # Access member on metaclass object via Type[Type[C]]
        if isinstance(typ.item.item, Instance):
            item = typ.item.item.type.metaclass_type
    if item and not mx.is_operator:
        # See comment above for why operators are skipped
        result = analyze_class_attribute_access(item, name, mx, override_info)
        if result:
            if not (isinstance(get_proper_type(result), AnyType) and item.type.fallback_to_any):
                return result
            else:
                # We don't want errors on metaclass lookup for classes with Any fallback
                mx = mx.copy_modified(messages=ignore_messages)
    if item is not None:
        fallback = item.type.metaclass_type or fallback
    return _analyze_member_access(name, fallback, mx, override_info)


def analyze_union_member_access(name: str, typ: UnionType, mx: MemberContext) -> Type:
    mx.msg.disable_type_names += 1
    results = []
    for subtype in typ.relevant_items():
        # Self types should be bound to every individual item of a union.
        item_mx = mx.copy_modified(self_type=subtype)
        results.append(_analyze_member_access(name, subtype, item_mx))
    mx.msg.disable_type_names -= 1
    return make_simplified_union(results)


def analyze_none_member_access(name: str, typ: NoneType, mx: MemberContext) -> Type:
    if mx.chk.should_suppress_optional_error([typ]):
        return AnyType(TypeOfAny.from_error)
    is_python_3 = mx.chk.options.python_version[0] >= 3
    # In Python 2 "None" has exactly the same attributes as "object". Python 3 adds a single
    # extra attribute, "__bool__".
    if is_python_3 and name == '__bool__':
        return CallableType(arg_types=[],
                            arg_kinds=[],
                            arg_names=[],
                            ret_type=mx.builtin_type('builtins.bool'),
                            fallback=mx.builtin_type('builtins.function'))
    else:
        return _analyze_member_access(name, mx.builtin_type('builtins.object'), mx)


def analyze_member_var_access(name: str,
                              itype: Instance,
                              info: TypeInfo,
                              mx: MemberContext) -> Type:
    """Analyse attribute access that does not target a method.

    This is logically part of analyze_member_access and the arguments are similar.

    original_type is the type of E in the expression E.var
    """
    # It was not a method. Try looking up a variable.
    v = lookup_member_var_or_accessor(info, name, mx.is_lvalue)

    vv = v
    if isinstance(vv, Decorator):
        # The associated Var node of a decorator contains the type.
        v = vv.var

    if isinstance(vv, TypeInfo):
        # If the associated variable is a TypeInfo synthesize a Var node for
        # the purposes of type checking.  This enables us to type check things
        # like accessing class attributes on an inner class.
        v = Var(name, type=type_object_type(vv, mx.builtin_type))
        v.info = info

    if isinstance(vv, TypeAlias) and isinstance(get_proper_type(vv.target), Instance):
        # Similar to the above TypeInfo case, we allow using
        # qualified type aliases in runtime context if it refers to an
        # instance type. For example:
        #     class C:
        #         A = List[int]
        #     x = C.A() <- this is OK
        typ = instance_alias_type(vv, mx.builtin_type)
        v = Var(name, type=typ)
        v.info = info

    if isinstance(v, Var):
        implicit = info[name].implicit

        # An assignment to final attribute is always an error,
        # independently of types.
        if mx.is_lvalue and not mx.chk.get_final_context():
            check_final_member(name, info, mx.msg, mx.context)

        return analyze_var(name, v, itype, info, mx, implicit=implicit)
    elif isinstance(v, FuncDef):
        assert False, "Did not expect a function"
    elif (not v and name not in ['__getattr__', '__setattr__', '__getattribute__'] and
          not mx.is_operator):
        if not mx.is_lvalue:
            for method_name in ('__getattribute__', '__getattr__'):
                method = info.get_method(method_name)
                # __getattribute__ is defined on builtins.object and returns Any, so without
                # the guard this search will always find object.__getattribute__ and conclude
                # that the attribute exists
                if method and method.info.fullname() != 'builtins.object':
                    function = function_type(method, mx.builtin_type('builtins.function'))
                    bound_method = bind_self(function, mx.self_type)
                    typ = map_instance_to_supertype(itype, method.info)
                    getattr_type = get_proper_type(expand_type_by_instance(bound_method, typ))
                    if isinstance(getattr_type, CallableType):
                        result = getattr_type.ret_type

                        # Call the attribute hook before returning.
                        fullname = '{}.{}'.format(method.info.fullname(), name)
                        hook = mx.chk.plugin.get_attribute_hook(fullname)
                        if hook:
                            result = hook(AttributeContext(get_proper_type(mx.original_type),
                                                           result, mx.context, mx.chk))
                        return result
        else:
            setattr_meth = info.get_method('__setattr__')
            if setattr_meth and setattr_meth.info.fullname() != 'builtins.object':
                setattr_func = function_type(setattr_meth, mx.builtin_type('builtins.function'))
                bound_type = bind_self(setattr_func, mx.self_type)
                typ = map_instance_to_supertype(itype, setattr_meth.info)
                setattr_type = get_proper_type(expand_type_by_instance(bound_type, typ))
                if isinstance(setattr_type, CallableType) and len(setattr_type.arg_types) > 0:
                    return setattr_type.arg_types[-1]

    if itype.type.fallback_to_any:
        return AnyType(TypeOfAny.special_form)

    # Could not find the member.
    if mx.is_super:
        mx.msg.undefined_in_superclass(name, mx.context)
        return AnyType(TypeOfAny.from_error)
    else:
        if mx.chk and mx.chk.should_suppress_optional_error([itype]):
            return AnyType(TypeOfAny.from_error)
        return mx.msg.has_no_attr(mx.original_type, itype, name, mx.context)


def check_final_member(name: str, info: TypeInfo, msg: MessageBuilder, ctx: Context) -> None:
    """Give an error if the name being assigned was declared as final."""
    for base in info.mro:
        sym = base.names.get(name)
        if sym and is_final_node(sym.node):
            msg.cant_assign_to_final(name, attr_assign=True, ctx=ctx)


def analyze_descriptor_access(instance_type: Type,
                              descriptor_type: Type,
                              builtin_type: Callable[[str], Instance],
                              msg: MessageBuilder,
                              context: Context, *,
                              chk: 'mypy.checker.TypeChecker') -> Type:
    """Type check descriptor access.

    Arguments:
        instance_type: The type of the instance on which the descriptor
            attribute is being accessed (the type of ``a`` in ``a.f`` when
            ``f`` is a descriptor).
        descriptor_type: The type of the descriptor attribute being accessed
            (the type of ``f`` in ``a.f`` when ``f`` is a descriptor).
        context: The node defining the context of this inference.
    Return:
        The return type of the appropriate ``__get__`` overload for the descriptor.
    """
    instance_type = get_proper_type(instance_type)
    descriptor_type = get_proper_type(descriptor_type)

    if isinstance(descriptor_type, UnionType):
        # Map the access over union types
        return make_simplified_union([
            analyze_descriptor_access(instance_type, typ, builtin_type,
                                      msg, context, chk=chk)
            for typ in descriptor_type.items
        ])
    elif not isinstance(descriptor_type, Instance):
        return descriptor_type

    if not descriptor_type.type.has_readable_member('__get__'):
        return descriptor_type

    dunder_get = descriptor_type.type.get_method('__get__')

    if dunder_get is None:
        msg.fail(message_registry.DESCRIPTOR_GET_NOT_CALLABLE.format(descriptor_type), context)
        return AnyType(TypeOfAny.from_error)

    function = function_type(dunder_get, builtin_type('builtins.function'))
    bound_method = bind_self(function, descriptor_type)
    typ = map_instance_to_supertype(descriptor_type, dunder_get.info)
    dunder_get_type = expand_type_by_instance(bound_method, typ)

    if isinstance(instance_type, FunctionLike) and instance_type.is_type_obj():
        owner_type = instance_type.items()[0].ret_type
        instance_type = NoneType()
    elif isinstance(instance_type, TypeType):
        owner_type = instance_type.item
        instance_type = NoneType()
    else:
        owner_type = instance_type

    _, inferred_dunder_get_type = chk.expr_checker.check_call(
        dunder_get_type,
        [TempNode(instance_type, context=context),
         TempNode(TypeType.make_normalized(owner_type), context=context)],
        [ARG_POS, ARG_POS], context)

    inferred_dunder_get_type = get_proper_type(inferred_dunder_get_type)
    if isinstance(inferred_dunder_get_type, AnyType):
        # check_call failed, and will have reported an error
        return inferred_dunder_get_type

    if not isinstance(inferred_dunder_get_type, CallableType):
        msg.fail(message_registry.DESCRIPTOR_GET_NOT_CALLABLE.format(descriptor_type), context)
        return AnyType(TypeOfAny.from_error)

    return inferred_dunder_get_type.ret_type


def instance_alias_type(alias: TypeAlias,
                        builtin_type: Callable[[str], Instance]) -> Type:
    """Type of a type alias node targeting an instance, when appears in runtime context.

    As usual, we first erase any unbound type variables to Any.
    """
    target = get_proper_type(alias.target)  # type: Type
    assert isinstance(get_proper_type(target),
                      Instance), "Must be called only with aliases to classes"
    target = set_any_tvars(target, alias.alias_tvars, alias.line, alias.column)
    assert isinstance(target, Instance)  # type: ignore[misc]
    tp = type_object_type(target.type, builtin_type)
    return expand_type_by_instance(tp, target)


def analyze_var(name: str,
                var: Var,
                itype: Instance,
                info: TypeInfo,
                mx: MemberContext, *,
                implicit: bool = False) -> Type:
    """Analyze access to an attribute via a Var node.

    This is conceptually part of analyze_member_access and the arguments are similar.

    itype is the class object in which var is defined
    original_type is the type of E in the expression E.var
    if implicit is True, the original Var was created as an assignment to self
    """
    # Found a member variable.
    itype = map_instance_to_supertype(itype, var.info)
    typ = var.type
    if typ:
        if isinstance(typ, PartialType):
            return mx.chk.handle_partial_var_type(typ, mx.is_lvalue, var, mx.context)
        t = get_proper_type(expand_type_by_instance(typ, itype))
        if mx.is_lvalue and var.is_property and not var.is_settable_property:
            # TODO allow setting attributes in subclass (although it is probably an error)
            mx.msg.read_only_property(name, itype.type, mx.context)
        if mx.is_lvalue and var.is_classvar:
            mx.msg.cant_assign_to_classvar(name, mx.context)
        result = t  # type: Type
        if var.is_initialized_in_class and isinstance(t, FunctionLike) and not t.is_type_obj():
            if mx.is_lvalue:
                if var.is_property:
                    if not var.is_settable_property:
                        mx.msg.read_only_property(name, itype.type, mx.context)
                else:
                    mx.msg.cant_assign_to_method(mx.context)

            if not var.is_staticmethod:
                # Class-level function objects and classmethods become bound methods:
                # the former to the instance, the latter to the class.
                functype = t
                # Use meet to narrow original_type to the dispatched type.
                # For example, assume
                # * A.f: Callable[[A1], None] where A1 <: A (maybe A1 == A)
                # * B.f: Callable[[B1], None] where B1 <: B (maybe B1 == B)
                # * x: Union[A1, B1]
                # In `x.f`, when checking `x` against A1 we assume x is compatible with A
                # and similarly for B1 when checking agains B
                dispatched_type = meet.meet_types(mx.original_type, itype)
                functype = check_self_arg(functype, dispatched_type, var.is_classmethod,
                                          mx.context, name, mx.msg)
                signature = bind_self(functype, mx.self_type, var.is_classmethod)
                if var.is_property:
                    # A property cannot have an overloaded type => the cast is fine.
                    assert isinstance(signature, CallableType)
                    result = signature.ret_type
                else:
                    result = signature
    else:
        if not var.is_ready:
            mx.not_ready_callback(var.name(), mx.context)
        # Implicit 'Any' type.
        result = AnyType(TypeOfAny.special_form)
    fullname = '{}.{}'.format(var.info.fullname(), name)
    hook = mx.chk.plugin.get_attribute_hook(fullname)
    if result and not mx.is_lvalue and not implicit:
        result = analyze_descriptor_access(mx.original_type, result, mx.builtin_type,
                                           mx.msg, mx.context, chk=mx.chk)
    if hook:
        result = hook(AttributeContext(get_proper_type(mx.original_type),
                                       result, mx.context, mx.chk))
    return result


def freeze_type_vars(member_type: Type) -> None:
    if not isinstance(member_type, ProperType):
        return
    if isinstance(member_type, CallableType):
        for v in member_type.variables:
            v.id.meta_level = 0
    if isinstance(member_type, Overloaded):
        for it in member_type.items():
            for v in it.variables:
                v.id.meta_level = 0


def lookup_member_var_or_accessor(info: TypeInfo, name: str,
                                  is_lvalue: bool) -> Optional[SymbolNode]:
    """Find the attribute/accessor node that refers to a member of a type."""
    # TODO handle lvalues
    node = info.get(name)
    if node:
        return node.node
    else:
        return None


def check_self_arg(functype: FunctionLike,
                   dispatched_arg_type: Type,
                   is_classmethod: bool,
                   context: Context, name: str,
                   msg: MessageBuilder) -> FunctionLike:
    """Check that an instance has a valid type for a method with annotated 'self'.

    For example if the method is defined as:
        class A:
            def f(self: S) -> T: ...
    then for 'x.f' we check that meet(type(x), A) <: S. If the method is overloaded, we
    select only overloads items that satisfy this requirement. If there are no matching
    overloads, an error is generated.

    Note: dispatched_arg_type uses a meet to select a relevant item in case if the
    original type of 'x' is a union. This is done because several special methods
    treat union types in ad-hoc manner, so we can't use MemberContext.self_type yet.
    """
    items = functype.items()
    if not items:
        return functype
    new_items = []
    for item in items:
        if not item.arg_types or item.arg_kinds[0] not in (ARG_POS, ARG_STAR):
            # No positional first (self) argument (*args is okay).
            msg.no_formal_self(name, item, context)
            # This is pretty bad, so just return the original signature if
            # there is at least one such error.
            return functype
        else:
            selfarg = item.arg_types[0]
            if is_classmethod:
                dispatched_arg_type = TypeType.make_normalized(dispatched_arg_type)
            if subtypes.is_subtype(dispatched_arg_type, erase_typevars(erase_to_bound(selfarg))):
                new_items.append(item)
    if not new_items:
        # Choose first item for the message (it may be not very helpful for overloads).
        msg.incompatible_self_argument(name, dispatched_arg_type, items[0],
                                       is_classmethod, context)
        return functype
    if len(new_items) == 1:
        return new_items[0]
    return Overloaded(new_items)


def analyze_class_attribute_access(itype: Instance,
                                   name: str,
                                   mx: MemberContext,
                                   override_info: Optional[TypeInfo] = None,
                                   original_vars: Optional[List[TypeVarDef]] = None
                                   ) -> Optional[Type]:
    """original_type is the type of E in the expression E.var"""
    info = itype.type
    if override_info:
        info = override_info

    node = info.get(name)
    if not node:
        if info.fallback_to_any:
            return AnyType(TypeOfAny.special_form)
        return None

    is_decorated = isinstance(node.node, Decorator)
    is_method = is_decorated or isinstance(node.node, FuncBase)
    if mx.is_lvalue:
        if is_method:
            mx.msg.cant_assign_to_method(mx.context)
        if isinstance(node.node, TypeInfo):
            mx.msg.fail(message_registry.CANNOT_ASSIGN_TO_TYPE, mx.context)

    # If a final attribute was declared on `self` in `__init__`, then it
    # can't be accessed on the class object.
    if node.implicit and isinstance(node.node, Var) and node.node.is_final:
        mx.msg.fail(message_registry.CANNOT_ACCESS_FINAL_INSTANCE_ATTR
                    .format(node.node.name()), mx.context)

    # An assignment to final attribute on class object is also always an error,
    # independently of types.
    if mx.is_lvalue and not mx.chk.get_final_context():
        check_final_member(name, info, mx.msg, mx.context)

    if info.is_enum and not (mx.is_lvalue or is_decorated or is_method):
        enum_literal = LiteralType(name, fallback=itype)
        return itype.copy_modified(last_known_value=enum_literal)

    t = node.type
    if t:
        if isinstance(t, PartialType):
            symnode = node.node
            assert isinstance(symnode, Var)
            return mx.chk.handle_partial_var_type(t, mx.is_lvalue, symnode, mx.context)

        # Find the class where method/variable was defined.
        if isinstance(node.node, Decorator):
            super_info = node.node.var.info  # type: Optional[TypeInfo]
        elif isinstance(node.node, (Var, SYMBOL_FUNCBASE_TYPES)):
            super_info = node.node.info
        else:
            super_info = None

        # Map the type to how it would look as a defining class. For example:
        #     class C(Generic[T]): ...
        #     class D(C[Tuple[T, S]]): ...
        #     D[int, str].method()
        # Here itype is D[int, str], isuper is C[Tuple[int, str]].
        if not super_info:
            isuper = None
        else:
            isuper = map_instance_to_supertype(itype, super_info)

        if isinstance(node.node, Var):
            assert isuper is not None
            # Check if original variable type has type variables. For example:
            #     class C(Generic[T]):
            #         x: T
            #     C.x  # Error, ambiguous access
            #     C[int].x  # Also an error, since C[int] is same as C at runtime
            if isinstance(t, TypeVarType) or has_type_vars(t):
                # Exception: access on Type[...], including first argument of class methods is OK.
                if not isinstance(get_proper_type(mx.original_type), TypeType):
                    if node.node.is_classvar:
                        message = message_registry.GENERIC_CLASS_VAR_ACCESS
                    else:
                        message = message_registry.GENERIC_INSTANCE_VAR_CLASS_ACCESS
                    mx.msg.fail(message, mx.context)

            # Erase non-mapped variables, but keep mapped ones, even if there is an error.
            # In the above example this means that we infer following types:
            #     C.x -> Any
            #     C[int].x -> int
            t = erase_typevars(expand_type_by_instance(t, isuper))

        is_classmethod = ((is_decorated and cast(Decorator, node.node).func.is_class)
                          or (isinstance(node.node, FuncBase) and node.node.is_class))
<<<<<<< HEAD
        result = add_class_tvars(get_proper_type(t), itype, isuper, is_classmethod,
                                 mx.builtin_type, mx.self_type, original_vars=original_vars)
=======
        t = get_proper_type(t)
        if isinstance(t, FunctionLike) and is_classmethod:
            t = check_self_arg(t, mx.self_type, False, mx.context, name, mx.msg)
        result = add_class_tvars(t, itype, isuper, is_classmethod,
                                 mx.builtin_type, mx.self_type)
>>>>>>> 84126ab9
        if not mx.is_lvalue:
            result = analyze_descriptor_access(mx.original_type, result, mx.builtin_type,
                                               mx.msg, mx.context, chk=mx.chk)
        return result
    elif isinstance(node.node, Var):
        mx.not_ready_callback(name, mx.context)
        return AnyType(TypeOfAny.special_form)

    if isinstance(node.node, TypeVarExpr):
        mx.msg.fail(message_registry.CANNOT_USE_TYPEVAR_AS_EXPRESSION.format(
                    info.name(), name), mx.context)
        return AnyType(TypeOfAny.from_error)

    if isinstance(node.node, TypeInfo):
        return type_object_type(node.node, mx.builtin_type)

    if isinstance(node.node, MypyFile):
        # Reference to a module object.
        return mx.builtin_type('types.ModuleType')

    if (isinstance(node.node, TypeAlias) and
            isinstance(get_proper_type(node.node.target), Instance)):
        return instance_alias_type(node.node, mx.builtin_type)

    if is_decorated:
        assert isinstance(node.node, Decorator)
        if node.node.type:
            return node.node.type
        else:
            mx.not_ready_callback(name, mx.context)
            return AnyType(TypeOfAny.from_error)
    else:
        assert isinstance(node.node, FuncBase)
        typ = function_type(node.node, mx.builtin_type('builtins.function'))
        # Note: if we are accessing class method on class object, the cls argument is bound.
        # Annotated and/or explicit class methods go through other code paths above, for
        # unannotated implicit class methods we do this here.
        if node.node.is_class:
            typ = bind_self(typ, is_classmethod=True)
        return typ


def add_class_tvars(t: ProperType, itype: Instance, isuper: Optional[Instance],
                    is_classmethod: bool,
                    builtin_type: Callable[[str], Instance],
                    original_type: Type,
                    original_vars: Optional[List[TypeVarDef]] = None) -> Type:
    """Instantiate type variables during analyze_class_attribute_access,
    e.g T and Q in the following:

    class A(Generic[T]):
        @classmethod
        def foo(cls: Type[Q]) -> Tuple[T, Q]: ...

    class B(A[str]): pass

    B.foo()

    original_type is the value of the type B in the expression B.foo() or the corresponding
    component in case if a union (this is used to bind the self-types).
    """
    # TODO: verify consistency between Q and T
    if is_classmethod:
        assert isuper is not None
        t = get_proper_type(expand_type_by_instance(t, isuper))
    # We add class type variables if the class method is accessed on class object
    # without applied type arguments, this matches the behavior of __init__().
    # For example (continuing the example in docstring):
    #     A       # The type of callable is def [T] () -> A[T], _not_ def () -> A[Any]
    #     A[int]  # The type of callable is def () -> A[int]
    # and
    #     A.foo       # The type is generic def [T] () -> Tuple[T, A[T]]
    #     A[int].foo  # The type is non-generic def () -> Tuple[int, A[int]]
    #
    # This behaviour is useful for defining alternative constructors for generic classes.
    # To achieve such behaviour, we add the class type variables that are still free
    # (i.e. appear in the return type of the class object on which the method was accessed).
    if isinstance(t, CallableType):
        tvars = original_vars if original_vars is not None else []
        if is_classmethod:
            t = bind_self(t, original_type, is_classmethod=True)
        return t.copy_modified(variables=tvars + t.variables)
    elif isinstance(t, Overloaded):
        return Overloaded([cast(CallableType, add_class_tvars(item, itype, isuper, is_classmethod,
                                                              builtin_type, original_type,
                                                              original_vars=original_vars))
                           for item in t.items()])
    return t


def type_object_type(info: TypeInfo, builtin_type: Callable[[str], Instance]) -> ProperType:
    """Return the type of a type object.

    For a generic type G with type variables T and S the type is generally of form

      Callable[..., G[T, S]]

    where ... are argument types for the __init__/__new__ method (without the self
    argument). Also, the fallback type will be 'type' instead of 'function'.
    """

    # We take the type from whichever of __init__ and __new__ is first
    # in the MRO, preferring __init__ if there is a tie.
    init_method = info.get('__init__')
    new_method = info.get('__new__')
    if not init_method or not is_valid_constructor(init_method.node):
        # Must be an invalid class definition.
        return AnyType(TypeOfAny.from_error)
    # There *should* always be a __new__ method except the test stubs
    # lack it, so just copy init_method in that situation
    new_method = new_method or init_method
    if not is_valid_constructor(new_method.node):
        # Must be an invalid class definition.
        return AnyType(TypeOfAny.from_error)

    # The two is_valid_constructor() checks ensure this.
    assert isinstance(new_method.node, (SYMBOL_FUNCBASE_TYPES, Decorator))
    assert isinstance(init_method.node, (SYMBOL_FUNCBASE_TYPES, Decorator))

    init_index = info.mro.index(init_method.node.info)
    new_index = info.mro.index(new_method.node.info)

    fallback = info.metaclass_type or builtin_type('builtins.type')
    if init_index < new_index:
        method = init_method.node  # type: Union[FuncBase, Decorator]
        is_new = False
    elif init_index > new_index:
        method = new_method.node
        is_new = True
    else:
        if init_method.node.info.fullname() == 'builtins.object':
            # Both are defined by object.  But if we've got a bogus
            # base class, we can't know for sure, so check for that.
            if info.fallback_to_any:
                # Construct a universal callable as the prototype.
                any_type = AnyType(TypeOfAny.special_form)
                sig = CallableType(arg_types=[any_type, any_type],
                                   arg_kinds=[ARG_STAR, ARG_STAR2],
                                   arg_names=["_args", "_kwds"],
                                   ret_type=any_type,
                                   fallback=builtin_type('builtins.function'))
                return class_callable(sig, info, fallback, None, is_new=False)

        # Otherwise prefer __init__ in a tie. It isn't clear that this
        # is the right thing, but __new__ caused problems with
        # typeshed (#5647).
        method = init_method.node
        is_new = False
    # Construct callable type based on signature of __init__. Adjust
    # return type and insert type arguments.
    if isinstance(method, FuncBase):
        t = function_type(method, fallback)
    else:
        assert isinstance(method.type, ProperType)
        assert isinstance(method.type, FunctionLike)  # is_valid_constructor() ensures this
        t = method.type
    return type_object_type_from_function(t, info, method.info, fallback, is_new)


def is_valid_constructor(n: Optional[SymbolNode]) -> bool:
    """Does this node represents a valid constructor method?

    This includes normal functions, overloaded functions, and decorators
    that return a callable type.
    """
    if isinstance(n, FuncBase):
        return True
    if isinstance(n, Decorator):
        return isinstance(get_proper_type(n.type), FunctionLike)
    return False<|MERGE_RESOLUTION|>--- conflicted
+++ resolved
@@ -736,16 +736,11 @@
 
         is_classmethod = ((is_decorated and cast(Decorator, node.node).func.is_class)
                           or (isinstance(node.node, FuncBase) and node.node.is_class))
-<<<<<<< HEAD
-        result = add_class_tvars(get_proper_type(t), itype, isuper, is_classmethod,
-                                 mx.builtin_type, mx.self_type, original_vars=original_vars)
-=======
         t = get_proper_type(t)
         if isinstance(t, FunctionLike) and is_classmethod:
             t = check_self_arg(t, mx.self_type, False, mx.context, name, mx.msg)
         result = add_class_tvars(t, itype, isuper, is_classmethod,
-                                 mx.builtin_type, mx.self_type)
->>>>>>> 84126ab9
+                                 mx.builtin_type, mx.self_type, original_vars=original_vars)
         if not mx.is_lvalue:
             result = analyze_descriptor_access(mx.original_type, result, mx.builtin_type,
                                                mx.msg, mx.context, chk=mx.chk)
