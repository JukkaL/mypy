"""Type checking of attribute access"""

from __future__ import annotations

from typing import TYPE_CHECKING, Callable, Sequence, cast

from mypy import meet, message_registry, subtypes
from mypy.erasetype import erase_typevars
from mypy.expandtype import (
    expand_self_type,
    expand_type_by_instance,
    freshen_all_functions_type_vars,
)
from mypy.maptype import map_instance_to_supertype
from mypy.messages import MessageBuilder
from mypy.nodes import (
    ARG_POS,
    ARG_STAR,
    ARG_STAR2,
    SYMBOL_FUNCBASE_TYPES,
    Context,
    Decorator,
    FuncBase,
    FuncDef,
    IndexExpr,
    MypyFile,
    OverloadedFuncDef,
    SymbolNode,
    SymbolTable,
    TempNode,
    TypeAlias,
    TypeInfo,
    TypeVarExpr,
    Var,
    is_final_node,
)
from mypy.plugin import AttributeContext
from mypy.typeops import (
    bind_self,
    class_callable,
    erase_to_bound,
    function_type,
    get_type_vars,
    make_simplified_union,
    supported_self_type,
    tuple_fallback,
    type_object_type_from_function,
)
from mypy.types import (
    ENUM_REMOVED_PROPS,
    AnyType,
    CallableType,
    DeletedType,
    FunctionLike,
    Instance,
    LiteralType,
    NoneType,
    Overloaded,
    ParamSpecType,
    PartialType,
    ProperType,
    TupleType,
    Type,
    TypedDictType,
    TypeOfAny,
    TypeType,
    TypeVarLikeType,
    TypeVarTupleType,
    TypeVarType,
    UnionType,
    get_proper_type,
)
from mypy.typetraverser import TypeTraverserVisitor

if TYPE_CHECKING:  # import for forward declaration only
    import mypy.checker

from mypy import state


class MemberContext:
    """Information and objects needed to type check attribute access.

    Look at the docstring of analyze_member_access for more information.
    """

    def __init__(
        self,
        is_lvalue: bool,
        is_super: bool,
        is_operator: bool,
        original_type: Type,
        context: Context,
        msg: MessageBuilder,
        chk: mypy.checker.TypeChecker,
        self_type: Type | None,
        module_symbol_table: SymbolTable | None = None,
        no_deferral: bool = False,
        is_self: bool = False,
    ) -> None:
        self.is_lvalue = is_lvalue
        self.is_super = is_super
        self.is_operator = is_operator
        self.original_type = original_type
        self.self_type = self_type or original_type
        self.context = context  # Error context
        self.msg = msg
        self.chk = chk
        self.module_symbol_table = module_symbol_table
        self.no_deferral = no_deferral
        self.is_self = is_self

    def named_type(self, name: str) -> Instance:
        return self.chk.named_type(name)

    def not_ready_callback(self, name: str, context: Context) -> None:
        self.chk.handle_cannot_determine_type(name, context)

    def copy_modified(
        self,
        *,
        messages: MessageBuilder | None = None,
        self_type: Type | None = None,
        is_lvalue: bool | None = None,
    ) -> MemberContext:
        mx = MemberContext(
            self.is_lvalue,
            self.is_super,
            self.is_operator,
            self.original_type,
            self.context,
            self.msg,
            self.chk,
            self.self_type,
            self.module_symbol_table,
            self.no_deferral,
        )
        if messages is not None:
            mx.msg = messages
        if self_type is not None:
            mx.self_type = self_type
        if is_lvalue is not None:
            mx.is_lvalue = is_lvalue
        return mx


def analyze_member_access(
    name: str,
    typ: Type,
    context: Context,
    is_lvalue: bool,
    is_super: bool,
    is_operator: bool,
    msg: MessageBuilder,
    *,
    original_type: Type,
    chk: mypy.checker.TypeChecker,
    override_info: TypeInfo | None = None,
    in_literal_context: bool = False,
    self_type: Type | None = None,
    module_symbol_table: SymbolTable | None = None,
    no_deferral: bool = False,
    is_self: bool = False,
) -> Type:
    """Return the type of attribute 'name' of 'typ'.

    The actual implementation is in '_analyze_member_access' and this docstring
    also applies to it.

    This is a general operation that supports various different variations:

      1. lvalue or non-lvalue access (setter or getter access)
      2. supertype access when using super() (is_super == True and
         'override_info' should refer to the supertype)

    'original_type' is the most precise inferred or declared type of the base object
    that we have available. When looking for an attribute of 'typ', we may perform
    recursive calls targeting the fallback type, and 'typ' may become some supertype
    of 'original_type'. 'original_type' is always preserved as the 'typ' type used in
    the initial, non-recursive call. The 'self_type' is a component of 'original_type'
    to which generic self should be bound (a narrower type that has a fallback to instance).
    Currently this is used only for union types.

    'module_symbol_table' is passed to this function if 'typ' is actually a module
    and we want to keep track of the available attributes of the module (since they
    are not available via the type object directly)
    """
    mx = MemberContext(
        is_lvalue,
        is_super,
        is_operator,
        original_type,
        context,
        msg,
        chk=chk,
        self_type=self_type,
        module_symbol_table=module_symbol_table,
        no_deferral=no_deferral,
        is_self=is_self,
    )
    result = _analyze_member_access(name, typ, mx, override_info)
    possible_literal = get_proper_type(result)
    if (
        in_literal_context
        and isinstance(possible_literal, Instance)
        and possible_literal.last_known_value is not None
    ):
        return possible_literal.last_known_value
    else:
        return result


def _analyze_member_access(
    name: str, typ: Type, mx: MemberContext, override_info: TypeInfo | None = None
) -> Type:
    # TODO: This and following functions share some logic with subtypes.find_member;
    #       consider refactoring.
    typ = get_proper_type(typ)
    if isinstance(typ, Instance):
        return analyze_instance_member_access(name, typ, mx, override_info)
    elif isinstance(typ, AnyType):
        # The base object has dynamic type.
        return AnyType(TypeOfAny.from_another_any, source_any=typ)
    elif isinstance(typ, UnionType):
        return analyze_union_member_access(name, typ, mx)
    elif isinstance(typ, FunctionLike) and typ.is_type_obj():
        return analyze_type_callable_member_access(name, typ, mx)
    elif isinstance(typ, TypeType):
        return analyze_type_type_member_access(name, typ, mx, override_info)
    elif isinstance(typ, TupleType):
        # Actually look up from the fallback instance type.
        return _analyze_member_access(name, tuple_fallback(typ), mx, override_info)
    elif isinstance(typ, (LiteralType, FunctionLike)):
        # Actually look up from the fallback instance type.
        return _analyze_member_access(name, typ.fallback, mx, override_info)
    elif isinstance(typ, TypedDictType):
        return analyze_typeddict_access(name, typ, mx, override_info)
    elif isinstance(typ, NoneType):
        return analyze_none_member_access(name, typ, mx)
    elif isinstance(typ, TypeVarLikeType):
        if isinstance(typ, TypeVarType) and typ.values:
            return _analyze_member_access(
                name, make_simplified_union(typ.values), mx, override_info
            )
        return _analyze_member_access(name, typ.upper_bound, mx, override_info)
    elif isinstance(typ, DeletedType):
        mx.msg.deleted_as_rvalue(typ, mx.context)
        return AnyType(TypeOfAny.from_error)
    return report_missing_attribute(mx.original_type, typ, name, mx)


def may_be_awaitable_attribute(
    name: str, typ: Type, mx: MemberContext, override_info: TypeInfo | None = None
) -> bool:
    """Check if the given type has the attribute when awaited."""
    if mx.chk.checking_missing_await:
        # Avoid infinite recursion.
        return False
    with mx.chk.checking_await_set(), mx.msg.filter_errors() as local_errors:
        aw_type = mx.chk.get_precise_awaitable_type(typ, local_errors)
        if aw_type is None:
            return False
        _ = _analyze_member_access(name, aw_type, mx, override_info)
        return not local_errors.has_new_errors()


def report_missing_attribute(
    original_type: Type,
    typ: Type,
    name: str,
    mx: MemberContext,
    override_info: TypeInfo | None = None,
) -> Type:
    res_type = mx.msg.has_no_attr(original_type, typ, name, mx.context, mx.module_symbol_table)
    if not mx.msg.prefer_simple_messages():
        if may_be_awaitable_attribute(name, typ, mx, override_info):
            mx.msg.possible_missing_await(mx.context)
    return res_type


# The several functions that follow implement analyze_member_access for various
# types and aren't documented individually.


def analyze_instance_member_access(
    name: str, typ: Instance, mx: MemberContext, override_info: TypeInfo | None
) -> Type:
    if name == "__init__" and not mx.is_super:
        # Accessing __init__ in statically typed code would compromise
        # type safety unless used via super().
        mx.msg.fail(message_registry.CANNOT_ACCESS_INIT, mx.context)
        return AnyType(TypeOfAny.from_error)

    # The base object has an instance type.

    info = typ.type
    if override_info:
        info = override_info

    if (
        state.find_occurrences
        and info.name == state.find_occurrences[0]
        and name == state.find_occurrences[1]
    ):
        mx.msg.note("Occurrence of '{}.{}'".format(*state.find_occurrences), mx.context)

    # Look up the member. First look up the method dictionary.
    method = info.get_method(name)
    if method and not isinstance(method, Decorator):
        if mx.is_super:
            validate_super_call(method, mx)

        if method.is_property:
            assert isinstance(method, OverloadedFuncDef)
            first_item = method.items[0]
            assert isinstance(first_item, Decorator)
            return analyze_var(name, first_item.var, typ, info, mx)
        if mx.is_lvalue:
            mx.msg.cant_assign_to_method(mx.context)
        signature = function_type(method, mx.named_type("builtins.function"))
        signature = freshen_all_functions_type_vars(signature)
        if name == "__new__" or method.is_static:
            # __new__ is special and behaves like a static method -- don't strip
            # the first argument.
            pass
        else:
            if name != "__call__":
                # TODO: use proper treatment of special methods on unions instead
                #       of this hack here and below (i.e. mx.self_type).
                dispatched_type = meet.meet_types(mx.original_type, typ)
                signature = check_self_arg(
                    signature, dispatched_type, method.is_class, mx.context, name, mx.msg
                )
            signature = bind_self(signature, mx.self_type, is_classmethod=method.is_class)
        # TODO: should we skip these steps for static methods as well?
        # Since generic static methods should not be allowed.
        typ = map_instance_to_supertype(typ, method.info)
        member_type = expand_type_by_instance(signature, typ)
        freeze_all_type_vars(member_type)
        return member_type
    else:
        # Not a method.
        return analyze_member_var_access(name, typ, info, mx)


def validate_super_call(node: FuncBase, mx: MemberContext) -> None:
    unsafe_super = False
    if isinstance(node, FuncDef) and node.is_trivial_body:
        unsafe_super = True
        impl = node
    elif isinstance(node, OverloadedFuncDef):
        if node.impl:
            impl = node.impl if isinstance(node.impl, FuncDef) else node.impl.func
            unsafe_super = impl.is_trivial_body
    if unsafe_super:
        ret_type = (
            impl.type.ret_type
            if isinstance(impl.type, CallableType)
            else AnyType(TypeOfAny.unannotated)
        )
        if not subtypes.is_subtype(NoneType(), ret_type):
            mx.msg.unsafe_super(node.name, node.info.name, mx.context)


def analyze_type_callable_member_access(name: str, typ: FunctionLike, mx: MemberContext) -> Type:
    # Class attribute.
    # TODO super?
    ret_type = typ.items[0].ret_type
    assert isinstance(ret_type, ProperType)
    if isinstance(ret_type, TupleType):
        ret_type = tuple_fallback(ret_type)
    if isinstance(ret_type, TypedDictType):
        ret_type = ret_type.fallback
    if isinstance(ret_type, Instance):
        if not mx.is_operator:
            # When Python sees an operator (eg `3 == 4`), it automatically translates that
            # into something like `int.__eq__(3, 4)` instead of `(3).__eq__(4)` as an
            # optimization.
            #
            # While it normally it doesn't matter which of the two versions are used, it
            # does cause inconsistencies when working with classes. For example, translating
            # `int == int` to `int.__eq__(int)` would not work since `int.__eq__` is meant to
            # compare two int _instances_. What we really want is `type(int).__eq__`, which
            # is meant to compare two types or classes.
            #
            # This check makes sure that when we encounter an operator, we skip looking up
            # the corresponding method in the current instance to avoid this edge case.
            # See https://github.com/python/mypy/pull/1787 for more info.
            # TODO: do not rely on same type variables being present in all constructor overloads.
            result = analyze_class_attribute_access(
                ret_type, name, mx, original_vars=typ.items[0].variables
            )
            if result:
                return result
        # Look up from the 'type' type.
        return _analyze_member_access(name, typ.fallback, mx)
    else:
        assert False, f"Unexpected type {ret_type!r}"


def analyze_type_type_member_access(
    name: str, typ: TypeType, mx: MemberContext, override_info: TypeInfo | None
) -> Type:
    # Similar to analyze_type_callable_attribute_access.
    item = None
    fallback = mx.named_type("builtins.type")
    if isinstance(typ.item, Instance):
        item = typ.item
    elif isinstance(typ.item, AnyType):
        with mx.msg.filter_errors():
            return _analyze_member_access(name, fallback, mx, override_info)
    elif isinstance(typ.item, TypeVarType):
        upper_bound = get_proper_type(typ.item.upper_bound)
        if isinstance(upper_bound, Instance):
            item = upper_bound
        elif isinstance(upper_bound, TupleType):
            item = tuple_fallback(upper_bound)
        elif isinstance(upper_bound, AnyType):
            with mx.msg.filter_errors():
                return _analyze_member_access(name, fallback, mx, override_info)
    elif isinstance(typ.item, TupleType):
        item = tuple_fallback(typ.item)
    elif isinstance(typ.item, FunctionLike) and typ.item.is_type_obj():
        item = typ.item.fallback
    elif isinstance(typ.item, TypeType):
        # Access member on metaclass object via Type[Type[C]]
        if isinstance(typ.item.item, Instance):
            item = typ.item.item.type.metaclass_type
    ignore_messages = False
    if item and not mx.is_operator:
        # See comment above for why operators are skipped
        result = analyze_class_attribute_access(item, name, mx, override_info)
        if result:
            if not (isinstance(get_proper_type(result), AnyType) and item.type.fallback_to_any):
                return result
            else:
                # We don't want errors on metaclass lookup for classes with Any fallback
                ignore_messages = True
    if item is not None:
        fallback = item.type.metaclass_type or fallback

    with mx.msg.filter_errors(filter_errors=ignore_messages):
        return _analyze_member_access(name, fallback, mx, override_info)


def analyze_union_member_access(name: str, typ: UnionType, mx: MemberContext) -> Type:
    with mx.msg.disable_type_names():
        results = []
        for subtype in typ.relevant_items():
            # Self types should be bound to every individual item of a union.
            item_mx = mx.copy_modified(self_type=subtype)
            results.append(_analyze_member_access(name, subtype, item_mx))
    return make_simplified_union(results)


def analyze_none_member_access(name: str, typ: NoneType, mx: MemberContext) -> Type:
    if name == "__bool__":
        literal_false = LiteralType(False, fallback=mx.named_type("builtins.bool"))
        return CallableType(
            arg_types=[],
            arg_kinds=[],
            arg_names=[],
            ret_type=literal_false,
            fallback=mx.named_type("builtins.function"),
        )
    else:
        return _analyze_member_access(name, mx.named_type("builtins.object"), mx)


def analyze_member_var_access(
    name: str, itype: Instance, info: TypeInfo, mx: MemberContext
) -> Type:
    """Analyse attribute access that does not target a method.

    This is logically part of analyze_member_access and the arguments are similar.

    original_type is the type of E in the expression E.var
    """
    # It was not a method. Try looking up a variable.
    v = lookup_member_var_or_accessor(info, name, mx.is_lvalue)

    vv = v
    if isinstance(vv, Decorator):
        # The associated Var node of a decorator contains the type.
        v = vv.var
        if mx.is_super:
            validate_super_call(vv.func, mx)

    if isinstance(vv, TypeInfo):
        # If the associated variable is a TypeInfo synthesize a Var node for
        # the purposes of type checking.  This enables us to type check things
        # like accessing class attributes on an inner class.
        v = Var(name, type=type_object_type(vv, mx.named_type))
        v.info = info

    if isinstance(vv, TypeAlias):
        # Similar to the above TypeInfo case, we allow using
        # qualified type aliases in runtime context if it refers to an
        # instance type. For example:
        #     class C:
        #         A = List[int]
        #     x = C.A() <- this is OK
        typ = mx.chk.expr_checker.alias_type_in_runtime_context(
            vv, ctx=mx.context, alias_definition=mx.is_lvalue
        )
        v = Var(name, type=typ)
        v.info = info

    if isinstance(v, Var):
        implicit = info[name].implicit

        # An assignment to final attribute is always an error,
        # independently of types.
        if mx.is_lvalue and not mx.chk.get_final_context():
            check_final_member(name, info, mx.msg, mx.context)

        return analyze_var(name, v, itype, info, mx, implicit=implicit)
    elif isinstance(v, FuncDef):
        assert False, "Did not expect a function"
    elif isinstance(v, MypyFile):
        mx.chk.module_refs.add(v.fullname)
        return mx.chk.expr_checker.module_type(v)
    elif (
        not v
        and name not in ["__getattr__", "__setattr__", "__getattribute__"]
        and not mx.is_operator
        and mx.module_symbol_table is None
    ):
        # Above we skip ModuleType.__getattr__ etc. if we have a
        # module symbol table, since the symbol table allows precise
        # checking.
        if not mx.is_lvalue:
            for method_name in ("__getattribute__", "__getattr__"):
                method = info.get_method(method_name)

                # __getattribute__ is defined on builtins.object and returns Any, so without
                # the guard this search will always find object.__getattribute__ and conclude
                # that the attribute exists
                if method and method.info.fullname != "builtins.object":
                    bound_method = analyze_decorator_or_funcbase_access(
                        defn=method,
                        itype=itype,
                        info=info,
                        self_type=mx.self_type,
                        name=method_name,
                        mx=mx,
                    )
                    typ = map_instance_to_supertype(itype, method.info)
                    getattr_type = get_proper_type(expand_type_by_instance(bound_method, typ))
                    if isinstance(getattr_type, CallableType):
                        result = getattr_type.ret_type
                    else:
                        result = getattr_type

                    # Call the attribute hook before returning.
                    fullname = f"{method.info.fullname}.{name}"
                    hook = mx.chk.plugin.get_attribute_hook(fullname)
                    if hook:
                        result = hook(
                            AttributeContext(
                                get_proper_type(mx.original_type), result, mx.context, mx.chk
                            )
                        )
                    return result
        else:
            setattr_meth = info.get_method("__setattr__")
            if setattr_meth and setattr_meth.info.fullname != "builtins.object":
                bound_type = analyze_decorator_or_funcbase_access(
                    defn=setattr_meth,
                    itype=itype,
                    info=info,
                    self_type=mx.self_type,
                    name=name,
                    mx=mx.copy_modified(is_lvalue=False),
                )
                typ = map_instance_to_supertype(itype, setattr_meth.info)
                setattr_type = get_proper_type(expand_type_by_instance(bound_type, typ))
                if isinstance(setattr_type, CallableType) and len(setattr_type.arg_types) > 0:
                    return setattr_type.arg_types[-1]

    if itype.type.fallback_to_any:
        return AnyType(TypeOfAny.special_form)

    # Could not find the member.
    if itype.extra_attrs and name in itype.extra_attrs.attrs:
        # For modules use direct symbol table lookup.
        if not itype.extra_attrs.mod_name:
            return itype.extra_attrs.attrs[name]

    if mx.is_super:
        mx.msg.undefined_in_superclass(name, mx.context)
        return AnyType(TypeOfAny.from_error)
    else:
        return report_missing_attribute(mx.original_type, itype, name, mx)


def check_final_member(name: str, info: TypeInfo, msg: MessageBuilder, ctx: Context) -> None:
    """Give an error if the name being assigned was declared as final."""
    for base in info.mro:
        sym = base.names.get(name)
        if sym and is_final_node(sym.node):
            msg.cant_assign_to_final(name, attr_assign=True, ctx=ctx)


def analyze_descriptor_access(descriptor_type: Type, mx: MemberContext) -> Type:
    """Type check descriptor access.

    Arguments:
        descriptor_type: The type of the descriptor attribute being accessed
            (the type of ``f`` in ``a.f`` when ``f`` is a descriptor).
        mx: The current member access context.
    Return:
        The return type of the appropriate ``__get__`` overload for the descriptor.
    """
    instance_type = get_proper_type(mx.original_type)
    orig_descriptor_type = descriptor_type
    descriptor_type = get_proper_type(descriptor_type)

    if isinstance(descriptor_type, UnionType):
        # Map the access over union types
        return make_simplified_union(
            [analyze_descriptor_access(typ, mx) for typ in descriptor_type.items]
        )
    elif not isinstance(descriptor_type, Instance):
        return orig_descriptor_type

    if not descriptor_type.type.has_readable_member("__get__"):
        return orig_descriptor_type

    dunder_get = descriptor_type.type.get_method("__get__")
    if dunder_get is None:
        mx.msg.fail(
            message_registry.DESCRIPTOR_GET_NOT_CALLABLE.format(descriptor_type), mx.context
        )
        return AnyType(TypeOfAny.from_error)

    bound_method = analyze_decorator_or_funcbase_access(
        defn=dunder_get,
        itype=descriptor_type,
        info=descriptor_type.type,
        self_type=descriptor_type,
        name="__get__",
        mx=mx,
    )

    typ = map_instance_to_supertype(descriptor_type, dunder_get.info)
    dunder_get_type = expand_type_by_instance(bound_method, typ)

    if isinstance(instance_type, FunctionLike) and instance_type.is_type_obj():
        owner_type = instance_type.items[0].ret_type
        instance_type = NoneType()
    elif isinstance(instance_type, TypeType):
        owner_type = instance_type.item
        instance_type = NoneType()
    else:
        owner_type = instance_type

    callable_name = mx.chk.expr_checker.method_fullname(descriptor_type, "__get__")
    dunder_get_type = mx.chk.expr_checker.transform_callee_type(
        callable_name,
        dunder_get_type,
        [
            TempNode(instance_type, context=mx.context),
            TempNode(TypeType.make_normalized(owner_type), context=mx.context),
        ],
        [ARG_POS, ARG_POS],
        mx.context,
        object_type=descriptor_type,
    )

    _, inferred_dunder_get_type = mx.chk.expr_checker.check_call(
        dunder_get_type,
        [
            TempNode(instance_type, context=mx.context),
            TempNode(TypeType.make_normalized(owner_type), context=mx.context),
        ],
        [ARG_POS, ARG_POS],
        mx.context,
        object_type=descriptor_type,
        callable_name=callable_name,
    )

    inferred_dunder_get_type = get_proper_type(inferred_dunder_get_type)
    if isinstance(inferred_dunder_get_type, AnyType):
        # check_call failed, and will have reported an error
        return inferred_dunder_get_type

    if not isinstance(inferred_dunder_get_type, CallableType):
        mx.msg.fail(
            message_registry.DESCRIPTOR_GET_NOT_CALLABLE.format(descriptor_type), mx.context
        )
        return AnyType(TypeOfAny.from_error)

    return inferred_dunder_get_type.ret_type


def is_instance_var(var: Var) -> bool:
    """Return if var is an instance variable according to PEP 526."""
    return (
        # check the type_info node is the var (not a decorated function, etc.)
        var.name in var.info.names
        and var.info.names[var.name].node is var
        and not var.is_classvar
        # variables without annotations are treated as classvar
        and not var.is_inferred
    )


def analyze_var(
    name: str,
    var: Var,
    itype: Instance,
    info: TypeInfo,
    mx: MemberContext,
    *,
    implicit: bool = False,
) -> Type:
    """Analyze access to an attribute via a Var node.

    This is conceptually part of analyze_member_access and the arguments are similar.

    itype is the class object in which var is defined
    original_type is the type of E in the expression E.var
    if implicit is True, the original Var was created as an assignment to self
    """
    # Found a member variable.
    itype = map_instance_to_supertype(itype, var.info)
    typ = var.type
    if typ:
        if isinstance(typ, PartialType):
            return mx.chk.handle_partial_var_type(typ, mx.is_lvalue, var, mx.context)
        if mx.is_lvalue and var.is_property and not var.is_settable_property:
            # TODO allow setting attributes in subclass (although it is probably an error)
            mx.msg.read_only_property(name, itype.type, mx.context)
        if mx.is_lvalue and var.is_classvar:
            mx.msg.cant_assign_to_classvar(name, mx.context)
        t = freshen_all_functions_type_vars(typ)
        if not (mx.is_self or mx.is_super) or supported_self_type(
            get_proper_type(mx.original_type)
        ):
            t = expand_self_type(var, t, mx.original_type)
        t = get_proper_type(expand_type_by_instance(t, itype))
        freeze_all_type_vars(t)
        result: Type = t
        typ = get_proper_type(typ)
        if (
            var.is_initialized_in_class
            and (not is_instance_var(var) or mx.is_operator)
            and isinstance(typ, FunctionLike)
            and not typ.is_type_obj()
        ):
            if mx.is_lvalue:
                if var.is_property:
                    if not var.is_settable_property:
                        mx.msg.read_only_property(name, itype.type, mx.context)
                else:
                    mx.msg.cant_assign_to_method(mx.context)

            if not var.is_staticmethod:
                # Class-level function objects and classmethods become bound methods:
                # the former to the instance, the latter to the class.
                functype = typ
                # Use meet to narrow original_type to the dispatched type.
                # For example, assume
                # * A.f: Callable[[A1], None] where A1 <: A (maybe A1 == A)
                # * B.f: Callable[[B1], None] where B1 <: B (maybe B1 == B)
                # * x: Union[A1, B1]
                # In `x.f`, when checking `x` against A1 we assume x is compatible with A
                # and similarly for B1 when checking against B
                dispatched_type = meet.meet_types(mx.original_type, itype)
                signature = freshen_all_functions_type_vars(functype)
                bound = get_proper_type(expand_self_type(var, signature, mx.original_type))
                assert isinstance(bound, FunctionLike)
                signature = bound
                signature = check_self_arg(
                    signature, dispatched_type, var.is_classmethod, mx.context, name, mx.msg
                )
                signature = bind_self(signature, mx.self_type, var.is_classmethod)
                expanded_signature = expand_type_by_instance(signature, itype)
                freeze_all_type_vars(expanded_signature)
                if var.is_property:
                    # A property cannot have an overloaded type => the cast is fine.
                    assert isinstance(expanded_signature, CallableType)
                    result = expanded_signature.ret_type
                else:
                    result = expanded_signature
    else:
        if not var.is_ready and not mx.no_deferral:
            mx.not_ready_callback(var.name, mx.context)
        # Implicit 'Any' type.
        result = AnyType(TypeOfAny.special_form)
    fullname = f"{var.info.fullname}.{name}"
    hook = mx.chk.plugin.get_attribute_hook(fullname)
    if result and not mx.is_lvalue and not implicit:
        result = analyze_descriptor_access(result, mx)
    if hook:
        result = hook(
            AttributeContext(get_proper_type(mx.original_type), result, mx.context, mx.chk)
        )
    return result


def freeze_all_type_vars(member_type: Type) -> None:
    member_type.accept(FreezeTypeVarsVisitor())


class FreezeTypeVarsVisitor(TypeTraverserVisitor):
    def visit_callable_type(self, t: CallableType) -> None:
        for v in t.variables:
            v.id.meta_level = 0
        super().visit_callable_type(t)


def lookup_member_var_or_accessor(info: TypeInfo, name: str, is_lvalue: bool) -> SymbolNode | None:
    """Find the attribute/accessor node that refers to a member of a type."""
    # TODO handle lvalues
    node = info.get(name)
    if node:
        return node.node
    else:
        return None


def check_self_arg(
    functype: FunctionLike,
    dispatched_arg_type: Type,
    is_classmethod: bool,
    context: Context,
    name: str,
    msg: MessageBuilder,
) -> FunctionLike:
    """Check that an instance has a valid type for a method with annotated 'self'.

    For example if the method is defined as:
        class A:
            def f(self: S) -> T: ...
    then for 'x.f' we check that meet(type(x), A) <: S. If the method is overloaded, we
    select only overloads items that satisfy this requirement. If there are no matching
    overloads, an error is generated.

    Note: dispatched_arg_type uses a meet to select a relevant item in case if the
    original type of 'x' is a union. This is done because several special methods
    treat union types in ad-hoc manner, so we can't use MemberContext.self_type yet.
    """
    items = functype.items
    if not items:
        return functype
    new_items = []
    if is_classmethod:
        dispatched_arg_type = TypeType.make_normalized(dispatched_arg_type)

    for item in items:
        if not item.arg_types or item.arg_kinds[0] not in (ARG_POS, ARG_STAR):
            # No positional first (self) argument (*args is okay).
            msg.no_formal_self(name, item, context)
            # This is pretty bad, so just return the original signature if
            # there is at least one such error.
            return functype
        else:
            selfarg = get_proper_type(item.arg_types[0])
            if subtypes.is_subtype(dispatched_arg_type, erase_typevars(erase_to_bound(selfarg))):
                new_items.append(item)
            elif isinstance(selfarg, ParamSpecType):
                # TODO: This is not always right. What's the most reasonable thing to do here?
                new_items.append(item)
            elif isinstance(selfarg, TypeVarTupleType):
                raise NotImplementedError
    if not new_items:
        # Choose first item for the message (it may be not very helpful for overloads).
        msg.incompatible_self_argument(
            name, dispatched_arg_type, items[0], is_classmethod, context
        )
        return functype
    if len(new_items) == 1:
        return new_items[0]
    return Overloaded(new_items)


def analyze_class_attribute_access(
    itype: Instance,
    name: str,
    mx: MemberContext,
    override_info: TypeInfo | None = None,
    original_vars: Sequence[TypeVarLikeType] | None = None,
) -> Type | None:
    """Analyze access to an attribute on a class object.

    itype is the return type of the class object callable, original_type is the type
    of E in the expression E.var, original_vars are type variables of the class callable
    (for generic classes).
    """
    info = itype.type
    if override_info:
        info = override_info

    fullname = f"{info.fullname}.{name}"
    hook = mx.chk.plugin.get_class_attribute_hook(fullname)

    node = info.get(name)
    if not node:
        if itype.extra_attrs and name in itype.extra_attrs.attrs:
            # For modules use direct symbol table lookup.
            if not itype.extra_attrs.mod_name:
                return itype.extra_attrs.attrs[name]
        if info.fallback_to_any or info.meta_fallback_to_any:
            return apply_class_attr_hook(mx, hook, AnyType(TypeOfAny.special_form))
        return None

    is_decorated = isinstance(node.node, Decorator)
    is_method = is_decorated or isinstance(node.node, FuncBase)
    if mx.is_lvalue:
        if is_method:
            mx.msg.cant_assign_to_method(mx.context)
        if isinstance(node.node, TypeInfo):
            mx.msg.fail(message_registry.CANNOT_ASSIGN_TO_TYPE, mx.context)

    # Refuse class attribute access if slot defined
    if info.slots and name in info.slots:
        mx.msg.fail(message_registry.CLASS_VAR_CONFLICTS_SLOTS.format(name), mx.context)

    # If a final attribute was declared on `self` in `__init__`, then it
    # can't be accessed on the class object.
    if node.implicit and isinstance(node.node, Var) and node.node.is_final:
        mx.msg.fail(
            message_registry.CANNOT_ACCESS_FINAL_INSTANCE_ATTR.format(node.node.name), mx.context
        )

    # An assignment to final attribute on class object is also always an error,
    # independently of types.
    if mx.is_lvalue and not mx.chk.get_final_context():
        check_final_member(name, info, mx.msg, mx.context)

    if info.is_enum and not (mx.is_lvalue or is_decorated or is_method):
        enum_class_attribute_type = analyze_enum_class_attribute_access(itype, name, mx)
        if enum_class_attribute_type:
            return apply_class_attr_hook(mx, hook, enum_class_attribute_type)

    t = node.type
    if t:
        if isinstance(t, PartialType):
            symnode = node.node
            assert isinstance(symnode, Var)
            return apply_class_attr_hook(
                mx, hook, mx.chk.handle_partial_var_type(t, mx.is_lvalue, symnode, mx.context)
            )

        # Find the class where method/variable was defined.
        if isinstance(node.node, Decorator):
            super_info: TypeInfo | None = node.node.var.info
        elif isinstance(node.node, (Var, SYMBOL_FUNCBASE_TYPES)):
            super_info = node.node.info
        else:
            super_info = None

        # Map the type to how it would look as a defining class. For example:
        #     class C(Generic[T]): ...
        #     class D(C[Tuple[T, S]]): ...
        #     D[int, str].method()
        # Here itype is D[int, str], isuper is C[Tuple[int, str]].
        if not super_info:
            isuper = None
        else:
            isuper = map_instance_to_supertype(itype, super_info)

        if isinstance(node.node, Var):
            assert isuper is not None
            # Check if original variable type has type variables. For example:
            #     class C(Generic[T]):
            #         x: T
            #     C.x  # Error, ambiguous access
            #     C[int].x  # Also an error, since C[int] is same as C at runtime
            # Exception is Self type wrapped in ClassVar, that is safe.
            def_vars = set(node.node.info.defn.type_vars)
            if not node.node.is_classvar and node.node.info.self_type:
                def_vars.add(node.node.info.self_type)
            typ_vars = set(get_type_vars(t))
            if def_vars & typ_vars:
                # Exception: access on Type[...], including first argument of class methods is OK.
                if not isinstance(get_proper_type(mx.original_type), TypeType) or node.implicit:
                    if node.node.is_classvar:
                        message = message_registry.GENERIC_CLASS_VAR_ACCESS
                    else:
                        message = message_registry.GENERIC_INSTANCE_VAR_CLASS_ACCESS
                    mx.msg.fail(message, mx.context)

            # Erase non-mapped variables, but keep mapped ones, even if there is an error.
            # In the above example this means that we infer following types:
            #     C.x -> Any
            #     C[int].x -> int
            t = get_proper_type(expand_self_type(node.node, t, itype))
            t = erase_typevars(expand_type_by_instance(t, isuper), {tv.id for tv in def_vars})

        is_classmethod = (is_decorated and cast(Decorator, node.node).func.is_class) or (
            isinstance(node.node, FuncBase) and node.node.is_class
        )
        t = get_proper_type(t)
        if isinstance(t, FunctionLike) and is_classmethod:
            t = check_self_arg(t, mx.self_type, False, mx.context, name, mx.msg)
        result = add_class_tvars(
            t, isuper, is_classmethod, mx.self_type, original_vars=original_vars
        )
        if not mx.is_lvalue:
            result = analyze_descriptor_access(result, mx)

        return apply_class_attr_hook(mx, hook, result)
    elif isinstance(node.node, Var):
        mx.not_ready_callback(name, mx.context)
        return AnyType(TypeOfAny.special_form)

    if isinstance(node.node, TypeVarExpr):
        mx.msg.fail(
            message_registry.CANNOT_USE_TYPEVAR_AS_EXPRESSION.format(info.name, name), mx.context
        )
        return AnyType(TypeOfAny.from_error)

    if isinstance(node.node, TypeInfo):
        return type_object_type(node.node, mx.named_type)

    if isinstance(node.node, MypyFile):
        # Reference to a module object.
        return mx.named_type("types.ModuleType")

    if isinstance(node.node, TypeAlias):
        return mx.chk.expr_checker.alias_type_in_runtime_context(
            node.node, ctx=mx.context, alias_definition=mx.is_lvalue
        )

    if is_decorated:
        assert isinstance(node.node, Decorator)
        if node.node.type:
            return apply_class_attr_hook(mx, hook, node.node.type)
        else:
            mx.not_ready_callback(name, mx.context)
            return AnyType(TypeOfAny.from_error)
    else:
        assert isinstance(node.node, FuncBase)
        typ = function_type(node.node, mx.named_type("builtins.function"))
        # Note: if we are accessing class method on class object, the cls argument is bound.
        # Annotated and/or explicit class methods go through other code paths above, for
        # unannotated implicit class methods we do this here.
        if node.node.is_class:
            typ = bind_self(typ, is_classmethod=True)
        return apply_class_attr_hook(mx, hook, typ)


def apply_class_attr_hook(
    mx: MemberContext, hook: Callable[[AttributeContext], Type] | None, result: Type
) -> Type | None:
    if hook:
        result = hook(
            AttributeContext(get_proper_type(mx.original_type), result, mx.context, mx.chk)
        )
    return result


def analyze_enum_class_attribute_access(
    itype: Instance, name: str, mx: MemberContext
) -> Type | None:
    # Skip these since Enum will remove it
    if name in ENUM_REMOVED_PROPS:
        return report_missing_attribute(mx.original_type, itype, name, mx)
    # For other names surrendered by underscores, we don't make them Enum members
    if name.startswith("__") and name.endswith("__") and name.replace("_", "") != "":
        return None

    enum_literal = LiteralType(name, fallback=itype)
    return itype.copy_modified(last_known_value=enum_literal)


def analyze_typeddict_access(
    name: str, typ: TypedDictType, mx: MemberContext, override_info: TypeInfo | None
) -> Type:
    if name == "__setitem__":
        if isinstance(mx.context, IndexExpr):
            # Since we can get this during `a['key'] = ...`
            # it is safe to assume that the context is `IndexExpr`.
            item_type = mx.chk.expr_checker.visit_typeddict_index_expr(
                typ, mx.context.index, setitem=True
            )
        else:
            # It can also be `a.__setitem__(...)` direct call.
            # In this case `item_type` can be `Any`,
            # because we don't have args available yet.
            # TODO: check in `default` plugin that `__setitem__` is correct.
            item_type = AnyType(TypeOfAny.implementation_artifact)
        return CallableType(
            arg_types=[mx.chk.named_type("builtins.str"), item_type],
            arg_kinds=[ARG_POS, ARG_POS],
            arg_names=[None, None],
            ret_type=NoneType(),
            fallback=mx.chk.named_type("builtins.function"),
            name=name,
        )
    elif name == "__delitem__":
        return CallableType(
            arg_types=[mx.chk.named_type("builtins.str")],
            arg_kinds=[ARG_POS],
            arg_names=[None],
            ret_type=NoneType(),
            fallback=mx.chk.named_type("builtins.function"),
            name=name,
        )
    return _analyze_member_access(name, typ.fallback, mx, override_info)


def add_class_tvars(
    t: ProperType,
    isuper: Instance | None,
    is_classmethod: bool,
    original_type: Type,
    original_vars: Sequence[TypeVarLikeType] | None = None,
) -> Type:
    """Instantiate type variables during analyze_class_attribute_access,
    e.g T and Q in the following:

    class A(Generic[T]):
        @classmethod
        def foo(cls: Type[Q]) -> Tuple[T, Q]: ...

    class B(A[str]): pass
    B.foo()

    Args:
        t: Declared type of the method (or property)
        isuper: Current instance mapped to the superclass where method was defined, this
            is usually done by map_instance_to_supertype()
        is_classmethod: True if this method is decorated with @classmethod
        original_type: The value of the type B in the expression B.foo() or the corresponding
            component in case of a union (this is used to bind the self-types)
        original_vars: Type variables of the class callable on which the method was accessed
    Returns:
        Expanded method type with added type variables (when needed).
    """
    # TODO: verify consistency between Q and T

    # We add class type variables if the class method is accessed on class object
    # without applied type arguments, this matches the behavior of __init__().
    # For example (continuing the example in docstring):
    #     A       # The type of callable is def [T] () -> A[T], _not_ def () -> A[Any]
    #     A[int]  # The type of callable is def () -> A[int]
    # and
    #     A.foo       # The type is generic def [T] () -> Tuple[T, A[T]]
    #     A[int].foo  # The type is non-generic def () -> Tuple[int, A[int]]
    #
    # This behaviour is useful for defining alternative constructors for generic classes.
    # To achieve such behaviour, we add the class type variables that are still free
    # (i.e. appear in the return type of the class object on which the method was accessed).
    if isinstance(t, CallableType):
        tvars = original_vars if original_vars is not None else []
        if is_classmethod:
            t = freshen_all_functions_type_vars(t)
            t = bind_self(t, original_type, is_classmethod=True)
            assert isuper is not None
            t = expand_type_by_instance(t, isuper)
<<<<<<< HEAD
            assert isinstance(t, CallableType)
=======
>>>>>>> 4b3722fa
            freeze_all_type_vars(t)
        return t.copy_modified(variables=list(tvars) + list(t.variables))
    elif isinstance(t, Overloaded):
        return Overloaded(
            [
                cast(
                    CallableType,
                    add_class_tvars(
                        item, isuper, is_classmethod, original_type, original_vars=original_vars
                    ),
                )
                for item in t.items
            ]
        )
    if isuper is not None:
        t = expand_type_by_instance(t, isuper)
    return t


def type_object_type(info: TypeInfo, named_type: Callable[[str], Instance]) -> ProperType:
    """Return the type of a type object.

    For a generic type G with type variables T and S the type is generally of form

      Callable[..., G[T, S]]

    where ... are argument types for the __init__/__new__ method (without the self
    argument). Also, the fallback type will be 'type' instead of 'function'.
    """

    # We take the type from whichever of __init__ and __new__ is first
    # in the MRO, preferring __init__ if there is a tie.
    init_method = info.get("__init__")
    new_method = info.get("__new__")
    if not init_method or not is_valid_constructor(init_method.node):
        # Must be an invalid class definition.
        return AnyType(TypeOfAny.from_error)
    # There *should* always be a __new__ method except the test stubs
    # lack it, so just copy init_method in that situation
    new_method = new_method or init_method
    if not is_valid_constructor(new_method.node):
        # Must be an invalid class definition.
        return AnyType(TypeOfAny.from_error)

    # The two is_valid_constructor() checks ensure this.
    assert isinstance(new_method.node, (SYMBOL_FUNCBASE_TYPES, Decorator))
    assert isinstance(init_method.node, (SYMBOL_FUNCBASE_TYPES, Decorator))

    init_index = info.mro.index(init_method.node.info)
    new_index = info.mro.index(new_method.node.info)

    fallback = info.metaclass_type or named_type("builtins.type")
    if init_index < new_index:
        method: FuncBase | Decorator = init_method.node
        is_new = False
    elif init_index > new_index:
        method = new_method.node
        is_new = True
    else:
        if init_method.node.info.fullname == "builtins.object":
            # Both are defined by object.  But if we've got a bogus
            # base class, we can't know for sure, so check for that.
            if info.fallback_to_any:
                # Construct a universal callable as the prototype.
                any_type = AnyType(TypeOfAny.special_form)
                sig = CallableType(
                    arg_types=[any_type, any_type],
                    arg_kinds=[ARG_STAR, ARG_STAR2],
                    arg_names=["_args", "_kwds"],
                    ret_type=any_type,
                    fallback=named_type("builtins.function"),
                )
                return class_callable(sig, info, fallback, None, is_new=False)

        # Otherwise prefer __init__ in a tie. It isn't clear that this
        # is the right thing, but __new__ caused problems with
        # typeshed (#5647).
        method = init_method.node
        is_new = False
    # Construct callable type based on signature of __init__. Adjust
    # return type and insert type arguments.
    if isinstance(method, FuncBase):
        t = function_type(method, fallback)
    else:
        assert isinstance(method.type, ProperType)
        assert isinstance(method.type, FunctionLike)  # is_valid_constructor() ensures this
        t = method.type
    return type_object_type_from_function(t, info, method.info, fallback, is_new)


def analyze_decorator_or_funcbase_access(
    defn: Decorator | FuncBase,
    itype: Instance,
    info: TypeInfo,
    self_type: Type | None,
    name: str,
    mx: MemberContext,
) -> Type:
    """Analyzes the type behind method access.

    The function itself can possibly be decorated.
    See: https://github.com/python/mypy/issues/10409
    """
    if isinstance(defn, Decorator):
        return analyze_var(name, defn.var, itype, info, mx)
    return bind_self(
        function_type(defn, mx.chk.named_type("builtins.function")), original_type=self_type
    )


def is_valid_constructor(n: SymbolNode | None) -> bool:
    """Does this node represents a valid constructor method?

    This includes normal functions, overloaded functions, and decorators
    that return a callable type.
    """
    if isinstance(n, FuncBase):
        return True
    if isinstance(n, Decorator):
        return isinstance(get_proper_type(n.type), FunctionLike)
    return False<|MERGE_RESOLUTION|>--- conflicted
+++ resolved
@@ -1152,10 +1152,6 @@
             t = bind_self(t, original_type, is_classmethod=True)
             assert isuper is not None
             t = expand_type_by_instance(t, isuper)
-<<<<<<< HEAD
-            assert isinstance(t, CallableType)
-=======
->>>>>>> 4b3722fa
             freeze_all_type_vars(t)
         return t.copy_modified(variables=list(tvars) + list(t.variables))
     elif isinstance(t, Overloaded):
