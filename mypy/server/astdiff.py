--- conflicted
+++ resolved
@@ -53,13 +53,8 @@
 from typing import Set, Dict, Tuple, Optional, Sequence, Union
 
 from mypy.nodes import (
-<<<<<<< HEAD
-    SymbolTable, SymbolTableNode, TypeInfo, Var, MypyFile, SymbolNode, Decorator, TypeVarExpr,
-    OverloadedFuncDef, FuncItem, MODULE_REF, UNBOUND_IMPORTED, TVAR, TypeAlias
-=======
-    SymbolTable, TypeInfo, Var, SymbolNode, Decorator, TypeVarExpr,
-    OverloadedFuncDef, FuncItem, MODULE_REF, TYPE_ALIAS, UNBOUND_IMPORTED, TVAR
->>>>>>> 5775b420
+    SymbolTable, TypeInfo, Var, SymbolNode, Decorator, TypeVarExpr, TypeAlias,
+    OverloadedFuncDef, FuncItem, MODULE_REF, UNBOUND_IMPORTED, TVAR
 )
 from mypy.types import (
     Type, TypeVisitor, UnboundType, AnyType, NoneTyp, UninhabitedType,
