"""Utilities for comparing two versions of a module symbol table.

The goal is to find which AST nodes have externally visible changes, so
that we can fire triggers and re-process other parts of the program
that are stale because of the changes.

Only look at detail at definitions at the current module -- don't
recurse into other modules.

A summary of the module contents:

* snapshot_symbol_table(...) creates an opaque snapshot description of a
  module/class symbol table (recursing into nested class symbol tables).

* compare_symbol_table_snapshots(...) compares two snapshots for the same
  module id and returns fully qualified names of differences (which act as
  triggers).

To compare two versions of a module symbol table, take snapshots of both
versions and compare the snapshots. The use of snapshots makes it easy to
compare two versions of the *same* symbol table that is being mutated.

Summary of how this works for certain kinds of differences:

* If a symbol table node is deleted or added (only present in old/new version
  of the symbol table), it is considered different, of course.

* If a symbol table node refers to a different sort of thing in the new version,
  it is considered different (for example, if a class is replaced with a
  function).

* If the signature of a function has changed, it is considered different.

* If the type of a variable changes, it is considered different.

* If the MRO of a class changes, or a non-generic class is turned into a
  generic class, the class is considered different (there are other such "big"
  differences that cause a class to be considered changed). However, just changes
  to attributes or methods don't generally constitute a difference at the
  class level -- these are handled at attribute level (say, 'mod.Cls.method'
  is different rather than 'mod.Cls' being different).

* If an imported name targets a different name (say, 'from x import y' is
  replaced with 'from z import y'), the name in the module is considered
  different. If the target of an import continues to have the same name,
  but it's specifics change, this doesn't mean that the imported name is
  treated as changed. Say, there is 'from x import y' in 'm', and the
  type of 'x.y' has changed. This doesn't mean that that 'm.y' is considered
  changed. Instead, processing the difference in 'm' will be handled through
  fine-grained dependencies.
"""

from typing import Set, Dict, Tuple, Optional, Sequence, Union

from mypy.nodes import (
    SymbolTable, TypeInfo, Var, SymbolNode, Decorator, TypeVarExpr, TypeAlias,
    FuncBase, OverloadedFuncDef, FuncItem, MypyFile, ParamSpecExpr, UNBOUND_IMPORTED
)
from mypy.types import (
    Type, TypeVisitor, UnboundType, AnyType, NoneType, UninhabitedType,
    ErasedType, DeletedType, Instance, TypeVarType, CallableType, TupleType, TypedDictType,
    UnionType, Overloaded, PartialType, TypeType, LiteralType, TypeAliasType, ParamSpecType,
<<<<<<< HEAD
    SelfType
=======
    Parameters, UnpackType, TypeVarTupleType,
>>>>>>> 6c2690e4
)
from mypy.util import get_prefix


# Snapshot representation of a symbol table node or type. The representation is
# opaque -- the only supported operations are comparing for equality and
# hashing (latter for type snapshots only). Snapshots can contain primitive
# objects, nested tuples, lists and dictionaries and primitive objects (type
# snapshots are immutable).
#
# For example, the snapshot of the 'int' type is ('Instance', 'builtins.int', ()).
SnapshotItem = Tuple[object, ...]


def compare_symbol_table_snapshots(
        name_prefix: str,
        snapshot1: Dict[str, SnapshotItem],
        snapshot2: Dict[str, SnapshotItem]) -> Set[str]:
    """Return names that are different in two snapshots of a symbol table.

    Only shallow (intra-module) differences are considered. References to things defined
    outside the module are compared based on the name of the target only.

    Recurse into class symbol tables (if the class is defined in the target module).

    Return a set of fully-qualified names (e.g., 'mod.func' or 'mod.Class.method').
    """
    # Find names only defined only in one version.
    names1 = {f'{name_prefix}.{name}' for name in snapshot1}
    names2 = {f'{name_prefix}.{name}' for name in snapshot2}
    triggers = names1 ^ names2

    # Look for names defined in both versions that are different.
    for name in set(snapshot1.keys()) & set(snapshot2.keys()):
        item1 = snapshot1[name]
        item2 = snapshot2[name]
        kind1 = item1[0]
        kind2 = item2[0]
        item_name = f'{name_prefix}.{name}'
        if kind1 != kind2:
            # Different kind of node in two snapshots -> trivially different.
            triggers.add(item_name)
        elif kind1 == 'TypeInfo':
            if item1[:-1] != item2[:-1]:
                # Record major difference (outside class symbol tables).
                triggers.add(item_name)
            # Look for differences in nested class symbol table entries.
            assert isinstance(item1[-1], dict)
            assert isinstance(item2[-1], dict)
            triggers |= compare_symbol_table_snapshots(item_name, item1[-1], item2[-1])
        else:
            # Shallow node (no interesting internal structure). Just use equality.
            if snapshot1[name] != snapshot2[name]:
                triggers.add(item_name)

    return triggers


def snapshot_symbol_table(name_prefix: str, table: SymbolTable) -> Dict[str, SnapshotItem]:
    """Create a snapshot description that represents the state of a symbol table.

    The snapshot has a representation based on nested tuples and dicts
    that makes it easy and fast to find differences.

    Only "shallow" state is included in the snapshot -- references to
    things defined in other modules are represented just by the names of
    the targets.
    """
    result: Dict[str, SnapshotItem] = {}
    for name, symbol in table.items():
        node = symbol.node
        # TODO: cross_ref?
        fullname = node.fullname if node else None
        common = (fullname, symbol.kind, symbol.module_public)
        if isinstance(node, MypyFile):
            # This is a cross-reference to another module.
            # If the reference is busted because the other module is missing,
            # the node will be a "stale_info" TypeInfo produced by fixup,
            # but that doesn't really matter to us here.
            result[name] = ('Moduleref', common)
        elif isinstance(node, TypeVarExpr):
            result[name] = ('TypeVar',
                            node.variance,
                            [snapshot_type(value) for value in node.values],
                            snapshot_type(node.upper_bound))
        elif isinstance(node, TypeAlias):
            result[name] = ('TypeAlias',
                            node.alias_tvars,
                            node.normalized,
                            node.no_args,
                            snapshot_optional_type(node.target))
        elif isinstance(node, ParamSpecExpr):
            result[name] = ('ParamSpec',
                            node.variance,
                            snapshot_type(node.upper_bound))
        else:
            assert symbol.kind != UNBOUND_IMPORTED
            if node and get_prefix(node.fullname) != name_prefix:
                # This is a cross-reference to a node defined in another module.
                result[name] = ('CrossRef', common)
            else:
                result[name] = snapshot_definition(node, common)
    return result


def snapshot_definition(node: Optional[SymbolNode],
                        common: Tuple[object, ...]) -> Tuple[object, ...]:
    """Create a snapshot description of a symbol table node.

    The representation is nested tuples and dicts. Only externally
    visible attributes are included.
    """
    if isinstance(node, FuncBase):
        # TODO: info
        if node.type:
            signature = snapshot_type(node.type)
        else:
            signature = snapshot_untyped_signature(node)
        return ('Func', common,
                node.is_property, node.is_final,
                node.is_class, node.is_static,
                signature)
    elif isinstance(node, Var):
        return ('Var', common,
                snapshot_optional_type(node.type),
                node.is_final)
    elif isinstance(node, Decorator):
        # Note that decorated methods are represented by Decorator instances in
        # a symbol table since we need to preserve information about the
        # decorated function (whether it's a class function, for
        # example). Top-level decorated functions, however, are represented by
        # the corresponding Var node, since that happens to provide enough
        # context.
        return ('Decorator',
                node.is_overload,
                snapshot_optional_type(node.var.type),
                snapshot_definition(node.func, common))
    elif isinstance(node, TypeInfo):
        attrs = (node.is_abstract,
                 node.is_enum,
                 node.is_protocol,
                 node.fallback_to_any,
                 node.is_named_tuple,
                 node.is_newtype,
                 # We need this to e.g. trigger metaclass calculation in subclasses.
                 snapshot_optional_type(node.metaclass_type),
                 snapshot_optional_type(node.tuple_type),
                 snapshot_optional_type(node.typeddict_type),
                 [base.fullname for base in node.mro],
                 # Note that the structure of type variables is a part of the external interface,
                 # since creating instances might fail, for example:
                 #     T = TypeVar('T', bound=int)
                 #     class C(Generic[T]):
                 #         ...
                 #     x: C[str] <- this is invalid, and needs to be re-checked if `T` changes.
                 # An alternative would be to create both deps: <...> -> C, and <...> -> <C>,
                 # but this currently seems a bit ad hoc.
                 tuple(snapshot_type(tdef) for tdef in node.defn.type_vars),
                 [snapshot_type(base) for base in node.bases],
                 snapshot_optional_type(node._promote))
        prefix = node.fullname
        symbol_table = snapshot_symbol_table(prefix, node.names)
        # Special dependency for abstract attribute handling.
        symbol_table['(abstract)'] = ('Abstract', tuple(sorted(node.abstract_attributes)))
        return ('TypeInfo', common, attrs, symbol_table)
    else:
        # Other node types are handled elsewhere.
        assert False, type(node)


def snapshot_type(typ: Type) -> SnapshotItem:
    """Create a snapshot representation of a type using nested tuples."""
    return typ.accept(SnapshotTypeVisitor())


def snapshot_optional_type(typ: Optional[Type]) -> Optional[SnapshotItem]:
    if typ:
        return snapshot_type(typ)
    else:
        return None


def snapshot_types(types: Sequence[Type]) -> SnapshotItem:
    return tuple(snapshot_type(item) for item in types)


def snapshot_simple_type(typ: Type) -> SnapshotItem:
    return (type(typ).__name__,)


def encode_optional_str(s: Optional[str]) -> str:
    if s is None:
        return '<None>'
    else:
        return s


class SnapshotTypeVisitor(TypeVisitor[SnapshotItem]):
    """Creates a read-only, self-contained snapshot of a type object.

    Properties of a snapshot:

    - Contains (nested) tuples and other immutable primitive objects only.
    - References to AST nodes are replaced with full names of targets.
    - Has no references to mutable or non-primitive objects.
    - Two snapshots represent the same object if and only if they are
      equal.
    - Results must be sortable. It's important that tuples have
      consistent types and can't arbitrarily mix str and None values,
      for example, since they can't be compared.
    """

    def visit_unbound_type(self, typ: UnboundType) -> SnapshotItem:
        return ('UnboundType',
                typ.name,
                typ.optional,
                typ.empty_tuple_index,
                snapshot_types(typ.args))

    def visit_any(self, typ: AnyType) -> SnapshotItem:
        return snapshot_simple_type(typ)

    def visit_none_type(self, typ: NoneType) -> SnapshotItem:
        return snapshot_simple_type(typ)

    def visit_uninhabited_type(self, typ: UninhabitedType) -> SnapshotItem:
        return snapshot_simple_type(typ)

    def visit_erased_type(self, typ: ErasedType) -> SnapshotItem:
        return snapshot_simple_type(typ)

    def visit_deleted_type(self, typ: DeletedType) -> SnapshotItem:
        return snapshot_simple_type(typ)

    def visit_instance(self, typ: Instance) -> SnapshotItem:
        return ('Instance',
                encode_optional_str(typ.type.fullname),
                snapshot_types(typ.args),
                ('None',) if typ.last_known_value is None else snapshot_type(typ.last_known_value))

    def visit_type_var(self, typ: TypeVarType) -> SnapshotItem:
        return ('TypeVar',
                typ.name,
                typ.fullname,
                typ.id.raw_id,
                typ.id.meta_level,
                snapshot_types(typ.values),
                snapshot_type(typ.upper_bound),
                typ.variance)

    def visit_param_spec(self, typ: ParamSpecType) -> SnapshotItem:
        return ('ParamSpec',
                typ.id.raw_id,
                typ.id.meta_level,
                typ.flavor,
                snapshot_type(typ.upper_bound))

<<<<<<< HEAD
    def visit_self_type(self, typ: SelfType) -> SnapshotItem:
        return ('SelfType',
                typ.fullname,
                snapshot_type(typ.instance)
                )
=======
    def visit_type_var_tuple(self, typ: TypeVarTupleType) -> SnapshotItem:
        return ('TypeVarTupleType',
                typ.id.raw_id,
                typ.id.meta_level,
                snapshot_type(typ.upper_bound))

    def visit_unpack_type(self, typ: UnpackType) -> SnapshotItem:
        return ('UnpackType', snapshot_type(typ.type))

    def visit_parameters(self, typ: Parameters) -> SnapshotItem:
        return ('Parameters',
                snapshot_types(typ.arg_types),
                tuple(encode_optional_str(name) for name in typ.arg_names),
                tuple(typ.arg_kinds))
>>>>>>> 6c2690e4

    def visit_callable_type(self, typ: CallableType) -> SnapshotItem:
        # FIX generics
        return ('CallableType',
                snapshot_types(typ.arg_types),
                snapshot_type(typ.ret_type),
                tuple(encode_optional_str(name) for name in typ.arg_names),
                tuple(typ.arg_kinds),
                typ.is_type_obj(),
                typ.is_ellipsis_args)

    def visit_tuple_type(self, typ: TupleType) -> SnapshotItem:
        return ('TupleType', snapshot_types(typ.items))

    def visit_typeddict_type(self, typ: TypedDictType) -> SnapshotItem:
        items = tuple((key, snapshot_type(item_type))
                      for key, item_type in typ.items.items())
        required = tuple(sorted(typ.required_keys))
        return ('TypedDictType', items, required)

    def visit_literal_type(self, typ: LiteralType) -> SnapshotItem:
        return ('LiteralType', snapshot_type(typ.fallback), typ.value)

    def visit_union_type(self, typ: UnionType) -> SnapshotItem:
        # Sort and remove duplicates so that we can use equality to test for
        # equivalent union type snapshots.
        items = {snapshot_type(item) for item in typ.items}
        normalized = tuple(sorted(items))
        return ('UnionType', normalized)

    def visit_overloaded(self, typ: Overloaded) -> SnapshotItem:
        return ('Overloaded', snapshot_types(typ.items))

    def visit_partial_type(self, typ: PartialType) -> SnapshotItem:
        # A partial type is not fully defined, so the result is indeterminate. We shouldn't
        # get here.
        raise RuntimeError

    def visit_type_type(self, typ: TypeType) -> SnapshotItem:
        return ('TypeType', snapshot_type(typ.item))

    def visit_type_alias_type(self, typ: TypeAliasType) -> SnapshotItem:
        assert typ.alias is not None
        return ('TypeAliasType', typ.alias.fullname, snapshot_types(typ.args))


def snapshot_untyped_signature(func: Union[OverloadedFuncDef, FuncItem]) -> Tuple[object, ...]:
    """Create a snapshot of the signature of a function that has no explicit signature.

    If the arguments to a function without signature change, it must be
    considered as different. We have this special casing since we don't store
    the implicit signature anywhere, and we'd rather not construct new
    Callable objects in this module (the idea is to only read properties of
    the AST here).
    """
    if isinstance(func, FuncItem):
        return (tuple(func.arg_names), tuple(func.arg_kinds))
    else:
        result = []
        for item in func.items:
            if isinstance(item, Decorator):
                if item.var.type:
                    result.append(snapshot_type(item.var.type))
                else:
                    result.append(('DecoratorWithoutType',))
            else:
                result.append(snapshot_untyped_signature(item))
        return tuple(result)<|MERGE_RESOLUTION|>--- conflicted
+++ resolved
@@ -60,11 +60,7 @@
     Type, TypeVisitor, UnboundType, AnyType, NoneType, UninhabitedType,
     ErasedType, DeletedType, Instance, TypeVarType, CallableType, TupleType, TypedDictType,
     UnionType, Overloaded, PartialType, TypeType, LiteralType, TypeAliasType, ParamSpecType,
-<<<<<<< HEAD
-    SelfType
-=======
-    Parameters, UnpackType, TypeVarTupleType,
->>>>>>> 6c2690e4
+    Parameters, UnpackType, TypeVarTupleType, SelfType,
 )
 from mypy.util import get_prefix
 
@@ -322,28 +318,26 @@
                 typ.flavor,
                 snapshot_type(typ.upper_bound))
 
-<<<<<<< HEAD
+    def visit_type_var_tuple(self, typ: TypeVarTupleType) -> SnapshotItem:
+        return ('TypeVarTupleType',
+                typ.id.raw_id,
+                typ.id.meta_level,
+                snapshot_type(typ.upper_bound))
+
+    def visit_unpack_type(self, typ: UnpackType) -> SnapshotItem:
+        return ('UnpackType', snapshot_type(typ.type))
+
+    def visit_parameters(self, typ: Parameters) -> SnapshotItem:
+        return ('Parameters',
+                snapshot_types(typ.arg_types),
+                tuple(encode_optional_str(name) for name in typ.arg_names),
+                tuple(typ.arg_kinds))
+
     def visit_self_type(self, typ: SelfType) -> SnapshotItem:
         return ('SelfType',
                 typ.fullname,
                 snapshot_type(typ.instance)
                 )
-=======
-    def visit_type_var_tuple(self, typ: TypeVarTupleType) -> SnapshotItem:
-        return ('TypeVarTupleType',
-                typ.id.raw_id,
-                typ.id.meta_level,
-                snapshot_type(typ.upper_bound))
-
-    def visit_unpack_type(self, typ: UnpackType) -> SnapshotItem:
-        return ('UnpackType', snapshot_type(typ.type))
-
-    def visit_parameters(self, typ: Parameters) -> SnapshotItem:
-        return ('Parameters',
-                snapshot_types(typ.arg_types),
-                tuple(encode_optional_str(name) for name in typ.arg_names),
-                tuple(typ.arg_kinds))
->>>>>>> 6c2690e4
 
     def visit_callable_type(self, typ: CallableType) -> SnapshotItem:
         # FIX generics
