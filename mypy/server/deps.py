"""Generate fine-grained dependencies for AST nodes, for use in the daemon mode.

Dependencies are stored in a map from *triggers* to *sets of affected locations*.

A trigger is a string that represents a program property that has changed, such
as the signature of a specific function. Triggers are written as '<...>' (angle
brackets). When a program property changes, we determine the relevant trigger(s)
and all affected locations. The latter are stale and will have to be reprocessed.

An affected location is a string than can refer to a *target* (a non-nested
function or method, or a module top level), a class, or a trigger (for
recursively triggering other triggers).

Here's an example represention of a simple dependency map (in format
"<trigger> -> locations"):

  <m.A.g> -> m.f
  <m.A> -> <m.f>, m.A, m.f

Assuming 'A' is a class, this means that

1) if a property of 'm.A.g', such as the signature, is changed, we need
   to process target (function) 'm.f'

2) if the MRO or other significant property of class 'm.A' changes, we
   need to process target 'm.f', the entire class 'm.A', and locations
   triggered by trigger '<m.f>' (this explanation is a bit simplified;
   see below for more details).

The triggers to fire are determined using mypy.server.astdiff.

Examples of triggers:

* '<mod.x>' represents a module attribute/function/class. If any externally
  visible property of 'x' changes, this gets fired. For changes within
  classes, only "big" changes cause the class to be triggered (such as a
  change in MRO). Smaller changes, such as changes to some attributes, don't
  trigger the entire class.
* '<mod.Cls.x>' represents the type and kind of attribute/method 'x' of
  class 'mod.Cls'. This can also refer to an attribute inherited from a
  base class (relevant if it's accessed through a value of type 'Cls'
  instead of the base class type).
* '<package.mod>' represents the existence of module 'package.mod'. This
  gets triggered if 'package.mod' is created or deleted, or if it gets
  changed into something other than a module.

Examples of locations:

* 'mod' is the top level of module 'mod' (doesn't include any function bodies,
  but includes class bodies not nested within a function).
* 'mod.f' is function 'f' in module 'mod' (module-level variables aren't separate
  locations but are included in the module top level). Functions also include
  any nested functions and classes -- such nested definitions aren't separate
  locations, for simplicity of implementation.
* 'mod.Cls.f' is method 'f' of 'mod.Cls'. Non-method attributes aren't locations.
* 'mod.Cls' represents each method in class 'mod.Cls' + the top-level of the
  module 'mod'. (To simplify the implementation, there is no location that only
  includes the body of a class without the entire surrounding module top level.)
* Trigger '<...>' as a location is an indirect way of referring to to all
  locations triggered by the trigger. These indirect locations keep the
  dependency map smaller and easier to manage.

Triggers can be triggered by program changes such as these:

* Addition or deletion of an attribute (or module).
* Change of the kind of thing a name represents (such as a change from a function
  to a class).
* Change of the static type of a name.

Changes in the body of a function that aren't reflected in the signature don't
cause the function to be triggered. More generally, we trigger only on changes
that may affect type checking results outside the module that contains the
change.

We don't generate dependencies from builtins and certain other stdlib modules,
since these change very rarely, and they would just increase the size of the
dependency map significantly without significant benefit.

Test cases for this module live in 'test-data/unit/deps*.test'.
"""

from typing import Dict, List, Set, Optional, Tuple, Union

MYPY = False
if MYPY:
    from typing import DefaultDict

from mypy.checkmember import bind_self
from mypy.nodes import (
    Node, Expression, MypyFile, FuncDef, ClassDef, AssignmentStmt, NameExpr, MemberExpr, Import,
    ImportFrom, CallExpr, CastExpr, TypeVarExpr, TypeApplication, IndexExpr, UnaryExpr, OpExpr,
    ComparisonExpr, GeneratorExpr, DictionaryComprehension, StarExpr, PrintStmt, ForStmt, WithStmt,
    TupleExpr, ListExpr, OperatorAssignmentStmt, DelStmt, YieldFromExpr, Decorator, Block,
    TypeInfo, FuncBase, OverloadedFuncDef, RefExpr, SuperExpr, Var, NamedTupleExpr, TypedDictExpr,
<<<<<<< HEAD
    LDEF, MDEF, GDEF, FuncItem, TypeAliasExpr, NewTypeExpr, ImportAll, EnumCallExpr,
    op_methods, reverse_op_methods, ops_with_inplace_method, unary_op_methods, SymbolTable
=======
    LDEF, MDEF, GDEF, FuncItem, TypeAliasExpr, NewTypeExpr, ImportAll, EnumCallExpr, AwaitExpr,
    op_methods, reverse_op_methods, ops_with_inplace_method, unary_op_methods
>>>>>>> 8248a684
)
from mypy.traverser import TraverserVisitor
from mypy.types import (
    Type, Instance, AnyType, NoneTyp, TypeVisitor, CallableType, DeletedType, PartialType,
    TupleType, TypeType, TypeVarType, TypedDictType, UnboundType, UninhabitedType, UnionType,
    FunctionLike, ForwardRef, Overloaded
)
from mypy.server.trigger import make_trigger, make_wildcard_trigger
from mypy.util import correct_relative_import
from mypy.scope import Scope
from mypy.typestate import TypeState


def get_dependencies(target: MypyFile,
                     type_map: Dict[Expression, Type],
                     python_version: Tuple[int, int]) -> Dict[str, Set[str]]:
    """Get all dependencies of a node, recursively."""
    visitor = DependencyVisitor(type_map, python_version, target.alias_deps)
    target.accept(visitor)
    return visitor.map


def get_dependencies_of_target(module_id: str,
                               module_tree: MypyFile,
                               target: Node,
                               type_map: Dict[Expression, Type],
                               python_version: Tuple[int, int]) -> Dict[str, Set[str]]:
    """Get dependencies of a target -- don't recursive into nested targets."""
    # TODO: Add tests for this function.
    visitor = DependencyVisitor(type_map, python_version, module_tree.alias_deps)
    visitor.scope.enter_file(module_id)
    if isinstance(target, MypyFile):
        # Only get dependencies of the top-level of the module. Don't recurse into
        # functions.
        for defn in target.defs:
            # TODO: Recurse into top-level statements and class bodies but skip functions.
            if not isinstance(defn, (ClassDef, Decorator, FuncDef, OverloadedFuncDef)):
                defn.accept(visitor)
    elif isinstance(target, FuncBase) and target.info:
        # It's a method.
        # TODO: Methods in nested classes.
        visitor.scope.enter_class(target.info)
        target.accept(visitor)
        visitor.scope.leave()
    else:
        target.accept(visitor)
    visitor.scope.leave()
    return visitor.map


class DependencyVisitor(TraverserVisitor):
    def __init__(self,
                 type_map: Dict[Expression, Type],
                 python_version: Tuple[int, int],
                 alias_deps: 'DefaultDict[str, Set[str]]') -> None:
        self.scope = Scope()
        self.type_map = type_map
        self.python2 = python_version[0] == 2
        # This attribute holds a mapping from target to names of type aliases
        # it depends on. These need to be processed specially, since they are
        # only present in expanded form in symbol tables. For example, after:
        #    A = List[int]
        #    x: A
        # The module symbol table will just have a Var `x` with type `List[int]`,
        # and the dependency of `x` on `A` is lost. Therefore the alias dependencies
        # are preserved at alias expansion points in `semanal.py`, stored as an attribute
        # on MypyFile, and then passed here.
        self.alias_deps = alias_deps
        self.map = {}  # type: Dict[str, Set[str]]
        self.is_class = False
        self.is_package_init_file = False

    # TODO (incomplete):
<<<<<<< HEAD
    #   await
=======
    #   protocols
>>>>>>> 8248a684

    def visit_mypy_file(self, o: MypyFile) -> None:
        self.scope.enter_file(o.fullname())
        self.is_package_init_file = o.is_package_init_file()
        self.add_type_alias_deps(self.scope.current_target())
        super().visit_mypy_file(o)
        self.scope.leave()

    def visit_func_def(self, o: FuncDef) -> None:
        self.scope.enter_function(o)
        target = self.scope.current_target()
        if o.type:
            if self.is_class and isinstance(o.type, FunctionLike):
                signature = bind_self(o.type)  # type: Type
            else:
                signature = o.type
            for trigger in get_type_triggers(signature):
                self.add_dependency(trigger)
                self.add_dependency(trigger, target=make_trigger(target))
        if o.info:
            for base in non_trivial_bases(o.info):
                self.add_dependency(make_trigger(base.fullname() + '.' + o.name()))
        self.add_type_alias_deps(self.scope.current_target())
        super().visit_func_def(o)
        variants = set(o.expanded) - {o}
        for ex in variants:
            if isinstance(ex, FuncDef):
                super().visit_func_def(ex)
        self.scope.leave()

    def visit_decorator(self, o: Decorator) -> None:
        # We don't need to recheck outer scope for an overload, only overload itself.
        # Also if any decorator is nested, it is not externally visible, so we don't need to
        # generate dependency.
        if not o.func.is_overload and self.scope.current_function_name() is None:
            self.add_dependency(make_trigger(o.func.fullname()))
        super().visit_decorator(o)

    def visit_class_def(self, o: ClassDef) -> None:
        self.scope.enter_class(o.info)
        target = self.scope.current_full_target()
        self.add_dependency(make_trigger(target), target)
        old_is_class = self.is_class
        self.is_class = True
        # Add dependencies to type variables of a generic class.
        for tv in o.type_vars:
            self.add_dependency(make_trigger(tv.fullname), target)
        self.process_type_info(o.info)
        super().visit_class_def(o)
        self.is_class = old_is_class
        self.scope.leave()

    def visit_newtype_expr(self, o: NewTypeExpr) -> None:
        if o.info:
            self.scope.enter_class(o.info)
            self.process_type_info(o.info)
            self.scope.leave()

    def process_type_info(self, info: TypeInfo) -> None:
        target = self.scope.current_full_target()
        for base in info.bases:
            self.add_type_dependencies(base, target=target)
        if info.tuple_type:
            self.add_type_dependencies(info.tuple_type, target=make_trigger(target))
        if info.typeddict_type:
            self.add_type_dependencies(info.typeddict_type, target=make_trigger(target))
        if info.declared_metaclass:
            self.add_type_dependencies(info.declared_metaclass, target=make_trigger(target))
        if info.is_protocol:
            for base_info in info.mro[:-1]:
                self.add_dependency(make_wildcard_trigger(base_info.fullname()),
                                    target=make_trigger(target))
                # More protocol dependencies are collected in TypeState._snapshot_protocol_deps
                # after a full run or update is finished.

        self.add_type_alias_deps(self.scope.current_target())
        for name, node in info.names.items():
            if isinstance(node.node, Var):
                # Recheck Liskov if needed, self definitions are checked in the defining method
                if node.node.is_initialized_in_class and has_user_bases(info):
                    self.add_dependency(make_trigger(info.fullname() + '.' + name))
                for base_info in non_trivial_bases(info):
                    # If the type of an attribute changes in a base class, we make references
                    # to the attribute in the subclass stale.
                    self.add_dependency(make_trigger(base_info.fullname() + '.' + name),
                                        target=make_trigger(info.fullname() + '.' + name))
        for base_info in non_trivial_bases(info):
            for name, node in base_info.names.items():
                self.add_dependency(make_trigger(base_info.fullname() + '.' + name),
                                    target=make_trigger(info.fullname() + '.' + name))
            self.add_dependency(make_trigger(base_info.fullname() + '.__init__'),
                                target=make_trigger(info.fullname() + '.__init__'))
            self.add_dependency(make_trigger(base_info.fullname() + '.__new__'),
                                target=make_trigger(info.fullname() + '.__new__'))
            # If the set of abstract attributes change, this may invalidate class
            # instantiation, or change the generated error message, since Python checks
            # class abstract status when creating an instance.
            #
            # TODO: We should probably add this dependency only from the __init__ of the
            #     current class, and independent of bases (to trigger changes in message
            #     wording, as errors may enumerate all abstract attributes).
            self.add_dependency(make_trigger(base_info.fullname() + '.(abstract)'),
                                target=make_trigger(info.fullname() + '.__init__'))
            # If the base class abstract attributes change, subclass abstract
            # attributes need to be recalculated.
            self.add_dependency(make_trigger(base_info.fullname() + '.(abstract)'))

    def visit_import(self, o: Import) -> None:
        for id, as_id in o.ids:
            self.add_dependency(make_trigger(id), self.scope.current_target())

    def visit_import_from(self, o: ImportFrom) -> None:
        module_id, _ = correct_relative_import(self.scope.current_module_id(),
                                               o.relative,
                                               o.id,
                                               self.is_package_init_file)
        for name, as_name in o.names:
            self.add_dependency(make_trigger(module_id + '.' + name))

    def visit_import_all(self, o: ImportAll) -> None:
        module_id, _ = correct_relative_import(self.scope.current_module_id(),
                                               o.relative,
                                               o.id,
                                               self.is_package_init_file)
        # The current target needs to be rechecked if anything "significant" changes in the
        # target module namespace (as the imported definitions will need to be updated).
        self.add_dependency(make_wildcard_trigger(module_id))

    def visit_block(self, o: Block) -> None:
        if not o.is_unreachable:
            super().visit_block(o)

    def visit_assignment_stmt(self, o: AssignmentStmt) -> None:
        rvalue = o.rvalue
        if isinstance(rvalue, CallExpr) and isinstance(rvalue.analyzed, TypeVarExpr):
            analyzed = rvalue.analyzed
            self.add_type_dependencies(analyzed.upper_bound,
                                       target=make_trigger(analyzed.fullname()))
            for val in analyzed.values:
                self.add_type_dependencies(val, target=make_trigger(analyzed.fullname()))
            # We need to re-analyze the definition if bound or value is deleted.
            super().visit_call_expr(rvalue)
        elif isinstance(rvalue, CallExpr) and isinstance(rvalue.analyzed, NamedTupleExpr):
            # Depend on types of named tuple items.
            info = rvalue.analyzed.info
            prefix = '%s.%s' % (self.scope.current_full_target(), info.name())
            for name, symnode in info.names.items():
                if not name.startswith('_') and isinstance(symnode.node, Var):
                    typ = symnode.node.type
                    if typ:
                        self.add_type_dependencies(typ)
                        self.add_type_dependencies(typ, target=make_trigger(prefix))
                        attr_target = make_trigger('%s.%s' % (prefix, name))
                        self.add_type_dependencies(typ, target=attr_target)
        elif isinstance(rvalue, CallExpr) and isinstance(rvalue.analyzed, TypedDictExpr):
            # Depend on the underlying typeddict type
            info = rvalue.analyzed.info
            assert info.typeddict_type is not None
            prefix = '%s.%s' % (self.scope.current_full_target(), info.name())
            self.add_type_dependencies(info.typeddict_type, target=make_trigger(prefix))
        elif isinstance(rvalue, CallExpr) and isinstance(rvalue.analyzed, EnumCallExpr):
            # Enum values are currently not checked, but for future we add the deps on them
            for name, symnode in rvalue.analyzed.info.names.items():
                if isinstance(symnode.node, Var) and symnode.node.type:
                    self.add_type_dependencies(symnode.node.type)
        elif o.is_alias_def:
            assert len(o.lvalues) == 1
            lvalue = o.lvalues[0]
            assert isinstance(lvalue, NameExpr)
            # TODO: get rid of this extra dependency from __init__ to alias definition scope
            typ = self.type_map.get(lvalue)
            if isinstance(typ, FunctionLike) and typ.is_type_obj():
                class_name = typ.type_object().fullname()
                self.add_dependency(make_trigger(class_name + '.__init__'))
                self.add_dependency(make_trigger(class_name + '.__new__'))
            if isinstance(rvalue, IndexExpr) and isinstance(rvalue.analyzed, TypeAliasExpr):
                self.add_type_dependencies(rvalue.analyzed.type)
        else:
            # Normal assignment
            super().visit_assignment_stmt(o)
            for lvalue in o.lvalues:
                self.process_lvalue(lvalue)
            items = o.lvalues + [rvalue]
            for i in range(len(items) - 1):
                lvalue = items[i]
                rvalue = items[i + 1]
                if isinstance(lvalue, TupleExpr):
                    self.add_attribute_dependency_for_expr(rvalue, '__iter__')
            if o.type:
                for trigger in get_type_triggers(o.type):
                    self.add_dependency(trigger)

    def process_lvalue(self, lvalue: Expression) -> None:
        """Generate additional dependencies for an lvalue."""
        if isinstance(lvalue, IndexExpr):
            self.add_operator_method_dependency(lvalue.base, '__setitem__')
        elif isinstance(lvalue, NameExpr):
            if lvalue.kind in (MDEF, GDEF):
                # Assignment to an attribute in the class body, or direct assignment to a
                # global variable.
                lvalue_type = self.get_non_partial_lvalue_type(lvalue)
                type_triggers = get_type_triggers(lvalue_type)
                attr_trigger = make_trigger('%s.%s' % (self.scope.current_full_target(),
                                                       lvalue.name))
                for type_trigger in type_triggers:
                    self.add_dependency(type_trigger, attr_trigger)
        elif isinstance(lvalue, MemberExpr):
            if self.is_self_member_ref(lvalue) and lvalue.is_new_def:
                node = lvalue.node
                if isinstance(node, Var):
                    info = node.info
                    if info and has_user_bases(info):
                        # Recheck Liskov for self definitions
                        self.add_dependency(make_trigger(info.fullname() + '.' + lvalue.name))
            if lvalue.kind is None:
                # Reference to a non-module attribute
                if lvalue.expr not in self.type_map:
                    # Unreachable assignment -> not checked so no dependencies to generate.
                    return
                object_type = self.type_map[lvalue.expr]
                lvalue_type = self.get_non_partial_lvalue_type(lvalue)
                type_triggers = get_type_triggers(lvalue_type)
                for attr_trigger in self.attribute_triggers(object_type, lvalue.name):
                    for type_trigger in type_triggers:
                        self.add_dependency(type_trigger, attr_trigger)
        elif isinstance(lvalue, TupleExpr):
            for item in lvalue.items:
                self.process_lvalue(item)
        elif isinstance(lvalue, StarExpr):
            self.process_lvalue(lvalue.expr)

    def is_self_member_ref(self, memberexpr: MemberExpr) -> bool:
        """Does memberexpr to refer to an attribute of self?"""
        if not isinstance(memberexpr.expr, NameExpr):
            return False
        node = memberexpr.expr.node
        return isinstance(node, Var) and node.is_self

    def get_non_partial_lvalue_type(self, lvalue: RefExpr) -> Type:
        if lvalue not in self.type_map:
            # Likely a block considered unreachable during type checking.
            return UninhabitedType()
        lvalue_type = self.type_map[lvalue]
        if isinstance(lvalue_type, PartialType):
            if isinstance(lvalue.node, Var) and lvalue.node.type:
                lvalue_type = lvalue.node.type
            else:
                # Probably a secondary, non-definition assignment that doesn't
                # result in a non-partial type. We won't be able to infer any
                # dependencies from this so just return something. (The first,
                # definition assignment with a partial type is handled
                # differently, in the semantic analyzer.)
                assert not lvalue.is_new_def
                return UninhabitedType()
        return lvalue_type

    def visit_operator_assignment_stmt(self, o: OperatorAssignmentStmt) -> None:
        super().visit_operator_assignment_stmt(o)
        self.process_lvalue(o.lvalue)
        method = op_methods[o.op]
        self.add_attribute_dependency_for_expr(o.lvalue, method)
        if o.op in ops_with_inplace_method:
            inplace_method = '__i' + method[2:]
            self.add_attribute_dependency_for_expr(o.lvalue, inplace_method)

    def visit_for_stmt(self, o: ForStmt) -> None:
        super().visit_for_stmt(o)
        if not o.is_async:
            # __getitem__ is only used if __iter__ is missing but for simplicity we
            # just always depend on both.
            self.add_attribute_dependency_for_expr(o.expr, '__iter__')
            self.add_attribute_dependency_for_expr(o.expr, '__getitem__')
            if o.inferred_iterator_type:
                if self.python2:
                    method = 'next'
                else:
                    method = '__next__'
                self.add_attribute_dependency(o.inferred_iterator_type, method)
        else:
            self.add_attribute_dependency_for_expr(o.expr, '__aiter__')
            if o.inferred_iterator_type:
                self.add_attribute_dependency(o.inferred_iterator_type, '__anext__')

        self.process_lvalue(o.index)
        if isinstance(o.index, TupleExpr):
            # Process multiple assignment to index variables.
            item_type = o.inferred_item_type
            if item_type:
                # This is similar to above.
                self.add_attribute_dependency(item_type, '__iter__')
                self.add_attribute_dependency(item_type, '__getitem__')
        if o.index_type:
            self.add_type_dependencies(o.index_type)

    def visit_with_stmt(self, o: WithStmt) -> None:
        super().visit_with_stmt(o)
        for e in o.expr:
            if not o.is_async:
                self.add_attribute_dependency_for_expr(e, '__enter__')
                self.add_attribute_dependency_for_expr(e, '__exit__')
            else:
                self.add_attribute_dependency_for_expr(e, '__aenter__')
                self.add_attribute_dependency_for_expr(e, '__aexit__')
        if o.target_type:
            self.add_type_dependencies(o.target_type)

    def visit_print_stmt(self, o: PrintStmt) -> None:
        super().visit_print_stmt(o)
        if o.target:
            self.add_attribute_dependency_for_expr(o.target, 'write')

    def visit_del_stmt(self, o: DelStmt) -> None:
        super().visit_del_stmt(o)
        if isinstance(o.expr, IndexExpr):
            self.add_attribute_dependency_for_expr(o.expr.base, '__delitem__')

    # Expressions

    def process_global_ref_expr(self, o: RefExpr) -> None:
        if o.fullname is not None:
            self.add_dependency(make_trigger(o.fullname))

        # If this is a reference to a type, generate a dependency to its
        # constructor.
        # TODO: avoid generating spurious dependencies for isinstancce checks,
        # except statements, class attribute reference, etc, if perf problem.
        typ = self.type_map.get(o)
        if isinstance(typ, FunctionLike) and typ.is_type_obj():
            class_name = typ.type_object().fullname()
            self.add_dependency(make_trigger(class_name + '.__init__'))
            self.add_dependency(make_trigger(class_name + '.__new__'))

    def visit_name_expr(self, o: NameExpr) -> None:
        if o.kind == LDEF:
            # We don't track depdendencies to local variables, since they
            # aren't externally visible.
            return
        if o.kind == MDEF:
            # Direct reference to member is only possible in the scope that
            # defined the name, so no dependency is required.
            return
        self.process_global_ref_expr(o)

    def visit_member_expr(self, e: MemberExpr) -> None:
        super().visit_member_expr(e)
        if e.kind is not None:
            # Reference to a module attribute
            self.process_global_ref_expr(e)
        else:
            # Reference to a non-module attribute
            if e.expr not in self.type_map:
                # No type available -- this happens for unreachable code. Since it's unreachable,
                # it wasn't type checked and we don't need to generate dependencies.
                return
            typ = self.type_map[e.expr]
            self.add_attribute_dependency(typ, e.name)

    def visit_super_expr(self, e: SuperExpr) -> None:
        super().visit_super_expr(e)
        if e.info is not None:
            self.add_dependency(make_trigger(e.info.fullname() + '.' + e.name))

    def visit_call_expr(self, e: CallExpr) -> None:
        super().visit_call_expr(e)

    def visit_cast_expr(self, e: CastExpr) -> None:
        super().visit_cast_expr(e)
        self.add_type_dependencies(e.type)

    def visit_type_application(self, e: TypeApplication) -> None:
        super().visit_type_application(e)
        for typ in e.types:
            self.add_type_dependencies(typ)

    def visit_index_expr(self, e: IndexExpr) -> None:
        super().visit_index_expr(e)
        self.add_operator_method_dependency(e.base, '__getitem__')

    def visit_unary_expr(self, e: UnaryExpr) -> None:
        super().visit_unary_expr(e)
        if e.op not in unary_op_methods:
            return
        method = unary_op_methods[e.op]
        self.add_operator_method_dependency(e.expr, method)

    def visit_op_expr(self, e: OpExpr) -> None:
        super().visit_op_expr(e)
        self.process_binary_op(e.op, e.left, e.right)

    def visit_comparison_expr(self, e: ComparisonExpr) -> None:
        super().visit_comparison_expr(e)
        for i, op in enumerate(e.operators):
            left = e.operands[i]
            right = e.operands[i + 1]
            self.process_binary_op(op, left, right)
            if self.python2 and op in ('==', '!=', '<', '<=', '>', '>='):
                self.add_operator_method_dependency(left, '__cmp__')
                self.add_operator_method_dependency(right, '__cmp__')

    def process_binary_op(self, op: str, left: Expression, right: Expression) -> None:
        method = op_methods.get(op)
        if method:
            if op == 'in':
                self.add_operator_method_dependency(right, method)
            else:
                self.add_operator_method_dependency(left, method)
                rev_method = reverse_op_methods.get(method)
                if rev_method:
                    self.add_operator_method_dependency(right, rev_method)

    def add_operator_method_dependency(self, e: Expression, method: str) -> None:
        typ = self.type_map.get(e)
        if typ is not None:
            self.add_operator_method_dependency_for_type(typ, method)

    def add_operator_method_dependency_for_type(self, typ: Type, method: str) -> None:
        # Note that operator methods can't be (non-metaclass) methods of type objects
        # (that is, TypeType objects or Callables representing a type).
        if isinstance(typ, TypeVarType):
            typ = typ.upper_bound
        if isinstance(typ, TupleType):
            typ = typ.fallback
        if isinstance(typ, Instance):
            trigger = make_trigger(typ.type.fullname() + '.' + method)
            self.add_dependency(trigger)
        elif isinstance(typ, UnionType):
            for item in typ.items:
                self.add_operator_method_dependency_for_type(item, method)
        elif isinstance(typ, FunctionLike) and typ.is_type_obj():
            self.add_operator_method_dependency_for_type(typ.fallback, method)
        elif isinstance(typ, TypeType):
            if isinstance(typ.item, Instance) and typ.item.type.metaclass_type is not None:
                self.add_operator_method_dependency_for_type(typ.item.type.metaclass_type, method)

    def visit_generator_expr(self, e: GeneratorExpr) -> None:
        super().visit_generator_expr(e)
        for seq in e.sequences:
            self.add_iter_dependency(seq)

    def visit_dictionary_comprehension(self, e: DictionaryComprehension) -> None:
        super().visit_dictionary_comprehension(e)
        for seq in e.sequences:
            self.add_iter_dependency(seq)

    def visit_star_expr(self, e: StarExpr) -> None:
        super().visit_star_expr(e)
        self.add_iter_dependency(e.expr)

    def visit_yield_from_expr(self, e: YieldFromExpr) -> None:
        super().visit_yield_from_expr(e)
        self.add_iter_dependency(e.expr)

    def visit_await_expr(self, e: AwaitExpr) -> None:
        super().visit_await_expr(e)
        self.add_attribute_dependency_for_expr(e.expr, '__await__')

    # Helpers

    def add_type_alias_deps(self, target: str) -> None:
        # Type aliases are special, because some of the dependencies are calculated
        # in semanal.py, before they are expanded.
        if target in self.alias_deps:
            for alias in self.alias_deps[target]:
                self.add_dependency(make_trigger(alias))

    def add_dependency(self, trigger: str, target: Optional[str] = None) -> None:
        """Add dependency from trigger to a target.

        If the target is not given explicitly, use the current target.
        """
        if trigger.startswith(('<builtins.', '<typing.')):
            # Don't track dependencies to certain builtins to keep the size of
            # the dependencies manageable. These dependencies should only
            # change on mypy version updates, which will require a full rebuild
            # anyway.
            return
        if target is None:
            target = self.scope.current_target()
        self.map.setdefault(trigger, set()).add(target)

    def add_type_dependencies(self, typ: Type, target: Optional[str] = None) -> None:
        """Add dependencies to all components of a type.

        Args:
            target: If not None, override the default (current) target of the
                generated dependency.
        """
        # TODO: Use this method in more places where get_type_triggers() + add_dependency()
        #       are called together.
        for trigger in get_type_triggers(typ):
            self.add_dependency(trigger, target)

    def add_attribute_dependency(self, typ: Type, name: str) -> None:
        """Add dependencies for accessing a named attribute of a type."""
        targets = self.attribute_triggers(typ, name)
        for target in targets:
            self.add_dependency(target)

    def attribute_triggers(self, typ: Type, name: str) -> List[str]:
        """Return all triggers associated with the attribute of a type."""
        if isinstance(typ, TypeVarType):
            typ = typ.upper_bound
        if isinstance(typ, TupleType):
            typ = typ.fallback
        if isinstance(typ, Instance):
            member = '%s.%s' % (typ.type.fullname(), name)
            return [make_trigger(member)]
        elif isinstance(typ, FunctionLike) and typ.is_type_obj():
            member = '%s.%s' % (typ.type_object().fullname(), name)
            triggers = [make_trigger(member)]
            triggers.extend(self.attribute_triggers(typ.fallback, name))
            return triggers
        elif isinstance(typ, UnionType):
            targets = []
            for item in typ.items:
                targets.extend(self.attribute_triggers(item, name))
            return targets
        elif isinstance(typ, TypeType):
            triggers = self.attribute_triggers(typ.item, name)
            if isinstance(typ.item, Instance) and typ.item.type.metaclass_type is not None:
                triggers.append(make_trigger('%s.%s' %
                                             (typ.item.type.metaclass_type.type.fullname(),
                                              name)))
            return triggers
        else:
            return []

    def add_attribute_dependency_for_expr(self, e: Expression, name: str) -> None:
        typ = self.type_map.get(e)
        if typ is not None:
            self.add_attribute_dependency(typ, name)

    def add_iter_dependency(self, node: Expression) -> None:
        typ = self.type_map.get(node)
        if typ:
            self.add_attribute_dependency(typ, '__iter__')


def get_type_triggers(typ: Type) -> List[str]:
    """Return all triggers that correspond to a type becoming stale."""
    return typ.accept(TypeTriggersVisitor())


class TypeTriggersVisitor(TypeVisitor[List[str]]):
    def __init__(self) -> None:
        self.deps = []  # type: List[str]

    def visit_instance(self, typ: Instance) -> List[str]:
        trigger = make_trigger(typ.type.fullname())
        triggers = [trigger]
        for arg in typ.args:
            triggers.extend(get_type_triggers(arg))
        return triggers

    def visit_any(self, typ: AnyType) -> List[str]:
        if typ.missing_import_name is not None:
            return [make_trigger(typ.missing_import_name)]
        return []

    def visit_none_type(self, typ: NoneTyp) -> List[str]:
        return []

    def visit_callable_type(self, typ: CallableType) -> List[str]:
        triggers = []
        for arg in typ.arg_types:
            triggers.extend(get_type_triggers(arg))
        triggers.extend(get_type_triggers(typ.ret_type))
        # fallback is a metaclass type for class objects, and is
        # processed separately.
        return triggers

    def visit_overloaded(self, typ: Overloaded) -> List[str]:
        triggers = []
        for item in typ.items():
            triggers.extend(get_type_triggers(item))
        return triggers

    def visit_deleted_type(self, typ: DeletedType) -> List[str]:
        return []

    def visit_partial_type(self, typ: PartialType) -> List[str]:
        assert False, "Should not see a partial type here"

    def visit_tuple_type(self, typ: TupleType) -> List[str]:
        triggers = []
        for item in typ.items:
            triggers.extend(get_type_triggers(item))
        triggers.extend(get_type_triggers(typ.fallback))
        return triggers

    def visit_type_type(self, typ: TypeType) -> List[str]:
        return get_type_triggers(typ.item)

    def visit_forwardref_type(self, typ: ForwardRef) -> List[str]:
        assert False, 'Internal error: Leaked forward reference object {}'.format(typ)

    def visit_type_var(self, typ: TypeVarType) -> List[str]:
        triggers = []
        if typ.fullname:
            triggers.append(make_trigger(typ.fullname))
        if typ.upper_bound:
            triggers.extend(get_type_triggers(typ.upper_bound))
        for val in typ.values:
            triggers.extend(get_type_triggers(val))
        return triggers

    def visit_typeddict_type(self, typ: TypedDictType) -> List[str]:
        triggers = []
        for item in typ.items.values():
            triggers.extend(get_type_triggers(item))
        triggers.extend(get_type_triggers(typ.fallback))
        return triggers

    def visit_unbound_type(self, typ: UnboundType) -> List[str]:
        return []

    def visit_uninhabited_type(self, typ: UninhabitedType) -> List[str]:
        return []

    def visit_union_type(self, typ: UnionType) -> List[str]:
        triggers = []
        for item in typ.items:
            triggers.extend(get_type_triggers(item))
        return triggers


def non_trivial_bases(info: TypeInfo) -> List[TypeInfo]:
    return [base for base in info.mro[1:]
            if base.fullname() != 'builtins.object']


def has_user_bases(info: TypeInfo) -> bool:
    # TODO: skip everything from typeshed?
    return any(base.module_name not in ('builtins', 'typing', 'enum') for base in info.mro[1:])


def dump_all_dependencies(modules: Dict[str, MypyFile],
                          type_map: Dict[Expression, Type],
                          python_version: Tuple[int, int]) -> None:
    """Generate dependencies for all interesting modules and print them to stdout."""
    all_deps = {}  # type: Dict[str, Set[str]]
    for id, node in modules.items():
        # Uncomment for debugging:
        # print('processing', id)
        if id in ('builtins', 'typing') or '/typeshed/' in node.path:
            continue
        assert id == node.fullname()
        deps = get_dependencies(node, type_map, python_version)
        for trigger, targets in deps.items():
            all_deps.setdefault(trigger, set()).update(targets)
    TypeState.add_all_protocol_deps(all_deps)

    for trigger, targets in sorted(all_deps.items(), key=lambda x: x[0]):
        print(trigger)
        for target in sorted(targets):
            print('    %s' % target)<|MERGE_RESOLUTION|>--- conflicted
+++ resolved
@@ -92,13 +92,8 @@
     ComparisonExpr, GeneratorExpr, DictionaryComprehension, StarExpr, PrintStmt, ForStmt, WithStmt,
     TupleExpr, ListExpr, OperatorAssignmentStmt, DelStmt, YieldFromExpr, Decorator, Block,
     TypeInfo, FuncBase, OverloadedFuncDef, RefExpr, SuperExpr, Var, NamedTupleExpr, TypedDictExpr,
-<<<<<<< HEAD
-    LDEF, MDEF, GDEF, FuncItem, TypeAliasExpr, NewTypeExpr, ImportAll, EnumCallExpr,
-    op_methods, reverse_op_methods, ops_with_inplace_method, unary_op_methods, SymbolTable
-=======
     LDEF, MDEF, GDEF, FuncItem, TypeAliasExpr, NewTypeExpr, ImportAll, EnumCallExpr, AwaitExpr,
     op_methods, reverse_op_methods, ops_with_inplace_method, unary_op_methods
->>>>>>> 8248a684
 )
 from mypy.traverser import TraverserVisitor
 from mypy.types import (
@@ -170,13 +165,6 @@
         self.map = {}  # type: Dict[str, Set[str]]
         self.is_class = False
         self.is_package_init_file = False
-
-    # TODO (incomplete):
-<<<<<<< HEAD
-    #   await
-=======
-    #   protocols
->>>>>>> 8248a684
 
     def visit_mypy_file(self, o: MypyFile) -> None:
         self.scope.enter_file(o.fullname())
