--- conflicted
+++ resolved
@@ -169,11 +169,6 @@
     #   from m import *
     #   await
     #   protocols
-<<<<<<< HEAD
-    #   type variable with value restriction
-=======
-    #   metaclasses
->>>>>>> 3a2aa99e
 
     def visit_mypy_file(self, o: MypyFile) -> None:
         self.scope.enter_file(o.fullname())
