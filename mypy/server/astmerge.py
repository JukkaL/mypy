--- conflicted
+++ resolved
@@ -60,12 +60,8 @@
     TupleType, TypeType, TypeVarType, TypedDictType, UnboundType, UninhabitedType, UnionType,
     Overloaded, TypeVarDef, TypeList, CallableArgument, EllipsisType, StarType
 )
-<<<<<<< HEAD
 from mypy.util import get_prefix, replace_object_state
-=======
-from mypy.util import get_prefix
 from mypy.typestate import TypeState
->>>>>>> 76e763dd
 
 
 def merge_asts(old: MypyFile, old_symbols: SymbolTable,
