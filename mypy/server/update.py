--- conflicted
+++ resolved
@@ -207,13 +207,8 @@
         Returns:
             A list of errors.
         """
-<<<<<<< HEAD
-=======
         changed_modules = changed_modules + removed_modules
-        assert changed_modules or removed_modules, 'No changed modules'
-
         removed_set = {module for module, _ in removed_modules}
->>>>>>> e3a3a48a
         self.changed_modules = changed_modules
 
         if not changed_modules:
@@ -419,11 +414,7 @@
             remaining_modules = []
         return BlockedUpdate(err.module_with_blocker, path, remaining_modules, err.messages)
 
-<<<<<<< HEAD
-    if not manager.fscache.isfile(path):
-=======
-    if not os.path.isfile(path) or force_removed:
->>>>>>> e3a3a48a
+    if not manager.fscache.isfile(path) or force_removed:
         delete_module(module, graph, manager)
         return NormalUpdate(module, path, [], None)
 
