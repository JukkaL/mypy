--- conflicted
+++ resolved
@@ -699,7 +699,6 @@
 [out]
 tmp/bar.py:1: error: Module has no attribute 'B'
 
-<<<<<<< HEAD
 [case testImportSuppressedWhileAlmostSilent]
 # cmd: mypy -m main
 [file main.py]
@@ -722,7 +721,7 @@
 tmp/foo/bar.py: note: Ancestor package 'foo' silently ignored
 tmp/foo/bar.py: note: (Using --silent-imports, submodule passed on command line)
 tmp/foo/bar.py: note: (This note brought to you by --almost-silent)
-=======
+
 [case testStubImportNonStubWhileSilent]
 # cmd: mypy -m main
 [file main.py]
@@ -739,5 +738,4 @@
 y = 42
 [builtins fixtures/module.py]
 [out]
-tmp/main.py:4: error: Unsupported left operand type for + ("int")
->>>>>>> 27ab6449
+tmp/main.py:4: error: Unsupported left operand type for + ("int")