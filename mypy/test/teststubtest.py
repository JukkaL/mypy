--- conflicted
+++ resolved
@@ -71,12 +71,9 @@
 class Tuple(Sequence[_T_co]): ...
 class NamedTuple(tuple[Any, ...]): ...
 def overload(func: _T) -> _T: ...
-<<<<<<< HEAD
 def type_check_only(func: _T) -> _T: ...
-=======
 def deprecated(__msg: str) -> Callable[[_T], _T]: ...
 def final(func: _T) -> _T: ...
->>>>>>> f7a05300
 """
 
 stubtest_builtins_stub = """
