--- conflicted
+++ resolved
@@ -64,13 +64,9 @@
     else:
         join = posixpath.join
 
-<<<<<<< HEAD
     had_out_section = False
     had_useful_out_sections = False
     had_effective_out_section = False
-=======
-    out_section_missing = case.suite.required_out_section
->>>>>>> 14418bc3
 
     files: list[tuple[str, str]] = []  # path and contents
     output_files: list[tuple[str, str | Pattern[str]]] = []  # output path and contents
