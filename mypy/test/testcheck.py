"""Type checker test cases"""

from __future__ import annotations

import os
import re
import sys

from mypy import build
from mypy.build import Graph
from mypy.errors import CompileError
from mypy.modulefinder import BuildSource, FindModuleCache, SearchPaths
from mypy.options import TYPE_VAR_TUPLE, UNPACK
from mypy.test.config import test_data_prefix, test_temp_dir
from mypy.test.data import DataDrivenTestCase, DataSuite, FileOperation, module_from_path
from mypy.test.helpers import (
    assert_module_equivalence,
    assert_string_arrays_equal,
    assert_target_equivalence,
    check_test_output_files,
    find_test_files,
    normalize_error_messages,
    parse_options,
    perform_file_operations,
)
from mypy.test.update_data import update_testcase_output

try:
    import lxml  # type: ignore[import]
except ImportError:
    lxml = None

import pytest

# List of files that contain test case descriptions.
# Includes all check-* files with the .test extension in the test-data/unit directory
typecheck_files = find_test_files(pattern="check-*.test")

# Tests that use Python version specific features:
if sys.version_info < (3, 9):
    typecheck_files.remove("check-python39.test")
if sys.version_info < (3, 10):
    typecheck_files.remove("check-python310.test")
if sys.version_info < (3, 11):
    typecheck_files.remove("check-python311.test")

# Special tests for platforms with case-insensitive filesystems.
if sys.platform not in ("darwin", "win32"):
    typecheck_files.remove("check-modules-case.test")


# TODO: Enable strict optional in test cases by default. Remove files here, once test cases are updated
no_strict_optional_files = {
<<<<<<< HEAD
    "check-basic.test",
    "check-bound.test",
    "check-dynamic-typing.test",
=======
    "check-expressions.test",
>>>>>>> fae7d90c
    "check-functions.test",
    "check-generic-subtyping.test",
    "check-generics.test",
    "check-inference-context.test",
    "check-inference.test",
    "check-isinstance.test",
    "check-kwargs.test",
    "check-literal.test",
    "check-modules.test",
    "check-namedtuple.test",
    "check-overloading.test",
    "check-plugin-attrs.test",
    "check-statements.test",
    "check-tuples.test",
    "check-unions.test",
    "check-varargs.test",
}


class TypeCheckSuite(DataSuite):
    files = typecheck_files

    def run_case(self, testcase: DataDrivenTestCase) -> None:
        if lxml is None and os.path.basename(testcase.file) == "check-reports.test":
            pytest.skip("Cannot import lxml. Is it installed?")
        incremental = (
            "incremental" in testcase.name.lower()
            or "incremental" in testcase.file
            or "serialize" in testcase.file
        )
        if incremental:
            # Incremental tests are run once with a cold cache, once with a warm cache.
            # Expect success on first run, errors from testcase.output (if any) on second run.
            num_steps = max([2] + list(testcase.output2.keys()))
            # Check that there are no file changes beyond the last run (they would be ignored).
            for dn, dirs, files in os.walk(os.curdir):
                for file in files:
                    m = re.search(r"\.([2-9])$", file)
                    if m and int(m.group(1)) > num_steps:
                        raise ValueError(
                            "Output file {} exists though test case only has {} runs".format(
                                file, num_steps
                            )
                        )
            steps = testcase.find_steps()
            for step in range(1, num_steps + 1):
                idx = step - 2
                ops = steps[idx] if idx < len(steps) and idx >= 0 else []
                self.run_case_once(testcase, ops, step)
        else:
            self.run_case_once(testcase)

    def _sort_output_if_needed(self, testcase: DataDrivenTestCase, a: list[str]) -> None:
        idx = testcase.output_inline_start
        if not testcase.files or idx == len(testcase.output):
            return

        def _filename(_msg: str) -> str:
            return _msg.partition(":")[0]

        file_weights = {file: idx for idx, file in enumerate(_filename(msg) for msg in a)}
        testcase.output[idx:] = sorted(
            testcase.output[idx:], key=lambda msg: file_weights.get(_filename(msg), -1)
        )

    def run_case_once(
        self,
        testcase: DataDrivenTestCase,
        operations: list[FileOperation] = [],
        incremental_step: int = 0,
    ) -> None:
        original_program_text = "\n".join(testcase.input)
        module_data = self.parse_module(original_program_text, incremental_step)

        # Unload already loaded plugins, they may be updated.
        for file, _ in testcase.files:
            module = module_from_path(file)
            if module.endswith("_plugin") and module in sys.modules:
                del sys.modules[module]
        if incremental_step == 0 or incremental_step == 1:
            # In run 1, copy program text to program file.
            for module_name, program_path, program_text in module_data:
                if module_name == "__main__":
                    with open(program_path, "w", encoding="utf8") as f:
                        f.write(program_text)
                    break
        elif incremental_step > 1:
            # In runs 2+, copy *.[num] files to * files.
            perform_file_operations(operations)

        # Parse options after moving files (in case mypy.ini is being moved).
        options = parse_options(
            original_program_text, testcase, incremental_step, no_strict_optional_files
        )
        options.use_builtins_fixtures = True
        if not testcase.name.endswith("_no_incomplete"):
            options.enable_incomplete_feature = [TYPE_VAR_TUPLE, UNPACK]
        options.show_traceback = True

        # Enable some options automatically based on test file name.
        if "optional" in testcase.file:
            options.strict_optional = True
        if "columns" in testcase.file:
            options.show_column_numbers = True
        if "errorcodes" in testcase.file:
            options.hide_error_codes = False
        if "abstract" not in testcase.file:
            options.allow_empty_bodies = not testcase.name.endswith("_no_empty")
        if "lowercase" not in testcase.file:
            options.force_uppercase_builtins = True
        if "union-error" not in testcase.file:
            options.force_union_syntax = True

        if incremental_step and options.incremental:
            # Don't overwrite # flags: --no-incremental in incremental test cases
            options.incremental = True
        else:
            options.incremental = False
            # Don't waste time writing cache unless we are specifically looking for it
            if not testcase.writescache:
                options.cache_dir = os.devnull

        sources = []
        for module_name, program_path, program_text in module_data:
            # Always set to none so we're forced to reread the module in incremental mode
            sources.append(
                BuildSource(program_path, module_name, None if incremental_step else program_text)
            )

        plugin_dir = os.path.join(test_data_prefix, "plugins")
        sys.path.insert(0, plugin_dir)

        res = None
        try:
            res = build.build(sources=sources, options=options, alt_lib_path=test_temp_dir)
            a = res.errors
        except CompileError as e:
            a = e.messages
        finally:
            assert sys.path[0] == plugin_dir
            del sys.path[0]

        if testcase.normalize_output:
            a = normalize_error_messages(a)

        # Make sure error messages match
        if incremental_step < 2:
            if incremental_step == 1:
                msg = "Unexpected type checker output in incremental, run 1 ({}, line {})"
            else:
                assert incremental_step == 0
                msg = "Unexpected type checker output ({}, line {})"
            self._sort_output_if_needed(testcase, a)
            output = testcase.output
        else:
            msg = (
                f"Unexpected type checker output in incremental, run {incremental_step}"
                + " ({}, line {})"
            )
            output = testcase.output2.get(incremental_step, [])

        if output != a and testcase.config.getoption("--update-data", False):
            update_testcase_output(testcase, a, incremental_step=incremental_step)

        assert_string_arrays_equal(output, a, msg.format(testcase.file, testcase.line))

        if res:
            if options.cache_dir != os.devnull:
                self.verify_cache(module_data, res.errors, res.manager, res.graph)

            name = "targets"
            if incremental_step:
                name += str(incremental_step + 1)
            expected = testcase.expected_fine_grained_targets.get(incremental_step + 1)
            actual = [
                target
                for module, target in res.manager.processed_targets
                if module in testcase.test_modules
            ]
            if expected is not None:
                assert_target_equivalence(name, expected, actual)
            if incremental_step > 1:
                suffix = "" if incremental_step == 2 else str(incremental_step - 1)
                expected_rechecked = testcase.expected_rechecked_modules.get(incremental_step - 1)
                if expected_rechecked is not None:
                    assert_module_equivalence(
                        "rechecked" + suffix, expected_rechecked, res.manager.rechecked_modules
                    )
                expected_stale = testcase.expected_stale_modules.get(incremental_step - 1)
                if expected_stale is not None:
                    assert_module_equivalence(
                        "stale" + suffix, expected_stale, res.manager.stale_modules
                    )

        if testcase.output_files:
            check_test_output_files(testcase, incremental_step, strip_prefix="tmp/")

    def verify_cache(
        self,
        module_data: list[tuple[str, str, str]],
        a: list[str],
        manager: build.BuildManager,
        graph: Graph,
    ) -> None:
        # There should be valid cache metadata for each module except
        # for those that had an error in themselves or one of their
        # dependencies.
        error_paths = self.find_error_message_paths(a)
        busted_paths = {m.path for id, m in manager.modules.items() if graph[id].transitive_error}
        modules = self.find_module_files(manager)
        modules.update({module_name: path for module_name, path, text in module_data})
        missing_paths = self.find_missing_cache_files(modules, manager)
        # We would like to assert error_paths.issubset(busted_paths)
        # but this runs into trouble because while some 'notes' are
        # really errors that cause an error to be marked, many are
        # just notes attached to other errors.
        assert error_paths or not busted_paths, "Some modules reported error despite no errors"
        if not missing_paths == busted_paths:
            raise AssertionError(f"cache data discrepancy {missing_paths} != {busted_paths}")
        assert os.path.isfile(os.path.join(manager.options.cache_dir, ".gitignore"))
        cachedir_tag = os.path.join(manager.options.cache_dir, "CACHEDIR.TAG")
        assert os.path.isfile(cachedir_tag)
        with open(cachedir_tag) as f:
            assert f.read().startswith("Signature: 8a477f597d28d172789f06886806bc55")

    def find_error_message_paths(self, a: list[str]) -> set[str]:
        hits = set()
        for line in a:
            m = re.match(r"([^\s:]+):(\d+:)?(\d+:)? (error|warning|note):", line)
            if m:
                p = m.group(1)
                hits.add(p)
        return hits

    def find_module_files(self, manager: build.BuildManager) -> dict[str, str]:
        return {id: module.path for id, module in manager.modules.items()}

    def find_missing_cache_files(
        self, modules: dict[str, str], manager: build.BuildManager
    ) -> set[str]:
        ignore_errors = True
        missing = {}
        for id, path in modules.items():
            meta = build.find_cache_meta(id, path, manager)
            if not build.validate_meta(meta, id, path, ignore_errors, manager):
                missing[id] = path
        return set(missing.values())

    def parse_module(
        self, program_text: str, incremental_step: int = 0
    ) -> list[tuple[str, str, str]]:
        """Return the module and program names for a test case.

        Normally, the unit tests will parse the default ('__main__')
        module and follow all the imports listed there. You can override
        this behavior and instruct the tests to check multiple modules
        by using a comment like this in the test case input:

          # cmd: mypy -m foo.bar foo.baz

        You can also use `# cmdN:` to have a different cmd for incremental
        step N (2, 3, ...).

        Return a list of tuples (module name, file name, program text).
        """
        m = re.search("# cmd: mypy -m ([a-zA-Z0-9_. ]+)$", program_text, flags=re.MULTILINE)
        if incremental_step > 1:
            alt_regex = f"# cmd{incremental_step}: mypy -m ([a-zA-Z0-9_. ]+)$"
            alt_m = re.search(alt_regex, program_text, flags=re.MULTILINE)
            if alt_m is not None:
                # Optionally return a different command if in a later step
                # of incremental mode, otherwise default to reusing the
                # original cmd.
                m = alt_m

        if m:
            # The test case wants to use a non-default main
            # module. Look up the module and give it as the thing to
            # analyze.
            module_names = m.group(1)
            out = []
            search_paths = SearchPaths((test_temp_dir,), (), (), ())
            cache = FindModuleCache(search_paths, fscache=None, options=None)
            for module_name in module_names.split(" "):
                path = cache.find_module(module_name)
                assert isinstance(path, str), f"Can't find ad hoc case file: {module_name}"
                with open(path, encoding="utf8") as f:
                    program_text = f.read()
                out.append((module_name, path, program_text))
            return out
        else:
            return [("__main__", "main", program_text)]<|MERGE_RESOLUTION|>--- conflicted
+++ resolved
@@ -51,13 +51,6 @@
 
 # TODO: Enable strict optional in test cases by default. Remove files here, once test cases are updated
 no_strict_optional_files = {
-<<<<<<< HEAD
-    "check-basic.test",
-    "check-bound.test",
-    "check-dynamic-typing.test",
-=======
-    "check-expressions.test",
->>>>>>> fae7d90c
     "check-functions.test",
     "check-generic-subtyping.test",
     "check-generics.test",
