"""Type checker test cases"""

from __future__ import annotations

import os
import re
import sys

from mypy import build
from mypy.build import Graph
from mypy.errors import CompileError
from mypy.modulefinder import BuildSource, FindModuleCache, SearchPaths
from mypy.options import TYPE_VAR_TUPLE, UNPACK
from mypy.test.config import test_data_prefix, test_temp_dir
from mypy.test.data import DataDrivenTestCase, DataSuite, FileOperation, module_from_path
from mypy.test.helpers import (
    assert_module_equivalence,
    assert_string_arrays_equal,
    assert_target_equivalence,
    check_test_output_files,
    find_test_files,
    normalize_error_messages,
    parse_options,
    perform_file_operations,
)
from mypy.test.update_data import update_testcase_output

try:
    import lxml  # type: ignore[import]
except ImportError:
    lxml = None

import pytest

# List of files that contain test case descriptions.
# Includes all check-* files with the .test extension in the test-data/unit directory
typecheck_files = find_test_files(pattern="check-*.test")

# Tests that use Python version specific features:
if sys.version_info < (3, 9):
    typecheck_files.remove("check-python39.test")
if sys.version_info < (3, 10):
    typecheck_files.remove("check-python310.test")
if sys.version_info < (3, 11):
    typecheck_files.remove("check-python311.test")

# Special tests for platforms with case-insensitive filesystems.
if sys.platform not in ("darwin", "win32"):
    typecheck_files.remove("check-modules-case.test")


# TODO: Enable strict optional in test cases by default. Remove files here, once test cases are updated
no_strict_optional_files = {
<<<<<<< HEAD
    "check-functions.test",
    "check-generic-subtyping.test",
    "check-generics.test",
=======
    "check-inference-context.test",
    "check-inference.test",
    "check-isinstance.test",
    "check-kwargs.test",
    "check-literal.test",
>>>>>>> e0b159e0
    "check-modules.test",
    "check-namedtuple.test",
    "check-overloading.test",
    "check-plugin-attrs.test",
    "check-statements.test",
    "check-tuples.test",
    "check-unions.test",
    "check-varargs.test",
}


class TypeCheckSuite(DataSuite):
    files = typecheck_files

    def run_case(self, testcase: DataDrivenTestCase) -> None:
        if lxml is None and os.path.basename(testcase.file) == "check-reports.test":
            pytest.skip("Cannot import lxml. Is it installed?")
        incremental = (
            "incremental" in testcase.name.lower()
            or "incremental" in testcase.file
            or "serialize" in testcase.file
        )
        if incremental:
            # Incremental tests are run once with a cold cache, once with a warm cache.
            # Expect success on first run, errors from testcase.output (if any) on second run.
            num_steps = max([2] + list(testcase.output2.keys()))
            # Check that there are no file changes beyond the last run (they would be ignored).
            for dn, dirs, files in os.walk(os.curdir):
                for file in files:
                    m = re.search(r"\.([2-9])$", file)
                    if m and int(m.group(1)) > num_steps:
                        raise ValueError(
                            "Output file {} exists though test case only has {} runs".format(
                                file, num_steps
                            )
                        )
            steps = testcase.find_steps()
            for step in range(1, num_steps + 1):
                idx = step - 2
                ops = steps[idx] if idx < len(steps) and idx >= 0 else []
                self.run_case_once(testcase, ops, step)
        else:
            self.run_case_once(testcase)

    def _sort_output_if_needed(self, testcase: DataDrivenTestCase, a: list[str]) -> None:
        idx = testcase.output_inline_start
        if not testcase.files or idx == len(testcase.output):
            return

        def _filename(_msg: str) -> str:
            return _msg.partition(":")[0]

        file_weights = {file: idx for idx, file in enumerate(_filename(msg) for msg in a)}
        testcase.output[idx:] = sorted(
            testcase.output[idx:], key=lambda msg: file_weights.get(_filename(msg), -1)
        )

    def run_case_once(
        self,
        testcase: DataDrivenTestCase,
        operations: list[FileOperation] = [],
        incremental_step: int = 0,
    ) -> None:
        original_program_text = "\n".join(testcase.input)
        module_data = self.parse_module(original_program_text, incremental_step)

        # Unload already loaded plugins, they may be updated.
        for file, _ in testcase.files:
            module = module_from_path(file)
            if module.endswith("_plugin") and module in sys.modules:
                del sys.modules[module]
        if incremental_step == 0 or incremental_step == 1:
            # In run 1, copy program text to program file.
            for module_name, program_path, program_text in module_data:
                if module_name == "__main__":
                    with open(program_path, "w", encoding="utf8") as f:
                        f.write(program_text)
                    break
        elif incremental_step > 1:
            # In runs 2+, copy *.[num] files to * files.
            perform_file_operations(operations)

        # Parse options after moving files (in case mypy.ini is being moved).
        options = parse_options(
            original_program_text, testcase, incremental_step, no_strict_optional_files
        )
        options.use_builtins_fixtures = True
        if not testcase.name.endswith("_no_incomplete"):
            options.enable_incomplete_feature = [TYPE_VAR_TUPLE, UNPACK]
        options.show_traceback = True

        # Enable some options automatically based on test file name.
        if "optional" in testcase.file:
            options.strict_optional = True
        if "columns" in testcase.file:
            options.show_column_numbers = True
        if "errorcodes" in testcase.file:
            options.hide_error_codes = False
        if "abstract" not in testcase.file:
            options.allow_empty_bodies = not testcase.name.endswith("_no_empty")
        if "lowercase" not in testcase.file:
            options.force_uppercase_builtins = True
        if "union-error" not in testcase.file:
            options.force_union_syntax = True

        if incremental_step and options.incremental:
            # Don't overwrite # flags: --no-incremental in incremental test cases
            options.incremental = True
        else:
            options.incremental = False
            # Don't waste time writing cache unless we are specifically looking for it
            if not testcase.writescache:
                options.cache_dir = os.devnull

        sources = []
        for module_name, program_path, program_text in module_data:
            # Always set to none so we're forced to reread the module in incremental mode
            sources.append(
                BuildSource(program_path, module_name, None if incremental_step else program_text)
            )

        plugin_dir = os.path.join(test_data_prefix, "plugins")
        sys.path.insert(0, plugin_dir)

        res = None
        try:
            res = build.build(sources=sources, options=options, alt_lib_path=test_temp_dir)
            a = res.errors
        except CompileError as e:
            a = e.messages
        finally:
            assert sys.path[0] == plugin_dir
            del sys.path[0]

        if testcase.normalize_output:
            a = normalize_error_messages(a)

        # Make sure error messages match
        if incremental_step < 2:
            if incremental_step == 1:
                msg = "Unexpected type checker output in incremental, run 1 ({}, line {})"
            else:
                assert incremental_step == 0
                msg = "Unexpected type checker output ({}, line {})"
            self._sort_output_if_needed(testcase, a)
            output = testcase.output
        else:
            msg = (
                f"Unexpected type checker output in incremental, run {incremental_step}"
                + " ({}, line {})"
            )
            output = testcase.output2.get(incremental_step, [])

        if output != a and testcase.config.getoption("--update-data", False):
            update_testcase_output(testcase, a, incremental_step=incremental_step)

        assert_string_arrays_equal(output, a, msg.format(testcase.file, testcase.line))

        if res:
            if options.cache_dir != os.devnull:
                self.verify_cache(module_data, res.errors, res.manager, res.graph)

            name = "targets"
            if incremental_step:
                name += str(incremental_step + 1)
            expected = testcase.expected_fine_grained_targets.get(incremental_step + 1)
            actual = [
                target
                for module, target in res.manager.processed_targets
                if module in testcase.test_modules
            ]
            if expected is not None:
                assert_target_equivalence(name, expected, actual)
            if incremental_step > 1:
                suffix = "" if incremental_step == 2 else str(incremental_step - 1)
                expected_rechecked = testcase.expected_rechecked_modules.get(incremental_step - 1)
                if expected_rechecked is not None:
                    assert_module_equivalence(
                        "rechecked" + suffix, expected_rechecked, res.manager.rechecked_modules
                    )
                expected_stale = testcase.expected_stale_modules.get(incremental_step - 1)
                if expected_stale is not None:
                    assert_module_equivalence(
                        "stale" + suffix, expected_stale, res.manager.stale_modules
                    )

        if testcase.output_files:
            check_test_output_files(testcase, incremental_step, strip_prefix="tmp/")

    def verify_cache(
        self,
        module_data: list[tuple[str, str, str]],
        a: list[str],
        manager: build.BuildManager,
        graph: Graph,
    ) -> None:
        # There should be valid cache metadata for each module except
        # for those that had an error in themselves or one of their
        # dependencies.
        error_paths = self.find_error_message_paths(a)
        busted_paths = {m.path for id, m in manager.modules.items() if graph[id].transitive_error}
        modules = self.find_module_files(manager)
        modules.update({module_name: path for module_name, path, text in module_data})
        missing_paths = self.find_missing_cache_files(modules, manager)
        # We would like to assert error_paths.issubset(busted_paths)
        # but this runs into trouble because while some 'notes' are
        # really errors that cause an error to be marked, many are
        # just notes attached to other errors.
        assert error_paths or not busted_paths, "Some modules reported error despite no errors"
        if not missing_paths == busted_paths:
            raise AssertionError(f"cache data discrepancy {missing_paths} != {busted_paths}")
        assert os.path.isfile(os.path.join(manager.options.cache_dir, ".gitignore"))
        cachedir_tag = os.path.join(manager.options.cache_dir, "CACHEDIR.TAG")
        assert os.path.isfile(cachedir_tag)
        with open(cachedir_tag) as f:
            assert f.read().startswith("Signature: 8a477f597d28d172789f06886806bc55")

    def find_error_message_paths(self, a: list[str]) -> set[str]:
        hits = set()
        for line in a:
            m = re.match(r"([^\s:]+):(\d+:)?(\d+:)? (error|warning|note):", line)
            if m:
                p = m.group(1)
                hits.add(p)
        return hits

    def find_module_files(self, manager: build.BuildManager) -> dict[str, str]:
        return {id: module.path for id, module in manager.modules.items()}

    def find_missing_cache_files(
        self, modules: dict[str, str], manager: build.BuildManager
    ) -> set[str]:
        ignore_errors = True
        missing = {}
        for id, path in modules.items():
            meta = build.find_cache_meta(id, path, manager)
            if not build.validate_meta(meta, id, path, ignore_errors, manager):
                missing[id] = path
        return set(missing.values())

    def parse_module(
        self, program_text: str, incremental_step: int = 0
    ) -> list[tuple[str, str, str]]:
        """Return the module and program names for a test case.

        Normally, the unit tests will parse the default ('__main__')
        module and follow all the imports listed there. You can override
        this behavior and instruct the tests to check multiple modules
        by using a comment like this in the test case input:

          # cmd: mypy -m foo.bar foo.baz

        You can also use `# cmdN:` to have a different cmd for incremental
        step N (2, 3, ...).

        Return a list of tuples (module name, file name, program text).
        """
        m = re.search("# cmd: mypy -m ([a-zA-Z0-9_. ]+)$", program_text, flags=re.MULTILINE)
        if incremental_step > 1:
            alt_regex = f"# cmd{incremental_step}: mypy -m ([a-zA-Z0-9_. ]+)$"
            alt_m = re.search(alt_regex, program_text, flags=re.MULTILINE)
            if alt_m is not None:
                # Optionally return a different command if in a later step
                # of incremental mode, otherwise default to reusing the
                # original cmd.
                m = alt_m

        if m:
            # The test case wants to use a non-default main
            # module. Look up the module and give it as the thing to
            # analyze.
            module_names = m.group(1)
            out = []
            search_paths = SearchPaths((test_temp_dir,), (), (), ())
            cache = FindModuleCache(search_paths, fscache=None, options=None)
            for module_name in module_names.split(" "):
                path = cache.find_module(module_name)
                assert isinstance(path, str), f"Can't find ad hoc case file: {module_name}"
                with open(path, encoding="utf8") as f:
                    program_text = f.read()
                out.append((module_name, path, program_text))
            return out
        else:
            return [("__main__", "main", program_text)]<|MERGE_RESOLUTION|>--- conflicted
+++ resolved
@@ -51,17 +51,6 @@
 
 # TODO: Enable strict optional in test cases by default. Remove files here, once test cases are updated
 no_strict_optional_files = {
-<<<<<<< HEAD
-    "check-functions.test",
-    "check-generic-subtyping.test",
-    "check-generics.test",
-=======
-    "check-inference-context.test",
-    "check-inference.test",
-    "check-isinstance.test",
-    "check-kwargs.test",
-    "check-literal.test",
->>>>>>> e0b159e0
     "check-modules.test",
     "check-namedtuple.test",
     "check-overloading.test",
