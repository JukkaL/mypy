"""Test cases for generating node-level dependencies (for fine-grained incremental checking)"""

import os
from typing import List, Tuple, Dict, Optional
import typing

from mypy import build, defaults
from mypy.build import BuildSource
from mypy.errors import CompileError
from mypy.nodes import MypyFile, Expression
from mypy.options import Options
from mypy.server.deps import get_dependencies
from mypy.test.config import test_temp_dir
from mypy.test.data import DataDrivenTestCase, DataSuite
from mypy.test.helpers import assert_string_arrays_equal
from mypy.types import Type

<<<<<<< HEAD
=======
files = [
    'deps.test',
    'deps-types.test',
    'deps-generics.test',
    'deps-expressions.test',
    'deps-statements.test',
]

>>>>>>> 9587bfaa

class GetDependenciesSuite(DataSuite):
    files = ['deps.test']  # type: typing.ClassVar[List[str]]
    base_path = test_temp_dir  # type: typing.ClassVar[str]
    optional_out = True  # type: typing.ClassVar[bool]

    def run_case(self, testcase: DataDrivenTestCase) -> None:
        src = '\n'.join(testcase.input)
        if testcase.name.endswith('python2'):
            python_version = defaults.PYTHON2_VERSION
        else:
            python_version = defaults.PYTHON3_VERSION
        messages, files, type_map = self.build(src, python_version)
        a = messages
        if files is None or type_map is None:
            if not a:
                a = ['Unknown compile error (likely syntax error in test case or fixture)']
        else:
            deps = get_dependencies(files['__main__'], type_map, python_version)

            for source, targets in sorted(deps.items()):
                line = '%s -> %s' % (source, ', '.join(sorted(targets)))
                # Clean up output a bit
                line = line.replace('__main__', 'm')
                a.append(line)

        assert_string_arrays_equal(
            testcase.output, a,
            'Invalid output ({}, line {})'.format(testcase.file,
                                                  testcase.line))

    def build(self,
              source: str,
              python_version: Tuple[int, int]) -> Tuple[List[str],
                                                        Optional[Dict[str, MypyFile]],
                                                        Optional[Dict[Expression, Type]]]:
        options = Options()
        options.use_builtins_fixtures = True
        options.show_traceback = True
        options.cache_dir = os.devnull
        options.python_version = python_version
        try:
            result = build.build(sources=[BuildSource('main', None, source)],
                                 options=options,
                                 alt_lib_path=test_temp_dir)
        except CompileError as e:
            # TODO: Should perhaps not return None here.
            return e.messages, None, None
        return result.errors, result.files, result.types<|MERGE_RESOLUTION|>--- conflicted
+++ resolved
@@ -15,20 +15,15 @@
 from mypy.test.helpers import assert_string_arrays_equal
 from mypy.types import Type
 
-<<<<<<< HEAD
-=======
-files = [
-    'deps.test',
-    'deps-types.test',
-    'deps-generics.test',
-    'deps-expressions.test',
-    'deps-statements.test',
-]
-
->>>>>>> 9587bfaa
 
 class GetDependenciesSuite(DataSuite):
-    files = ['deps.test']  # type: typing.ClassVar[List[str]]
+    files = [
+        'deps.test',
+        'deps-types.test',
+        'deps-generics.test',
+        'deps-expressions.test',
+        'deps-statements.test',
+    ]  # type: typing.ClassVar[List[str]]
     base_path = test_temp_dir  # type: typing.ClassVar[str]
     optional_out = True  # type: typing.ClassVar[bool]
 
