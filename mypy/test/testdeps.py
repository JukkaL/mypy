"""Test cases for generating node-level dependencies (for fine-grained incremental checking)"""

import os
from typing import List, Tuple, Dict, Optional
import typing

from mypy import build, defaults
from mypy.build import BuildSource
from mypy.errors import CompileError
from mypy.nodes import MypyFile, Expression
from mypy.options import Options
from mypy.server.deps import get_dependencies
from mypy.test.config import test_temp_dir
from mypy.test.data import DataDrivenTestCase, DataSuite
from mypy.test.helpers import assert_string_arrays_equal
from mypy.types import Type

<<<<<<< HEAD
=======
files = [
    'deps.test',
    'deps-types.test',
    'deps-generics.test',
    'deps-expressions.test',
    'deps-statements.test',
    'deps-classes.test',
]

>>>>>>> e0378062

class GetDependenciesSuite(DataSuite):
    files = [
        'deps.test',
        'deps-types.test',
        'deps-generics.test',
        'deps-expressions.test',
        'deps-statements.test',
    ]  # type: typing.ClassVar[List[str]]
    base_path = test_temp_dir  # type: typing.ClassVar[str]
    optional_out = True  # type: typing.ClassVar[bool]

    def run_case(self, testcase: DataDrivenTestCase) -> None:
        src = '\n'.join(testcase.input)
        if testcase.name.endswith('python2'):
            python_version = defaults.PYTHON2_VERSION
        else:
            python_version = defaults.PYTHON3_VERSION
        messages, files, type_map = self.build(src, python_version)
        a = messages
        if files is None or type_map is None:
            if not a:
                a = ['Unknown compile error (likely syntax error in test case or fixture)']
        else:
            deps = get_dependencies(files['__main__'], type_map, python_version)

            for source, targets in sorted(deps.items()):
                line = '%s -> %s' % (source, ', '.join(sorted(targets)))
                # Clean up output a bit
                line = line.replace('__main__', 'm')
                a.append(line)

        assert_string_arrays_equal(
            testcase.output, a,
            'Invalid output ({}, line {})'.format(testcase.file,
                                                  testcase.line))

    def build(self,
              source: str,
              python_version: Tuple[int, int]) -> Tuple[List[str],
                                                        Optional[Dict[str, MypyFile]],
                                                        Optional[Dict[Expression, Type]]]:
        options = Options()
        options.use_builtins_fixtures = True
        options.show_traceback = True
        options.cache_dir = os.devnull
        options.python_version = python_version
        try:
            result = build.build(sources=[BuildSource('main', None, source)],
                                 options=options,
                                 alt_lib_path=test_temp_dir)
        except CompileError as e:
            # TODO: Should perhaps not return None here.
            return e.messages, None, None
        return result.errors, result.files, result.types<|MERGE_RESOLUTION|>--- conflicted
+++ resolved
@@ -15,18 +15,6 @@
 from mypy.test.helpers import assert_string_arrays_equal
 from mypy.types import Type
 
-<<<<<<< HEAD
-=======
-files = [
-    'deps.test',
-    'deps-types.test',
-    'deps-generics.test',
-    'deps-expressions.test',
-    'deps-statements.test',
-    'deps-classes.test',
-]
-
->>>>>>> e0378062
 
 class GetDependenciesSuite(DataSuite):
     files = [
@@ -35,6 +23,7 @@
         'deps-generics.test',
         'deps-expressions.test',
         'deps-statements.test',
+        'deps-classes.test',
     ]  # type: typing.ClassVar[List[str]]
     base_path = test_temp_dir  # type: typing.ClassVar[str]
     optional_out = True  # type: typing.ClassVar[bool]
