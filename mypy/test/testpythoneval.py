--- conflicted
+++ resolved
@@ -60,17 +60,8 @@
     version.
     """
     assert testcase.old_cwd is not None, "test was not properly set up"
-<<<<<<< HEAD
-    mypy_cmdline = [
-        python3_path,
-        os.path.join(testcase.old_cwd, 'scripts', 'mypy'),
-        '--show-traceback',
-    ]
+    mypy_cmdline = ['--show-traceback']
     py2 = 'python2' in testcase.name.lower()
-=======
-    mypy_cmdline = ['--show-traceback']
-    py2 = testcase.name.lower().endswith('python2')
->>>>>>> f6a74b51
     if py2:
         mypy_cmdline.append('--py2')
         interpreter = try_find_python2_interpreter()
