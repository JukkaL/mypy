--- conflicted
+++ resolved
@@ -9,12 +9,6 @@
 new_semanal_blacklist = [
     'check-async-await.test',
     'check-classes.test',
-<<<<<<< HEAD
-    'check-enum.test',
-=======
-    'check-custom-plugin.test',
-    'check-dataclasses.test',
->>>>>>> 6c20e7e0
     'check-expressions.test',
     'check-flags.test',
     'check-functions.test',
