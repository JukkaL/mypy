"""Mypy type checker."""

import itertools
import fnmatch
from collections import defaultdict
from contextlib import contextmanager

from typing import (
    Any, Dict, Set, List, cast, Tuple, TypeVar, Union, Optional, NamedTuple, Iterator,
    Iterable, Sequence, Mapping, Generic, AbstractSet, Callable
)
from typing_extensions import Final

from mypy.backports import nullcontext
from mypy.errors import Errors, report_internal_error
from mypy.nodes import (
    SymbolTable, Statement, MypyFile, Var, Expression, Lvalue, Node,
    OverloadedFuncDef, FuncDef, FuncItem, FuncBase, TypeInfo,
    ClassDef, Block, AssignmentStmt, NameExpr, MemberExpr, IndexExpr,
    TupleExpr, ListExpr, ExpressionStmt, ReturnStmt, IfStmt,
    WhileStmt, OperatorAssignmentStmt, WithStmt, AssertStmt,
    RaiseStmt, TryStmt, ForStmt, DelStmt, CallExpr, IntExpr, StrExpr,
    UnicodeExpr, OpExpr, UnaryExpr, LambdaExpr, TempNode, SymbolTableNode,
    Context, Decorator, PrintStmt, BreakStmt, PassStmt, ContinueStmt,
    ComparisonExpr, StarExpr, EllipsisExpr, RefExpr, PromoteExpr,
    Import, ImportFrom, ImportAll, ImportBase, TypeAlias,
    ARG_POS, ARG_STAR, LITERAL_TYPE, LDEF, MDEF, GDEF,
    CONTRAVARIANT, COVARIANT, INVARIANT, TypeVarExpr, AssignmentExpr,
    is_final_node, ARG_NAMED, MatchStmt)
from mypy import nodes
from mypy import operators
from mypy.literals import literal, literal_hash, Key
from mypy.typeanal import has_any_from_unimported_type, check_for_explicit_any, make_optional_type
from mypy.types import (
    Type, AnyType, CallableType, FunctionLike, Overloaded, TupleType, TypedDictType,
    Instance, NoneType, strip_type, TypeType, TypeOfAny,
    UnionType, TypeVarId, TypeVarType, PartialType, DeletedType, UninhabitedType,
    is_named_instance, union_items, TypeQuery, LiteralType,
    is_optional, remove_optional, TypeTranslator, StarType, get_proper_type, ProperType,
    get_proper_types, is_literal_type, TypeAliasType, TypeGuardedType)
from mypy.sametypes import is_same_type
from mypy.messages import (
    MessageBuilder, make_inferred_type_note, append_invariance_notes, pretty_seq,
    format_type, format_type_bare, format_type_distinctly, SUGGESTED_TEST_FIXTURES
)
import mypy.checkexpr
from mypy.checkmember import (
    analyze_member_access, analyze_descriptor_access, type_object_type,
)
from mypy.checkpattern import PatternChecker
from mypy.typeops import (
    map_type_from_supertype, bind_self, erase_to_bound, make_simplified_union,
    erase_def_to_union_or_bound, erase_to_union_or_bound, coerce_to_literal,
    try_getting_str_literals_from_type, try_getting_int_literals_from_type,
    tuple_fallback, is_singleton_type, try_expanding_enum_to_union,
    true_only, false_only, function_type, get_type_vars, custom_special_method,
    is_literal_type_like,
)
from mypy import message_registry
from mypy.subtypes import (
    is_subtype, is_equivalent, is_proper_subtype, is_more_precise,
    restrict_subtype_away, is_subtype_ignoring_tvars, is_callable_compatible,
    unify_generic_callable, find_member
)
from mypy.constraints import SUPERTYPE_OF
from mypy.maptype import map_instance_to_supertype
from mypy.typevars import fill_typevars, has_no_typevars, fill_typevars_with_any
from mypy.semanal import set_callable_name, refers_to_fullname
from mypy.mro import calculate_mro, MroError
from mypy.erasetype import erase_typevars, remove_instance_last_known_values, erase_type
from mypy.expandtype import expand_type, expand_type_by_instance
from mypy.visitor import NodeVisitor
from mypy.join import join_types
from mypy.treetransform import TransformVisitor
from mypy.binder import ConditionalTypeBinder, get_declaration
from mypy.meet import is_overlapping_erased_types, is_overlapping_types
from mypy.options import Options
from mypy.plugin import Plugin, CheckerPluginInterface
from mypy.sharedparse import BINARY_MAGIC_METHODS
from mypy.scope import Scope
from mypy import state, errorcodes as codes
from mypy.traverser import has_return_statement, all_return_statements
from mypy.errorcodes import ErrorCode
from mypy.util import is_typeshed_file

T = TypeVar('T')

DEFAULT_LAST_PASS: Final = 1  # Pass numbers start at 0

DeferredNodeType = Union[FuncDef, LambdaExpr, OverloadedFuncDef, Decorator]
FineGrainedDeferredNodeType = Union[FuncDef, MypyFile, OverloadedFuncDef]

# A node which is postponed to be processed during the next pass.
# In normal mode one can defer functions and methods (also decorated and/or overloaded)
# and lambda expressions. Nested functions can't be deferred -- only top-level functions
# and methods of classes not defined within a function can be deferred.
DeferredNode = NamedTuple(
    'DeferredNode',
    [
        ('node', DeferredNodeType),
        ('active_typeinfo', Optional[TypeInfo]),  # And its TypeInfo (for semantic analysis
                                                  # self type handling)
    ])

# Same as above, but for fine-grained mode targets. Only top-level functions/methods
# and module top levels are allowed as such.
FineGrainedDeferredNode = NamedTuple(
    'FineGrainedDeferredNode',
    [
        ('node', FineGrainedDeferredNodeType),
        ('active_typeinfo', Optional[TypeInfo]),
    ])

# Data structure returned by find_isinstance_check representing
# information learned from the truth or falsehood of a condition.  The
# dict maps nodes representing expressions like 'a[0].x' to their
# refined types under the assumption that the condition has a
# particular truth value. A value of None means that the condition can
# never have that truth value.

# NB: The keys of this dict are nodes in the original source program,
# which are compared by reference equality--effectively, being *the
# same* expression of the program, not just two identical expressions
# (such as two references to the same variable). TODO: it would
# probably be better to have the dict keyed by the nodes' literal_hash
# field instead.

TypeMap = Optional[Dict[Expression, Type]]

# An object that represents either a precise type or a type with an upper bound;
# it is important for correct type inference with isinstance.
TypeRange = NamedTuple(
    'TypeRange',
    [
        ('item', Type),
        ('is_upper_bound', bool),  # False => precise type
    ])

# Keeps track of partial types in a single scope. In fine-grained incremental
# mode partial types initially defined at the top level cannot be completed in
# a function, and we use the 'is_function' attribute to enforce this.
PartialTypeScope = NamedTuple('PartialTypeScope', [('map', Dict[Var, Context]),
                                                   ('is_function', bool),
                                                   ('is_local', bool),
                                                   ])


class TypeChecker(NodeVisitor[None], CheckerPluginInterface):
    """Mypy type checker.

    Type check mypy source files that have been semantically analyzed.

    You must create a separate instance for each source file.
    """

    # Are we type checking a stub?
    is_stub = False
    # Error message reporter
    errors: Errors
    # Utility for generating messages
    msg: MessageBuilder
    # Types of type checked nodes
    type_map: Dict[Expression, Type]

    # Helper for managing conditional types
    binder: ConditionalTypeBinder
    # Helper for type checking expressions
    expr_checker: mypy.checkexpr.ExpressionChecker

<<<<<<< HEAD
    pattern_checker = None  # type: PatternChecker

    tscope = None  # type: Scope
    scope = None  # type: CheckerScope
=======
    tscope: Scope
    scope: "CheckerScope"
>>>>>>> 4e7c2a0e
    # Stack of function return types
    return_types: List[Type]
    # Flags; true for dynamically typed functions
    dynamic_funcs: List[bool]
    # Stack of collections of variables with partial types
    partial_types: List[PartialTypeScope]
    # Vars for which partial type errors are already reported
    # (to avoid logically duplicate errors with different error context).
    partial_reported: Set[Var]
    globals: SymbolTable
    modules: Dict[str, MypyFile]
    # Nodes that couldn't be checked because some types weren't available. We'll run
    # another pass and try these again.
    deferred_nodes: List[DeferredNode]
    # Type checking pass number (0 = first pass)
    pass_num = 0
    # Last pass number to take
    last_pass = DEFAULT_LAST_PASS
    # Have we deferred the current function? If yes, don't infer additional
    # types during this pass within the function.
    current_node_deferred = False
    # Is this file a typeshed stub?
    is_typeshed_stub = False
    # Should strict Optional-related errors be suppressed in this file?
    suppress_none_errors = False  # TODO: Get it from options instead
    options: Options
    # Used for collecting inferred attribute types so that they can be checked
    # for consistency.
    inferred_attribute_types: Optional[Dict[Var, Type]] = None
    # Don't infer partial None types if we are processing assignment from Union
    no_partial_types: bool = False

    # The set of all dependencies (suppressed or not) that this module accesses, either
    # directly or indirectly.
    module_refs: Set[str]

    # A map from variable nodes to a snapshot of the frame ids of the
    # frames that were active when the variable was declared. This can
    # be used to determine nearest common ancestor frame of a variable's
    # declaration and the current frame, which lets us determine if it
    # was declared in a different branch of the same `if` statement
    # (if that frame is a conditional_frame).
    var_decl_frames: Dict[Var, Set[int]]

    # Plugin that provides special type checking rules for specific library
    # functions such as open(), etc.
    plugin: Plugin

    def __init__(self, errors: Errors, modules: Dict[str, MypyFile], options: Options,
                 tree: MypyFile, path: str, plugin: Plugin) -> None:
        """Construct a type checker.

        Use errors to report type check errors.
        """
        self.errors = errors
        self.modules = modules
        self.options = options
        self.tree = tree
        self.path = path
        self.msg = MessageBuilder(errors, modules)
        self.plugin = plugin
        self.expr_checker = mypy.checkexpr.ExpressionChecker(self, self.msg, self.plugin)
        self.pattern_checker = PatternChecker(self, self.msg, self.plugin)
        self.tscope = Scope()
        self.scope = CheckerScope(tree)
        self.binder = ConditionalTypeBinder()
        self.globals = tree.names
        self.return_types = []
        self.dynamic_funcs = []
        self.partial_types = []
        self.partial_reported = set()
        self.var_decl_frames = {}
        self.deferred_nodes = []
        self.type_map = {}
        self.module_refs = set()
        self.pass_num = 0
        self.current_node_deferred = False
        self.is_stub = tree.is_stub
        self.is_typeshed_stub = is_typeshed_file(path)
        self.inferred_attribute_types = None
        if options.strict_optional_whitelist is None:
            self.suppress_none_errors = not options.show_none_errors
        else:
            self.suppress_none_errors = not any(fnmatch.fnmatch(path, pattern)
                                                for pattern
                                                in options.strict_optional_whitelist)
        # If True, process function definitions. If False, don't. This is used
        # for processing module top levels in fine-grained incremental mode.
        self.recurse_into_functions = True
        # This internal flag is used to track whether we a currently type-checking
        # a final declaration (assignment), so that some errors should be suppressed.
        # Should not be set manually, use get_final_context/enter_final_context instead.
        # NOTE: we use the context manager to avoid "threading" an additional `is_final_def`
        # argument through various `checker` and `checkmember` functions.
        self._is_final_def = False

    @property
    def type_context(self) -> List[Optional[Type]]:
        return self.expr_checker.type_context

    def reset(self) -> None:
        """Cleanup stale state that might be left over from a typechecking run.

        This allows us to reuse TypeChecker objects in fine-grained
        incremental mode.
        """
        # TODO: verify this is still actually worth it over creating new checkers
        self.partial_reported.clear()
        self.module_refs.clear()
        self.binder = ConditionalTypeBinder()
        self.type_map.clear()

        assert self.inferred_attribute_types is None
        assert self.partial_types == []
        assert self.deferred_nodes == []
        assert len(self.scope.stack) == 1
        assert self.partial_types == []

    def check_first_pass(self) -> None:
        """Type check the entire file, but defer functions with unresolved references.

        Unresolved references are forward references to variables
        whose types haven't been inferred yet.  They may occur later
        in the same file or in a different file that's being processed
        later (usually due to an import cycle).

        Deferred functions will be processed by check_second_pass().
        """
        self.recurse_into_functions = True
        with state.strict_optional_set(self.options.strict_optional):
            self.errors.set_file(self.path, self.tree.fullname, scope=self.tscope)
            with self.tscope.module_scope(self.tree.fullname):
                with self.enter_partial_types(), self.binder.top_frame_context():
                    for d in self.tree.defs:
                        self.accept(d)

                assert not self.current_node_deferred

                all_ = self.globals.get('__all__')
                if all_ is not None and all_.type is not None:
                    all_node = all_.node
                    assert all_node is not None
                    seq_str = self.named_generic_type('typing.Sequence',
                                                      [self.named_type('builtins.str')])
                    if self.options.python_version[0] < 3:
                        seq_str = self.named_generic_type('typing.Sequence',
                                                          [self.named_type('builtins.unicode')])
                    if not is_subtype(all_.type, seq_str):
                        str_seq_s, all_s = format_type_distinctly(seq_str, all_.type)
                        self.fail(message_registry.ALL_MUST_BE_SEQ_STR.format(str_seq_s, all_s),
                                  all_node)

    def check_second_pass(self,
                          todo: Optional[Sequence[Union[DeferredNode,
                                                        FineGrainedDeferredNode]]] = None
                          ) -> bool:
        """Run second or following pass of type checking.

        This goes through deferred nodes, returning True if there were any.
        """
        self.recurse_into_functions = True
        with state.strict_optional_set(self.options.strict_optional):
            if not todo and not self.deferred_nodes:
                return False
            self.errors.set_file(self.path, self.tree.fullname, scope=self.tscope)
            with self.tscope.module_scope(self.tree.fullname):
                self.pass_num += 1
                if not todo:
                    todo = self.deferred_nodes
                else:
                    assert not self.deferred_nodes
                self.deferred_nodes = []
                done: Set[Union[DeferredNodeType, FineGrainedDeferredNodeType]] = set()
                for node, active_typeinfo in todo:
                    if node in done:
                        continue
                    # This is useful for debugging:
                    # print("XXX in pass %d, class %s, function %s" %
                    #       (self.pass_num, type_name, node.fullname or node.name))
                    done.add(node)
                    with self.tscope.class_scope(active_typeinfo) if active_typeinfo \
                            else nullcontext():
                        with self.scope.push_class(active_typeinfo) if active_typeinfo \
                                else nullcontext():
                            self.check_partial(node)
            return True

    def check_partial(self, node: Union[DeferredNodeType, FineGrainedDeferredNodeType]) -> None:
        if isinstance(node, MypyFile):
            self.check_top_level(node)
        else:
            self.recurse_into_functions = True
            if isinstance(node, LambdaExpr):
                self.expr_checker.accept(node)
            else:
                self.accept(node)

    def check_top_level(self, node: MypyFile) -> None:
        """Check only the top-level of a module, skipping function definitions."""
        self.recurse_into_functions = False
        with self.enter_partial_types():
            with self.binder.top_frame_context():
                for d in node.defs:
                    d.accept(self)

        assert not self.current_node_deferred
        # TODO: Handle __all__

    def defer_node(self, node: DeferredNodeType, enclosing_class: Optional[TypeInfo]) -> None:
        """Defer a node for processing during next type-checking pass.

        Args:
            node: function/method being deferred
            enclosing_class: for methods, the class where the method is defined
        NOTE: this can't handle nested functions/methods.
        """
        # We don't freeze the entire scope since only top-level functions and methods
        # can be deferred. Only module/class level scope information is needed.
        # Module-level scope information is preserved in the TypeChecker instance.
        self.deferred_nodes.append(DeferredNode(node, enclosing_class))

    def handle_cannot_determine_type(self, name: str, context: Context) -> None:
        node = self.scope.top_non_lambda_function()
        if self.pass_num < self.last_pass and isinstance(node, FuncDef):
            # Don't report an error yet. Just defer. Note that we don't defer
            # lambdas because they are coupled to the surrounding function
            # through the binder and the inferred type of the lambda, so it
            # would get messy.
            enclosing_class = self.scope.enclosing_class()
            self.defer_node(node, enclosing_class)
            # Set a marker so that we won't infer additional types in this
            # function. Any inferred types could be bogus, because there's at
            # least one type that we don't know.
            self.current_node_deferred = True
        else:
            self.msg.cannot_determine_type(name, context)

    def accept(self, stmt: Statement) -> None:
        """Type check a node in the given type context."""
        try:
            stmt.accept(self)
        except Exception as err:
            report_internal_error(err, self.errors.file, stmt.line, self.errors, self.options)

    def accept_loop(self, body: Statement, else_body: Optional[Statement] = None, *,
                    exit_condition: Optional[Expression] = None) -> None:
        """Repeatedly type check a loop body until the frame doesn't change.
        If exit_condition is set, assume it must be False on exit from the loop.

        Then check the else_body.
        """
        # The outer frame accumulates the results of all iterations
        with self.binder.frame_context(can_skip=False, conditional_frame=True):
            while True:
                with self.binder.frame_context(can_skip=True,
                                               break_frame=2, continue_frame=1):
                    self.accept(body)
                if not self.binder.last_pop_changed:
                    break
            if exit_condition:
                _, else_map = self.find_isinstance_check(exit_condition)
                self.push_type_map(else_map)
            if else_body:
                self.accept(else_body)

    #
    # Definitions
    #

    def visit_overloaded_func_def(self, defn: OverloadedFuncDef) -> None:
        if not self.recurse_into_functions:
            return
        with self.tscope.function_scope(defn):
            self._visit_overloaded_func_def(defn)

    def _visit_overloaded_func_def(self, defn: OverloadedFuncDef) -> None:
        num_abstract = 0
        if not defn.items:
            # In this case we have already complained about none of these being
            # valid overloads.
            return None
        if len(defn.items) == 1:
            self.fail(message_registry.MULTIPLE_OVERLOADS_REQUIRED, defn)

        if defn.is_property:
            # HACK: Infer the type of the property.
            self.visit_decorator(cast(Decorator, defn.items[0]))
        for fdef in defn.items:
            assert isinstance(fdef, Decorator)
            self.check_func_item(fdef.func, name=fdef.func.name)
            if fdef.func.is_abstract:
                num_abstract += 1
        if num_abstract not in (0, len(defn.items)):
            self.fail(message_registry.INCONSISTENT_ABSTRACT_OVERLOAD, defn)
        if defn.impl:
            defn.impl.accept(self)
        if defn.info:
            self.check_method_override(defn)
            self.check_inplace_operator_method(defn)
        if not defn.is_property:
            self.check_overlapping_overloads(defn)
        return None

    def check_overlapping_overloads(self, defn: OverloadedFuncDef) -> None:
        # At this point we should have set the impl already, and all remaining
        # items are decorators

        if self.msg.errors.file in self.msg.errors.ignored_files:
            # This is a little hacky, however, the quadratic check here is really expensive, this
            # method has no side effects, so we should skip it if we aren't going to report
            # anything. In some other places we swallow errors in stubs, but this error is very
            # useful for stubs!
            return

        # Compute some info about the implementation (if it exists) for use below
        impl_type: Optional[CallableType] = None
        if defn.impl:
            if isinstance(defn.impl, FuncDef):
                inner_type: Optional[Type] = defn.impl.type
            elif isinstance(defn.impl, Decorator):
                inner_type = defn.impl.var.type
            else:
                assert False, "Impl isn't the right type"

            # This can happen if we've got an overload with a different
            # decorator or if the implementation is untyped -- we gave up on the types.
            inner_type = get_proper_type(inner_type)
            if inner_type is not None and not isinstance(inner_type, AnyType):
                assert isinstance(inner_type, CallableType)
                impl_type = inner_type

        is_descriptor_get = defn.info and defn.name == "__get__"
        for i, item in enumerate(defn.items):
            # TODO overloads involving decorators
            assert isinstance(item, Decorator)
            sig1 = self.function_type(item.func)
            assert isinstance(sig1, CallableType)

            for j, item2 in enumerate(defn.items[i + 1:]):
                assert isinstance(item2, Decorator)
                sig2 = self.function_type(item2.func)
                assert isinstance(sig2, CallableType)

                if not are_argument_counts_overlapping(sig1, sig2):
                    continue

                if overload_can_never_match(sig1, sig2):
                    self.msg.overloaded_signature_will_never_match(
                        i + 1, i + j + 2, item2.func)
                elif not is_descriptor_get:
                    # Note: we force mypy to check overload signatures in strict-optional mode
                    # so we don't incorrectly report errors when a user tries typing an overload
                    # that happens to have a 'if the argument is None' fallback.
                    #
                    # For example, the following is fine in strict-optional mode but would throw
                    # the unsafe overlap error when strict-optional is disabled:
                    #
                    #     @overload
                    #     def foo(x: None) -> int: ...
                    #     @overload
                    #     def foo(x: str) -> str: ...
                    #
                    # See Python 2's map function for a concrete example of this kind of overload.
                    with state.strict_optional_set(True):
                        if is_unsafe_overlapping_overload_signatures(sig1, sig2):
                            self.msg.overloaded_signatures_overlap(
                                i + 1, i + j + 2, item.func)

            if impl_type is not None:
                assert defn.impl is not None

                # We perform a unification step that's very similar to what
                # 'is_callable_compatible' would have done if we had set
                # 'unify_generics' to True -- the only difference is that
                # we check and see if the impl_type's return value is a
                # *supertype* of the overload alternative, not a *subtype*.
                #
                # This is to match the direction the implementation's return
                # needs to be compatible in.
                if impl_type.variables:
                    impl = unify_generic_callable(impl_type, sig1,
                                                  ignore_return=False,
                                                  return_constraint_direction=SUPERTYPE_OF)
                    if impl is None:
                        self.msg.overloaded_signatures_typevar_specific(i + 1, defn.impl)
                        continue
                else:
                    impl = impl_type

                # Prevent extra noise from inconsistent use of @classmethod by copying
                # the first arg from the method being checked against.
                if sig1.arg_types and defn.info:
                    impl = impl.copy_modified(arg_types=[sig1.arg_types[0]] + impl.arg_types[1:])

                # Is the overload alternative's arguments subtypes of the implementation's?
                if not is_callable_compatible(impl, sig1,
                                              is_compat=is_subtype_no_promote,
                                              ignore_return=True):
                    self.msg.overloaded_signatures_arg_specific(i + 1, defn.impl)

                # Is the overload alternative's return type a subtype of the implementation's?
                if not is_subtype_no_promote(sig1.ret_type, impl.ret_type):
                    self.msg.overloaded_signatures_ret_specific(i + 1, defn.impl)

    # Here's the scoop about generators and coroutines.
    #
    # There are two kinds of generators: classic generators (functions
    # with `yield` or `yield from` in the body) and coroutines
    # (functions declared with `async def`).  The latter are specified
    # in PEP 492 and only available in Python >= 3.5.
    #
    # Classic generators can be parameterized with three types:
    # - ty is the Yield type (the type of y in `yield y`)
    # - tc is the type reCeived by yield (the type of c in `c = yield`).
    # - tr is the Return type (the type of r in `return r`)
    #
    # A classic generator must define a return type that's either
    # `Generator[ty, tc, tr]`, Iterator[ty], or Iterable[ty] (or
    # object or Any).  If tc/tr are not given, both are None.
    #
    # A coroutine must define a return type corresponding to tr; the
    # other two are unconstrained.  The "external" return type (seen
    # by the caller) is Awaitable[tr].
    #
    # In addition, there's the synthetic type AwaitableGenerator: it
    # inherits from both Awaitable and Generator and can be used both
    # in `yield from` and in `await`.  This type is set automatically
    # for functions decorated with `@types.coroutine` or
    # `@asyncio.coroutine`.  Its single parameter corresponds to tr.
    #
    # PEP 525 adds a new type, the asynchronous generator, which was
    # first released in Python 3.6. Async generators are `async def`
    # functions that can also `yield` values. They can be parameterized
    # with two types, ty and tc, because they cannot return a value.
    #
    # There are several useful methods, each taking a type t and a
    # flag c indicating whether it's for a generator or coroutine:
    #
    # - is_generator_return_type(t, c) returns whether t is a Generator,
    #   Iterator, Iterable (if not c), or Awaitable (if c), or
    #   AwaitableGenerator (regardless of c).
    # - is_async_generator_return_type(t) returns whether t is an
    #   AsyncGenerator.
    # - get_generator_yield_type(t, c) returns ty.
    # - get_generator_receive_type(t, c) returns tc.
    # - get_generator_return_type(t, c) returns tr.

    def is_generator_return_type(self, typ: Type, is_coroutine: bool) -> bool:
        """Is `typ` a valid type for a generator/coroutine?

        True if `typ` is a *supertype* of Generator or Awaitable.
        Also true it it's *exactly* AwaitableGenerator (modulo type parameters).
        """
        typ = get_proper_type(typ)
        if is_coroutine:
            # This means we're in Python 3.5 or later.
            at = self.named_generic_type('typing.Awaitable', [AnyType(TypeOfAny.special_form)])
            if is_subtype(at, typ):
                return True
        else:
            any_type = AnyType(TypeOfAny.special_form)
            gt = self.named_generic_type('typing.Generator', [any_type, any_type, any_type])
            if is_subtype(gt, typ):
                return True
        return isinstance(typ, Instance) and typ.type.fullname == 'typing.AwaitableGenerator'

    def is_async_generator_return_type(self, typ: Type) -> bool:
        """Is `typ` a valid type for an async generator?

        True if `typ` is a supertype of AsyncGenerator.
        """
        try:
            any_type = AnyType(TypeOfAny.special_form)
            agt = self.named_generic_type('typing.AsyncGenerator', [any_type, any_type])
        except KeyError:
            # we're running on a version of typing that doesn't have AsyncGenerator yet
            return False
        return is_subtype(agt, typ)

    def get_generator_yield_type(self, return_type: Type, is_coroutine: bool) -> Type:
        """Given the declared return type of a generator (t), return the type it yields (ty)."""
        return_type = get_proper_type(return_type)

        if isinstance(return_type, AnyType):
            return AnyType(TypeOfAny.from_another_any, source_any=return_type)
        elif (not self.is_generator_return_type(return_type, is_coroutine)
                and not self.is_async_generator_return_type(return_type)):
            # If the function doesn't have a proper Generator (or
            # Awaitable) return type, anything is permissible.
            return AnyType(TypeOfAny.from_error)
        elif not isinstance(return_type, Instance):
            # Same as above, but written as a separate branch so the typechecker can understand.
            return AnyType(TypeOfAny.from_error)
        elif return_type.type.fullname == 'typing.Awaitable':
            # Awaitable: ty is Any.
            return AnyType(TypeOfAny.special_form)
        elif return_type.args:
            # AwaitableGenerator, Generator, AsyncGenerator, Iterator, or Iterable; ty is args[0].
            ret_type = return_type.args[0]
            # TODO not best fix, better have dedicated yield token
            return ret_type
        else:
            # If the function's declared supertype of Generator has no type
            # parameters (i.e. is `object`), then the yielded values can't
            # be accessed so any type is acceptable.  IOW, ty is Any.
            # (However, see https://github.com/python/mypy/issues/1933)
            return AnyType(TypeOfAny.special_form)

    def get_generator_receive_type(self, return_type: Type, is_coroutine: bool) -> Type:
        """Given a declared generator return type (t), return the type its yield receives (tc)."""
        return_type = get_proper_type(return_type)

        if isinstance(return_type, AnyType):
            return AnyType(TypeOfAny.from_another_any, source_any=return_type)
        elif (not self.is_generator_return_type(return_type, is_coroutine)
                and not self.is_async_generator_return_type(return_type)):
            # If the function doesn't have a proper Generator (or
            # Awaitable) return type, anything is permissible.
            return AnyType(TypeOfAny.from_error)
        elif not isinstance(return_type, Instance):
            # Same as above, but written as a separate branch so the typechecker can understand.
            return AnyType(TypeOfAny.from_error)
        elif return_type.type.fullname == 'typing.Awaitable':
            # Awaitable, AwaitableGenerator: tc is Any.
            return AnyType(TypeOfAny.special_form)
        elif (return_type.type.fullname in ('typing.Generator', 'typing.AwaitableGenerator')
              and len(return_type.args) >= 3):
            # Generator: tc is args[1].
            return return_type.args[1]
        elif return_type.type.fullname == 'typing.AsyncGenerator' and len(return_type.args) >= 2:
            return return_type.args[1]
        else:
            # `return_type` is a supertype of Generator, so callers won't be able to send it
            # values.  IOW, tc is None.
            return NoneType()

    def get_coroutine_return_type(self, return_type: Type) -> Type:
        return_type = get_proper_type(return_type)
        if isinstance(return_type, AnyType):
            return AnyType(TypeOfAny.from_another_any, source_any=return_type)
        assert isinstance(return_type, Instance), "Should only be called on coroutine functions."
        # Note: return type is the 3rd type parameter of Coroutine.
        return return_type.args[2]

    def get_generator_return_type(self, return_type: Type, is_coroutine: bool) -> Type:
        """Given the declared return type of a generator (t), return the type it returns (tr)."""
        return_type = get_proper_type(return_type)

        if isinstance(return_type, AnyType):
            return AnyType(TypeOfAny.from_another_any, source_any=return_type)
        elif not self.is_generator_return_type(return_type, is_coroutine):
            # If the function doesn't have a proper Generator (or
            # Awaitable) return type, anything is permissible.
            return AnyType(TypeOfAny.from_error)
        elif not isinstance(return_type, Instance):
            # Same as above, but written as a separate branch so the typechecker can understand.
            return AnyType(TypeOfAny.from_error)
        elif return_type.type.fullname == 'typing.Awaitable' and len(return_type.args) == 1:
            # Awaitable: tr is args[0].
            return return_type.args[0]
        elif (return_type.type.fullname in ('typing.Generator', 'typing.AwaitableGenerator')
              and len(return_type.args) >= 3):
            # AwaitableGenerator, Generator: tr is args[2].
            return return_type.args[2]
        else:
            # Supertype of Generator (Iterator, Iterable, object): tr is any.
            return AnyType(TypeOfAny.special_form)

    def visit_func_def(self, defn: FuncDef) -> None:
        if not self.recurse_into_functions:
            return
        with self.tscope.function_scope(defn):
            self._visit_func_def(defn)

    def _visit_func_def(self, defn: FuncDef) -> None:
        """Type check a function definition."""
        self.check_func_item(defn, name=defn.name)
        if defn.info:
            if not defn.is_dynamic() and not defn.is_overload and not defn.is_decorated:
                # If the definition is the implementation for an
                # overload, the legality of the override has already
                # been typechecked, and decorated methods will be
                # checked when the decorator is.
                self.check_method_override(defn)
            self.check_inplace_operator_method(defn)
        if defn.original_def:
            # Override previous definition.
            new_type = self.function_type(defn)
            if isinstance(defn.original_def, FuncDef):
                # Function definition overrides function definition.
                if not is_same_type(new_type, self.function_type(defn.original_def)):
                    self.msg.incompatible_conditional_function_def(defn)
            else:
                # Function definition overrides a variable initialized via assignment or a
                # decorated function.
                orig_type = defn.original_def.type
                if orig_type is None:
                    # XXX This can be None, as happens in
                    # test_testcheck_TypeCheckSuite.testRedefinedFunctionInTryWithElse
                    self.msg.note("Internal mypy error checking function redefinition", defn)
                    return
                if isinstance(orig_type, PartialType):
                    if orig_type.type is None:
                        # Ah this is a partial type. Give it the type of the function.
                        orig_def = defn.original_def
                        if isinstance(orig_def, Decorator):
                            var = orig_def.var
                        else:
                            var = orig_def
                        partial_types = self.find_partial_types(var)
                        if partial_types is not None:
                            var.type = new_type
                            del partial_types[var]
                    else:
                        # Trying to redefine something like partial empty list as function.
                        self.fail(message_registry.INCOMPATIBLE_REDEFINITION, defn)
                else:
                    # TODO: Update conditional type binder.
                    self.check_subtype(new_type, orig_type, defn,
                                       message_registry.INCOMPATIBLE_REDEFINITION,
                                       'redefinition with type',
                                       'original type')

    def check_func_item(self, defn: FuncItem,
                        type_override: Optional[CallableType] = None,
                        name: Optional[str] = None) -> None:
        """Type check a function.

        If type_override is provided, use it as the function type.
        """
        self.dynamic_funcs.append(defn.is_dynamic() and not type_override)

        with self.enter_partial_types(is_function=True):
            typ = self.function_type(defn)
            if type_override:
                typ = type_override.copy_modified(line=typ.line, column=typ.column)
            if isinstance(typ, CallableType):
                with self.enter_attribute_inference_context():
                    self.check_func_def(defn, typ, name)
            else:
                raise RuntimeError('Not supported')

        self.dynamic_funcs.pop()
        self.current_node_deferred = False

        if name == '__exit__':
            self.check__exit__return_type(defn)

    @contextmanager
    def enter_attribute_inference_context(self) -> Iterator[None]:
        old_types = self.inferred_attribute_types
        self.inferred_attribute_types = {}
        yield None
        self.inferred_attribute_types = old_types

    def check_func_def(self, defn: FuncItem, typ: CallableType, name: Optional[str]) -> None:
        """Type check a function definition."""
        # Expand type variables with value restrictions to ordinary types.
        expanded = self.expand_typevars(defn, typ)
        for item, typ in expanded:
            old_binder = self.binder
            self.binder = ConditionalTypeBinder()
            with self.binder.top_frame_context():
                defn.expanded.append(item)

                # We may be checking a function definition or an anonymous
                # function. In the first case, set up another reference with the
                # precise type.
                if isinstance(item, FuncDef):
                    fdef = item
                    # Check if __init__ has an invalid, non-None return type.
                    if (fdef.info and fdef.name in ('__init__', '__init_subclass__') and
                            not isinstance(get_proper_type(typ.ret_type), NoneType) and
                            not self.dynamic_funcs[-1]):
                        self.fail(message_registry.MUST_HAVE_NONE_RETURN_TYPE.format(fdef.name),
                                  item)

                    # Check validity of __new__ signature
                    if fdef.info and fdef.name == '__new__':
                        self.check___new___signature(fdef, typ)

                    self.check_for_missing_annotations(fdef)
                    if self.options.disallow_any_unimported:
                        if fdef.type and isinstance(fdef.type, CallableType):
                            ret_type = fdef.type.ret_type
                            if has_any_from_unimported_type(ret_type):
                                self.msg.unimported_type_becomes_any("Return type", ret_type, fdef)
                            for idx, arg_type in enumerate(fdef.type.arg_types):
                                if has_any_from_unimported_type(arg_type):
                                    prefix = "Argument {} to \"{}\"".format(idx + 1, fdef.name)
                                    self.msg.unimported_type_becomes_any(prefix, arg_type, fdef)
                    check_for_explicit_any(fdef.type, self.options, self.is_typeshed_stub,
                                           self.msg, context=fdef)

                if name:  # Special method names
                    if defn.info and self.is_reverse_op_method(name):
                        self.check_reverse_op_method(item, typ, name, defn)
                    elif name in ('__getattr__', '__getattribute__'):
                        self.check_getattr_method(typ, defn, name)
                    elif name == '__setattr__':
                        self.check_setattr_method(typ, defn)

                # Refuse contravariant return type variable
                if isinstance(typ.ret_type, TypeVarType):
                    if typ.ret_type.variance == CONTRAVARIANT:
                        self.fail(message_registry.RETURN_TYPE_CANNOT_BE_CONTRAVARIANT,
                                  typ.ret_type)

                # Check that Generator functions have the appropriate return type.
                if defn.is_generator:
                    if defn.is_async_generator:
                        if not self.is_async_generator_return_type(typ.ret_type):
                            self.fail(message_registry.INVALID_RETURN_TYPE_FOR_ASYNC_GENERATOR,
                                      typ)
                    else:
                        if not self.is_generator_return_type(typ.ret_type, defn.is_coroutine):
                            self.fail(message_registry.INVALID_RETURN_TYPE_FOR_GENERATOR, typ)

                    # Python 2 generators aren't allowed to return values.
                    orig_ret_type = get_proper_type(typ.ret_type)
                    if (self.options.python_version[0] == 2 and
                            isinstance(orig_ret_type, Instance) and
                            orig_ret_type.type.fullname == 'typing.Generator'):
                        if not isinstance(get_proper_type(orig_ret_type.args[2]),
                                          (NoneType, AnyType)):
                            self.fail(message_registry.INVALID_GENERATOR_RETURN_ITEM_TYPE, typ)

                # Fix the type if decorated with `@types.coroutine` or `@asyncio.coroutine`.
                if defn.is_awaitable_coroutine:
                    # Update the return type to AwaitableGenerator.
                    # (This doesn't exist in typing.py, only in typing.pyi.)
                    t = typ.ret_type
                    c = defn.is_coroutine
                    ty = self.get_generator_yield_type(t, c)
                    tc = self.get_generator_receive_type(t, c)
                    if c:
                        tr = self.get_coroutine_return_type(t)
                    else:
                        tr = self.get_generator_return_type(t, c)
                    ret_type = self.named_generic_type('typing.AwaitableGenerator',
                                                       [ty, tc, tr, t])
                    typ = typ.copy_modified(ret_type=ret_type)
                    defn.type = typ

                # Push return type.
                self.return_types.append(typ.ret_type)

                # Store argument types.
                for i in range(len(typ.arg_types)):
                    arg_type = typ.arg_types[i]
                    with self.scope.push_function(defn):
                        # We temporary push the definition to get the self type as
                        # visible from *inside* of this function/method.
                        ref_type: Optional[Type] = self.scope.active_self_type()
                    if (isinstance(defn, FuncDef) and ref_type is not None and i == 0
                            and not defn.is_static
                            and typ.arg_kinds[0] not in [nodes.ARG_STAR, nodes.ARG_STAR2]):
                        isclass = defn.is_class or defn.name in ('__new__', '__init_subclass__')
                        if isclass:
                            ref_type = mypy.types.TypeType.make_normalized(ref_type)
                        erased = get_proper_type(erase_to_bound(arg_type))
                        if not is_subtype_ignoring_tvars(ref_type, erased):
                            note = None
                            if (isinstance(erased, Instance) and erased.type.is_protocol or
                                    isinstance(erased, TypeType) and
                                    isinstance(erased.item, Instance) and
                                    erased.item.type.is_protocol):
                                # We allow the explicit self-type to be not a supertype of
                                # the current class if it is a protocol. For such cases
                                # the consistency check will be performed at call sites.
                                msg = None
                            elif typ.arg_names[i] in {'self', 'cls'}:
                                if (self.options.python_version[0] < 3
                                        and is_same_type(erased, arg_type) and not isclass):
                                    msg = message_registry.INVALID_SELF_TYPE_OR_EXTRA_ARG
                                    note = '(Hint: typically annotations omit the type for self)'
                                else:
                                    msg = message_registry.ERASED_SELF_TYPE_NOT_SUPERTYPE.format(
                                        erased, ref_type)
                            else:
                                msg = message_registry.MISSING_OR_INVALID_SELF_TYPE
                            if msg:
                                self.fail(msg, defn)
                                if note:
                                    self.note(note, defn)
                    elif isinstance(arg_type, TypeVarType):
                        # Refuse covariant parameter type variables
                        # TODO: check recursively for inner type variables
                        if (
                            arg_type.variance == COVARIANT and
                            defn.name not in ('__init__', '__new__')
                        ):
                            ctx: Context = arg_type
                            if ctx.line < 0:
                                ctx = typ
                            self.fail(message_registry.FUNCTION_PARAMETER_CANNOT_BE_COVARIANT, ctx)
                    if typ.arg_kinds[i] == nodes.ARG_STAR:
                        # builtins.tuple[T] is typing.Tuple[T, ...]
                        arg_type = self.named_generic_type('builtins.tuple',
                                                           [arg_type])
                    elif typ.arg_kinds[i] == nodes.ARG_STAR2:
                        arg_type = self.named_generic_type('builtins.dict',
                                                           [self.str_type(),
                                                            arg_type])
                    item.arguments[i].variable.type = arg_type

                # Type check initialization expressions.
                body_is_trivial = self.is_trivial_body(defn.body)
                self.check_default_args(item, body_is_trivial)

            # Type check body in a new scope.
            with self.binder.top_frame_context():
                with self.scope.push_function(defn):
                    # We suppress reachability warnings when we use TypeVars with value
                    # restrictions: we only want to report a warning if a certain statement is
                    # marked as being suppressed in *all* of the expansions, but we currently
                    # have no good way of doing this.
                    #
                    # TODO: Find a way of working around this limitation
                    if len(expanded) >= 2:
                        self.binder.suppress_unreachable_warnings()
                    self.accept(item.body)
                unreachable = self.binder.is_unreachable()

            if self.options.warn_no_return and not unreachable:
                if (defn.is_generator or
                        is_named_instance(self.return_types[-1], 'typing.AwaitableGenerator')):
                    return_type = self.get_generator_return_type(self.return_types[-1],
                                                                 defn.is_coroutine)
                elif defn.is_coroutine:
                    return_type = self.get_coroutine_return_type(self.return_types[-1])
                else:
                    return_type = self.return_types[-1]

                return_type = get_proper_type(return_type)
                if not isinstance(return_type, (NoneType, AnyType)) and not body_is_trivial:
                    # Control flow fell off the end of a function that was
                    # declared to return a non-None type and is not
                    # entirely pass/Ellipsis/raise NotImplementedError.
                    if isinstance(return_type, UninhabitedType):
                        # This is a NoReturn function
                        self.msg.fail(message_registry.INVALID_IMPLICIT_RETURN, defn)
                    else:
                        self.msg.fail(message_registry.MISSING_RETURN_STATEMENT, defn,
                                      code=codes.RETURN)

            self.return_types.pop()

            self.binder = old_binder

    def check_default_args(self, item: FuncItem, body_is_trivial: bool) -> None:
        for arg in item.arguments:
            if arg.initializer is None:
                continue
            if body_is_trivial and isinstance(arg.initializer, EllipsisExpr):
                continue
            name = arg.variable.name
            msg = 'Incompatible default for '
            if name.startswith('__tuple_arg_'):
                msg += "tuple argument {}".format(name[12:])
            else:
                msg += 'argument "{}"'.format(name)
            self.check_simple_assignment(
                arg.variable.type,
                arg.initializer,
                context=arg.initializer,
                msg=msg,
                lvalue_name='argument',
                rvalue_name='default',
                code=codes.ASSIGNMENT)

    def is_forward_op_method(self, method_name: str) -> bool:
        if self.options.python_version[0] == 2 and method_name == '__div__':
            return True
        else:
            return method_name in operators.reverse_op_methods

    def is_reverse_op_method(self, method_name: str) -> bool:
        if self.options.python_version[0] == 2 and method_name == '__rdiv__':
            return True
        else:
            return method_name in operators.reverse_op_method_set

    def check_for_missing_annotations(self, fdef: FuncItem) -> None:
        # Check for functions with unspecified/not fully specified types.
        def is_unannotated_any(t: Type) -> bool:
            if not isinstance(t, ProperType):
                return False
            return isinstance(t, AnyType) and t.type_of_any == TypeOfAny.unannotated

        has_explicit_annotation = (isinstance(fdef.type, CallableType)
                                   and any(not is_unannotated_any(t)
                                           for t in fdef.type.arg_types + [fdef.type.ret_type]))

        show_untyped = not self.is_typeshed_stub or self.options.warn_incomplete_stub
        check_incomplete_defs = self.options.disallow_incomplete_defs and has_explicit_annotation
        if show_untyped and (self.options.disallow_untyped_defs or check_incomplete_defs):
            if fdef.type is None and self.options.disallow_untyped_defs:
                if (not fdef.arguments or (len(fdef.arguments) == 1 and
                        (fdef.arg_names[0] == 'self' or fdef.arg_names[0] == 'cls'))):
                    self.fail(message_registry.RETURN_TYPE_EXPECTED, fdef,
                              code=codes.NO_UNTYPED_DEF)
                    if not has_return_statement(fdef) and not fdef.is_generator:
                        self.note('Use "-> None" if function does not return a value', fdef,
                                  code=codes.NO_UNTYPED_DEF)
                else:
                    self.fail(message_registry.FUNCTION_TYPE_EXPECTED, fdef,
                              code=codes.NO_UNTYPED_DEF)
            elif isinstance(fdef.type, CallableType):
                ret_type = get_proper_type(fdef.type.ret_type)
                if is_unannotated_any(ret_type):
                    self.fail(message_registry.RETURN_TYPE_EXPECTED, fdef,
                              code=codes.NO_UNTYPED_DEF)
                elif fdef.is_generator:
                    if is_unannotated_any(self.get_generator_return_type(ret_type,
                                                                         fdef.is_coroutine)):
                        self.fail(message_registry.RETURN_TYPE_EXPECTED, fdef,
                                  code=codes.NO_UNTYPED_DEF)
                elif fdef.is_coroutine and isinstance(ret_type, Instance):
                    if is_unannotated_any(self.get_coroutine_return_type(ret_type)):
                        self.fail(message_registry.RETURN_TYPE_EXPECTED, fdef,
                                  code=codes.NO_UNTYPED_DEF)
                if any(is_unannotated_any(t) for t in fdef.type.arg_types):
                    self.fail(message_registry.ARGUMENT_TYPE_EXPECTED, fdef,
                              code=codes.NO_UNTYPED_DEF)

    def check___new___signature(self, fdef: FuncDef, typ: CallableType) -> None:
        self_type = fill_typevars_with_any(fdef.info)
        bound_type = bind_self(typ, self_type, is_classmethod=True)
        # Check that __new__ (after binding cls) returns an instance
        # type (or any).
        if not isinstance(get_proper_type(bound_type.ret_type),
                          (AnyType, Instance, TupleType)):
            self.fail(
                message_registry.NON_INSTANCE_NEW_TYPE.format(
                    format_type(bound_type.ret_type)),
                fdef)
        else:
            # And that it returns a subtype of the class
            self.check_subtype(
                bound_type.ret_type,
                self_type,
                fdef,
                message_registry.INVALID_NEW_TYPE,
                'returns',
                'but must return a subtype of'
            )

    def is_trivial_body(self, block: Block) -> bool:
        """Returns 'true' if the given body is "trivial" -- if it contains just a "pass",
        "..." (ellipsis), or "raise NotImplementedError()". A trivial body may also
        start with a statement containing just a string (e.g. a docstring).

        Note: functions that raise other kinds of exceptions do not count as
        "trivial". We use this function to help us determine when it's ok to
        relax certain checks on body, but functions that raise arbitrary exceptions
        are more likely to do non-trivial work. For example:

           def halt(self, reason: str = ...) -> NoReturn:
               raise MyCustomError("Fatal error: " + reason, self.line, self.context)

        A function that raises just NotImplementedError is much less likely to be
        this complex.
        """
        body = block.body

        # Skip a docstring
        if (body and isinstance(body[0], ExpressionStmt) and
                isinstance(body[0].expr, (StrExpr, UnicodeExpr))):
            body = block.body[1:]

        if len(body) == 0:
            # There's only a docstring (or no body at all).
            return True
        elif len(body) > 1:
            return False

        stmt = body[0]

        if isinstance(stmt, RaiseStmt):
            expr = stmt.expr
            if expr is None:
                return False
            if isinstance(expr, CallExpr):
                expr = expr.callee

            return (isinstance(expr, NameExpr)
                    and expr.fullname == 'builtins.NotImplementedError')

        return (isinstance(stmt, PassStmt) or
                (isinstance(stmt, ExpressionStmt) and
                 isinstance(stmt.expr, EllipsisExpr)))

    def check_reverse_op_method(self, defn: FuncItem,
                                reverse_type: CallableType, reverse_name: str,
                                context: Context) -> None:
        """Check a reverse operator method such as __radd__."""
        # Decides whether it's worth calling check_overlapping_op_methods().

        # This used to check for some very obscure scenario.  It now
        # just decides whether it's worth calling
        # check_overlapping_op_methods().

        assert defn.info

        # First check for a valid signature
        method_type = CallableType([AnyType(TypeOfAny.special_form),
                                    AnyType(TypeOfAny.special_form)],
                                   [nodes.ARG_POS, nodes.ARG_POS],
                                   [None, None],
                                   AnyType(TypeOfAny.special_form),
                                   self.named_type('builtins.function'))
        if not is_subtype(reverse_type, method_type):
            self.msg.invalid_signature(reverse_type, context)
            return

        if reverse_name in ('__eq__', '__ne__'):
            # These are defined for all objects => can't cause trouble.
            return

        # With 'Any' or 'object' return type we are happy, since any possible
        # return value is valid.
        ret_type = get_proper_type(reverse_type.ret_type)
        if isinstance(ret_type, AnyType):
            return
        if isinstance(ret_type, Instance):
            if ret_type.type.fullname == 'builtins.object':
                return
        if reverse_type.arg_kinds[0] == ARG_STAR:
            reverse_type = reverse_type.copy_modified(arg_types=[reverse_type.arg_types[0]] * 2,
                                                      arg_kinds=[ARG_POS] * 2,
                                                      arg_names=[reverse_type.arg_names[0], "_"])
        assert len(reverse_type.arg_types) >= 2

        if self.options.python_version[0] == 2 and reverse_name == '__rdiv__':
            forward_name = '__div__'
        else:
            forward_name = operators.normal_from_reverse_op[reverse_name]
        forward_inst = get_proper_type(reverse_type.arg_types[1])
        if isinstance(forward_inst, TypeVarType):
            forward_inst = get_proper_type(forward_inst.upper_bound)
        elif isinstance(forward_inst, TupleType):
            forward_inst = tuple_fallback(forward_inst)
        elif isinstance(forward_inst, (FunctionLike, TypedDictType, LiteralType)):
            forward_inst = forward_inst.fallback
        if isinstance(forward_inst, TypeType):
            item = forward_inst.item
            if isinstance(item, Instance):
                opt_meta = item.type.metaclass_type
                if opt_meta is not None:
                    forward_inst = opt_meta
        if not (isinstance(forward_inst, (Instance, UnionType))
                and forward_inst.has_readable_member(forward_name)):
            return
        forward_base = reverse_type.arg_types[1]
        forward_type = self.expr_checker.analyze_external_member_access(forward_name, forward_base,
                                                                        context=defn)
        self.check_overlapping_op_methods(reverse_type, reverse_name, defn.info,
                                          forward_type, forward_name, forward_base,
                                          context=defn)

    def check_overlapping_op_methods(self,
                                     reverse_type: CallableType,
                                     reverse_name: str,
                                     reverse_class: TypeInfo,
                                     forward_type: Type,
                                     forward_name: str,
                                     forward_base: Type,
                                     context: Context) -> None:
        """Check for overlapping method and reverse method signatures.

        This function assumes that:

        -   The reverse method has valid argument count and kinds.
        -   If the reverse operator method accepts some argument of type
            X, the forward operator method also belong to class X.

            For example, if we have the reverse operator `A.__radd__(B)`, then the
            corresponding forward operator must have the type `B.__add__(...)`.
        """

        # Note: Suppose we have two operator methods "A.__rOP__(B) -> R1" and
        # "B.__OP__(C) -> R2". We check if these two methods are unsafely overlapping
        # by using the following algorithm:
        #
        # 1. Rewrite "B.__OP__(C) -> R1"  to "temp1(B, C) -> R1"
        #
        # 2. Rewrite "A.__rOP__(B) -> R2" to "temp2(B, A) -> R2"
        #
        # 3. Treat temp1 and temp2 as if they were both variants in the same
        #    overloaded function. (This mirrors how the Python runtime calls
        #    operator methods: we first try __OP__, then __rOP__.)
        #
        #    If the first signature is unsafely overlapping with the second,
        #    report an error.
        #
        # 4. However, if temp1 shadows temp2 (e.g. the __rOP__ method can never
        #    be called), do NOT report an error.
        #
        #    This behavior deviates from how we handle overloads -- many of the
        #    modules in typeshed seem to define __OP__ methods that shadow the
        #    corresponding __rOP__ method.
        #
        # Note: we do not attempt to handle unsafe overlaps related to multiple
        # inheritance. (This is consistent with how we handle overloads: we also
        # do not try checking unsafe overlaps due to multiple inheritance there.)

        for forward_item in union_items(forward_type):
            if isinstance(forward_item, CallableType):
                if self.is_unsafe_overlapping_op(forward_item, forward_base, reverse_type):
                    self.msg.operator_method_signatures_overlap(
                        reverse_class, reverse_name,
                        forward_base, forward_name, context)
            elif isinstance(forward_item, Overloaded):
                for item in forward_item.items:
                    if self.is_unsafe_overlapping_op(item, forward_base, reverse_type):
                        self.msg.operator_method_signatures_overlap(
                            reverse_class, reverse_name,
                            forward_base, forward_name,
                            context)
            elif not isinstance(forward_item, AnyType):
                self.msg.forward_operator_not_callable(forward_name, context)

    def is_unsafe_overlapping_op(self,
                                 forward_item: CallableType,
                                 forward_base: Type,
                                 reverse_type: CallableType) -> bool:
        # TODO: check argument kinds?
        if len(forward_item.arg_types) < 1:
            # Not a valid operator method -- can't succeed anyway.
            return False

        # Erase the type if necessary to make sure we don't have a single
        # TypeVar in forward_tweaked. (Having a function signature containing
        # just a single TypeVar can lead to unpredictable behavior.)
        forward_base_erased = forward_base
        if isinstance(forward_base, TypeVarType):
            forward_base_erased = erase_to_bound(forward_base)

        # Construct normalized function signatures corresponding to the
        # operator methods. The first argument is the left operand and the
        # second operand is the right argument -- we switch the order of
        # the arguments of the reverse method.

        forward_tweaked = forward_item.copy_modified(
            arg_types=[forward_base_erased, forward_item.arg_types[0]],
            arg_kinds=[nodes.ARG_POS] * 2,
            arg_names=[None] * 2,
        )
        reverse_tweaked = reverse_type.copy_modified(
            arg_types=[reverse_type.arg_types[1], reverse_type.arg_types[0]],
            arg_kinds=[nodes.ARG_POS] * 2,
            arg_names=[None] * 2,
        )

        reverse_base_erased = reverse_type.arg_types[0]
        if isinstance(reverse_base_erased, TypeVarType):
            reverse_base_erased = erase_to_bound(reverse_base_erased)

        if is_same_type(reverse_base_erased, forward_base_erased):
            return False
        elif is_subtype(reverse_base_erased, forward_base_erased):
            first = reverse_tweaked
            second = forward_tweaked
        else:
            first = forward_tweaked
            second = reverse_tweaked

        return is_unsafe_overlapping_overload_signatures(first, second)

    def check_inplace_operator_method(self, defn: FuncBase) -> None:
        """Check an inplace operator method such as __iadd__.

        They cannot arbitrarily overlap with __add__.
        """
        method = defn.name
        if method not in operators.inplace_operator_methods:
            return
        typ = bind_self(self.function_type(defn))
        cls = defn.info
        other_method = '__' + method[3:]
        if cls.has_readable_member(other_method):
            instance = fill_typevars(cls)
            typ2 = get_proper_type(self.expr_checker.analyze_external_member_access(
                other_method, instance, defn))
            fail = False
            if isinstance(typ2, FunctionLike):
                if not is_more_general_arg_prefix(typ, typ2):
                    fail = True
            else:
                # TODO overloads
                fail = True
            if fail:
                self.msg.signatures_incompatible(method, other_method, defn)

    def check_getattr_method(self, typ: Type, context: Context, name: str) -> None:
        if len(self.scope.stack) == 1:
            # module scope
            if name == '__getattribute__':
                self.msg.fail(message_registry.MODULE_LEVEL_GETATTRIBUTE, context)
                return
            # __getattr__ is fine at the module level as of Python 3.7 (PEP 562). We could
            # show an error for Python < 3.7, but that would be annoying in code that supports
            # both 3.7 and older versions.
            method_type = CallableType([self.named_type('builtins.str')],
                                       [nodes.ARG_POS],
                                       [None],
                                       AnyType(TypeOfAny.special_form),
                                       self.named_type('builtins.function'))
        elif self.scope.active_class():
            method_type = CallableType([AnyType(TypeOfAny.special_form),
                                        self.named_type('builtins.str')],
                                       [nodes.ARG_POS, nodes.ARG_POS],
                                       [None, None],
                                       AnyType(TypeOfAny.special_form),
                                       self.named_type('builtins.function'))
        else:
            return
        if not is_subtype(typ, method_type):
            self.msg.invalid_signature_for_special_method(typ, context, name)

    def check_setattr_method(self, typ: Type, context: Context) -> None:
        if not self.scope.active_class():
            return
        method_type = CallableType([AnyType(TypeOfAny.special_form),
                                    self.named_type('builtins.str'),
                                    AnyType(TypeOfAny.special_form)],
                                   [nodes.ARG_POS, nodes.ARG_POS, nodes.ARG_POS],
                                   [None, None, None],
                                   NoneType(),
                                   self.named_type('builtins.function'))
        if not is_subtype(typ, method_type):
            self.msg.invalid_signature_for_special_method(typ, context, '__setattr__')

    def check_match_args(self, var: Var, typ: Type, context: Context) -> None:
        """Check that __match_args__ is final and contains literal strings"""

        if not var.is_final:
            self.note("__match_args__ must be final for checking of match statements to work",
                      context, code=codes.LITERAL_REQ)

        typ = get_proper_type(typ)
        if not isinstance(typ, TupleType) or \
                not all([is_string_literal(item) for item in typ.items]):
            self.msg.note("__match_args__ must be a tuple containing string literals for checking "
                          "of match statements to work", context, code=codes.LITERAL_REQ)

    def expand_typevars(self, defn: FuncItem,
                        typ: CallableType) -> List[Tuple[FuncItem, CallableType]]:
        # TODO use generator
        subst: List[List[Tuple[TypeVarId, Type]]] = []
        tvars = list(typ.variables) or []
        if defn.info:
            # Class type variables
            tvars += defn.info.defn.type_vars or []
        # TODO(shantanu): audit for paramspec
        for tvar in tvars:
            if isinstance(tvar, TypeVarType) and tvar.values:
                subst.append([(tvar.id, value) for value in tvar.values])
        # Make a copy of the function to check for each combination of
        # value restricted type variables. (Except when running mypyc,
        # where we need one canonical version of the function.)
        if subst and not self.options.mypyc:
            result: List[Tuple[FuncItem, CallableType]] = []
            for substitutions in itertools.product(*subst):
                mapping = dict(substitutions)
                expanded = cast(CallableType, expand_type(typ, mapping))
                result.append((expand_func(defn, mapping), expanded))
            return result
        else:
            return [(defn, typ)]

    def check_method_override(self, defn: Union[FuncDef, OverloadedFuncDef, Decorator]) -> None:
        """Check if function definition is compatible with base classes.

        This may defer the method if a signature is not available in at least one base class.
        """
        # Check against definitions in base classes.
        for base in defn.info.mro[1:]:
            if self.check_method_or_accessor_override_for_base(defn, base):
                # Node was deferred, we will have another attempt later.
                return

    def check_method_or_accessor_override_for_base(self, defn: Union[FuncDef,
                                                                     OverloadedFuncDef,
                                                                     Decorator],
                                                   base: TypeInfo) -> bool:
        """Check if method definition is compatible with a base class.

        Return True if the node was deferred because one of the corresponding
        superclass nodes is not ready.
        """
        if base:
            name = defn.name
            base_attr = base.names.get(name)
            if base_attr:
                # First, check if we override a final (always an error, even with Any types).
                if is_final_node(base_attr.node):
                    self.msg.cant_override_final(name, base.name, defn)
                # Second, final can't override anything writeable independently of types.
                if defn.is_final:
                    self.check_if_final_var_override_writable(name, base_attr.node, defn)

            # Check the type of override.
            if name not in ('__init__', '__new__', '__init_subclass__'):
                # Check method override
                # (__init__, __new__, __init_subclass__ are special).
                if self.check_method_override_for_base_with_name(defn, name, base):
                    return True
                if name in operators.inplace_operator_methods:
                    # Figure out the name of the corresponding operator method.
                    method = '__' + name[3:]
                    # An inplace operator method such as __iadd__ might not be
                    # always introduced safely if a base class defined __add__.
                    # TODO can't come up with an example where this is
                    #      necessary; now it's "just in case"
                    return self.check_method_override_for_base_with_name(defn, method,
                                                                         base)
        return False

    def check_method_override_for_base_with_name(
            self, defn: Union[FuncDef, OverloadedFuncDef, Decorator],
            name: str, base: TypeInfo) -> bool:
        """Check if overriding an attribute `name` of `base` with `defn` is valid.

        Return True if the supertype node was not analysed yet, and `defn` was deferred.
        """
        base_attr = base.names.get(name)
        if base_attr:
            # The name of the method is defined in the base class.

            # Point errors at the 'def' line (important for backward compatibility
            # of type ignores).
            if not isinstance(defn, Decorator):
                context = defn
            else:
                context = defn.func

            # Construct the type of the overriding method.
            if isinstance(defn, (FuncDef, OverloadedFuncDef)):
                typ: Type = self.function_type(defn)
                override_class_or_static = defn.is_class or defn.is_static
                override_class = defn.is_class
            else:
                assert defn.var.is_ready
                assert defn.var.type is not None
                typ = defn.var.type
                override_class_or_static = defn.func.is_class or defn.func.is_static
                override_class = defn.func.is_class
            typ = get_proper_type(typ)
            if isinstance(typ, FunctionLike) and not is_static(context):
                typ = bind_self(typ, self.scope.active_self_type(),
                                is_classmethod=override_class)
            # Map the overridden method type to subtype context so that
            # it can be checked for compatibility.
            original_type = get_proper_type(base_attr.type)
            original_node = base_attr.node
            if original_type is None:
                if self.pass_num < self.last_pass:
                    # If there are passes left, defer this node until next pass,
                    # otherwise try reconstructing the method type from available information.
                    self.defer_node(defn, defn.info)
                    return True
                elif isinstance(original_node, (FuncDef, OverloadedFuncDef)):
                    original_type = self.function_type(original_node)
                elif isinstance(original_node, Decorator):
                    original_type = self.function_type(original_node.func)
                else:
                    assert False, str(base_attr.node)
            if isinstance(original_node, (FuncDef, OverloadedFuncDef)):
                original_class_or_static = original_node.is_class or original_node.is_static
            elif isinstance(original_node, Decorator):
                fdef = original_node.func
                original_class_or_static = fdef.is_class or fdef.is_static
            else:
                original_class_or_static = False  # a variable can't be class or static
            if isinstance(original_type, AnyType) or isinstance(typ, AnyType):
                pass
            elif isinstance(original_type, FunctionLike) and isinstance(typ, FunctionLike):
                original = self.bind_and_map_method(base_attr, original_type,
                                                    defn.info, base)
                # Check that the types are compatible.
                # TODO overloaded signatures
                self.check_override(typ,
                                    original,
                                    defn.name,
                                    name,
                                    base.name,
                                    original_class_or_static,
                                    override_class_or_static,
                                    context)
            elif is_equivalent(original_type, typ):
                # Assume invariance for a non-callable attribute here. Note
                # that this doesn't affect read-only properties which can have
                # covariant overrides.
                #
                pass
            elif (base_attr.node and not self.is_writable_attribute(base_attr.node)
                  and is_subtype(typ, original_type)):
                # If the attribute is read-only, allow covariance
                pass
            else:
                self.msg.signature_incompatible_with_supertype(
                    defn.name, name, base.name, context)
        return False

    def bind_and_map_method(self, sym: SymbolTableNode, typ: FunctionLike,
                            sub_info: TypeInfo, super_info: TypeInfo) -> FunctionLike:
        """Bind self-type and map type variables for a method.

        Arguments:
            sym: a symbol that points to method definition
            typ: method type on the definition
            sub_info: class where the method is used
            super_info: class where the method was defined
        """
        if (isinstance(sym.node, (FuncDef, OverloadedFuncDef, Decorator))
                and not is_static(sym.node)):
            if isinstance(sym.node, Decorator):
                is_class_method = sym.node.func.is_class
            else:
                is_class_method = sym.node.is_class
            bound = bind_self(typ, self.scope.active_self_type(), is_class_method)
        else:
            bound = typ
        return cast(FunctionLike, map_type_from_supertype(bound, sub_info, super_info))

    def get_op_other_domain(self, tp: FunctionLike) -> Optional[Type]:
        if isinstance(tp, CallableType):
            if tp.arg_kinds and tp.arg_kinds[0] == ARG_POS:
                return tp.arg_types[0]
            return None
        elif isinstance(tp, Overloaded):
            raw_items = [self.get_op_other_domain(it) for it in tp.items]
            items = [it for it in raw_items if it]
            if items:
                return make_simplified_union(items)
            return None
        else:
            assert False, "Need to check all FunctionLike subtypes here"

    def check_override(self, override: FunctionLike, original: FunctionLike,
                       name: str, name_in_super: str, supertype: str,
                       original_class_or_static: bool,
                       override_class_or_static: bool,
                       node: Context) -> None:
        """Check a method override with given signatures.

        Arguments:
          override:  The signature of the overriding method.
          original:  The signature of the original supertype method.
          name:      The name of the subtype. This and the next argument are
                     only used for generating error messages.
          supertype: The name of the supertype.
        """
        # Use boolean variable to clarify code.
        fail = False
        op_method_wider_note = False
        if not is_subtype(override, original, ignore_pos_arg_names=True):
            fail = True
        elif isinstance(override, Overloaded) and self.is_forward_op_method(name):
            # Operator method overrides cannot extend the domain, as
            # this could be unsafe with reverse operator methods.
            original_domain = self.get_op_other_domain(original)
            override_domain = self.get_op_other_domain(override)
            if (original_domain and override_domain and
                    not is_subtype(override_domain, original_domain)):
                fail = True
                op_method_wider_note = True
        if isinstance(original, FunctionLike) and isinstance(override, FunctionLike):
            if original_class_or_static and not override_class_or_static:
                fail = True
            elif isinstance(original, CallableType) and isinstance(override, CallableType):
                if original.type_guard is not None and override.type_guard is None:
                    fail = True

        if is_private(name):
            fail = False

        if fail:
            emitted_msg = False
            if (isinstance(override, CallableType) and
                    isinstance(original, CallableType) and
                    len(override.arg_types) == len(original.arg_types) and
                    override.min_args == original.min_args):
                # Give more detailed messages for the common case of both
                # signatures having the same number of arguments and no
                # overloads.

                # override might have its own generic function type
                # variables. If an argument or return type of override
                # does not have the correct subtyping relationship
                # with the original type even after these variables
                # are erased, then it is definitely an incompatibility.

                override_ids = override.type_var_ids()
                type_name = None
                if isinstance(override.definition, FuncDef):
                    type_name = override.definition.info.name

                def erase_override(t: Type) -> Type:
                    return erase_typevars(t, ids_to_erase=override_ids)

                for i in range(len(override.arg_types)):
                    if not is_subtype(original.arg_types[i],
                                      erase_override(override.arg_types[i])):
                        arg_type_in_super = original.arg_types[i]
                        self.msg.argument_incompatible_with_supertype(
                            i + 1,
                            name,
                            type_name,
                            name_in_super,
                            arg_type_in_super,
                            supertype,
                            node
                        )
                        emitted_msg = True

                if not is_subtype(erase_override(override.ret_type),
                                  original.ret_type):
                    self.msg.return_type_incompatible_with_supertype(
                        name, name_in_super, supertype, original.ret_type, override.ret_type, node)
                    emitted_msg = True
            elif isinstance(override, Overloaded) and isinstance(original, Overloaded):
                # Give a more detailed message in the case where the user is trying to
                # override an overload, and the subclass's overload is plausible, except
                # that the order of the variants are wrong.
                #
                # For example, if the parent defines the overload f(int) -> int and f(str) -> str
                # (in that order), and if the child swaps the two and does f(str) -> str and
                # f(int) -> int
                order = []
                for child_variant in override.items:
                    for i, parent_variant in enumerate(original.items):
                        if is_subtype(child_variant, parent_variant):
                            order.append(i)
                            break

                if len(order) == len(original.items) and order != sorted(order):
                    self.msg.overload_signature_incompatible_with_supertype(
                        name, name_in_super, supertype, override, node)
                    emitted_msg = True

            if not emitted_msg:
                # Fall back to generic incompatibility message.
                self.msg.signature_incompatible_with_supertype(
                    name, name_in_super, supertype, node, original=original, override=override)
            if op_method_wider_note:
                self.note("Overloaded operator methods can't have wider argument types"
                          " in overrides", node, code=codes.OVERRIDE)

    def check__exit__return_type(self, defn: FuncItem) -> None:
        """Generate error if the return type of __exit__ is problematic.

        If __exit__ always returns False but the return type is declared
        as bool, mypy thinks that a with statement may "swallow"
        exceptions even though this is not the case, resulting in
        invalid reachability inference.
        """
        if not defn.type or not isinstance(defn.type, CallableType):
            return

        ret_type = get_proper_type(defn.type.ret_type)
        if not has_bool_item(ret_type):
            return

        returns = all_return_statements(defn)
        if not returns:
            return

        if all(isinstance(ret.expr, NameExpr) and ret.expr.fullname == 'builtins.False'
               for ret in returns):
            self.msg.incorrect__exit__return(defn)

    def visit_class_def(self, defn: ClassDef) -> None:
        """Type check a class definition."""
        typ = defn.info
        for base in typ.mro[1:]:
            if base.is_final:
                self.fail(message_registry.CANNOT_INHERIT_FROM_FINAL.format(base.name), defn)
        with self.tscope.class_scope(defn.info), self.enter_partial_types(is_class=True):
            old_binder = self.binder
            self.binder = ConditionalTypeBinder()
            with self.binder.top_frame_context():
                with self.scope.push_class(defn.info):
                    self.accept(defn.defs)
            self.binder = old_binder
            if not (defn.info.typeddict_type or defn.info.tuple_type or defn.info.is_enum):
                # If it is not a normal class (not a special form) check class keywords.
                self.check_init_subclass(defn)
            if not defn.has_incompatible_baseclass:
                # Otherwise we've already found errors; more errors are not useful
                self.check_multiple_inheritance(typ)
            self.check_final_deletable(typ)

            if defn.decorators:
                sig: Type = type_object_type(defn.info, self.named_type)
                # Decorators are applied in reverse order.
                for decorator in reversed(defn.decorators):
                    if (isinstance(decorator, CallExpr)
                            and isinstance(decorator.analyzed, PromoteExpr)):
                        # _promote is a special type checking related construct.
                        continue

                    dec = self.expr_checker.accept(decorator)
                    temp = self.temp_node(sig, context=decorator)
                    fullname = None
                    if isinstance(decorator, RefExpr):
                        fullname = decorator.fullname

                    # TODO: Figure out how to have clearer error messages.
                    # (e.g. "class decorator must be a function that accepts a type."
                    sig, _ = self.expr_checker.check_call(dec, [temp],
                                                          [nodes.ARG_POS], defn,
                                                          callable_name=fullname)
                # TODO: Apply the sig to the actual TypeInfo so we can handle decorators
                # that completely swap out the type.  (e.g. Callable[[Type[A]], Type[B]])
        if typ.is_protocol and typ.defn.type_vars:
            self.check_protocol_variance(defn)

    def check_final_deletable(self, typ: TypeInfo) -> None:
        # These checks are only for mypyc. Only perform some checks that are easier
        # to implement here than in mypyc.
        for attr in typ.deletable_attributes:
            node = typ.names.get(attr)
            if node and isinstance(node.node, Var) and node.node.is_final:
                self.fail(message_registry.CANNOT_MAKE_DELETABLE_FINAL, node.node)

    def check_init_subclass(self, defn: ClassDef) -> None:
        """Check that keywords in a class definition are valid arguments for __init_subclass__().

        In this example:
            1   class Base:
            2       def __init_subclass__(cls, thing: int):
            3           pass
            4   class Child(Base, thing=5):
            5       def __init_subclass__(cls):
            6           pass
            7   Child()

        Base.__init_subclass__(thing=5) is called at line 4. This is what we simulate here.
        Child.__init_subclass__ is never called.
        """
        if (defn.info.metaclass_type and
                defn.info.metaclass_type.type.fullname not in ('builtins.type', 'abc.ABCMeta')):
            # We can't safely check situations when both __init_subclass__ and a custom
            # metaclass are present.
            return
        # At runtime, only Base.__init_subclass__ will be called, so
        # we skip the current class itself.
        for base in defn.info.mro[1:]:
            if '__init_subclass__' not in base.names:
                continue
            name_expr = NameExpr(defn.name)
            name_expr.node = base
            callee = MemberExpr(name_expr, '__init_subclass__')
            args = list(defn.keywords.values())
            arg_names: List[Optional[str]] = list(defn.keywords.keys())
            # 'metaclass' keyword is consumed by the rest of the type machinery,
            # and is never passed to __init_subclass__ implementations
            if 'metaclass' in arg_names:
                idx = arg_names.index('metaclass')
                arg_names.pop(idx)
                args.pop(idx)
            arg_kinds = [ARG_NAMED] * len(args)
            call_expr = CallExpr(callee, args, arg_kinds, arg_names)
            call_expr.line = defn.line
            call_expr.column = defn.column
            call_expr.end_line = defn.end_line
            self.expr_checker.accept(call_expr,
                                     allow_none_return=True,
                                     always_allow_any=True)
            # We are only interested in the first Base having __init_subclass__,
            # all other bases have already been checked.
            break

    def check_protocol_variance(self, defn: ClassDef) -> None:
        """Check that protocol definition is compatible with declared
        variances of type variables.

        Note that we also prohibit declaring protocol classes as invariant
        if they are actually covariant/contravariant, since this may break
        transitivity of subtyping, see PEP 544.
        """
        info = defn.info
        object_type = Instance(info.mro[-1], [])
        tvars = info.defn.type_vars
        for i, tvar in enumerate(tvars):
            up_args: List[Type] = [
                object_type if i == j else AnyType(TypeOfAny.special_form)
                for j, _ in enumerate(tvars)
            ]
            down_args: List[Type] = [
                UninhabitedType() if i == j else AnyType(TypeOfAny.special_form)
                for j, _ in enumerate(tvars)
            ]
            up, down = Instance(info, up_args), Instance(info, down_args)
            # TODO: add advanced variance checks for recursive protocols
            if is_subtype(down, up, ignore_declared_variance=True):
                expected = COVARIANT
            elif is_subtype(up, down, ignore_declared_variance=True):
                expected = CONTRAVARIANT
            else:
                expected = INVARIANT
            if expected != tvar.variance:
                self.msg.bad_proto_variance(tvar.variance, tvar.name, expected, defn)

    def check_multiple_inheritance(self, typ: TypeInfo) -> None:
        """Check for multiple inheritance related errors."""
        if len(typ.bases) <= 1:
            # No multiple inheritance.
            return
        # Verify that inherited attributes are compatible.
        mro = typ.mro[1:]
        for i, base in enumerate(mro):
            # Attributes defined in both the type and base are skipped.
            # Normal checks for attribute compatibility should catch any problems elsewhere.
            non_overridden_attrs = base.names.keys() - typ.names.keys()
            for name in non_overridden_attrs:
                if is_private(name):
                    continue
                for base2 in mro[i + 1:]:
                    # We only need to check compatibility of attributes from classes not
                    # in a subclass relationship. For subclasses, normal (single inheritance)
                    # checks suffice (these are implemented elsewhere).
                    if name in base2.names and base2 not in base.mro:
                        self.check_compatibility(name, base, base2, typ)

    def determine_type_of_class_member(self, sym: SymbolTableNode) -> Optional[Type]:
        if sym.type is not None:
            return sym.type
        if isinstance(sym.node, FuncBase):
            return self.function_type(sym.node)
        if isinstance(sym.node, TypeInfo):
            # nested class
            return type_object_type(sym.node, self.named_type)
        if isinstance(sym.node, TypeVarExpr):
            # Use of TypeVars is rejected in an expression/runtime context, so
            # we don't need to check supertype compatibility for them.
            return AnyType(TypeOfAny.special_form)
        return None

    def check_compatibility(self, name: str, base1: TypeInfo,
                            base2: TypeInfo, ctx: TypeInfo) -> None:
        """Check if attribute name in base1 is compatible with base2 in multiple inheritance.

        Assume base1 comes before base2 in the MRO, and that base1 and base2 don't have
        a direct subclass relationship (i.e., the compatibility requirement only derives from
        multiple inheritance).

        This check verifies that a definition taken from base1 (and mapped to the current
        class ctx), is type compatible with the definition taken from base2 (also mapped), so
        that unsafe subclassing like this can be detected:
            class A(Generic[T]):
                def foo(self, x: T) -> None: ...

            class B:
                def foo(self, x: str) -> None: ...

            class C(B, A[int]): ...  # this is unsafe because...

            x: A[int] = C()
            x.foo  # ...runtime type is (str) -> None, while static type is (int) -> None
        """
        if name in ('__init__', '__new__', '__init_subclass__'):
            # __init__ and friends can be incompatible -- it's a special case.
            return
        first = base1.names[name]
        second = base2.names[name]
        first_type = get_proper_type(self.determine_type_of_class_member(first))
        second_type = get_proper_type(self.determine_type_of_class_member(second))

        if (isinstance(first_type, FunctionLike) and
                isinstance(second_type, FunctionLike)):
            if first_type.is_type_obj() and second_type.is_type_obj():
                # For class objects only check the subtype relationship of the classes,
                # since we allow incompatible overrides of '__init__'/'__new__'
                ok = is_subtype(left=fill_typevars_with_any(first_type.type_object()),
                                right=fill_typevars_with_any(second_type.type_object()))
            else:
                # First bind/map method types when necessary.
                first_sig = self.bind_and_map_method(first, first_type, ctx, base1)
                second_sig = self.bind_and_map_method(second, second_type, ctx, base2)
                ok = is_subtype(first_sig, second_sig, ignore_pos_arg_names=True)
        elif first_type and second_type:
            ok = is_equivalent(first_type, second_type)
            if not ok:
                second_node = base2[name].node
                if isinstance(second_node, Decorator) and second_node.func.is_property:
                    ok = is_subtype(first_type, cast(CallableType, second_type).ret_type)
        else:
            if first_type is None:
                self.msg.cannot_determine_type_in_base(name, base1.name, ctx)
            if second_type is None:
                self.msg.cannot_determine_type_in_base(name, base2.name, ctx)
            ok = True
        # Final attributes can never be overridden, but can override
        # non-final read-only attributes.
        if is_final_node(second.node):
            self.msg.cant_override_final(name, base2.name, ctx)
        if is_final_node(first.node):
            self.check_if_final_var_override_writable(name, second.node, ctx)
        # __slots__ and __deletable__ are special and the type can vary across class hierarchy.
        if name in ('__slots__', '__deletable__'):
            ok = True
        if not ok:
            self.msg.base_class_definitions_incompatible(name, base1, base2,
                                                         ctx)

    def visit_import_from(self, node: ImportFrom) -> None:
        self.check_import(node)

    def visit_import_all(self, node: ImportAll) -> None:
        self.check_import(node)

    def visit_import(self, s: Import) -> None:
        pass

    def check_import(self, node: ImportBase) -> None:
        for assign in node.assignments:
            lvalue = assign.lvalues[0]
            lvalue_type, _, __ = self.check_lvalue(lvalue)
            if lvalue_type is None:
                # TODO: This is broken.
                lvalue_type = AnyType(TypeOfAny.special_form)
            message = '{} "{}"'.format(message_registry.INCOMPATIBLE_IMPORT_OF,
                                       cast(NameExpr, assign.rvalue).name)
            self.check_simple_assignment(lvalue_type, assign.rvalue, node,
                                         msg=message, lvalue_name='local name',
                                         rvalue_name='imported name')

    #
    # Statements
    #

    def visit_block(self, b: Block) -> None:
        if b.is_unreachable:
            # This block was marked as being unreachable during semantic analysis.
            # It turns out any blocks marked in this way are *intentionally* marked
            # as unreachable -- so we don't display an error.
            self.binder.unreachable()
            return
        for s in b.body:
            if self.binder.is_unreachable():
                if self.should_report_unreachable_issues() and not self.is_raising_or_empty(s):
                    self.msg.unreachable_statement(s)
                break
            self.accept(s)

    def should_report_unreachable_issues(self) -> bool:
        return (self.in_checked_function()
                and self.options.warn_unreachable
                and not self.binder.is_unreachable_warning_suppressed())

    def is_raising_or_empty(self, s: Statement) -> bool:
        """Returns 'true' if the given statement either throws an error of some kind
        or is a no-op.

        We use this function mostly while handling the '--warn-unreachable' flag. When
        that flag is present, we normally report an error on any unreachable statement.
        But if that statement is just something like a 'pass' or a just-in-case 'assert False',
        reporting an error would be annoying.
        """
        if isinstance(s, AssertStmt) and is_false_literal(s.expr):
            return True
        elif isinstance(s, (RaiseStmt, PassStmt)):
            return True
        elif isinstance(s, ExpressionStmt):
            if isinstance(s.expr, EllipsisExpr):
                return True
            elif isinstance(s.expr, CallExpr):
                with self.expr_checker.msg.disable_errors():
                    typ = get_proper_type(self.expr_checker.accept(
                        s.expr, allow_none_return=True, always_allow_any=True))

                if isinstance(typ, UninhabitedType):
                    return True
        return False

    def visit_assignment_stmt(self, s: AssignmentStmt) -> None:
        """Type check an assignment statement.

        Handle all kinds of assignment statements (simple, indexed, multiple).
        """
        # Avoid type checking type aliases in stubs to avoid false
        # positives about modern type syntax available in stubs such
        # as X | Y.
        if not (s.is_alias_def and self.is_stub):
            with self.enter_final_context(s.is_final_def):
                self.check_assignment(s.lvalues[-1], s.rvalue, s.type is None, s.new_syntax)

        if s.is_alias_def:
            self.check_type_alias_rvalue(s)

        if (s.type is not None and
                self.options.disallow_any_unimported and
                has_any_from_unimported_type(s.type)):
            if isinstance(s.lvalues[-1], TupleExpr):
                # This is a multiple assignment. Instead of figuring out which type is problematic,
                # give a generic error message.
                self.msg.unimported_type_becomes_any("A type on this line",
                                                     AnyType(TypeOfAny.special_form), s)
            else:
                self.msg.unimported_type_becomes_any("Type of variable", s.type, s)
        check_for_explicit_any(s.type, self.options, self.is_typeshed_stub, self.msg, context=s)

        if len(s.lvalues) > 1:
            # Chained assignment (e.g. x = y = ...).
            # Make sure that rvalue type will not be reinferred.
            if s.rvalue not in self.type_map:
                self.expr_checker.accept(s.rvalue)
            rvalue = self.temp_node(self.type_map[s.rvalue], s)
            for lv in s.lvalues[:-1]:
                with self.enter_final_context(s.is_final_def):
                    self.check_assignment(lv, rvalue, s.type is None)

        self.check_final(s)
        if (s.is_final_def and s.type and not has_no_typevars(s.type)
                and self.scope.active_class() is not None):
            self.fail(message_registry.DEPENDENT_FINAL_IN_CLASS_BODY, s)

    def check_type_alias_rvalue(self, s: AssignmentStmt) -> None:
        if not (self.is_stub and isinstance(s.rvalue, OpExpr) and s.rvalue.op == '|'):
            # We do this mostly for compatibility with old semantic analyzer.
            # TODO: should we get rid of this?
            alias_type = self.expr_checker.accept(s.rvalue)
        else:
            # Avoid type checking 'X | Y' in stubs, since there can be errors
            # on older Python targets.
            alias_type = AnyType(TypeOfAny.special_form)

            def accept_items(e: Expression) -> None:
                if isinstance(e, OpExpr) and e.op == '|':
                    accept_items(e.left)
                    accept_items(e.right)
                else:
                    # Nested union types have been converted to type context
                    # in semantic analysis (such as in 'list[int | str]'),
                    # so we don't need to deal with them here.
                    self.expr_checker.accept(e)

            accept_items(s.rvalue)
        self.store_type(s.lvalues[-1], alias_type)

    def check_assignment(self, lvalue: Lvalue, rvalue: Expression, infer_lvalue_type: bool = True,
                         new_syntax: bool = False) -> None:
        """Type check a single assignment: lvalue = rvalue."""
        if isinstance(lvalue, TupleExpr) or isinstance(lvalue, ListExpr):
            self.check_assignment_to_multiple_lvalues(lvalue.items, rvalue, rvalue,
                                                      infer_lvalue_type)
        else:
            self.try_infer_partial_generic_type_from_assignment(lvalue, rvalue, '=')
            lvalue_type, index_lvalue, inferred = self.check_lvalue(lvalue)
            # If we're assigning to __getattr__ or similar methods, check that the signature is
            # valid.
            if isinstance(lvalue, NameExpr) and lvalue.node:
                name = lvalue.node.name
                if name in ('__setattr__', '__getattribute__', '__getattr__'):
                    # If an explicit type is given, use that.
                    if lvalue_type:
                        signature = lvalue_type
                    else:
                        signature = self.expr_checker.accept(rvalue)
                    if signature:
                        if name == '__setattr__':
                            self.check_setattr_method(signature, lvalue)
                        else:
                            self.check_getattr_method(signature, lvalue, name)

                if name == '__match_args__' and inferred is not None:
                    typ = self.expr_checker.accept(rvalue)
                    self.check_match_args(inferred, typ, lvalue)

            # Defer PartialType's super type checking.
            if (isinstance(lvalue, RefExpr) and
                    not (isinstance(lvalue_type, PartialType) and lvalue_type.type is None)):
                if self.check_compatibility_all_supers(lvalue, lvalue_type, rvalue):
                    # We hit an error on this line; don't check for any others
                    return

            if lvalue_type:
                if isinstance(lvalue_type, PartialType) and lvalue_type.type is None:
                    # Try to infer a proper type for a variable with a partial None type.
                    rvalue_type = self.expr_checker.accept(rvalue)
                    if isinstance(get_proper_type(rvalue_type), NoneType):
                        # This doesn't actually provide any additional information -- multiple
                        # None initializers preserve the partial None type.
                        return

                    if is_valid_inferred_type(rvalue_type):
                        var = lvalue_type.var
                        partial_types = self.find_partial_types(var)
                        if partial_types is not None:
                            if not self.current_node_deferred:
                                # Partial type can't be final, so strip any literal values.
                                rvalue_type = remove_instance_last_known_values(rvalue_type)
                                inferred_type = make_simplified_union(
                                    [rvalue_type, NoneType()])
                                self.set_inferred_type(var, lvalue, inferred_type)
                            else:
                                var.type = None
                            del partial_types[var]
                            lvalue_type = var.type
                    else:
                        # Try to infer a partial type. No need to check the return value, as
                        # an error will be reported elsewhere.
                        self.infer_partial_type(lvalue_type.var, lvalue, rvalue_type)
                    # Handle None PartialType's super type checking here, after it's resolved.
                    if (isinstance(lvalue, RefExpr) and
                            self.check_compatibility_all_supers(lvalue, lvalue_type, rvalue)):
                        # We hit an error on this line; don't check for any others
                        return
                elif (is_literal_none(rvalue) and
                        isinstance(lvalue, NameExpr) and
                        isinstance(lvalue.node, Var) and
                        lvalue.node.is_initialized_in_class and
                        not new_syntax):
                    # Allow None's to be assigned to class variables with non-Optional types.
                    rvalue_type = lvalue_type
                elif (isinstance(lvalue, MemberExpr) and
                        lvalue.kind is None):  # Ignore member access to modules
                    instance_type = self.expr_checker.accept(lvalue.expr)
                    rvalue_type, lvalue_type, infer_lvalue_type = self.check_member_assignment(
                        instance_type, lvalue_type, rvalue, context=rvalue)
                else:
                    # Hacky special case for assigning a literal None
                    # to a variable defined in a previous if
                    # branch. When we detect this, we'll go back and
                    # make the type optional. This is somewhat
                    # unpleasant, and a generalization of this would
                    # be an improvement!
                    if (is_literal_none(rvalue) and
                            isinstance(lvalue, NameExpr) and
                            lvalue.kind == LDEF and
                            isinstance(lvalue.node, Var) and
                            lvalue.node.type and
                            lvalue.node in self.var_decl_frames and
                            not isinstance(get_proper_type(lvalue_type), AnyType)):
                        decl_frame_map = self.var_decl_frames[lvalue.node]
                        # Check if the nearest common ancestor frame for the definition site
                        # and the current site is the enclosing frame of an if/elif/else block.
                        has_if_ancestor = False
                        for frame in reversed(self.binder.frames):
                            if frame.id in decl_frame_map:
                                has_if_ancestor = frame.conditional_frame
                                break
                        if has_if_ancestor:
                            lvalue_type = make_optional_type(lvalue_type)
                            self.set_inferred_type(lvalue.node, lvalue, lvalue_type)

                    rvalue_type = self.check_simple_assignment(lvalue_type, rvalue, context=rvalue,
                                                               code=codes.ASSIGNMENT)

                # Special case: only non-abstract non-protocol classes can be assigned to
                # variables with explicit type Type[A], where A is protocol or abstract.
                rvalue_type = get_proper_type(rvalue_type)
                lvalue_type = get_proper_type(lvalue_type)
                if (isinstance(rvalue_type, CallableType) and rvalue_type.is_type_obj() and
                        (rvalue_type.type_object().is_abstract or
                         rvalue_type.type_object().is_protocol) and
                        isinstance(lvalue_type, TypeType) and
                        isinstance(lvalue_type.item, Instance) and
                        (lvalue_type.item.type.is_abstract or
                         lvalue_type.item.type.is_protocol)):
                    self.msg.concrete_only_assign(lvalue_type, rvalue)
                    return
                if rvalue_type and infer_lvalue_type and not isinstance(lvalue_type, PartialType):
                    # Don't use type binder for definitions of special forms, like named tuples.
                    if not (isinstance(lvalue, NameExpr) and lvalue.is_special_form):
                        self.binder.assign_type(lvalue, rvalue_type, lvalue_type, False)

            elif index_lvalue:
                self.check_indexed_assignment(index_lvalue, rvalue, lvalue)

            if inferred:
                rvalue_type = self.expr_checker.accept(rvalue)
                if not inferred.is_final:
                    rvalue_type = remove_instance_last_known_values(rvalue_type)
                self.infer_variable_type(inferred, lvalue, rvalue_type, rvalue)
            self.check_assignment_to_slots(lvalue)

    # (type, operator) tuples for augmented assignments supported with partial types
    partial_type_augmented_ops: Final = {
        ('builtins.list', '+'),
        ('builtins.set', '|'),
    }

    def try_infer_partial_generic_type_from_assignment(self,
                                                       lvalue: Lvalue,
                                                       rvalue: Expression,
                                                       op: str) -> None:
        """Try to infer a precise type for partial generic type from assignment.

        'op' is '=' for normal assignment and a binary operator ('+', ...) for
        augmented assignment.

        Example where this happens:

            x = []
            if foo():
                x = [1]  # Infer List[int] as type of 'x'
        """
        var = None
        if (isinstance(lvalue, NameExpr)
                and isinstance(lvalue.node, Var)
                and isinstance(lvalue.node.type, PartialType)):
            var = lvalue.node
        elif isinstance(lvalue, MemberExpr):
            var = self.expr_checker.get_partial_self_var(lvalue)
        if var is not None:
            typ = var.type
            assert isinstance(typ, PartialType)
            if typ.type is None:
                return
            # Return if this is an unsupported augmented assignment.
            if op != '=' and (typ.type.fullname, op) not in self.partial_type_augmented_ops:
                return
            # TODO: some logic here duplicates the None partial type counterpart
            #       inlined in check_assignment(), see #8043.
            partial_types = self.find_partial_types(var)
            if partial_types is None:
                return
            rvalue_type = self.expr_checker.accept(rvalue)
            rvalue_type = get_proper_type(rvalue_type)
            if isinstance(rvalue_type, Instance):
                if rvalue_type.type == typ.type and is_valid_inferred_type(rvalue_type):
                    var.type = rvalue_type
                    del partial_types[var]
            elif isinstance(rvalue_type, AnyType):
                var.type = fill_typevars_with_any(typ.type)
                del partial_types[var]

    def check_compatibility_all_supers(self, lvalue: RefExpr, lvalue_type: Optional[Type],
                                       rvalue: Expression) -> bool:
        lvalue_node = lvalue.node
        # Check if we are a class variable with at least one base class
        if (isinstance(lvalue_node, Var) and
                lvalue.kind in (MDEF, None) and  # None for Vars defined via self
                len(lvalue_node.info.bases) > 0):

            for base in lvalue_node.info.mro[1:]:
                tnode = base.names.get(lvalue_node.name)
                if tnode is not None:
                    if not self.check_compatibility_classvar_super(lvalue_node,
                                                                   base,
                                                                   tnode.node):
                        # Show only one error per variable
                        break

                    if not self.check_compatibility_final_super(lvalue_node,
                                                                base,
                                                                tnode.node):
                        # Show only one error per variable
                        break

            direct_bases = lvalue_node.info.direct_base_classes()
            last_immediate_base = direct_bases[-1] if direct_bases else None

            for base in lvalue_node.info.mro[1:]:
                # Only check __slots__ against the 'object'
                # If a base class defines a Tuple of 3 elements, a child of
                # this class should not be allowed to define it as a Tuple of
                # anything other than 3 elements. The exception to this rule
                # is __slots__, where it is allowed for any child class to
                # redefine it.
                if lvalue_node.name == "__slots__" and base.fullname != "builtins.object":
                    continue
                # We don't care about the type of "__deletable__".
                if lvalue_node.name == "__deletable__":
                    continue

                if is_private(lvalue_node.name):
                    continue

                base_type, base_node = self.lvalue_type_from_base(lvalue_node, base)

                if base_type:
                    assert base_node is not None
                    if not self.check_compatibility_super(lvalue,
                                                          lvalue_type,
                                                          rvalue,
                                                          base,
                                                          base_type,
                                                          base_node):
                        # Only show one error per variable; even if other
                        # base classes are also incompatible
                        return True
                    if base is last_immediate_base:
                        # At this point, the attribute was found to be compatible with all
                        # immediate parents.
                        break
        return False

    def check_compatibility_super(self, lvalue: RefExpr, lvalue_type: Optional[Type],
                                  rvalue: Expression, base: TypeInfo, base_type: Type,
                                  base_node: Node) -> bool:
        lvalue_node = lvalue.node
        assert isinstance(lvalue_node, Var)

        # Do not check whether the rvalue is compatible if the
        # lvalue had a type defined; this is handled by other
        # parts, and all we have to worry about in that case is
        # that lvalue is compatible with the base class.
        compare_node = None
        if lvalue_type:
            compare_type = lvalue_type
            compare_node = lvalue.node
        else:
            compare_type = self.expr_checker.accept(rvalue, base_type)
            if isinstance(rvalue, NameExpr):
                compare_node = rvalue.node
                if isinstance(compare_node, Decorator):
                    compare_node = compare_node.func

        base_type = get_proper_type(base_type)
        compare_type = get_proper_type(compare_type)
        if compare_type:
            if (isinstance(base_type, CallableType) and
                    isinstance(compare_type, CallableType)):
                base_static = is_node_static(base_node)
                compare_static = is_node_static(compare_node)

                # In case compare_static is unknown, also check
                # if 'definition' is set. The most common case for
                # this is with TempNode(), where we lose all
                # information about the real rvalue node (but only get
                # the rvalue type)
                if compare_static is None and compare_type.definition:
                    compare_static = is_node_static(compare_type.definition)

                # Compare against False, as is_node_static can return None
                if base_static is False and compare_static is False:
                    # Class-level function objects and classmethods become bound
                    # methods: the former to the instance, the latter to the
                    # class
                    base_type = bind_self(base_type, self.scope.active_self_type())
                    compare_type = bind_self(compare_type, self.scope.active_self_type())

                # If we are a static method, ensure to also tell the
                # lvalue it now contains a static method
                if base_static and compare_static:
                    lvalue_node.is_staticmethod = True

            return self.check_subtype(compare_type, base_type, rvalue,
                                      message_registry.INCOMPATIBLE_TYPES_IN_ASSIGNMENT,
                                      'expression has type',
                                      'base class "%s" defined the type as' % base.name,
                                      code=codes.ASSIGNMENT)
        return True

    def lvalue_type_from_base(self, expr_node: Var,
                              base: TypeInfo) -> Tuple[Optional[Type], Optional[Node]]:
        """For a NameExpr that is part of a class, walk all base classes and try
        to find the first class that defines a Type for the same name."""
        expr_name = expr_node.name
        base_var = base.names.get(expr_name)

        if base_var:
            base_node = base_var.node
            base_type = base_var.type
            if isinstance(base_node, Decorator):
                base_node = base_node.func
                base_type = base_node.type

            if base_type:
                if not has_no_typevars(base_type):
                    self_type = self.scope.active_self_type()
                    assert self_type is not None, "Internal error: base lookup outside class"
                    if isinstance(self_type, TupleType):
                        instance = tuple_fallback(self_type)
                    else:
                        instance = self_type
                    itype = map_instance_to_supertype(instance, base)
                    base_type = expand_type_by_instance(base_type, itype)

                base_type = get_proper_type(base_type)
                if isinstance(base_type, CallableType) and isinstance(base_node, FuncDef):
                    # If we are a property, return the Type of the return
                    # value, not the Callable
                    if base_node.is_property:
                        base_type = get_proper_type(base_type.ret_type)
                if isinstance(base_type, FunctionLike) and isinstance(base_node,
                                                                      OverloadedFuncDef):
                    # Same for properties with setter
                    if base_node.is_property:
                        base_type = base_type.items[0].ret_type

                return base_type, base_node

        return None, None

    def check_compatibility_classvar_super(self, node: Var,
                                           base: TypeInfo, base_node: Optional[Node]) -> bool:
        if not isinstance(base_node, Var):
            return True
        if node.is_classvar and not base_node.is_classvar:
            self.fail(message_registry.CANNOT_OVERRIDE_INSTANCE_VAR.format(base.name), node)
            return False
        elif not node.is_classvar and base_node.is_classvar:
            self.fail(message_registry.CANNOT_OVERRIDE_CLASS_VAR.format(base.name), node)
            return False
        return True

    def check_compatibility_final_super(self, node: Var,
                                        base: TypeInfo, base_node: Optional[Node]) -> bool:
        """Check if an assignment overrides a final attribute in a base class.

        This only checks situations where either a node in base class is not a variable
        but a final method, or where override is explicitly declared as final.
        In these cases we give a more detailed error message. In addition, we check that
        a final variable doesn't override writeable attribute, which is not safe.

        Other situations are checked in `check_final()`.
        """
        if not isinstance(base_node, (Var, FuncBase, Decorator)):
            return True
        if base_node.is_final and (node.is_final or not isinstance(base_node, Var)):
            # Give this error only for explicit override attempt with `Final`, or
            # if we are overriding a final method with variable.
            # Other override attempts will be flagged as assignment to constant
            # in `check_final()`.
            self.msg.cant_override_final(node.name, base.name, node)
            return False
        if node.is_final:
            self.check_if_final_var_override_writable(node.name, base_node, node)
        return True

    def check_if_final_var_override_writable(self,
                                             name: str,
                                             base_node:
                                             Optional[Node],
                                             ctx: Context) -> None:
        """Check that a final variable doesn't override writeable attribute.

        This is done to prevent situations like this:
            class C:
                attr = 1
            class D(C):
                attr: Final = 2

            x: C = D()
            x.attr = 3  # Oops!
        """
        writable = True
        if base_node:
            writable = self.is_writable_attribute(base_node)
        if writable:
            self.msg.final_cant_override_writable(name, ctx)

    def get_final_context(self) -> bool:
        """Check whether we a currently checking a final declaration."""
        return self._is_final_def

    @contextmanager
    def enter_final_context(self, is_final_def: bool) -> Iterator[None]:
        """Store whether the current checked assignment is a final declaration."""
        old_ctx = self._is_final_def
        self._is_final_def = is_final_def
        try:
            yield
        finally:
            self._is_final_def = old_ctx

    def check_final(self,
                    s: Union[AssignmentStmt, OperatorAssignmentStmt, AssignmentExpr]) -> None:
        """Check if this assignment does not assign to a final attribute.

        This function performs the check only for name assignments at module
        and class scope. The assignments to `obj.attr` and `Cls.attr` are checked
        in checkmember.py.
        """
        if isinstance(s, AssignmentStmt):
            lvs = self.flatten_lvalues(s.lvalues)
        elif isinstance(s, AssignmentExpr):
            lvs = [s.target]
        else:
            lvs = [s.lvalue]
        is_final_decl = s.is_final_def if isinstance(s, AssignmentStmt) else False
        if is_final_decl and self.scope.active_class():
            lv = lvs[0]
            assert isinstance(lv, RefExpr)
            assert isinstance(lv.node, Var)
            if (lv.node.final_unset_in_class and not lv.node.final_set_in_init and
                    not self.is_stub and  # It is OK to skip initializer in stub files.
                    # Avoid extra error messages, if there is no type in Final[...],
                    # then we already reported the error about missing r.h.s.
                    isinstance(s, AssignmentStmt) and s.type is not None):
                self.msg.final_without_value(s)
        for lv in lvs:
            if isinstance(lv, RefExpr) and isinstance(lv.node, Var):
                name = lv.node.name
                cls = self.scope.active_class()
                if cls is not None:
                    # Theses additional checks exist to give more error messages
                    # even if the final attribute was overridden with a new symbol
                    # (which is itself an error)...
                    for base in cls.mro[1:]:
                        sym = base.names.get(name)
                        # We only give this error if base node is variable,
                        # overriding final method will be caught in
                        # `check_compatibility_final_super()`.
                        if sym and isinstance(sym.node, Var):
                            if sym.node.is_final and not is_final_decl:
                                self.msg.cant_assign_to_final(name, sym.node.info is None, s)
                                # ...but only once
                                break
                if lv.node.is_final and not is_final_decl:
                    self.msg.cant_assign_to_final(name, lv.node.info is None, s)

    def check_assignment_to_slots(self, lvalue: Lvalue) -> None:
        if not isinstance(lvalue, MemberExpr):
            return

        inst = get_proper_type(self.expr_checker.accept(lvalue.expr))
        if not isinstance(inst, Instance):
            return
        if inst.type.slots is None:
            return  # Slots do not exist, we can allow any assignment
        if lvalue.name in inst.type.slots:
            return  # We are assigning to an existing slot
        for base_info in inst.type.mro[:-1]:
            if base_info.names.get('__setattr__') is not None:
                # When type has `__setattr__` defined,
                # we can assign any dynamic value.
                # We exclude object, because it always has `__setattr__`.
                return

        definition = inst.type.get(lvalue.name)
        if definition is None:
            # We don't want to duplicate
            # `"SomeType" has no attribute "some_attr"`
            # error twice.
            return
        if self.is_assignable_slot(lvalue, definition.type):
            return

        self.fail(
            'Trying to assign name "{}" that is not in "__slots__" of type "{}"'.format(
                lvalue.name, inst.type.fullname,
            ),
            lvalue,
        )

    def is_assignable_slot(self, lvalue: Lvalue, typ: Optional[Type]) -> bool:
        if getattr(lvalue, 'node', None):
            return False  # This is a definition

        typ = get_proper_type(typ)
        if typ is None or isinstance(typ, AnyType):
            return True  # Any can be literally anything, like `@propery`
        if isinstance(typ, Instance):
            # When working with instances, we need to know if they contain
            # `__set__` special method. Like `@property` does.
            # This makes assigning to properties possible,
            # even without extra slot spec.
            return typ.type.get('__set__') is not None
        if isinstance(typ, FunctionLike):
            return True  # Can be a property, or some other magic
        if isinstance(typ, UnionType):
            return all(self.is_assignable_slot(lvalue, u) for u in typ.items)
        return False

    def check_assignment_to_multiple_lvalues(self, lvalues: List[Lvalue], rvalue: Expression,
                                             context: Context,
                                             infer_lvalue_type: bool = True) -> None:
        if isinstance(rvalue, TupleExpr) or isinstance(rvalue, ListExpr):
            # Recursively go into Tuple or List expression rhs instead of
            # using the type of rhs, because this allowed more fine grained
            # control in cases like: a, b = [int, str] where rhs would get
            # type List[object]
            rvalues: List[Expression] = []
            iterable_type: Optional[Type] = None
            last_idx: Optional[int] = None
            for idx_rval, rval in enumerate(rvalue.items):
                if isinstance(rval, StarExpr):
                    typs = get_proper_type(self.expr_checker.visit_star_expr(rval).type)
                    if isinstance(typs, TupleType):
                        rvalues.extend([TempNode(typ) for typ in typs.items])
                    elif self.type_is_iterable(typs) and isinstance(typs, Instance):
                        if (iterable_type is not None
                                and iterable_type != self.iterable_item_type(typs)):
                            self.fail("Contiguous iterable with same type expected", context)
                        else:
                            if last_idx is None or last_idx + 1 == idx_rval:
                                rvalues.append(rval)
                                last_idx = idx_rval
                                iterable_type = self.iterable_item_type(typs)
                            else:
                                self.fail("Contiguous iterable with same type expected", context)
                    else:
                        self.fail("Invalid type '{}' for *expr (iterable expected)".format(typs),
                             context)
                else:
                    rvalues.append(rval)
            iterable_start: Optional[int] = None
            iterable_end: Optional[int] = None
            for i, rval in enumerate(rvalues):
                if isinstance(rval, StarExpr):
                    typs = get_proper_type(self.expr_checker.visit_star_expr(rval).type)
                    if self.type_is_iterable(typs) and isinstance(typs, Instance):
                        if iterable_start is None:
                            iterable_start = i
                        iterable_end = i
            if (iterable_start is not None
                    and iterable_end is not None
                    and iterable_type is not None):
                iterable_num = iterable_end - iterable_start + 1
                rvalue_needed = len(lvalues) - (len(rvalues) - iterable_num)
                if rvalue_needed > 0:
                    rvalues = rvalues[0: iterable_start] + [TempNode(iterable_type)
                        for i in range(rvalue_needed)] + rvalues[iterable_end + 1:]

            if self.check_rvalue_count_in_assignment(lvalues, len(rvalues), context):
                star_index = next((i for i, lv in enumerate(lvalues) if
                                   isinstance(lv, StarExpr)), len(lvalues))

                left_lvs = lvalues[:star_index]
                star_lv = cast(StarExpr,
                               lvalues[star_index]) if star_index != len(lvalues) else None
                right_lvs = lvalues[star_index + 1:]

                left_rvs, star_rvs, right_rvs = self.split_around_star(
                    rvalues, star_index, len(lvalues))

                lr_pairs = list(zip(left_lvs, left_rvs))
                if star_lv:
                    rv_list = ListExpr(star_rvs)
                    rv_list.set_line(rvalue.get_line())
                    lr_pairs.append((star_lv.expr, rv_list))
                lr_pairs.extend(zip(right_lvs, right_rvs))

                for lv, rv in lr_pairs:
                    self.check_assignment(lv, rv, infer_lvalue_type)
        else:
            self.check_multi_assignment(lvalues, rvalue, context, infer_lvalue_type)

    def check_rvalue_count_in_assignment(self, lvalues: List[Lvalue], rvalue_count: int,
                                         context: Context) -> bool:
        if any(isinstance(lvalue, StarExpr) for lvalue in lvalues):
            if len(lvalues) - 1 > rvalue_count:
                self.msg.wrong_number_values_to_unpack(rvalue_count,
                                                       len(lvalues) - 1, context)
                return False
        elif rvalue_count != len(lvalues):
            self.msg.wrong_number_values_to_unpack(rvalue_count, len(lvalues), context)
            return False
        return True

    def check_multi_assignment(self, lvalues: List[Lvalue],
                               rvalue: Expression,
                               context: Context,
                               infer_lvalue_type: bool = True,
                               rv_type: Optional[Type] = None,
                               undefined_rvalue: bool = False) -> None:
        """Check the assignment of one rvalue to a number of lvalues."""

        # Infer the type of an ordinary rvalue expression.
        # TODO: maybe elsewhere; redundant.
        rvalue_type = get_proper_type(rv_type or self.expr_checker.accept(rvalue))

        if isinstance(rvalue_type, UnionType):
            # If this is an Optional type in non-strict Optional code, unwrap it.
            relevant_items = rvalue_type.relevant_items()
            if len(relevant_items) == 1:
                rvalue_type = get_proper_type(relevant_items[0])

        if isinstance(rvalue_type, AnyType):
            for lv in lvalues:
                if isinstance(lv, StarExpr):
                    lv = lv.expr
                temp_node = self.temp_node(AnyType(TypeOfAny.from_another_any,
                                                   source_any=rvalue_type), context)
                self.check_assignment(lv, temp_node, infer_lvalue_type)
        elif isinstance(rvalue_type, TupleType):
            self.check_multi_assignment_from_tuple(lvalues, rvalue, rvalue_type,
                                                   context, undefined_rvalue, infer_lvalue_type)
        elif isinstance(rvalue_type, UnionType):
            self.check_multi_assignment_from_union(lvalues, rvalue, rvalue_type, context,
                                                   infer_lvalue_type)
        elif isinstance(rvalue_type, Instance) and rvalue_type.type.fullname == 'builtins.str':
            self.msg.unpacking_strings_disallowed(context)
        else:
            self.check_multi_assignment_from_iterable(lvalues, rvalue_type,
                                                      context, infer_lvalue_type)

    def check_multi_assignment_from_union(self, lvalues: List[Expression], rvalue: Expression,
                                          rvalue_type: UnionType, context: Context,
                                          infer_lvalue_type: bool) -> None:
        """Check assignment to multiple lvalue targets when rvalue type is a Union[...].
        For example:

            t: Union[Tuple[int, int], Tuple[str, str]]
            x, y = t
            reveal_type(x)  # Union[int, str]

        The idea in this case is to process the assignment for every item of the union.
        Important note: the types are collected in two places, 'union_types' contains
        inferred types for first assignments, 'assignments' contains the narrowed types
        for binder.
        """
        self.no_partial_types = True
        transposed: Tuple[List[Type], ...] = tuple([] for _ in self.flatten_lvalues(lvalues))
        # Notify binder that we want to defer bindings and instead collect types.
        with self.binder.accumulate_type_assignments() as assignments:
            for item in rvalue_type.items:
                # Type check the assignment separately for each union item and collect
                # the inferred lvalue types for each union item.
                self.check_multi_assignment(lvalues, rvalue, context,
                                            infer_lvalue_type=infer_lvalue_type,
                                            rv_type=item, undefined_rvalue=True)
                for t, lv in zip(transposed, self.flatten_lvalues(lvalues)):
                    t.append(self.type_map.pop(lv, AnyType(TypeOfAny.special_form)))
        union_types = tuple(make_simplified_union(col) for col in transposed)
        for expr, items in assignments.items():
            # Bind a union of types collected in 'assignments' to every expression.
            if isinstance(expr, StarExpr):
                expr = expr.expr

            # TODO: See todo in binder.py, ConditionalTypeBinder.assign_type
            # It's unclear why the 'declared_type' param is sometimes 'None'
            clean_items: List[Tuple[Type, Type]] = []
            for type, declared_type in items:
                assert declared_type is not None
                clean_items.append((type, declared_type))

            # TODO: fix signature of zip() in typeshed.
            types, declared_types = cast(Any, zip)(*clean_items)
            self.binder.assign_type(expr,
                                    make_simplified_union(list(types)),
                                    make_simplified_union(list(declared_types)),
                                    False)
        for union, lv in zip(union_types, self.flatten_lvalues(lvalues)):
            # Properly store the inferred types.
            _1, _2, inferred = self.check_lvalue(lv)
            if inferred:
                self.set_inferred_type(inferred, lv, union)
            else:
                self.store_type(lv, union)
        self.no_partial_types = False

    def flatten_lvalues(self, lvalues: List[Expression]) -> List[Expression]:
        res: List[Expression] = []
        for lv in lvalues:
            if isinstance(lv, (TupleExpr, ListExpr)):
                res.extend(self.flatten_lvalues(lv.items))
            if isinstance(lv, StarExpr):
                # Unwrap StarExpr, since it is unwrapped by other helpers.
                lv = lv.expr
            res.append(lv)
        return res

    def check_multi_assignment_from_tuple(self, lvalues: List[Lvalue], rvalue: Expression,
                                          rvalue_type: TupleType, context: Context,
                                          undefined_rvalue: bool,
                                          infer_lvalue_type: bool = True) -> None:
        if self.check_rvalue_count_in_assignment(lvalues, len(rvalue_type.items), context):
            star_index = next((i for i, lv in enumerate(lvalues)
                               if isinstance(lv, StarExpr)), len(lvalues))

            left_lvs = lvalues[:star_index]
            star_lv = cast(StarExpr, lvalues[star_index]) if star_index != len(lvalues) else None
            right_lvs = lvalues[star_index + 1:]

            if not undefined_rvalue:
                # Infer rvalue again, now in the correct type context.
                lvalue_type = self.lvalue_type_for_inference(lvalues, rvalue_type)
                reinferred_rvalue_type = get_proper_type(self.expr_checker.accept(rvalue,
                                                                                  lvalue_type))

                if isinstance(reinferred_rvalue_type, UnionType):
                    # If this is an Optional type in non-strict Optional code, unwrap it.
                    relevant_items = reinferred_rvalue_type.relevant_items()
                    if len(relevant_items) == 1:
                        reinferred_rvalue_type = get_proper_type(relevant_items[0])
                if isinstance(reinferred_rvalue_type, UnionType):
                    self.check_multi_assignment_from_union(lvalues, rvalue,
                                                           reinferred_rvalue_type, context,
                                                           infer_lvalue_type)
                    return
                if isinstance(reinferred_rvalue_type, AnyType):
                    # We can get Any if the current node is
                    # deferred. Doing more inference in deferred nodes
                    # is hard, so give up for now.  We can also get
                    # here if reinferring types above changes the
                    # inferred return type for an overloaded function
                    # to be ambiguous.
                    return
                assert isinstance(reinferred_rvalue_type, TupleType)
                rvalue_type = reinferred_rvalue_type

            left_rv_types, star_rv_types, right_rv_types = self.split_around_star(
                rvalue_type.items, star_index, len(lvalues))

            for lv, rv_type in zip(left_lvs, left_rv_types):
                self.check_assignment(lv, self.temp_node(rv_type, context), infer_lvalue_type)
            if star_lv:
                list_expr = ListExpr([self.temp_node(rv_type, context)
                                      for rv_type in star_rv_types])
                list_expr.set_line(context.get_line())
                self.check_assignment(star_lv.expr, list_expr, infer_lvalue_type)
            for lv, rv_type in zip(right_lvs, right_rv_types):
                self.check_assignment(lv, self.temp_node(rv_type, context), infer_lvalue_type)

    def lvalue_type_for_inference(self, lvalues: List[Lvalue], rvalue_type: TupleType) -> Type:
        star_index = next((i for i, lv in enumerate(lvalues)
                           if isinstance(lv, StarExpr)), len(lvalues))
        left_lvs = lvalues[:star_index]
        star_lv = cast(StarExpr, lvalues[star_index]) if star_index != len(lvalues) else None
        right_lvs = lvalues[star_index + 1:]
        left_rv_types, star_rv_types, right_rv_types = self.split_around_star(
            rvalue_type.items, star_index, len(lvalues))

        type_parameters: List[Type] = []

        def append_types_for_inference(lvs: List[Expression], rv_types: List[Type]) -> None:
            for lv, rv_type in zip(lvs, rv_types):
                sub_lvalue_type, index_expr, inferred = self.check_lvalue(lv)
                if sub_lvalue_type and not isinstance(sub_lvalue_type, PartialType):
                    type_parameters.append(sub_lvalue_type)
                else:  # index lvalue
                    # TODO Figure out more precise type context, probably
                    #      based on the type signature of the _set method.
                    type_parameters.append(rv_type)

        append_types_for_inference(left_lvs, left_rv_types)

        if star_lv:
            sub_lvalue_type, index_expr, inferred = self.check_lvalue(star_lv.expr)
            if sub_lvalue_type and not isinstance(sub_lvalue_type, PartialType):
                type_parameters.extend([sub_lvalue_type] * len(star_rv_types))
            else:  # index lvalue
                # TODO Figure out more precise type context, probably
                #      based on the type signature of the _set method.
                type_parameters.extend(star_rv_types)

        append_types_for_inference(right_lvs, right_rv_types)

        return TupleType(type_parameters, self.named_type('builtins.tuple'))

    def split_around_star(self, items: List[T], star_index: int,
                          length: int) -> Tuple[List[T], List[T], List[T]]:
        """Splits a list of items in three to match another list of length 'length'
        that contains a starred expression at 'star_index' in the following way:

        star_index = 2, length = 5 (i.e., [a,b,*,c,d]), items = [1,2,3,4,5,6,7]
        returns in: ([1,2], [3,4,5], [6,7])
        """
        nr_right_of_star = length - star_index - 1
        right_index = -nr_right_of_star if nr_right_of_star != 0 else len(items)
        left = items[:star_index]
        star = items[star_index:right_index]
        right = items[right_index:]
        return left, star, right

    def type_is_iterable(self, type: Type) -> bool:
        type = get_proper_type(type)
        if isinstance(type, CallableType) and type.is_type_obj():
            type = type.fallback
        return is_subtype(type, self.named_generic_type('typing.Iterable',
                                                        [AnyType(TypeOfAny.special_form)]))

    def check_multi_assignment_from_iterable(self, lvalues: List[Lvalue], rvalue_type: Type,
                                             context: Context,
                                             infer_lvalue_type: bool = True) -> None:
        rvalue_type = get_proper_type(rvalue_type)
        if self.type_is_iterable(rvalue_type) and isinstance(rvalue_type, Instance):
            item_type = self.iterable_item_type(rvalue_type)
            for lv in lvalues:
                if isinstance(lv, StarExpr):
                    items_type = self.named_generic_type('builtins.list', [item_type])
                    self.check_assignment(lv.expr, self.temp_node(items_type, context),
                                          infer_lvalue_type)
                else:
                    self.check_assignment(lv, self.temp_node(item_type, context),
                                          infer_lvalue_type)
        else:
            self.msg.type_not_iterable(rvalue_type, context)

    def check_lvalue(self, lvalue: Lvalue) -> Tuple[Optional[Type],
                                                    Optional[IndexExpr],
                                                    Optional[Var]]:
        lvalue_type = None
        index_lvalue = None
        inferred = None

        if self.is_definition(lvalue) and (
            not isinstance(lvalue, NameExpr) or isinstance(lvalue.node, Var)
        ):
            if isinstance(lvalue, NameExpr):
                inferred = cast(Var, lvalue.node)
                assert isinstance(inferred, Var)
            else:
                assert isinstance(lvalue, MemberExpr)
                self.expr_checker.accept(lvalue.expr)
                inferred = lvalue.def_var
        elif isinstance(lvalue, IndexExpr):
            index_lvalue = lvalue
        elif isinstance(lvalue, MemberExpr):
            lvalue_type = self.expr_checker.analyze_ordinary_member_access(lvalue, True)
            self.store_type(lvalue, lvalue_type)
        elif isinstance(lvalue, NameExpr):
            lvalue_type = self.expr_checker.analyze_ref_expr(lvalue, lvalue=True)
            self.store_type(lvalue, lvalue_type)
        elif isinstance(lvalue, TupleExpr) or isinstance(lvalue, ListExpr):
            types = [self.check_lvalue(sub_expr)[0] or
                     # This type will be used as a context for further inference of rvalue,
                     # we put Uninhabited if there is no information available from lvalue.
                     UninhabitedType() for sub_expr in lvalue.items]
            lvalue_type = TupleType(types, self.named_type('builtins.tuple'))
        elif isinstance(lvalue, StarExpr):
            typ, _, _ = self.check_lvalue(lvalue.expr)
            lvalue_type = StarType(typ) if typ else None
        else:
            lvalue_type = self.expr_checker.accept(lvalue)

        return lvalue_type, index_lvalue, inferred

    def is_definition(self, s: Lvalue) -> bool:
        if isinstance(s, NameExpr):
            if s.is_inferred_def:
                return True
            # If the node type is not defined, this must the first assignment
            # that we process => this is a definition, even though the semantic
            # analyzer did not recognize this as such. This can arise in code
            # that uses isinstance checks, if type checking of the primary
            # definition is skipped due to an always False type check.
            node = s.node
            if isinstance(node, Var):
                return node.type is None
        elif isinstance(s, MemberExpr):
            return s.is_inferred_def
        return False

    def infer_variable_type(self, name: Var, lvalue: Lvalue,
                            init_type: Type, context: Context) -> None:
        """Infer the type of initialized variables from initializer type."""
        init_type = get_proper_type(init_type)
        if isinstance(init_type, DeletedType):
            self.msg.deleted_as_rvalue(init_type, context)
        elif not is_valid_inferred_type(init_type) and not self.no_partial_types:
            # We cannot use the type of the initialization expression for full type
            # inference (it's not specific enough), but we might be able to give
            # partial type which will be made more specific later. A partial type
            # gets generated in assignment like 'x = []' where item type is not known.
            if not self.infer_partial_type(name, lvalue, init_type):
                self.msg.need_annotation_for_var(name, context, self.options.python_version)
                self.set_inference_error_fallback_type(name, lvalue, init_type)
        elif (isinstance(lvalue, MemberExpr) and self.inferred_attribute_types is not None
              and lvalue.def_var and lvalue.def_var in self.inferred_attribute_types
              and not is_same_type(self.inferred_attribute_types[lvalue.def_var], init_type)):
            # Multiple, inconsistent types inferred for an attribute.
            self.msg.need_annotation_for_var(name, context, self.options.python_version)
            name.type = AnyType(TypeOfAny.from_error)
        else:
            # Infer type of the target.

            # Make the type more general (strip away function names etc.).
            init_type = strip_type(init_type)

            self.set_inferred_type(name, lvalue, init_type)

    def infer_partial_type(self, name: Var, lvalue: Lvalue, init_type: Type) -> bool:
        init_type = get_proper_type(init_type)
        if isinstance(init_type, NoneType):
            partial_type = PartialType(None, name)
        elif isinstance(init_type, Instance):
            fullname = init_type.type.fullname
            is_ref = isinstance(lvalue, RefExpr)
            if (is_ref and
                    (fullname == 'builtins.list' or
                     fullname == 'builtins.set' or
                     fullname == 'builtins.dict' or
                     fullname == 'collections.OrderedDict') and
                    all(isinstance(t, (NoneType, UninhabitedType))
                        for t in get_proper_types(init_type.args))):
                partial_type = PartialType(init_type.type, name)
            elif is_ref and fullname == 'collections.defaultdict':
                arg0 = get_proper_type(init_type.args[0])
                arg1 = get_proper_type(init_type.args[1])
                if (isinstance(arg0, (NoneType, UninhabitedType)) and
                        self.is_valid_defaultdict_partial_value_type(arg1)):
                    arg1 = erase_type(arg1)
                    assert isinstance(arg1, Instance)
                    partial_type = PartialType(init_type.type, name, arg1)
                else:
                    return False
            else:
                return False
        else:
            return False
        self.set_inferred_type(name, lvalue, partial_type)
        self.partial_types[-1].map[name] = lvalue
        return True

    def is_valid_defaultdict_partial_value_type(self, t: ProperType) -> bool:
        """Check if t can be used as the basis for a partial defaultdict value type.

        Examples:

          * t is 'int' --> True
          * t is 'list[<nothing>]' --> True
          * t is 'dict[...]' --> False (only generic types with a single type
            argument supported)
        """
        if not isinstance(t, Instance):
            return False
        if len(t.args) == 0:
            return True
        if len(t.args) == 1:
            arg = get_proper_type(t.args[0])
            # TODO: This is too permissive -- we only allow TypeVarType since
            #       they leak in cases like defaultdict(list) due to a bug.
            #       This can result in incorrect types being inferred, but only
            #       in rare cases.
            if isinstance(arg, (TypeVarType, UninhabitedType, NoneType)):
                return True
        return False

    def set_inferred_type(self, var: Var, lvalue: Lvalue, type: Type) -> None:
        """Store inferred variable type.

        Store the type to both the variable node and the expression node that
        refers to the variable (lvalue). If var is None, do nothing.
        """
        if var and not self.current_node_deferred:
            var.type = type
            var.is_inferred = True
            if var not in self.var_decl_frames:
                # Used for the hack to improve optional type inference in conditionals
                self.var_decl_frames[var] = {frame.id for frame in self.binder.frames}
            if isinstance(lvalue, MemberExpr) and self.inferred_attribute_types is not None:
                # Store inferred attribute type so that we can check consistency afterwards.
                if lvalue.def_var is not None:
                    self.inferred_attribute_types[lvalue.def_var] = type
            self.store_type(lvalue, type)

    def set_inference_error_fallback_type(self, var: Var, lvalue: Lvalue, type: Type) -> None:
        """Store best known type for variable if type inference failed.

        If a program ignores error on type inference error, the variable should get some
        inferred type so that if can used later on in the program. Example:

          x = []  # type: ignore
          x.append(1)   # Should be ok!

        We implement this here by giving x a valid type (replacing inferred <nothing> with Any).
        """
        fallback = self.inference_error_fallback_type(type)
        self.set_inferred_type(var, lvalue, fallback)

    def inference_error_fallback_type(self, type: Type) -> Type:
        fallback = type.accept(SetNothingToAny())
        # Type variables may leak from inference, see https://github.com/python/mypy/issues/5738,
        # we therefore need to erase them.
        return erase_typevars(fallback)

    def check_simple_assignment(self, lvalue_type: Optional[Type], rvalue: Expression,
                                context: Context,
                                msg: str = message_registry.INCOMPATIBLE_TYPES_IN_ASSIGNMENT,
                                lvalue_name: str = 'variable',
                                rvalue_name: str = 'expression', *,
                                code: Optional[ErrorCode] = None) -> Type:
        if self.is_stub and isinstance(rvalue, EllipsisExpr):
            # '...' is always a valid initializer in a stub.
            return AnyType(TypeOfAny.special_form)
        else:
            lvalue_type = get_proper_type(lvalue_type)
            always_allow_any = lvalue_type is not None and not isinstance(lvalue_type, AnyType)
            rvalue_type = self.expr_checker.accept(rvalue, lvalue_type,
                                                   always_allow_any=always_allow_any)
            rvalue_type = get_proper_type(rvalue_type)
            if isinstance(rvalue_type, DeletedType):
                self.msg.deleted_as_rvalue(rvalue_type, context)
            if isinstance(lvalue_type, DeletedType):
                self.msg.deleted_as_lvalue(lvalue_type, context)
            elif lvalue_type:
                self.check_subtype(rvalue_type, lvalue_type, context, msg,
                                   '{} has type'.format(rvalue_name),
                                   '{} has type'.format(lvalue_name), code=code)
            return rvalue_type

    def check_member_assignment(self, instance_type: Type, attribute_type: Type,
                                rvalue: Expression, context: Context) -> Tuple[Type, Type, bool]:
        """Type member assignment.

        This defers to check_simple_assignment, unless the member expression
        is a descriptor, in which case this checks descriptor semantics as well.

        Return the inferred rvalue_type, inferred lvalue_type, and whether to use the binder
        for this assignment.

        Note: this method exists here and not in checkmember.py, because we need to take
        care about interaction between binder and __set__().
        """
        instance_type = get_proper_type(instance_type)
        attribute_type = get_proper_type(attribute_type)
        # Descriptors don't participate in class-attribute access
        if ((isinstance(instance_type, FunctionLike) and instance_type.is_type_obj()) or
                isinstance(instance_type, TypeType)):
            rvalue_type = self.check_simple_assignment(attribute_type, rvalue, context,
                                                       code=codes.ASSIGNMENT)
            return rvalue_type, attribute_type, True

        if not isinstance(attribute_type, Instance):
            # TODO: support __set__() for union types.
            rvalue_type = self.check_simple_assignment(attribute_type, rvalue, context,
                                                       code=codes.ASSIGNMENT)
            return rvalue_type, attribute_type, True

        get_type = analyze_descriptor_access(
            instance_type, attribute_type, self.named_type,
            self.msg, context, chk=self)
        if not attribute_type.type.has_readable_member('__set__'):
            # If there is no __set__, we type-check that the assigned value matches
            # the return type of __get__. This doesn't match the python semantics,
            # (which allow you to override the descriptor with any value), but preserves
            # the type of accessing the attribute (even after the override).
            rvalue_type = self.check_simple_assignment(get_type, rvalue, context,
                                                       code=codes.ASSIGNMENT)
            return rvalue_type, get_type, True

        dunder_set = attribute_type.type.get_method('__set__')
        if dunder_set is None:
            self.msg.fail(message_registry.DESCRIPTOR_SET_NOT_CALLABLE.format(attribute_type),
                          context)
            return AnyType(TypeOfAny.from_error), get_type, False

        function = function_type(dunder_set, self.named_type('builtins.function'))
        bound_method = bind_self(function, attribute_type)
        typ = map_instance_to_supertype(attribute_type, dunder_set.info)
        dunder_set_type = expand_type_by_instance(bound_method, typ)

        callable_name = self.expr_checker.method_fullname(attribute_type, "__set__")
        dunder_set_type = self.expr_checker.transform_callee_type(
            callable_name, dunder_set_type,
            [TempNode(instance_type, context=context), rvalue],
            [nodes.ARG_POS, nodes.ARG_POS],
            context, object_type=attribute_type,
        )

        # For non-overloaded setters, the result should be type-checked like a regular assignment.
        # Hence, we first only try to infer the type by using the rvalue as type context.
        type_context = rvalue
        with self.msg.disable_errors():
            _, inferred_dunder_set_type = self.expr_checker.check_call(
                dunder_set_type,
                [TempNode(instance_type, context=context), type_context],
                [nodes.ARG_POS, nodes.ARG_POS],
                context, object_type=attribute_type,
                callable_name=callable_name)

        # And now we in fact type check the call, to show errors related to wrong arguments
        # count, etc., replacing the type context for non-overloaded setters only.
        inferred_dunder_set_type = get_proper_type(inferred_dunder_set_type)
        if isinstance(inferred_dunder_set_type, CallableType):
            type_context = TempNode(AnyType(TypeOfAny.special_form), context=context)
        self.expr_checker.check_call(
            dunder_set_type,
            [TempNode(instance_type, context=context), type_context],
            [nodes.ARG_POS, nodes.ARG_POS],
            context, object_type=attribute_type,
            callable_name=callable_name)

        # In the following cases, a message already will have been recorded in check_call.
        if ((not isinstance(inferred_dunder_set_type, CallableType)) or
                (len(inferred_dunder_set_type.arg_types) < 2)):
            return AnyType(TypeOfAny.from_error), get_type, False

        set_type = inferred_dunder_set_type.arg_types[1]
        # Special case: if the rvalue_type is a subtype of both '__get__' and '__set__' types,
        # and '__get__' type is narrower than '__set__', then we invoke the binder to narrow type
        # by this assignment. Technically, this is not safe, but in practice this is
        # what a user expects.
        rvalue_type = self.check_simple_assignment(set_type, rvalue, context,
                                                   code=codes.ASSIGNMENT)
        infer = is_subtype(rvalue_type, get_type) and is_subtype(get_type, set_type)
        return rvalue_type if infer else set_type, get_type, infer

    def check_indexed_assignment(self, lvalue: IndexExpr,
                                 rvalue: Expression, context: Context) -> None:
        """Type check indexed assignment base[index] = rvalue.

        The lvalue argument is the base[index] expression.
        """
        self.try_infer_partial_type_from_indexed_assignment(lvalue, rvalue)
        basetype = get_proper_type(self.expr_checker.accept(lvalue.base))
        if (isinstance(basetype, TypedDictType) or (isinstance(basetype, TypeVarType)
                and isinstance(get_proper_type(basetype.upper_bound), TypedDictType))):
            if isinstance(basetype, TypedDictType):
                typed_dict_type = basetype
            else:
                upper_bound_type = get_proper_type(basetype.upper_bound)
                assert isinstance(upper_bound_type, TypedDictType)
                typed_dict_type = upper_bound_type
            item_type = self.expr_checker.visit_typeddict_index_expr(typed_dict_type, lvalue.index)
            method_type: Type = CallableType(
                arg_types=[self.named_type('builtins.str'), item_type],
                arg_kinds=[ARG_POS, ARG_POS],
                arg_names=[None, None],
                ret_type=NoneType(),
                fallback=self.named_type('builtins.function')
            )
        else:
            method_type = self.expr_checker.analyze_external_member_access(
                '__setitem__', basetype, context)
        lvalue.method_type = method_type
        self.expr_checker.check_method_call(
            '__setitem__', basetype, method_type, [lvalue.index, rvalue],
            [nodes.ARG_POS, nodes.ARG_POS], context)

    def try_infer_partial_type_from_indexed_assignment(
            self, lvalue: IndexExpr, rvalue: Expression) -> None:
        # TODO: Should we share some of this with try_infer_partial_type?
        var = None
        if isinstance(lvalue.base, RefExpr) and isinstance(lvalue.base.node, Var):
            var = lvalue.base.node
        elif isinstance(lvalue.base, MemberExpr):
            var = self.expr_checker.get_partial_self_var(lvalue.base)
        if isinstance(var, Var):
            if isinstance(var.type, PartialType):
                type_type = var.type.type
                if type_type is None:
                    return  # The partial type is None.
                partial_types = self.find_partial_types(var)
                if partial_types is None:
                    return
                typename = type_type.fullname
                if (typename == 'builtins.dict'
                        or typename == 'collections.OrderedDict'
                        or typename == 'collections.defaultdict'):
                    # TODO: Don't infer things twice.
                    key_type = self.expr_checker.accept(lvalue.index)
                    value_type = self.expr_checker.accept(rvalue)
                    if (is_valid_inferred_type(key_type) and
                            is_valid_inferred_type(value_type) and
                            not self.current_node_deferred and
                            not (typename == 'collections.defaultdict' and
                                 var.type.value_type is not None and
                                 not is_equivalent(value_type, var.type.value_type))):
                        var.type = self.named_generic_type(typename,
                                                           [key_type, value_type])
                        del partial_types[var]

    def visit_expression_stmt(self, s: ExpressionStmt) -> None:
        self.expr_checker.accept(s.expr, allow_none_return=True, always_allow_any=True)

    def visit_return_stmt(self, s: ReturnStmt) -> None:
        """Type check a return statement."""
        self.check_return_stmt(s)
        self.binder.unreachable()

    def check_return_stmt(self, s: ReturnStmt) -> None:
        defn = self.scope.top_function()
        if defn is not None:
            if defn.is_generator:
                return_type = self.get_generator_return_type(self.return_types[-1],
                                                             defn.is_coroutine)
            elif defn.is_coroutine:
                return_type = self.get_coroutine_return_type(self.return_types[-1])
            else:
                return_type = self.return_types[-1]
            return_type = get_proper_type(return_type)

            if isinstance(return_type, UninhabitedType):
                self.fail(message_registry.NO_RETURN_EXPECTED, s)
                return

            if s.expr:
                is_lambda = isinstance(self.scope.top_function(), LambdaExpr)
                declared_none_return = isinstance(return_type, NoneType)
                declared_any_return = isinstance(return_type, AnyType)

                # This controls whether or not we allow a function call that
                # returns None as the expression of this return statement.
                # E.g. `return f()` for some `f` that returns None.  We allow
                # this only if we're in a lambda or in a function that returns
                # `None` or `Any`.
                allow_none_func_call = is_lambda or declared_none_return or declared_any_return

                # Return with a value.
                typ = get_proper_type(self.expr_checker.accept(
                    s.expr, return_type, allow_none_return=allow_none_func_call))

                if defn.is_async_generator:
                    self.fail(message_registry.RETURN_IN_ASYNC_GENERATOR, s)
                    return
                # Returning a value of type Any is always fine.
                if isinstance(typ, AnyType):
                    # (Unless you asked to be warned in that case, and the
                    # function is not declared to return Any)
                    if (self.options.warn_return_any
                        and not self.current_node_deferred
                        and not is_proper_subtype(AnyType(TypeOfAny.special_form), return_type)
                        and not (defn.name in BINARY_MAGIC_METHODS and
                                 is_literal_not_implemented(s.expr))
                        and not (isinstance(return_type, Instance) and
                                 return_type.type.fullname == 'builtins.object')):
                        self.msg.incorrectly_returning_any(return_type, s)
                    return

                # Disallow return expressions in functions declared to return
                # None, subject to two exceptions below.
                if declared_none_return:
                    # Lambdas are allowed to have None returns.
                    # Functions returning a value of type None are allowed to have a None return.
                    if is_lambda or isinstance(typ, NoneType):
                        return
                    self.fail(message_registry.NO_RETURN_VALUE_EXPECTED, s,
                              code=codes.RETURN_VALUE)
                else:
                    self.check_subtype(
                        subtype_label='got',
                        subtype=typ,
                        supertype_label='expected',
                        supertype=return_type,
                        context=s.expr,
                        outer_context=s,
                        msg=message_registry.INCOMPATIBLE_RETURN_VALUE_TYPE,
                        code=codes.RETURN_VALUE)
            else:
                # Empty returns are valid in Generators with Any typed returns, but not in
                # coroutines.
                if (defn.is_generator and not defn.is_coroutine and
                        isinstance(return_type, AnyType)):
                    return

                if isinstance(return_type, (NoneType, AnyType)):
                    return

                if self.in_checked_function():
                    self.fail(message_registry.RETURN_VALUE_EXPECTED, s, code=codes.RETURN_VALUE)

    def visit_if_stmt(self, s: IfStmt) -> None:
        """Type check an if statement."""
        # This frame records the knowledge from previous if/elif clauses not being taken.
        # Fall-through to the original frame is handled explicitly in each block.
        with self.binder.frame_context(can_skip=False, conditional_frame=True, fall_through=0):
            for e, b in zip(s.expr, s.body):
                t = get_proper_type(self.expr_checker.accept(e))

                if isinstance(t, DeletedType):
                    self.msg.deleted_as_rvalue(t, s)

                if_map, else_map = self.find_isinstance_check(e)

                # XXX Issue a warning if condition is always False?
                with self.binder.frame_context(can_skip=True, fall_through=2):
                    self.push_type_map(if_map)
                    self.accept(b)

                # XXX Issue a warning if condition is always True?
                self.push_type_map(else_map)

            with self.binder.frame_context(can_skip=False, fall_through=2):
                if s.else_body:
                    self.accept(s.else_body)

    def visit_while_stmt(self, s: WhileStmt) -> None:
        """Type check a while statement."""
        if_stmt = IfStmt([s.expr], [s.body], None)
        if_stmt.set_line(s.get_line(), s.get_column())
        self.accept_loop(if_stmt, s.else_body,
                         exit_condition=s.expr)

    def visit_operator_assignment_stmt(self,
                                       s: OperatorAssignmentStmt) -> None:
        """Type check an operator assignment statement, e.g. x += 1."""
        self.try_infer_partial_generic_type_from_assignment(s.lvalue, s.rvalue, s.op)
        if isinstance(s.lvalue, MemberExpr):
            # Special case, some additional errors may be given for
            # assignments to read-only or final attributes.
            lvalue_type = self.expr_checker.visit_member_expr(s.lvalue, True)
        else:
            lvalue_type = self.expr_checker.accept(s.lvalue)
        inplace, method = infer_operator_assignment_method(lvalue_type, s.op)
        if inplace:
            # There is __ifoo__, treat as x = x.__ifoo__(y)
            rvalue_type, method_type = self.expr_checker.check_op(
                method, lvalue_type, s.rvalue, s)
            if not is_subtype(rvalue_type, lvalue_type):
                self.msg.incompatible_operator_assignment(s.op, s)
        else:
            # There is no __ifoo__, treat as x = x <foo> y
            expr = OpExpr(s.op, s.lvalue, s.rvalue)
            expr.set_line(s)
            self.check_assignment(lvalue=s.lvalue, rvalue=expr,
                                  infer_lvalue_type=True, new_syntax=False)
        self.check_final(s)

    def visit_assert_stmt(self, s: AssertStmt) -> None:
        self.expr_checker.accept(s.expr)

        if isinstance(s.expr, TupleExpr) and len(s.expr.items) > 0:
            self.fail(message_registry.MALFORMED_ASSERT, s)

        # If this is asserting some isinstance check, bind that type in the following code
        true_map, else_map = self.find_isinstance_check(s.expr)
        if s.msg is not None:
            self.expr_checker.analyze_cond_branch(else_map, s.msg, None)
        self.push_type_map(true_map)

    def visit_raise_stmt(self, s: RaiseStmt) -> None:
        """Type check a raise statement."""
        if s.expr:
            self.type_check_raise(s.expr, s)
        if s.from_expr:
            self.type_check_raise(s.from_expr, s, True)
        self.binder.unreachable()

    def type_check_raise(self, e: Expression, s: RaiseStmt,
                         optional: bool = False) -> None:
        typ = get_proper_type(self.expr_checker.accept(e))
        if isinstance(typ, DeletedType):
            self.msg.deleted_as_rvalue(typ, e)
            return
        exc_type = self.named_type('builtins.BaseException')
        expected_type = UnionType([exc_type, TypeType(exc_type)])
        if optional:
            expected_type.items.append(NoneType())
        if self.options.python_version[0] == 2:
            # allow `raise type, value, traceback`
            # https://docs.python.org/2/reference/simple_stmts.html#the-raise-statement
            # TODO: Also check tuple item types.
            any_type = AnyType(TypeOfAny.implementation_artifact)
            tuple_type = self.named_type('builtins.tuple')
            expected_type.items.append(TupleType([any_type, any_type], tuple_type))
            expected_type.items.append(TupleType([any_type, any_type, any_type], tuple_type))
        self.check_subtype(typ, expected_type, s, message_registry.INVALID_EXCEPTION)

        if isinstance(typ, FunctionLike):
            # https://github.com/python/mypy/issues/11089
            self.expr_checker.check_call(typ, [], [], e)

    def visit_try_stmt(self, s: TryStmt) -> None:
        """Type check a try statement."""
        # Our enclosing frame will get the result if the try/except falls through.
        # This one gets all possible states after the try block exited abnormally
        # (by exception, return, break, etc.)
        with self.binder.frame_context(can_skip=False, fall_through=0):
            # Not only might the body of the try statement exit
            # abnormally, but so might an exception handler or else
            # clause. The finally clause runs in *all* cases, so we
            # need an outer try frame to catch all intermediate states
            # in case an exception is raised during an except or else
            # clause. As an optimization, only create the outer try
            # frame when there actually is a finally clause.
            self.visit_try_without_finally(s, try_frame=bool(s.finally_body))
            if s.finally_body:
                # First we check finally_body is type safe on all abnormal exit paths
                self.accept(s.finally_body)

        if s.finally_body:
            # Then we try again for the more restricted set of options
            # that can fall through. (Why do we need to check the
            # finally clause twice? Depending on whether the finally
            # clause was reached by the try clause falling off the end
            # or exiting abnormally, after completing the finally clause
            # either flow will continue to after the entire try statement
            # or the exception/return/etc. will be processed and control
            # flow will escape. We need to check that the finally clause
            # type checks in both contexts, but only the resulting types
            # from the latter context affect the type state in the code
            # that follows the try statement.)
            if not self.binder.is_unreachable():
                self.accept(s.finally_body)

    def visit_try_without_finally(self, s: TryStmt, try_frame: bool) -> None:
        """Type check a try statement, ignoring the finally block.

        On entry, the top frame should receive all flow that exits the
        try block abnormally (i.e., such that the else block does not
        execute), and its parent should receive all flow that exits
        the try block normally.
        """
        # This frame will run the else block if the try fell through.
        # In that case, control flow continues to the parent of what
        # was the top frame on entry.
        with self.binder.frame_context(can_skip=False, fall_through=2, try_frame=try_frame):
            # This frame receives exit via exception, and runs exception handlers
            with self.binder.frame_context(can_skip=False, conditional_frame=True, fall_through=2):
                # Finally, the body of the try statement
                with self.binder.frame_context(can_skip=False, fall_through=2, try_frame=True):
                    self.accept(s.body)
                for i in range(len(s.handlers)):
                    with self.binder.frame_context(can_skip=True, fall_through=4):
                        typ = s.types[i]
                        if typ:
                            t = self.check_except_handler_test(typ)
                            var = s.vars[i]
                            if var:
                                # To support local variables, we make this a definition line,
                                # causing assignment to set the variable's type.
                                var.is_inferred_def = True
                                # We also temporarily set current_node_deferred to False to
                                # make sure the inference happens.
                                # TODO: Use a better solution, e.g. a
                                # separate Var for each except block.
                                am_deferring = self.current_node_deferred
                                self.current_node_deferred = False
                                self.check_assignment(var, self.temp_node(t, var))
                                self.current_node_deferred = am_deferring
                        self.accept(s.handlers[i])
                        var = s.vars[i]
                        if var:
                            # Exception variables are deleted in python 3 but not python 2.
                            # But, since it's bad form in python 2 and the type checking
                            # wouldn't work very well, we delete it anyway.

                            # Unfortunately, this doesn't let us detect usage before the
                            # try/except block.
                            if self.options.python_version[0] >= 3:
                                source = var.name
                            else:
                                source = ('(exception variable "{}", which we do not '
                                          'accept outside except: blocks even in '
                                          'python 2)'.format(var.name))
                            if isinstance(var.node, Var):
                                var.node.type = DeletedType(source=source)
                            self.binder.cleanse(var)
            if s.else_body:
                self.accept(s.else_body)

    def check_except_handler_test(self, n: Expression) -> Type:
        """Type check an exception handler test clause."""
        typ = self.expr_checker.accept(n)

        all_types: List[Type] = []
        test_types = self.get_types_from_except_handler(typ, n)

        for ttype in get_proper_types(test_types):
            if isinstance(ttype, AnyType):
                all_types.append(ttype)
                continue

            if isinstance(ttype, FunctionLike):
                item = ttype.items[0]
                if not item.is_type_obj():
                    self.fail(message_registry.INVALID_EXCEPTION_TYPE, n)
                    return AnyType(TypeOfAny.from_error)
                exc_type = item.ret_type
            elif isinstance(ttype, TypeType):
                exc_type = ttype.item
            else:
                self.fail(message_registry.INVALID_EXCEPTION_TYPE, n)
                return AnyType(TypeOfAny.from_error)

            if not is_subtype(exc_type, self.named_type('builtins.BaseException')):
                self.fail(message_registry.INVALID_EXCEPTION_TYPE, n)
                return AnyType(TypeOfAny.from_error)

            all_types.append(exc_type)

        return make_simplified_union(all_types)

    def get_types_from_except_handler(self, typ: Type, n: Expression) -> List[Type]:
        """Helper for check_except_handler_test to retrieve handler types."""
        typ = get_proper_type(typ)
        if isinstance(typ, TupleType):
            return typ.items
        elif isinstance(typ, UnionType):
            return [
                union_typ
                for item in typ.relevant_items()
                for union_typ in self.get_types_from_except_handler(item, n)
            ]
        elif isinstance(typ, Instance) and is_named_instance(typ, 'builtins.tuple'):
            # variadic tuple
            return [typ.args[0]]
        else:
            return [typ]

    def visit_for_stmt(self, s: ForStmt) -> None:
        """Type check a for statement."""
        if s.is_async:
            iterator_type, item_type = self.analyze_async_iterable_item_type(s.expr)
        else:
            iterator_type, item_type = self.analyze_iterable_item_type(s.expr)
        s.inferred_item_type = item_type
        s.inferred_iterator_type = iterator_type
        self.analyze_index_variables(s.index, item_type, s.index_type is None, s)
        self.accept_loop(s.body, s.else_body)

    def analyze_async_iterable_item_type(self, expr: Expression) -> Tuple[Type, Type]:
        """Analyse async iterable expression and return iterator and iterator item types."""
        echk = self.expr_checker
        iterable = echk.accept(expr)
        iterator = echk.check_method_call_by_name('__aiter__', iterable, [], [], expr)[0]
        awaitable = echk.check_method_call_by_name('__anext__', iterator, [], [], expr)[0]
        item_type = echk.check_awaitable_expr(awaitable, expr,
                                              message_registry.INCOMPATIBLE_TYPES_IN_ASYNC_FOR)
        return iterator, item_type

    def analyze_iterable_item_type(self, expr: Expression) -> Tuple[Type, Type]:
        """Analyse iterable expression and return iterator and iterator item types."""
        echk = self.expr_checker
        iterable = get_proper_type(echk.accept(expr))
        iterator = echk.check_method_call_by_name('__iter__', iterable, [], [], expr)[0]

        if isinstance(iterable, TupleType):
            joined: Type = UninhabitedType()
            for item in iterable.items:
                joined = join_types(joined, item)
            return iterator, joined
        else:
            # Non-tuple iterable.
            if self.options.python_version[0] >= 3:
                nextmethod = '__next__'
            else:
                nextmethod = 'next'
            return iterator, echk.check_method_call_by_name(nextmethod, iterator, [], [], expr)[0]

    def analyze_container_item_type(self, typ: Type) -> Optional[Type]:
        """Check if a type is a nominal container of a union of such.

        Return the corresponding container item type.
        """
        typ = get_proper_type(typ)
        if isinstance(typ, UnionType):
            types: List[Type] = []
            for item in typ.items:
                c_type = self.analyze_container_item_type(item)
                if c_type:
                    types.append(c_type)
            return UnionType.make_union(types)
        if isinstance(typ, Instance) and typ.type.has_base('typing.Container'):
            supertype = self.named_type('typing.Container').type
            super_instance = map_instance_to_supertype(typ, supertype)
            assert len(super_instance.args) == 1
            return super_instance.args[0]
        if isinstance(typ, TupleType):
            return self.analyze_container_item_type(tuple_fallback(typ))
        return None

    def analyze_index_variables(self, index: Expression, item_type: Type,
                                infer_lvalue_type: bool, context: Context) -> None:
        """Type check or infer for loop or list comprehension index vars."""
        self.check_assignment(index, self.temp_node(item_type, context), infer_lvalue_type)

    def visit_del_stmt(self, s: DelStmt) -> None:
        if isinstance(s.expr, IndexExpr):
            e = s.expr
            m = MemberExpr(e.base, '__delitem__')
            m.line = s.line
            m.column = s.column
            c = CallExpr(m, [e.index], [nodes.ARG_POS], [None])
            c.line = s.line
            c.column = s.column
            self.expr_checker.accept(c, allow_none_return=True)
        else:
            s.expr.accept(self.expr_checker)
            for elt in flatten(s.expr):
                if isinstance(elt, NameExpr):
                    self.binder.assign_type(elt, DeletedType(source=elt.name),
                                            get_declaration(elt), False)

    def visit_decorator(self, e: Decorator) -> None:
        for d in e.decorators:
            if isinstance(d, RefExpr):
                if d.fullname == 'typing.no_type_check':
                    e.var.type = AnyType(TypeOfAny.special_form)
                    e.var.is_ready = True
                    return

        if self.recurse_into_functions:
            with self.tscope.function_scope(e.func):
                self.check_func_item(e.func, name=e.func.name)

        # Process decorators from the inside out to determine decorated signature, which
        # may be different from the declared signature.
        sig: Type = self.function_type(e.func)
        for d in reversed(e.decorators):
            if refers_to_fullname(d, 'typing.overload'):
                self.fail(message_registry.MULTIPLE_OVERLOADS_REQUIRED, e)
                continue
            dec = self.expr_checker.accept(d)
            temp = self.temp_node(sig, context=e)
            fullname = None
            if isinstance(d, RefExpr):
                fullname = d.fullname
            # if this is a expression like @b.a where b is an object, get the type of b
            # so we can pass it the method hook in the plugins
            object_type: Optional[Type] = None
            if fullname is None and isinstance(d, MemberExpr) and d.expr in self.type_map:
                object_type = self.type_map[d.expr]
                fullname = self.expr_checker.method_fullname(object_type, d.name)
            self.check_for_untyped_decorator(e.func, dec, d)
            sig, t2 = self.expr_checker.check_call(dec, [temp],
                                                   [nodes.ARG_POS], e,
                                                   callable_name=fullname,
                                                   object_type=object_type)
        self.check_untyped_after_decorator(sig, e.func)
        sig = set_callable_name(sig, e.func)
        e.var.type = sig
        e.var.is_ready = True
        if e.func.is_property:
            self.check_incompatible_property_override(e)
        if e.func.info and not e.func.is_dynamic():
            self.check_method_override(e)

        if e.func.info and e.func.name in ('__init__', '__new__'):
            if e.type and not isinstance(get_proper_type(e.type), (FunctionLike, AnyType)):
                self.fail(message_registry.BAD_CONSTRUCTOR_TYPE, e)

    def check_for_untyped_decorator(self,
                                    func: FuncDef,
                                    dec_type: Type,
                                    dec_expr: Expression) -> None:
        if (self.options.disallow_untyped_decorators and
                is_typed_callable(func.type) and
                is_untyped_decorator(dec_type)):
            self.msg.typed_function_untyped_decorator(func.name, dec_expr)

    def check_incompatible_property_override(self, e: Decorator) -> None:
        if not e.var.is_settable_property and e.func.info:
            name = e.func.name
            for base in e.func.info.mro[1:]:
                base_attr = base.names.get(name)
                if not base_attr:
                    continue
                if (isinstance(base_attr.node, OverloadedFuncDef) and
                        base_attr.node.is_property and
                        cast(Decorator,
                             base_attr.node.items[0]).var.is_settable_property):
                    self.fail(message_registry.READ_ONLY_PROPERTY_OVERRIDES_READ_WRITE, e)

    def visit_with_stmt(self, s: WithStmt) -> None:
        exceptions_maybe_suppressed = False
        for expr, target in zip(s.expr, s.target):
            if s.is_async:
                exit_ret_type = self.check_async_with_item(expr, target, s.unanalyzed_type is None)
            else:
                exit_ret_type = self.check_with_item(expr, target, s.unanalyzed_type is None)

            # Based on the return type, determine if this context manager 'swallows'
            # exceptions or not. We determine this using a heuristic based on the
            # return type of the __exit__ method -- see the discussion in
            # https://github.com/python/mypy/issues/7214 and the section about context managers
            # in https://github.com/python/typeshed/blob/master/CONTRIBUTING.md#conventions
            # for more details.

            exit_ret_type = get_proper_type(exit_ret_type)
            if is_literal_type(exit_ret_type, "builtins.bool", False):
                continue

            if (is_literal_type(exit_ret_type, "builtins.bool", True)
                    or (isinstance(exit_ret_type, Instance)
                        and exit_ret_type.type.fullname == 'builtins.bool'
                        and state.strict_optional)):
                # Note: if strict-optional is disabled, this bool instance
                # could actually be an Optional[bool].
                exceptions_maybe_suppressed = True

        if exceptions_maybe_suppressed:
            # Treat this 'with' block in the same way we'd treat a 'try: BODY; except: pass'
            # block. This means control flow can continue after the 'with' even if the 'with'
            # block immediately returns.
            with self.binder.frame_context(can_skip=True, try_frame=True):
                self.accept(s.body)
        else:
            self.accept(s.body)

    def check_untyped_after_decorator(self, typ: Type, func: FuncDef) -> None:
        if not self.options.disallow_any_decorated or self.is_stub:
            return

        if mypy.checkexpr.has_any_type(typ):
            self.msg.untyped_decorated_function(typ, func)

    def check_async_with_item(self, expr: Expression, target: Optional[Expression],
                              infer_lvalue_type: bool) -> Type:
        echk = self.expr_checker
        ctx = echk.accept(expr)
        obj = echk.check_method_call_by_name('__aenter__', ctx, [], [], expr)[0]
        obj = echk.check_awaitable_expr(
            obj, expr, message_registry.INCOMPATIBLE_TYPES_IN_ASYNC_WITH_AENTER)
        if target:
            self.check_assignment(target, self.temp_node(obj, expr), infer_lvalue_type)
        arg = self.temp_node(AnyType(TypeOfAny.special_form), expr)
        res, _ = echk.check_method_call_by_name(
            '__aexit__', ctx, [arg] * 3, [nodes.ARG_POS] * 3, expr)
        return echk.check_awaitable_expr(
            res, expr, message_registry.INCOMPATIBLE_TYPES_IN_ASYNC_WITH_AEXIT)

    def check_with_item(self, expr: Expression, target: Optional[Expression],
                        infer_lvalue_type: bool) -> Type:
        echk = self.expr_checker
        ctx = echk.accept(expr)
        obj = echk.check_method_call_by_name('__enter__', ctx, [], [], expr)[0]
        if target:
            self.check_assignment(target, self.temp_node(obj, expr), infer_lvalue_type)
        arg = self.temp_node(AnyType(TypeOfAny.special_form), expr)
        res, _ = echk.check_method_call_by_name(
            '__exit__', ctx, [arg] * 3, [nodes.ARG_POS] * 3, expr)
        return res

    def visit_print_stmt(self, s: PrintStmt) -> None:
        for arg in s.args:
            self.expr_checker.accept(arg)
        if s.target:
            target_type = get_proper_type(self.expr_checker.accept(s.target))
            if not isinstance(target_type, NoneType):
                # TODO: Also verify the type of 'write'.
                self.expr_checker.analyze_external_member_access('write', target_type, s.target)

    def visit_break_stmt(self, s: BreakStmt) -> None:
        self.binder.handle_break()

    def visit_continue_stmt(self, s: ContinueStmt) -> None:
        self.binder.handle_continue()
        return None

    def visit_match_stmt(self, s: MatchStmt) -> None:
        with self.binder.frame_context(can_skip=False, fall_through=0):
            subject_type = get_proper_type(self.expr_checker.accept(s.subject))

            if isinstance(subject_type, DeletedType):
                self.msg.deleted_as_rvalue(subject_type, s)

            pattern_types = [self.pattern_checker.accept(p, subject_type) for p in s.patterns]

            type_maps = [t.captures for t in pattern_types]  # type: List[TypeMap]
            self.infer_names_from_type_maps(type_maps)

            for pattern_type, g, b in zip(pattern_types, s.guards, s.bodies):
                with self.binder.frame_context(can_skip=True, fall_through=2):
                    if b.is_unreachable or pattern_type.type is None:
                        self.push_type_map(None)
                    else:
                        self.binder.put(s.subject, pattern_type.type)
                        self.push_type_map(pattern_type.captures)
                    if g is not None:
                        gt = get_proper_type(self.expr_checker.accept(g))

                        if isinstance(gt, DeletedType):
                            self.msg.deleted_as_rvalue(gt, s)

                        if_map, _ = self.find_isinstance_check(g)

                        self.push_type_map(if_map)
                    self.accept(b)

    def infer_names_from_type_maps(self, type_maps: List[TypeMap]) -> None:
        all_captures = defaultdict(list)  # type: Dict[Var, List[Tuple[NameExpr, Type]]]
        for tm in type_maps:
            if tm is not None:
                for expr, typ in tm.items():
                    if isinstance(expr, NameExpr):
                        node = expr.node
                        assert isinstance(node, Var)
                        all_captures[node].append((expr, typ))

        for var, captures in all_captures.items():
            conflict = False
            types = []  # type: List[Type]
            for expr, typ in captures:
                types.append(typ)

                previous_type, _, inferred = self.check_lvalue(expr)
                if previous_type is not None:
                    conflict = True
                    self.check_subtype(typ, previous_type, expr,
                                       msg=message_registry.INCOMPATIBLE_TYPES_IN_CAPTURE,
                                       subtype_label="pattern captures type",
                                       supertype_label="variable has type")
                    for type_map in type_maps:
                        if type_map is not None and expr in type_map:
                            del type_map[expr]

            if not conflict:
                new_type = UnionType.make_union(types)
                # Infer the union type at the first occurrence
                first_occurrence, _ = captures[0]
                self.infer_variable_type(var, first_occurrence, new_type, first_occurrence)

    def make_fake_typeinfo(self,
                           curr_module_fullname: str,
                           class_gen_name: str,
                           class_short_name: str,
                           bases: List[Instance],
                           ) -> Tuple[ClassDef, TypeInfo]:
        # Build the fake ClassDef and TypeInfo together.
        # The ClassDef is full of lies and doesn't actually contain a body.
        # Use format_bare to generate a nice name for error messages.
        # We skip fully filling out a handful of TypeInfo fields because they
        # should be irrelevant for a generated type like this:
        # is_protocol, protocol_members, is_abstract
        cdef = ClassDef(class_short_name, Block([]))
        cdef.fullname = curr_module_fullname + '.' + class_gen_name
        info = TypeInfo(SymbolTable(), cdef, curr_module_fullname)
        cdef.info = info
        info.bases = bases
        calculate_mro(info)
        info.calculate_metaclass_type()
        return cdef, info

    def intersect_instances(self,
                            instances: Tuple[Instance, Instance],
                            ctx: Context,
                            ) -> Optional[Instance]:
        """Try creating an ad-hoc intersection of the given instances.

        Note that this function does *not* try and create a full-fledged
        intersection type. Instead, it returns an instance of a new ad-hoc
        subclass of the given instances.

        This is mainly useful when you need a way of representing some
        theoretical subclass of the instances the user may be trying to use
        the generated intersection can serve as a placeholder.

        This function will create a fresh subclass every time you call it,
        even if you pass in the exact same arguments. So this means calling
        `self.intersect_intersection([inst_1, inst_2], ctx)` twice will result
        in instances of two distinct subclasses of inst_1 and inst_2.

        This is by design: we want each ad-hoc intersection to be unique since
        they're supposed represent some other unknown subclass.

        Returns None if creating the subclass is impossible (e.g. due to
        MRO errors or incompatible signatures). If we do successfully create
        a subclass, its TypeInfo will automatically be added to the global scope.
        """
        curr_module = self.scope.stack[0]
        assert isinstance(curr_module, MypyFile)

        def _get_base_classes(instances_: Tuple[Instance, Instance]) -> List[Instance]:
            base_classes_ = []
            for inst in instances_:
                if inst.type.is_intersection:
                    expanded = inst.type.bases
                else:
                    expanded = [inst]

                for expanded_inst in expanded:
                    base_classes_.append(expanded_inst)
            return base_classes_

        def _make_fake_typeinfo_and_full_name(
                base_classes_: List[Instance],
                curr_module_: MypyFile,
        ) -> Tuple[TypeInfo, str]:
            names_list = pretty_seq([x.type.name for x in base_classes_], "and")
            short_name = '<subclass of {}>'.format(names_list)
            full_name_ = gen_unique_name(short_name, curr_module_.names)
            cdef, info_ = self.make_fake_typeinfo(
                curr_module_.fullname,
                full_name_,
                short_name,
                base_classes_,
            )
            return info_, full_name_

        old_msg = self.msg
        new_msg = old_msg.clean_copy()
        self.msg = new_msg
        base_classes = _get_base_classes(instances)
        # We use the pretty_names_list for error messages but can't
        # use it for the real name that goes into the symbol table
        # because it can have dots in it.
        pretty_names_list = pretty_seq(format_type_distinctly(*base_classes, bare=True), "and")
        try:
            info, full_name = _make_fake_typeinfo_and_full_name(base_classes, curr_module)
            self.check_multiple_inheritance(info)
            if new_msg.is_errors():
                # "class A(B, C)" unsafe, now check "class A(C, B)":
                new_msg = new_msg.clean_copy()
                self.msg = new_msg
                base_classes = _get_base_classes(instances[::-1])
                info, full_name = _make_fake_typeinfo_and_full_name(base_classes, curr_module)
                self.check_multiple_inheritance(info)
            info.is_intersection = True
        except MroError:
            if self.should_report_unreachable_issues():
                old_msg.impossible_intersection(
                    pretty_names_list, "inconsistent method resolution order", ctx)
            return None
        finally:
            self.msg = old_msg

        if new_msg.is_errors():
            if self.should_report_unreachable_issues():
                self.msg.impossible_intersection(
                    pretty_names_list, "incompatible method signatures", ctx)
            return None

        curr_module.names[full_name] = SymbolTableNode(GDEF, info)
        return Instance(info, [])

    def intersect_instance_callable(self, typ: Instance, callable_type: CallableType) -> Instance:
        """Creates a fake type that represents the intersection of an Instance and a CallableType.

        It operates by creating a bare-minimum dummy TypeInfo that
        subclasses type and adds a __call__ method matching callable_type.
        """

        # In order for this to work in incremental mode, the type we generate needs to
        # have a valid fullname and a corresponding entry in a symbol table. We generate
        # a unique name inside the symbol table of the current module.
        cur_module = cast(MypyFile, self.scope.stack[0])
        gen_name = gen_unique_name("<callable subtype of {}>".format(typ.type.name),
                                   cur_module.names)

        # Synthesize a fake TypeInfo
        short_name = format_type_bare(typ)
        cdef, info = self.make_fake_typeinfo(cur_module.fullname, gen_name, short_name, [typ])

        # Build up a fake FuncDef so we can populate the symbol table.
        func_def = FuncDef('__call__', [], Block([]), callable_type)
        func_def._fullname = cdef.fullname + '.__call__'
        func_def.info = info
        info.names['__call__'] = SymbolTableNode(MDEF, func_def)

        cur_module.names[gen_name] = SymbolTableNode(GDEF, info)

        return Instance(info, [])

    def make_fake_callable(self, typ: Instance) -> Instance:
        """Produce a new type that makes type Callable with a generic callable type."""

        fallback = self.named_type('builtins.function')
        callable_type = CallableType([AnyType(TypeOfAny.explicit),
                                      AnyType(TypeOfAny.explicit)],
                                     [nodes.ARG_STAR, nodes.ARG_STAR2],
                                     [None, None],
                                     ret_type=AnyType(TypeOfAny.explicit),
                                     fallback=fallback,
                                     is_ellipsis_args=True)

        return self.intersect_instance_callable(typ, callable_type)

    def partition_by_callable(self, typ: Type,
                              unsound_partition: bool) -> Tuple[List[Type], List[Type]]:
        """Partitions a type into callable subtypes and uncallable subtypes.

        Thus, given:
        `callables, uncallables = partition_by_callable(type)`

        If we assert `callable(type)` then `type` has type Union[*callables], and
        If we assert `not callable(type)` then `type` has type Union[*uncallables]

        If unsound_partition is set, assume that anything that is not
        clearly callable is in fact not callable. Otherwise we generate a
        new subtype that *is* callable.

        Guaranteed to not return [], [].
        """
        typ = get_proper_type(typ)

        if isinstance(typ, FunctionLike) or isinstance(typ, TypeType):
            return [typ], []

        if isinstance(typ, AnyType):
            return [typ], [typ]

        if isinstance(typ, NoneType):
            return [], [typ]

        if isinstance(typ, UnionType):
            callables = []
            uncallables = []
            for subtype in typ.items:
                # Use unsound_partition when handling unions in order to
                # allow the expected type discrimination.
                subcallables, subuncallables = self.partition_by_callable(subtype,
                                                                          unsound_partition=True)
                callables.extend(subcallables)
                uncallables.extend(subuncallables)
            return callables, uncallables

        if isinstance(typ, TypeVarType):
            # We could do better probably?
            # Refine the the type variable's bound as our type in the case that
            # callable() is true. This unfortunately loses the information that
            # the type is a type variable in that branch.
            # This matches what is done for isinstance, but it may be possible to
            # do better.
            # If it is possible for the false branch to execute, return the original
            # type to avoid losing type information.
            callables, uncallables = self.partition_by_callable(erase_to_union_or_bound(typ),
                                                                unsound_partition)
            uncallables = [typ] if len(uncallables) else []
            return callables, uncallables

        # A TupleType is callable if its fallback is, but needs special handling
        # when we dummy up a new type.
        ityp = typ
        if isinstance(typ, TupleType):
            ityp = tuple_fallback(typ)

        if isinstance(ityp, Instance):
            method = ityp.type.get_method('__call__')
            if method and method.type:
                callables, uncallables = self.partition_by_callable(method.type,
                                                                    unsound_partition=False)
                if len(callables) and not len(uncallables):
                    # Only consider the type callable if its __call__ method is
                    # definitely callable.
                    return [typ], []

            if not unsound_partition:
                fake = self.make_fake_callable(ityp)
                if isinstance(typ, TupleType):
                    fake.type.tuple_type = TupleType(typ.items, fake)
                    return [fake.type.tuple_type], [typ]
                return [fake], [typ]

        if unsound_partition:
            return [], [typ]
        else:
            # We don't know how properly make the type callable.
            return [typ], [typ]

    def conditional_callable_type_map(self, expr: Expression,
                                      current_type: Optional[Type],
                                      ) -> Tuple[TypeMap, TypeMap]:
        """Takes in an expression and the current type of the expression.

        Returns a 2-tuple: The first element is a map from the expression to
        the restricted type if it were callable. The second element is a
        map from the expression to the type it would hold if it weren't
        callable.
        """
        if not current_type:
            return {}, {}

        if isinstance(get_proper_type(current_type), AnyType):
            return {}, {}

        callables, uncallables = self.partition_by_callable(current_type,
                                                            unsound_partition=False)

        if len(callables) and len(uncallables):
            callable_map = {expr: UnionType.make_union(callables)} if len(callables) else None
            uncallable_map = {
                expr: UnionType.make_union(uncallables)} if len(uncallables) else None
            return callable_map, uncallable_map

        elif len(callables):
            return {}, None

        return None, {}

    def _is_truthy_type(self, t: ProperType) -> bool:
        return (
            (
                isinstance(t, Instance) and
                bool(t.type) and
                not t.type.has_readable_member('__bool__') and
                not t.type.has_readable_member('__len__')
            )
            or isinstance(t, FunctionLike)
            or (
                isinstance(t, UnionType) and
                all(self._is_truthy_type(t) for t in get_proper_types(t.items))
            )
        )

    def _check_for_truthy_type(self, t: Type, expr: Expression) -> None:
        if not state.strict_optional:
            return  # if everything can be None, all bets are off

        t = get_proper_type(t)
        if not self._is_truthy_type(t):
            return

        def format_expr_type() -> str:
            if isinstance(expr, MemberExpr):
                return f'Member "{expr.name}" has type "{t}"'
            elif isinstance(expr, RefExpr) and expr.fullname:
                return f'"{expr.fullname}" has type "{t}"'
            elif isinstance(expr, CallExpr):
                if isinstance(expr.callee, MemberExpr):
                    return f'"{expr.callee.name}" returns "{t}"'
                elif isinstance(expr.callee, RefExpr) and expr.callee.fullname:
                    return f'"{expr.callee.fullname}" returns "{t}"'
                return f'Call returns "{t}"'
            else:
                return f'Expression has type "{t}"'

        if isinstance(t, FunctionLike):
            self.msg.fail(
                f'Function "{t}" could always be true in boolean context', expr,
                code=codes.TRUTHY_BOOL,
            )
        elif isinstance(t, UnionType):
            self.msg.fail(
                f"{format_expr_type()} of which no members implement __bool__ or __len__ "
                "so it could always be true in boolean context",
                expr,
                code=codes.TRUTHY_BOOL,
            )
        else:
            self.msg.fail(
                f'{format_expr_type()} which does not implement __bool__ or __len__ '
                'so it could always be true in boolean context',
                expr,
                code=codes.TRUTHY_BOOL,
            )

    def find_type_equals_check(self, node: ComparisonExpr, expr_indices: List[int]
                               ) -> Tuple[TypeMap, TypeMap]:
        """Narrow types based on any checks of the type ``type(x) == T``

        Args:
            node: The node that might contain the comparison
            expr_indices: The list of indices of expressions in ``node`` that are being
                compared
        """
        type_map = self.type_map

        def is_type_call(expr: CallExpr) -> bool:
            """Is expr a call to type with one argument?"""
            return (refers_to_fullname(expr.callee, 'builtins.type')
                    and len(expr.args) == 1)

        # exprs that are being passed into type
        exprs_in_type_calls: List[Expression] = []
        # type that is being compared to type(expr)
        type_being_compared: Optional[List[TypeRange]] = None
        # whether the type being compared to is final
        is_final = False

        for index in expr_indices:
            expr = node.operands[index]

            if isinstance(expr, CallExpr) and is_type_call(expr):
                exprs_in_type_calls.append(expr.args[0])
            else:
                current_type = get_isinstance_type(expr, type_map)
                if current_type is None:
                    continue
                if type_being_compared is not None:
                    # It doesn't really make sense to have several types being
                    # compared to the output of type (like type(x) == int == str)
                    # because whether that's true is solely dependent on what the
                    # types being compared are, so we don't try to narrow types any
                    # further because we can't really get any information about the
                    # type of x from that check
                    return {}, {}
                else:
                    if isinstance(expr, RefExpr) and isinstance(expr.node, TypeInfo):
                        is_final = expr.node.is_final
                    type_being_compared = current_type

        if not exprs_in_type_calls:
            return {}, {}

        if_maps: List[TypeMap] = []
        else_maps: List[TypeMap] = []
        for expr in exprs_in_type_calls:
            current_if_map, current_else_map = self.conditional_type_map_with_intersection(
                expr,
                type_map[expr],
                type_being_compared
            )
            if_maps.append(current_if_map)
            else_maps.append(current_else_map)

        def combine_maps(list_maps: List[TypeMap]) -> TypeMap:
            """Combine all typemaps in list_maps into one typemap"""
            result_map = {}
            for d in list_maps:
                if d is not None:
                    result_map.update(d)
            return result_map

        if_map = combine_maps(if_maps)
        # type(x) == T is only true when x has the same type as T, meaning
        # that it can be false if x is an instance of a subclass of T. That means
        # we can't do any narrowing in the else case unless T is final, in which
        # case T can't be subclassed
        if is_final:
            else_map = combine_maps(else_maps)
        else:
            else_map = {}
        return if_map, else_map

    def find_isinstance_check(self, node: Expression
                              ) -> Tuple[TypeMap, TypeMap]:
        """Find any isinstance checks (within a chain of ands).  Includes
        implicit and explicit checks for None and calls to callable.
        Also includes TypeGuard functions.

        Return value is a map of variables to their types if the condition
        is true and a map of variables to their types if the condition is false.

        If either of the values in the tuple is None, then that particular
        branch can never occur.

        Guaranteed to not return None, None. (But may return {}, {})
        """
        if_map, else_map = self.find_isinstance_check_helper(node)
        new_if_map = self.propagate_up_typemap_info(self.type_map, if_map)
        new_else_map = self.propagate_up_typemap_info(self.type_map, else_map)
        return new_if_map, new_else_map

    def find_isinstance_check_helper(self, node: Expression) -> Tuple[TypeMap, TypeMap]:
        type_map = self.type_map
        if is_true_literal(node):
            return {}, None
        elif is_false_literal(node):
            return None, {}
        elif isinstance(node, CallExpr):
            self._check_for_truthy_type(type_map[node], node)
            if len(node.args) == 0:
                return {}, {}
            expr = collapse_walrus(node.args[0])
            if refers_to_fullname(node.callee, 'builtins.isinstance'):
                if len(node.args) != 2:  # the error will be reported elsewhere
                    return {}, {}
                if literal(expr) == LITERAL_TYPE:
                    return self.conditional_type_map_with_intersection(
                        expr,
                        type_map[expr],
                        get_isinstance_type(node.args[1], type_map),
                    )
            elif refers_to_fullname(node.callee, 'builtins.issubclass'):
                if len(node.args) != 2:  # the error will be reported elsewhere
                    return {}, {}
                if literal(expr) == LITERAL_TYPE:
                    return self.infer_issubclass_maps(node, expr, type_map)
            elif refers_to_fullname(node.callee, 'builtins.callable'):
                if len(node.args) != 1:  # the error will be reported elsewhere
                    return {}, {}
                if literal(expr) == LITERAL_TYPE:
                    vartype = type_map[expr]
                    return self.conditional_callable_type_map(expr, vartype)
            elif isinstance(node.callee, RefExpr):
                if node.callee.type_guard is not None:
                    # TODO: Follow keyword args or *args, **kwargs
                    if node.arg_kinds[0] != nodes.ARG_POS:
                        self.fail("Type guard requires positional argument", node)
                        return {}, {}
                    if literal(expr) == LITERAL_TYPE:
                        # Note: we wrap the target type, so that we can special case later.
                        # Namely, for isinstance() we use a normal meet, while TypeGuard is
                        # considered "always right" (i.e. even if the types are not overlapping).
                        # Also note that a care must be taken to unwrap this back at read places
                        # where we use this to narrow down declared type.
                        return {expr: TypeGuardedType(node.callee.type_guard)}, {}
        elif isinstance(node, ComparisonExpr):
            # Step 1: Obtain the types of each operand and whether or not we can
            # narrow their types. (For example, we shouldn't try narrowing the
            # types of literal string or enum expressions).

            operands = [collapse_walrus(x) for x in node.operands]
            operand_types = []
            narrowable_operand_index_to_hash = {}
            for i, expr in enumerate(operands):
                if expr not in type_map:
                    return {}, {}
                expr_type = type_map[expr]
                operand_types.append(expr_type)

                if (literal(expr) == LITERAL_TYPE
                        and not is_literal_none(expr)
                        and not is_literal_enum(type_map, expr)):
                    h = literal_hash(expr)
                    if h is not None:
                        narrowable_operand_index_to_hash[i] = h

            # Step 2: Group operands chained by either the 'is' or '==' operands
            # together. For all other operands, we keep them in groups of size 2.
            # So the expression:
            #
            #   x0 == x1 == x2 < x3 < x4 is x5 is x6 is not x7 is not x8
            #
            # ...is converted into the simplified operator list:
            #
            #  [("==", [0, 1, 2]), ("<", [2, 3]), ("<", [3, 4]),
            #   ("is", [4, 5, 6]), ("is not", [6, 7]), ("is not", [7, 8])]
            #
            # We group identity/equality expressions so we can propagate information
            # we discover about one operand across the entire chain. We don't bother
            # handling 'is not' and '!=' chains in a special way: those are very rare
            # in practice.

            simplified_operator_list = group_comparison_operands(
                node.pairwise(),
                narrowable_operand_index_to_hash,
                {'==', 'is'},
            )

            # Step 3: Analyze each group and infer more precise type maps for each
            # assignable operand, if possible. We combine these type maps together
            # in the final step.

            partial_type_maps = []
            for operator, expr_indices in simplified_operator_list:
                if operator in {'is', 'is not', '==', '!='}:
                    # is_valid_target:
                    #   Controls which types we're allowed to narrow exprs to. Note that
                    #   we cannot use 'is_literal_type_like' in both cases since doing
                    #   'x = 10000 + 1; x is 10001' is not always True in all Python
                    #   implementations.
                    #
                    # coerce_only_in_literal_context:
                    #   If true, coerce types into literal types only if one or more of
                    #   the provided exprs contains an explicit Literal type. This could
                    #   technically be set to any arbitrary value, but it seems being liberal
                    #   with narrowing when using 'is' and conservative when using '==' seems
                    #   to break the least amount of real-world code.
                    #
                    # should_narrow_by_identity:
                    #   Set to 'false' only if the user defines custom __eq__ or __ne__ methods
                    #   that could cause identity-based narrowing to produce invalid results.
                    if operator in {'is', 'is not'}:
                        is_valid_target: Callable[[Type], bool] = is_singleton_type
                        coerce_only_in_literal_context = False
                        should_narrow_by_identity = True
                    else:
                        def is_exactly_literal_type(t: Type) -> bool:
                            return isinstance(get_proper_type(t), LiteralType)

                        def has_no_custom_eq_checks(t: Type) -> bool:
                            return (not custom_special_method(t, '__eq__', check_all=False)
                                    and not custom_special_method(t, '__ne__', check_all=False))

                        is_valid_target = is_exactly_literal_type
                        coerce_only_in_literal_context = True

                        expr_types = [operand_types[i] for i in expr_indices]
                        should_narrow_by_identity = all(map(has_no_custom_eq_checks, expr_types))

                    if_map: TypeMap = {}
                    else_map: TypeMap = {}
                    if should_narrow_by_identity:
                        if_map, else_map = self.refine_identity_comparison_expression(
                            operands,
                            operand_types,
                            expr_indices,
                            narrowable_operand_index_to_hash.keys(),
                            is_valid_target,
                            coerce_only_in_literal_context,
                        )

                    # Strictly speaking, we should also skip this check if the objects in the expr
                    # chain have custom __eq__ or __ne__ methods. But we (maybe optimistically)
                    # assume nobody would actually create a custom objects that considers itself
                    # equal to None.
                    if if_map == {} and else_map == {}:
                        if_map, else_map = self.refine_away_none_in_comparison(
                            operands,
                            operand_types,
                            expr_indices,
                            narrowable_operand_index_to_hash.keys(),
                        )

                    # If we haven't been able to narrow types yet, we might be dealing with a
                    # explicit type(x) == some_type check
                    if if_map == {} and else_map == {}:
                        if_map, else_map = self.find_type_equals_check(node, expr_indices)
                elif operator in {'in', 'not in'}:
                    assert len(expr_indices) == 2
                    left_index, right_index = expr_indices
                    if left_index not in narrowable_operand_index_to_hash:
                        continue

                    item_type = operand_types[left_index]
                    collection_type = operand_types[right_index]

                    # We only try and narrow away 'None' for now
                    if not is_optional(item_type):
                        continue

                    collection_item_type = get_proper_type(builtin_item_type(collection_type))
                    if collection_item_type is None or is_optional(collection_item_type):
                        continue
                    if (isinstance(collection_item_type, Instance)
                            and collection_item_type.type.fullname == 'builtins.object'):
                        continue
                    if is_overlapping_erased_types(item_type, collection_item_type):
                        if_map, else_map = {operands[left_index]: remove_optional(item_type)}, {}
                    else:
                        continue
                else:
                    if_map = {}
                    else_map = {}

                if operator in {'is not', '!=', 'not in'}:
                    if_map, else_map = else_map, if_map

                partial_type_maps.append((if_map, else_map))

            return reduce_conditional_maps(partial_type_maps)
        elif isinstance(node, AssignmentExpr):
            return self.find_isinstance_check_helper(node.target)
        elif isinstance(node, RefExpr):
            # Restrict the type of the variable to True-ish/False-ish in the if and else branches
            # respectively
            vartype = type_map[node]
            self._check_for_truthy_type(vartype, node)
            if_type: Type = true_only(vartype)
            else_type: Type = false_only(vartype)
            ref: Expression = node
            if_map = ({ref: if_type} if not isinstance(get_proper_type(if_type), UninhabitedType)
                      else None)
            else_map = ({ref: else_type} if not isinstance(get_proper_type(else_type),
                                                           UninhabitedType)
                        else None)
            return if_map, else_map
        elif isinstance(node, OpExpr) and node.op == 'and':
            left_if_vars, left_else_vars = self.find_isinstance_check_helper(node.left)
            right_if_vars, right_else_vars = self.find_isinstance_check_helper(node.right)

            # (e1 and e2) is true if both e1 and e2 are true,
            # and false if at least one of e1 and e2 is false.
            return (and_conditional_maps(left_if_vars, right_if_vars),
                    or_conditional_maps(left_else_vars, right_else_vars))
        elif isinstance(node, OpExpr) and node.op == 'or':
            left_if_vars, left_else_vars = self.find_isinstance_check_helper(node.left)
            right_if_vars, right_else_vars = self.find_isinstance_check_helper(node.right)

            # (e1 or e2) is true if at least one of e1 or e2 is true,
            # and false if both e1 and e2 are false.
            return (or_conditional_maps(left_if_vars, right_if_vars),
                    and_conditional_maps(left_else_vars, right_else_vars))
        elif isinstance(node, UnaryExpr) and node.op == 'not':
            left, right = self.find_isinstance_check_helper(node.expr)
            return right, left

        # Not a supported isinstance check
        return {}, {}

    def propagate_up_typemap_info(self,
                                  existing_types: Mapping[Expression, Type],
                                  new_types: TypeMap) -> TypeMap:
        """Attempts refining parent expressions of any MemberExpr or IndexExprs in new_types.

        Specifically, this function accepts two mappings of expression to original types:
        the original mapping (existing_types), and a new mapping (new_types) intended to
        update the original.

        This function iterates through new_types and attempts to use the information to try
        refining any parent types that happen to be unions.

        For example, suppose there are two types "A = Tuple[int, int]" and "B = Tuple[str, str]".
        Next, suppose that 'new_types' specifies the expression 'foo[0]' has a refined type
        of 'int' and that 'foo' was previously deduced to be of type Union[A, B].

        Then, this function will observe that since A[0] is an int and B[0] is not, the type of
        'foo' can be further refined from Union[A, B] into just B.

        We perform this kind of "parent narrowing" for member lookup expressions and indexing
        expressions into tuples, namedtuples, and typeddicts. We repeat this narrowing
        recursively if the parent is also a "lookup expression". So for example, if we have
        the expression "foo['bar'].baz[0]", we'd potentially end up refining types for the
        expressions "foo", "foo['bar']", and "foo['bar'].baz".

        We return the newly refined map. This map is guaranteed to be a superset of 'new_types'.
        """
        if new_types is None:
            return None
        output_map = {}
        for expr, expr_type in new_types.items():
            # The original inferred type should always be present in the output map, of course
            output_map[expr] = expr_type

            # Next, try using this information to refine the parent types, if applicable.
            new_mapping = self.refine_parent_types(existing_types, expr, expr_type)
            for parent_expr, proposed_parent_type in new_mapping.items():
                # We don't try inferring anything if we've already inferred something for
                # the parent expression.
                # TODO: Consider picking the narrower type instead of always discarding this?
                if parent_expr in new_types:
                    continue
                output_map[parent_expr] = proposed_parent_type
        return output_map

    def refine_parent_types(self,
                            existing_types: Mapping[Expression, Type],
                            expr: Expression,
                            expr_type: Type) -> Mapping[Expression, Type]:
        """Checks if the given expr is a 'lookup operation' into a union and iteratively refines
        the parent types based on the 'expr_type'.

        For example, if 'expr' is an expression like 'a.b.c.d', we'll potentially return refined
        types for expressions 'a', 'a.b', and 'a.b.c'.

        For more details about what a 'lookup operation' is and how we use the expr_type to refine
        the parent types of lookup_expr, see the docstring in 'propagate_up_typemap_info'.
        """
        output: Dict[Expression, Type] = {}

        # Note: parent_expr and parent_type are progressively refined as we crawl up the
        # parent lookup chain.
        while True:
            # First, check if this expression is one that's attempting to
            # "lookup" some key in the parent type. If so, save the parent type
            # and create function that will try replaying the same lookup
            # operation against arbitrary types.
            if isinstance(expr, MemberExpr):
                parent_expr = expr.expr
                parent_type = existing_types.get(parent_expr)
                member_name = expr.name

                def replay_lookup(new_parent_type: ProperType) -> Optional[Type]:
                    msg_copy = self.msg.clean_copy()
                    msg_copy.disable_count = 0
                    member_type = analyze_member_access(
                        name=member_name,
                        typ=new_parent_type,
                        context=parent_expr,
                        is_lvalue=False,
                        is_super=False,
                        is_operator=False,
                        msg=msg_copy,
                        original_type=new_parent_type,
                        chk=self,
                        in_literal_context=False,
                    )
                    if msg_copy.is_errors():
                        return None
                    else:
                        return member_type
            elif isinstance(expr, IndexExpr):
                parent_expr = expr.base
                parent_type = existing_types.get(parent_expr)

                index_type = existing_types.get(expr.index)
                if index_type is None:
                    return output

                str_literals = try_getting_str_literals_from_type(index_type)
                if str_literals is not None:
                    # Refactoring these two indexing replay functions is surprisingly
                    # tricky -- see https://github.com/python/mypy/pull/7917, which
                    # was blocked by https://github.com/mypyc/mypyc/issues/586
                    def replay_lookup(new_parent_type: ProperType) -> Optional[Type]:
                        if not isinstance(new_parent_type, TypedDictType):
                            return None
                        try:
                            assert str_literals is not None
                            member_types = [new_parent_type.items[key] for key in str_literals]
                        except KeyError:
                            return None
                        return make_simplified_union(member_types)
                else:
                    int_literals = try_getting_int_literals_from_type(index_type)
                    if int_literals is not None:
                        def replay_lookup(new_parent_type: ProperType) -> Optional[Type]:
                            if not isinstance(new_parent_type, TupleType):
                                return None
                            try:
                                assert int_literals is not None
                                member_types = [new_parent_type.items[key] for key in int_literals]
                            except IndexError:
                                return None
                            return make_simplified_union(member_types)
                    else:
                        return output
            else:
                return output

            # If we somehow didn't previously derive the parent type, abort completely
            # with what we have so far: something went wrong at an earlier stage.
            if parent_type is None:
                return output

            # We currently only try refining the parent type if it's a Union.
            # If not, there's no point in trying to refine any further parents
            # since we have no further information we can use to refine the lookup
            # chain, so we end early as an optimization.
            parent_type = get_proper_type(parent_type)
            if not isinstance(parent_type, UnionType):
                return output

            # Take each element in the parent union and replay the original lookup procedure
            # to figure out which parents are compatible.
            new_parent_types = []
            for item in parent_type.items:
                item = get_proper_type(item)
                member_type = replay_lookup(item)
                if member_type is None:
                    # We were unable to obtain the member type. So, we give up on refining this
                    # parent type entirely and abort.
                    return output

                if is_overlapping_types(member_type, expr_type):
                    new_parent_types.append(item)

            # If none of the parent types overlap (if we derived an empty union), something
            # went wrong. We should never hit this case, but deriving the uninhabited type or
            # reporting an error both seem unhelpful. So we abort.
            if not new_parent_types:
                return output

            expr = parent_expr
            expr_type = output[parent_expr] = make_simplified_union(new_parent_types)

    def refine_identity_comparison_expression(self,
                                              operands: List[Expression],
                                              operand_types: List[Type],
                                              chain_indices: List[int],
                                              narrowable_operand_indices: AbstractSet[int],
                                              is_valid_target: Callable[[ProperType], bool],
                                              coerce_only_in_literal_context: bool,
                                              ) -> Tuple[TypeMap, TypeMap]:
        """Produce conditional type maps refining expressions by an identity/equality comparison.

        The 'operands' and 'operand_types' lists should be the full list of operands used
        in the overall comparison expression. The 'chain_indices' list is the list of indices
        actually used within this identity comparison chain.

        So if we have the expression:

            a <= b is c is d <= e

        ...then 'operands' and 'operand_types' would be lists of length 5 and 'chain_indices'
        would be the list [1, 2, 3].

        The 'narrowable_operand_indices' parameter is the set of all indices we are allowed
        to refine the types of: that is, all operands that will potentially be a part of
        the output TypeMaps.

        Although this function could theoretically try setting the types of the operands
        in the chains to the meet, doing that causes too many issues in real-world code.
        Instead, we use 'is_valid_target' to identify which of the given chain types
        we could plausibly use as the refined type for the expressions in the chain.

        Similarly, 'coerce_only_in_literal_context' controls whether we should try coercing
        expressions in the chain to a Literal type. Performing this coercion is sometimes
        too aggressive of a narrowing, depending on context.
        """
        should_coerce = True
        if coerce_only_in_literal_context:
            should_coerce = any(is_literal_type_like(operand_types[i]) for i in chain_indices)

        target: Optional[Type] = None
        possible_target_indices = []
        for i in chain_indices:
            expr_type = operand_types[i]
            if should_coerce:
                expr_type = coerce_to_literal(expr_type)
            if not is_valid_target(get_proper_type(expr_type)):
                continue
            if target and not is_same_type(target, expr_type):
                # We have multiple disjoint target types. So the 'if' branch
                # must be unreachable.
                return None, {}
            target = expr_type
            possible_target_indices.append(i)

        # There's nothing we can currently infer if none of the operands are valid targets,
        # so we end early and infer nothing.
        if target is None:
            return {}, {}

        # If possible, use an unassignable expression as the target.
        # We skip refining the type of the target below, so ideally we'd
        # want to pick an expression we were going to skip anyways.
        singleton_index = -1
        for i in possible_target_indices:
            if i not in narrowable_operand_indices:
                singleton_index = i

        # But if none of the possible singletons are unassignable ones, we give up
        # and arbitrarily pick the last item, mostly because other parts of the
        # type narrowing logic bias towards picking the rightmost item and it'd be
        # nice to stay consistent.
        #
        # That said, it shouldn't matter which index we pick. For example, suppose we
        # have this if statement, where 'x' and 'y' both have singleton types:
        #
        #     if x is y:
        #         reveal_type(x)
        #         reveal_type(y)
        #     else:
        #         reveal_type(x)
        #         reveal_type(y)
        #
        # At this point, 'x' and 'y' *must* have the same singleton type: we would have
        # ended early in the first for-loop in this function if they weren't.
        #
        # So, we should always get the same result in the 'if' case no matter which
        # index we pick. And while we do end up getting different results in the 'else'
        # case depending on the index (e.g. if we pick 'y', then its type stays the same
        # while 'x' is narrowed to '<uninhabited>'), this distinction is also moot: mypy
        # currently will just mark the whole branch as unreachable if either operand is
        # narrowed to <uninhabited>.
        if singleton_index == -1:
            singleton_index = possible_target_indices[-1]

        enum_name = None
        target = get_proper_type(target)
        if isinstance(target, LiteralType) and target.is_enum_literal():
            enum_name = target.fallback.type.fullname

        target_type = [TypeRange(target, is_upper_bound=False)]

        partial_type_maps = []
        for i in chain_indices:
            # If we try refining a type against itself, conditional_type_map
            # will end up assuming that the 'else' branch is unreachable. This is
            # typically not what we want: generally the user will intend for the
            # target type to be some fixed 'sentinel' value and will want to refine
            # the other exprs against this one instead.
            if i == singleton_index:
                continue

            # Naturally, we can't refine operands which are not permitted to be refined.
            if i not in narrowable_operand_indices:
                continue

            expr = operands[i]
            expr_type = coerce_to_literal(operand_types[i])

            if enum_name is not None:
                expr_type = try_expanding_enum_to_union(expr_type, enum_name)

            # We intentionally use 'conditional_type_map' directly here instead of
            # 'self.conditional_type_map_with_intersection': we only compute ad-hoc
            # intersections when working with pure instances.
            partial_type_maps.append(conditional_type_map(expr, expr_type, target_type))

        return reduce_conditional_maps(partial_type_maps)

    def refine_away_none_in_comparison(self,
                                       operands: List[Expression],
                                       operand_types: List[Type],
                                       chain_indices: List[int],
                                       narrowable_operand_indices: AbstractSet[int],
                                       ) -> Tuple[TypeMap, TypeMap]:
        """Produces conditional type maps refining away None in an identity/equality chain.

        For more details about what the different arguments mean, see the
        docstring of 'refine_identity_comparison_expression' up above.
        """
        non_optional_types = []
        for i in chain_indices:
            typ = operand_types[i]
            if not is_optional(typ):
                non_optional_types.append(typ)

        # Make sure we have a mixture of optional and non-optional types.
        if len(non_optional_types) == 0 or len(non_optional_types) == len(chain_indices):
            return {}, {}

        if_map = {}
        for i in narrowable_operand_indices:
            expr_type = operand_types[i]
            if not is_optional(expr_type):
                continue
            if any(is_overlapping_erased_types(expr_type, t) for t in non_optional_types):
                if_map[operands[i]] = remove_optional(expr_type)

        return if_map, {}

    #
    # Helpers
    #

    def check_subtype(self,
                      subtype: Type,
                      supertype: Type,
                      context: Context,
                      msg: str = message_registry.INCOMPATIBLE_TYPES,
                      subtype_label: Optional[str] = None,
                      supertype_label: Optional[str] = None,
                      *,
                      code: Optional[ErrorCode] = None,
                      outer_context: Optional[Context] = None) -> bool:
        """Generate an error if the subtype is not compatible with supertype."""
        if is_subtype(subtype, supertype):
            return True

        subtype = get_proper_type(subtype)
        supertype = get_proper_type(supertype)
        if self.msg.try_report_long_tuple_assignment_error(subtype, supertype, context, msg,
                                       subtype_label, supertype_label, code=code):
            return False
        if self.should_suppress_optional_error([subtype]):
            return False
        extra_info: List[str] = []
        note_msg = ''
        notes: List[str] = []
        if subtype_label is not None or supertype_label is not None:
            subtype_str, supertype_str = format_type_distinctly(subtype, supertype)
            if subtype_label is not None:
                extra_info.append(subtype_label + ' ' + subtype_str)
            if supertype_label is not None:
                extra_info.append(supertype_label + ' ' + supertype_str)
            note_msg = make_inferred_type_note(outer_context or context, subtype,
                                               supertype, supertype_str)
            if isinstance(subtype, Instance) and isinstance(supertype, Instance):
                notes = append_invariance_notes([], subtype, supertype)
        if extra_info:
            msg += ' (' + ', '.join(extra_info) + ')'
        self.fail(msg, context, code=code)
        for note in notes:
            self.msg.note(note, context, code=code)
        if note_msg:
            self.note(note_msg, context, code=code)
        if (isinstance(supertype, Instance) and supertype.type.is_protocol and
                isinstance(subtype, (Instance, TupleType, TypedDictType))):
            self.msg.report_protocol_problems(subtype, supertype, context, code=code)
        if isinstance(supertype, CallableType) and isinstance(subtype, Instance):
            call = find_member('__call__', subtype, subtype, is_operator=True)
            if call:
                self.msg.note_call(subtype, call, context, code=code)
        if isinstance(subtype, (CallableType, Overloaded)) and isinstance(supertype, Instance):
            if supertype.type.is_protocol and supertype.type.protocol_members == ['__call__']:
                call = find_member('__call__', supertype, subtype, is_operator=True)
                assert call is not None
                self.msg.note_call(supertype, call, context, code=code)
        return False

    def contains_none(self, t: Type) -> bool:
        t = get_proper_type(t)
        return (
            isinstance(t, NoneType) or
            (isinstance(t, UnionType) and any(self.contains_none(ut) for ut in t.items)) or
            (isinstance(t, TupleType) and any(self.contains_none(tt) for tt in t.items)) or
            (isinstance(t, Instance) and bool(t.args)
             and any(self.contains_none(it) for it in t.args))
        )

    def should_suppress_optional_error(self, related_types: List[Type]) -> bool:
        return self.suppress_none_errors and any(self.contains_none(t) for t in related_types)

    def named_type(self, name: str) -> Instance:
        """Return an instance type with given name and implicit Any type args.

        For example, named_type('builtins.object') produces the 'object' type.
        """
        # Assume that the name refers to a type.
        sym = self.lookup_qualified(name)
        node = sym.node
        if isinstance(node, TypeAlias):
            assert isinstance(node.target, Instance)  # type: ignore
            node = node.target.type
        assert isinstance(node, TypeInfo)
        any_type = AnyType(TypeOfAny.from_omitted_generics)
        return Instance(node, [any_type] * len(node.defn.type_vars))

    def named_generic_type(self, name: str, args: List[Type]) -> Instance:
        """Return an instance with the given name and type arguments.

        Assume that the number of arguments is correct.  Assume that
        the name refers to a compatible generic type.
        """
        info = self.lookup_typeinfo(name)
        args = [remove_instance_last_known_values(arg) for arg in args]
        # TODO: assert len(args) == len(info.defn.type_vars)
        return Instance(info, args)

    def lookup_typeinfo(self, fullname: str) -> TypeInfo:
        # Assume that the name refers to a class.
        sym = self.lookup_qualified(fullname)
        node = sym.node
        assert isinstance(node, TypeInfo)
        return node

    def type_type(self) -> Instance:
        """Return instance type 'type'."""
        return self.named_type('builtins.type')

    def str_type(self) -> Instance:
        """Return instance type 'str'."""
        return self.named_type('builtins.str')

    def store_type(self, node: Expression, typ: Type) -> None:
        """Store the type of a node in the type map."""
        self.type_map[node] = typ

    def in_checked_function(self) -> bool:
        """Should we type-check the current function?

        - Yes if --check-untyped-defs is set.
        - Yes outside functions.
        - Yes in annotated functions.
        - No otherwise.
        """
        return (self.options.check_untyped_defs
                or not self.dynamic_funcs
                or not self.dynamic_funcs[-1])

    def lookup(self, name: str, kind: int) -> SymbolTableNode:
        """Look up a definition from the symbol table with the given name.
        TODO remove kind argument
        """
        if name in self.globals:
            return self.globals[name]
        else:
            b = self.globals.get('__builtins__', None)
            if b:
                table = cast(MypyFile, b.node).names
                if name in table:
                    return table[name]
            raise KeyError('Failed lookup: {}'.format(name))

    def lookup_qualified(self, name: str) -> SymbolTableNode:
        if '.' not in name:
            return self.lookup(name, GDEF)  # FIX kind
        else:
            parts = name.split('.')
            n = self.modules[parts[0]]
            for i in range(1, len(parts) - 1):
                sym = n.names.get(parts[i])
                assert sym is not None, "Internal error: attempted lookup of unknown name"
                n = cast(MypyFile, sym.node)
            last = parts[-1]
            if last in n.names:
                return n.names[last]
            elif len(parts) == 2 and parts[0] == 'builtins':
                fullname = 'builtins.' + last
                if fullname in SUGGESTED_TEST_FIXTURES:
                    suggestion = ", e.g. add '[builtins fixtures/{}]' to your test".format(
                        SUGGESTED_TEST_FIXTURES[fullname])
                else:
                    suggestion = ''
                raise KeyError("Could not find builtin symbol '{}' (If you are running a "
                               "test case, use a fixture that "
                               "defines this symbol{})".format(last, suggestion))
            else:
                msg = "Failed qualified lookup: '{}' (fullname = '{}')."
                raise KeyError(msg.format(last, name))

    @contextmanager
    def enter_partial_types(self, *, is_function: bool = False,
                            is_class: bool = False) -> Iterator[None]:
        """Enter a new scope for collecting partial types.

        Also report errors for (some) variables which still have partial
        types, i.e. we couldn't infer a complete type.
        """
        is_local = (self.partial_types and self.partial_types[-1].is_local) or is_function
        self.partial_types.append(PartialTypeScope({}, is_function, is_local))
        yield

        # Don't complain about not being able to infer partials if it is
        # at the toplevel (with allow_untyped_globals) or if it is in an
        # untyped function being checked with check_untyped_defs.
        permissive = (self.options.allow_untyped_globals and not is_local) or (
            self.options.check_untyped_defs
            and self.dynamic_funcs
            and self.dynamic_funcs[-1]
        )

        partial_types, _, _ = self.partial_types.pop()
        if not self.current_node_deferred:
            for var, context in partial_types.items():
                # If we require local partial types, there are a few exceptions where
                # we fall back to inferring just "None" as the type from a None initializer:
                #
                # 1. If all happens within a single function this is acceptable, since only
                #    the topmost function is a separate target in fine-grained incremental mode.
                #    We primarily want to avoid "splitting" partial types across targets.
                #
                # 2. A None initializer in the class body if the attribute is defined in a base
                #    class is fine, since the attribute is already defined and it's currently okay
                #    to vary the type of an attribute covariantly. The None type will still be
                #    checked for compatibility with base classes elsewhere. Without this exception
                #    mypy could require an annotation for an attribute that already has been
                #    declared in a base class, which would be bad.
                allow_none = (not self.options.local_partial_types
                              or is_function
                              or (is_class and self.is_defined_in_base_class(var)))
                if (allow_none
                        and isinstance(var.type, PartialType)
                        and var.type.type is None
                        and not permissive):
                    var.type = NoneType()
                else:
                    if var not in self.partial_reported and not permissive:
                        self.msg.need_annotation_for_var(var, context, self.options.python_version)
                        self.partial_reported.add(var)
                    if var.type:
                        var.type = self.fixup_partial_type(var.type)

    def handle_partial_var_type(
            self, typ: PartialType, is_lvalue: bool, node: Var, context: Context) -> Type:
        """Handle a reference to a partial type through a var.

        (Used by checkexpr and checkmember.)
        """
        in_scope, is_local, partial_types = self.find_partial_types_in_all_scopes(node)
        if typ.type is None and in_scope:
            # 'None' partial type. It has a well-defined type. In an lvalue context
            # we want to preserve the knowledge of it being a partial type.
            if not is_lvalue:
                return NoneType()
            else:
                return typ
        else:
            if partial_types is not None and not self.current_node_deferred:
                if in_scope:
                    context = partial_types[node]
                    if is_local or not self.options.allow_untyped_globals:
                        self.msg.need_annotation_for_var(node, context,
                                                         self.options.python_version)
                        self.partial_reported.add(node)
                else:
                    # Defer the node -- we might get a better type in the outer scope
                    self.handle_cannot_determine_type(node.name, context)
            return self.fixup_partial_type(typ)

    def fixup_partial_type(self, typ: Type) -> Type:
        """Convert a partial type that we couldn't resolve into something concrete.

        This means, for None we make it Optional[Any], and for anything else we
        fill in all of the type arguments with Any.
        """
        if not isinstance(typ, PartialType):
            return typ
        if typ.type is None:
            return UnionType.make_union([AnyType(TypeOfAny.unannotated), NoneType()])
        else:
            return Instance(
                typ.type,
                [AnyType(TypeOfAny.unannotated)] * len(typ.type.type_vars))

    def is_defined_in_base_class(self, var: Var) -> bool:
        if var.info:
            for base in var.info.mro[1:]:
                if base.get(var.name) is not None:
                    return True
            if var.info.fallback_to_any:
                return True
        return False

    def find_partial_types(self, var: Var) -> Optional[Dict[Var, Context]]:
        """Look for an active partial type scope containing variable.

        A scope is active if assignments in the current context can refine a partial
        type originally defined in the scope. This is affected by the local_partial_types
        configuration option.
        """
        in_scope, _, partial_types = self.find_partial_types_in_all_scopes(var)
        if in_scope:
            return partial_types
        return None

    def find_partial_types_in_all_scopes(
            self, var: Var) -> Tuple[bool, bool, Optional[Dict[Var, Context]]]:
        """Look for partial type scope containing variable.

        Return tuple (is the scope active, is the scope a local scope, scope).
        """
        for scope in reversed(self.partial_types):
            if var in scope.map:
                # All scopes within the outermost function are active. Scopes out of
                # the outermost function are inactive to allow local reasoning (important
                # for fine-grained incremental mode).
                disallow_other_scopes = self.options.local_partial_types

                if isinstance(var.type, PartialType) and var.type.type is not None and var.info:
                    # This is an ugly hack to make partial generic self attributes behave
                    # as if --local-partial-types is always on (because it used to be like this).
                    disallow_other_scopes = True

                scope_active = (not disallow_other_scopes
                                or scope.is_local == self.partial_types[-1].is_local)
                return scope_active, scope.is_local, scope.map
        return False, False, None

    def temp_node(self, t: Type, context: Optional[Context] = None) -> TempNode:
        """Create a temporary node with the given, fixed type."""
        return TempNode(t, context=context)

    def fail(self, msg: str, context: Context, *, code: Optional[ErrorCode] = None) -> None:
        """Produce an error message."""
        self.msg.fail(msg, context, code=code)

    def note(self,
             msg: str,
             context: Context,
             offset: int = 0,
             *,
             code: Optional[ErrorCode] = None) -> None:
        """Produce a note."""
        self.msg.note(msg, context, offset=offset, code=code)

    def iterable_item_type(self, instance: Instance) -> Type:
        iterable = map_instance_to_supertype(
            instance,
            self.lookup_typeinfo('typing.Iterable'))
        item_type = iterable.args[0]
        if not isinstance(get_proper_type(item_type), AnyType):
            # This relies on 'map_instance_to_supertype' returning 'Iterable[Any]'
            # in case there is no explicit base class.
            return item_type
        # Try also structural typing.
        iter_type = get_proper_type(find_member('__iter__', instance, instance, is_operator=True))
        if iter_type and isinstance(iter_type, CallableType):
            ret_type = get_proper_type(iter_type.ret_type)
            if isinstance(ret_type, Instance):
                iterator = map_instance_to_supertype(ret_type,
                                                     self.lookup_typeinfo('typing.Iterator'))
                item_type = iterator.args[0]
        return item_type

    def function_type(self, func: FuncBase) -> FunctionLike:
        return function_type(func, self.named_type('builtins.function'))

    def push_type_map(self, type_map: 'TypeMap') -> None:
        if type_map is None:
            self.binder.unreachable()
        else:
            for expr, type in type_map.items():
                self.binder.put(expr, type)

    def infer_issubclass_maps(self, node: CallExpr,
                              expr: Expression,
                              type_map: Dict[Expression, Type]
                              ) -> Tuple[TypeMap, TypeMap]:
        """Infer type restrictions for an expression in issubclass call."""
        vartype = type_map[expr]
        type = get_isinstance_type(node.args[1], type_map)
        if isinstance(vartype, TypeVarType):
            vartype = vartype.upper_bound
        vartype = get_proper_type(vartype)
        if isinstance(vartype, UnionType):
            union_list = []
            for t in get_proper_types(vartype.items):
                if isinstance(t, TypeType):
                    union_list.append(t.item)
                else:
                    # This is an error that should be reported earlier
                    # if we reach here, we refuse to do any type inference.
                    return {}, {}
            vartype = UnionType(union_list)
        elif isinstance(vartype, TypeType):
            vartype = vartype.item
        elif (isinstance(vartype, Instance) and
                vartype.type.fullname == 'builtins.type'):
            vartype = self.named_type('builtins.object')
        else:
            # Any other object whose type we don't know precisely
            # for example, Any or a custom metaclass.
            return {}, {}  # unknown type
        yes_map, no_map = self.conditional_type_map_with_intersection(expr, vartype, type)
        yes_map, no_map = map(convert_to_typetype, (yes_map, no_map))
        return yes_map, no_map

    def conditional_type_map_with_intersection(self,
                                               expr: Expression,
                                               expr_type: Type,
                                               type_ranges: Optional[List[TypeRange]],
                                               ) -> Tuple[TypeMap, TypeMap]:
        # For some reason, doing "yes_map, no_map = conditional_type_maps(...)"
        # doesn't work: mypyc will decide that 'yes_map' is of type None if we try.
        initial_maps = conditional_type_map(expr, expr_type, type_ranges)
        yes_map: TypeMap = initial_maps[0]
        no_map: TypeMap = initial_maps[1]

        if yes_map is not None or type_ranges is None:
            return yes_map, no_map

        # If conditions_type_map was unable to successfully narrow the expr_type
        # using the type_ranges and concluded if-branch is unreachable, we try
        # computing it again using a different algorithm that tries to generate
        # an ad-hoc intersection between the expr_type and the type_ranges.
        expr_type = get_proper_type(expr_type)
        if isinstance(expr_type, UnionType):
            possible_expr_types = get_proper_types(expr_type.relevant_items())
        else:
            possible_expr_types = [expr_type]

        possible_target_types = []
        for tr in type_ranges:
            item = get_proper_type(tr.item)
            if not isinstance(item, Instance) or tr.is_upper_bound:
                return yes_map, no_map
            possible_target_types.append(item)

        out = []
        for v in possible_expr_types:
            if not isinstance(v, Instance):
                return yes_map, no_map
            for t in possible_target_types:
                intersection = self.intersect_instances((v, t), expr)
                if intersection is None:
                    continue
                out.append(intersection)
        if len(out) == 0:
            return None, {}
        new_yes_type = make_simplified_union(out)
        return {expr: new_yes_type}, {}

    def is_writable_attribute(self, node: Node) -> bool:
        """Check if an attribute is writable"""
        if isinstance(node, Var):
            return True
        elif isinstance(node, OverloadedFuncDef) and node.is_property:
            first_item = cast(Decorator, node.items[0])
            return first_item.var.is_settable_property
        else:
            return False


def conditional_type_map(expr: Expression,
                         current_type: Optional[Type],
                         proposed_type_ranges: Optional[List[TypeRange]],
                         ) -> Tuple[TypeMap, TypeMap]:
    """Takes in an expression, the current type of the expression, and a
    proposed type of that expression.

    Returns a 2-tuple: The first element is a map from the expression to
    the proposed type, if the expression can be the proposed type.  The
    second element is a map from the expression to the type it would hold
    if it was not the proposed type, if any. None means bot, {} means top"""
    if proposed_type_ranges:
        proposed_items = [type_range.item for type_range in proposed_type_ranges]
        proposed_type = make_simplified_union(proposed_items)
        if current_type:
            if isinstance(proposed_type, AnyType):
                # We don't really know much about the proposed type, so we shouldn't
                # attempt to narrow anything. Instead, we broaden the expr to Any to
                # avoid false positives
                return {expr: proposed_type}, {}
            elif (not any(type_range.is_upper_bound for type_range in proposed_type_ranges)
               and is_proper_subtype(current_type, proposed_type)):
                # Expression is always of one of the types in proposed_type_ranges
                return {}, None
            elif not is_overlapping_types(current_type, proposed_type,
                                          prohibit_none_typevar_overlap=True):
                # Expression is never of any type in proposed_type_ranges
                return None, {}
            else:
                # we can only restrict when the type is precise, not bounded
                proposed_precise_type = UnionType([type_range.item
                                          for type_range in proposed_type_ranges
                                          if not type_range.is_upper_bound])
                remaining_type = restrict_subtype_away(current_type, proposed_precise_type)
                return {expr: proposed_type}, {expr: remaining_type}
        else:
            return {expr: proposed_type}, {}
    else:
        # An isinstance check, but we don't understand the type
        return {}, {}


def gen_unique_name(base: str, table: SymbolTable) -> str:
    """Generate a name that does not appear in table by appending numbers to base."""
    if base not in table:
        return base
    i = 1
    while base + str(i) in table:
        i += 1
    return base + str(i)


def is_true_literal(n: Expression) -> bool:
    """Returns true if this expression is the 'True' literal/keyword."""
    return (refers_to_fullname(n, 'builtins.True')
            or isinstance(n, IntExpr) and n.value != 0)


def is_false_literal(n: Expression) -> bool:
    """Returns true if this expression is the 'False' literal/keyword."""
    return (refers_to_fullname(n, 'builtins.False')
            or isinstance(n, IntExpr) and n.value == 0)


def is_literal_enum(type_map: Mapping[Expression, Type], n: Expression) -> bool:
    """Returns true if this expression (with the given type context) is an Enum literal.

    For example, if we had an enum:

        class Foo(Enum):
            A = 1
            B = 2

    ...and if the expression 'Foo' referred to that enum within the current type context,
    then the expression 'Foo.A' would be a a literal enum. However, if we did 'a = Foo.A',
    then the variable 'a' would *not* be a literal enum.

    We occasionally special-case expressions like 'Foo.A' and treat them as a single primitive
    unit for the same reasons we sometimes treat 'True', 'False', or 'None' as a single
    primitive unit.
    """
    if not isinstance(n, MemberExpr) or not isinstance(n.expr, NameExpr):
        return False

    parent_type = type_map.get(n.expr)
    member_type = type_map.get(n)
    if member_type is None or parent_type is None:
        return False

    parent_type = get_proper_type(parent_type)
    member_type = get_proper_type(coerce_to_literal(member_type))
    if not isinstance(parent_type, FunctionLike) or not isinstance(member_type, LiteralType):
        return False

    if not parent_type.is_type_obj():
        return False

    return member_type.is_enum_literal() and member_type.fallback.type == parent_type.type_object()


def is_literal_none(n: Expression) -> bool:
    """Returns true if this expression is the 'None' literal/keyword."""
    return isinstance(n, NameExpr) and n.fullname == 'builtins.None'


def is_literal_not_implemented(n: Expression) -> bool:
    return isinstance(n, NameExpr) and n.fullname == 'builtins.NotImplemented'


def builtin_item_type(tp: Type) -> Optional[Type]:
    """Get the item type of a builtin container.

    If 'tp' is not one of the built containers (these includes NamedTuple and TypedDict)
    or if the container is not parameterized (like List or List[Any])
    return None. This function is used to narrow optional types in situations like this:

        x: Optional[int]
        if x in (1, 2, 3):
            x + 42  # OK

    Note: this is only OK for built-in containers, where we know the behavior
    of __contains__.
    """
    tp = get_proper_type(tp)

    if isinstance(tp, Instance):
        if tp.type.fullname in [
            'builtins.list', 'builtins.tuple', 'builtins.dict',
            'builtins.set', 'builtins.frozenset',
        ]:
            if not tp.args:
                # TODO: fix tuple in lib-stub/builtins.pyi (it should be generic).
                return None
            if not isinstance(get_proper_type(tp.args[0]), AnyType):
                return tp.args[0]
    elif isinstance(tp, TupleType) and all(not isinstance(it, AnyType)
                                           for it in get_proper_types(tp.items)):
        return make_simplified_union(tp.items)  # this type is not externally visible
    elif isinstance(tp, TypedDictType):
        # TypedDict always has non-optional string keys. Find the key type from the Mapping
        # base class.
        for base in tp.fallback.type.mro:
            if base.fullname == 'typing.Mapping':
                return map_instance_to_supertype(tp.fallback, base).args[0]
        assert False, 'No Mapping base class found for TypedDict fallback'
    return None


def and_conditional_maps(m1: TypeMap, m2: TypeMap) -> TypeMap:
    """Calculate what information we can learn from the truth of (e1 and e2)
    in terms of the information that we can learn from the truth of e1 and
    the truth of e2.
    """

    if m1 is None or m2 is None:
        # One of the conditions can never be true.
        return None
    # Both conditions can be true; combine the information. Anything
    # we learn from either conditions's truth is valid. If the same
    # expression's type is refined by both conditions, we somewhat
    # arbitrarily give precedence to m2. (In the future, we could use
    # an intersection type.)
    result = m2.copy()
    m2_keys = set(literal_hash(n2) for n2 in m2)
    for n1 in m1:
        if literal_hash(n1) not in m2_keys:
            result[n1] = m1[n1]
    return result


def or_conditional_maps(m1: TypeMap, m2: TypeMap) -> TypeMap:
    """Calculate what information we can learn from the truth of (e1 or e2)
    in terms of the information that we can learn from the truth of e1 and
    the truth of e2.
    """

    if m1 is None:
        return m2
    if m2 is None:
        return m1
    # Both conditions can be true. Combine information about
    # expressions whose type is refined by both conditions. (We do not
    # learn anything about expressions whose type is refined by only
    # one condition.)
    result: Dict[Expression, Type] = {}
    for n1 in m1:
        for n2 in m2:
            if literal_hash(n1) == literal_hash(n2):
                result[n1] = make_simplified_union([m1[n1], m2[n2]])
    return result


def reduce_conditional_maps(type_maps: List[Tuple[TypeMap, TypeMap]],
                            ) -> Tuple[TypeMap, TypeMap]:
    """Reduces a list containing pairs of if/else TypeMaps into a single pair.

    We "and" together all of the if TypeMaps and "or" together the else TypeMaps. So
    for example, if we had the input:

        [
            ({x: TypeIfX, shared: TypeIfShared1}, {x: TypeElseX, shared: TypeElseShared1}),
            ({y: TypeIfY, shared: TypeIfShared2}, {y: TypeElseY, shared: TypeElseShared2}),
        ]

    ...we'd return the output:

        (
            {x: TypeIfX,   y: TypeIfY,   shared: PseudoIntersection[TypeIfShared1, TypeIfShared2]},
            {shared: Union[TypeElseShared1, TypeElseShared2]},
        )

    ...where "PseudoIntersection[X, Y] == Y" because mypy actually doesn't understand intersections
    yet, so we settle for just arbitrarily picking the right expr's type.

    We only retain the shared expression in the 'else' case because we don't actually know
    whether x was refined or y was refined -- only just that one of the two was refined.
    """
    if len(type_maps) == 0:
        return {}, {}
    elif len(type_maps) == 1:
        return type_maps[0]
    else:
        final_if_map, final_else_map = type_maps[0]
        for if_map, else_map in type_maps[1:]:
            final_if_map = and_conditional_maps(final_if_map, if_map)
            final_else_map = or_conditional_maps(final_else_map, else_map)

        return final_if_map, final_else_map


def convert_to_typetype(type_map: TypeMap) -> TypeMap:
    converted_type_map: Dict[Expression, Type] = {}
    if type_map is None:
        return None
    for expr, typ in type_map.items():
        t = typ
        if isinstance(t, TypeVarType):
            t = t.upper_bound
        # TODO: should we only allow unions of instances as per PEP 484?
        if not isinstance(get_proper_type(t), (UnionType, Instance)):
            # unknown type; error was likely reported earlier
            return {}
        converted_type_map[expr] = TypeType.make_normalized(typ)
    return converted_type_map


def flatten(t: Expression) -> List[Expression]:
    """Flatten a nested sequence of tuples/lists into one list of nodes."""
    if isinstance(t, TupleExpr) or isinstance(t, ListExpr):
        return [b for a in t.items for b in flatten(a)]
    elif isinstance(t, StarExpr):
        return flatten(t.expr)
    else:
        return [t]


def flatten_types(t: Type) -> List[Type]:
    """Flatten a nested sequence of tuples into one list of nodes."""
    t = get_proper_type(t)
    if isinstance(t, TupleType):
        return [b for a in t.items for b in flatten_types(a)]
    else:
        return [t]


def get_isinstance_type(expr: Expression,
                        type_map: Dict[Expression, Type]) -> Optional[List[TypeRange]]:
    if isinstance(expr, OpExpr) and expr.op == '|':
        left = get_isinstance_type(expr.left, type_map)
        right = get_isinstance_type(expr.right, type_map)
        if left is None or right is None:
            return None
        return left + right
    all_types = get_proper_types(flatten_types(type_map[expr]))
    types: List[TypeRange] = []
    for typ in all_types:
        if isinstance(typ, FunctionLike) and typ.is_type_obj():
            # Type variables may be present -- erase them, which is the best
            # we can do (outside disallowing them here).
            erased_type = erase_typevars(typ.items[0].ret_type)
            types.append(TypeRange(erased_type, is_upper_bound=False))
        elif isinstance(typ, TypeType):
            # Type[A] means "any type that is a subtype of A" rather than "precisely type A"
            # we indicate this by setting is_upper_bound flag
            types.append(TypeRange(typ.item, is_upper_bound=True))
        elif isinstance(typ, Instance) and typ.type.fullname == 'builtins.type':
            object_type = Instance(typ.type.mro[-1], [])
            types.append(TypeRange(object_type, is_upper_bound=True))
        elif isinstance(typ, AnyType):
            types.append(TypeRange(typ, is_upper_bound=False))
        else:  # we didn't see an actual type, but rather a variable whose value is unknown to us
            return None
    if not types:
        # this can happen if someone has empty tuple as 2nd argument to isinstance
        # strictly speaking, we should return UninhabitedType but for simplicity we will simply
        # refuse to do any type inference for now
        return None
    return types


def expand_func(defn: FuncItem, map: Dict[TypeVarId, Type]) -> FuncItem:
    visitor = TypeTransformVisitor(map)
    ret = defn.accept(visitor)
    assert isinstance(ret, FuncItem)
    return ret


class TypeTransformVisitor(TransformVisitor):
    def __init__(self, map: Dict[TypeVarId, Type]) -> None:
        super().__init__()
        self.map = map

    def type(self, type: Type) -> Type:
        return expand_type(type, self.map)


def are_argument_counts_overlapping(t: CallableType, s: CallableType) -> bool:
    """Can a single call match both t and s, based just on positional argument counts?
    """
    min_args = max(t.min_args, s.min_args)
    max_args = min(t.max_possible_positional_args(), s.max_possible_positional_args())
    return min_args <= max_args


def is_unsafe_overlapping_overload_signatures(signature: CallableType,
                                              other: CallableType) -> bool:
    """Check if two overloaded signatures are unsafely overlapping or partially overlapping.

    We consider two functions 's' and 't' to be unsafely overlapping if both
    of the following are true:

    1.  s's parameters are all more precise or partially overlapping with t's
    2.  s's return type is NOT a subtype of t's.

    Assumes that 'signature' appears earlier in the list of overload
    alternatives then 'other' and that their argument counts are overlapping.
    """
    # Try detaching callables from the containing class so that all TypeVars
    # are treated as being free.
    #
    # This lets us identify cases where the two signatures use completely
    # incompatible types -- e.g. see the testOverloadingInferUnionReturnWithMixedTypevars
    # test case.
    signature = detach_callable(signature)
    other = detach_callable(other)

    # Note: We repeat this check twice in both directions due to a slight
    # asymmetry in 'is_callable_compatible'. When checking for partial overlaps,
    # we attempt to unify 'signature' and 'other' both against each other.
    #
    # If 'signature' cannot be unified with 'other', we end early. However,
    # if 'other' cannot be modified with 'signature', the function continues
    # using the older version of 'other'.
    #
    # This discrepancy is unfortunately difficult to get rid of, so we repeat the
    # checks twice in both directions for now.
    return (is_callable_compatible(signature, other,
                                  is_compat=is_overlapping_types_no_promote,
                                  is_compat_return=lambda l, r: not is_subtype_no_promote(l, r),
                                  ignore_return=False,
                                  check_args_covariantly=True,
                                  allow_partial_overlap=True) or
            is_callable_compatible(other, signature,
                                   is_compat=is_overlapping_types_no_promote,
                                   is_compat_return=lambda l, r: not is_subtype_no_promote(r, l),
                                   ignore_return=False,
                                   check_args_covariantly=False,
                                   allow_partial_overlap=True))


def detach_callable(typ: CallableType) -> CallableType:
    """Ensures that the callable's type variables are 'detached' and independent of the context.

    A callable normally keeps track of the type variables it uses within its 'variables' field.
    However, if the callable is from a method and that method is using a class type variable,
    the callable will not keep track of that type variable since it belongs to the class.

    This function will traverse the callable and find all used type vars and add them to the
    variables field if it isn't already present.

    The caller can then unify on all type variables whether or not the callable is originally
    from a class or not."""
    type_list = typ.arg_types + [typ.ret_type]

    appear_map: Dict[str, List[int]] = {}
    for i, inner_type in enumerate(type_list):
        typevars_available = get_type_vars(inner_type)
        for var in typevars_available:
            if var.fullname not in appear_map:
                appear_map[var.fullname] = []
            appear_map[var.fullname].append(i)

    used_type_var_names = set()
    for var_name, appearances in appear_map.items():
        used_type_var_names.add(var_name)

    all_type_vars = get_type_vars(typ)
    new_variables = []
    for var in set(all_type_vars):
        if var.fullname not in used_type_var_names:
            continue
        new_variables.append(TypeVarType(
            name=var.name,
            fullname=var.fullname,
            id=var.id,
            values=var.values,
            upper_bound=var.upper_bound,
            variance=var.variance,
        ))
    out = typ.copy_modified(
        variables=new_variables,
        arg_types=type_list[:-1],
        ret_type=type_list[-1],
    )
    return out


def overload_can_never_match(signature: CallableType, other: CallableType) -> bool:
    """Check if the 'other' method can never be matched due to 'signature'.

    This can happen if signature's parameters are all strictly broader then
    other's parameters.

    Assumes that both signatures have overlapping argument counts.
    """
    # The extra erasure is needed to prevent spurious errors
    # in situations where an `Any` overload is used as a fallback
    # for an overload with type variables. The spurious error appears
    # because the type variables turn into `Any` during unification in
    # the below subtype check and (surprisingly?) `is_proper_subtype(Any, Any)`
    # returns `True`.
    # TODO: find a cleaner solution instead of this ad-hoc erasure.
    exp_signature = expand_type(signature, {tvar.id: erase_def_to_union_or_bound(tvar)
                                for tvar in signature.variables})
    assert isinstance(exp_signature, ProperType)
    assert isinstance(exp_signature, CallableType)
    return is_callable_compatible(exp_signature, other,
                                  is_compat=is_more_precise,
                                  ignore_return=True)


def is_more_general_arg_prefix(t: FunctionLike, s: FunctionLike) -> bool:
    """Does t have wider arguments than s?"""
    # TODO should an overload with additional items be allowed to be more
    #      general than one with fewer items (or just one item)?
    if isinstance(t, CallableType):
        if isinstance(s, CallableType):
            return is_callable_compatible(t, s,
                                          is_compat=is_proper_subtype,
                                          ignore_return=True)
    elif isinstance(t, FunctionLike):
        if isinstance(s, FunctionLike):
            if len(t.items) == len(s.items):
                return all(is_same_arg_prefix(items, itemt)
                           for items, itemt in zip(t.items, s.items))
    return False


def is_same_arg_prefix(t: CallableType, s: CallableType) -> bool:
    return is_callable_compatible(t, s,
                                  is_compat=is_same_type,
                                  ignore_return=True,
                                  check_args_covariantly=True,
                                  ignore_pos_arg_names=True)


def infer_operator_assignment_method(typ: Type, operator: str) -> Tuple[bool, str]:
    """Determine if operator assignment on given value type is in-place, and the method name.

    For example, if operator is '+', return (True, '__iadd__') or (False, '__add__')
    depending on which method is supported by the type.
    """
    typ = get_proper_type(typ)
    method = operators.op_methods[operator]
    if isinstance(typ, Instance):
        if operator in operators.ops_with_inplace_method:
            inplace_method = '__i' + method[2:]
            if typ.type.has_readable_member(inplace_method):
                return True, inplace_method
    return False, method


def is_valid_inferred_type(typ: Type) -> bool:
    """Is an inferred type valid?

    Examples of invalid types include the None type or List[<uninhabited>].

    When not doing strict Optional checking, all types containing None are
    invalid.  When doing strict Optional checking, only None and types that are
    incompletely defined (i.e. contain UninhabitedType) are invalid.
    """
    if isinstance(get_proper_type(typ), (NoneType, UninhabitedType)):
        # With strict Optional checking, we *may* eventually infer NoneType when
        # the initializer is None, but we only do that if we can't infer a
        # specific Optional type.  This resolution happens in
        # leave_partial_types when we pop a partial types scope.
        return False
    return not typ.accept(NothingSeeker())


class NothingSeeker(TypeQuery[bool]):
    """Find any <nothing> types resulting from failed (ambiguous) type inference."""

    def __init__(self) -> None:
        super().__init__(any)

    def visit_uninhabited_type(self, t: UninhabitedType) -> bool:
        return t.ambiguous


class SetNothingToAny(TypeTranslator):
    """Replace all ambiguous <nothing> types with Any (to avoid spurious extra errors)."""

    def visit_uninhabited_type(self, t: UninhabitedType) -> Type:
        if t.ambiguous:
            return AnyType(TypeOfAny.from_error)
        return t

    def visit_type_alias_type(self, t: TypeAliasType) -> Type:
        # Target of the alias cannot by an ambiguous <nothing>, so we just
        # replace the arguments.
        return t.copy_modified(args=[a.accept(self) for a in t.args])


def is_node_static(node: Optional[Node]) -> Optional[bool]:
    """Find out if a node describes a static function method."""

    if isinstance(node, FuncDef):
        return node.is_static

    if isinstance(node, Var):
        return node.is_staticmethod

    return None


class CheckerScope:
    # We keep two stacks combined, to maintain the relative order
    stack: List[Union[TypeInfo, FuncItem, MypyFile]]

    def __init__(self, module: MypyFile) -> None:
        self.stack = [module]

    def top_function(self) -> Optional[FuncItem]:
        for e in reversed(self.stack):
            if isinstance(e, FuncItem):
                return e
        return None

    def top_non_lambda_function(self) -> Optional[FuncItem]:
        for e in reversed(self.stack):
            if isinstance(e, FuncItem) and not isinstance(e, LambdaExpr):
                return e
        return None

    def active_class(self) -> Optional[TypeInfo]:
        if isinstance(self.stack[-1], TypeInfo):
            return self.stack[-1]
        return None

    def enclosing_class(self) -> Optional[TypeInfo]:
        """Is there a class *directly* enclosing this function?"""
        top = self.top_function()
        assert top, "This method must be called from inside a function"
        index = self.stack.index(top)
        assert index, "CheckerScope stack must always start with a module"
        enclosing = self.stack[index - 1]
        if isinstance(enclosing, TypeInfo):
            return enclosing
        return None

    def active_self_type(self) -> Optional[Union[Instance, TupleType]]:
        """An instance or tuple type representing the current class.

        This returns None unless we are in class body or in a method.
        In particular, inside a function nested in method this returns None.
        """
        info = self.active_class()
        if not info and self.top_function():
            info = self.enclosing_class()
        if info:
            return fill_typevars(info)
        return None

    @contextmanager
    def push_function(self, item: FuncItem) -> Iterator[None]:
        self.stack.append(item)
        yield
        self.stack.pop()

    @contextmanager
    def push_class(self, info: TypeInfo) -> Iterator[None]:
        self.stack.append(info)
        yield
        self.stack.pop()


TKey = TypeVar('TKey')
TValue = TypeVar('TValue')


class DisjointDict(Generic[TKey, TValue]):
    """An variation of the union-find algorithm/data structure where instead of keeping
    track of just disjoint sets, we keep track of disjoint dicts -- keep track of multiple
    Set[Key] -> Set[Value] mappings, where each mapping's keys are guaranteed to be disjoint.

    This data structure is currently used exclusively by 'group_comparison_operands' below
    to merge chains of '==' and 'is' comparisons when two or more chains use the same expression
    in best-case O(n), where n is the number of operands.

    Specifically, the `add_mapping()` function and `items()` functions will take on average
    O(k + v) and O(n) respectively, where k and v are the number of keys and values we're adding
    for a given chain. Note that k <= n and v <= n.

    We hit these average/best-case scenarios for most user code: e.g. when the user has just
    a single chain like 'a == b == c == d == ...' or multiple disjoint chains like
    'a==b < c==d < e==f < ...'. (Note that a naive iterative merging would be O(n^2) for
    the latter case).

    In comparison, this data structure will make 'group_comparison_operands' have a worst-case
    runtime of O(n*log(n)): 'add_mapping()' and 'items()' are worst-case O(k*log(n) + v) and
    O(k*log(n)) respectively. This happens only in the rare case where the user keeps repeatedly
    making disjoint mappings before merging them in a way that persistently dodges the path
    compression optimization in '_lookup_root_id', which would end up constructing a single
    tree of height log_2(n). This makes root lookups no longer amoritized constant time when we
    finally call 'items()'.
    """
    def __init__(self) -> None:
        # Each key maps to a unique ID
        self._key_to_id: Dict[TKey, int] = {}

        # Each id points to the parent id, forming a forest of upwards-pointing trees. If the
        # current id already is the root, it points to itself. We gradually flatten these trees
        # as we perform root lookups: eventually all nodes point directly to its root.
        self._id_to_parent_id: Dict[int, int] = {}

        # Each root id in turn maps to the set of values.
        self._root_id_to_values: Dict[int, Set[TValue]] = {}

    def add_mapping(self, keys: Set[TKey], values: Set[TValue]) -> None:
        """Adds a 'Set[TKey] -> Set[TValue]' mapping. If there already exists a mapping
        containing one or more of the given keys, we merge the input mapping with the old one.

        Note that the given set of keys must be non-empty -- otherwise, nothing happens.
        """
        if len(keys) == 0:
            return

        subtree_roots = [self._lookup_or_make_root_id(key) for key in keys]
        new_root = subtree_roots[0]

        root_values = self._root_id_to_values[new_root]
        root_values.update(values)
        for subtree_root in subtree_roots[1:]:
            if subtree_root == new_root or subtree_root not in self._root_id_to_values:
                continue
            self._id_to_parent_id[subtree_root] = new_root
            root_values.update(self._root_id_to_values.pop(subtree_root))

    def items(self) -> List[Tuple[Set[TKey], Set[TValue]]]:
        """Returns all disjoint mappings in key-value pairs."""
        root_id_to_keys: Dict[int, Set[TKey]] = {}
        for key in self._key_to_id:
            root_id = self._lookup_root_id(key)
            if root_id not in root_id_to_keys:
                root_id_to_keys[root_id] = set()
            root_id_to_keys[root_id].add(key)

        output = []
        for root_id, keys in root_id_to_keys.items():
            output.append((keys, self._root_id_to_values[root_id]))

        return output

    def _lookup_or_make_root_id(self, key: TKey) -> int:
        if key in self._key_to_id:
            return self._lookup_root_id(key)
        else:
            new_id = len(self._key_to_id)
            self._key_to_id[key] = new_id
            self._id_to_parent_id[new_id] = new_id
            self._root_id_to_values[new_id] = set()
            return new_id

    def _lookup_root_id(self, key: TKey) -> int:
        i = self._key_to_id[key]
        while i != self._id_to_parent_id[i]:
            # Optimization: make keys directly point to their grandparents to speed up
            # future traversals. This prevents degenerate trees of height n from forming.
            new_parent = self._id_to_parent_id[self._id_to_parent_id[i]]
            self._id_to_parent_id[i] = new_parent
            i = new_parent
        return i


def group_comparison_operands(pairwise_comparisons: Iterable[Tuple[str, Expression, Expression]],
                              operand_to_literal_hash: Mapping[int, Key],
                              operators_to_group: Set[str],
                              ) -> List[Tuple[str, List[int]]]:
    """Group a series of comparison operands together chained by any operand
    in the 'operators_to_group' set. All other pairwise operands are kept in
    groups of size 2.

    For example, suppose we have the input comparison expression:

        x0 == x1 == x2 < x3 < x4 is x5 is x6 is not x7 is not x8

    If we get these expressions in a pairwise way (e.g. by calling ComparisionExpr's
    'pairwise()' method), we get the following as input:

        [('==', x0, x1), ('==', x1, x2), ('<', x2, x3), ('<', x3, x4),
         ('is', x4, x5), ('is', x5, x6), ('is not', x6, x7), ('is not', x7, x8)]

    If `operators_to_group` is the set {'==', 'is'}, this function will produce
    the following "simplified operator list":

       [("==", [0, 1, 2]), ("<", [2, 3]), ("<", [3, 4]),
        ("is", [4, 5, 6]), ("is not", [6, 7]), ("is not", [7, 8])]

    Note that (a) we yield *indices* to the operands rather then the operand
    expressions themselves and that (b) operands used in a consecutive chain
    of '==' or 'is' are grouped together.

    If two of these chains happen to contain operands with the same underlying
    literal hash (e.g. are assignable and correspond to the same expression),
    we combine those chains together. For example, if we had:

        same == x < y == same

    ...and if 'operand_to_literal_hash' contained the same values for the indices
    0 and 3, we'd produce the following output:

        [("==", [0, 1, 2, 3]), ("<", [1, 2])]

    But if the 'operand_to_literal_hash' did *not* contain an entry, we'd instead
    default to returning:

        [("==", [0, 1]), ("<", [1, 2]), ("==", [2, 3])]

    This function is currently only used to assist with type-narrowing refinements
    and is extracted out to a helper function so we can unit test it.
    """
    groups: Dict[str, DisjointDict[Key, int]] = {op: DisjointDict() for op in operators_to_group}

    simplified_operator_list: List[Tuple[str, List[int]]] = []
    last_operator: Optional[str] = None
    current_indices: Set[int] = set()
    current_hashes: Set[Key] = set()
    for i, (operator, left_expr, right_expr) in enumerate(pairwise_comparisons):
        if last_operator is None:
            last_operator = operator

        if current_indices and (operator != last_operator or operator not in operators_to_group):
            # If some of the operands in the chain are assignable, defer adding it: we might
            # end up needing to merge it with other chains that appear later.
            if len(current_hashes) == 0:
                simplified_operator_list.append((last_operator, sorted(current_indices)))
            else:
                groups[last_operator].add_mapping(current_hashes, current_indices)
            last_operator = operator
            current_indices = set()
            current_hashes = set()

        # Note: 'i' corresponds to the left operand index, so 'i + 1' is the
        # right operand.
        current_indices.add(i)
        current_indices.add(i + 1)

        # We only ever want to combine operands/combine chains for these operators
        if operator in operators_to_group:
            left_hash = operand_to_literal_hash.get(i)
            if left_hash is not None:
                current_hashes.add(left_hash)
            right_hash = operand_to_literal_hash.get(i + 1)
            if right_hash is not None:
                current_hashes.add(right_hash)

    if last_operator is not None:
        if len(current_hashes) == 0:
            simplified_operator_list.append((last_operator, sorted(current_indices)))
        else:
            groups[last_operator].add_mapping(current_hashes, current_indices)

    # Now that we know which chains happen to contain the same underlying expressions
    # and can be merged together, add in this info back to the output.
    for operator, disjoint_dict in groups.items():
        for keys, indices in disjoint_dict.items():
            simplified_operator_list.append((operator, sorted(indices)))

    # For stability, reorder list by the first operand index to appear
    simplified_operator_list.sort(key=lambda item: item[1][0])
    return simplified_operator_list


def is_typed_callable(c: Optional[Type]) -> bool:
    c = get_proper_type(c)
    if not c or not isinstance(c, CallableType):
        return False
    return not all(isinstance(t, AnyType) and t.type_of_any == TypeOfAny.unannotated
                   for t in get_proper_types(c.arg_types + [c.ret_type]))


def is_untyped_decorator(typ: Optional[Type]) -> bool:
    typ = get_proper_type(typ)
    if not typ:
        return True
    elif isinstance(typ, CallableType):
        return not is_typed_callable(typ)
    elif isinstance(typ, Instance):
        method = typ.type.get_method('__call__')
        if method:
            if isinstance(method.type, Overloaded):
                return any(is_untyped_decorator(item) for item in method.type.items)
            else:
                return not is_typed_callable(method.type)
        else:
            return False
    elif isinstance(typ, Overloaded):
        return any(is_untyped_decorator(item) for item in typ.items)
    return True


def is_static(func: Union[FuncBase, Decorator]) -> bool:
    if isinstance(func, Decorator):
        return is_static(func.func)
    elif isinstance(func, FuncBase):
        return func.is_static
    assert False, "Unexpected func type: {}".format(type(func))


def is_subtype_no_promote(left: Type, right: Type) -> bool:
    return is_subtype(left, right, ignore_promotions=True)


def is_overlapping_types_no_promote(left: Type, right: Type) -> bool:
    return is_overlapping_types(left, right, ignore_promotions=True)


def is_private(node_name: str) -> bool:
    """Check if node is private to class definition."""
    return node_name.startswith('__') and not node_name.endswith('__')


def is_string_literal(typ: Type) -> bool:
    strs = try_getting_str_literals_from_type(typ)
    return strs is not None and len(strs) == 1


def has_bool_item(typ: ProperType) -> bool:
    """Return True if type is 'bool' or a union with a 'bool' item."""
    if is_named_instance(typ, 'builtins.bool'):
        return True
    if isinstance(typ, UnionType):
        return any(is_named_instance(item, 'builtins.bool')
                   for item in typ.items)
    return False


def collapse_walrus(e: Expression) -> Expression:
    """If an expression is an AssignmentExpr, pull out the assignment target.

    We don't make any attempt to pull out all the targets in code like `x := (y := z)`.
    We could support narrowing those if that sort of code turns out to be common.
    """
    if isinstance(e, AssignmentExpr):
        return e.target
    return e<|MERGE_RESOLUTION|>--- conflicted
+++ resolved
@@ -167,15 +167,10 @@
     # Helper for type checking expressions
     expr_checker: mypy.checkexpr.ExpressionChecker
 
-<<<<<<< HEAD
-    pattern_checker = None  # type: PatternChecker
-
-    tscope = None  # type: Scope
-    scope = None  # type: CheckerScope
-=======
+    pattern_checker: PatternChecker
+
     tscope: Scope
     scope: "CheckerScope"
->>>>>>> 4e7c2a0e
     # Stack of function return types
     return_types: List[Type]
     # Flags; true for dynamically typed functions
