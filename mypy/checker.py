"""Mypy type checker."""

import itertools
import fnmatch
from contextlib import contextmanager

from typing import (
    Dict, Set, List, cast, Tuple, TypeVar, Union, Optional, NamedTuple, Iterator
)

from mypy.errors import Errors, report_internal_error
from mypy.nodes import (
    SymbolTable, Statement, MypyFile, Var, Expression, Lvalue, Node,
    OverloadedFuncDef, FuncDef, FuncItem, FuncBase, TypeInfo,
    ClassDef, Block, AssignmentStmt, NameExpr, MemberExpr, IndexExpr,
    TupleExpr, ListExpr, ExpressionStmt, ReturnStmt, IfStmt,
    WhileStmt, OperatorAssignmentStmt, WithStmt, AssertStmt,
    RaiseStmt, TryStmt, ForStmt, DelStmt, CallExpr, IntExpr, StrExpr,
    UnicodeExpr, OpExpr, UnaryExpr, LambdaExpr, TempNode, SymbolTableNode,
    Context, Decorator, PrintStmt, BreakStmt, PassStmt, ContinueStmt,
    ComparisonExpr, StarExpr, EllipsisExpr, RefExpr, PromoteExpr,
    Import, ImportFrom, ImportAll, ImportBase,
    ARG_POS, ARG_STAR, LITERAL_TYPE, MDEF, GDEF,
    CONTRAVARIANT, COVARIANT, INVARIANT,
)
from mypy import nodes
from mypy.literals import literal, literal_hash
from mypy.typeanal import has_any_from_unimported_type, check_for_explicit_any
from mypy.types import (
    Type, AnyType, CallableType, FunctionLike, Overloaded, TupleType, TypedDictType,
    Instance, NoneTyp, strip_type, TypeType, TypeOfAny,
    UnionType, TypeVarId, TypeVarType, PartialType, DeletedType, UninhabitedType, TypeVarDef,
    true_only, false_only, function_type, is_named_instance, union_items,
)
from mypy.sametypes import is_same_type, is_same_types
from mypy.messages import MessageBuilder, make_inferred_type_note
import mypy.checkexpr
from mypy.checkmember import map_type_from_supertype, bind_self, erase_to_bound, type_object_type
from mypy import messages
from mypy.subtypes import (
    is_subtype, is_equivalent, is_proper_subtype, is_more_precise,
    restrict_subtype_away, is_subtype_ignoring_tvars, is_callable_subtype,
    unify_generic_callable, find_member
)
from mypy.maptype import map_instance_to_supertype
from mypy.typevars import fill_typevars, has_no_typevars
from mypy.semanal import set_callable_name, refers_to_fullname, calculate_mro
from mypy.erasetype import erase_typevars
from mypy.expandtype import expand_type, expand_type_by_instance
from mypy.visitor import NodeVisitor
from mypy.join import join_types
from mypy.treetransform import TransformVisitor
from mypy.binder import ConditionalTypeBinder, get_declaration
from mypy.meet import is_overlapping_types
from mypy.options import Options
from mypy.plugin import Plugin, CheckerPluginInterface
from mypy.sharedparse import BINARY_MAGIC_METHODS
from mypy.scope import Scope

from mypy import experiments


T = TypeVar('T')

DEFAULT_LAST_PASS = 1  # Pass numbers start at 0


# A node which is postponed to be processed during the next pass.
# This is used for both batch mode and fine-grained incremental mode.
DeferredNode = NamedTuple(
    'DeferredNode',
    [
        # In batch mode only FuncDef and LambdaExpr are supported
        ('node', Union[FuncDef, LambdaExpr, MypyFile, OverloadedFuncDef]),
        ('context_type_name', Optional[str]),  # Name of the surrounding class (for error messages)
        ('active_typeinfo', Optional[TypeInfo]),  # And its TypeInfo (for semantic analysis
                                                  # self type handling)
    ])


# Data structure returned by find_isinstance_check representing
# information learned from the truth or falsehood of a condition.  The
# dict maps nodes representing expressions like 'a[0].x' to their
# refined types under the assumption that the condition has a
# particular truth value. A value of None means that the condition can
# never have that truth value.

# NB: The keys of this dict are nodes in the original source program,
# which are compared by reference equality--effectively, being *the
# same* expression of the program, not just two identical expressions
# (such as two references to the same variable). TODO: it would
# probably be better to have the dict keyed by the nodes' literal_hash
# field instead.

TypeMap = Optional[Dict[Expression, Type]]

# An object that represents either a precise type or a type with an upper bound;
# it is important for correct type inference with isinstance.
TypeRange = NamedTuple(
    'TypeRange',
    [
        ('item', Type),
        ('is_upper_bound', bool),  # False => precise type
    ])

# Keeps track of partial types in a single scope. In fine-grained incremental
# mode partial types initially defined at the top level cannot be completed in
# a function, and we use the 'is_function' attribute to enforce this.
PartialTypeScope = NamedTuple('PartialTypeScope', [('map', Dict[Var, Context]),
                                                   ('is_function', bool)])


class TypeChecker(NodeVisitor[None], CheckerPluginInterface):
    """Mypy type checker.

    Type check mypy source files that have been semantically analyzed.

    You must create a separate instance for each source file.
    """

    # Are we type checking a stub?
    is_stub = False
    # Error message reporter
    errors = None  # type: Errors
    # Utility for generating messages
    msg = None  # type: MessageBuilder
    # Types of type checked nodes
    type_map = None  # type: Dict[Expression, Type]

    # Helper for managing conditional types
    binder = None  # type: ConditionalTypeBinder
    # Helper for type checking expressions
    expr_checker = None  # type: mypy.checkexpr.ExpressionChecker

    tscope = None  # type: Scope
    scope = None  # type: CheckerScope
    # Stack of function return types
    return_types = None  # type: List[Type]
    # Flags; true for dynamically typed functions
    dynamic_funcs = None  # type: List[bool]
    # Stack of collections of variables with partial types
    partial_types = None  # type: List[PartialTypeScope]
    # Vars for which partial type errors are already reported
    # (to avoid logically duplicate errors with different error context).
    partial_reported = None  # type: Set[Var]
    globals = None  # type: SymbolTable
    modules = None  # type: Dict[str, MypyFile]
    # Nodes that couldn't be checked because some types weren't available. We'll run
    # another pass and try these again.
    deferred_nodes = None  # type: List[DeferredNode]
    # Type checking pass number (0 = first pass)
    pass_num = 0
    # Last pass number to take
    last_pass = DEFAULT_LAST_PASS
    # Have we deferred the current function? If yes, don't infer additional
    # types during this pass within the function.
    current_node_deferred = False
    # Is this file a typeshed stub?
    is_typeshed_stub = False
    # Should strict Optional-related errors be suppressed in this file?
    suppress_none_errors = False  # TODO: Get it from options instead
    options = None  # type: Options
    # Used for collecting inferred attribute types so that they can be checked
    # for consistency.
    inferred_attribute_types = None  # type: Optional[Dict[Var, Type]]
    # Don't infer partial None types if we are processing assignment from Union
    no_partial_types = False  # type: bool

    # The set of all dependencies (suppressed or not) that this module accesses, either
    # directly or indirectly.
    module_refs = None  # type: Set[str]

    # Plugin that provides special type checking rules for specific library
    # functions such as open(), etc.
    plugin = None  # type: Plugin

    def __init__(self, errors: Errors, modules: Dict[str, MypyFile], options: Options,
                 tree: MypyFile, path: str, plugin: Plugin) -> None:
        """Construct a type checker.

        Use errors to report type check errors.
        """
        self.errors = errors
        self.modules = modules
        self.options = options
        self.tree = tree
        self.path = path
        self.msg = MessageBuilder(errors, modules)
        self.plugin = plugin
        self.expr_checker = mypy.checkexpr.ExpressionChecker(self, self.msg, self.plugin)
        self.tscope = Scope()
        self.scope = CheckerScope(tree)
        self.binder = ConditionalTypeBinder()
        self.globals = tree.names
        self.return_types = []
        self.dynamic_funcs = []
        self.partial_types = []
        self.partial_reported = set()
        self.deferred_nodes = []
        self.type_map = {}
        self.module_refs = set()
        self.pass_num = 0
        self.current_node_deferred = False
        self.is_stub = tree.is_stub
        self.is_typeshed_stub = errors.is_typeshed_file(path)
        self.inferred_attribute_types = None
        if options.strict_optional_whitelist is None:
            self.suppress_none_errors = not options.show_none_errors
        else:
            self.suppress_none_errors = not any(fnmatch.fnmatch(path, pattern)
                                                for pattern
                                                in options.strict_optional_whitelist)
        # If True, process function definitions. If False, don't. This is used
        # for processing module top levels in fine-grained incremental mode.
        self.recurse_into_functions = True

    def reset(self) -> None:
        """Cleanup stale state that might be left over from a typechecking run.

        This allows us to reuse TypeChecker objects in fine-grained
        incremental mode.
        """
        # TODO: verify this is still actually worth it over creating new checkers
        self.partial_reported.clear()
        self.module_refs.clear()
        self.binder = ConditionalTypeBinder()
        self.type_map.clear()

        assert self.inferred_attribute_types is None
        assert self.partial_types == []
        assert self.deferred_nodes == []
        assert len(self.scope.stack) == 1
        assert self.partial_types == []

    def check_first_pass(self) -> None:
        """Type check the entire file, but defer functions with unresolved references.

        Unresolved references are forward references to variables
        whose types haven't been inferred yet.  They may occur later
        in the same file or in a different file that's being processed
        later (usually due to an import cycle).

        Deferred functions will be processed by check_second_pass().
        """
        self.recurse_into_functions = True
        with experiments.strict_optional_set(self.options.strict_optional):
            self.errors.set_file(self.path, self.tree.fullname(), scope=self.tscope)
            self.tscope.enter_file(self.tree.fullname())
            with self.enter_partial_types():
                with self.binder.top_frame_context():
                    for d in self.tree.defs:
                        self.accept(d)

            assert not self.current_node_deferred

            all_ = self.globals.get('__all__')
            if all_ is not None and all_.type is not None:
                all_node = all_.node
                assert all_node is not None
                seq_str = self.named_generic_type('typing.Sequence',
                                                [self.named_type('builtins.str')])
                if self.options.python_version[0] < 3:
                    seq_str = self.named_generic_type('typing.Sequence',
                                                    [self.named_type('builtins.unicode')])
                if not is_subtype(all_.type, seq_str):
                    str_seq_s, all_s = self.msg.format_distinctly(seq_str, all_.type)
                    self.fail(messages.ALL_MUST_BE_SEQ_STR.format(str_seq_s, all_s),
                            all_node)

            self.tscope.leave()

    def check_second_pass(self, todo: Optional[List[DeferredNode]] = None) -> bool:
        """Run second or following pass of type checking.

        This goes through deferred nodes, returning True if there were any.
        """
        self.recurse_into_functions = True
        with experiments.strict_optional_set(self.options.strict_optional):
            if not todo and not self.deferred_nodes:
                return False
            self.errors.set_file(self.path, self.tree.fullname(), scope=self.tscope)
            self.tscope.enter_file(self.tree.fullname())
            self.pass_num += 1
            if not todo:
                todo = self.deferred_nodes
            else:
                assert not self.deferred_nodes
            self.deferred_nodes = []
            done = set()  # type: Set[Union[FuncDef, LambdaExpr, MypyFile, OverloadedFuncDef]]
            for node, type_name, active_typeinfo in todo:
                if node in done:
                    continue
                # This is useful for debugging:
                # print("XXX in pass %d, class %s, function %s" %
                #       (self.pass_num, type_name, node.fullname() or node.name()))
                done.add(node)
                with self.tscope.class_scope(active_typeinfo) if active_typeinfo else nothing():
                    with self.scope.push_class(active_typeinfo) if active_typeinfo else nothing():
                        self.check_partial(node)
            self.tscope.leave()
            return True

    def check_partial(self, node: Union[FuncDef,
                                        LambdaExpr,
                                        MypyFile,
                                        OverloadedFuncDef]) -> None:
        if isinstance(node, MypyFile):
            self.check_top_level(node)
        else:
            self.recurse_into_functions = True
            if isinstance(node, LambdaExpr):
                self.expr_checker.accept(node)
            else:
                self.accept(node)

    def check_top_level(self, node: MypyFile) -> None:
        """Check only the top-level of a module, skipping function definitions."""
        self.recurse_into_functions = False
        with self.enter_partial_types():
            with self.binder.top_frame_context():
                for d in node.defs:
                    d.accept(self)

        assert not self.current_node_deferred
        # TODO: Handle __all__

    def handle_cannot_determine_type(self, name: str, context: Context) -> None:
        node = self.scope.top_non_lambda_function()
        if self.pass_num < self.last_pass and isinstance(node, FuncDef):
            # Don't report an error yet. Just defer. Note that we don't defer
            # lambdas because they are coupled to the surrounding function
            # through the binder and the inferred type of the lambda, so it
            # would get messy.
            if self.errors.type_name:
                type_name = self.errors.type_name[-1]
            else:
                type_name = None
            # Shouldn't we freeze the entire scope?
            enclosing_class = self.scope.enclosing_class()
            self.deferred_nodes.append(DeferredNode(node, type_name, enclosing_class))
            # Set a marker so that we won't infer additional types in this
            # function. Any inferred types could be bogus, because there's at
            # least one type that we don't know.
            self.current_node_deferred = True
        else:
            self.msg.cannot_determine_type(name, context)

    def accept(self, stmt: Statement) -> None:
        """Type check a node in the given type context."""
        try:
            stmt.accept(self)
        except Exception as err:
            report_internal_error(err, self.errors.file, stmt.line, self.errors, self.options)

    def accept_loop(self, body: Statement, else_body: Optional[Statement] = None, *,
                    exit_condition: Optional[Expression] = None) -> None:
        """Repeatedly type check a loop body until the frame doesn't change.
        If exit_condition is set, assume it must be False on exit from the loop.

        Then check the else_body.
        """
        # The outer frame accumulates the results of all iterations
        with self.binder.frame_context(can_skip=False):
            while True:
                with self.binder.frame_context(can_skip=True,
                                               break_frame=2, continue_frame=1):
                    self.accept(body)
                if not self.binder.last_pop_changed:
                    break
            if exit_condition:
                _, else_map = self.find_isinstance_check(exit_condition)
                self.push_type_map(else_map)
            if else_body:
                self.accept(else_body)

    #
    # Definitions
    #

    def visit_overloaded_func_def(self, defn: OverloadedFuncDef) -> None:
        if not self.recurse_into_functions:
            return
        with self.tscope.function_scope(defn):
            self._visit_overloaded_func_def(defn)

    def _visit_overloaded_func_def(self, defn: OverloadedFuncDef) -> None:
        num_abstract = 0
        if not defn.items:
            # In this case we have already complained about none of these being
            # valid overloads.
            return None
        if len(defn.items) == 1:
            self.fail('Single overload definition, multiple required', defn)

        if defn.is_property:
            # HACK: Infer the type of the property.
            self.visit_decorator(cast(Decorator, defn.items[0]))
        for fdef in defn.items:
            assert isinstance(fdef, Decorator)
            self.check_func_item(fdef.func, name=fdef.func.name())
            if fdef.func.is_abstract:
                num_abstract += 1
        if num_abstract not in (0, len(defn.items)):
            self.fail(messages.INCONSISTENT_ABSTRACT_OVERLOAD, defn)
        if defn.impl:
            defn.impl.accept(self)
        if defn.info:
            self.check_method_override(defn)
            self.check_inplace_operator_method(defn)
        self.check_overlapping_overloads(defn)
        return None

    def check_overlapping_overloads(self, defn: OverloadedFuncDef) -> None:
        # At this point we should have set the impl already, and all remaining
        # items are decorators
        for i, item in enumerate(defn.items):
            assert isinstance(item, Decorator)
            sig1 = self.function_type(item.func)
            for j, item2 in enumerate(defn.items[i + 1:]):
                # TODO overloads involving decorators
                assert isinstance(item2, Decorator)
                sig2 = self.function_type(item2.func)
                if is_unsafe_overlapping_signatures(sig1, sig2):
                    self.msg.overloaded_signatures_overlap(i + 1, i + j + 2,
                                                           item.func)
            if defn.impl:
                if isinstance(defn.impl, FuncDef):
                    impl_type = defn.impl.type
                elif isinstance(defn.impl, Decorator):
                    impl_type = defn.impl.var.type
                else:
                    assert False, "Impl isn't the right type"
                # This can happen if we've got an overload with a different
                # decorator too -- we gave up on the types.
                if impl_type is None or isinstance(impl_type, AnyType) or sig1 is None:
                    return

                assert isinstance(impl_type, CallableType)
                assert isinstance(sig1, CallableType)
                if not is_callable_subtype(impl_type, sig1, ignore_return=True):
                    self.msg.overloaded_signatures_arg_specific(i + 1, defn.impl)
                impl_type_subst = impl_type
                if impl_type.variables:
                    unified = unify_generic_callable(impl_type, sig1, ignore_return=False)
                    if unified is None:
                        self.fail("Type variable mismatch between " +
                                  "overload signature {} and implementation".format(i + 1),
                                  defn.impl)
                        return
                    impl_type_subst = unified
                if not is_subtype(sig1.ret_type, impl_type_subst.ret_type):
                    self.msg.overloaded_signatures_ret_specific(i + 1, defn.impl)

    # Here's the scoop about generators and coroutines.
    #
    # There are two kinds of generators: classic generators (functions
    # with `yield` or `yield from` in the body) and coroutines
    # (functions declared with `async def`).  The latter are specified
    # in PEP 492 and only available in Python >= 3.5.
    #
    # Classic generators can be parameterized with three types:
    # - ty is the Yield type (the type of y in `yield y`)
    # - tc is the type reCeived by yield (the type of c in `c = yield`).
    # - tr is the Return type (the type of r in `return r`)
    #
    # A classic generator must define a return type that's either
    # `Generator[ty, tc, tr]`, Iterator[ty], or Iterable[ty] (or
    # object or Any).  If tc/tr are not given, both are None.
    #
    # A coroutine must define a return type corresponding to tr; the
    # other two are unconstrained.  The "external" return type (seen
    # by the caller) is Awaitable[tr].
    #
    # In addition, there's the synthetic type AwaitableGenerator: it
    # inherits from both Awaitable and Generator and can be used both
    # in `yield from` and in `await`.  This type is set automatically
    # for functions decorated with `@types.coroutine` or
    # `@asyncio.coroutine`.  Its single parameter corresponds to tr.
    #
    # PEP 525 adds a new type, the asynchronous generator, which was
    # first released in Python 3.6. Async generators are `async def`
    # functions that can also `yield` values. They can be parameterized
    # with two types, ty and tc, because they cannot return a value.
    #
    # There are several useful methods, each taking a type t and a
    # flag c indicating whether it's for a generator or coroutine:
    #
    # - is_generator_return_type(t, c) returns whether t is a Generator,
    #   Iterator, Iterable (if not c), or Awaitable (if c), or
    #   AwaitableGenerator (regardless of c).
    # - is_async_generator_return_type(t) returns whether t is an
    #   AsyncGenerator.
    # - get_generator_yield_type(t, c) returns ty.
    # - get_generator_receive_type(t, c) returns tc.
    # - get_generator_return_type(t, c) returns tr.

    def is_generator_return_type(self, typ: Type, is_coroutine: bool) -> bool:
        """Is `typ` a valid type for a generator/coroutine?

        True if `typ` is a *supertype* of Generator or Awaitable.
        Also true it it's *exactly* AwaitableGenerator (modulo type parameters).
        """
        if is_coroutine:
            # This means we're in Python 3.5 or later.
            at = self.named_generic_type('typing.Awaitable', [AnyType(TypeOfAny.special_form)])
            if is_subtype(at, typ):
                return True
        else:
            any_type = AnyType(TypeOfAny.special_form)
            gt = self.named_generic_type('typing.Generator', [any_type, any_type, any_type])
            if is_subtype(gt, typ):
                return True
        return isinstance(typ, Instance) and typ.type.fullname() == 'typing.AwaitableGenerator'

    def is_async_generator_return_type(self, typ: Type) -> bool:
        """Is `typ` a valid type for an async generator?

        True if `typ` is a supertype of AsyncGenerator.
        """
        try:
            any_type = AnyType(TypeOfAny.special_form)
            agt = self.named_generic_type('typing.AsyncGenerator', [any_type, any_type])
        except KeyError:
            # we're running on a version of typing that doesn't have AsyncGenerator yet
            return False
        return is_subtype(agt, typ)

    def get_generator_yield_type(self, return_type: Type, is_coroutine: bool) -> Type:
        """Given the declared return type of a generator (t), return the type it yields (ty)."""
        if isinstance(return_type, AnyType):
            return AnyType(TypeOfAny.from_another_any, source_any=return_type)
        elif (not self.is_generator_return_type(return_type, is_coroutine)
                and not self.is_async_generator_return_type(return_type)):
            # If the function doesn't have a proper Generator (or
            # Awaitable) return type, anything is permissible.
            return AnyType(TypeOfAny.from_error)
        elif not isinstance(return_type, Instance):
            # Same as above, but written as a separate branch so the typechecker can understand.
            return AnyType(TypeOfAny.from_error)
        elif return_type.type.fullname() == 'typing.Awaitable':
            # Awaitable: ty is Any.
            return AnyType(TypeOfAny.special_form)
        elif return_type.args:
            # AwaitableGenerator, Generator, AsyncGenerator, Iterator, or Iterable; ty is args[0].
            ret_type = return_type.args[0]
            # TODO not best fix, better have dedicated yield token
            return ret_type
        else:
            # If the function's declared supertype of Generator has no type
            # parameters (i.e. is `object`), then the yielded values can't
            # be accessed so any type is acceptable.  IOW, ty is Any.
            # (However, see https://github.com/python/mypy/issues/1933)
            return AnyType(TypeOfAny.special_form)

    def get_generator_receive_type(self, return_type: Type, is_coroutine: bool) -> Type:
        """Given a declared generator return type (t), return the type its yield receives (tc)."""
        if isinstance(return_type, AnyType):
            return AnyType(TypeOfAny.from_another_any, source_any=return_type)
        elif (not self.is_generator_return_type(return_type, is_coroutine)
                and not self.is_async_generator_return_type(return_type)):
            # If the function doesn't have a proper Generator (or
            # Awaitable) return type, anything is permissible.
            return AnyType(TypeOfAny.from_error)
        elif not isinstance(return_type, Instance):
            # Same as above, but written as a separate branch so the typechecker can understand.
            return AnyType(TypeOfAny.from_error)
        elif return_type.type.fullname() == 'typing.Awaitable':
            # Awaitable, AwaitableGenerator: tc is Any.
            return AnyType(TypeOfAny.special_form)
        elif (return_type.type.fullname() in ('typing.Generator', 'typing.AwaitableGenerator')
              and len(return_type.args) >= 3):
            # Generator: tc is args[1].
            return return_type.args[1]
        elif return_type.type.fullname() == 'typing.AsyncGenerator' and len(return_type.args) >= 2:
            return return_type.args[1]
        else:
            # `return_type` is a supertype of Generator, so callers won't be able to send it
            # values.  IOW, tc is None.
            return NoneTyp()

    def get_coroutine_return_type(self, return_type: Type) -> Type:
        if isinstance(return_type, AnyType):
            return AnyType(TypeOfAny.from_another_any, source_any=return_type)
        assert isinstance(return_type, Instance), "Should only be called on coroutine functions."
        # Note: return type is the 3rd type parameter of Coroutine.
        return return_type.args[2]

    def get_generator_return_type(self, return_type: Type, is_coroutine: bool) -> Type:
        """Given the declared return type of a generator (t), return the type it returns (tr)."""
        if isinstance(return_type, AnyType):
            return AnyType(TypeOfAny.from_another_any, source_any=return_type)
        elif not self.is_generator_return_type(return_type, is_coroutine):
            # If the function doesn't have a proper Generator (or
            # Awaitable) return type, anything is permissible.
            return AnyType(TypeOfAny.from_error)
        elif not isinstance(return_type, Instance):
            # Same as above, but written as a separate branch so the typechecker can understand.
            return AnyType(TypeOfAny.from_error)
        elif return_type.type.fullname() == 'typing.Awaitable' and len(return_type.args) == 1:
            # Awaitable: tr is args[0].
            return return_type.args[0]
        elif (return_type.type.fullname() in ('typing.Generator', 'typing.AwaitableGenerator')
              and len(return_type.args) >= 3):
            # AwaitableGenerator, Generator: tr is args[2].
            return return_type.args[2]
        else:
            # Supertype of Generator (Iterator, Iterable, object): tr is any.
            return AnyType(TypeOfAny.special_form)

    def visit_func_def(self, defn: FuncDef) -> None:
        if not self.recurse_into_functions:
            return
        with self.tscope.function_scope(defn):
            self._visit_func_def(defn)

    def _visit_func_def(self, defn: FuncDef) -> None:
        """Type check a function definition."""
        self.check_func_item(defn, name=defn.name())
        if defn.info:
            if not defn.is_dynamic() and not defn.is_overload and not defn.is_decorated:
                # If the definition is the implementation for an
                # overload, the legality of the override has already
                # been typechecked, and decorated methods will be
                # checked when the decorator is.
                self.check_method_override(defn)
            self.check_inplace_operator_method(defn)
        if defn.original_def:
            # Override previous definition.
            new_type = self.function_type(defn)
            if isinstance(defn.original_def, FuncDef):
                # Function definition overrides function definition.
                if not is_same_type(new_type, self.function_type(defn.original_def)):
                    self.msg.incompatible_conditional_function_def(defn)
            else:
                # Function definition overrides a variable initialized via assignment or a
                # decorated function.
                orig_type = defn.original_def.type
                if orig_type is None:
                    # XXX This can be None, as happens in
                    # test_testcheck_TypeCheckSuite.testRedefinedFunctionInTryWithElse
                    self.msg.note("Internal mypy error checking function redefinition", defn)
                    return
                if isinstance(orig_type, PartialType):
                    if orig_type.type is None:
                        # Ah this is a partial type. Give it the type of the function.
                        orig_def = defn.original_def
                        if isinstance(orig_def, Decorator):
                            var = orig_def.var
                        else:
                            var = orig_def
                        partial_types = self.find_partial_types(var)
                        if partial_types is not None:
                            var.type = new_type
                            del partial_types[var]
                    else:
                        # Trying to redefine something like partial empty list as function.
                        self.fail(messages.INCOMPATIBLE_REDEFINITION, defn)
                else:
                    # TODO: Update conditional type binder.
                    self.check_subtype(new_type, orig_type, defn,
                                       messages.INCOMPATIBLE_REDEFINITION,
                                       'redefinition with type',
                                       'original type')

    def check_func_item(self, defn: FuncItem,
                        type_override: Optional[CallableType] = None,
                        name: Optional[str] = None) -> None:
        """Type check a function.

        If type_override is provided, use it as the function type.
        """
        self.dynamic_funcs.append(defn.is_dynamic() and not type_override)

        with self.enter_partial_types(is_function=True):
            typ = self.function_type(defn)
            if type_override:
                typ = type_override.copy_modified(line=typ.line, column=typ.column)
            if isinstance(typ, CallableType):
                with self.enter_attribute_inference_context():
                    self.check_func_def(defn, typ, name)
            else:
                raise RuntimeError('Not supported')

        self.dynamic_funcs.pop()
        self.current_node_deferred = False

    @contextmanager
    def enter_attribute_inference_context(self) -> Iterator[None]:
        old_types = self.inferred_attribute_types
        self.inferred_attribute_types = {}
        yield None
        self.inferred_attribute_types = old_types

    def check_func_def(self, defn: FuncItem, typ: CallableType, name: Optional[str]) -> None:
        """Type check a function definition."""
        # Expand type variables with value restrictions to ordinary types.
        for item, typ in self.expand_typevars(defn, typ):
            old_binder = self.binder
            self.binder = ConditionalTypeBinder()
            with self.binder.top_frame_context():
                defn.expanded.append(item)

                # We may be checking a function definition or an anonymous
                # function. In the first case, set up another reference with the
                # precise type.
                if isinstance(item, FuncDef):
                    fdef = item
                    # Check if __init__ has an invalid, non-None return type.
                    if (fdef.info and fdef.name() in ('__init__', '__init_subclass__') and
                            not isinstance(typ.ret_type, NoneTyp) and
                            not self.dynamic_funcs[-1]):
                        self.fail(messages.MUST_HAVE_NONE_RETURN_TYPE.format(fdef.name()),
                                  item)

                    self.check_for_missing_annotations(fdef)
                    if self.options.disallow_any_unimported:
                        if fdef.type and isinstance(fdef.type, CallableType):
                            ret_type = fdef.type.ret_type
                            if has_any_from_unimported_type(ret_type):
                                self.msg.unimported_type_becomes_any("Return type", ret_type, fdef)
                            for idx, arg_type in enumerate(fdef.type.arg_types):
                                if has_any_from_unimported_type(arg_type):
                                    prefix = "Argument {} to \"{}\"".format(idx + 1, fdef.name())
                                    self.msg.unimported_type_becomes_any(prefix, arg_type, fdef)
                    check_for_explicit_any(fdef.type, self.options, self.is_typeshed_stub,
                                           self.msg, context=fdef)

                if name:  # Special method names
                    if name in nodes.reverse_op_method_set:
                        self.check_reverse_op_method(item, typ, name, defn)
                    elif name in ('__getattr__', '__getattribute__'):
                        self.check_getattr_method(typ, defn, name)
                    elif name == '__setattr__':
                        self.check_setattr_method(typ, defn)

                # Refuse contravariant return type variable
                if isinstance(typ.ret_type, TypeVarType):
                    if typ.ret_type.variance == CONTRAVARIANT:
                        self.fail(messages.RETURN_TYPE_CANNOT_BE_CONTRAVARIANT,
                             typ.ret_type)

                # Check that Generator functions have the appropriate return type.
                if defn.is_generator:
                    if defn.is_async_generator:
                        if not self.is_async_generator_return_type(typ.ret_type):
                            self.fail(messages.INVALID_RETURN_TYPE_FOR_ASYNC_GENERATOR, typ)
                    else:
                        if not self.is_generator_return_type(typ.ret_type, defn.is_coroutine):
                            self.fail(messages.INVALID_RETURN_TYPE_FOR_GENERATOR, typ)

                    # Python 2 generators aren't allowed to return values.
                    if (self.options.python_version[0] == 2 and
                            isinstance(typ.ret_type, Instance) and
                            typ.ret_type.type.fullname() == 'typing.Generator'):
                        if not isinstance(typ.ret_type.args[2], (NoneTyp, AnyType)):
                            self.fail(messages.INVALID_GENERATOR_RETURN_ITEM_TYPE, typ)

                # Fix the type if decorated with `@types.coroutine` or `@asyncio.coroutine`.
                if defn.is_awaitable_coroutine:
                    # Update the return type to AwaitableGenerator.
                    # (This doesn't exist in typing.py, only in typing.pyi.)
                    t = typ.ret_type
                    c = defn.is_coroutine
                    ty = self.get_generator_yield_type(t, c)
                    tc = self.get_generator_receive_type(t, c)
                    if c:
                        tr = self.get_coroutine_return_type(t)
                    else:
                        tr = self.get_generator_return_type(t, c)
                    ret_type = self.named_generic_type('typing.AwaitableGenerator',
                                                       [ty, tc, tr, t])
                    typ = typ.copy_modified(ret_type=ret_type)
                    defn.type = typ

                # Push return type.
                self.return_types.append(typ.ret_type)

                # Store argument types.
                for i in range(len(typ.arg_types)):
                    arg_type = typ.arg_types[i]

                    ref_type = self.scope.active_self_type()  # type: Optional[Type]
                    if (isinstance(defn, FuncDef) and ref_type is not None and i == 0
                            and not defn.is_static
                            and typ.arg_kinds[0] not in [nodes.ARG_STAR, nodes.ARG_STAR2]):
                        isclass = defn.is_class or defn.name() in ('__new__', '__init_subclass__')
                        if isclass:
                            ref_type = mypy.types.TypeType.make_normalized(ref_type)
                        erased = erase_to_bound(arg_type)
                        if not is_subtype_ignoring_tvars(ref_type, erased):
                            note = None
                            if typ.arg_names[i] in ['self', 'cls']:
                                if (self.options.python_version[0] < 3
                                        and is_same_type(erased, arg_type) and not isclass):
                                    msg = ("Invalid type for self, or extra argument type "
                                           "in function annotation")
                                    note = '(Hint: typically annotations omit the type for self)'
                                else:
                                    msg = ("The erased type of self '{}' "
                                           "is not a supertype of its class '{}'"
                                           ).format(erased, ref_type)
                            else:
                                msg = ("Self argument missing for a non-static method "
                                       "(or an invalid type for self)")
                            self.fail(msg, defn)
                            if note:
                                self.note(note, defn)
                        if defn.is_class and isinstance(arg_type, CallableType):
                            arg_type.is_classmethod_class = True
                    elif isinstance(arg_type, TypeVarType):
                        # Refuse covariant parameter type variables
                        # TODO: check recursively for inner type variables
                        if (
                            arg_type.variance == COVARIANT and
                            defn.name() not in ('__init__', '__new__')
                        ):
                            ctx = arg_type  # type: Context
                            if ctx.line < 0:
                                ctx = typ
                            self.fail(messages.FUNCTION_PARAMETER_CANNOT_BE_COVARIANT, ctx)
                    if typ.arg_kinds[i] == nodes.ARG_STAR:
                        # builtins.tuple[T] is typing.Tuple[T, ...]
                        arg_type = self.named_generic_type('builtins.tuple',
                                                           [arg_type])
                    elif typ.arg_kinds[i] == nodes.ARG_STAR2:
                        arg_type = self.named_generic_type('builtins.dict',
                                                           [self.str_type(),
                                                            arg_type])
                    item.arguments[i].variable.type = arg_type

                # Type check initialization expressions.
                for arg in item.arguments:
                    if arg.initializer is not None:
                        name = arg.variable.name()
                        msg = 'Incompatible default for '
                        if name.startswith('__tuple_arg_'):
                            msg += "tuple argument {}".format(name[12:])
                        else:
                            msg += 'argument "{}"'.format(name)
                        self.check_simple_assignment(arg.variable.type, arg.initializer,
                            context=arg, msg=msg, lvalue_name='argument', rvalue_name='default')

            # Type check body in a new scope.
            with self.binder.top_frame_context():
                with self.scope.push_function(defn):
                    self.accept(item.body)
                unreachable = self.binder.is_unreachable()

            if (self.options.warn_no_return and not unreachable):
                if (defn.is_generator or
                        is_named_instance(self.return_types[-1], 'typing.AwaitableGenerator')):
                    return_type = self.get_generator_return_type(self.return_types[-1],
                                                                 defn.is_coroutine)
                elif defn.is_coroutine:
                    return_type = self.get_coroutine_return_type(self.return_types[-1])
                else:
                    return_type = self.return_types[-1]

                if (not isinstance(return_type, (NoneTyp, AnyType))
                        and not self.is_trivial_body(defn.body)):
                    # Control flow fell off the end of a function that was
                    # declared to return a non-None type and is not
                    # entirely pass/Ellipsis.
                    if isinstance(return_type, UninhabitedType):
                        # This is a NoReturn function
                        self.msg.note(messages.INVALID_IMPLICIT_RETURN, defn)
                    else:
                        self.msg.fail(messages.MISSING_RETURN_STATEMENT, defn)

            self.return_types.pop()

            self.binder = old_binder

    def check_for_missing_annotations(self, fdef: FuncItem) -> None:
        # Check for functions with unspecified/not fully specified types.
        def is_unannotated_any(t: Type) -> bool:
            return isinstance(t, AnyType) and t.type_of_any == TypeOfAny.unannotated

        has_explicit_annotation = (isinstance(fdef.type, CallableType)
                                   and any(not is_unannotated_any(t)
                                           for t in fdef.type.arg_types + [fdef.type.ret_type]))

        show_untyped = not self.is_typeshed_stub or self.options.warn_incomplete_stub
        check_incomplete_defs = self.options.disallow_incomplete_defs and has_explicit_annotation
        if show_untyped and (self.options.disallow_untyped_defs or check_incomplete_defs):
            if fdef.type is None and self.options.disallow_untyped_defs:
                self.fail(messages.FUNCTION_TYPE_EXPECTED, fdef)
            elif isinstance(fdef.type, CallableType):
                ret_type = fdef.type.ret_type
                if is_unannotated_any(ret_type):
                    self.fail(messages.RETURN_TYPE_EXPECTED, fdef)
                elif (fdef.is_coroutine and isinstance(ret_type, Instance) and
                      is_unannotated_any(self.get_coroutine_return_type(ret_type))):
                    self.fail(messages.RETURN_TYPE_EXPECTED, fdef)
                if any(is_unannotated_any(t) for t in fdef.type.arg_types):
                    self.fail(messages.ARGUMENT_TYPE_EXPECTED, fdef)

    def is_trivial_body(self, block: Block) -> bool:
        body = block.body

        # Skip a docstring
        if (body and isinstance(body[0], ExpressionStmt) and
                isinstance(body[0].expr, (StrExpr, UnicodeExpr))):
            body = block.body[1:]

        if len(body) == 0:
            # There's only a docstring (or no body at all).
            return True
        elif len(body) > 1:
            return False
        stmt = body[0]
        return (isinstance(stmt, PassStmt) or
                (isinstance(stmt, ExpressionStmt) and
                 isinstance(stmt.expr, EllipsisExpr)))

    def check_reverse_op_method(self, defn: FuncItem,
                                reverse_type: CallableType, reverse_name: str,
                                context: Context) -> None:
        """Check a reverse operator method such as __radd__."""
        # Decides whether it's worth calling check_overlapping_op_methods().

        # This used to check for some very obscure scenario.  It now
        # just decides whether it's worth calling
        # check_overlapping_op_methods().

        # First check for a valid signature
        method_type = CallableType([AnyType(TypeOfAny.special_form),
                                    AnyType(TypeOfAny.special_form)],
                                   [nodes.ARG_POS, nodes.ARG_POS],
                                   [None, None],
                                   AnyType(TypeOfAny.special_form),
                                   self.named_type('builtins.function'))
        if not is_subtype(reverse_type, method_type):
            self.msg.invalid_signature(reverse_type, context)
            return

        if reverse_name in ('__eq__', '__ne__'):
            # These are defined for all objects => can't cause trouble.
            return

        # With 'Any' or 'object' return type we are happy, since any possible
        # return value is valid.
        ret_type = reverse_type.ret_type
        if isinstance(ret_type, AnyType):
            return
        if isinstance(ret_type, Instance):
            if ret_type.type.fullname() == 'builtins.object':
                return
        if reverse_type.arg_kinds[0] == ARG_STAR:
            reverse_type = reverse_type.copy_modified(arg_types=[reverse_type.arg_types[0]] * 2,
                                                      arg_kinds=[ARG_POS] * 2,
                                                      arg_names=[reverse_type.arg_names[0], "_"])
        assert len(reverse_type.arg_types) == 2

        forward_name = nodes.normal_from_reverse_op[reverse_name]
        forward_inst = reverse_type.arg_types[1]
        if isinstance(forward_inst, TypeVarType):
            forward_inst = forward_inst.upper_bound
        if isinstance(forward_inst, (FunctionLike, TupleType, TypedDictType)):
            forward_inst = forward_inst.fallback
        if isinstance(forward_inst, TypeType):
            item = forward_inst.item
            if isinstance(item, Instance):
                opt_meta = item.type.metaclass_type
                if opt_meta is not None:
                    forward_inst = opt_meta
        if not (isinstance(forward_inst, (Instance, UnionType))
                and forward_inst.has_readable_member(forward_name)):
            return
        forward_base = reverse_type.arg_types[1]
        forward_type = self.expr_checker.analyze_external_member_access(forward_name, forward_base,
                                                                        context=defn)
        self.check_overlapping_op_methods(reverse_type, reverse_name, defn.info,
                                          forward_type, forward_name, forward_base,
                                          context=defn)

    def check_overlapping_op_methods(self,
                                     reverse_type: CallableType,
                                     reverse_name: str,
                                     reverse_class: TypeInfo,
                                     forward_type: Type,
                                     forward_name: str,
                                     forward_base: Type,
                                     context: Context) -> None:
        """Check for overlapping method and reverse method signatures.

        Assume reverse method has valid argument count and kinds.
        """

        # Reverse operator method that overlaps unsafely with the
        # forward operator method can result in type unsafety. This is
        # similar to overlapping overload variants.
        #
        # This example illustrates the issue:
        #
        #   class X: pass
        #   class A:
        #       def __add__(self, x: X) -> int:
        #           if isinstance(x, X):
        #               return 1
        #           return NotImplemented
        #   class B:
        #       def __radd__(self, x: A) -> str: return 'x'
        #   class C(X, B): pass
        #   def f(b: B) -> None:
        #       A() + b # Result is 1, even though static type seems to be str!
        #   f(C())
        #
        # The reason for the problem is that B and X are overlapping
        # types, and the return types are different. Also, if the type
        # of x in __radd__ would not be A, the methods could be
        # non-overlapping.

        for forward_item in union_items(forward_type):
            if isinstance(forward_item, CallableType):
                # TODO check argument kinds
                if len(forward_item.arg_types) < 1:
                    # Not a valid operator method -- can't succeed anyway.
                    return

                # Construct normalized function signatures corresponding to the
                # operator methods. The first argument is the left operand and the
                # second operand is the right argument -- we switch the order of
                # the arguments of the reverse method.
                forward_tweaked = CallableType(
                    [forward_base, forward_item.arg_types[0]],
                    [nodes.ARG_POS] * 2,
                    [None] * 2,
                    forward_item.ret_type,
                    forward_item.fallback,
                    name=forward_item.name)
                reverse_args = reverse_type.arg_types
                reverse_tweaked = CallableType(
                    [reverse_args[1], reverse_args[0]],
                    [nodes.ARG_POS] * 2,
                    [None] * 2,
                    reverse_type.ret_type,
                    fallback=self.named_type('builtins.function'),
                    name=reverse_type.name)

                if is_unsafe_overlapping_signatures(forward_tweaked,
                                                    reverse_tweaked):
                    self.msg.operator_method_signatures_overlap(
                        reverse_class, reverse_name,
                        forward_base, forward_name, context)
            elif isinstance(forward_item, Overloaded):
                for item in forward_item.items():
                    self.check_overlapping_op_methods(
                        reverse_type, reverse_name, reverse_class,
                        item, forward_name, forward_base, context)
            elif not isinstance(forward_item, AnyType):
                self.msg.forward_operator_not_callable(forward_name, context)

    def check_inplace_operator_method(self, defn: FuncBase) -> None:
        """Check an inplace operator method such as __iadd__.

        They cannot arbitrarily overlap with __add__.
        """
        method = defn.name()
        if method not in nodes.inplace_operator_methods:
            return
        typ = bind_self(self.function_type(defn))
        cls = defn.info
        other_method = '__' + method[3:]
        if cls.has_readable_member(other_method):
            instance = fill_typevars(cls)
            typ2 = self.expr_checker.analyze_external_member_access(
                other_method, instance, defn)
            fail = False
            if isinstance(typ2, FunctionLike):
                if not is_more_general_arg_prefix(typ, typ2):
                    fail = True
            else:
                # TODO overloads
                fail = True
            if fail:
                self.msg.signatures_incompatible(method, other_method, defn)

    def check_getattr_method(self, typ: Type, context: Context, name: str) -> None:
        if len(self.scope.stack) == 1:
            # module scope
            if name == '__getattribute__':
                self.msg.fail('__getattribute__ is not valid at the module level', context)
                return
            # __getattr__ is fine at the module level as of Python 3.7 (PEP 562). We could
            # show an error for Python < 3.7, but that would be annoying in code that supports
            # both 3.7 and older versions.
            method_type = CallableType([self.named_type('builtins.str')],
                                       [nodes.ARG_POS],
                                       [None],
                                       AnyType(TypeOfAny.special_form),
                                       self.named_type('builtins.function'))
        elif self.scope.active_class():
            method_type = CallableType([AnyType(TypeOfAny.special_form),
                                        self.named_type('builtins.str')],
                                       [nodes.ARG_POS, nodes.ARG_POS],
                                       [None, None],
                                       AnyType(TypeOfAny.special_form),
                                       self.named_type('builtins.function'))
        else:
            return
        if not is_subtype(typ, method_type):
            self.msg.invalid_signature_for_special_method(typ, context, name)

    def check_setattr_method(self, typ: Type, context: Context) -> None:
        if not self.scope.active_class():
            return
        method_type = CallableType([AnyType(TypeOfAny.special_form),
                                    self.named_type('builtins.str'),
                                    AnyType(TypeOfAny.special_form)],
                                   [nodes.ARG_POS, nodes.ARG_POS, nodes.ARG_POS],
                                   [None, None, None],
                                   NoneTyp(),
                                   self.named_type('builtins.function'))
        if not is_subtype(typ, method_type):
            self.msg.invalid_signature_for_special_method(typ, context, '__setattr__')

    def expand_typevars(self, defn: FuncItem,
                        typ: CallableType) -> List[Tuple[FuncItem, CallableType]]:
        # TODO use generator
        subst = []  # type: List[List[Tuple[TypeVarId, Type]]]
        tvars = typ.variables or []
        tvars = tvars[:]
        if defn.info:
            # Class type variables
            tvars += defn.info.defn.type_vars or []
        for tvar in tvars:
            if tvar.values:
                subst.append([(tvar.id, value)
                              for value in tvar.values])
        if subst:
            result = []  # type: List[Tuple[FuncItem, CallableType]]
            for substitutions in itertools.product(*subst):
                mapping = dict(substitutions)
                expanded = cast(CallableType, expand_type(typ, mapping))
                result.append((expand_func(defn, mapping), expanded))
            return result
        else:
            return [(defn, typ)]

    def check_method_override(self, defn: Union[FuncBase, Decorator]) -> None:
        """Check if function definition is compatible with base classes."""
        # Check against definitions in base classes.
        for base in defn.info.mro[1:]:
            self.check_method_or_accessor_override_for_base(defn, base)

    def check_method_or_accessor_override_for_base(self, defn: Union[FuncBase, Decorator],
                                                   base: TypeInfo) -> None:
        """Check if method definition is compatible with a base class."""
        if base:
            name = defn.name()
            if name not in ('__init__', '__new__', '__init_subclass__'):
                # Check method override
                # (__init__, __new__, __init_subclass__ are special).
                self.check_method_override_for_base_with_name(defn, name, base)
                if name in nodes.inplace_operator_methods:
                    # Figure out the name of the corresponding operator method.
                    method = '__' + name[3:]
                    # An inplace operator method such as __iadd__ might not be
                    # always introduced safely if a base class defined __add__.
                    # TODO can't come up with an example where this is
                    #      necessary; now it's "just in case"
                    self.check_method_override_for_base_with_name(defn, method,
                                                                  base)

    def check_method_override_for_base_with_name(
            self, defn: Union[FuncBase, Decorator], name: str, base: TypeInfo) -> None:
        base_attr = base.names.get(name)
        if base_attr:
            # The name of the method is defined in the base class.

            # Point errors at the 'def' line (important for backward compatibility
            # of type ignores).
            if not isinstance(defn, Decorator):
                context = defn
            else:
                context = defn.func
            # Construct the type of the overriding method.
            if isinstance(defn, FuncBase):
                typ = self.function_type(defn)  # type: Type
            else:
                assert defn.var.is_ready
                assert defn.var.type is not None
                typ = defn.var.type
            if isinstance(typ, FunctionLike) and not is_static(context):
                typ = bind_self(typ, self.scope.active_self_type())
            # Map the overridden method type to subtype context so that
            # it can be checked for compatibility.
            original_type = base_attr.type
            if original_type is None:
                if isinstance(base_attr.node, FuncDef):
                    original_type = self.function_type(base_attr.node)
                elif isinstance(base_attr.node, Decorator):
                    original_type = self.function_type(base_attr.node.func)
                else:
                    assert False, str(base_attr.node)
            if isinstance(original_type, AnyType) or isinstance(typ, AnyType):
                pass
            elif isinstance(original_type, FunctionLike) and isinstance(typ, FunctionLike):
                if (isinstance(base_attr.node, (FuncBase, Decorator))
                        and not is_static(base_attr.node)):
                    bound = bind_self(original_type, self.scope.active_self_type())
                else:
                    bound = original_type
                original = map_type_from_supertype(bound, defn.info, base)
                # Check that the types are compatible.
                # TODO overloaded signatures
                self.check_override(typ,
                                    cast(FunctionLike, original),
                                    defn.name(),
                                    name,
                                    base.name(),
                                    context)
            elif is_equivalent(original_type, typ):
                # Assume invariance for a non-callable attribute here. Note
                # that this doesn't affect read-only properties which can have
                # covariant overrides.
                #
                # TODO: Allow covariance for read-only attributes?
                pass
            else:
                self.msg.signature_incompatible_with_supertype(
                    defn.name(), name, base.name(), context)

    def check_override(self, override: FunctionLike, original: FunctionLike,
                       name: str, name_in_super: str, supertype: str,
                       node: Context) -> None:
        """Check a method override with given signatures.

        Arguments:
          override:  The signature of the overriding method.
          original:  The signature of the original supertype method.
          name:      The name of the subtype. This and the next argument are
                     only used for generating error messages.
          supertype: The name of the supertype.
        """
        # Use boolean variable to clarify code.
        fail = False
        if not is_subtype(override, original, ignore_pos_arg_names=True):
            fail = True
        elif (not isinstance(original, Overloaded) and
              isinstance(override, Overloaded) and
              name in nodes.reverse_op_methods.keys()):
            # Operator method overrides cannot introduce overloading, as
            # this could be unsafe with reverse operator methods.
            fail = True

        if isinstance(original, CallableType) and isinstance(override, CallableType):
            if (isinstance(original.definition, FuncItem) and
                    isinstance(override.definition, FuncItem)):
                if ((original.definition.is_static or original.definition.is_class) and
                        not (override.definition.is_static or override.definition.is_class)):
                    fail = True

        if fail:
            emitted_msg = False
            if (isinstance(override, CallableType) and
                    isinstance(original, CallableType) and
                    len(override.arg_types) == len(original.arg_types) and
                    override.min_args == original.min_args):
                # Give more detailed messages for the common case of both
                # signatures having the same number of arguments and no
                # overloads.

                # override might have its own generic function type
                # variables. If an argument or return type of override
                # does not have the correct subtyping relationship
                # with the original type even after these variables
                # are erased, then it is definitely an incompatibility.

                override_ids = override.type_var_ids()

                def erase_override(t: Type) -> Type:
                    return erase_typevars(t, ids_to_erase=override_ids)

                for i in range(len(override.arg_types)):
                    if not is_subtype(original.arg_types[i],
                                      erase_override(override.arg_types[i])):
                        self.msg.argument_incompatible_with_supertype(
                            i + 1, name, name_in_super, supertype, node)
                        emitted_msg = True

                if not is_subtype(erase_override(override.ret_type),
                                  original.ret_type):
                    self.msg.return_type_incompatible_with_supertype(
                        name, name_in_super, supertype, node)
                    emitted_msg = True

            if not emitted_msg:
                # Fall back to generic incompatibility message.
                self.msg.signature_incompatible_with_supertype(
                    name, name_in_super, supertype, node)

    def visit_class_def(self, defn: ClassDef) -> None:
        """Type check a class definition."""
        typ = defn.info
        if typ.is_protocol and typ.defn.type_vars:
            self.check_protocol_variance(defn)
        with self.tscope.class_scope(defn.info), self.enter_partial_types(is_class=True):
            old_binder = self.binder
            self.binder = ConditionalTypeBinder()
            with self.binder.top_frame_context():
                with self.scope.push_class(defn.info):
                    self.accept(defn.defs)
            self.binder = old_binder
            if not defn.has_incompatible_baseclass:
                # Otherwise we've already found errors; more errors are not useful
                self.check_multiple_inheritance(typ)

            if defn.decorators:
                sig = type_object_type(defn.info, self.named_type)
                # Decorators are applied in reverse order.
                for decorator in reversed(defn.decorators):
                    if (isinstance(decorator, CallExpr)
                            and isinstance(decorator.analyzed, PromoteExpr)):
                        # _promote is a special type checking related construct.
                        continue

                    dec = self.expr_checker.accept(decorator)
                    temp = self.temp_node(sig)
                    fullname = None
                    if isinstance(decorator, RefExpr):
                        fullname = decorator.fullname

                    # TODO: Figure out how to have clearer error messages.
                    # (e.g. "class decorator must be a function that accepts a type."
                    sig, _ = self.expr_checker.check_call(dec, [temp],
                                                          [nodes.ARG_POS], defn,
                                                          callable_name=fullname)
                # TODO: Apply the sig to the actual TypeInfo so we can handle decorators
                # that completely swap out the type.  (e.g. Callable[[Type[A]], Type[B]])

    def check_protocol_variance(self, defn: ClassDef) -> None:
        """Check that protocol definition is compatible with declared
        variances of type variables.

        Note that we also prohibit declaring protocol classes as invariant
        if they are actually covariant/contravariant, since this may break
        transitivity of subtyping, see PEP 544.
        """
        info = defn.info
        object_type = Instance(info.mro[-1], [])
        tvars = info.defn.type_vars
        for i, tvar in enumerate(tvars):
            up_args = [object_type if i == j else AnyType(TypeOfAny.special_form)
                       for j, _ in enumerate(tvars)]  # type: List[Type]
            down_args = [UninhabitedType() if i == j else AnyType(TypeOfAny.special_form)
                         for j, _ in enumerate(tvars)]  # type: List[Type]
            up, down = Instance(info, up_args), Instance(info, down_args)
            # TODO: add advanced variance checks for recursive protocols
            if is_subtype(down, up, ignore_declared_variance=True):
                expected = COVARIANT
            elif is_subtype(up, down, ignore_declared_variance=True):
                expected = CONTRAVARIANT
            else:
                expected = INVARIANT
            if expected != tvar.variance:
                self.msg.bad_proto_variance(tvar.variance, tvar.name, expected, defn)

    def check_multiple_inheritance(self, typ: TypeInfo) -> None:
        """Check for multiple inheritance related errors."""
        if len(typ.bases) <= 1:
            # No multiple inheritance.
            return
        # Verify that inherited attributes are compatible.
        mro = typ.mro[1:]
        for i, base in enumerate(mro):
            for name in base.names:
                for base2 in mro[i + 1:]:
                    # We only need to check compatibility of attributes from classes not
                    # in a subclass relationship. For subclasses, normal (single inheritance)
                    # checks suffice (these are implemented elsewhere).
                    if name in base2.names and base2 not in base.mro:
                        self.check_compatibility(name, base, base2, typ)

    def check_compatibility(self, name: str, base1: TypeInfo,
                            base2: TypeInfo, ctx: Context) -> None:
        """Check if attribute name in base1 is compatible with base2 in multiple inheritance.

        Assume base1 comes before base2 in the MRO, and that base1 and base2 don't have
        a direct subclass relationship (i.e., the compatibility requirement only derives from
        multiple inheritance).
        """
        if name == '__init__':
            # __init__ can be incompatible -- it's a special case.
            return
        first = base1[name]
        second = base2[name]
        first_type = first.type
        if first_type is None and isinstance(first.node, FuncDef):
            first_type = self.function_type(first.node)
        second_type = second.type
        if second_type is None and isinstance(second.node, FuncDef):
            second_type = self.function_type(second.node)
        # TODO: What if some classes are generic?
        if (isinstance(first_type, FunctionLike) and
                isinstance(second_type, FunctionLike)):
            # Method override
            first_sig = bind_self(first_type)
            second_sig = bind_self(second_type)
            ok = is_subtype(first_sig, second_sig, ignore_pos_arg_names=True)
        elif first_type and second_type:
            ok = is_equivalent(first_type, second_type)
        else:
            if first_type is None:
                self.msg.cannot_determine_type_in_base(name, base1.name(), ctx)
            if second_type is None:
                self.msg.cannot_determine_type_in_base(name, base2.name(), ctx)
            ok = True
        # __slots__ is special and the type can vary across class hierarchy.
        if name == '__slots__':
            ok = True
        if not ok:
            self.msg.base_class_definitions_incompatible(name, base1, base2,
                                                         ctx)

    def visit_import_from(self, node: ImportFrom) -> None:
        self.check_import(node)

    def visit_import_all(self, node: ImportAll) -> None:
        self.check_import(node)

    def visit_import(self, s: Import) -> None:
        pass

    def check_import(self, node: ImportBase) -> None:
        for assign in node.assignments:
            lvalue = assign.lvalues[0]
            lvalue_type, _, __ = self.check_lvalue(lvalue)
            if lvalue_type is None:
                # TODO: This is broken.
                lvalue_type = AnyType(TypeOfAny.special_form)
            message = '{} "{}"'.format(messages.INCOMPATIBLE_IMPORT_OF,
                                       cast(NameExpr, assign.rvalue).name)
            self.check_simple_assignment(lvalue_type, assign.rvalue, node,
                                         msg=message, lvalue_name='local name',
                                         rvalue_name='imported name')

    #
    # Statements
    #

    def visit_block(self, b: Block) -> None:
        if b.is_unreachable:
            self.binder.unreachable()
            return
        for s in b.body:
            if self.binder.is_unreachable():
                break
            self.accept(s)

    def visit_assignment_stmt(self, s: AssignmentStmt) -> None:
        """Type check an assignment statement.

        Handle all kinds of assignment statements (simple, indexed, multiple).
        """
        self.check_assignment(s.lvalues[-1], s.rvalue, s.type is None, s.new_syntax)

        if (s.type is not None and
                self.options.disallow_any_unimported and
                has_any_from_unimported_type(s.type)):
            if isinstance(s.lvalues[-1], TupleExpr):
                # This is a multiple assignment. Instead of figuring out which type is problematic,
                # give a generic error message.
                self.msg.unimported_type_becomes_any("A type on this line",
                                                     AnyType(TypeOfAny.special_form), s)
            else:
                self.msg.unimported_type_becomes_any("Type of variable", s.type, s)
        check_for_explicit_any(s.type, self.options, self.is_typeshed_stub, self.msg, context=s)

        if len(s.lvalues) > 1:
            # Chained assignment (e.g. x = y = ...).
            # Make sure that rvalue type will not be reinferred.
            if s.rvalue not in self.type_map:
                self.expr_checker.accept(s.rvalue)
            rvalue = self.temp_node(self.type_map[s.rvalue], s)
            for lv in s.lvalues[:-1]:
                self.check_assignment(lv, rvalue, s.type is None)

    def check_assignment(self, lvalue: Lvalue, rvalue: Expression, infer_lvalue_type: bool = True,
                         new_syntax: bool = False) -> None:
        """Type check a single assignment: lvalue = rvalue."""
        if isinstance(lvalue, TupleExpr) or isinstance(lvalue, ListExpr):
            self.check_assignment_to_multiple_lvalues(lvalue.items, rvalue, lvalue,
                                                      infer_lvalue_type)
        else:
            lvalue_type, index_lvalue, inferred = self.check_lvalue(lvalue)

<<<<<<< HEAD
            if isinstance(lvalue, NameExpr):
                rvalue_type = self.expr_checker.accept(rvalue)
                if rvalue_type and lvalue.node and isinstance(lvalue, NameExpr):
                    name = lvalue.node.name()
                    if name == '__setattr__':
                        self.check_setattr_method(rvalue_type, lvalue)
                    elif name in ('__getattribute__', '__getattr__'):
                        self.check_getattr_method(rvalue_type, lvalue, name)

=======
            if isinstance(lvalue, RefExpr):
>>>>>>> eaa16f33
                if self.check_compatibility_all_supers(lvalue, lvalue_type, rvalue):
                    # We hit an error on this line; don't check for any others
                    return

            if lvalue_type:
                if isinstance(lvalue_type, PartialType) and lvalue_type.type is None:
                    # Try to infer a proper type for a variable with a partial None type.
                    rvalue_type = self.expr_checker.accept(rvalue)
                    if isinstance(rvalue_type, NoneTyp):
                        # This doesn't actually provide any additional information -- multiple
                        # None initializers preserve the partial None type.
                        return

                    if is_valid_inferred_type(rvalue_type):
                        var = lvalue_type.var
                        partial_types = self.find_partial_types(var)
                        if partial_types is not None:
                            if not self.current_node_deferred:
                                inferred_type = UnionType.make_simplified_union(
                                    [rvalue_type, NoneTyp()])
                                self.set_inferred_type(var, lvalue, inferred_type)
                            else:
                                var.type = None
                            del partial_types[var]
                            lvalue_type = var.type
                    else:
                        # Try to infer a partial type. No need to check the return value, as
                        # an error will be reported elsewhere.
                        self.infer_partial_type(lvalue_type.var, lvalue, rvalue_type)
                elif (is_literal_none(rvalue) and
                        isinstance(lvalue, NameExpr) and
                        isinstance(lvalue.node, Var) and
                        lvalue.node.is_initialized_in_class and
                        not new_syntax):
                    # Allow None's to be assigned to class variables with non-Optional types.
                    rvalue_type = lvalue_type
                elif (isinstance(lvalue, MemberExpr) and
                        lvalue.kind is None):  # Ignore member access to modules
                    instance_type = self.expr_checker.accept(lvalue.expr)
                    rvalue_type, infer_lvalue_type = self.check_member_assignment(
                        instance_type, lvalue_type, rvalue, lvalue)
                else:
                    rvalue_type = self.check_simple_assignment(lvalue_type, rvalue, lvalue)

                # Special case: only non-abstract non-protocol classes can be assigned to
                # variables with explicit type Type[A], where A is protocol or abstract.
                if (isinstance(rvalue_type, CallableType) and rvalue_type.is_type_obj() and
                        (rvalue_type.type_object().is_abstract or
                         rvalue_type.type_object().is_protocol) and
                        isinstance(lvalue_type, TypeType) and
                        isinstance(lvalue_type.item, Instance) and
                        (lvalue_type.item.type.is_abstract or
                         lvalue_type.item.type.is_protocol)):
                    self.msg.concrete_only_assign(lvalue_type, rvalue)
                    return
                if rvalue_type and infer_lvalue_type and not isinstance(lvalue_type, PartialType):
                    self.binder.assign_type(lvalue, rvalue_type, lvalue_type, False)

            elif index_lvalue:
                self.check_indexed_assignment(index_lvalue, rvalue, lvalue)

            if inferred:
                self.infer_variable_type(inferred, lvalue, self.expr_checker.accept(rvalue),
                                         rvalue)

    def check_compatibility_all_supers(self, lvalue: RefExpr, lvalue_type: Optional[Type],
                                       rvalue: Expression) -> bool:
        lvalue_node = lvalue.node
        # Check if we are a class variable with at least one base class
        if (isinstance(lvalue_node, Var) and
                lvalue.kind in (MDEF, None) and  # None for Vars defined via self
                len(lvalue_node.info.bases) > 0):

            for base in lvalue_node.info.mro[1:]:
                tnode = base.names.get(lvalue_node.name())
                if tnode is not None:
                    if not self.check_compatibility_classvar_super(lvalue_node,
                                                                   base,
                                                                   tnode.node):
                        # Show only one error per variable
                        break

            for base in lvalue_node.info.mro[1:]:
                # Only check __slots__ against the 'object'
                # If a base class defines a Tuple of 3 elements, a child of
                # this class should not be allowed to define it as a Tuple of
                # anything other than 3 elements. The exception to this rule
                # is __slots__, where it is allowed for any child class to
                # redefine it.
                if lvalue_node.name() == "__slots__" and base.fullname() != "builtins.object":
                    continue

                base_type, base_node = self.lvalue_type_from_base(lvalue_node, base)

                if base_type:
                    assert base_node is not None
                    if not self.check_compatibility_super(lvalue,
                                                          lvalue_type,
                                                          rvalue,
                                                          base,
                                                          base_type,
                                                          base_node):
                        # Only show one error per variable; even if other
                        # base classes are also incompatible
                        return True
                    break
        return False

    def check_compatibility_super(self, lvalue: RefExpr, lvalue_type: Optional[Type],
                                  rvalue: Expression, base: TypeInfo, base_type: Type,
                                  base_node: Node) -> bool:
        lvalue_node = lvalue.node
        assert isinstance(lvalue_node, Var)

        # Do not check whether the rvalue is compatible if the
        # lvalue had a type defined; this is handled by other
        # parts, and all we have to worry about in that case is
        # that lvalue is compatible with the base class.
        compare_node = None
        if lvalue_type:
            compare_type = lvalue_type
            compare_node = lvalue.node
        else:
            compare_type = self.expr_checker.accept(rvalue, base_type)
            if isinstance(rvalue, NameExpr):
                compare_node = rvalue.node
                if isinstance(compare_node, Decorator):
                    compare_node = compare_node.func

        if compare_type:
            if (isinstance(base_type, CallableType) and
                    isinstance(compare_type, CallableType)):
                base_static = is_node_static(base_node)
                compare_static = is_node_static(compare_node)

                # In case compare_static is unknown, also check
                # if 'definition' is set. The most common case for
                # this is with TempNode(), where we lose all
                # information about the real rvalue node (but only get
                # the rvalue type)
                if compare_static is None and compare_type.definition:
                    compare_static = is_node_static(compare_type.definition)

                # Compare against False, as is_node_static can return None
                if base_static is False and compare_static is False:
                    # Class-level function objects and classmethods become bound
                    # methods: the former to the instance, the latter to the
                    # class
                    base_type = bind_self(base_type, self.scope.active_self_type())
                    compare_type = bind_self(compare_type, self.scope.active_self_type())

                # If we are a static method, ensure to also tell the
                # lvalue it now contains a static method
                if base_static and compare_static:
                    lvalue_node.is_staticmethod = True

            return self.check_subtype(compare_type, base_type, lvalue,
                                      messages.INCOMPATIBLE_TYPES_IN_ASSIGNMENT,
                                      'expression has type',
                                      'base class "%s" defined the type as' % base.name())
        return True

    def lvalue_type_from_base(self, expr_node: Var,
                              base: TypeInfo) -> Tuple[Optional[Type], Optional[Node]]:
        """For a NameExpr that is part of a class, walk all base classes and try
        to find the first class that defines a Type for the same name."""
        expr_name = expr_node.name()
        base_var = base.names.get(expr_name)

        if base_var:
            base_node = base_var.node
            base_type = base_var.type
            if isinstance(base_node, Decorator):
                base_node = base_node.func
                base_type = base_node.type

            if base_type:
                if not has_no_typevars(base_type):
                    self_type = self.scope.active_self_type()
                    assert self_type is not None, "Internal error: base lookup outside class"
                    if isinstance(self_type, TupleType):
                        instance = self_type.fallback
                    else:
                        instance = self_type
                    itype = map_instance_to_supertype(instance, base)
                    base_type = expand_type_by_instance(base_type, itype)

                if isinstance(base_type, CallableType) and isinstance(base_node, FuncDef):
                    # If we are a property, return the Type of the return
                    # value, not the Callable
                    if base_node.is_property:
                        base_type = base_type.ret_type

                return base_type, base_node

        return None, None

    def check_compatibility_classvar_super(self, node: Var,
                                           base: TypeInfo, base_node: Optional[Node]) -> bool:
        if not isinstance(base_node, Var):
            return True
        if node.is_classvar and not base_node.is_classvar:
            self.fail('Cannot override instance variable '
                      '(previously declared on base class "%s") '
                      'with class variable' % base.name(), node)
            return False
        elif not node.is_classvar and base_node.is_classvar:
            self.fail('Cannot override class variable '
                      '(previously declared on base class "%s") '
                      'with instance variable' % base.name(), node)
            return False
        return True

    def check_assignment_to_multiple_lvalues(self, lvalues: List[Lvalue], rvalue: Expression,
                                             context: Context,
                                             infer_lvalue_type: bool = True) -> None:
        if isinstance(rvalue, TupleExpr) or isinstance(rvalue, ListExpr):
            # Recursively go into Tuple or List expression rhs instead of
            # using the type of rhs, because this allowed more fine grained
            # control in cases like: a, b = [int, str] where rhs would get
            # type List[object]

            rvalues = rvalue.items

            if self.check_rvalue_count_in_assignment(lvalues, len(rvalues), context):
                star_index = next((i for i, lv in enumerate(lvalues) if
                                   isinstance(lv, StarExpr)), len(lvalues))

                left_lvs = lvalues[:star_index]
                star_lv = cast(StarExpr,
                               lvalues[star_index]) if star_index != len(lvalues) else None
                right_lvs = lvalues[star_index + 1:]

                left_rvs, star_rvs, right_rvs = self.split_around_star(
                    rvalues, star_index, len(lvalues))

                lr_pairs = list(zip(left_lvs, left_rvs))
                if star_lv:
                    rv_list = ListExpr(star_rvs)
                    rv_list.set_line(rvalue.get_line())
                    lr_pairs.append((star_lv.expr, rv_list))
                lr_pairs.extend(zip(right_lvs, right_rvs))

                for lv, rv in lr_pairs:
                    self.check_assignment(lv, rv, infer_lvalue_type)
        else:
            self.check_multi_assignment(lvalues, rvalue, context, infer_lvalue_type)

    def check_rvalue_count_in_assignment(self, lvalues: List[Lvalue], rvalue_count: int,
                                         context: Context) -> bool:
        if any(isinstance(lvalue, StarExpr) for lvalue in lvalues):
            if len(lvalues) - 1 > rvalue_count:
                self.msg.wrong_number_values_to_unpack(rvalue_count,
                                                       len(lvalues) - 1, context)
                return False
        elif rvalue_count != len(lvalues):
            self.msg.wrong_number_values_to_unpack(rvalue_count,
                            len(lvalues), context)
            return False
        return True

    def check_multi_assignment(self, lvalues: List[Lvalue],
                               rvalue: Expression,
                               context: Context,
                               infer_lvalue_type: bool = True,
                               rv_type: Optional[Type] = None,
                               undefined_rvalue: bool = False) -> None:
        """Check the assignment of one rvalue to a number of lvalues."""

        # Infer the type of an ordinary rvalue expression.
        # TODO: maybe elsewhere; redundant.
        rvalue_type = rv_type or self.expr_checker.accept(rvalue)

        if isinstance(rvalue_type, UnionType):
            # If this is an Optional type in non-strict Optional code, unwrap it.
            relevant_items = rvalue_type.relevant_items()
            if len(relevant_items) == 1:
                rvalue_type = relevant_items[0]

        if isinstance(rvalue_type, AnyType):
            for lv in lvalues:
                if isinstance(lv, StarExpr):
                    lv = lv.expr
                temp_node = self.temp_node(AnyType(TypeOfAny.from_another_any,
                                                   source_any=rvalue_type), context)
                self.check_assignment(lv, temp_node, infer_lvalue_type)
        elif isinstance(rvalue_type, TupleType):
            self.check_multi_assignment_from_tuple(lvalues, rvalue, rvalue_type,
                                                   context, undefined_rvalue, infer_lvalue_type)
        elif isinstance(rvalue_type, UnionType):
            self.check_multi_assignment_from_union(lvalues, rvalue, rvalue_type, context,
                                                   infer_lvalue_type)
        else:
            self.check_multi_assignment_from_iterable(lvalues, rvalue_type,
                                                      context, infer_lvalue_type)

    def check_multi_assignment_from_union(self, lvalues: List[Expression], rvalue: Expression,
                                          rvalue_type: UnionType, context: Context,
                                          infer_lvalue_type: bool) -> None:
        """Check assignment to multiple lvalue targets when rvalue type is a Union[...].
        For example:

            t: Union[Tuple[int, int], Tuple[str, str]]
            x, y = t
            reveal_type(x)  # Union[int, str]

        The idea in this case is to process the assignment for every item of the union.
        Important note: the types are collected in two places, 'union_types' contains
        inferred types for first assignments, 'assignments' contains the narrowed types
        for binder.
        """
        self.no_partial_types = True
        transposed = tuple([] for _ in
                           self.flatten_lvalues(lvalues))  # type: Tuple[List[Type], ...]
        # Notify binder that we want to defer bindings and instead collect types.
        with self.binder.accumulate_type_assignments() as assignments:
            for item in rvalue_type.items:
                # Type check the assignment separately for each union item and collect
                # the inferred lvalue types for each union item.
                self.check_multi_assignment(lvalues, rvalue, context,
                                            infer_lvalue_type=infer_lvalue_type,
                                            rv_type=item, undefined_rvalue=True)
                for t, lv in zip(transposed, self.flatten_lvalues(lvalues)):
                    t.append(self.type_map.pop(lv, AnyType(TypeOfAny.special_form)))
        union_types = tuple(UnionType.make_simplified_union(col) for col in transposed)
        for expr, items in assignments.items():
            # Bind a union of types collected in 'assignments' to every expression.
            if isinstance(expr, StarExpr):
                expr = expr.expr
            types, declared_types = zip(*items)
            self.binder.assign_type(expr,
                                    UnionType.make_simplified_union(types),
                                    UnionType.make_simplified_union(declared_types),
                                    False)
        for union, lv in zip(union_types, self.flatten_lvalues(lvalues)):
            # Properly store the inferred types.
            _1, _2, inferred = self.check_lvalue(lv)
            if inferred:
                self.set_inferred_type(inferred, lv, union)
            else:
                self.store_type(lv, union)
        self.no_partial_types = False

    def flatten_lvalues(self, lvalues: List[Expression]) -> List[Expression]:
        res = []  # type: List[Expression]
        for lv in lvalues:
            if isinstance(lv, (TupleExpr, ListExpr)):
                res.extend(self.flatten_lvalues(lv.items))
            if isinstance(lv, StarExpr):
                # Unwrap StarExpr, since it is unwrapped by other helpers.
                lv = lv.expr
            res.append(lv)
        return res

    def check_multi_assignment_from_tuple(self, lvalues: List[Lvalue], rvalue: Expression,
                                          rvalue_type: TupleType, context: Context,
                                          undefined_rvalue: bool,
                                          infer_lvalue_type: bool = True) -> None:
        if self.check_rvalue_count_in_assignment(lvalues, len(rvalue_type.items), context):
            star_index = next((i for i, lv in enumerate(lvalues)
                               if isinstance(lv, StarExpr)), len(lvalues))

            left_lvs = lvalues[:star_index]
            star_lv = cast(StarExpr, lvalues[star_index]) if star_index != len(lvalues) else None
            right_lvs = lvalues[star_index + 1:]

            if not undefined_rvalue:
                # Infer rvalue again, now in the correct type context.
                lvalue_type = self.lvalue_type_for_inference(lvalues, rvalue_type)
                reinferred_rvalue_type = self.expr_checker.accept(rvalue, lvalue_type)

                if isinstance(reinferred_rvalue_type, UnionType):
                    # If this is an Optional type in non-strict Optional code, unwrap it.
                    relevant_items = reinferred_rvalue_type.relevant_items()
                    if len(relevant_items) == 1:
                        reinferred_rvalue_type = relevant_items[0]
                if isinstance(reinferred_rvalue_type, UnionType):
                    self.check_multi_assignment_from_union(lvalues, rvalue,
                                                           reinferred_rvalue_type, context,
                                                           infer_lvalue_type)
                    return
                assert isinstance(reinferred_rvalue_type, TupleType)
                rvalue_type = reinferred_rvalue_type

            left_rv_types, star_rv_types, right_rv_types = self.split_around_star(
                rvalue_type.items, star_index, len(lvalues))

            for lv, rv_type in zip(left_lvs, left_rv_types):
                self.check_assignment(lv, self.temp_node(rv_type, context), infer_lvalue_type)
            if star_lv:
                list_expr = ListExpr([self.temp_node(rv_type, context)
                                      for rv_type in star_rv_types])
                list_expr.set_line(context.get_line())
                self.check_assignment(star_lv.expr, list_expr, infer_lvalue_type)
            for lv, rv_type in zip(right_lvs, right_rv_types):
                self.check_assignment(lv, self.temp_node(rv_type, context), infer_lvalue_type)

    def lvalue_type_for_inference(self, lvalues: List[Lvalue], rvalue_type: TupleType) -> Type:
        star_index = next((i for i, lv in enumerate(lvalues)
                           if isinstance(lv, StarExpr)), len(lvalues))
        left_lvs = lvalues[:star_index]
        star_lv = cast(StarExpr, lvalues[star_index]) if star_index != len(lvalues) else None
        right_lvs = lvalues[star_index + 1:]
        left_rv_types, star_rv_types, right_rv_types = self.split_around_star(
            rvalue_type.items, star_index, len(lvalues))

        type_parameters = []  # type: List[Type]

        def append_types_for_inference(lvs: List[Expression], rv_types: List[Type]) -> None:
            for lv, rv_type in zip(lvs, rv_types):
                sub_lvalue_type, index_expr, inferred = self.check_lvalue(lv)
                if sub_lvalue_type and not isinstance(sub_lvalue_type, PartialType):
                    type_parameters.append(sub_lvalue_type)
                else:  # index lvalue
                    # TODO Figure out more precise type context, probably
                    #      based on the type signature of the _set method.
                    type_parameters.append(rv_type)

        append_types_for_inference(left_lvs, left_rv_types)

        if star_lv:
            sub_lvalue_type, index_expr, inferred = self.check_lvalue(star_lv.expr)
            if sub_lvalue_type and not isinstance(sub_lvalue_type, PartialType):
                type_parameters.extend([sub_lvalue_type] * len(star_rv_types))
            else:  # index lvalue
                # TODO Figure out more precise type context, probably
                #      based on the type signature of the _set method.
                type_parameters.extend(star_rv_types)

        append_types_for_inference(right_lvs, right_rv_types)

        return TupleType(type_parameters, self.named_type('builtins.tuple'))

    def split_around_star(self, items: List[T], star_index: int,
                          length: int) -> Tuple[List[T], List[T], List[T]]:
        """Splits a list of items in three to match another list of length 'length'
        that contains a starred expression at 'star_index' in the following way:

        star_index = 2, length = 5 (i.e., [a,b,*,c,d]), items = [1,2,3,4,5,6,7]
        returns in: ([1,2], [3,4,5], [6,7])
        """
        nr_right_of_star = length - star_index - 1
        right_index = -nr_right_of_star if nr_right_of_star != 0 else len(items)
        left = items[:star_index]
        star = items[star_index:right_index]
        right = items[right_index:]
        return (left, star, right)

    def type_is_iterable(self, type: Type) -> bool:
        if isinstance(type, CallableType) and type.is_type_obj():
            type = type.fallback
        return (is_subtype(type, self.named_generic_type('typing.Iterable',
                                                         [AnyType(TypeOfAny.special_form)])) and
                isinstance(type, Instance))

    def check_multi_assignment_from_iterable(self, lvalues: List[Lvalue], rvalue_type: Type,
                                             context: Context,
                                             infer_lvalue_type: bool = True) -> None:
        if self.type_is_iterable(rvalue_type):
            item_type = self.iterable_item_type(cast(Instance, rvalue_type))
            for lv in lvalues:
                if isinstance(lv, StarExpr):
                    self.check_assignment(lv.expr, self.temp_node(rvalue_type, context),
                                          infer_lvalue_type)
                else:
                    self.check_assignment(lv, self.temp_node(item_type, context),
                                          infer_lvalue_type)
        else:
            self.msg.type_not_iterable(rvalue_type, context)

    def check_lvalue(self, lvalue: Lvalue) -> Tuple[Optional[Type],
                                                    Optional[IndexExpr],
                                                    Optional[Var]]:
        lvalue_type = None
        index_lvalue = None
        inferred = None

        if self.is_definition(lvalue):
            if isinstance(lvalue, NameExpr):
                inferred = cast(Var, lvalue.node)
                assert isinstance(inferred, Var)
            else:
                assert isinstance(lvalue, MemberExpr)
                self.expr_checker.accept(lvalue.expr)
                inferred = lvalue.def_var
        elif isinstance(lvalue, IndexExpr):
            index_lvalue = lvalue
        elif isinstance(lvalue, MemberExpr):
            lvalue_type = self.expr_checker.analyze_ordinary_member_access(lvalue,
                                                                 True)
            self.store_type(lvalue, lvalue_type)
        elif isinstance(lvalue, NameExpr):
            lvalue_type = self.expr_checker.analyze_ref_expr(lvalue, lvalue=True)
            self.store_type(lvalue, lvalue_type)
        elif isinstance(lvalue, TupleExpr) or isinstance(lvalue, ListExpr):
            types = [self.check_lvalue(sub_expr)[0] or
                     # This type will be used as a context for further inference of rvalue,
                     # we put Uninhabited if there is no information available from lvalue.
                     UninhabitedType() for sub_expr in lvalue.items]
            lvalue_type = TupleType(types, self.named_type('builtins.tuple'))
        else:
            lvalue_type = self.expr_checker.accept(lvalue)

        return lvalue_type, index_lvalue, inferred

    def is_definition(self, s: Lvalue) -> bool:
        if isinstance(s, NameExpr):
            if s.is_inferred_def:
                return True
            # If the node type is not defined, this must the first assignment
            # that we process => this is a definition, even though the semantic
            # analyzer did not recognize this as such. This can arise in code
            # that uses isinstance checks, if type checking of the primary
            # definition is skipped due to an always False type check.
            node = s.node
            if isinstance(node, Var):
                return node.type is None
        elif isinstance(s, MemberExpr):
            return s.is_inferred_def
        return False

    def infer_variable_type(self, name: Var, lvalue: Lvalue,
                            init_type: Type, context: Context) -> None:
        """Infer the type of initialized variables from initializer type."""
        if isinstance(init_type, DeletedType):
            self.msg.deleted_as_rvalue(init_type, context)
        elif not is_valid_inferred_type(init_type) and not self.no_partial_types:
            # We cannot use the type of the initialization expression for full type
            # inference (it's not specific enough), but we might be able to give
            # partial type which will be made more specific later. A partial type
            # gets generated in assignment like 'x = []' where item type is not known.
            if not self.infer_partial_type(name, lvalue, init_type):
                self.msg.need_annotation_for_var(name, context)
                self.set_inference_error_fallback_type(name, lvalue, init_type, context)
        elif (isinstance(lvalue, MemberExpr) and self.inferred_attribute_types is not None
              and lvalue.def_var and lvalue.def_var in self.inferred_attribute_types
              and not is_same_type(self.inferred_attribute_types[lvalue.def_var], init_type)):
            # Multiple, inconsistent types inferred for an attribute.
            self.msg.need_annotation_for_var(name, context)
            name.type = AnyType(TypeOfAny.from_error)
        else:
            # Infer type of the target.

            # Make the type more general (strip away function names etc.).
            init_type = strip_type(init_type)

            self.set_inferred_type(name, lvalue, init_type)

    def infer_partial_type(self, name: Var, lvalue: Lvalue, init_type: Type) -> bool:
        if isinstance(init_type, NoneTyp):
            partial_type = PartialType(None, name, [init_type])
        elif isinstance(init_type, Instance):
            fullname = init_type.type.fullname()
            if (isinstance(lvalue, (NameExpr, MemberExpr)) and
                    (fullname == 'builtins.list' or
                     fullname == 'builtins.set' or
                     fullname == 'builtins.dict') and
                    all(isinstance(t, (NoneTyp, UninhabitedType)) for t in init_type.args)):
                partial_type = PartialType(init_type.type, name, init_type.args)
            else:
                return False
        else:
            return False
        self.set_inferred_type(name, lvalue, partial_type)
        self.partial_types[-1].map[name] = lvalue
        return True

    def set_inferred_type(self, var: Var, lvalue: Lvalue, type: Type) -> None:
        """Store inferred variable type.

        Store the type to both the variable node and the expression node that
        refers to the variable (lvalue). If var is None, do nothing.
        """
        if var and not self.current_node_deferred:
            var.type = type
            var.is_inferred = True
            if isinstance(lvalue, MemberExpr) and self.inferred_attribute_types is not None:
                # Store inferred attribute type so that we can check consistency afterwards.
                if lvalue.def_var is not None:
                    self.inferred_attribute_types[lvalue.def_var] = type
            self.store_type(lvalue, type)

    def set_inference_error_fallback_type(self, var: Var, lvalue: Lvalue, type: Type,
                                          context: Context) -> None:
        """If errors on context line are ignored, store dummy type for variable.

        If a program ignores error on type inference error, the variable should get some
        inferred type so that if can used later on in the program. Example:

          x = []  # type: ignore
          x.append(1)   # Should be ok!

        We implement this here by giving x a valid type (Any).
        """
        if context.get_line() in self.errors.ignored_lines[self.errors.file]:
            self.set_inferred_type(var, lvalue, AnyType(TypeOfAny.from_error))

    def check_simple_assignment(self, lvalue_type: Optional[Type], rvalue: Expression,
                                context: Context,
                                msg: str = messages.INCOMPATIBLE_TYPES_IN_ASSIGNMENT,
                                lvalue_name: str = 'variable',
                                rvalue_name: str = 'expression') -> Type:
        if self.is_stub and isinstance(rvalue, EllipsisExpr):
            # '...' is always a valid initializer in a stub.
            return AnyType(TypeOfAny.special_form)
        else:
            always_allow_any = lvalue_type is not None and not isinstance(lvalue_type, AnyType)
            rvalue_type = self.expr_checker.accept(rvalue, lvalue_type,
                                                   always_allow_any=always_allow_any)
            if isinstance(rvalue_type, DeletedType):
                self.msg.deleted_as_rvalue(rvalue_type, context)
            if isinstance(lvalue_type, DeletedType):
                self.msg.deleted_as_lvalue(lvalue_type, context)
            elif lvalue_type:
                self.check_subtype(rvalue_type, lvalue_type, context, msg,
                                   '{} has type'.format(rvalue_name),
                                   '{} has type'.format(lvalue_name))
            return rvalue_type

    def check_member_assignment(self, instance_type: Type, attribute_type: Type,
                                rvalue: Expression, context: Context) -> Tuple[Type, bool]:
        """Type member assigment.

        This defers to check_simple_assignment, unless the member expression
        is a descriptor, in which case this checks descriptor semantics as well.

        Return the inferred rvalue_type and whether to infer anything about the attribute type
        """
        # Descriptors don't participate in class-attribute access
        if ((isinstance(instance_type, FunctionLike) and instance_type.is_type_obj()) or
                isinstance(instance_type, TypeType)):
            rvalue_type = self.check_simple_assignment(attribute_type, rvalue, context)
            return rvalue_type, True

        if not isinstance(attribute_type, Instance):
            rvalue_type = self.check_simple_assignment(attribute_type, rvalue, context)
            return rvalue_type, True

        if not attribute_type.type.has_readable_member('__set__'):
            # If there is no __set__, we type-check that the assigned value matches
            # the return type of __get__. This doesn't match the python semantics,
            # (which allow you to override the descriptor with any value), but preserves
            # the type of accessing the attribute (even after the override).
            if attribute_type.type.has_readable_member('__get__'):
                attribute_type = self.expr_checker.analyze_descriptor_access(
                    instance_type, attribute_type, context)
            rvalue_type = self.check_simple_assignment(attribute_type, rvalue, context)
            return rvalue_type, True

        dunder_set = attribute_type.type.get_method('__set__')
        if dunder_set is None:
            self.msg.fail("{}.__set__ is not callable".format(attribute_type), context)
            return AnyType(TypeOfAny.from_error), False

        function = function_type(dunder_set, self.named_type('builtins.function'))
        bound_method = bind_self(function, attribute_type)
        typ = map_instance_to_supertype(attribute_type, dunder_set.info)
        dunder_set_type = expand_type_by_instance(bound_method, typ)

        _, inferred_dunder_set_type = self.expr_checker.check_call(
            dunder_set_type, [TempNode(instance_type), rvalue],
            [nodes.ARG_POS, nodes.ARG_POS], context)

        if not isinstance(inferred_dunder_set_type, CallableType):
            self.fail("__set__ is not callable", context)
            return AnyType(TypeOfAny.from_error), True

        if len(inferred_dunder_set_type.arg_types) < 2:
            # A message already will have been recorded in check_call
            return AnyType(TypeOfAny.from_error), False

        return inferred_dunder_set_type.arg_types[1], False

    def check_indexed_assignment(self, lvalue: IndexExpr,
                                 rvalue: Expression, context: Context) -> None:
        """Type check indexed assignment base[index] = rvalue.

        The lvalue argument is the base[index] expression.
        """
        self.try_infer_partial_type_from_indexed_assignment(lvalue, rvalue)
        basetype = self.expr_checker.accept(lvalue.base)
        if isinstance(basetype, TypedDictType):
            item_type = self.expr_checker.visit_typeddict_index_expr(basetype, lvalue.index)
            method_type = CallableType(
                arg_types=[self.named_type('builtins.str'), item_type],
                arg_kinds=[ARG_POS, ARG_POS],
                arg_names=[None, None],
                ret_type=NoneTyp(),
                fallback=self.named_type('builtins.function')
            )  # type: Type
        else:
            method_type = self.expr_checker.analyze_external_member_access(
                '__setitem__', basetype, context)
        lvalue.method_type = method_type
        self.expr_checker.check_call(method_type, [lvalue.index, rvalue],
                                     [nodes.ARG_POS, nodes.ARG_POS],
                                     context)

    def try_infer_partial_type_from_indexed_assignment(
            self, lvalue: IndexExpr, rvalue: Expression) -> None:
        # TODO: Should we share some of this with try_infer_partial_type?
        if isinstance(lvalue.base, RefExpr) and isinstance(lvalue.base.node, Var):
            var = lvalue.base.node
            if isinstance(var.type, PartialType):
                type_type = var.type.type
                if type_type is None:
                    return  # The partial type is None.
                partial_types = self.find_partial_types(var)
                if partial_types is None:
                    return
                typename = type_type.fullname()
                if typename == 'builtins.dict':
                    # TODO: Don't infer things twice.
                    key_type = self.expr_checker.accept(lvalue.index)
                    value_type = self.expr_checker.accept(rvalue)
                    full_key_type = UnionType.make_simplified_union(
                        [key_type, var.type.inner_types[0]])
                    full_value_type = UnionType.make_simplified_union(
                        [value_type, var.type.inner_types[1]])
                    if (is_valid_inferred_type(full_key_type) and
                            is_valid_inferred_type(full_value_type)):
                        if not self.current_node_deferred:
                            var.type = self.named_generic_type('builtins.dict',
                                                               [full_key_type, full_value_type])
                            del partial_types[var]

    def visit_expression_stmt(self, s: ExpressionStmt) -> None:
        self.expr_checker.accept(s.expr, allow_none_return=True, always_allow_any=True)

    def visit_return_stmt(self, s: ReturnStmt) -> None:
        """Type check a return statement."""
        self.check_return_stmt(s)
        self.binder.unreachable()

    def check_return_stmt(self, s: ReturnStmt) -> None:
        defn = self.scope.top_function()
        if defn is not None:
            if defn.is_generator:
                return_type = self.get_generator_return_type(self.return_types[-1],
                                                             defn.is_coroutine)
            elif defn.is_coroutine:
                return_type = self.get_coroutine_return_type(self.return_types[-1])
            else:
                return_type = self.return_types[-1]

            if isinstance(return_type, UninhabitedType):
                self.fail(messages.NO_RETURN_EXPECTED, s)
                return

            if s.expr:
                is_lambda = isinstance(self.scope.top_function(), LambdaExpr)
                declared_none_return = isinstance(return_type, NoneTyp)
                declared_any_return = isinstance(return_type, AnyType)

                # This controls whether or not we allow a function call that
                # returns None as the expression of this return statement.
                # E.g. `return f()` for some `f` that returns None.  We allow
                # this only if we're in a lambda or in a function that returns
                # `None` or `Any`.
                allow_none_func_call = is_lambda or declared_none_return or declared_any_return

                # Return with a value.
                typ = self.expr_checker.accept(s.expr,
                                               return_type,
                                               allow_none_return=allow_none_func_call)

                if defn.is_async_generator:
                    self.fail("'return' with value in async generator is not allowed", s)
                    return
                # Returning a value of type Any is always fine.
                if isinstance(typ, AnyType):
                    # (Unless you asked to be warned in that case, and the
                    # function is not declared to return Any)
                    if (self.options.warn_return_any
                        and not self.current_node_deferred
                        and not is_proper_subtype(AnyType(TypeOfAny.special_form), return_type)
                        and not (defn.name() in BINARY_MAGIC_METHODS and
                                 is_literal_not_implemented(s.expr))):
                        self.msg.incorrectly_returning_any(return_type, s)
                    return

                # Disallow return expressions in functions declared to return
                # None, subject to two exceptions below.
                if declared_none_return:
                    # Lambdas are allowed to have None returns.
                    # Functions returning a value of type None are allowed to have a None return.
                    if is_lambda or isinstance(typ, NoneTyp):
                        return
                    self.fail(messages.NO_RETURN_VALUE_EXPECTED, s)
                else:
                    self.check_subtype(
                        subtype_label='got',
                        subtype=typ,
                        supertype_label='expected',
                        supertype=return_type,
                        context=s,
                        msg=messages.INCOMPATIBLE_RETURN_VALUE_TYPE)
            else:
                # Empty returns are valid in Generators with Any typed returns, but not in
                # coroutines.
                if (defn.is_generator and not defn.is_coroutine and
                        isinstance(return_type, AnyType)):
                    return

                if isinstance(return_type, (NoneTyp, AnyType)):
                    return

                if self.in_checked_function():
                    self.fail(messages.RETURN_VALUE_EXPECTED, s)

    def visit_if_stmt(self, s: IfStmt) -> None:
        """Type check an if statement."""
        # This frame records the knowledge from previous if/elif clauses not being taken.
        # Fall-through to the original frame is handled explicitly in each block.
        with self.binder.frame_context(can_skip=False, fall_through=0):
            for e, b in zip(s.expr, s.body):
                t = self.expr_checker.accept(e)

                if isinstance(t, DeletedType):
                    self.msg.deleted_as_rvalue(t, s)

                if self.options.strict_boolean:
                    is_bool = isinstance(t, Instance) and t.type.fullname() == 'builtins.bool'
                    if not (is_bool or isinstance(t, AnyType)):
                        self.fail(messages.NON_BOOLEAN_IN_CONDITIONAL, e)

                if_map, else_map = self.find_isinstance_check(e)

                # XXX Issue a warning if condition is always False?
                with self.binder.frame_context(can_skip=True, fall_through=2):
                    self.push_type_map(if_map)
                    self.accept(b)

                # XXX Issue a warning if condition is always True?
                self.push_type_map(else_map)

            with self.binder.frame_context(can_skip=False, fall_through=2):
                if s.else_body:
                    self.accept(s.else_body)

    def visit_while_stmt(self, s: WhileStmt) -> None:
        """Type check a while statement."""
        if_stmt = IfStmt([s.expr], [s.body], None)
        if_stmt.set_line(s.get_line(), s.get_column())
        self.accept_loop(if_stmt, s.else_body,
                         exit_condition=s.expr)

    def visit_operator_assignment_stmt(self,
                                       s: OperatorAssignmentStmt) -> None:
        """Type check an operator assignment statement, e.g. x += 1."""
        lvalue_type = self.expr_checker.accept(s.lvalue)
        inplace, method = infer_operator_assignment_method(lvalue_type, s.op)
        if inplace:
            # There is __ifoo__, treat as x = x.__ifoo__(y)
            rvalue_type, method_type = self.expr_checker.check_op(
                method, lvalue_type, s.rvalue, s)
            if not is_subtype(rvalue_type, lvalue_type):
                self.msg.incompatible_operator_assignment(s.op, s)
        else:
            # There is no __ifoo__, treat as x = x <foo> y
            expr = OpExpr(s.op, s.lvalue, s.rvalue)
            expr.set_line(s)
            self.check_assignment(lvalue=s.lvalue, rvalue=expr,
                                  infer_lvalue_type=True, new_syntax=False)

    def visit_assert_stmt(self, s: AssertStmt) -> None:
        self.expr_checker.accept(s.expr)

        if s.msg is not None:
            self.expr_checker.accept(s.msg)

        if isinstance(s.expr, TupleExpr) and len(s.expr.items) > 0:
            self.warn(messages.MALFORMED_ASSERT, s)

        # If this is asserting some isinstance check, bind that type in the following code
        true_map, _ = self.find_isinstance_check(s.expr)
        self.push_type_map(true_map)

    def visit_raise_stmt(self, s: RaiseStmt) -> None:
        """Type check a raise statement."""
        if s.expr:
            self.type_check_raise(s.expr, s)
        if s.from_expr:
            self.type_check_raise(s.from_expr, s, True)
        self.binder.unreachable()

    def type_check_raise(self, e: Expression, s: RaiseStmt,
                         optional: bool = False) -> None:
        typ = self.expr_checker.accept(e)
        if isinstance(typ, TypeType):
            if isinstance(typ.item, AnyType):
                return
            typ = typ.item
        if isinstance(typ, FunctionLike):
            if typ.is_type_obj():
                # Cases like "raise/from ExceptionClass".
                typeinfo = typ.type_object()
                base = self.lookup_typeinfo('builtins.BaseException')
                if base in typeinfo.mro or typeinfo.fallback_to_any:
                    # Good!
                    return
                # Else fall back to the checks below (which will fail).
        if isinstance(typ, TupleType) and self.options.python_version[0] == 2:
            # allow `raise type, value, traceback`
            # https://docs.python.org/2/reference/simple_stmts.html#the-raise-statement
            # TODO: Also check tuple item types.
            if len(typ.items) in (2, 3):
                return
        if isinstance(typ, Instance) and typ.type.fallback_to_any:
            # OK!
            return
        expected_type = self.named_type('builtins.BaseException')  # type: Type
        if optional:
            expected_type = UnionType([expected_type, NoneTyp()])
        self.check_subtype(typ, expected_type, s, messages.INVALID_EXCEPTION)

    def visit_try_stmt(self, s: TryStmt) -> None:
        """Type check a try statement."""
        # Our enclosing frame will get the result if the try/except falls through.
        # This one gets all possible states after the try block exited abnormally
        # (by exception, return, break, etc.)
        with self.binder.frame_context(can_skip=False, fall_through=0):
            # Not only might the body of the try statement exit
            # abnormally, but so might an exception handler or else
            # clause. The finally clause runs in *all* cases, so we
            # need an outer try frame to catch all intermediate states
            # in case an exception is raised during an except or else
            # clause. As an optimization, only create the outer try
            # frame when there actually is a finally clause.
            self.visit_try_without_finally(s, try_frame=bool(s.finally_body))
            if s.finally_body:
                # First we check finally_body is type safe on all abnormal exit paths
                self.accept(s.finally_body)

        if s.finally_body:
            # Then we try again for the more restricted set of options
            # that can fall through. (Why do we need to check the
            # finally clause twice? Depending on whether the finally
            # clause was reached by the try clause falling off the end
            # or exiting abnormally, after completing the finally clause
            # either flow will continue to after the entire try statement
            # or the exception/return/etc. will be processed and control
            # flow will escape. We need to check that the finally clause
            # type checks in both contexts, but only the resulting types
            # from the latter context affect the type state in the code
            # that follows the try statement.)
            self.accept(s.finally_body)

    def visit_try_without_finally(self, s: TryStmt, try_frame: bool) -> None:
        """Type check a try statement, ignoring the finally block.

        On entry, the top frame should receive all flow that exits the
        try block abnormally (i.e., such that the else block does not
        execute), and its parent should receive all flow that exits
        the try block normally.
        """
        # This frame will run the else block if the try fell through.
        # In that case, control flow continues to the parent of what
        # was the top frame on entry.
        with self.binder.frame_context(can_skip=False, fall_through=2, try_frame=try_frame):
            # This frame receives exit via exception, and runs exception handlers
            with self.binder.frame_context(can_skip=False, fall_through=2):
                # Finally, the body of the try statement
                with self.binder.frame_context(can_skip=False, fall_through=2, try_frame=True):
                    self.accept(s.body)
                for i in range(len(s.handlers)):
                    with self.binder.frame_context(can_skip=True, fall_through=4):
                        typ = s.types[i]
                        if typ:
                            t = self.check_except_handler_test(typ)
                            var = s.vars[i]
                            if var:
                                # To support local variables, we make this a definition line,
                                # causing assignment to set the variable's type.
                                var.is_inferred_def = True
                                # We also temporarily set current_node_deferred to False to
                                # make sure the inference happens.
                                # TODO: Use a better solution, e.g. a
                                # separate Var for each except block.
                                am_deferring = self.current_node_deferred
                                self.current_node_deferred = False
                                self.check_assignment(var, self.temp_node(t, var))
                                self.current_node_deferred = am_deferring
                        self.accept(s.handlers[i])
                        var = s.vars[i]
                        if var:
                            # Exception variables are deleted in python 3 but not python 2.
                            # But, since it's bad form in python 2 and the type checking
                            # wouldn't work very well, we delete it anyway.

                            # Unfortunately, this doesn't let us detect usage before the
                            # try/except block.
                            if self.options.python_version[0] >= 3:
                                source = var.name
                            else:
                                source = ('(exception variable "{}", which we do not '
                                          'accept outside except: blocks even in '
                                          'python 2)'.format(var.name))
                            cast(Var, var.node).type = DeletedType(source=source)
                            self.binder.cleanse(var)
            if s.else_body:
                self.accept(s.else_body)

    def check_except_handler_test(self, n: Expression) -> Type:
        """Type check an exception handler test clause."""
        typ = self.expr_checker.accept(n)

        all_types = []  # type: List[Type]
        test_types = self.get_types_from_except_handler(typ, n)

        for ttype in test_types:
            if isinstance(ttype, AnyType):
                all_types.append(ttype)
                continue

            if isinstance(ttype, FunctionLike):
                item = ttype.items()[0]
                if not item.is_type_obj():
                    self.fail(messages.INVALID_EXCEPTION_TYPE, n)
                    return AnyType(TypeOfAny.from_error)
                exc_type = item.ret_type
            elif isinstance(ttype, TypeType):
                exc_type = ttype.item
            else:
                self.fail(messages.INVALID_EXCEPTION_TYPE, n)
                return AnyType(TypeOfAny.from_error)

            if not is_subtype(exc_type, self.named_type('builtins.BaseException')):
                self.fail(messages.INVALID_EXCEPTION_TYPE, n)
                return AnyType(TypeOfAny.from_error)

            all_types.append(exc_type)

        return UnionType.make_simplified_union(all_types)

    def get_types_from_except_handler(self, typ: Type, n: Expression) -> List[Type]:
        """Helper for check_except_handler_test to retrieve handler types."""
        if isinstance(typ, TupleType):
            return typ.items
        elif isinstance(typ, UnionType):
            return [
                union_typ
                for item in typ.relevant_items()
                for union_typ in self.get_types_from_except_handler(item, n)
            ]
        elif isinstance(typ, Instance) and is_named_instance(typ, 'builtins.tuple'):
            # variadic tuple
            return [typ.args[0]]
        else:
            return [typ]

    def visit_for_stmt(self, s: ForStmt) -> None:
        """Type check a for statement."""
        if s.is_async:
            iterator_type, item_type = self.analyze_async_iterable_item_type(s.expr)
        else:
            iterator_type, item_type = self.analyze_iterable_item_type(s.expr)
        s.inferred_item_type = item_type
        s.inferred_iterator_type = iterator_type
        self.analyze_index_variables(s.index, item_type, s.index_type is None, s)
        self.accept_loop(s.body, s.else_body)

    def analyze_async_iterable_item_type(self, expr: Expression) -> Tuple[Type, Type]:
        """Analyse async iterable expression and return iterator and iterator item types."""
        echk = self.expr_checker
        iterable = echk.accept(expr)
        method = echk.analyze_external_member_access('__aiter__', iterable, expr)
        iterator = echk.check_call(method, [], [], expr)[0]
        method = echk.analyze_external_member_access('__anext__', iterator, expr)
        awaitable = echk.check_call(method, [], [], expr)[0]
        item_type = echk.check_awaitable_expr(awaitable, expr,
                                              messages.INCOMPATIBLE_TYPES_IN_ASYNC_FOR)
        return iterator, item_type

    def analyze_iterable_item_type(self, expr: Expression) -> Tuple[Type, Type]:
        """Analyse iterable expression and return iterator and iterator item types."""
        echk = self.expr_checker
        iterable = echk.accept(expr)
        method = echk.analyze_external_member_access('__iter__', iterable, expr)
        iterator = echk.check_call(method, [], [], expr)[0]

        if isinstance(iterable, TupleType):
            joined = UninhabitedType()  # type: Type
            for item in iterable.items:
                joined = join_types(joined, item)
            return iterator, joined
        else:
            # Non-tuple iterable.
            if self.options.python_version[0] >= 3:
                nextmethod = '__next__'
            else:
                nextmethod = 'next'
            method = echk.analyze_external_member_access(nextmethod, iterator,
                                                         expr)
            return iterator, echk.check_call(method, [], [], expr)[0]

    def analyze_index_variables(self, index: Expression, item_type: Type,
                                infer_lvalue_type: bool, context: Context) -> None:
        """Type check or infer for loop or list comprehension index vars."""
        self.check_assignment(index, self.temp_node(item_type, context), infer_lvalue_type)

    def visit_del_stmt(self, s: DelStmt) -> None:
        if isinstance(s.expr, IndexExpr):
            e = s.expr
            m = MemberExpr(e.base, '__delitem__')
            m.line = s.line
            c = CallExpr(m, [e.index], [nodes.ARG_POS], [None])
            c.line = s.line
            self.expr_checker.accept(c, allow_none_return=True)
        else:
            s.expr.accept(self.expr_checker)
            for elt in flatten(s.expr):
                if isinstance(elt, NameExpr):
                    self.binder.assign_type(elt, DeletedType(source=elt.name),
                                            get_declaration(elt), False)

    def visit_decorator(self, e: Decorator) -> None:
        for d in e.decorators:
            if isinstance(d, RefExpr):
                if d.fullname == 'typing.no_type_check':
                    e.var.type = AnyType(TypeOfAny.special_form)
                    e.var.is_ready = True
                    return

        if self.recurse_into_functions:
            with self.tscope.function_scope(e.func):
                self.check_func_item(e.func, name=e.func.name())

        # Process decorators from the inside out to determine decorated signature, which
        # may be different from the declared signature.
        sig = self.function_type(e.func)  # type: Type
        for d in reversed(e.decorators):
            if refers_to_fullname(d, 'typing.overload'):
                self.fail('Single overload definition, multiple required', e)
                continue
            dec = self.expr_checker.accept(d)
            temp = self.temp_node(sig)
            fullname = None
            if isinstance(d, RefExpr):
                fullname = d.fullname
            self.check_for_untyped_decorator(e.func, dec, d)
            sig, t2 = self.expr_checker.check_call(dec, [temp],
                                                   [nodes.ARG_POS], e,
                                                   callable_name=fullname)
        self.check_untyped_after_decorator(sig, e.func)
        sig = cast(FunctionLike, sig)
        sig = set_callable_name(sig, e.func)
        e.var.type = sig
        e.var.is_ready = True
        if e.func.is_property:
            self.check_incompatible_property_override(e)
        if e.func.info and not e.func.is_dynamic():
            self.check_method_override(e)

    def check_for_untyped_decorator(self,
                                    func: FuncDef,
                                    dec_type: Type,
                                    dec_expr: Expression) -> None:
        if (self.options.disallow_untyped_decorators and
                is_typed_callable(func.type) and
                is_untyped_decorator(dec_type)):
            self.msg.typed_function_untyped_decorator(func.name(), dec_expr)

    def check_incompatible_property_override(self, e: Decorator) -> None:
        if not e.var.is_settable_property and e.func.info is not None:
            name = e.func.name()
            for base in e.func.info.mro[1:]:
                base_attr = base.names.get(name)
                if not base_attr:
                    continue
                if (isinstance(base_attr.node, OverloadedFuncDef) and
                        base_attr.node.is_property and
                        cast(Decorator,
                             base_attr.node.items[0]).var.is_settable_property):
                    self.fail(messages.READ_ONLY_PROPERTY_OVERRIDES_READ_WRITE, e)

    def visit_with_stmt(self, s: WithStmt) -> None:
        for expr, target in zip(s.expr, s.target):
            if s.is_async:
                self.check_async_with_item(expr, target, s.target_type is None)
            else:
                self.check_with_item(expr, target, s.target_type is None)
        self.accept(s.body)

    def check_untyped_after_decorator(self, typ: Type, func: FuncDef) -> None:
        if not self.options.disallow_any_decorated or self.is_stub:
            return

        if mypy.checkexpr.has_any_type(typ):
            self.msg.untyped_decorated_function(typ, func)

    def check_async_with_item(self, expr: Expression, target: Optional[Expression],
                              infer_lvalue_type: bool) -> None:
        echk = self.expr_checker
        ctx = echk.accept(expr)
        enter = echk.analyze_external_member_access('__aenter__', ctx, expr)
        obj = echk.check_call(enter, [], [], expr)[0]
        obj = echk.check_awaitable_expr(
            obj, expr, messages.INCOMPATIBLE_TYPES_IN_ASYNC_WITH_AENTER)
        if target:
            self.check_assignment(target, self.temp_node(obj, expr), infer_lvalue_type)
        exit = echk.analyze_external_member_access('__aexit__', ctx, expr)
        arg = self.temp_node(AnyType(TypeOfAny.special_form), expr)
        res = echk.check_call(exit, [arg] * 3, [nodes.ARG_POS] * 3, expr)[0]
        echk.check_awaitable_expr(
            res, expr, messages.INCOMPATIBLE_TYPES_IN_ASYNC_WITH_AEXIT)

    def check_with_item(self, expr: Expression, target: Optional[Expression],
                        infer_lvalue_type: bool) -> None:
        echk = self.expr_checker
        ctx = echk.accept(expr)
        enter = echk.analyze_external_member_access('__enter__', ctx, expr)
        obj = echk.check_call(enter, [], [], expr)[0]
        if target:
            self.check_assignment(target, self.temp_node(obj, expr), infer_lvalue_type)
        exit = echk.analyze_external_member_access('__exit__', ctx, expr)
        arg = self.temp_node(AnyType(TypeOfAny.special_form), expr)
        echk.check_call(exit, [arg] * 3, [nodes.ARG_POS] * 3, expr)

    def visit_print_stmt(self, s: PrintStmt) -> None:
        for arg in s.args:
            self.expr_checker.accept(arg)
        if s.target:
            target_type = self.expr_checker.accept(s.target)
            if not isinstance(target_type, NoneTyp):
                # TODO: Also verify the type of 'write'.
                self.expr_checker.analyze_external_member_access('write', target_type, s.target)

    def visit_break_stmt(self, s: BreakStmt) -> None:
        self.binder.handle_break()

    def visit_continue_stmt(self, s: ContinueStmt) -> None:
        self.binder.handle_continue()
        return None

    def intersect_instance_callable(self, typ: Instance, callable_type: CallableType) -> Instance:
        """Creates a fake type that represents the intersection of an
        Instance and a CallableType.

        It operates by creating a bare-minimum dummy TypeInfo that
        subclasses type and adds a __call__ method matching callable_type.
        """

        # In order for this to work in incremental mode, the type we generate needs to
        # have a valid fullname and a corresponding entry in a symbol table. We generate
        # a unique name inside the symbol table of the current module.
        cur_module = cast(MypyFile, self.scope.stack[0])
        gen_name = gen_unique_name("<callable subtype of {}>".format(typ.type.name()),
                                   cur_module.names)

        # Build the fake ClassDef and TypeInfo together.
        # The ClassDef is full of lies and doesn't actually contain a body.
        # Use format_bare to generate a nice name for error messages.
        # We skip fully filling out a handful of TypeInfo fields because they
        # should be irrelevant for a generated type like this:
        # is_protocol, protocol_members, is_abstract
        short_name = self.msg.format_bare(typ)
        cdef = ClassDef(short_name, Block([]))
        cdef.fullname = cur_module.fullname() + '.' + gen_name
        info = TypeInfo(SymbolTable(), cdef, cur_module.fullname())
        cdef.info = info
        info.bases = [typ]
        calculate_mro(info)
        info.calculate_metaclass_type()

        # Build up a fake FuncDef so we can populate the symbol table.
        func_def = FuncDef('__call__', [], Block([]), callable_type)
        func_def._fullname = cdef.fullname + '.__call__'
        func_def.info = info
        info.names['__call__'] = SymbolTableNode(MDEF, func_def, callable_type)

        cur_module.names[gen_name] = SymbolTableNode(GDEF, info)

        return Instance(info, [])

    def make_fake_callable(self, typ: Instance) -> Instance:
        """Produce a new type that makes type Callable with a generic callable type."""

        fallback = self.named_type('builtins.function')
        callable_type = CallableType([AnyType(TypeOfAny.explicit),
                                      AnyType(TypeOfAny.explicit)],
                                     [nodes.ARG_STAR, nodes.ARG_STAR2],
                                     [None, None],
                                     ret_type=AnyType(TypeOfAny.explicit),
                                     fallback=fallback,
                                     is_ellipsis_args=True)

        return self.intersect_instance_callable(typ, callable_type)

    def partition_by_callable(self, typ: Type,
                              unsound_partition: bool) -> Tuple[List[Type], List[Type]]:
        """Takes in a type and partitions that type into callable subtypes and
        uncallable subtypes.

        Thus, given:
        `callables, uncallables = partition_by_callable(type)`

        If we assert `callable(type)` then `type` has type Union[*callables], and
        If we assert `not callable(type)` then `type` has type Union[*uncallables]

        If unsound_partition is set, assume that anything that is not
        clearly callable is in fact not callable. Otherwise we generate a
        new subtype that *is* callable.

        Guaranteed to not return [], []

        """
        if isinstance(typ, FunctionLike) or isinstance(typ, TypeType):
            return [typ], []

        if isinstance(typ, AnyType):
            return [typ], [typ]

        if isinstance(typ, UnionType):
            callables = []
            uncallables = []
            for subtype in typ.relevant_items():
                # Use unsound_partition when handling unions in order to
                # allow the expected type discrimination.
                subcallables, subuncallables = self.partition_by_callable(subtype,
                                                                          unsound_partition=True)
                callables.extend(subcallables)
                uncallables.extend(subuncallables)
            return callables, uncallables

        if isinstance(typ, TypeVarType):
            # We could do better probably?
            # Refine the the type variable's bound as our type in the case that
            # callable() is true. This unfortuantely loses the information that
            # the type is a type variable in that branch.
            # This matches what is done for isinstance, but it may be possible to
            # do better.
            # If it is possible for the false branch to execute, return the original
            # type to avoid losing type information.
            callables, uncallables = self.partition_by_callable(typ.erase_to_union_or_bound(),
                                                                unsound_partition)
            uncallables = [typ] if len(uncallables) else []
            return callables, uncallables

        # A TupleType is callable if its fallback is, but needs special handling
        # when we dummy up a new type.
        ityp = typ
        if isinstance(typ, TupleType):
            ityp = typ.fallback

        if isinstance(ityp, Instance):
            method = ityp.type.get_method('__call__')
            if method and method.type:
                callables, uncallables = self.partition_by_callable(method.type,
                                                                    unsound_partition=False)
                if len(callables) and not len(uncallables):
                    # Only consider the type callable if its __call__ method is
                    # definitely callable.
                    return [typ], []

            if not unsound_partition:
                fake = self.make_fake_callable(ityp)
                if isinstance(typ, TupleType):
                    fake.type.tuple_type = TupleType(typ.items, fake)
                    return [fake.type.tuple_type], [typ]
                return [fake], [typ]

        if unsound_partition:
            return [], [typ]
        else:
            # We don't know how properly make the type callable.
            return [typ], [typ]

    def conditional_callable_type_map(self, expr: Expression,
                                      current_type: Optional[Type],
                                      ) -> Tuple[TypeMap, TypeMap]:
        """Takes in an expression and the current type of the expression.

        Returns a 2-tuple: The first element is a map from the expression to
        the restricted type if it were callable. The second element is a
        map from the expression to the type it would hold if it weren't
        callable.
        """
        if not current_type:
            return {}, {}

        if isinstance(current_type, AnyType):
            return {}, {}

        callables, uncallables = self.partition_by_callable(current_type,
                                                            unsound_partition=False)

        if len(callables) and len(uncallables):
            callable_map = {expr: UnionType.make_union(callables)} if len(callables) else None
            uncallable_map = {
                expr: UnionType.make_union(uncallables)} if len(uncallables) else None
            return callable_map, uncallable_map

        elif len(callables):
            return {}, None

        return None, {}

    def find_isinstance_check(self, node: Expression
                              ) -> Tuple[TypeMap, TypeMap]:
        """Find any isinstance checks (within a chain of ands).  Includes
        implicit and explicit checks for None and calls to callable.

        Return value is a map of variables to their types if the condition
        is true and a map of variables to their types if the condition is false.

        If either of the values in the tuple is None, then that particular
        branch can never occur.

        Guaranteed to not return None, None. (But may return {}, {})
        """
        type_map = self.type_map
        if is_true_literal(node):
            return {}, None
        elif is_false_literal(node):
            return None, {}
        elif isinstance(node, CallExpr):
            if refers_to_fullname(node.callee, 'builtins.isinstance'):
                if len(node.args) != 2:  # the error will be reported later
                    return {}, {}
                expr = node.args[0]
                if literal(expr) == LITERAL_TYPE:
                    vartype = type_map[expr]
                    type = get_isinstance_type(node.args[1], type_map)
                    return conditional_type_map(expr, vartype, type)
            elif refers_to_fullname(node.callee, 'builtins.issubclass'):
                expr = node.args[0]
                if literal(expr) == LITERAL_TYPE:
                    vartype = type_map[expr]
                    type = get_isinstance_type(node.args[1], type_map)
                    if isinstance(vartype, UnionType):
                        union_list = []
                        for t in vartype.items:
                            if isinstance(t, TypeType):
                                union_list.append(t.item)
                            else:
                                #  this is an error that should be reported earlier
                                #  if we reach here, we refuse to do any type inference
                                return {}, {}
                        vartype = UnionType(union_list)
                    elif isinstance(vartype, TypeType):
                        vartype = vartype.item
                    else:
                        # any other object whose type we don't know precisely
                        # for example, Any or Instance of type type
                        return {}, {}  # unknown type
                    yes_map, no_map = conditional_type_map(expr, vartype, type)
                    yes_map, no_map = map(convert_to_typetype, (yes_map, no_map))
                    return yes_map, no_map
            elif refers_to_fullname(node.callee, 'builtins.callable'):
                expr = node.args[0]
                if literal(expr) == LITERAL_TYPE:
                    vartype = type_map[expr]
                    return self.conditional_callable_type_map(expr, vartype)
        elif isinstance(node, ComparisonExpr) and experiments.STRICT_OPTIONAL:
            # Check for `x is None` and `x is not None`.
            is_not = node.operators == ['is not']
            if any(is_literal_none(n) for n in node.operands) and (
                    is_not or node.operators == ['is']):
                if_vars = {}  # type: TypeMap
                else_vars = {}  # type: TypeMap
                for expr in node.operands:
                    if (literal(expr) == LITERAL_TYPE and not is_literal_none(expr)
                            and expr in type_map):
                        # This should only be true at most once: there should be
                        # two elements in node.operands, and at least one of them
                        # should represent a None.
                        vartype = type_map[expr]
                        none_typ = [TypeRange(NoneTyp(), is_upper_bound=False)]
                        if_vars, else_vars = conditional_type_map(expr, vartype, none_typ)
                        break

                if is_not:
                    if_vars, else_vars = else_vars, if_vars
                return if_vars, else_vars
            # Check for `x == y` where x is of type Optional[T] and y is of type T
            # or a type that overlaps with T (or vice versa).
            elif node.operators == ['==']:
                first_type = type_map[node.operands[0]]
                second_type = type_map[node.operands[1]]
                if is_optional(first_type) != is_optional(second_type):
                    if is_optional(first_type):
                        optional_type, comp_type = first_type, second_type
                        optional_expr = node.operands[0]
                    else:
                        optional_type, comp_type = second_type, first_type
                        optional_expr = node.operands[1]
                    if is_overlapping_types(optional_type, comp_type):
                        return {optional_expr: remove_optional(optional_type)}, {}
            elif node.operators in [['in'], ['not in']]:
                expr = node.operands[0]
                left_type = type_map[expr]
                right_type = builtin_item_type(type_map[node.operands[1]])
                right_ok = right_type and (not is_optional(right_type) and
                                           (not isinstance(right_type, Instance) or
                                            right_type.type.fullname() != 'builtins.object'))
                if (right_type and right_ok and is_optional(left_type) and
                        literal(expr) == LITERAL_TYPE and not is_literal_none(expr) and
                        is_overlapping_types(left_type, right_type)):
                    if node.operators == ['in']:
                        return {expr: remove_optional(left_type)}, {}
                    if node.operators == ['not in']:
                        return {}, {expr: remove_optional(left_type)}
        elif isinstance(node, RefExpr):
            # Restrict the type of the variable to True-ish/False-ish in the if and else branches
            # respectively
            vartype = type_map[node]
            if_type = true_only(vartype)
            else_type = false_only(vartype)
            ref = node  # type: Expression
            if_map = {ref: if_type} if not isinstance(if_type, UninhabitedType) else None
            else_map = {ref: else_type} if not isinstance(else_type, UninhabitedType) else None
            return if_map, else_map
        elif isinstance(node, OpExpr) and node.op == 'and':
            left_if_vars, left_else_vars = self.find_isinstance_check(node.left)
            right_if_vars, right_else_vars = self.find_isinstance_check(node.right)

            # (e1 and e2) is true if both e1 and e2 are true,
            # and false if at least one of e1 and e2 is false.
            return (and_conditional_maps(left_if_vars, right_if_vars),
                    or_conditional_maps(left_else_vars, right_else_vars))
        elif isinstance(node, OpExpr) and node.op == 'or':
            left_if_vars, left_else_vars = self.find_isinstance_check(node.left)
            right_if_vars, right_else_vars = self.find_isinstance_check(node.right)

            # (e1 or e2) is true if at least one of e1 or e2 is true,
            # and false if both e1 and e2 are false.
            return (or_conditional_maps(left_if_vars, right_if_vars),
                    and_conditional_maps(left_else_vars, right_else_vars))
        elif isinstance(node, UnaryExpr) and node.op == 'not':
            left, right = self.find_isinstance_check(node.expr)
            return right, left

        # Not a supported isinstance check
        return {}, {}

    #
    # Helpers
    #

    def check_subtype(self, subtype: Type, supertype: Type, context: Context,
                      msg: str = messages.INCOMPATIBLE_TYPES,
                      subtype_label: Optional[str] = None,
                      supertype_label: Optional[str] = None) -> bool:
        """Generate an error if the subtype is not compatible with
        supertype."""
        if is_subtype(subtype, supertype):
            return True
        else:
            if self.should_suppress_optional_error([subtype]):
                return False
            extra_info = []  # type: List[str]
            note_msg = ''
            if subtype_label is not None or supertype_label is not None:
                subtype_str, supertype_str = self.msg.format_distinctly(subtype, supertype)
                if subtype_label is not None:
                    extra_info.append(subtype_label + ' ' + subtype_str)
                if supertype_label is not None:
                    extra_info.append(supertype_label + ' ' + supertype_str)
                note_msg = make_inferred_type_note(context, subtype,
                                                   supertype, supertype_str)
            if extra_info:
                msg += ' (' + ', '.join(extra_info) + ')'
            self.fail(msg, context)
            if note_msg:
                self.note(note_msg, context)
            if (isinstance(supertype, Instance) and supertype.type.is_protocol and
                    isinstance(subtype, (Instance, TupleType, TypedDictType))):
                self.msg.report_protocol_problems(subtype, supertype, context)
            if isinstance(supertype, CallableType) and isinstance(subtype, Instance):
                call = find_member('__call__', subtype, subtype)
                if call:
                    self.msg.note_call(subtype, call, context)
            return False

    def contains_none(self, t: Type) -> bool:
        return (
            isinstance(t, NoneTyp) or
            (isinstance(t, UnionType) and any(self.contains_none(ut) for ut in t.items)) or
            (isinstance(t, TupleType) and any(self.contains_none(tt) for tt in t.items)) or
            (isinstance(t, Instance) and bool(t.args)
             and any(self.contains_none(it) for it in t.args))
        )

    def should_suppress_optional_error(self, related_types: List[Type]) -> bool:
        return self.suppress_none_errors and any(self.contains_none(t) for t in related_types)

    def named_type(self, name: str) -> Instance:
        """Return an instance type with type given by the name and no
        type arguments. For example, named_type('builtins.object')
        produces the object type.
        """
        # Assume that the name refers to a type.
        sym = self.lookup_qualified(name)
        node = sym.node
        assert isinstance(node, TypeInfo)
        any_type = AnyType(TypeOfAny.from_omitted_generics)
        return Instance(node, [any_type] * len(node.defn.type_vars))

    def named_generic_type(self, name: str, args: List[Type]) -> Instance:
        """Return an instance with the given name and type arguments.

        Assume that the number of arguments is correct.  Assume that
        the name refers to a compatible generic type.
        """
        info = self.lookup_typeinfo(name)
        # TODO: assert len(args) == len(info.defn.type_vars)
        return Instance(info, args)

    def lookup_typeinfo(self, fullname: str) -> TypeInfo:
        # Assume that the name refers to a class.
        sym = self.lookup_qualified(fullname)
        node = sym.node
        assert isinstance(node, TypeInfo)
        return node

    def type_type(self) -> Instance:
        """Return instance type 'type'."""
        return self.named_type('builtins.type')

    def str_type(self) -> Instance:
        """Return instance type 'str'."""
        return self.named_type('builtins.str')

    def store_type(self, node: Expression, typ: Type) -> None:
        """Store the type of a node in the type map."""
        self.type_map[node] = typ

    def in_checked_function(self) -> bool:
        """Should we type-check the current function?

        - Yes if --check-untyped-defs is set.
        - Yes outside functions.
        - Yes in annotated functions.
        - No otherwise.
        """
        return (self.options.check_untyped_defs
                or not self.dynamic_funcs
                or not self.dynamic_funcs[-1])

    def lookup(self, name: str, kind: int) -> SymbolTableNode:
        """Look up a definition from the symbol table with the given name.
        TODO remove kind argument
        """
        if name in self.globals:
            return self.globals[name]
        else:
            b = self.globals.get('__builtins__', None)
            if b:
                table = cast(MypyFile, b.node).names
                if name in table:
                    return table[name]
            raise KeyError('Failed lookup: {}'.format(name))

    def lookup_qualified(self, name: str) -> SymbolTableNode:
        if '.' not in name:
            return self.lookup(name, GDEF)  # FIX kind
        else:
            parts = name.split('.')
            n = self.modules[parts[0]]
            for i in range(1, len(parts) - 1):
                sym = n.names.get(parts[i])
                assert sym is not None, "Internal error: attempted lookup of unknown name"
                n = cast(MypyFile, sym.node)
            last = parts[-1]
            if last in n.names:
                return n.names[last]
            elif len(parts) == 2 and parts[0] == 'builtins':
                raise KeyError("Could not find builtin symbol '{}'. (Are you running a "
                               "test case? If so, make sure to include a fixture that "
                               "defines this symbol.)".format(last))
            else:
                msg = "Failed qualified lookup: '{}' (fullname = '{}')."
                raise KeyError(msg.format(last, name))

    @contextmanager
    def enter_partial_types(self, *, is_function: bool = False,
                            is_class: bool = False) -> Iterator[None]:
        """Enter a new scope for collecting partial types.

        Also report errors for (some) variables which still have partial
        types, i.e. we couldn't infer a complete type.
        """
        self.partial_types.append(PartialTypeScope({}, is_function))
        yield

        partial_types, _ = self.partial_types.pop()
        if not self.current_node_deferred:
            for var, context in partial_types.items():
                # If we require local partial types, there are a few exceptions where
                # we fall back to inferring just "None" as the type from a None initaliazer:
                #
                # 1. If all happens within a single function this is acceptable, since only
                #    the topmost function is a separate target in fine-grained incremental mode.
                #    We primarily want to avoid "splitting" partial types across targets.
                #
                # 2. A None initializer in the class body if the attribute is defined in a base
                #    class is fine, since the attribute is already defined and it's currently okay
                #    to vary the type of an attribute covariantly. The None type will still be
                #    checked for compatibility with base classes elsewhere. Without this exception
                #    mypy could require an annotation for an attribute that already has been
                #    declared in a base class, which would be bad.
                allow_none = (not self.options.local_partial_types
                              or is_function
                              or (is_class and self.is_defined_in_base_class(var)))
                if (allow_none
                        and isinstance(var.type, PartialType)
                        and var.type.type is None):
                    var.type = NoneTyp()
                else:
                    if var not in self.partial_reported:
                        self.msg.need_annotation_for_var(var, context)
                        self.partial_reported.add(var)
                    # Give the variable an 'Any' type to avoid generating multiple errors
                    # from a single missing annotation.
                    var.type = AnyType(TypeOfAny.from_error)

    def is_defined_in_base_class(self, var: Var) -> bool:
        if var.info is not None:
            for base in var.info.mro[1:]:
                if base.get(var.name()) is not None:
                    return True
            if var.info.fallback_to_any:
                return True
        return False

    def find_partial_types(self, var: Var) -> Optional[Dict[Var, Context]]:
        """Look for an active partial type scope containing variable.

        A scope is active if assignments in the current context can refine a partial
        type originally defined in the scope. This is affected by the local_partial_types
        configuration option.
        """
        in_scope, partial_types = self.find_partial_types_in_all_scopes(var)
        if in_scope:
            return partial_types
        return None

    def find_partial_types_in_all_scopes(self, var: Var) -> Tuple[bool,
                                                                  Optional[Dict[Var, Context]]]:
        """Look for partial type scope containing variable.

        Return tuple (is the scope active, scope).
        """
        active = self.partial_types
        inactive = []  # type: List[PartialTypeScope]
        if self.options.local_partial_types:
            # All scopes within the outermost function are active. Scopes out of
            # the outermost function are inactive to allow local reasoning (important
            # for fine-grained incremental mode).
            for i, t in enumerate(self.partial_types):
                if t.is_function:
                    active = self.partial_types[i:]
                    inactive = self.partial_types[:i]
                    break
            else:
                # Not within a function -- only the innermost scope is in scope.
                active = self.partial_types[-1:]
                inactive = self.partial_types[:-1]
        # First look within in-scope partial types.
        for scope in reversed(active):
            if var in scope.map:
                return True, scope.map
        # Then for out-of-scope partial types.
        for scope in reversed(inactive):
            if var in scope.map:
                return False, scope.map
        return False, None

    def temp_node(self, t: Type, context: Optional[Context] = None) -> TempNode:
        """Create a temporary node with the given, fixed type."""
        temp = TempNode(t)
        if context:
            temp.set_line(context.get_line())
        return temp

    def fail(self, msg: str, context: Context) -> None:
        """Produce an error message."""
        self.msg.fail(msg, context)

    def warn(self, msg: str, context: Context) -> None:
        """Produce a warning message."""
        self.msg.warn(msg, context)

    def note(self, msg: str, context: Context, offset: int = 0) -> None:
        """Produce a note."""
        self.msg.note(msg, context, offset=offset)

    def iterable_item_type(self, instance: Instance) -> Type:
        iterable = map_instance_to_supertype(
            instance,
            self.lookup_typeinfo('typing.Iterable'))
        item_type = iterable.args[0]
        if not isinstance(item_type, AnyType):
            # This relies on 'map_instance_to_supertype' returning 'Iterable[Any]'
            # in case there is no explicit base class.
            return item_type
        # Try also structural typing.
        iter_type = find_member('__iter__', instance, instance)
        if (iter_type and isinstance(iter_type, CallableType) and
                isinstance(iter_type.ret_type, Instance)):
            iterator = map_instance_to_supertype(iter_type.ret_type,
                                                 self.lookup_typeinfo('typing.Iterator'))
            item_type = iterator.args[0]
        return item_type

    def function_type(self, func: FuncBase) -> FunctionLike:
        return function_type(func, self.named_type('builtins.function'))

    def push_type_map(self, type_map: 'TypeMap') -> None:
        if type_map is None:
            self.binder.unreachable()
        else:
            for expr, type in type_map.items():
                self.binder.put(expr, type)


def conditional_type_map(expr: Expression,
                         current_type: Optional[Type],
                         proposed_type_ranges: Optional[List[TypeRange]],
                         ) -> Tuple[TypeMap, TypeMap]:
    """Takes in an expression, the current type of the expression, and a
    proposed type of that expression.

    Returns a 2-tuple: The first element is a map from the expression to
    the proposed type, if the expression can be the proposed type.  The
    second element is a map from the expression to the type it would hold
    if it was not the proposed type, if any. None means bot, {} means top"""
    if proposed_type_ranges:
        if len(proposed_type_ranges) == 1:
            proposed_type = proposed_type_ranges[0].item  # Union with a single type breaks tests
        else:
            proposed_type = UnionType([type_range.item for type_range in proposed_type_ranges])
        if current_type:
            if (not any(type_range.is_upper_bound for type_range in proposed_type_ranges)
               and is_proper_subtype(current_type, proposed_type)):
                # Expression is always of one of the types in proposed_type_ranges
                return {}, None
            elif not is_overlapping_types(current_type, proposed_type):
                # Expression is never of any type in proposed_type_ranges
                return None, {}
            else:
                # we can only restrict when the type is precise, not bounded
                proposed_precise_type = UnionType([type_range.item
                                          for type_range in proposed_type_ranges
                                          if not type_range.is_upper_bound])
                remaining_type = restrict_subtype_away(current_type, proposed_precise_type)
                return {expr: proposed_type}, {expr: remaining_type}
        else:
            return {expr: proposed_type}, {}
    else:
        # An isinstance check, but we don't understand the type
        return {}, {}


def gen_unique_name(base: str, table: SymbolTable) -> str:
    """Generate a name that does not appear in table by appending numbers to base."""
    if base not in table:
        return base
    i = 1
    while base + str(i) in table:
        i += 1
    return base + str(i)


def is_true_literal(n: Expression) -> bool:
    return (refers_to_fullname(n, 'builtins.True')
            or isinstance(n, IntExpr) and n.value == 1)


def is_false_literal(n: Expression) -> bool:
    return (refers_to_fullname(n, 'builtins.False')
            or isinstance(n, IntExpr) and n.value == 0)


def is_literal_none(n: Expression) -> bool:
    return isinstance(n, NameExpr) and n.fullname == 'builtins.None'


def is_optional(t: Type) -> bool:
    return isinstance(t, UnionType) and any(isinstance(e, NoneTyp) for e in t.items)


def remove_optional(typ: Type) -> Type:
    if isinstance(typ, UnionType):
        return UnionType.make_union([t for t in typ.items if not isinstance(t, NoneTyp)])
    else:
        return typ


def is_literal_not_implemented(n: Expression) -> bool:
    return isinstance(n, NameExpr) and n.fullname == 'builtins.NotImplemented'


def builtin_item_type(tp: Type) -> Optional[Type]:
    """Get the item type of a builtin container.

    If 'tp' is not one of the built containers (these includes NamedTuple and TypedDict)
    or if the container is not parameterized (like List or List[Any])
    return None. This function is used to narrow optional types in situations like this:

        x: Optional[int]
        if x in (1, 2, 3):
            x + 42  # OK

    Note: this is only OK for built-in containers, where we know the behavior
    of __contains__.
    """
    if isinstance(tp, Instance):
        if tp.type.fullname() in ['builtins.list', 'builtins.tuple', 'builtins.dict',
                                  'builtins.set', 'builtins.frozenset']:
            if not tp.args:
                # TODO: fix tuple in lib-stub/builtins.pyi (it should be generic).
                return None
            if not isinstance(tp.args[0], AnyType):
                return tp.args[0]
    elif isinstance(tp, TupleType) and all(not isinstance(it, AnyType) for it in tp.items):
        return UnionType.make_simplified_union(tp.items)  # this type is not externally visible
    elif isinstance(tp, TypedDictType):
        # TypedDict always has non-optional string keys.
        if tp.fallback.type.fullname() == 'typing.Mapping':
            return tp.fallback.args[0]
        elif tp.fallback.type.bases[0].type.fullname() == 'typing.Mapping':
            return tp.fallback.type.bases[0].args[0]
    return None


def and_conditional_maps(m1: TypeMap, m2: TypeMap) -> TypeMap:
    """Calculate what information we can learn from the truth of (e1 and e2)
    in terms of the information that we can learn from the truth of e1 and
    the truth of e2.
    """

    if m1 is None or m2 is None:
        # One of the conditions can never be true.
        return None
    # Both conditions can be true; combine the information. Anything
    # we learn from either conditions's truth is valid. If the same
    # expression's type is refined by both conditions, we somewhat
    # arbitrarily give precedence to m2. (In the future, we could use
    # an intersection type.)
    result = m2.copy()
    m2_keys = set(literal_hash(n2) for n2 in m2)
    for n1 in m1:
        if literal_hash(n1) not in m2_keys:
            result[n1] = m1[n1]
    return result


def or_conditional_maps(m1: TypeMap, m2: TypeMap) -> TypeMap:
    """Calculate what information we can learn from the truth of (e1 or e2)
    in terms of the information that we can learn from the truth of e1 and
    the truth of e2.
    """

    if m1 is None:
        return m2
    if m2 is None:
        return m1
    # Both conditions can be true. Combine information about
    # expressions whose type is refined by both conditions. (We do not
    # learn anything about expressions whose type is refined by only
    # one condition.)
    result = {}
    for n1 in m1:
        for n2 in m2:
            if literal_hash(n1) == literal_hash(n2):
                result[n1] = UnionType.make_simplified_union([m1[n1], m2[n2]])
    return result


def convert_to_typetype(type_map: TypeMap) -> TypeMap:
    converted_type_map = {}  # type: Dict[Expression, Type]
    if type_map is None:
        return None
    for expr, typ in type_map.items():
        if not isinstance(typ, (UnionType, Instance)):
            # unknown type; error was likely reported earlier
            return {}
        converted_type_map[expr] = TypeType.make_normalized(typ)
    return converted_type_map


def flatten(t: Expression) -> List[Expression]:
    """Flatten a nested sequence of tuples/lists into one list of nodes."""
    if isinstance(t, TupleExpr) or isinstance(t, ListExpr):
        return [b for a in t.items for b in flatten(a)]
    else:
        return [t]


def flatten_types(t: Type) -> List[Type]:
    """Flatten a nested sequence of tuples into one list of nodes."""
    if isinstance(t, TupleType):
        return [b for a in t.items for b in flatten_types(a)]
    else:
        return [t]


def get_isinstance_type(expr: Expression,
                        type_map: Dict[Expression, Type]) -> Optional[List[TypeRange]]:
    all_types = flatten_types(type_map[expr])
    types = []  # type: List[TypeRange]
    for typ in all_types:
        if isinstance(typ, FunctionLike) and typ.is_type_obj():
            # Type variables may be present -- erase them, which is the best
            # we can do (outside disallowing them here).
            typ = erase_typevars(typ.items()[0].ret_type)
            types.append(TypeRange(typ, is_upper_bound=False))
        elif isinstance(typ, TypeType):
            # Type[A] means "any type that is a subtype of A" rather than "precisely type A"
            # we indicate this by setting is_upper_bound flag
            types.append(TypeRange(typ.item, is_upper_bound=True))
        elif isinstance(typ, Instance) and typ.type.fullname() == 'builtins.type':
            object_type = Instance(typ.type.mro[-1], [])
            types.append(TypeRange(object_type, is_upper_bound=True))
        elif isinstance(typ, AnyType):
            types.append(TypeRange(typ, is_upper_bound=False))
        else:  # we didn't see an actual type, but rather a variable whose value is unknown to us
            return None
    if not types:
        # this can happen if someone has empty tuple as 2nd argument to isinstance
        # strictly speaking, we should return UninhabitedType but for simplicity we will simply
        # refuse to do any type inference for now
        return None
    return types


def expand_func(defn: FuncItem, map: Dict[TypeVarId, Type]) -> FuncItem:
    visitor = TypeTransformVisitor(map)
    ret = defn.accept(visitor)
    assert isinstance(ret, FuncItem)
    return ret


class TypeTransformVisitor(TransformVisitor):
    def __init__(self, map: Dict[TypeVarId, Type]) -> None:
        super().__init__()
        self.map = map

    def type(self, type: Type) -> Type:
        return expand_type(type, self.map)


def is_unsafe_overlapping_signatures(signature: Type, other: Type) -> bool:
    """Check if two signatures may be unsafely overlapping.

    Two signatures s and t are overlapping if both can be valid for the same
    statically typed values and the return types are incompatible.

    Assume calls are first checked against 'signature', then against 'other'.
    Thus if 'signature' is more general than 'other', there is no unsafe
    overlapping.

    TODO If argument types vary covariantly, the return type may vary
         covariantly as well.
    """
    if isinstance(signature, CallableType):
        if isinstance(other, CallableType):
            # TODO varargs
            # TODO keyword args
            # TODO erasure
            # TODO allow to vary covariantly
            # Check if the argument counts are overlapping.
            min_args = max(signature.min_args, other.min_args)
            max_args = min(len(signature.arg_types), len(other.arg_types))
            if min_args > max_args:
                # Argument counts are not overlapping.
                return False
            # Signatures are overlapping iff if they are overlapping for the
            # smallest common argument count.
            for i in range(min_args):
                t1 = signature.arg_types[i]
                t2 = other.arg_types[i]
                if not is_overlapping_types(t1, t2):
                    return False
            # All arguments types for the smallest common argument count are
            # overlapping => the signature is overlapping. The overlapping is
            # safe if the return types are identical.
            if is_same_type(signature.ret_type, other.ret_type):
                return False
            # If the first signature has more general argument types, the
            # latter will never be called
            if is_more_general_arg_prefix(signature, other):
                return False
            # Special case: all args are subtypes, and returns are subtypes
            if (all(is_proper_subtype(s, o)
                    for (s, o) in zip(signature.arg_types, other.arg_types)) and
                    is_subtype(signature.ret_type, other.ret_type)):
                return False
            return not is_more_precise_signature(signature, other)
    return True


def is_more_general_arg_prefix(t: FunctionLike, s: FunctionLike) -> bool:
    """Does t have wider arguments than s?"""
    # TODO should an overload with additional items be allowed to be more
    #      general than one with fewer items (or just one item)?
    # TODO check argument kinds and otherwise make more general
    if isinstance(t, CallableType):
        if isinstance(s, CallableType):
            t, s = unify_generic_callables(t, s)
            return all(is_proper_subtype(args, argt)
                       for argt, args in zip(t.arg_types, s.arg_types))
    elif isinstance(t, FunctionLike):
        if isinstance(s, FunctionLike):
            if len(t.items()) == len(s.items()):
                return all(is_same_arg_prefix(items, itemt)
                           for items, itemt in zip(t.items(), s.items()))
    return False


def unify_generic_callables(t: CallableType,
                            s: CallableType) -> Tuple[CallableType,
                                                      CallableType]:
    """Make type variables in generic callables the same if possible.

    Return updated callables. If we can't unify the type variables,
    return the unmodified arguments.
    """
    # TODO: Use this elsewhere when comparing generic callables.
    if t.is_generic() and s.is_generic():
        t_substitutions = {}
        s_substitutions = {}
        for tv1, tv2 in zip(t.variables, s.variables):
            # Are these something we can unify?
            if tv1.id != tv2.id and is_equivalent_type_var_def(tv1, tv2):
                newdef = TypeVarDef.new_unification_variable(tv2)
                t_substitutions[tv1.id] = TypeVarType(newdef)
                s_substitutions[tv2.id] = TypeVarType(newdef)
        return (cast(CallableType, expand_type(t, t_substitutions)),
                cast(CallableType, expand_type(s, s_substitutions)))
    return t, s


def is_equivalent_type_var_def(tv1: TypeVarDef, tv2: TypeVarDef) -> bool:
    """Are type variable definitions equivalent?

    Ignore ids, locations in source file and names.
    """
    return (
        tv1.variance == tv2.variance
        and is_same_types(tv1.values, tv2.values)
        and ((tv1.upper_bound is None and tv2.upper_bound is None)
             or (tv1.upper_bound is not None
                 and tv2.upper_bound is not None
                 and is_same_type(tv1.upper_bound, tv2.upper_bound))))


def is_same_arg_prefix(t: CallableType, s: CallableType) -> bool:
    # TODO check argument kinds
    return all(is_same_type(argt, args)
               for argt, args in zip(t.arg_types, s.arg_types))


def is_more_precise_signature(t: CallableType, s: CallableType) -> bool:
    """Is t more precise than s?

    A signature t is more precise than s if all argument types and the return
    type of t are more precise than the corresponding types in s.

    Assume that the argument kinds and names are compatible, and that the
    argument counts are overlapping.
    """
    # TODO generic function types
    # Only consider the common prefix of argument types.
    for argt, args in zip(t.arg_types, s.arg_types):
        if not is_more_precise(argt, args):
            return False
    return is_more_precise(t.ret_type, s.ret_type)


def infer_operator_assignment_method(typ: Type, operator: str) -> Tuple[bool, str]:
    """Determine if operator assignment on given value type is in-place, and the method name.

    For example, if operator is '+', return (True, '__iadd__') or (False, '__add__')
    depending on which method is supported by the type.
    """
    method = nodes.op_methods[operator]
    if isinstance(typ, Instance):
        if operator in nodes.ops_with_inplace_method:
            inplace_method = '__i' + method[2:]
            if typ.type.has_readable_member(inplace_method):
                return True, inplace_method
    return False, method


def is_valid_inferred_type(typ: Type) -> bool:
    """Is an inferred type valid?

    Examples of invalid types include the None type or List[<uninhabited>].

    When not doing strict Optional checking, all types containing None are
    invalid.  When doing strict Optional checking, only None and types that are
    incompletely defined (i.e. contain UninhabitedType) are invalid.
    """
    if isinstance(typ, (NoneTyp, UninhabitedType)):
        # With strict Optional checking, we *may* eventually infer NoneTyp when
        # the initializer is None, but we only do that if we can't infer a
        # specific Optional type.  This resolution happens in
        # leave_partial_types when we pop a partial types scope.
        return False
    return is_valid_inferred_type_component(typ)


def is_valid_inferred_type_component(typ: Type) -> bool:
    """Is this part of a type a valid inferred type?

    In strict Optional mode this excludes bare None types, as otherwise every
    type containing None would be invalid.
    """
    if is_same_type(typ, UninhabitedType()):
        return False
    elif isinstance(typ, Instance):
        for arg in typ.args:
            if not is_valid_inferred_type_component(arg):
                return False
    elif isinstance(typ, TupleType):
        for item in typ.items:
            if not is_valid_inferred_type_component(item):
                return False
    return True


def is_node_static(node: Optional[Node]) -> Optional[bool]:
    """Find out if a node describes a static function method."""

    if isinstance(node, FuncDef):
        return node.is_static

    if isinstance(node, Var):
        return node.is_staticmethod

    return None


class CheckerScope:
    # We keep two stacks combined, to maintain the relative order
    stack = None  # type: List[Union[TypeInfo, FuncItem, MypyFile]]

    def __init__(self, module: MypyFile) -> None:
        self.stack = [module]

    def top_function(self) -> Optional[FuncItem]:
        for e in reversed(self.stack):
            if isinstance(e, FuncItem):
                return e
        return None

    def top_non_lambda_function(self) -> Optional[FuncItem]:
        for e in reversed(self.stack):
            if isinstance(e, FuncItem) and not isinstance(e, LambdaExpr):
                return e
        return None

    def active_class(self) -> Optional[TypeInfo]:
        if isinstance(self.stack[-1], TypeInfo):
            return self.stack[-1]
        return None

    def enclosing_class(self) -> Optional[TypeInfo]:
        top = self.top_function()
        assert top, "This method must be called from inside a function"
        index = self.stack.index(top)
        assert index, "CheckerScope stack must always start with a module"
        enclosing = self.stack[index - 1]
        if isinstance(enclosing, TypeInfo):
            return enclosing
        return None

    def active_self_type(self) -> Optional[Union[Instance, TupleType]]:
        info = self.active_class()
        if info:
            return fill_typevars(info)
        return None

    @contextmanager
    def push_function(self, item: FuncItem) -> Iterator[None]:
        self.stack.append(item)
        yield
        self.stack.pop()

    @contextmanager
    def push_class(self, info: TypeInfo) -> Iterator[None]:
        self.stack.append(info)
        yield
        self.stack.pop()


@contextmanager
def nothing() -> Iterator[None]:
    yield


def is_typed_callable(c: Optional[Type]) -> bool:
    if not c or not isinstance(c, CallableType):
        return False
    return not all(isinstance(t, AnyType) and t.type_of_any == TypeOfAny.unannotated
                   for t in c.arg_types + [c.ret_type])


def is_untyped_decorator(typ: Optional[Type]) -> bool:
    if not typ or not isinstance(typ, CallableType):
        return True
    return typ.implicit


def is_static(func: Union[FuncBase, Decorator]) -> bool:
    if isinstance(func, Decorator):
        return is_static(func.func)
    elif isinstance(func, OverloadedFuncDef):
        return any(is_static(item) for item in func.items)
    elif isinstance(func, FuncItem):
        return func.is_static
    return False<|MERGE_RESOLUTION|>--- conflicted
+++ resolved
@@ -1486,7 +1486,6 @@
         else:
             lvalue_type, index_lvalue, inferred = self.check_lvalue(lvalue)
 
-<<<<<<< HEAD
             if isinstance(lvalue, NameExpr):
                 rvalue_type = self.expr_checker.accept(rvalue)
                 if rvalue_type and lvalue.node and isinstance(lvalue, NameExpr):
@@ -1496,9 +1495,7 @@
                     elif name in ('__getattribute__', '__getattr__'):
                         self.check_getattr_method(rvalue_type, lvalue, name)
 
-=======
             if isinstance(lvalue, RefExpr):
->>>>>>> eaa16f33
                 if self.check_compatibility_all_supers(lvalue, lvalue_type, rvalue):
                     # We hit an error on this line; don't check for any others
                     return
