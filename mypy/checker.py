"""Mypy type checker."""

import itertools
import fnmatch

from typing import (
    Dict, Set, List, cast, Tuple, TypeVar, Union, Optional, NamedTuple
)

from mypy.errors import Errors, report_internal_error
from mypy.nodes import (
    SymbolTable, Statement, MypyFile, Var, Expression, Lvalue,
    OverloadedFuncDef, FuncDef, FuncItem, FuncBase, TypeInfo,
    ClassDef, GDEF, Block, AssignmentStmt, NameExpr, MemberExpr, IndexExpr,
    TupleExpr, ListExpr, ExpressionStmt, ReturnStmt, IfStmt,
    WhileStmt, OperatorAssignmentStmt, WithStmt, AssertStmt,
    RaiseStmt, TryStmt, ForStmt, DelStmt, CallExpr, IntExpr, StrExpr,
    BytesExpr, UnicodeExpr, FloatExpr, OpExpr, UnaryExpr, CastExpr, RevealTypeExpr, SuperExpr,
    TypeApplication, DictExpr, SliceExpr, FuncExpr, TempNode, SymbolTableNode,
    Context, ListComprehension, ConditionalExpr, GeneratorExpr,
    Decorator, SetExpr, TypeVarExpr, NewTypeExpr, PrintStmt,
    LITERAL_TYPE, BreakStmt, PassStmt, ContinueStmt, ComparisonExpr, StarExpr,
    YieldFromExpr, NamedTupleExpr, SetComprehension,
    DictionaryComprehension, ComplexExpr, EllipsisExpr, TypeAliasExpr,
    RefExpr, YieldExpr, BackquoteExpr, ImportFrom, ImportAll, ImportBase,
    AwaitExpr,
    CONTRAVARIANT, COVARIANT)
from mypy import nodes
from mypy.types import (
    Type, AnyType, CallableType, Void, FunctionLike, Overloaded, TupleType,
    Instance, NoneTyp, ErrorType, strip_type,
    UnionType, TypeVarId, TypeVarType, PartialType, DeletedType, UninhabitedType,
    true_only, false_only, function_type
)
from mypy.sametypes import is_same_type
from mypy.messages import MessageBuilder
import mypy.checkexpr
from mypy.checkmember import map_type_from_supertype, bind_self
from mypy import messages
from mypy.subtypes import (
    is_subtype, is_equivalent, is_proper_subtype, is_more_precise, restrict_subtype_away
)
from mypy.maptype import map_instance_to_supertype
from mypy.semanal import fill_typevars, set_callable_name, refers_to_fullname
from mypy.erasetype import erase_typevars
from mypy.expandtype import expand_type
from mypy.visitor import NodeVisitor
from mypy.join import join_types
from mypy.treetransform import TransformVisitor
from mypy.meet import meet_simple, nearest_builtin_ancestor, is_overlapping_types
from mypy.binder import ConditionalTypeBinder
from mypy.options import Options

from mypy import experiments


T = TypeVar('T')


# A node which is postponed to be type checked during the next pass.
DeferredNode = NamedTuple(
    'DeferredNode',
    [
        ('node', FuncItem),
        ('context_type_name', Optional[str]),  # Name of the surrounding class (for error messages)
    ])


class TypeChecker(NodeVisitor[Type]):
    """Mypy type checker.

    Type check mypy source files that have been semantically analyzed.
    """

    # Are we type checking a stub?
    is_stub = False
    # Error message reporter
    errors = None  # type: Errors
    # Utility for generating messages
    msg = None  # type: MessageBuilder
    # Types of type checked nodes
    type_map = None  # type: Dict[Expression, Type]
    # Types of type checked nodes within this specific module
    module_type_map = None  # type: Dict[Expression, Type]

    # Helper for managing conditional types
    binder = None  # type: ConditionalTypeBinder
    # Helper for type checking expressions
    expr_checker = None  # type: mypy.checkexpr.ExpressionChecker

    # Class context for selftyoe overriding
    class_context = []  # type: List[Type]

    # Stack of function return types
    return_types = None  # type: List[Type]
    # Type context for type inference
    type_context = None  # type: List[Type]
    # Flags; true for dynamically typed functions
    dynamic_funcs = None  # type: List[bool]
    # Stack of functions being type checked
    function_stack = None  # type: List[FuncItem]
    # Stack of collections of variables with partial types
    partial_types = None  # type: List[Dict[Var, Context]]
    globals = None  # type: SymbolTable
    modules = None  # type: Dict[str, MypyFile]
    # Nodes that couldn't be checked because some types weren't available. We'll run
    # another pass and try these again.
    deferred_nodes = None  # type: List[DeferredNode]
    # Type checking pass number (0 = first pass)
    pass_num = 0
    # Have we deferred the current function? If yes, don't infer additional
    # types during this pass within the function.
    current_node_deferred = False
    # Is this file a typeshed stub?
    is_typeshed_stub = False
    # Should strict Optional-related errors be suppressed in this file?
    suppress_none_errors = False  # TODO: Get it from options instead
    options = None  # type: Options

    # The set of all dependencies (suppressed or not) that this module accesses, either
    # directly or indirectly.
    module_refs = None  # type: Set[str]

    def __init__(self, errors: Errors, modules: Dict[str, MypyFile]) -> None:
        """Construct a type checker.

        Use errors to report type check errors.
        """
        self.errors = errors
        self.modules = modules
        self.msg = MessageBuilder(errors, modules)
        self.type_map = {}
        self.module_type_map = {}
        self.binder = ConditionalTypeBinder()
        self.expr_checker = mypy.checkexpr.ExpressionChecker(self, self.msg)
        self.return_types = []
        self.type_context = []
        self.dynamic_funcs = []
        self.function_stack = []
        self.partial_types = []
        self.deferred_nodes = []
        self.pass_num = 0
        self.current_node_deferred = False
        self.module_refs = set()

    def visit_file(self, file_node: MypyFile, path: str, options: Options) -> None:
        """Type check a mypy file with the given path."""
        self.options = options
        self.pass_num = 0
        self.is_stub = file_node.is_stub
        self.errors.set_file(path)
        self.globals = file_node.names
        self.enter_partial_types()
        self.is_typeshed_stub = self.errors.is_typeshed_file(path)
        self.module_type_map = {}
        self.module_refs = set()
        if self.options.strict_optional_whitelist is None:
            self.suppress_none_errors = not self.options.show_none_errors
        else:
            self.suppress_none_errors = not any(fnmatch.fnmatch(path, pattern)
                                                for pattern
                                                in self.options.strict_optional_whitelist)

        with self.binder.top_frame_context():
            for d in file_node.defs:
                self.accept(d)

        self.leave_partial_types()

        if self.deferred_nodes:
            self.check_second_pass()

        self.current_node_deferred = False

        all_ = self.globals.get('__all__')
        if all_ is not None and all_.type is not None:
            seq_str = self.named_generic_type('typing.Sequence',
                                              [self.named_type('builtins.str')])
            if not is_subtype(all_.type, seq_str):
                str_seq_s, all_s = self.msg.format_distinctly(seq_str, all_.type)
                self.fail(messages.ALL_MUST_BE_SEQ_STR.format(str_seq_s, all_s),
                          all_.node)

        del self.options

    def check_second_pass(self) -> None:
        """Run second pass of type checking which goes through deferred nodes."""
        self.pass_num = 1
        for node, type_name in self.deferred_nodes:
            if type_name:
                self.errors.push_type(type_name)
            self.accept(node)
            if type_name:
                self.errors.pop_type()
        self.deferred_nodes = []

    def handle_cannot_determine_type(self, name: str, context: Context) -> None:
        if self.pass_num == 0 and self.function_stack:
            # Don't report an error yet. Just defer.
            node = self.function_stack[-1]
            if self.errors.type_name:
                type_name = self.errors.type_name[-1]
            else:
                type_name = None
            self.deferred_nodes.append(DeferredNode(node, type_name))
            # Set a marker so that we won't infer additional types in this
            # function. Any inferred types could be bogus, because there's at
            # least one type that we don't know.
            self.current_node_deferred = True
        else:
            self.msg.cannot_determine_type(name, context)

    def accept(self, node: Union[Expression, Statement, FuncItem],
               type_context: Type = None) -> Type:
        """Type check a node in the given type context."""
        self.type_context.append(type_context)
        try:
            typ = node.accept(self)
        except Exception as err:
            report_internal_error(err, self.errors.file, node.line, self.errors, self.options)
        self.type_context.pop()
        if typ is not None:
            assert isinstance(node, Expression)
            self.store_type(node, typ)
        if not self.in_checked_function():
            return AnyType()
        else:
            return typ

    def accept_loop(self, body: Statement, else_body: Statement = None, *,
                    exit_condition: Expression = None) -> Type:
        """Repeatedly type check a loop body until the frame doesn't change.
        If exit_condition is set, assume it must be False on exit from the loop.

        Then check the else_body.
        """
        # The outer frame accumulates the results of all iterations
        with self.binder.frame_context(can_skip=False):
            while True:
                with self.binder.frame_context(can_skip=True,
                                               break_frame=2, continue_frame=1):
                    self.accept(body)
                if not self.binder.last_pop_changed:
                    break
            if exit_condition:
                _, else_map = self.find_isinstance_check(exit_condition)
                self.push_type_map(else_map)
            if else_body:
                self.accept(else_body)

    #
    # Definitions
    #

    def visit_overloaded_func_def(self, defn: OverloadedFuncDef) -> Type:
        num_abstract = 0
        if defn.is_property:
            # HACK: Infer the type of the property.
            self.visit_decorator(defn.items[0])
        for fdef in defn.items:
            self.check_func_item(fdef.func, name=fdef.func.name())
            if fdef.func.is_abstract:
                num_abstract += 1
        if num_abstract not in (0, len(defn.items)):
            self.fail(messages.INCONSISTENT_ABSTRACT_OVERLOAD, defn)
        if defn.info:
            self.check_method_override(defn)
            self.check_inplace_operator_method(defn)
        self.check_overlapping_overloads(defn)

    def check_overlapping_overloads(self, defn: OverloadedFuncDef) -> None:
        for i, item in enumerate(defn.items):
            for j, item2 in enumerate(defn.items[i + 1:]):
                # TODO overloads involving decorators
                sig1 = self.function_type(item.func)
                sig2 = self.function_type(item2.func)
                if is_unsafe_overlapping_signatures(sig1, sig2):
                    self.msg.overloaded_signatures_overlap(i + 1, i + j + 2,
                                                           item.func)

    # Here's the scoop about generators and coroutines.
    #
    # There are two kinds of generators: classic generators (functions
    # with `yield` or `yield from` in the body) and coroutines
    # (functions declared with `async def`).  The latter are specified
    # in PEP 492 and only available in Python >= 3.5.
    #
    # Classic generators can be parameterized with three types:
    # - ty is the Yield type (the type of y in `yield y`)
    # - tc is the type reCeived by yield (the type of c in `c = yield`).
    # - tr is the Return type (the type of r in `return r`)
    #
    # A classic generator must define a return type that's either
    # `Generator[ty, tc, tr]`, Iterator[ty], or Iterable[ty] (or
    # object or Any).  If tc/tr are not given, both are Void.
    #
    # A coroutine must define a return type corresponding to tr; the
    # other two are unconstrained.  The "external" return type (seen
    # by the caller) is Awaitable[tr].
    #
    # In addition, there's the synthetic type AwaitableGenerator: it
    # inherits from both Awaitable and Generator and can be used both
    # in `yield from` and in `await`.  This type is set automatically
    # for functions decorated with `@types.coroutine` or
    # `@asyncio.coroutine`.  Its single parameter corresponds to tr.
    #
    # There are several useful methods, each taking a type t and a
    # flag c indicating whether it's for a generator or coroutine:
    #
    # - is_generator_return_type(t, c) returns whether t is a Generator,
    #   Iterator, Iterable (if not c), or Awaitable (if c), or
    #   AwaitableGenerator (regardless of c).
    # - get_generator_yield_type(t, c) returns ty.
    # - get_generator_receive_type(t, c) returns tc.
    # - get_generator_return_type(t, c) returns tr.

    def is_generator_return_type(self, typ: Type, is_coroutine: bool) -> bool:
        """Is `typ` a valid type for a generator/coroutine?

        True if `typ` is a *supertype* of Generator or Awaitable.
        Also true it it's *exactly* AwaitableGenerator (modulo type parameters).
        """
        if is_coroutine:
            # This means we're in Python 3.5 or later.
            at = self.named_generic_type('typing.Awaitable', [AnyType()])
            if is_subtype(at, typ):
                return True
        else:
            gt = self.named_generic_type('typing.Generator', [AnyType(), AnyType(), AnyType()])
            if is_subtype(gt, typ):
                return True
        return isinstance(typ, Instance) and typ.type.fullname() == 'typing.AwaitableGenerator'

    def get_generator_yield_type(self, return_type: Type, is_coroutine: bool) -> Type:
        """Given the declared return type of a generator (t), return the type it yields (ty)."""
        if isinstance(return_type, AnyType):
            return AnyType()
        elif not self.is_generator_return_type(return_type, is_coroutine):
            # If the function doesn't have a proper Generator (or
            # Awaitable) return type, anything is permissible.
            return AnyType()
        elif not isinstance(return_type, Instance):
            # Same as above, but written as a separate branch so the typechecker can understand.
            return AnyType()
        elif return_type.type.fullname() == 'typing.Awaitable':
            # Awaitable: ty is Any.
            return AnyType()
        elif return_type.args:
            # AwaitableGenerator, Generator, Iterator, or Iterable; ty is args[0].
            ret_type = return_type.args[0]
            # TODO not best fix, better have dedicated yield token
            if isinstance(ret_type, NoneTyp):
                if experiments.STRICT_OPTIONAL:
                    return NoneTyp(is_ret_type=True)
                else:
                    return Void()
            return ret_type
        else:
            # If the function's declared supertype of Generator has no type
            # parameters (i.e. is `object`), then the yielded values can't
            # be accessed so any type is acceptable.  IOW, ty is Any.
            # (However, see https://github.com/python/mypy/issues/1933)
            return AnyType()

    def get_generator_receive_type(self, return_type: Type, is_coroutine: bool) -> Type:
        """Given a declared generator return type (t), return the type its yield receives (tc)."""
        if isinstance(return_type, AnyType):
            return AnyType()
        elif not self.is_generator_return_type(return_type, is_coroutine):
            # If the function doesn't have a proper Generator (or
            # Awaitable) return type, anything is permissible.
            return AnyType()
        elif not isinstance(return_type, Instance):
            # Same as above, but written as a separate branch so the typechecker can understand.
            return AnyType()
        elif return_type.type.fullname() == 'typing.Awaitable':
            # Awaitable, AwaitableGenerator: tc is Any.
            return AnyType()
        elif (return_type.type.fullname() in ('typing.Generator', 'typing.AwaitableGenerator')
              and len(return_type.args) >= 3):
            # Generator: tc is args[1].
            return return_type.args[1]
        else:
            # `return_type` is a supertype of Generator, so callers won't be able to send it
            # values.  IOW, tc is None.
            if experiments.STRICT_OPTIONAL:
                return NoneTyp(is_ret_type=True)
            else:
                return Void()

    def get_generator_return_type(self, return_type: Type, is_coroutine: bool) -> Type:
        """Given the declared return type of a generator (t), return the type it returns (tr)."""
        if isinstance(return_type, AnyType):
            return AnyType()
        elif not self.is_generator_return_type(return_type, is_coroutine):
            # If the function doesn't have a proper Generator (or
            # Awaitable) return type, anything is permissible.
            return AnyType()
        elif not isinstance(return_type, Instance):
            # Same as above, but written as a separate branch so the typechecker can understand.
            return AnyType()
        elif return_type.type.fullname() == 'typing.Awaitable' and len(return_type.args) == 1:
            # Awaitable: tr is args[0].
            return return_type.args[0]
        elif (return_type.type.fullname() in ('typing.Generator', 'typing.AwaitableGenerator')
              and len(return_type.args) >= 3):
            # AwaitableGenerator, Generator: tr is args[2].
            return return_type.args[2]
        else:
            # Supertype of Generator (Iterator, Iterable, object): tr is any.
            return AnyType()

    def check_awaitable_expr(self, t: Type, ctx: Context, msg: str) -> Type:
        """Check the argument to `await` and extract the type of value.

        Also used by `async for` and `async with`.
        """
        if not self.check_subtype(t, self.named_type('typing.Awaitable'), ctx,
                                  msg, 'actual type', 'expected type'):
            return AnyType()
        else:
            echk = self.expr_checker
            method = echk.analyze_external_member_access('__await__', t, ctx)
            generator = echk.check_call(method, [], [], ctx)[0]
            return self.get_generator_return_type(generator, False)

    def visit_func_def(self, defn: FuncDef) -> Type:
        """Type check a function definition."""
        self.check_func_item(defn, name=defn.name())
        if defn.info:
            if not defn.is_dynamic():
                self.check_method_override(defn)
            self.check_inplace_operator_method(defn)
        if defn.original_def:
            # Override previous definition.
            new_type = self.function_type(defn)
            if isinstance(defn.original_def, FuncDef):
                # Function definition overrides function definition.
                if not is_same_type(new_type, self.function_type(defn.original_def)):
                    self.msg.incompatible_conditional_function_def(defn)
            else:
                # Function definition overrides a variable initialized via assignment.
                orig_type = defn.original_def.type
                if orig_type is None:
                    # XXX This can be None, as happens in
                    # test_testcheck_TypeCheckSuite.testRedefinedFunctionInTryWithElse
                    self.msg.note("Internal mypy error checking function redefinition.", defn)
                    return None
                if isinstance(orig_type, PartialType):
                    if orig_type.type is None:
                        # Ah this is a partial type. Give it the type of the function.
                        var = defn.original_def
                        partial_types = self.find_partial_types(var)
                        if partial_types is not None:
                            var.type = new_type
                            del partial_types[var]
                    else:
                        # Trying to redefine something like partial empty list as function.
                        self.fail(messages.INCOMPATIBLE_REDEFINITION, defn)
                else:
                    # TODO: Update conditional type binder.
                    self.check_subtype(new_type, orig_type, defn,
                                       messages.INCOMPATIBLE_REDEFINITION,
                                       'redefinition with type',
                                       'original type')

    def check_func_item(self, defn: FuncItem,
                        type_override: CallableType = None,
                        name: str = None) -> Type:
        """Type check a function.

        If type_override is provided, use it as the function type.
        """
        # We may be checking a function definition or an anonymous function. In
        # the first case, set up another reference with the precise type.
        fdef = None  # type: FuncDef
        if isinstance(defn, FuncDef):
            fdef = defn

        self.function_stack.append(defn)
        self.dynamic_funcs.append(defn.is_dynamic() and not type_override)

        if fdef:
            self.errors.push_function(fdef.name())

        self.enter_partial_types()

        typ = self.function_type(defn)
        if type_override:
            typ = type_override
        if isinstance(typ, CallableType):
            self.check_func_def(defn, typ, name)
        else:
            raise RuntimeError('Not supported')

        self.leave_partial_types()

        if fdef:
            self.errors.pop_function()

        self.dynamic_funcs.pop()
        self.function_stack.pop()
        self.current_node_deferred = False

    def check_func_def(self, defn: FuncItem, typ: CallableType, name: str) -> None:
        """Type check a function definition."""
        # Expand type variables with value restrictions to ordinary types.
        for item, typ in self.expand_typevars(defn, typ):
            old_binder = self.binder
            self.binder = ConditionalTypeBinder()
            with self.binder.top_frame_context():
                defn.expanded.append(item)

                # We may be checking a function definition or an anonymous
                # function. In the first case, set up another reference with the
                # precise type.
                if isinstance(item, FuncDef):
                    fdef = item
                else:
                    fdef = None

                if fdef:
                    # Check if __init__ has an invalid, non-None return type.
                    if (fdef.info and fdef.name() == '__init__' and
                            not isinstance(typ.ret_type, (Void, NoneTyp)) and
                            not self.dynamic_funcs[-1]):
                        self.fail(messages.INIT_MUST_HAVE_NONE_RETURN_TYPE,
                                  item.type)

                    show_untyped = not self.is_typeshed_stub or self.options.warn_incomplete_stub
                    if self.options.disallow_untyped_defs and show_untyped:
                        # Check for functions with unspecified/not fully specified types.
                        def is_implicit_any(t: Type) -> bool:
                            return isinstance(t, AnyType) and t.implicit

                        if fdef.type is None:
                            self.fail(messages.FUNCTION_TYPE_EXPECTED, fdef)
                        elif isinstance(fdef.type, CallableType):
                            if is_implicit_any(fdef.type.ret_type):
                                self.fail(messages.RETURN_TYPE_EXPECTED, fdef)
                            if any(is_implicit_any(t) for t in fdef.type.arg_types):
                                self.fail(messages.ARGUMENT_TYPE_EXPECTED, fdef)

                if name in nodes.reverse_op_method_set:
                    self.check_reverse_op_method(item, typ, name)
                elif name == '__getattr__':
                    self.check_getattr_method(typ, defn)

                # Refuse contravariant return type variable
                if isinstance(typ.ret_type, TypeVarType):
                    if typ.ret_type.variance == CONTRAVARIANT:
                        self.fail(messages.RETURN_TYPE_CANNOT_BE_CONTRAVARIANT,
                             typ.ret_type)

                # Check that Generator functions have the appropriate return type.
                if defn.is_generator:
                    if not self.is_generator_return_type(typ.ret_type, defn.is_coroutine):
                        self.fail(messages.INVALID_RETURN_TYPE_FOR_GENERATOR, typ)

                    # Python 2 generators aren't allowed to return values.
                    if (self.options.python_version[0] == 2 and
                            isinstance(typ.ret_type, Instance) and
                            typ.ret_type.type.fullname() == 'typing.Generator'):
                        if not isinstance(typ.ret_type.args[2], (Void, NoneTyp, AnyType)):
                            self.fail(messages.INVALID_GENERATOR_RETURN_ITEM_TYPE, typ)

                # Fix the type if decorated with `@types.coroutine` or `@asyncio.coroutine`.
                if defn.is_awaitable_coroutine:
                    # Update the return type to AwaitableGenerator.
                    # (This doesn't exist in typing.py, only in typing.pyi.)
                    t = typ.ret_type
                    c = defn.is_coroutine
                    ty = self.get_generator_yield_type(t, c)
                    tc = self.get_generator_receive_type(t, c)
                    tr = self.get_generator_return_type(t, c)
                    ret_type = self.named_generic_type('typing.AwaitableGenerator',
                                                       [ty, tc, tr, t])
                    typ = typ.copy_modified(ret_type=ret_type)
                    defn.type = typ

                # Push return type.
                self.return_types.append(typ.ret_type)

                # Store argument types.
                for i in range(len(typ.arg_types)):
                    arg_type = typ.arg_types[i]

                    # Refuse covariant parameter type variables
                    if isinstance(arg_type, TypeVarType):
                        if i > 0:
                            if arg_type.variance == COVARIANT:
                                self.fail(messages.FUNCTION_PARAMETER_CANNOT_BE_COVARIANT,
                                          arg_type)
                        # FIX: if i == 0 and this is not a method then same as above
                    if typ.arg_kinds[i] == nodes.ARG_STAR:
                        # builtins.tuple[T] is typing.Tuple[T, ...]
                        arg_type = self.named_generic_type('builtins.tuple',
                                                           [arg_type])
                    elif typ.arg_kinds[i] == nodes.ARG_STAR2:
                        arg_type = self.named_generic_type('builtins.dict',
                                                           [self.str_type(),
                                                            arg_type])
                    item.arguments[i].variable.type = arg_type

                # Type check initialization expressions.
                for arg in item.arguments:
                    init = arg.initialization_statement
                    if init:
                        self.accept(init)

            # Type check body in a new scope.
<<<<<<< HEAD
            with self.binder.frame_context():
                # To be used for super in visit_super in checkexpr
                # (We don't care when it's not a method)
                if item.arguments:
                    self.binder.push(NameExpr('__SelfType'), item.arguments[0].variable.type)
=======
            with self.binder.top_frame_context():
>>>>>>> 74d66dab
                self.accept(item.body)
                unreachable = self.binder.is_unreachable()

            if (self.options.warn_no_return and not unreachable
                    and not isinstance(self.return_types[-1], (Void, AnyType))
                    and not defn.is_generator):
                # Control flow fell off the end of a function that was
                # declared to return a non-None type.
                # Allow functions that are entirely pass/Ellipsis.
                if self.is_trivial_body(defn.body):
                    pass
                else:
                    self.msg.note(messages.MISSING_RETURN_STATEMENT, defn)

            self.return_types.pop()

            self.binder = old_binder

    def is_trivial_body(self, block: Block) -> bool:
        body = block.body

        # Skip a docstring
        if (isinstance(body[0], ExpressionStmt) and
                isinstance(body[0].expr, StrExpr)):
            body = block.body[1:]

        if len(body) != 1:
            return False
        stmt = body[0]
        return (isinstance(stmt, PassStmt) or
                (isinstance(stmt, ExpressionStmt) and
                 isinstance(stmt.expr, EllipsisExpr)))

    def check_reverse_op_method(self, defn: FuncItem, typ: CallableType,
                                method: str) -> None:
        """Check a reverse operator method such as __radd__."""

        # This used to check for some very obscure scenario.  It now
        # just decides whether it's worth calling
        # check_overlapping_op_methods().

        if method in ('__eq__', '__ne__'):
            # These are defined for all objects => can't cause trouble.
            return

        # With 'Any' or 'object' return type we are happy, since any possible
        # return value is valid.
        ret_type = typ.ret_type
        if isinstance(ret_type, AnyType):
            return
        if isinstance(ret_type, Instance):
            if ret_type.type.fullname() == 'builtins.object':
                return
        # Plausibly the method could have too few arguments, which would result
        # in an error elsewhere.
        if len(typ.arg_types) <= 2:
            # TODO check self argument kind

            # Check for the issue described above.
            arg_type = typ.arg_types[1]
            other_method = nodes.normal_from_reverse_op[method]
            if isinstance(arg_type, Instance):
                if not arg_type.type.has_readable_member(other_method):
                    return
            elif isinstance(arg_type, AnyType):
                return
            elif isinstance(arg_type, UnionType):
                if not arg_type.has_readable_member(other_method):
                    return
            else:
                return

            typ2 = self.expr_checker.analyze_external_member_access(
                other_method, arg_type, defn)
            self.check_overlapping_op_methods(
                typ, method, defn.info,
                typ2, other_method, cast(Instance, arg_type),
                defn)

    def check_overlapping_op_methods(self,
                                     reverse_type: CallableType,
                                     reverse_name: str,
                                     reverse_class: TypeInfo,
                                     forward_type: Type,
                                     forward_name: str,
                                     forward_base: Instance,
                                     context: Context) -> None:
        """Check for overlapping method and reverse method signatures.

        Assume reverse method has valid argument count and kinds.
        """

        # Reverse operator method that overlaps unsafely with the
        # forward operator method can result in type unsafety. This is
        # similar to overlapping overload variants.
        #
        # This example illustrates the issue:
        #
        #   class X: pass
        #   class A:
        #       def __add__(self, x: X) -> int:
        #           if isinstance(x, X):
        #               return 1
        #           return NotImplemented
        #   class B:
        #       def __radd__(self, x: A) -> str: return 'x'
        #   class C(X, B): pass
        #   def f(b: B) -> None:
        #       A() + b # Result is 1, even though static type seems to be str!
        #   f(C())
        #
        # The reason for the problem is that B and X are overlapping
        # types, and the return types are different. Also, if the type
        # of x in __radd__ would not be A, the methods could be
        # non-overlapping.

        if isinstance(forward_type, CallableType):
            # TODO check argument kinds
            if len(forward_type.arg_types) < 1:
                # Not a valid operator method -- can't succeed anyway.
                return

            # Construct normalized function signatures corresponding to the
            # operator methods. The first argument is the left operand and the
            # second operand is the right argument -- we switch the order of
            # the arguments of the reverse method.
            forward_tweaked = CallableType(
                [forward_base, forward_type.arg_types[0]],
                [nodes.ARG_POS] * 2,
                [None] * 2,
                forward_type.ret_type,
                forward_type.fallback,
                name=forward_type.name)
            reverse_args = reverse_type.arg_types
            reverse_tweaked = CallableType(
                [reverse_args[1], reverse_args[0]],
                [nodes.ARG_POS] * 2,
                [None] * 2,
                reverse_type.ret_type,
                fallback=self.named_type('builtins.function'),
                name=reverse_type.name)

            if is_unsafe_overlapping_signatures(forward_tweaked,
                                                reverse_tweaked):
                self.msg.operator_method_signatures_overlap(
                    reverse_class.name(), reverse_name,
                    forward_base.type.name(), forward_name, context)
        elif isinstance(forward_type, Overloaded):
            for item in forward_type.items():
                self.check_overlapping_op_methods(
                    reverse_type, reverse_name, reverse_class,
                    item, forward_name, forward_base, context)
        elif not isinstance(forward_type, AnyType):
            self.msg.forward_operator_not_callable(forward_name, context)

    def check_inplace_operator_method(self, defn: FuncBase) -> None:
        """Check an inplace operator method such as __iadd__.

        They cannot arbitrarily overlap with __add__.
        """
        method = defn.name()
        if method not in nodes.inplace_operator_methods:
            return
        typ = bind_self(self.function_type(defn))
        cls = defn.info
        other_method = '__' + method[3:]
        if cls.has_readable_member(other_method):
            instance = fill_typevars(cls)
            typ2 = self.expr_checker.analyze_external_member_access(
                other_method, instance, defn)
            fail = False
            if isinstance(typ2, FunctionLike):
                if not is_more_general_arg_prefix(typ, typ2):
                    fail = True
            else:
                # TODO overloads
                fail = True
            if fail:
                self.msg.signatures_incompatible(method, other_method, defn)

    def check_getattr_method(self, typ: CallableType, context: Context) -> None:
        method_type = CallableType([AnyType(), self.named_type('builtins.str')],
                                   [nodes.ARG_POS, nodes.ARG_POS],
                                   [None],
                                   AnyType(),
                                   self.named_type('builtins.function'))
        if not is_subtype(typ, method_type):
            self.msg.invalid_signature(typ, context)

    def expand_typevars(self, defn: FuncItem,
                        typ: CallableType) -> List[Tuple[FuncItem, CallableType]]:
        # TODO use generator
        subst = []  # type: List[List[Tuple[TypeVarId, Type]]]
        tvars = typ.variables or []
        tvars = tvars[:]
        if defn.info:
            # Class type variables
            tvars += defn.info.defn.type_vars or []
        for tvar in tvars:
            if tvar.values:
                subst.append([(tvar.id, value)
                              for value in tvar.values])
        if subst:
            result = []  # type: List[Tuple[FuncItem, CallableType]]
            for substitutions in itertools.product(*subst):
                mapping = dict(substitutions)
                expanded = cast(CallableType, expand_type(typ, mapping))
                result.append((expand_func(defn, mapping), expanded))
            return result
        else:
            return [(defn, typ)]

    def check_method_override(self, defn: FuncBase) -> None:
        """Check if function definition is compatible with base classes."""
        # Check against definitions in base classes.
        for base in defn.info.mro[1:]:
            self.check_method_or_accessor_override_for_base(defn, base)

    def check_method_or_accessor_override_for_base(self, defn: FuncBase,
                                                   base: TypeInfo) -> None:
        """Check if method definition is compatible with a base class."""
        if base:
            name = defn.name()
            if name not in ('__init__', '__new__'):
                # Check method override (__init__ and __new__ are special).
                self.check_method_override_for_base_with_name(defn, name, base)
                if name in nodes.inplace_operator_methods:
                    # Figure out the name of the corresponding operator method.
                    method = '__' + name[3:]
                    # An inplace operator method such as __iadd__ might not be
                    # always introduced safely if a base class defined __add__.
                    # TODO can't come up with an example where this is
                    #      necessary; now it's "just in case"
                    self.check_method_override_for_base_with_name(defn, method,
                                                                  base)

    def check_method_override_for_base_with_name(
            self, defn: FuncBase, name: str, base: TypeInfo) -> None:
        base_attr = base.names.get(name)
        if base_attr:
            # The name of the method is defined in the base class.

            # Construct the type of the overriding method.
            typ = bind_self(self.function_type(defn), self.class_context[-1])
            # Map the overridden method type to subtype context so that
            # it can be checked for compatibility.
            original_type = base_attr.type
            if original_type is None:
                if isinstance(base_attr.node, FuncDef):
                    original_type = self.function_type(base_attr.node)
                elif isinstance(base_attr.node, Decorator):
                    original_type = self.function_type(base_attr.node.func)
                else:
                    assert False, str(base_attr.node)
            if isinstance(original_type, FunctionLike):
                original = map_type_from_supertype(
                    bind_self(original_type, self.class_context[-1]),
                    defn.info, base)
                # Check that the types are compatible.
                # TODO overloaded signatures
                self.check_override(typ,
                                    cast(FunctionLike, original),
                                    defn.name(),
                                    name,
                                    base.name(),
                                    defn)
            else:
                self.msg.signature_incompatible_with_supertype(
                    defn.name(), name, base.name(), defn)

    def check_override(self, override: FunctionLike, original: FunctionLike,
                       name: str, name_in_super: str, supertype: str,
                       node: Context) -> None:
        """Check a method override with given signatures.

        Arguments:
          override:  The signature of the overriding method.
          original:  The signature of the original supertype method.
          name:      The name of the subtype. This and the next argument are
                     only used for generating error messages.
          supertype: The name of the supertype.
        """
        # Use boolean variable to clarify code.
        fail = False
        if not is_subtype(override, original):
            fail = True
        elif (not isinstance(original, Overloaded) and
              isinstance(override, Overloaded) and
              name in nodes.reverse_op_methods.keys()):
            # Operator method overrides cannot introduce overloading, as
            # this could be unsafe with reverse operator methods.
            fail = True

        if fail:
            emitted_msg = False
            if (isinstance(override, CallableType) and
                    isinstance(original, CallableType) and
                    len(override.arg_types) == len(original.arg_types) and
                    override.min_args == original.min_args):
                # Give more detailed messages for the common case of both
                # signatures having the same number of arguments and no
                # overloads.

                # override might have its own generic function type
                # variables. If an argument or return type of override
                # does not have the correct subtyping relationship
                # with the original type even after these variables
                # are erased, then it is definitely an incompatiblity.

                override_ids = override.type_var_ids()

                def erase_override(t: Type) -> Type:
                    return erase_typevars(t, ids_to_erase=override_ids)

                for i in range(len(override.arg_types)):
                    if not is_subtype(original.arg_types[i],
                                      erase_override(override.arg_types[i])):
                        self.msg.argument_incompatible_with_supertype(
                            i + 1, name, name_in_super, supertype, node)
                        emitted_msg = True

                if not is_subtype(erase_override(override.ret_type),
                                  original.ret_type):
                    self.msg.return_type_incompatible_with_supertype(
                        name, name_in_super, supertype, node)
                    emitted_msg = True

            if not emitted_msg:
                # Fall back to generic incompatibility message.
                self.msg.signature_incompatible_with_supertype(
                    name, name_in_super, supertype, node)

    def visit_class_def(self, defn: ClassDef) -> Type:
        """Type check a class definition."""
        typ = defn.info
        self.errors.push_type(defn.name)
        self.enter_partial_types()
        old_binder = self.binder
        self.binder = ConditionalTypeBinder()
<<<<<<< HEAD
        with self.binder.frame_context():
            self.class_context.append(fill_typevars(defn.info))
=======
        with self.binder.top_frame_context():
>>>>>>> 74d66dab
            self.accept(defn.defs)
            self.class_context.pop()
        self.binder = old_binder
        if not defn.has_incompatible_baseclass:
            # Otherwise we've already found errors; more errors are not useful
            self.check_multiple_inheritance(typ)
        self.leave_partial_types()
        self.errors.pop_type()

    def check_multiple_inheritance(self, typ: TypeInfo) -> None:
        """Check for multiple inheritance related errors."""

        if len(typ.bases) <= 1:
            # No multiple inheritance.
            return
        # Verify that inherited attributes are compatible.
        mro = typ.mro[1:]
        for i, base in enumerate(mro):
            for name in base.names:
                for base2 in mro[i + 1:]:
                    # We only need to check compatibility of attributes from classes not
                    # in a subclass relationship. For subclasses, normal (single inheritance)
                    # checks suffice (these are implemented elsewhere).
                    if name in base2.names and base2 not in base.mro:
                        self.check_compatibility(name, base, base2, typ)
        # Verify that base class layouts are compatible.
        builtin_bases = [nearest_builtin_ancestor(base.type)
                         for base in typ.bases]
        for base1 in builtin_bases:
            for base2 in builtin_bases:
                if not (base1 in base2.mro or base2 in base1.mro):
                    self.fail(messages.INSTANCE_LAYOUT_CONFLICT, typ)

    def check_compatibility(self, name: str, base1: TypeInfo,
                            base2: TypeInfo, ctx: Context) -> None:
        """Check if attribute name in base1 is compatible with base2 in multiple inheritance.

        Assume base1 comes before base2 in the MRO, and that base1 and base2 don't have
        a direct subclass relationship (i.e., the compatibility requirement only derives from
        multiple inheritance).
        """
        if name == '__init__':
            # __init__ can be incompatible -- it's a special case.
            return
        first = base1[name]
        second = base2[name]
        first_type = first.type
        if first_type is None and isinstance(first.node, FuncDef):
            first_type = self.function_type(first.node)
        second_type = second.type
        if second_type is None and isinstance(second.node, FuncDef):
            second_type = self.function_type(second.node)
        # TODO: What if some classes are generic?
        if (isinstance(first_type, FunctionLike) and
                isinstance(second_type, FunctionLike)):
            # Method override
            first_sig = bind_self(first_type)
            second_sig = bind_self(second_type)
            ok = is_subtype(first_sig, second_sig)
        elif first_type and second_type:
            ok = is_equivalent(first_type, second_type)
        else:
            if first_type is None:
                self.msg.cannot_determine_type_in_base(name, base1.name(), ctx)
            if second_type is None:
                self.msg.cannot_determine_type_in_base(name, base2.name(), ctx)
            ok = True
        if not ok:
            self.msg.base_class_definitions_incompatible(name, base1, base2,
                                                         ctx)

    def visit_import_from(self, node: ImportFrom) -> Type:
        self.check_import(node)

    def visit_import_all(self, node: ImportAll) -> Type:
        self.check_import(node)

    def check_import(self, node: ImportBase) -> Type:
        for assign in node.assignments:
            lvalue = assign.lvalues[0]
            lvalue_type, _, __ = self.check_lvalue(lvalue)
            if lvalue_type is None:
                # TODO: This is broken.
                lvalue_type = AnyType()
            message = '{} "{}"'.format(messages.INCOMPATIBLE_IMPORT_OF,
                                       cast(NameExpr, assign.rvalue).name)
            self.check_simple_assignment(lvalue_type, assign.rvalue, node,
                                         msg=message, lvalue_name='local name',
                                         rvalue_name='imported name')

    #
    # Statements
    #

    def visit_block(self, b: Block) -> Type:
        if b.is_unreachable:
            return None
        for s in b.body:
            if self.binder.is_unreachable():
                break
            self.accept(s)

    def visit_assignment_stmt(self, s: AssignmentStmt) -> Type:
        """Type check an assignment statement.

        Handle all kinds of assignment statements (simple, indexed, multiple).
        """
        self.check_assignment(s.lvalues[-1], s.rvalue, s.type is None, s.new_syntax)

        if len(s.lvalues) > 1:
            # Chained assignment (e.g. x = y = ...).
            # Make sure that rvalue type will not be reinferred.
            if s.rvalue not in self.type_map:
                self.accept(s.rvalue)
            rvalue = self.temp_node(self.type_map[s.rvalue], s)
            for lv in s.lvalues[:-1]:
                self.check_assignment(lv, rvalue, s.type is None)

    def check_assignment(self, lvalue: Lvalue, rvalue: Expression, infer_lvalue_type: bool = True,
                         new_syntax: bool = False) -> None:
        """Type check a single assignment: lvalue = rvalue."""
        if isinstance(lvalue, TupleExpr) or isinstance(lvalue, ListExpr):
            self.check_assignment_to_multiple_lvalues(lvalue.items, rvalue, lvalue,
                                                      infer_lvalue_type)
        else:
            lvalue_type, index_lvalue, inferred = self.check_lvalue(lvalue)
            if lvalue_type:
                if isinstance(lvalue_type, PartialType) and lvalue_type.type is None:
                    # Try to infer a proper type for a variable with a partial None type.
                    rvalue_type = self.accept(rvalue)
                    if isinstance(rvalue_type, NoneTyp):
                        # This doesn't actually provide any additional information -- multiple
                        # None initializers preserve the partial None type.
                        return

                    if is_valid_inferred_type(rvalue_type):
                        var = lvalue_type.var
                        partial_types = self.find_partial_types(var)
                        if partial_types is not None:
                            if not self.current_node_deferred:
                                if experiments.STRICT_OPTIONAL:
                                    var.type = UnionType.make_simplified_union(
                                        [rvalue_type, NoneTyp()])
                                else:
                                    var.type = rvalue_type
                            else:
                                var.type = None
                            del partial_types[var]
                            lvalue_type = var.type
                    else:
                        # Try to infer a partial type. No need to check the return value, as
                        # an error will be reported elsewhere.
                        self.infer_partial_type(lvalue_type.var, lvalue, rvalue_type)
                elif (is_literal_none(rvalue) and
                        isinstance(lvalue, NameExpr) and
                        isinstance(lvalue.node, Var) and
                        lvalue.node.is_initialized_in_class and
                        not new_syntax):
                    # Allow None's to be assigned to class variables with non-Optional types.
                    rvalue_type = lvalue_type
                else:
                    rvalue_type = self.check_simple_assignment(lvalue_type, rvalue, lvalue)

                if rvalue_type and infer_lvalue_type:
                    self.binder.assign_type(lvalue,
                                            rvalue_type,
                                            lvalue_type,
                                            False)
            elif index_lvalue:
                self.check_indexed_assignment(index_lvalue, rvalue, rvalue)

            if inferred:
                self.infer_variable_type(inferred, lvalue, self.accept(rvalue),
                                         rvalue)

    def check_assignment_to_multiple_lvalues(self, lvalues: List[Lvalue], rvalue: Expression,
                                             context: Context,
                                             infer_lvalue_type: bool = True) -> None:
        if isinstance(rvalue, TupleExpr) or isinstance(rvalue, ListExpr):
            # Recursively go into Tuple or List expression rhs instead of
            # using the type of rhs, because this allowed more fine grained
            # control in cases like: a, b = [int, str] where rhs would get
            # type List[object]

            rvalues = rvalue.items

            if self.check_rvalue_count_in_assignment(lvalues, len(rvalues), context):
                star_index = next((i for i, lv in enumerate(lvalues) if
                                   isinstance(lv, StarExpr)), len(lvalues))

                left_lvs = lvalues[:star_index]
                star_lv = cast(StarExpr,
                               lvalues[star_index]) if star_index != len(lvalues) else None
                right_lvs = lvalues[star_index + 1:]

                left_rvs, star_rvs, right_rvs = self.split_around_star(
                    rvalues, star_index, len(lvalues))

                lr_pairs = list(zip(left_lvs, left_rvs))
                if star_lv:
                    rv_list = ListExpr(star_rvs)
                    rv_list.set_line(rvalue.get_line())
                    lr_pairs.append((star_lv.expr, rv_list))
                lr_pairs.extend(zip(right_lvs, right_rvs))

                for lv, rv in lr_pairs:
                    self.check_assignment(lv, rv, infer_lvalue_type)
        else:
            self.check_multi_assignment(lvalues, rvalue, context, infer_lvalue_type)

    def check_rvalue_count_in_assignment(self, lvalues: List[Lvalue], rvalue_count: int,
                                         context: Context) -> bool:
        if any(isinstance(lvalue, StarExpr) for lvalue in lvalues):
            if len(lvalues) - 1 > rvalue_count:
                self.msg.wrong_number_values_to_unpack(rvalue_count,
                                                       len(lvalues) - 1, context)
                return False
        elif rvalue_count != len(lvalues):
            self.msg.wrong_number_values_to_unpack(rvalue_count,
                            len(lvalues), context)
            return False
        return True

    def check_multi_assignment(self, lvalues: List[Lvalue],
                               rvalue: Expression,
                               context: Context,
                               infer_lvalue_type: bool = True,
                               msg: str = None) -> None:
        """Check the assignment of one rvalue to a number of lvalues."""

        # Infer the type of an ordinary rvalue expression.
        rvalue_type = self.accept(rvalue)  # TODO maybe elsewhere; redundant
        undefined_rvalue = False

        if isinstance(rvalue_type, AnyType):
            for lv in lvalues:
                if isinstance(lv, StarExpr):
                    lv = lv.expr
                self.check_assignment(lv, self.temp_node(AnyType(), context), infer_lvalue_type)
        elif isinstance(rvalue_type, TupleType):
            self.check_multi_assignment_from_tuple(lvalues, rvalue, rvalue_type,
                                                  context, undefined_rvalue, infer_lvalue_type)
        else:
            self.check_multi_assignment_from_iterable(lvalues, rvalue_type,
                                                     context, infer_lvalue_type)

    def check_multi_assignment_from_tuple(self, lvalues: List[Lvalue], rvalue: Expression,
                                          rvalue_type: TupleType, context: Context,
                                          undefined_rvalue: bool,
                                          infer_lvalue_type: bool = True) -> None:
        if self.check_rvalue_count_in_assignment(lvalues, len(rvalue_type.items), context):
            star_index = next((i for i, lv in enumerate(lvalues)
                               if isinstance(lv, StarExpr)), len(lvalues))

            left_lvs = lvalues[:star_index]
            star_lv = cast(StarExpr, lvalues[star_index]) if star_index != len(lvalues) else None
            right_lvs = lvalues[star_index + 1:]

            if not undefined_rvalue:
                # Infer rvalue again, now in the correct type context.
                lvalue_type = self.lvalue_type_for_inference(lvalues, rvalue_type)
                rvalue_type = cast(TupleType, self.accept(rvalue, lvalue_type))

            left_rv_types, star_rv_types, right_rv_types = self.split_around_star(
                rvalue_type.items, star_index, len(lvalues))

            for lv, rv_type in zip(left_lvs, left_rv_types):
                self.check_assignment(lv, self.temp_node(rv_type, context), infer_lvalue_type)
            if star_lv:
                list_expr = ListExpr([self.temp_node(rv_type, context)
                                      for rv_type in star_rv_types])
                list_expr.set_line(context.get_line())
                self.check_assignment(star_lv.expr, list_expr, infer_lvalue_type)
            for lv, rv_type in zip(right_lvs, right_rv_types):
                self.check_assignment(lv, self.temp_node(rv_type, context), infer_lvalue_type)

    def lvalue_type_for_inference(self, lvalues: List[Lvalue], rvalue_type: TupleType) -> Type:
        star_index = next((i for i, lv in enumerate(lvalues)
                           if isinstance(lv, StarExpr)), len(lvalues))
        left_lvs = lvalues[:star_index]
        star_lv = cast(StarExpr, lvalues[star_index]) if star_index != len(lvalues) else None
        right_lvs = lvalues[star_index + 1:]
        left_rv_types, star_rv_types, right_rv_types = self.split_around_star(
            rvalue_type.items, star_index, len(lvalues))

        type_parameters = []  # type: List[Type]

        def append_types_for_inference(lvs: List[Expression], rv_types: List[Type]) -> None:
            for lv, rv_type in zip(lvs, rv_types):
                sub_lvalue_type, index_expr, inferred = self.check_lvalue(lv)
                if sub_lvalue_type:
                    type_parameters.append(sub_lvalue_type)
                else:  # index lvalue
                    # TODO Figure out more precise type context, probably
                    #      based on the type signature of the _set method.
                    type_parameters.append(rv_type)

        append_types_for_inference(left_lvs, left_rv_types)

        if star_lv:
            sub_lvalue_type, index_expr, inferred = self.check_lvalue(star_lv.expr)
            if sub_lvalue_type:
                type_parameters.extend([sub_lvalue_type] * len(star_rv_types))
            else:  # index lvalue
                # TODO Figure out more precise type context, probably
                #      based on the type signature of the _set method.
                type_parameters.extend(star_rv_types)

        append_types_for_inference(right_lvs, right_rv_types)

        return TupleType(type_parameters, self.named_type('builtins.tuple'))

    def split_around_star(self, items: List[T], star_index: int,
                          length: int) -> Tuple[List[T], List[T], List[T]]:
        """Splits a list of items in three to match another list of length 'length'
        that contains a starred expression at 'star_index' in the following way:

        star_index = 2, length = 5 (i.e., [a,b,*,c,d]), items = [1,2,3,4,5,6,7]
        returns in: ([1,2], [3,4,5], [6,7])
        """
        nr_right_of_star = length - star_index - 1
        right_index = nr_right_of_star if -nr_right_of_star != 0 else len(items)
        left = items[:star_index]
        star = items[star_index:right_index]
        right = items[right_index:]
        return (left, star, right)

    def type_is_iterable(self, type: Type) -> bool:
        return (is_subtype(type, self.named_generic_type('typing.Iterable',
                                                        [AnyType()])) and
                isinstance(type, Instance))

    def check_multi_assignment_from_iterable(self, lvalues: List[Lvalue], rvalue_type: Type,
                                             context: Context,
                                             infer_lvalue_type: bool = True) -> None:
        if self.type_is_iterable(rvalue_type):
            item_type = self.iterable_item_type(cast(Instance, rvalue_type))
            for lv in lvalues:
                if isinstance(lv, StarExpr):
                    self.check_assignment(lv.expr, self.temp_node(rvalue_type, context),
                                          infer_lvalue_type)
                else:
                    self.check_assignment(lv, self.temp_node(item_type, context),
                                          infer_lvalue_type)
        else:
            self.msg.type_not_iterable(rvalue_type, context)

    def check_lvalue(self, lvalue: Lvalue) -> Tuple[Type, IndexExpr, Var]:
        lvalue_type = None  # type: Type
        index_lvalue = None  # type: IndexExpr
        inferred = None  # type: Var

        if self.is_definition(lvalue):
            if isinstance(lvalue, NameExpr):
                inferred = cast(Var, lvalue.node)
                assert isinstance(inferred, Var)
            else:
                m = cast(MemberExpr, lvalue)
                self.accept(m.expr)
                inferred = m.def_var
        elif isinstance(lvalue, IndexExpr):
            index_lvalue = lvalue
        elif isinstance(lvalue, MemberExpr):
            lvalue_type = self.expr_checker.analyze_ordinary_member_access(lvalue,
                                                                 True)
            self.store_type(lvalue, lvalue_type)
        elif isinstance(lvalue, NameExpr):
            lvalue_type = self.expr_checker.analyze_ref_expr(lvalue, lvalue=True)
            self.store_type(lvalue, lvalue_type)
        elif isinstance(lvalue, TupleExpr) or isinstance(lvalue, ListExpr):
            types = [self.check_lvalue(sub_expr)[0] for sub_expr in lvalue.items]
            lvalue_type = TupleType(types, self.named_type('builtins.tuple'))
        else:
            lvalue_type = self.accept(lvalue)

        return lvalue_type, index_lvalue, inferred

    def is_definition(self, s: Lvalue) -> bool:
        if isinstance(s, NameExpr):
            if s.is_def:
                return True
            # If the node type is not defined, this must the first assignment
            # that we process => this is a definition, even though the semantic
            # analyzer did not recognize this as such. This can arise in code
            # that uses isinstance checks, if type checking of the primary
            # definition is skipped due to an always False type check.
            node = s.node
            if isinstance(node, Var):
                return node.type is None
        elif isinstance(s, MemberExpr):
            return s.is_def
        return False

    def infer_variable_type(self, name: Var, lvalue: Lvalue,
                            init_type: Type, context: Context) -> None:
        """Infer the type of initialized variables from initializer type."""
        if self.is_unusable_type(init_type):
            self.check_usable_type(init_type, context)
            self.set_inference_error_fallback_type(name, lvalue, init_type, context)
        elif isinstance(init_type, DeletedType):
            self.msg.deleted_as_rvalue(init_type, context)
        elif not is_valid_inferred_type(init_type):
            # We cannot use the type of the initialization expression for full type
            # inference (it's not specific enough), but we might be able to give
            # partial type which will be made more specific later. A partial type
            # gets generated in assignment like 'x = []' where item type is not known.
            if not self.infer_partial_type(name, lvalue, init_type):
                self.fail(messages.NEED_ANNOTATION_FOR_VAR, context)
                self.set_inference_error_fallback_type(name, lvalue, init_type, context)
        else:
            # Infer type of the target.

            # Make the type more general (strip away function names etc.).
            init_type = strip_type(init_type)

            self.set_inferred_type(name, lvalue, init_type)

    def infer_partial_type(self, name: Var, lvalue: Lvalue, init_type: Type) -> bool:
        if isinstance(init_type, (NoneTyp, UninhabitedType)):
            partial_type = PartialType(None, name, [init_type])
        elif isinstance(init_type, Instance):
            fullname = init_type.type.fullname()
            if (isinstance(lvalue, NameExpr) and
                    (fullname == 'builtins.list' or
                     fullname == 'builtins.set' or
                     fullname == 'builtins.dict') and
                    all(isinstance(t, (NoneTyp, UninhabitedType)) for t in init_type.args)):
                partial_type = PartialType(init_type.type, name, init_type.args)
            else:
                return False
        else:
            return False
        self.set_inferred_type(name, lvalue, partial_type)
        self.partial_types[-1][name] = lvalue
        return True

    def set_inferred_type(self, var: Var, lvalue: Lvalue, type: Type) -> None:
        """Store inferred variable type.

        Store the type to both the variable node and the expression node that
        refers to the variable (lvalue). If var is None, do nothing.
        """
        if var and not self.current_node_deferred:
            var.type = type
            self.store_type(lvalue, type)

    def set_inference_error_fallback_type(self, var: Var, lvalue: Lvalue, type: Type,
                                          context: Context) -> None:
        """If errors on context line are ignored, store dummy type for variable.

        If a program ignores error on type inference error, the variable should get some
        inferred type so that if can used later on in the program. Example:

          x = []  # type: ignore
          x.append(1)   # Should be ok!

        We implement this here by giving x a valid type (Any).
        """
        if context.get_line() in self.errors.ignored_lines[self.errors.file]:
            self.set_inferred_type(var, lvalue, AnyType())

    def narrow_type_from_binder(self, expr: Expression, known_type: Type) -> Type:
        if expr.literal >= LITERAL_TYPE:
            restriction = self.binder.get(expr)
            if restriction:
                ans = meet_simple(known_type, restriction)
                return ans
        return known_type

    def check_simple_assignment(self, lvalue_type: Type, rvalue: Expression,
                                context: Context,
                                msg: str = messages.INCOMPATIBLE_TYPES_IN_ASSIGNMENT,
                                lvalue_name: str = 'variable',
                                rvalue_name: str = 'expression') -> Type:
        if self.is_stub and isinstance(rvalue, EllipsisExpr):
            # '...' is always a valid initializer in a stub.
            return AnyType()
        else:
            rvalue_type = self.accept(rvalue, lvalue_type)
            if isinstance(rvalue_type, DeletedType):
                self.msg.deleted_as_rvalue(rvalue_type, context)
            if isinstance(lvalue_type, DeletedType):
                self.msg.deleted_as_lvalue(lvalue_type, context)
            else:
                self.check_subtype(rvalue_type, lvalue_type, context, msg,
                                   '{} has type'.format(rvalue_name),
                                   '{} has type'.format(lvalue_name))
            return rvalue_type

    def check_indexed_assignment(self, lvalue: IndexExpr,
                                 rvalue: Expression, context: Context) -> None:
        """Type check indexed assignment base[index] = rvalue.

        The lvalue argument is the base[index] expression.
        """
        self.try_infer_partial_type_from_indexed_assignment(lvalue, rvalue)
        basetype = self.accept(lvalue.base)
        method_type = self.expr_checker.analyze_external_member_access(
            '__setitem__', basetype, context)
        lvalue.method_type = method_type
        self.expr_checker.check_call(method_type, [lvalue.index, rvalue],
                                     [nodes.ARG_POS, nodes.ARG_POS],
                                     context)

    def try_infer_partial_type_from_indexed_assignment(
            self, lvalue: IndexExpr, rvalue: Expression) -> None:
        # TODO: Should we share some of this with try_infer_partial_type?
        if isinstance(lvalue.base, RefExpr) and isinstance(lvalue.base.node, Var):
            var = lvalue.base.node
            if isinstance(var.type, PartialType):
                type_type = var.type.type
                if type_type is None:
                    return  # The partial type is None.
                partial_types = self.find_partial_types(var)
                if partial_types is None:
                    return
                typename = type_type.fullname()
                if typename == 'builtins.dict':
                    # TODO: Don't infer things twice.
                    key_type = self.accept(lvalue.index)
                    value_type = self.accept(rvalue)
                    full_key_type = UnionType.make_simplified_union(
                        [key_type, var.type.inner_types[0]])
                    full_value_type = UnionType.make_simplified_union(
                        [value_type, var.type.inner_types[1]])
                    if (is_valid_inferred_type(full_key_type) and
                            is_valid_inferred_type(full_value_type)):
                        if not self.current_node_deferred:
                            var.type = self.named_generic_type('builtins.dict',
                                                               [full_key_type, full_value_type])
                        del partial_types[var]

    def visit_expression_stmt(self, s: ExpressionStmt) -> Type:
        self.accept(s.expr)

    def visit_return_stmt(self, s: ReturnStmt) -> Type:
        """Type check a return statement."""
        self.check_return_stmt(s)
        self.binder.unreachable()

    def check_return_stmt(self, s: ReturnStmt) -> None:
        if self.is_within_function():
            defn = self.function_stack[-1]
            if defn.is_generator:
                return_type = self.get_generator_return_type(self.return_types[-1],
                                                             defn.is_coroutine)
            else:
                return_type = self.return_types[-1]

            if s.expr:
                # Return with a value.
                typ = self.accept(s.expr, return_type)
                # Returning a value of type Any is always fine.
                if isinstance(typ, AnyType):
                    return

                if self.is_unusable_type(return_type):
                    # Lambdas are allowed to have a unusable returns.
                    # Functions returning a value of type None are allowed to have a Void return.
                    if isinstance(self.function_stack[-1], FuncExpr) or isinstance(typ, NoneTyp):
                        return
                    self.fail(messages.NO_RETURN_VALUE_EXPECTED, s)
                else:
                    self.check_subtype(
                        subtype_label='got',
                        subtype=typ,
                        supertype_label='expected',
                        supertype=return_type,
                        context=s,
                        msg=messages.INCOMPATIBLE_RETURN_VALUE_TYPE)
            else:
                # Empty returns are valid in Generators with Any typed returns.
                if (self.function_stack[-1].is_generator and isinstance(return_type, AnyType)):
                    return

                if isinstance(return_type, (Void, NoneTyp, AnyType)):
                    return

                if self.in_checked_function():
                    self.fail(messages.RETURN_VALUE_EXPECTED, s)

    def wrap_generic_type(self, typ: Instance, rtyp: Instance, check_type:
                          str, context: Context) -> Type:
        n_diff = self.count_nested_types(rtyp, check_type) - self.count_nested_types(typ,
                                                                                     check_type)
        if n_diff == 1:
            return self.named_generic_type(check_type, [typ])
        elif n_diff == 0 or n_diff > 1:
            self.fail(messages.INCOMPATIBLE_RETURN_VALUE_TYPE
                + ": expected {}, got {}".format(rtyp, typ), context)
            return typ
        return typ

    def count_nested_types(self, typ: Instance, check_type: str) -> int:
        c = 0
        while is_subtype(typ, self.named_type(check_type)):
            c += 1
            typ = map_instance_to_supertype(self.named_generic_type(check_type, typ.args),
                                            self.lookup_typeinfo(check_type))
            if typ.args:
                typ = cast(Instance, typ.args[0])
            else:
                return c
        return c

    def visit_if_stmt(self, s: IfStmt) -> Type:
        """Type check an if statement."""
        # This frame records the knowledge from previous if/elif clauses not being taken.
        # Fall-through to the original frame is handled explicitly in each block.
        with self.binder.frame_context(can_skip=False, fall_through=0):
            for e, b in zip(s.expr, s.body):
                t = self.accept(e)
                self.check_usable_type(t, e)
                if_map, else_map = self.find_isinstance_check(e)

                # XXX Issue a warning if condition is always False?
                with self.binder.frame_context(can_skip=True, fall_through=2):
                    self.push_type_map(if_map)
                    self.accept(b)

                # XXX Issue a warning if condition is always True?
                self.push_type_map(else_map)

            with self.binder.frame_context(can_skip=False, fall_through=2):
                if s.else_body:
                    self.accept(s.else_body)
        return None

    def visit_while_stmt(self, s: WhileStmt) -> Type:
        """Type check a while statement."""
        self.accept_loop(IfStmt([s.expr], [s.body], None), s.else_body,
                         exit_condition=s.expr)

    def visit_operator_assignment_stmt(self,
                                       s: OperatorAssignmentStmt) -> Type:
        """Type check an operator assignment statement, e.g. x += 1."""
        lvalue_type = self.accept(s.lvalue)
        inplace, method = infer_operator_assignment_method(lvalue_type, s.op)
        rvalue_type, method_type = self.expr_checker.check_op(
            method, lvalue_type, s.rvalue, s)

        if isinstance(s.lvalue, IndexExpr) and not inplace:
            self.check_indexed_assignment(s.lvalue, s.rvalue, s.rvalue)
        else:
            if not is_subtype(rvalue_type, lvalue_type):
                self.msg.incompatible_operator_assignment(s.op, s)

    def visit_assert_stmt(self, s: AssertStmt) -> Type:
        self.accept(s.expr)

        # If this is asserting some isinstance check, bind that type in the following code
        true_map, _ = self.find_isinstance_check(s.expr)

        self.push_type_map(true_map)

    def visit_raise_stmt(self, s: RaiseStmt) -> Type:
        """Type check a raise statement."""
        if s.expr:
            self.type_check_raise(s.expr, s)
        if s.from_expr:
            self.type_check_raise(s.from_expr, s)
        self.binder.unreachable()

    def type_check_raise(self, e: Expression, s: RaiseStmt) -> None:
        typ = self.accept(e)
        if isinstance(typ, FunctionLike):
            if typ.is_type_obj():
                # Cases like "raise/from ExceptionClass".
                typeinfo = typ.type_object()
                base = self.lookup_typeinfo('builtins.BaseException')
                if base in typeinfo.mro or typeinfo.fallback_to_any:
                    # Good!
                    return
                # Else fall back to the checks below (which will fail).
        if isinstance(typ, TupleType) and self.options.python_version[0] == 2:
            # allow `raise type, value, traceback`
            # https://docs.python.org/2/reference/simple_stmts.html#the-raise-statement
            # TODO: Also check tuple item types.
            if len(typ.items) in (2, 3):
                return
        if isinstance(typ, Instance) and typ.type.fallback_to_any:
            # OK!
            return
        self.check_subtype(typ,
                           self.named_type('builtins.BaseException'), s,
                           messages.INVALID_EXCEPTION)

    def visit_try_stmt(self, s: TryStmt) -> Type:
        """Type check a try statement."""
        # Our enclosing frame will get the result if the try/except falls through.
        # This one gets all possible states after the try block exited abnormally
        # (by exception, return, break, etc.)
        with self.binder.frame_context(can_skip=False, fall_through=0):
            # Not only might the body of the try statement exit
            # abnormally, but so might an exception handler or else
            # clause. The finally clause runs in *all* cases, so we
            # need an outer try frame to catch all intermediate states
            # in case an exception is raised during an except or else
            # clause. As an optimization, only create the outer try
            # frame when there actually is a finally clause.
            self.visit_try_without_finally(s, try_frame=bool(s.finally_body))
            if s.finally_body:
                # First we check finally_body is type safe on all abnormal exit paths
                self.accept(s.finally_body)

        if s.finally_body:
            # Then we try again for the more restricted set of options
            # that can fall through. (Why do we need to check the
            # finally clause twice? Depending on whether the finally
            # clause was reached by the try clause falling off the end
            # or exiting abnormally, after completing the finally clause
            # either flow will continue to after the entire try statement
            # or the exception/return/etc. will be processed and control
            # flow will escape. We need to check that the finally clause
            # type checks in both contexts, but only the resulting types
            # from the latter context affect the type state in the code
            # that follows the try statement.)
            self.accept(s.finally_body)

        return None

    def visit_try_without_finally(self, s: TryStmt, try_frame: bool) -> None:
        """Type check a try statement, ignoring the finally block.

        On entry, the top frame should receive all flow that exits the
        try block abnormally (i.e., such that the else block does not
        execute), and its parent should receive all flow that exits
        the try block normally.
        """
        # This frame will run the else block if the try fell through.
        # In that case, control flow continues to the parent of what
        # was the top frame on entry.
        with self.binder.frame_context(can_skip=False, fall_through=2, try_frame=try_frame):
            # This frame receives exit via exception, and runs exception handlers
            with self.binder.frame_context(can_skip=False, fall_through=2):
                # Finally, the body of the try statement
                with self.binder.frame_context(can_skip=False, fall_through=2, try_frame=True):
                    self.accept(s.body)
                for i in range(len(s.handlers)):
                    with self.binder.frame_context(can_skip=True, fall_through=4):
                        if s.types[i]:
                            t = self.visit_except_handler_test(s.types[i])
                            if s.vars[i]:
                                # To support local variables, we make this a definition line,
                                # causing assignment to set the variable's type.
                                s.vars[i].is_def = True
                                self.check_assignment(s.vars[i], self.temp_node(t, s.vars[i]))
                        self.accept(s.handlers[i])
                        if s.vars[i]:
                            # Exception variables are deleted in python 3 but not python 2.
                            # But, since it's bad form in python 2 and the type checking
                            # wouldn't work very well, we delete it anyway.

                            # Unfortunately, this doesn't let us detect usage before the
                            # try/except block.
                            if self.options.python_version[0] >= 3:
                                source = s.vars[i].name
                            else:
                                source = ('(exception variable "{}", which we do not '
                                          'accept outside except: blocks even in '
                                          'python 2)'.format(s.vars[i].name))
                            var = cast(Var, s.vars[i].node)
                            var.type = DeletedType(source=source)
                            self.binder.cleanse(s.vars[i])
            if s.else_body:
                self.accept(s.else_body)

    def visit_except_handler_test(self, n: Expression) -> Type:
        """Type check an exception handler test clause."""
        type = self.accept(n)

        all_types = []  # type: List[Type]
        test_types = type.items if isinstance(type, TupleType) else [type]

        for ttype in test_types:
            if isinstance(ttype, AnyType):
                all_types.append(ttype)
                continue

            if not isinstance(ttype, FunctionLike):
                self.fail(messages.INVALID_EXCEPTION_TYPE, n)
                return AnyType()

            item = ttype.items()[0]
            ret_type = item.ret_type
            if not (is_subtype(ret_type, self.named_type('builtins.BaseException'))
                    and item.is_type_obj()):
                self.fail(messages.INVALID_EXCEPTION_TYPE, n)
                return AnyType()

            all_types.append(ret_type)

        return UnionType.make_simplified_union(all_types)

    def visit_for_stmt(self, s: ForStmt) -> Type:
        """Type check a for statement."""
        if s.is_async:
            item_type = self.analyze_async_iterable_item_type(s.expr)
        else:
            item_type = self.analyze_iterable_item_type(s.expr)
        self.analyze_index_variables(s.index, item_type, s)
        self.accept_loop(s.body, s.else_body)

    def analyze_async_iterable_item_type(self, expr: Expression) -> Type:
        """Analyse async iterable expression and return iterator item type."""
        iterable = self.accept(expr)

        self.check_usable_type(iterable, expr)

        self.check_subtype(iterable,
                           self.named_generic_type('typing.AsyncIterable',
                                                   [AnyType()]),
                           expr, messages.ASYNC_ITERABLE_EXPECTED)

        echk = self.expr_checker
        method = echk.analyze_external_member_access('__aiter__', iterable, expr)
        iterator = echk.check_call(method, [], [], expr)[0]
        method = echk.analyze_external_member_access('__anext__', iterator, expr)
        awaitable = echk.check_call(method, [], [], expr)[0]
        return self.check_awaitable_expr(awaitable, expr,
                                         messages.INCOMPATIBLE_TYPES_IN_ASYNC_FOR)

    def analyze_iterable_item_type(self, expr: Expression) -> Type:
        """Analyse iterable expression and return iterator item type."""
        iterable = self.accept(expr)

        self.check_usable_type(iterable, expr)
        if isinstance(iterable, TupleType):
            if experiments.STRICT_OPTIONAL:
                joined = UninhabitedType()  # type: Type
            else:
                joined = NoneTyp()
            for item in iterable.items:
                joined = join_types(joined, item)
            if isinstance(joined, ErrorType):
                self.fail(messages.CANNOT_INFER_ITEM_TYPE, expr)
                return AnyType()
            return joined
        else:
            # Non-tuple iterable.
            self.check_subtype(iterable,
                               self.named_generic_type('typing.Iterable',
                                                       [AnyType()]),
                               expr, messages.ITERABLE_EXPECTED)

            echk = self.expr_checker
            method = echk.analyze_external_member_access('__iter__', iterable,
                                                         expr)
            iterator = echk.check_call(method, [], [], expr)[0]
            if self.options.python_version[0] >= 3:
                nextmethod = '__next__'
            else:
                nextmethod = 'next'
            method = echk.analyze_external_member_access(nextmethod, iterator,
                                                         expr)
            return echk.check_call(method, [], [], expr)[0]

    def analyze_index_variables(self, index: Expression, item_type: Type,
                                context: Context) -> None:
        """Type check or infer for loop or list comprehension index vars."""
        self.check_assignment(index, self.temp_node(item_type, context))

    def visit_del_stmt(self, s: DelStmt) -> Type:
        if isinstance(s.expr, IndexExpr):
            e = s.expr
            m = MemberExpr(e.base, '__delitem__')
            m.line = s.line
            c = CallExpr(m, [e.index], [nodes.ARG_POS], [None])
            c.line = s.line
            c.accept(self)
            return None
        else:
            def flatten(t: Expression) -> List[Expression]:
                """Flatten a nested sequence of tuples/lists into one list of nodes."""
                if isinstance(t, TupleExpr) or isinstance(t, ListExpr):
                    return [b for a in t.items for b in flatten(a)]
                else:
                    return [t]

            s.expr.accept(self)
            for elt in flatten(s.expr):
                if isinstance(elt, NameExpr):
                    self.binder.assign_type(elt,
                                            DeletedType(source=elt.name),
                                            self.binder.get_declaration(elt),
                                            False)
            return None

    def visit_decorator(self, e: Decorator) -> Type:
        for d in e.decorators:
            if isinstance(d, RefExpr):
                if d.fullname == 'typing.no_type_check':
                    e.var.type = AnyType()
                    e.var.is_ready = True
                    return None

        e.func.accept(self)
        sig = self.function_type(e.func)  # type: Type
        # Process decorators from the inside out.
        for i in range(len(e.decorators)):
            n = len(e.decorators) - 1 - i
            d = e.decorators[n]
            if isinstance(d, NameExpr) and d.fullname == 'typing.overload':
                self.fail('Single overload definition, multiple required', e)
                continue
            dec = self.accept(d)
            temp = self.temp_node(sig)
            sig, t2 = self.expr_checker.check_call(dec, [temp],
                                                   [nodes.ARG_POS], e)
        sig = cast(FunctionLike, sig)
        sig = set_callable_name(sig, e.func)
        e.var.type = sig
        e.var.is_ready = True
        if e.func.is_property:
            self.check_incompatible_property_override(e)

    def check_incompatible_property_override(self, e: Decorator) -> None:
        if not e.var.is_settable_property and e.func.info is not None:
            name = e.func.name()
            for base in e.func.info.mro[1:]:
                base_attr = base.names.get(name)
                if not base_attr:
                    continue
                if (isinstance(base_attr.node, OverloadedFuncDef) and
                        base_attr.node.is_property and
                        base_attr.node.items[0].var.is_settable_property):
                    self.fail(messages.READ_ONLY_PROPERTY_OVERRIDES_READ_WRITE, e)

    def visit_with_stmt(self, s: WithStmt) -> Type:
        for expr, target in zip(s.expr, s.target):
            if s.is_async:
                self.check_async_with_item(expr, target)
            else:
                self.check_with_item(expr, target)
        self.accept(s.body)

    def check_async_with_item(self, expr: Expression, target: Expression) -> None:
        echk = self.expr_checker
        ctx = self.accept(expr)
        enter = echk.analyze_external_member_access('__aenter__', ctx, expr)
        obj = echk.check_call(enter, [], [], expr)[0]
        obj = self.check_awaitable_expr(
            obj, expr, messages.INCOMPATIBLE_TYPES_IN_ASYNC_WITH_AENTER)
        if target:
            self.check_assignment(target, self.temp_node(obj, expr))
        exit = echk.analyze_external_member_access('__aexit__', ctx, expr)
        arg = self.temp_node(AnyType(), expr)
        res = echk.check_call(exit, [arg] * 3, [nodes.ARG_POS] * 3, expr)[0]
        self.check_awaitable_expr(
            res, expr, messages.INCOMPATIBLE_TYPES_IN_ASYNC_WITH_AEXIT)

    def check_with_item(self, expr: Expression, target: Expression) -> None:
        echk = self.expr_checker
        ctx = self.accept(expr)
        enter = echk.analyze_external_member_access('__enter__', ctx, expr)
        obj = echk.check_call(enter, [], [], expr)[0]
        if target:
            self.check_assignment(target, self.temp_node(obj, expr))
        exit = echk.analyze_external_member_access('__exit__', ctx, expr)
        arg = self.temp_node(AnyType(), expr)
        echk.check_call(exit, [arg] * 3, [nodes.ARG_POS] * 3, expr)

    def visit_print_stmt(self, s: PrintStmt) -> Type:
        for arg in s.args:
            self.accept(arg)
        if s.target:
            target_type = self.accept(s.target)
            if not isinstance(target_type, NoneTyp):
                # TODO: Also verify the type of 'write'.
                self.expr_checker.analyze_external_member_access('write', target_type, s.target)

    #
    # Expressions
    #

    def visit_name_expr(self, e: NameExpr) -> Type:
        return self.expr_checker.visit_name_expr(e)

    def visit_call_expr(self, e: CallExpr) -> Type:
        return self.expr_checker.visit_call_expr(e)

    def visit_yield_from_expr(self, e: YieldFromExpr) -> Type:
        # NOTE: Whether `yield from` accepts an `async def` decorated
        # with `@types.coroutine` (or `@asyncio.coroutine`) depends on
        # whether the generator containing the `yield from` is itself
        # thus decorated.  But it accepts a generator regardless of
        # how it's decorated.
        return_type = self.return_types[-1]
        subexpr_type = self.accept(e.expr, return_type)
        iter_type = None  # type: Type

        # Check that the expr is an instance of Iterable and get the type of the iterator produced
        # by __iter__.
        if isinstance(subexpr_type, AnyType):
            iter_type = AnyType()
        elif (isinstance(subexpr_type, Instance) and
                is_subtype(subexpr_type, self.named_type('typing.Iterable'))):
            if self.is_async_def(subexpr_type) and not self.has_coroutine_decorator(return_type):
                self.msg.yield_from_invalid_operand_type(subexpr_type, e)
            iter_method_type = self.expr_checker.analyze_external_member_access(
                '__iter__',
                subexpr_type,
                AnyType())

            generic_generator_type = self.named_generic_type('typing.Generator',
                                                             [AnyType(), AnyType(), AnyType()])
            iter_type, _ = self.expr_checker.check_call(iter_method_type, [], [],
                                                        context=generic_generator_type)
        else:
            if not (self.is_async_def(subexpr_type) and self.has_coroutine_decorator(return_type)):
                self.msg.yield_from_invalid_operand_type(subexpr_type, e)
                iter_type = AnyType()
            else:
                iter_type = self.check_awaitable_expr(subexpr_type, e,
                                                      messages.INCOMPATIBLE_TYPES_IN_YIELD_FROM)

        # Check that the iterator's item type matches the type yielded by the Generator function
        # containing this `yield from` expression.
        expected_item_type = self.get_generator_yield_type(return_type, False)
        actual_item_type = self.get_generator_yield_type(iter_type, False)

        self.check_subtype(actual_item_type, expected_item_type, e,
                           messages.INCOMPATIBLE_TYPES_IN_YIELD_FROM,
                           'actual type', 'expected type')

        # Determine the type of the entire yield from expression.
        if (isinstance(iter_type, Instance) and
                iter_type.type.fullname() == 'typing.Generator'):
            return self.get_generator_return_type(iter_type, False)
        else:
            # Non-Generators don't return anything from `yield from` expressions.
            # However special-case Any (which might be produced by an error).
            if isinstance(actual_item_type, AnyType):
                return AnyType()
            else:
                if experiments.STRICT_OPTIONAL:
                    return NoneTyp(is_ret_type=True)
                else:
                    return Void()

    def has_coroutine_decorator(self, t: Type) -> bool:
        """Whether t came from a function decorated with `@coroutine`."""
        return isinstance(t, Instance) and t.type.fullname() == 'typing.AwaitableGenerator'

    def is_async_def(self, t: Type) -> bool:
        """Whether t came from a function defined using `async def`."""
        # In check_func_def(), when we see a function decorated with
        # `@typing.coroutine` or `@async.coroutine`, we change the
        # return type to typing.AwaitableGenerator[...], so that its
        # type is compatible with either Generator or Awaitable.
        # But for the check here we need to know whether the original
        # function (before decoration) was an `async def`.  The
        # AwaitableGenerator type conveniently preserves the original
        # type as its 4th parameter (3rd when using 0-origin indexing
        # :-), so that we can recover that information here.
        # (We really need to see whether the original, undecorated
        # function was an `async def`, which is orthogonal to its
        # decorations.)
        if (isinstance(t, Instance)
                and t.type.fullname() == 'typing.AwaitableGenerator'
                and len(t.args) >= 4):
            t = t.args[3]
        return isinstance(t, Instance) and t.type.fullname() == 'typing.Awaitable'

    def visit_member_expr(self, e: MemberExpr) -> Type:
        return self.expr_checker.visit_member_expr(e)

    def visit_break_stmt(self, s: BreakStmt) -> Type:
        self.binder.handle_break()
        return None

    def visit_continue_stmt(self, s: ContinueStmt) -> Type:
        self.binder.handle_continue()
        return None

    def visit_int_expr(self, e: IntExpr) -> Type:
        return self.expr_checker.visit_int_expr(e)

    def visit_str_expr(self, e: StrExpr) -> Type:
        return self.expr_checker.visit_str_expr(e)

    def visit_bytes_expr(self, e: BytesExpr) -> Type:
        return self.expr_checker.visit_bytes_expr(e)

    def visit_unicode_expr(self, e: UnicodeExpr) -> Type:
        return self.expr_checker.visit_unicode_expr(e)

    def visit_float_expr(self, e: FloatExpr) -> Type:
        return self.expr_checker.visit_float_expr(e)

    def visit_complex_expr(self, e: ComplexExpr) -> Type:
        return self.expr_checker.visit_complex_expr(e)

    def visit_ellipsis(self, e: EllipsisExpr) -> Type:
        return self.expr_checker.visit_ellipsis(e)

    def visit_op_expr(self, e: OpExpr) -> Type:
        return self.expr_checker.visit_op_expr(e)

    def visit_comparison_expr(self, e: ComparisonExpr) -> Type:
        return self.expr_checker.visit_comparison_expr(e)

    def visit_unary_expr(self, e: UnaryExpr) -> Type:
        return self.expr_checker.visit_unary_expr(e)

    def visit_index_expr(self, e: IndexExpr) -> Type:
        return self.expr_checker.visit_index_expr(e)

    def visit_cast_expr(self, e: CastExpr) -> Type:
        return self.expr_checker.visit_cast_expr(e)

    def visit_reveal_type_expr(self, e: RevealTypeExpr) -> Type:
        return self.expr_checker.visit_reveal_type_expr(e)

    def visit_super_expr(self, e: SuperExpr) -> Type:
        return self.expr_checker.visit_super_expr(e)

    def visit_type_application(self, e: TypeApplication) -> Type:
        return self.expr_checker.visit_type_application(e)

    def visit_type_alias_expr(self, e: TypeAliasExpr) -> Type:
        return self.expr_checker.visit_type_alias_expr(e)

    def visit_type_var_expr(self, e: TypeVarExpr) -> Type:
        # TODO: Perhaps return a special type used for type variables only?
        return AnyType()

    def visit_newtype_expr(self, e: NewTypeExpr) -> Type:
        return AnyType()

    def visit_namedtuple_expr(self, e: NamedTupleExpr) -> Type:
        # TODO: Perhaps return a type object type?
        return AnyType()

    def visit_list_expr(self, e: ListExpr) -> Type:
        return self.expr_checker.visit_list_expr(e)

    def visit_set_expr(self, e: SetExpr) -> Type:
        return self.expr_checker.visit_set_expr(e)

    def visit_tuple_expr(self, e: TupleExpr) -> Type:
        return self.expr_checker.visit_tuple_expr(e)

    def visit_dict_expr(self, e: DictExpr) -> Type:
        return self.expr_checker.visit_dict_expr(e)

    def visit_slice_expr(self, e: SliceExpr) -> Type:
        return self.expr_checker.visit_slice_expr(e)

    def visit_func_expr(self, e: FuncExpr) -> Type:
        return self.expr_checker.visit_func_expr(e)

    def visit_list_comprehension(self, e: ListComprehension) -> Type:
        return self.expr_checker.visit_list_comprehension(e)

    def visit_set_comprehension(self, e: SetComprehension) -> Type:
        return self.expr_checker.visit_set_comprehension(e)

    def visit_generator_expr(self, e: GeneratorExpr) -> Type:
        return self.expr_checker.visit_generator_expr(e)

    def visit_dictionary_comprehension(self, e: DictionaryComprehension) -> Type:
        return self.expr_checker.visit_dictionary_comprehension(e)

    def visit_temp_node(self, e: TempNode) -> Type:
        return e.type

    def visit_conditional_expr(self, e: ConditionalExpr) -> Type:
        return self.expr_checker.visit_conditional_expr(e)

    def visit_backquote_expr(self, e: BackquoteExpr) -> Type:
        return self.expr_checker.visit_backquote_expr(e)

    def visit_yield_expr(self, e: YieldExpr) -> Type:
        return_type = self.return_types[-1]
        expected_item_type = self.get_generator_yield_type(return_type, False)
        if e.expr is None:
            if (not isinstance(expected_item_type, (Void, NoneTyp, AnyType))
                    and self.in_checked_function()):
                self.fail(messages.YIELD_VALUE_EXPECTED, e)
        else:
            actual_item_type = self.accept(e.expr, expected_item_type)
            self.check_subtype(actual_item_type, expected_item_type, e,
                            messages.INCOMPATIBLE_TYPES_IN_YIELD,
                            'actual type', 'expected type')
        return self.get_generator_receive_type(return_type, False)

    def visit_await_expr(self, e: AwaitExpr) -> Type:
        expected_type = self.type_context[-1]
        if expected_type is not None:
            expected_type = self.named_generic_type('typing.Awaitable', [expected_type])
        actual_type = self.accept(e.expr, expected_type)
        if isinstance(actual_type, AnyType):
            return AnyType()
        return self.check_awaitable_expr(actual_type, e, messages.INCOMPATIBLE_TYPES_IN_AWAIT)

    #
    # Helpers
    #

    def check_subtype(self, subtype: Type, supertype: Type, context: Context,
                      msg: str = messages.INCOMPATIBLE_TYPES,
                      subtype_label: str = None,
                      supertype_label: str = None) -> bool:
        """Generate an error if the subtype is not compatible with
        supertype."""
        if is_subtype(subtype, supertype):
            return True
        else:
            if self.is_unusable_type(subtype):
                self.msg.does_not_return_value(subtype, context)
            else:
                if self.should_suppress_optional_error([subtype]):
                    return False
                extra_info = []  # type: List[str]
                if subtype_label is not None or supertype_label is not None:
                    subtype_str, supertype_str = self.msg.format_distinctly(subtype, supertype)
                    if subtype_label is not None:
                        extra_info.append(subtype_label + ' ' + subtype_str)
                    if supertype_label is not None:
                        extra_info.append(supertype_label + ' ' + supertype_str)
                if extra_info:
                    msg += ' (' + ', '.join(extra_info) + ')'
                self.fail(msg, context)
            return False

    def contains_none(self, t: Type):
        return (
            isinstance(t, NoneTyp) or
            (isinstance(t, UnionType) and any(self.contains_none(ut) for ut in t.items)) or
            (isinstance(t, TupleType) and any(self.contains_none(tt) for tt in t.items)) or
            (isinstance(t, Instance) and t.args and any(self.contains_none(it) for it in t.args))
        )

    def should_suppress_optional_error(self, related_types: List[Type]) -> bool:
        return self.suppress_none_errors and any(self.contains_none(t) for t in related_types)

    def named_type(self, name: str) -> Instance:
        """Return an instance type with type given by the name and no
        type arguments. For example, named_type('builtins.object')
        produces the object type.
        """
        # Assume that the name refers to a type.
        sym = self.lookup_qualified(name)
        return Instance(cast(TypeInfo, sym.node), [])

    def named_generic_type(self, name: str, args: List[Type]) -> Instance:
        """Return an instance with the given name and type arguments.

        Assume that the number of arguments is correct.  Assume that
        the name refers to a compatible generic type.
        """
        return Instance(self.lookup_typeinfo(name), args)

    def lookup_typeinfo(self, fullname: str) -> TypeInfo:
        # Assume that the name refers to a class.
        sym = self.lookup_qualified(fullname)
        return cast(TypeInfo, sym.node)

    def type_type(self) -> Instance:
        """Return instance type 'type'."""
        return self.named_type('builtins.type')

    def object_type(self) -> Instance:
        """Return instance type 'object'."""
        return self.named_type('builtins.object')

    def bool_type(self) -> Instance:
        """Return instance type 'bool'."""
        return self.named_type('builtins.bool')

    def str_type(self) -> Instance:
        """Return instance type 'str'."""
        return self.named_type('builtins.str')

    def check_type_equivalency(self, t1: Type, t2: Type, node: Context,
                               msg: str = messages.INCOMPATIBLE_TYPES) -> None:
        """Generate an error if the types are not equivalent. The
        dynamic type is equivalent with all types.
        """
        if not is_equivalent(t1, t2):
            self.fail(msg, node)

    def store_type(self, node: Expression, typ: Type) -> None:
        """Store the type of a node in the type map."""
        self.type_map[node] = typ
        if typ is not None:
            self.module_type_map[node] = typ

    def in_checked_function(self) -> bool:
        """Should we type-check the current function?

        - Yes if --check-untyped-defs is set.
        - Yes outside functions.
        - Yes in annotated functions.
        - No otherwise.
        """
        return (self.options.check_untyped_defs
                or not self.dynamic_funcs
                or not self.dynamic_funcs[-1])

    def lookup(self, name: str, kind: int) -> SymbolTableNode:
        """Look up a definition from the symbol table with the given name.
        TODO remove kind argument
        """
        if name in self.globals:
            return self.globals[name]
        else:
            b = self.globals.get('__builtins__', None)
            if b:
                table = cast(MypyFile, b.node).names
                if name in table:
                    return table[name]
            raise KeyError('Failed lookup: {}'.format(name))

    def lookup_qualified(self, name: str) -> SymbolTableNode:
        if '.' not in name:
            return self.lookup(name, GDEF)  # FIX kind
        else:
            parts = name.split('.')
            n = self.modules[parts[0]]
            for i in range(1, len(parts) - 1):
                n = cast(MypyFile, n.names.get(parts[i], None).node)
            last = parts[-1]
            if last in n.names:
                return n.names[last]
            elif len(parts) == 2 and parts[0] == 'builtins':
                raise KeyError("Could not find builtin symbol '{}'. (Are you running a "
                               "test case? If so, make sure to include a fixture that "
                               "defines this symbol.)".format(last))
            else:
                msg = "Failed qualified lookup: '{}' (fullname = '{}')."
                raise KeyError(msg.format(last, name))

    def enter_partial_types(self) -> None:
        """Push a new scope for collecting partial types."""
        self.partial_types.append({})

    def leave_partial_types(self) -> None:
        """Pop partial type scope.

        Also report errors for variables which still have partial
        types, i.e. we couldn't infer a complete type.
        """
        partial_types = self.partial_types.pop()
        if not self.current_node_deferred:
            for var, context in partial_types.items():
                if (experiments.STRICT_OPTIONAL and
                        isinstance(var.type, PartialType) and var.type.type is None):
                    # None partial type: assume variable is intended to have type None
                    var.type = NoneTyp()
                else:
                    self.msg.fail(messages.NEED_ANNOTATION_FOR_VAR, context)
                    var.type = AnyType()

    def find_partial_types(self, var: Var) -> Optional[Dict[Var, Context]]:
        for partial_types in reversed(self.partial_types):
            if var in partial_types:
                return partial_types
        return None

    def is_within_function(self) -> bool:
        """Are we currently type checking within a function?

        I.e. not at class body or at the top level.
        """
        return self.return_types != []

    def is_unusable_type(self, typ: Type):
        """Is this type an unusable type?

        The two unusable types are Void and NoneTyp(is_ret_type=True).
        """
        return isinstance(typ, Void) or (isinstance(typ, NoneTyp) and typ.is_ret_type)

    def check_usable_type(self, typ: Type, context: Context) -> None:
        """Generate an error if the type is not a usable type."""
        if self.is_unusable_type(typ):
            self.msg.does_not_return_value(typ, context)

    def temp_node(self, t: Type, context: Context = None) -> TempNode:
        """Create a temporary node with the given, fixed type."""
        temp = TempNode(t)
        if context:
            temp.set_line(context.get_line())
        return temp

    def fail(self, msg: str, context: Context) -> None:
        """Produce an error message."""
        self.msg.fail(msg, context)

    def iterable_item_type(self, instance: Instance) -> Type:
        iterable = map_instance_to_supertype(
            instance,
            self.lookup_typeinfo('typing.Iterable'))
        return iterable.args[0]

    def function_type(self, func: FuncBase) -> FunctionLike:
        return function_type(func, self.named_type('builtins.function'))

<<<<<<< HEAD
=======
    def method_type(self, func: FuncBase) -> FunctionLike:
        return method_type_with_fallback(func, self.named_type('builtins.function'))

    # TODO: These next two functions should refer to TypeMap below
    def find_isinstance_check(self, n: Expression) -> Tuple[Optional[Dict[Expression, Type]],
                                                            Optional[Dict[Expression, Type]]]:
        return find_isinstance_check(n, self.type_map)

    def push_type_map(self, type_map: Optional[Dict[Expression, Type]]) -> None:
        if type_map is None:
            self.binder.unreachable()
        else:
            for expr, type in type_map.items():
                self.binder.push(expr, type)

>>>>>>> 74d66dab

# Data structure returned by find_isinstance_check representing
# information learned from the truth or falsehood of a condition.  The
# dict maps nodes representing expressions like 'a[0].x' to their
# refined types under the assumption that the condition has a
# particular truth value. A value of None means that the condition can
# never have that truth value.

# NB: The keys of this dict are nodes in the original source program,
# which are compared by reference equality--effectively, being *the
# same* expression of the program, not just two identical expressions
# (such as two references to the same variable). TODO: it would
# probably be better to have the dict keyed by the nodes' literal_hash
# field instead.

TypeMap = Optional[Dict[Expression, Type]]


def conditional_type_map(expr: Expression,
                         current_type: Optional[Type],
                         proposed_type: Optional[Type],
                         ) -> Tuple[TypeMap, TypeMap]:
    """Takes in an expression, the current type of the expression, and a
    proposed type of that expression.

    Returns a 2-tuple: The first element is a map from the expression to
    the proposed type, if the expression can be the proposed type.  The
    second element is a map from the expression to the type it would hold
    if it was not the proposed type, if any."""
    if proposed_type:
        if current_type:
            if is_proper_subtype(current_type, proposed_type):
                return {expr: proposed_type}, None
            elif not is_overlapping_types(current_type, proposed_type):
                return None, {expr: current_type}
            else:
                remaining_type = restrict_subtype_away(current_type, proposed_type)
                return {expr: proposed_type}, {expr: remaining_type}
        else:
            return {expr: proposed_type}, {}
    else:
        # An isinstance check, but we don't understand the type
        return {}, {}


def is_true_literal(n: Expression) -> bool:
    return (refers_to_fullname(n, 'builtins.True')
            or isinstance(n, IntExpr) and n.value == 1)


def is_false_literal(n: Expression) -> bool:
    return (refers_to_fullname(n, 'builtins.False')
            or isinstance(n, IntExpr) and n.value == 0)


def is_literal_none(n: Expression) -> bool:
    return isinstance(n, NameExpr) and n.fullname == 'builtins.None'


def and_conditional_maps(m1: TypeMap, m2: TypeMap) -> TypeMap:
    """Calculate what information we can learn from the truth of (e1 and e2)
    in terms of the information that we can learn from the truth of e1 and
    the truth of e2.
    """

    if m1 is None or m2 is None:
        # One of the conditions can never be true.
        return None
    # Both conditions can be true; combine the information. Anything
    # we learn from either conditions's truth is valid. If the same
    # expression's type is refined by both conditions, we somewhat
    # arbitrarily give precedence to m2. (In the future, we could use
    # an intersection type.)
    result = m2.copy()
    m2_keys = set(n2.literal_hash for n2 in m2)
    for n1 in m1:
        if n1.literal_hash not in m2_keys:
            result[n1] = m1[n1]
    return result


def or_conditional_maps(m1: TypeMap, m2: TypeMap) -> TypeMap:
    """Calculate what information we can learn from the truth of (e1 or e2)
    in terms of the information that we can learn from the truth of e1 and
    the truth of e2.
    """

    if m1 is None:
        return m2
    if m2 is None:
        return m1
    # Both conditions can be true. Combine information about
    # expressions whose type is refined by both conditions. (We do not
    # learn anything about expressions whose type is refined by only
    # one condition.)
    result = {}
    for n1 in m1:
        for n2 in m2:
            if n1.literal_hash == n2.literal_hash:
                result[n1] = UnionType.make_simplified_union([m1[n1], m2[n2]])
    return result


def find_isinstance_check(node: Expression,
                          type_map: Dict[Expression, Type],
                          ) -> Tuple[TypeMap, TypeMap]:
    """Find any isinstance checks (within a chain of ands).  Includes
    implicit and explicit checks for None.

    Return value is a map of variables to their types if the condition
    is true and a map of variables to their types if the condition is false.

    If either of the values in the tuple is None, then that particular
    branch can never occur.

    Guaranteed to not return None, None. (But may return {}, {})
    """
    if is_true_literal(node):
        return {}, None
    elif is_false_literal(node):
        return None, {}
    elif isinstance(node, CallExpr):
        if refers_to_fullname(node.callee, 'builtins.isinstance'):
            expr = node.args[0]
            if expr.literal == LITERAL_TYPE:
                vartype = type_map[expr]
                type = get_isinstance_type(node.args[1], type_map)
                return conditional_type_map(expr, vartype, type)
    elif (isinstance(node, ComparisonExpr) and any(is_literal_none(n) for n in node.operands) and
          experiments.STRICT_OPTIONAL):
        # Check for `x is None` and `x is not None`.
        is_not = node.operators == ['is not']
        if is_not or node.operators == ['is']:
            if_vars = {}  # type: Dict[Expression, Type]
            else_vars = {}  # type: Dict[Expression, Type]
            for expr in node.operands:
                if expr.literal == LITERAL_TYPE and not is_literal_none(expr) and expr in type_map:
                    # This should only be true at most once: there should be
                    # two elements in node.operands, and at least one of them
                    # should represent a None.
                    vartype = type_map[expr]
                    if_vars, else_vars = conditional_type_map(expr, vartype, NoneTyp())
                    break

            if is_not:
                if_vars, else_vars = else_vars, if_vars
            return if_vars, else_vars
    elif isinstance(node, RefExpr):
        # Restrict the type of the variable to True-ish/False-ish in the if and else branches
        # respectively
        vartype = type_map[node]
        if_type = true_only(vartype)
        else_type = false_only(vartype)
        ref = node  # type: Expression
        if_map = {ref: if_type} if not isinstance(if_type, UninhabitedType) else None
        else_map = {ref: else_type} if not isinstance(else_type, UninhabitedType) else None
        return if_map, else_map
    elif isinstance(node, OpExpr) and node.op == 'and':
        left_if_vars, left_else_vars = find_isinstance_check(node.left, type_map)
        right_if_vars, right_else_vars = find_isinstance_check(node.right, type_map)

        # (e1 and e2) is true if both e1 and e2 are true,
        # and false if at least one of e1 and e2 is false.
        return (and_conditional_maps(left_if_vars, right_if_vars),
                or_conditional_maps(left_else_vars, right_else_vars))
    elif isinstance(node, OpExpr) and node.op == 'or':
        left_if_vars, left_else_vars = find_isinstance_check(node.left, type_map)
        right_if_vars, right_else_vars = find_isinstance_check(node.right, type_map)

        # (e1 or e2) is true if at least one of e1 or e2 is true,
        # and false if both e1 and e2 are false.
        return (or_conditional_maps(left_if_vars, right_if_vars),
                and_conditional_maps(left_else_vars, right_else_vars))
    elif isinstance(node, UnaryExpr) and node.op == 'not':
        left, right = find_isinstance_check(node.expr, type_map)
        return right, left

    # Not a supported isinstance check
    return {}, {}


def get_isinstance_type(expr: Expression, type_map: Dict[Expression, Type]) -> Type:
    type = type_map[expr]

    if isinstance(type, TupleType):
        all_types = type.items
    else:
        all_types = [type]

    types = []  # type: List[Type]

    for type in all_types:
        if isinstance(type, FunctionLike):
            if type.is_type_obj():
                # Type variables may be present -- erase them, which is the best
                # we can do (outside disallowing them here).
                type = erase_typevars(type.items()[0].ret_type)

            types.append(type)

    if len(types) == 0:
        return None
    elif len(types) == 1:
        return types[0]
    else:
        return UnionType(types)


def expand_func(defn: FuncItem, map: Dict[TypeVarId, Type]) -> FuncItem:
    visitor = TypeTransformVisitor(map)
    ret = defn.accept(visitor)
    assert isinstance(ret, FuncItem)
    return ret


class TypeTransformVisitor(TransformVisitor):
    def __init__(self, map: Dict[TypeVarId, Type]) -> None:
        super().__init__()
        self.map = map

    def type(self, type: Type) -> Type:
        return expand_type(type, self.map)


def is_unsafe_overlapping_signatures(signature: Type, other: Type) -> bool:
    """Check if two signatures may be unsafely overlapping.

    Two signatures s and t are overlapping if both can be valid for the same
    statically typed values and the return types are incompatible.

    Assume calls are first checked against 'signature', then against 'other'.
    Thus if 'signature' is more general than 'other', there is no unsafe
    overlapping.

    TODO If argument types vary covariantly, the return type may vary
         covariantly as well.
    """
    if isinstance(signature, CallableType):
        if isinstance(other, CallableType):
            # TODO varargs
            # TODO keyword args
            # TODO erasure
            # TODO allow to vary covariantly
            # Check if the argument counts are overlapping.
            min_args = max(signature.min_args, other.min_args)
            max_args = min(len(signature.arg_types), len(other.arg_types))
            if min_args > max_args:
                # Argument counts are not overlapping.
                return False
            # Signatures are overlapping iff if they are overlapping for the
            # smallest common argument count.
            for i in range(min_args):
                t1 = signature.arg_types[i]
                t2 = other.arg_types[i]
                if not is_overlapping_types(t1, t2):
                    return False
            # All arguments types for the smallest common argument count are
            # overlapping => the signature is overlapping. The overlapping is
            # safe if the return types are identical.
            if is_same_type(signature.ret_type, other.ret_type):
                return False
            # If the first signature has more general argument types, the
            # latter will never be called
            if is_more_general_arg_prefix(signature, other):
                return False
            return not is_more_precise_signature(signature, other)
    return True


def is_more_general_arg_prefix(t: FunctionLike, s: FunctionLike) -> bool:
    """Does t have wider arguments than s?"""
    # TODO should an overload with additional items be allowed to be more
    #      general than one with fewer items (or just one item)?
    # TODO check argument kinds
    if isinstance(t, CallableType):
        if isinstance(s, CallableType):
            return all(is_proper_subtype(args, argt)
                       for argt, args in zip(t.arg_types, s.arg_types))
    elif isinstance(t, FunctionLike):
        if isinstance(s, FunctionLike):
            if len(t.items()) == len(s.items()):
                return all(is_same_arg_prefix(items, itemt)
                           for items, itemt in zip(t.items(), s.items()))
    return False


def is_same_arg_prefix(t: CallableType, s: CallableType) -> bool:
    # TODO check argument kinds
    return all(is_same_type(argt, args)
               for argt, args in zip(t.arg_types, s.arg_types))


def is_more_precise_signature(t: CallableType, s: CallableType) -> bool:
    """Is t more precise than s?

    A signature t is more precise than s if all argument types and the return
    type of t are more precise than the corresponding types in s.

    Assume that the argument kinds and names are compatible, and that the
    argument counts are overlapping.
    """
    # TODO generic function types
    # Only consider the common prefix of argument types.
    for argt, args in zip(t.arg_types, s.arg_types):
        if not is_more_precise(argt, args):
            return False
    return is_more_precise(t.ret_type, s.ret_type)


def infer_operator_assignment_method(type: Type, operator: str) -> Tuple[bool, str]:
    """Determine if operator assignment on given value type is in-place, and the method name.

    For example, if operator is '+', return (True, '__iadd__') or (False, '__add__')
    depending on which method is supported by the type.
    """
    method = nodes.op_methods[operator]
    if isinstance(type, Instance):
        if operator in nodes.ops_with_inplace_method:
            inplace_method = '__i' + method[2:]
            if type.type.has_readable_member(inplace_method):
                return True, inplace_method
    return False, method


def is_valid_inferred_type(typ: Type) -> bool:
    """Is an inferred type valid?

    Examples of invalid types include the None type or a type with a None component.
    """
    if is_same_type(typ, NoneTyp()):
        # With strict Optional checking, we *may* eventually infer NoneTyp, but
        # we only do that if we can't infer a specific Optional type.  This
        # resolution happens in leave_partial_types when we pop a partial types
        # scope.
        return False
    if is_same_type(typ, UninhabitedType()):
        return False
    elif isinstance(typ, Instance):
        for arg in typ.args:
            if not is_valid_inferred_type(arg):
                return False
    elif isinstance(typ, TupleType):
        for item in typ.items:
            if not is_valid_inferred_type(item):
                return False
    return True<|MERGE_RESOLUTION|>--- conflicted
+++ resolved
@@ -609,15 +609,7 @@
                         self.accept(init)
 
             # Type check body in a new scope.
-<<<<<<< HEAD
-            with self.binder.frame_context():
-                # To be used for super in visit_super in checkexpr
-                # (We don't care when it's not a method)
-                if item.arguments:
-                    self.binder.push(NameExpr('__SelfType'), item.arguments[0].variable.type)
-=======
             with self.binder.top_frame_context():
->>>>>>> 74d66dab
                 self.accept(item.body)
                 unreachable = self.binder.is_unreachable()
 
@@ -957,12 +949,7 @@
         self.enter_partial_types()
         old_binder = self.binder
         self.binder = ConditionalTypeBinder()
-<<<<<<< HEAD
-        with self.binder.frame_context():
-            self.class_context.append(fill_typevars(defn.info))
-=======
         with self.binder.top_frame_context():
->>>>>>> 74d66dab
             self.accept(defn.defs)
             self.class_context.pop()
         self.binder = old_binder
@@ -2363,11 +2350,6 @@
     def function_type(self, func: FuncBase) -> FunctionLike:
         return function_type(func, self.named_type('builtins.function'))
 
-<<<<<<< HEAD
-=======
-    def method_type(self, func: FuncBase) -> FunctionLike:
-        return method_type_with_fallback(func, self.named_type('builtins.function'))
-
     # TODO: These next two functions should refer to TypeMap below
     def find_isinstance_check(self, n: Expression) -> Tuple[Optional[Dict[Expression, Type]],
                                                             Optional[Dict[Expression, Type]]]:
@@ -2379,8 +2361,6 @@
         else:
             for expr, type in type_map.items():
                 self.binder.push(expr, type)
-
->>>>>>> 74d66dab
 
 # Data structure returned by find_isinstance_check representing
 # information learned from the truth or falsehood of a condition.  The
