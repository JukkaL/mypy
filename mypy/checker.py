"""Mypy type checker."""

import itertools
import fnmatch
from contextlib import contextmanager

from typing import (
    Dict, Set, List, cast, Tuple, TypeVar, Union, Optional, NamedTuple, Iterator
)

from mypy.errors import Errors, report_internal_error
from mypy.nodes import (
    SymbolTable, Statement, MypyFile, Var, Expression, Lvalue,
    OverloadedFuncDef, FuncDef, FuncItem, FuncBase, TypeInfo,
    ClassDef, GDEF, Block, AssignmentStmt, NameExpr, MemberExpr, IndexExpr,
    TupleExpr, ListExpr, ExpressionStmt, ReturnStmt, IfStmt,
    WhileStmt, OperatorAssignmentStmt, WithStmt, AssertStmt,
    RaiseStmt, TryStmt, ForStmt, DelStmt, CallExpr, IntExpr, StrExpr,
    UnicodeExpr, OpExpr, UnaryExpr, FuncExpr, TempNode, SymbolTableNode,
    Context, Decorator, PrintStmt, LITERAL_TYPE, BreakStmt, PassStmt, ContinueStmt,
    ComparisonExpr, StarExpr, EllipsisExpr, RefExpr, ImportFrom, ImportAll, ImportBase,
    ARG_POS, CONTRAVARIANT, COVARIANT, ExecStmt, GlobalDecl, Import, NonlocalDecl,
    MDEF, Node
)
from mypy import nodes
from mypy.types import (
    Type, AnyType, CallableType, Void, FunctionLike, Overloaded, TupleType, TypedDictType,
    Instance, NoneTyp, ErrorType, strip_type, TypeType,
    UnionType, TypeVarId, TypeVarType, PartialType, DeletedType, UninhabitedType, TypeVarDef,
    true_only, false_only, function_type, is_named_instance
)
from mypy.sametypes import is_same_type, is_same_types
from mypy.messages import MessageBuilder
import mypy.checkexpr
from mypy.checkmember import map_type_from_supertype, bind_self, erase_to_bound
from mypy import messages
from mypy.subtypes import (
    is_subtype, is_equivalent, is_proper_subtype, is_more_precise,
    restrict_subtype_away, is_subtype_ignoring_tvars
)
from mypy.maptype import map_instance_to_supertype
from mypy.typevars import fill_typevars, has_no_typevars
from mypy.semanal import set_callable_name, refers_to_fullname
from mypy.erasetype import erase_typevars
from mypy.expandtype import expand_type, expand_type_by_instance
from mypy.visitor import StatementVisitor
from mypy.join import join_types
from mypy.treetransform import TransformVisitor
<<<<<<< HEAD
from mypy.meet import meet_simple, is_overlapping_types
from mypy.binder import ConditionalTypeBinder, get_declaration
=======
from mypy.meet import is_overlapping_types
from mypy.binder import ConditionalTypeBinder
>>>>>>> 44b5f41c
from mypy.options import Options

from mypy import experiments


T = TypeVar('T')

LAST_PASS = 1  # Pass numbers start at 0


# A node which is postponed to be type checked during the next pass.
DeferredNode = NamedTuple(
    'DeferredNode',
    [
        ('node', FuncItem),
        ('context_type_name', Optional[str]),  # Name of the surrounding class (for error messages)
        ('active_class', Optional[Type]),  # And its type (for selftype handling)
    ])


class TypeChecker(StatementVisitor[None]):
    """Mypy type checker.

    Type check mypy source files that have been semantically analyzed.

    You must create a separate instance for each source file.
    """

    # Are we type checking a stub?
    is_stub = False
    # Error message reporter
    errors = None  # type: Errors
    # Utility for generating messages
    msg = None  # type: MessageBuilder
    # Types of type checked nodes
    type_map = None  # type: Dict[Expression, Type]

    # Helper for managing conditional types
    binder = None  # type: ConditionalTypeBinder
    # Helper for type checking expressions
    expr_checker = None  # type: mypy.checkexpr.ExpressionChecker

    scope = None  # type: Scope
    # Stack of function return types
    return_types = None  # type: List[Type]
    # Flags; true for dynamically typed functions
    dynamic_funcs = None  # type: List[bool]
    # Stack of collections of variables with partial types
    partial_types = None  # type: List[Dict[Var, Context]]
    globals = None  # type: SymbolTable
    modules = None  # type: Dict[str, MypyFile]
    # Nodes that couldn't be checked because some types weren't available. We'll run
    # another pass and try these again.
    deferred_nodes = None  # type: List[DeferredNode]
    # Type checking pass number (0 = first pass)
    pass_num = 0
    # Have we deferred the current function? If yes, don't infer additional
    # types during this pass within the function.
    current_node_deferred = False
    # Is this file a typeshed stub?
    is_typeshed_stub = False
    # Should strict Optional-related errors be suppressed in this file?
    suppress_none_errors = False  # TODO: Get it from options instead
    options = None  # type: Options

    # The set of all dependencies (suppressed or not) that this module accesses, either
    # directly or indirectly.
    module_refs = None  # type: Set[str]

    def __init__(self, errors: Errors, modules: Dict[str, MypyFile], options: Options,
                 tree: MypyFile, path: str) -> None:
        """Construct a type checker.

        Use errors to report type check errors.
        """
        self.errors = errors
        self.modules = modules
        self.options = options
        self.tree = tree
        self.path = path
        self.msg = MessageBuilder(errors, modules)
        self.expr_checker = mypy.checkexpr.ExpressionChecker(self, self.msg)
        self.scope = Scope(tree)
        self.binder = ConditionalTypeBinder()
        self.globals = tree.names
        self.return_types = []
        self.dynamic_funcs = []
        self.partial_types = []
        self.deferred_nodes = []
        self.type_map = {}
        self.module_refs = set()
        self.pass_num = 0
        self.current_node_deferred = False
        self.is_stub = tree.is_stub
        self.is_typeshed_stub = errors.is_typeshed_file(path)
        if options.strict_optional_whitelist is None:
            self.suppress_none_errors = not options.show_none_errors
        else:
            self.suppress_none_errors = not any(fnmatch.fnmatch(path, pattern)
                                                for pattern
                                                in options.strict_optional_whitelist)

    def check_first_pass(self) -> None:
        """Type check the entire file, but defer functions with unresolved references.

        Unresolved references are forward references to variables
        whose types haven't been inferred yet.  They may occur later
        in the same file or in a different file that's being processed
        later (usually due to an import cycle).

        Deferred functions will be processed by check_second_pass().
        """
        self.errors.set_file(self.path)
        with self.enter_partial_types():
            with self.binder.top_frame_context():
                for d in self.tree.defs:
                    self.accept(d)

        assert not self.current_node_deferred

        all_ = self.globals.get('__all__')
        if all_ is not None and all_.type is not None:
            seq_str = self.named_generic_type('typing.Sequence',
                                              [self.named_type('builtins.str')])
            if self.options.python_version[0] < 3:
                seq_str = self.named_generic_type('typing.Sequence',
                                                  [self.named_type('builtins.unicode')])
            if not is_subtype(all_.type, seq_str):
                str_seq_s, all_s = self.msg.format_distinctly(seq_str, all_.type)
                self.fail(messages.ALL_MUST_BE_SEQ_STR.format(str_seq_s, all_s),
                          all_.node)

    def check_second_pass(self) -> bool:
        """Run second or following pass of type checking.

        This goes through deferred nodes, returning True if there were any.
        """
        if not self.deferred_nodes:
            return False
        self.errors.set_file(self.path)
        self.pass_num += 1
        todo = self.deferred_nodes
        self.deferred_nodes = []
        done = set()  # type: Set[FuncItem]
        for node, type_name, active_class in todo:
            if node in done:
                continue
            # This is useful for debugging:
            # print("XXX in pass %d, class %s, function %s" %
            #       (self.pass_num, type_name, node.fullname() or node.name()))
            done.add(node)
            with self.errors.enter_type(type_name) if type_name else nothing():
                with self.scope.push_class(active_class) if active_class else nothing():
                    if isinstance(node, Statement):
                        self.accept(node)
                    elif isinstance(node, Expression):
                        self.expr_checker.accept(node)
                    else:
                        assert False
        return True

    def handle_cannot_determine_type(self, name: str, context: Context) -> None:
        node = self.scope.top_function()
        if self.pass_num < LAST_PASS and node is not None:
            # Don't report an error yet. Just defer.
            if self.errors.type_name:
                type_name = self.errors.type_name[-1]
            else:
                type_name = None
            # Shouldn't we freeze the entire scope?
            active_class = self.scope.active_class()
            self.deferred_nodes.append(DeferredNode(node, type_name, active_class))
            # Set a marker so that we won't infer additional types in this
            # function. Any inferred types could be bogus, because there's at
            # least one type that we don't know.
            self.current_node_deferred = True
        else:
            self.msg.cannot_determine_type(name, context)

    def accept(self, stmt: Statement) -> None:
        """Type check a node in the given type context."""
        try:
            stmt.accept(self)
        except Exception as err:
            report_internal_error(err, self.errors.file, stmt.line, self.errors, self.options)

    def accept_loop(self, body: Statement, else_body: Statement = None, *,
                    exit_condition: Expression = None) -> None:
        """Repeatedly type check a loop body until the frame doesn't change.
        If exit_condition is set, assume it must be False on exit from the loop.

        Then check the else_body.
        """
        # The outer frame accumulates the results of all iterations
        with self.binder.frame_context(can_skip=False):
            while True:
                with self.binder.frame_context(can_skip=True,
                                               break_frame=2, continue_frame=1):
                    self.accept(body)
                if not self.binder.last_pop_changed:
                    break
            if exit_condition:
                _, else_map = self.find_isinstance_check(exit_condition)
                self.push_type_map(else_map)
            if else_body:
                self.accept(else_body)

    #
    # Definitions
    #

    def visit_overloaded_func_def(self, defn: OverloadedFuncDef) -> None:
        num_abstract = 0
        if defn.is_property:
            # HACK: Infer the type of the property.
            self.visit_decorator(defn.items[0])
        for fdef in defn.items:
            self.check_func_item(fdef.func, name=fdef.func.name())
            if fdef.func.is_abstract:
                num_abstract += 1
        if num_abstract not in (0, len(defn.items)):
            self.fail(messages.INCONSISTENT_ABSTRACT_OVERLOAD, defn)
        if defn.info:
            self.check_method_override(defn)
            self.check_inplace_operator_method(defn)
        self.check_overlapping_overloads(defn)

    def check_overlapping_overloads(self, defn: OverloadedFuncDef) -> None:
        for i, item in enumerate(defn.items):
            for j, item2 in enumerate(defn.items[i + 1:]):
                # TODO overloads involving decorators
                sig1 = self.function_type(item.func)
                sig2 = self.function_type(item2.func)
                if is_unsafe_overlapping_signatures(sig1, sig2):
                    self.msg.overloaded_signatures_overlap(i + 1, i + j + 2,
                                                           item.func)

    # Here's the scoop about generators and coroutines.
    #
    # There are two kinds of generators: classic generators (functions
    # with `yield` or `yield from` in the body) and coroutines
    # (functions declared with `async def`).  The latter are specified
    # in PEP 492 and only available in Python >= 3.5.
    #
    # Classic generators can be parameterized with three types:
    # - ty is the Yield type (the type of y in `yield y`)
    # - tc is the type reCeived by yield (the type of c in `c = yield`).
    # - tr is the Return type (the type of r in `return r`)
    #
    # A classic generator must define a return type that's either
    # `Generator[ty, tc, tr]`, Iterator[ty], or Iterable[ty] (or
    # object or Any).  If tc/tr are not given, both are Void.
    #
    # A coroutine must define a return type corresponding to tr; the
    # other two are unconstrained.  The "external" return type (seen
    # by the caller) is Awaitable[tr].
    #
    # In addition, there's the synthetic type AwaitableGenerator: it
    # inherits from both Awaitable and Generator and can be used both
    # in `yield from` and in `await`.  This type is set automatically
    # for functions decorated with `@types.coroutine` or
    # `@asyncio.coroutine`.  Its single parameter corresponds to tr.
    #
    # There are several useful methods, each taking a type t and a
    # flag c indicating whether it's for a generator or coroutine:
    #
    # - is_generator_return_type(t, c) returns whether t is a Generator,
    #   Iterator, Iterable (if not c), or Awaitable (if c), or
    #   AwaitableGenerator (regardless of c).
    # - get_generator_yield_type(t, c) returns ty.
    # - get_generator_receive_type(t, c) returns tc.
    # - get_generator_return_type(t, c) returns tr.

    def is_generator_return_type(self, typ: Type, is_coroutine: bool) -> bool:
        """Is `typ` a valid type for a generator/coroutine?

        True if `typ` is a *supertype* of Generator or Awaitable.
        Also true it it's *exactly* AwaitableGenerator (modulo type parameters).
        """
        if is_coroutine:
            # This means we're in Python 3.5 or later.
            at = self.named_generic_type('typing.Awaitable', [AnyType()])
            if is_subtype(at, typ):
                return True
        else:
            gt = self.named_generic_type('typing.Generator', [AnyType(), AnyType(), AnyType()])
            if is_subtype(gt, typ):
                return True
        return isinstance(typ, Instance) and typ.type.fullname() == 'typing.AwaitableGenerator'

    def get_generator_yield_type(self, return_type: Type, is_coroutine: bool) -> Type:
        """Given the declared return type of a generator (t), return the type it yields (ty)."""
        if isinstance(return_type, AnyType):
            return AnyType()
        elif not self.is_generator_return_type(return_type, is_coroutine):
            # If the function doesn't have a proper Generator (or
            # Awaitable) return type, anything is permissible.
            return AnyType()
        elif not isinstance(return_type, Instance):
            # Same as above, but written as a separate branch so the typechecker can understand.
            return AnyType()
        elif return_type.type.fullname() == 'typing.Awaitable':
            # Awaitable: ty is Any.
            return AnyType()
        elif return_type.args:
            # AwaitableGenerator, Generator, Iterator, or Iterable; ty is args[0].
            ret_type = return_type.args[0]
            # TODO not best fix, better have dedicated yield token
            if isinstance(ret_type, NoneTyp):
                if experiments.STRICT_OPTIONAL:
                    return NoneTyp(is_ret_type=True)
                else:
                    return Void()
            return ret_type
        else:
            # If the function's declared supertype of Generator has no type
            # parameters (i.e. is `object`), then the yielded values can't
            # be accessed so any type is acceptable.  IOW, ty is Any.
            # (However, see https://github.com/python/mypy/issues/1933)
            return AnyType()

    def get_generator_receive_type(self, return_type: Type, is_coroutine: bool) -> Type:
        """Given a declared generator return type (t), return the type its yield receives (tc)."""
        if isinstance(return_type, AnyType):
            return AnyType()
        elif not self.is_generator_return_type(return_type, is_coroutine):
            # If the function doesn't have a proper Generator (or
            # Awaitable) return type, anything is permissible.
            return AnyType()
        elif not isinstance(return_type, Instance):
            # Same as above, but written as a separate branch so the typechecker can understand.
            return AnyType()
        elif return_type.type.fullname() == 'typing.Awaitable':
            # Awaitable, AwaitableGenerator: tc is Any.
            return AnyType()
        elif (return_type.type.fullname() in ('typing.Generator', 'typing.AwaitableGenerator')
              and len(return_type.args) >= 3):
            # Generator: tc is args[1].
            return return_type.args[1]
        else:
            # `return_type` is a supertype of Generator, so callers won't be able to send it
            # values.  IOW, tc is None.
            if experiments.STRICT_OPTIONAL:
                return NoneTyp(is_ret_type=True)
            else:
                return Void()

    def get_generator_return_type(self, return_type: Type, is_coroutine: bool) -> Type:
        """Given the declared return type of a generator (t), return the type it returns (tr)."""
        if isinstance(return_type, AnyType):
            return AnyType()
        elif not self.is_generator_return_type(return_type, is_coroutine):
            # If the function doesn't have a proper Generator (or
            # Awaitable) return type, anything is permissible.
            return AnyType()
        elif not isinstance(return_type, Instance):
            # Same as above, but written as a separate branch so the typechecker can understand.
            return AnyType()
        elif return_type.type.fullname() == 'typing.Awaitable' and len(return_type.args) == 1:
            # Awaitable: tr is args[0].
            return return_type.args[0]
        elif (return_type.type.fullname() in ('typing.Generator', 'typing.AwaitableGenerator')
              and len(return_type.args) >= 3):
            # AwaitableGenerator, Generator: tr is args[2].
            return return_type.args[2]
        else:
            # Supertype of Generator (Iterator, Iterable, object): tr is any.
            return AnyType()

    def visit_func_def(self, defn: FuncDef) -> None:
        """Type check a function definition."""
        self.check_func_item(defn, name=defn.name())
        if defn.info:
            if not defn.is_dynamic():
                self.check_method_override(defn)
            self.check_inplace_operator_method(defn)
        if defn.original_def:
            # Override previous definition.
            new_type = self.function_type(defn)
            if isinstance(defn.original_def, FuncDef):
                # Function definition overrides function definition.
                if not is_same_type(new_type, self.function_type(defn.original_def)):
                    self.msg.incompatible_conditional_function_def(defn)
            else:
                # Function definition overrides a variable initialized via assignment.
                orig_type = defn.original_def.type
                if orig_type is None:
                    # XXX This can be None, as happens in
                    # test_testcheck_TypeCheckSuite.testRedefinedFunctionInTryWithElse
                    self.msg.note("Internal mypy error checking function redefinition.", defn)
                    return
                if isinstance(orig_type, PartialType):
                    if orig_type.type is None:
                        # Ah this is a partial type. Give it the type of the function.
                        var = defn.original_def
                        partial_types = self.find_partial_types(var)
                        if partial_types is not None:
                            var.type = new_type
                            del partial_types[var]
                    else:
                        # Trying to redefine something like partial empty list as function.
                        self.fail(messages.INCOMPATIBLE_REDEFINITION, defn)
                else:
                    # TODO: Update conditional type binder.
                    self.check_subtype(new_type, orig_type, defn,
                                       messages.INCOMPATIBLE_REDEFINITION,
                                       'redefinition with type',
                                       'original type')

    def check_func_item(self, defn: FuncItem,
                        type_override: CallableType = None,
                        name: str = None) -> None:
        """Type check a function.

        If type_override is provided, use it as the function type.
        """
        # We may be checking a function definition or an anonymous function. In
        # the first case, set up another reference with the precise type.
        fdef = None  # type: FuncDef
        if isinstance(defn, FuncDef):
            fdef = defn

        self.dynamic_funcs.append(defn.is_dynamic() and not type_override)

        with self.errors.enter_function(fdef.name()) if fdef else nothing():
            with self.enter_partial_types():
                typ = self.function_type(defn)
                if type_override:
                    typ = type_override
                if isinstance(typ, CallableType):
                    self.check_func_def(defn, typ, name)
                else:
                    raise RuntimeError('Not supported')

        self.dynamic_funcs.pop()
        self.current_node_deferred = False

    def check_func_def(self, defn: FuncItem, typ: CallableType, name: str) -> None:
        """Type check a function definition."""
        # Expand type variables with value restrictions to ordinary types.
        for item, typ in self.expand_typevars(defn, typ):
            old_binder = self.binder
            self.binder = ConditionalTypeBinder()
            with self.binder.top_frame_context():
                defn.expanded.append(item)

                # We may be checking a function definition or an anonymous
                # function. In the first case, set up another reference with the
                # precise type.
                if isinstance(item, FuncDef):
                    fdef = item
                else:
                    fdef = None

                if fdef:
                    # Check if __init__ has an invalid, non-None return type.
                    if (fdef.info and fdef.name() in ('__init__', '__init_subclass__') and
                            not isinstance(typ.ret_type, (Void, NoneTyp)) and
                            not self.dynamic_funcs[-1]):
                        self.fail(messages.MUST_HAVE_NONE_RETURN_TYPE.format(fdef.name()),
                                  item.type)

                    show_untyped = not self.is_typeshed_stub or self.options.warn_incomplete_stub
                    if self.options.disallow_untyped_defs and show_untyped:
                        # Check for functions with unspecified/not fully specified types.
                        def is_implicit_any(t: Type) -> bool:
                            return isinstance(t, AnyType) and t.implicit

                        if fdef.type is None:
                            self.fail(messages.FUNCTION_TYPE_EXPECTED, fdef)
                        elif isinstance(fdef.type, CallableType):
                            if is_implicit_any(fdef.type.ret_type):
                                self.fail(messages.RETURN_TYPE_EXPECTED, fdef)
                            if any(is_implicit_any(t) for t in fdef.type.arg_types):
                                self.fail(messages.ARGUMENT_TYPE_EXPECTED, fdef)

                if name in nodes.reverse_op_method_set:
                    self.check_reverse_op_method(item, typ, name)
                elif name in ('__getattr__', '__getattribute__'):
                    self.check_getattr_method(typ, defn)

                # Refuse contravariant return type variable
                if isinstance(typ.ret_type, TypeVarType):
                    if typ.ret_type.variance == CONTRAVARIANT:
                        self.fail(messages.RETURN_TYPE_CANNOT_BE_CONTRAVARIANT,
                             typ.ret_type)

                # Check that Generator functions have the appropriate return type.
                if defn.is_generator:
                    if not self.is_generator_return_type(typ.ret_type, defn.is_coroutine):
                        self.fail(messages.INVALID_RETURN_TYPE_FOR_GENERATOR, typ)

                    # Python 2 generators aren't allowed to return values.
                    if (self.options.python_version[0] == 2 and
                            isinstance(typ.ret_type, Instance) and
                            typ.ret_type.type.fullname() == 'typing.Generator'):
                        if not isinstance(typ.ret_type.args[2], (Void, NoneTyp, AnyType)):
                            self.fail(messages.INVALID_GENERATOR_RETURN_ITEM_TYPE, typ)

                # Fix the type if decorated with `@types.coroutine` or `@asyncio.coroutine`.
                if defn.is_awaitable_coroutine:
                    # Update the return type to AwaitableGenerator.
                    # (This doesn't exist in typing.py, only in typing.pyi.)
                    t = typ.ret_type
                    c = defn.is_coroutine
                    ty = self.get_generator_yield_type(t, c)
                    tc = self.get_generator_receive_type(t, c)
                    tr = self.get_generator_return_type(t, c)
                    ret_type = self.named_generic_type('typing.AwaitableGenerator',
                                                       [ty, tc, tr, t])
                    typ = typ.copy_modified(ret_type=ret_type)
                    defn.type = typ

                # Push return type.
                self.return_types.append(typ.ret_type)

                # Store argument types.
                for i in range(len(typ.arg_types)):
                    arg_type = typ.arg_types[i]

                    ref_type = self.scope.active_class()
                    if (isinstance(defn, FuncDef) and ref_type is not None and i == 0
                            and not defn.is_static
                            and typ.arg_kinds[0] not in [nodes.ARG_STAR, nodes.ARG_STAR2]):
                        isclass = defn.is_class or defn.name() in ('__new__', '__init_subclass__')
                        if isclass:
                            ref_type = mypy.types.TypeType(ref_type)
                        erased = erase_to_bound(arg_type)
                        if not is_subtype_ignoring_tvars(ref_type, erased):
                            note = None
                            if typ.arg_names[i] in ['self', 'cls']:
                                if (self.options.python_version[0] < 3
                                        and is_same_type(erased, arg_type) and not isclass):
                                    msg = ("Invalid type for self, or extra argument type "
                                           "in function annotation")
                                    note = '(Hint: typically annotations omit the type for self)'
                                else:
                                    msg = ("The erased type of self '{}' "
                                           "is not a supertype of its class '{}'"
                                           ).format(erased, ref_type)
                            else:
                                msg = ("Self argument missing for a non-static method "
                                       "(or an invalid type for self)")
                            self.fail(msg, defn)
                            if note:
                                self.note(note, defn)
                    elif isinstance(arg_type, TypeVarType):
                        # Refuse covariant parameter type variables
                        # TODO: check recursively for inner type variables
                        if (
                            arg_type.variance == COVARIANT and
                            defn.name() not in ('__init__', '__new__')
                        ):
                            self.fail(messages.FUNCTION_PARAMETER_CANNOT_BE_COVARIANT, arg_type)
                    if typ.arg_kinds[i] == nodes.ARG_STAR:
                        # builtins.tuple[T] is typing.Tuple[T, ...]
                        arg_type = self.named_generic_type('builtins.tuple',
                                                           [arg_type])
                    elif typ.arg_kinds[i] == nodes.ARG_STAR2:
                        arg_type = self.named_generic_type('builtins.dict',
                                                           [self.str_type(),
                                                            arg_type])
                    item.arguments[i].variable.type = arg_type

                # Type check initialization expressions.
                for arg in item.arguments:
                    init = arg.initialization_statement
                    if init:
                        self.accept(init)

            # Type check body in a new scope.
            with self.binder.top_frame_context():
                with self.scope.push_function(defn):
                    self.accept(item.body)
                unreachable = self.binder.is_unreachable()

            if (self.options.warn_no_return and not unreachable):
                if (defn.is_generator or
                        is_named_instance(self.return_types[-1], 'typing.AwaitableGenerator')):
                    return_type = self.get_generator_return_type(self.return_types[-1],
                                                                 defn.is_coroutine)
                else:
                    return_type = self.return_types[-1]

                if (not isinstance(return_type, (Void, NoneTyp, AnyType))
                        and not self.is_trivial_body(defn.body)):
                    # Control flow fell off the end of a function that was
                    # declared to return a non-None type and is not
                    # entirely pass/Ellipsis.
                    if isinstance(return_type, UninhabitedType):
                        # This is a NoReturn function
                        self.msg.note(messages.INVALID_IMPLICIT_RETURN, defn)
                    else:
                        self.msg.fail(messages.MISSING_RETURN_STATEMENT, defn)

            self.return_types.pop()

            self.binder = old_binder

    def is_trivial_body(self, block: Block) -> bool:
        body = block.body

        # Skip a docstring
        if (isinstance(body[0], ExpressionStmt) and
                isinstance(body[0].expr, (StrExpr, UnicodeExpr))):
            body = block.body[1:]

        if len(body) == 0:
            # There's only a docstring.
            return True
        elif len(body) > 1:
            return False
        stmt = body[0]
        return (isinstance(stmt, PassStmt) or
                (isinstance(stmt, ExpressionStmt) and
                 isinstance(stmt.expr, EllipsisExpr)))

    def check_reverse_op_method(self, defn: FuncItem, typ: CallableType,
                                method: str) -> None:
        """Check a reverse operator method such as __radd__."""

        # This used to check for some very obscure scenario.  It now
        # just decides whether it's worth calling
        # check_overlapping_op_methods().

        if method in ('__eq__', '__ne__'):
            # These are defined for all objects => can't cause trouble.
            return

        # With 'Any' or 'object' return type we are happy, since any possible
        # return value is valid.
        ret_type = typ.ret_type
        if isinstance(ret_type, AnyType):
            return
        if isinstance(ret_type, Instance):
            if ret_type.type.fullname() == 'builtins.object':
                return
        # Plausibly the method could have too few arguments, which would result
        # in an error elsewhere.
        if len(typ.arg_types) <= 2:
            # TODO check self argument kind

            # Check for the issue described above.
            arg_type = typ.arg_types[1]
            other_method = nodes.normal_from_reverse_op[method]
            if isinstance(arg_type, Instance):
                if not arg_type.type.has_readable_member(other_method):
                    return
            elif isinstance(arg_type, AnyType):
                return
            elif isinstance(arg_type, UnionType):
                if not arg_type.has_readable_member(other_method):
                    return
            else:
                return

            typ2 = self.expr_checker.analyze_external_member_access(
                other_method, arg_type, defn)
            self.check_overlapping_op_methods(
                typ, method, defn.info,
                typ2, other_method, cast(Instance, arg_type),
                defn)

    def check_overlapping_op_methods(self,
                                     reverse_type: CallableType,
                                     reverse_name: str,
                                     reverse_class: TypeInfo,
                                     forward_type: Type,
                                     forward_name: str,
                                     forward_base: Instance,
                                     context: Context) -> None:
        """Check for overlapping method and reverse method signatures.

        Assume reverse method has valid argument count and kinds.
        """

        # Reverse operator method that overlaps unsafely with the
        # forward operator method can result in type unsafety. This is
        # similar to overlapping overload variants.
        #
        # This example illustrates the issue:
        #
        #   class X: pass
        #   class A:
        #       def __add__(self, x: X) -> int:
        #           if isinstance(x, X):
        #               return 1
        #           return NotImplemented
        #   class B:
        #       def __radd__(self, x: A) -> str: return 'x'
        #   class C(X, B): pass
        #   def f(b: B) -> None:
        #       A() + b # Result is 1, even though static type seems to be str!
        #   f(C())
        #
        # The reason for the problem is that B and X are overlapping
        # types, and the return types are different. Also, if the type
        # of x in __radd__ would not be A, the methods could be
        # non-overlapping.

        if isinstance(forward_type, CallableType):
            # TODO check argument kinds
            if len(forward_type.arg_types) < 1:
                # Not a valid operator method -- can't succeed anyway.
                return

            # Construct normalized function signatures corresponding to the
            # operator methods. The first argument is the left operand and the
            # second operand is the right argument -- we switch the order of
            # the arguments of the reverse method.
            forward_tweaked = CallableType(
                [forward_base, forward_type.arg_types[0]],
                [nodes.ARG_POS] * 2,
                [None] * 2,
                forward_type.ret_type,
                forward_type.fallback,
                name=forward_type.name)
            reverse_args = reverse_type.arg_types
            reverse_tweaked = CallableType(
                [reverse_args[1], reverse_args[0]],
                [nodes.ARG_POS] * 2,
                [None] * 2,
                reverse_type.ret_type,
                fallback=self.named_type('builtins.function'),
                name=reverse_type.name)

            if is_unsafe_overlapping_signatures(forward_tweaked,
                                                reverse_tweaked):
                self.msg.operator_method_signatures_overlap(
                    reverse_class.name(), reverse_name,
                    forward_base.type.name(), forward_name, context)
        elif isinstance(forward_type, Overloaded):
            for item in forward_type.items():
                self.check_overlapping_op_methods(
                    reverse_type, reverse_name, reverse_class,
                    item, forward_name, forward_base, context)
        elif not isinstance(forward_type, AnyType):
            self.msg.forward_operator_not_callable(forward_name, context)

    def check_inplace_operator_method(self, defn: FuncBase) -> None:
        """Check an inplace operator method such as __iadd__.

        They cannot arbitrarily overlap with __add__.
        """
        method = defn.name()
        if method not in nodes.inplace_operator_methods:
            return
        typ = bind_self(self.function_type(defn))
        cls = defn.info
        other_method = '__' + method[3:]
        if cls.has_readable_member(other_method):
            instance = fill_typevars(cls)
            typ2 = self.expr_checker.analyze_external_member_access(
                other_method, instance, defn)
            fail = False
            if isinstance(typ2, FunctionLike):
                if not is_more_general_arg_prefix(typ, typ2):
                    fail = True
            else:
                # TODO overloads
                fail = True
            if fail:
                self.msg.signatures_incompatible(method, other_method, defn)

    def check_getattr_method(self, typ: CallableType, context: Context) -> None:
        method_type = CallableType([AnyType(), self.named_type('builtins.str')],
                                   [nodes.ARG_POS, nodes.ARG_POS],
                                   [None, None],
                                   AnyType(),
                                   self.named_type('builtins.function'))
        if not is_subtype(typ, method_type):
            self.msg.invalid_signature(typ, context)

    def expand_typevars(self, defn: FuncItem,
                        typ: CallableType) -> List[Tuple[FuncItem, CallableType]]:
        # TODO use generator
        subst = []  # type: List[List[Tuple[TypeVarId, Type]]]
        tvars = typ.variables or []
        tvars = tvars[:]
        if defn.info:
            # Class type variables
            tvars += defn.info.defn.type_vars or []
        for tvar in tvars:
            if tvar.values:
                subst.append([(tvar.id, value)
                              for value in tvar.values])
        if subst:
            result = []  # type: List[Tuple[FuncItem, CallableType]]
            for substitutions in itertools.product(*subst):
                mapping = dict(substitutions)
                expanded = cast(CallableType, expand_type(typ, mapping))
                result.append((expand_func(defn, mapping), expanded))
            return result
        else:
            return [(defn, typ)]

    def check_method_override(self, defn: FuncBase) -> None:
        """Check if function definition is compatible with base classes."""
        # Check against definitions in base classes.
        for base in defn.info.mro[1:]:
            self.check_method_or_accessor_override_for_base(defn, base)

    def check_method_or_accessor_override_for_base(self, defn: FuncBase,
                                                   base: TypeInfo) -> None:
        """Check if method definition is compatible with a base class."""
        if base:
            name = defn.name()
            if name not in ('__init__', '__new__', '__init_subclass__'):
                # Check method override
                # (__init__, __new__, __init_subclass__ are special).
                self.check_method_override_for_base_with_name(defn, name, base)
                if name in nodes.inplace_operator_methods:
                    # Figure out the name of the corresponding operator method.
                    method = '__' + name[3:]
                    # An inplace operator method such as __iadd__ might not be
                    # always introduced safely if a base class defined __add__.
                    # TODO can't come up with an example where this is
                    #      necessary; now it's "just in case"
                    self.check_method_override_for_base_with_name(defn, method,
                                                                  base)

    def check_method_override_for_base_with_name(
            self, defn: FuncBase, name: str, base: TypeInfo) -> None:
        base_attr = base.names.get(name)
        if base_attr:
            # The name of the method is defined in the base class.

            # Construct the type of the overriding method.
            typ = bind_self(self.function_type(defn), self.scope.active_class())
            # Map the overridden method type to subtype context so that
            # it can be checked for compatibility.
            original_type = base_attr.type
            if original_type is None:
                if isinstance(base_attr.node, FuncDef):
                    original_type = self.function_type(base_attr.node)
                elif isinstance(base_attr.node, Decorator):
                    original_type = self.function_type(base_attr.node.func)
                else:
                    assert False, str(base_attr.node)
            if isinstance(original_type, FunctionLike):
                original = map_type_from_supertype(
                    bind_self(original_type, self.scope.active_class()),
                    defn.info, base)
                # Check that the types are compatible.
                # TODO overloaded signatures
                self.check_override(typ,
                                    cast(FunctionLike, original),
                                    defn.name(),
                                    name,
                                    base.name(),
                                    defn)
            elif isinstance(original_type, AnyType):
                pass
            else:
                self.msg.signature_incompatible_with_supertype(
                    defn.name(), name, base.name(), defn)

    def check_override(self, override: FunctionLike, original: FunctionLike,
                       name: str, name_in_super: str, supertype: str,
                       node: Context) -> None:
        """Check a method override with given signatures.

        Arguments:
          override:  The signature of the overriding method.
          original:  The signature of the original supertype method.
          name:      The name of the subtype. This and the next argument are
                     only used for generating error messages.
          supertype: The name of the supertype.
        """
        # Use boolean variable to clarify code.
        fail = False
        if not is_subtype(override, original, ignore_pos_arg_names=True):
            fail = True
        elif (not isinstance(original, Overloaded) and
              isinstance(override, Overloaded) and
              name in nodes.reverse_op_methods.keys()):
            # Operator method overrides cannot introduce overloading, as
            # this could be unsafe with reverse operator methods.
            fail = True

        if isinstance(original, CallableType) and isinstance(override, CallableType):
            if (isinstance(original.definition, FuncItem) and
                    isinstance(override.definition, FuncItem)):
                if ((original.definition.is_static or original.definition.is_class) and
                        not (override.definition.is_static or override.definition.is_class)):
                    fail = True

        if fail:
            emitted_msg = False
            if (isinstance(override, CallableType) and
                    isinstance(original, CallableType) and
                    len(override.arg_types) == len(original.arg_types) and
                    override.min_args == original.min_args):
                # Give more detailed messages for the common case of both
                # signatures having the same number of arguments and no
                # overloads.

                # override might have its own generic function type
                # variables. If an argument or return type of override
                # does not have the correct subtyping relationship
                # with the original type even after these variables
                # are erased, then it is definitely an incompatiblity.

                override_ids = override.type_var_ids()

                def erase_override(t: Type) -> Type:
                    return erase_typevars(t, ids_to_erase=override_ids)

                for i in range(len(override.arg_types)):
                    if not is_subtype(original.arg_types[i],
                                      erase_override(override.arg_types[i])):
                        self.msg.argument_incompatible_with_supertype(
                            i + 1, name, name_in_super, supertype, node)
                        emitted_msg = True

                if not is_subtype(erase_override(override.ret_type),
                                  original.ret_type):
                    self.msg.return_type_incompatible_with_supertype(
                        name, name_in_super, supertype, node)
                    emitted_msg = True

            if not emitted_msg:
                # Fall back to generic incompatibility message.
                self.msg.signature_incompatible_with_supertype(
                    name, name_in_super, supertype, node)

    def visit_class_def(self, defn: ClassDef) -> None:
        """Type check a class definition."""
        typ = defn.info
        with self.errors.enter_type(defn.name), self.enter_partial_types():
            old_binder = self.binder
            self.binder = ConditionalTypeBinder()
            with self.binder.top_frame_context():
                with self.scope.push_class(fill_typevars(defn.info)):
                    self.accept(defn.defs)
            self.binder = old_binder
            if not defn.has_incompatible_baseclass:
                # Otherwise we've already found errors; more errors are not useful
                self.check_multiple_inheritance(typ)

    def check_multiple_inheritance(self, typ: TypeInfo) -> None:
        """Check for multiple inheritance related errors."""
        if len(typ.bases) <= 1:
            # No multiple inheritance.
            return
        # Verify that inherited attributes are compatible.
        mro = typ.mro[1:]
        for i, base in enumerate(mro):
            for name in base.names:
                for base2 in mro[i + 1:]:
                    # We only need to check compatibility of attributes from classes not
                    # in a subclass relationship. For subclasses, normal (single inheritance)
                    # checks suffice (these are implemented elsewhere).
                    if name in base2.names and base2 not in base.mro:
                        self.check_compatibility(name, base, base2, typ)

    def check_compatibility(self, name: str, base1: TypeInfo,
                            base2: TypeInfo, ctx: Context) -> None:
        """Check if attribute name in base1 is compatible with base2 in multiple inheritance.

        Assume base1 comes before base2 in the MRO, and that base1 and base2 don't have
        a direct subclass relationship (i.e., the compatibility requirement only derives from
        multiple inheritance).
        """
        if name == '__init__':
            # __init__ can be incompatible -- it's a special case.
            return
        first = base1[name]
        second = base2[name]
        first_type = first.type
        if first_type is None and isinstance(first.node, FuncDef):
            first_type = self.function_type(first.node)
        second_type = second.type
        if second_type is None and isinstance(second.node, FuncDef):
            second_type = self.function_type(second.node)
        # TODO: What if some classes are generic?
        if (isinstance(first_type, FunctionLike) and
                isinstance(second_type, FunctionLike)):
            # Method override
            first_sig = bind_self(first_type)
            second_sig = bind_self(second_type)
            ok = is_subtype(first_sig, second_sig, ignore_pos_arg_names=True)
        elif first_type and second_type:
            ok = is_equivalent(first_type, second_type)
        else:
            if first_type is None:
                self.msg.cannot_determine_type_in_base(name, base1.name(), ctx)
            if second_type is None:
                self.msg.cannot_determine_type_in_base(name, base2.name(), ctx)
            ok = True
        if not ok:
            self.msg.base_class_definitions_incompatible(name, base1, base2,
                                                         ctx)

    def visit_import_from(self, node: ImportFrom) -> None:
        self.check_import(node)

    def visit_import_all(self, node: ImportAll) -> None:
        self.check_import(node)

    def visit_import(self, s: Import) -> None:
        pass

    def check_import(self, node: ImportBase) -> None:
        for assign in node.assignments:
            lvalue = assign.lvalues[0]
            lvalue_type, _, __ = self.check_lvalue(lvalue)
            if lvalue_type is None:
                # TODO: This is broken.
                lvalue_type = AnyType()
            message = '{} "{}"'.format(messages.INCOMPATIBLE_IMPORT_OF,
                                       cast(NameExpr, assign.rvalue).name)
            self.check_simple_assignment(lvalue_type, assign.rvalue, node,
                                         msg=message, lvalue_name='local name',
                                         rvalue_name='imported name')

    #
    # Statements
    #

    def visit_block(self, b: Block) -> None:
        if b.is_unreachable:
            self.binder.unreachable()
            return
        for s in b.body:
            if self.binder.is_unreachable():
                break
            self.accept(s)

    def visit_assignment_stmt(self, s: AssignmentStmt) -> None:
        """Type check an assignment statement.

        Handle all kinds of assignment statements (simple, indexed, multiple).
        """
        self.check_assignment(s.lvalues[-1], s.rvalue, s.type is None, s.new_syntax)

        if len(s.lvalues) > 1:
            # Chained assignment (e.g. x = y = ...).
            # Make sure that rvalue type will not be reinferred.
            if s.rvalue not in self.type_map:
                self.expr_checker.accept(s.rvalue)
            rvalue = self.temp_node(self.type_map[s.rvalue], s)
            for lv in s.lvalues[:-1]:
                self.check_assignment(lv, rvalue, s.type is None)

    def check_assignment(self, lvalue: Lvalue, rvalue: Expression, infer_lvalue_type: bool = True,
                         new_syntax: bool = False) -> None:
        """Type check a single assignment: lvalue = rvalue."""
        if isinstance(lvalue, TupleExpr) or isinstance(lvalue, ListExpr):
            self.check_assignment_to_multiple_lvalues(lvalue.items, rvalue, lvalue,
                                                      infer_lvalue_type)
        else:
            lvalue_type, index_lvalue, inferred = self.check_lvalue(lvalue)

            if isinstance(lvalue, NameExpr):
                if self.check_compatibility_all_supers(lvalue, lvalue_type, rvalue):
                    # We hit an error on this line; don't check for any others
                    return

            if lvalue_type:
                if isinstance(lvalue_type, PartialType) and lvalue_type.type is None:
                    # Try to infer a proper type for a variable with a partial None type.
                    rvalue_type = self.expr_checker.accept(rvalue)
                    if isinstance(rvalue_type, NoneTyp):
                        # This doesn't actually provide any additional information -- multiple
                        # None initializers preserve the partial None type.
                        return

                    if is_valid_inferred_type(rvalue_type):
                        var = lvalue_type.var
                        partial_types = self.find_partial_types(var)
                        if partial_types is not None:
                            if not self.current_node_deferred:
                                if experiments.STRICT_OPTIONAL:
                                    var.type = UnionType.make_simplified_union(
                                        [rvalue_type, NoneTyp()])
                                else:
                                    var.type = rvalue_type
                            else:
                                var.type = None
                            del partial_types[var]
                            lvalue_type = var.type
                    else:
                        # Try to infer a partial type. No need to check the return value, as
                        # an error will be reported elsewhere.
                        self.infer_partial_type(lvalue_type.var, lvalue, rvalue_type)
                elif (is_literal_none(rvalue) and
                        isinstance(lvalue, NameExpr) and
                        isinstance(lvalue.node, Var) and
                        lvalue.node.is_initialized_in_class and
                        not new_syntax):
                    # Allow None's to be assigned to class variables with non-Optional types.
                    rvalue_type = lvalue_type
                elif (isinstance(lvalue, MemberExpr) and
                        lvalue.kind is None):  # Ignore member access to modules
                    instance_type = self.expr_checker.accept(lvalue.expr)
                    rvalue_type, infer_lvalue_type = self.check_member_assignment(
                        instance_type, lvalue_type, rvalue, lvalue)
                else:
                    rvalue_type = self.check_simple_assignment(lvalue_type, rvalue, lvalue)

                if rvalue_type and infer_lvalue_type:
                    self.binder.assign_type(lvalue, rvalue_type, lvalue_type, False)
            elif index_lvalue:
                self.check_indexed_assignment(index_lvalue, rvalue, lvalue)

            if inferred:
                self.infer_variable_type(inferred, lvalue, self.expr_checker.accept(rvalue),
                                         rvalue)

    def check_compatibility_all_supers(self, lvalue: NameExpr, lvalue_type: Type,
                                       rvalue: Expression) -> bool:
        lvalue_node = lvalue.node

        # Check if we are a class variable with at least one base class
        if (isinstance(lvalue_node, Var) and
                lvalue.kind == MDEF and
                len(lvalue_node.info.bases) > 0):

            for base in lvalue_node.info.mro[1:]:
                tnode = base.names.get(lvalue_node.name())
                if tnode is not None:
                    if not self.check_compatibility_classvar_super(lvalue_node,
                                                                   base,
                                                                   tnode.node):
                        # Show only one error per variable
                        break

            for base in lvalue_node.info.mro[1:]:
                # Only check __slots__ against the 'object'
                # If a base class defines a Tuple of 3 elements, a child of
                # this class should not be allowed to define it as a Tuple of
                # anything other than 3 elements. The exception to this rule
                # is __slots__, where it is allowed for any child class to
                # redefine it.
                if lvalue_node.name() == "__slots__" and base.fullname() != "builtins.object":
                    continue

                base_type, base_node = self.lvalue_type_from_base(lvalue_node, base)

                if base_type:
                    if not self.check_compatibility_super(lvalue,
                                                          lvalue_type,
                                                          rvalue,
                                                          base,
                                                          base_type,
                                                          base_node):
                        # Only show one error per variable; even if other
                        # base classes are also incompatible
                        return True
                    break
        return False

    def check_compatibility_super(self, lvalue: NameExpr, lvalue_type: Type, rvalue: Expression,
                                  base: TypeInfo, base_type: Type, base_node: Node) -> bool:
        lvalue_node = lvalue.node
        assert isinstance(lvalue_node, Var)

        # Do not check whether the rvalue is compatible if the
        # lvalue had a type defined; this is handled by other
        # parts, and all we have to worry about in that case is
        # that lvalue is compatible with the base class.
        compare_node = None  # type: Node
        if lvalue_type:
            compare_type = lvalue_type
            compare_node = lvalue.node
        else:
            compare_type = self.expr_checker.accept(rvalue, base_type)
            if isinstance(rvalue, NameExpr):
                compare_node = rvalue.node
                if isinstance(compare_node, Decorator):
                    compare_node = compare_node.func

        if compare_type:
            if (isinstance(base_type, CallableType) and
                    isinstance(compare_type, CallableType)):
                base_static = is_node_static(base_node)
                compare_static = is_node_static(compare_node)

                # In case compare_static is unknown, also check
                # if 'definition' is set. The most common case for
                # this is with TempNode(), where we lose all
                # information about the real rvalue node (but only get
                # the rvalue type)
                if compare_static is None and compare_type.definition:
                    compare_static = is_node_static(compare_type.definition)

                # Compare against False, as is_node_static can return None
                if base_static is False and compare_static is False:
                    # Class-level function objects and classmethods become bound
                    # methods: the former to the instance, the latter to the
                    # class
                    base_type = bind_self(base_type, self.scope.active_class())
                    compare_type = bind_self(compare_type, self.scope.active_class())

                # If we are a static method, ensure to also tell the
                # lvalue it now contains a static method
                if base_static and compare_static:
                    lvalue_node.is_staticmethod = True

            return self.check_subtype(compare_type, base_type, lvalue,
                                      messages.INCOMPATIBLE_TYPES_IN_ASSIGNMENT,
                                      'expression has type',
                                      'base class "%s" defined the type as' % base.name())
        return True

    def lvalue_type_from_base(self, expr_node: Var,
                              base: TypeInfo) -> Tuple[Optional[Type], Optional[Node]]:
        """For a NameExpr that is part of a class, walk all base classes and try
        to find the first class that defines a Type for the same name."""
        expr_name = expr_node.name()
        base_var = base.names.get(expr_name)

        if base_var:
            base_node = base_var.node
            base_type = base_var.type
            if isinstance(base_node, Decorator):
                base_node = base_node.func
                base_type = base_node.type

            if base_type:
                if not has_no_typevars(base_type):
                    instance = cast(Instance, self.scope.active_class())
                    itype = map_instance_to_supertype(instance, base)
                    base_type = expand_type_by_instance(base_type, itype)

                if isinstance(base_type, CallableType) and isinstance(base_node, FuncDef):
                    # If we are a property, return the Type of the return
                    # value, not the Callable
                    if base_node.is_property:
                        base_type = base_type.ret_type

                return base_type, base_node

        return None, None

    def check_compatibility_classvar_super(self, node: Var,
                                           base: TypeInfo, base_node: Node) -> bool:
        if not isinstance(base_node, Var):
            return True
        if node.is_classvar and not base_node.is_classvar:
            self.fail('Cannot override instance variable '
                      '(previously declared on base class "%s") '
                      'with class variable' % base.name(), node)
            return False
        elif not node.is_classvar and base_node.is_classvar:
            self.fail('Cannot override class variable '
                      '(previously declared on base class "%s") '
                      'with instance variable' % base.name(), node)
            return False
        return True

    def check_assignment_to_multiple_lvalues(self, lvalues: List[Lvalue], rvalue: Expression,
                                             context: Context,
                                             infer_lvalue_type: bool = True) -> None:
        if isinstance(rvalue, TupleExpr) or isinstance(rvalue, ListExpr):
            # Recursively go into Tuple or List expression rhs instead of
            # using the type of rhs, because this allowed more fine grained
            # control in cases like: a, b = [int, str] where rhs would get
            # type List[object]

            rvalues = rvalue.items

            if self.check_rvalue_count_in_assignment(lvalues, len(rvalues), context):
                star_index = next((i for i, lv in enumerate(lvalues) if
                                   isinstance(lv, StarExpr)), len(lvalues))

                left_lvs = lvalues[:star_index]
                star_lv = cast(StarExpr,
                               lvalues[star_index]) if star_index != len(lvalues) else None
                right_lvs = lvalues[star_index + 1:]

                left_rvs, star_rvs, right_rvs = self.split_around_star(
                    rvalues, star_index, len(lvalues))

                lr_pairs = list(zip(left_lvs, left_rvs))
                if star_lv:
                    rv_list = ListExpr(star_rvs)
                    rv_list.set_line(rvalue.get_line())
                    lr_pairs.append((star_lv.expr, rv_list))
                lr_pairs.extend(zip(right_lvs, right_rvs))

                for lv, rv in lr_pairs:
                    self.check_assignment(lv, rv, infer_lvalue_type)
        else:
            self.check_multi_assignment(lvalues, rvalue, context, infer_lvalue_type)

    def check_rvalue_count_in_assignment(self, lvalues: List[Lvalue], rvalue_count: int,
                                         context: Context) -> bool:
        if any(isinstance(lvalue, StarExpr) for lvalue in lvalues):
            if len(lvalues) - 1 > rvalue_count:
                self.msg.wrong_number_values_to_unpack(rvalue_count,
                                                       len(lvalues) - 1, context)
                return False
        elif rvalue_count != len(lvalues):
            self.msg.wrong_number_values_to_unpack(rvalue_count,
                            len(lvalues), context)
            return False
        return True

    def check_multi_assignment(self, lvalues: List[Lvalue],
                               rvalue: Expression,
                               context: Context,
                               infer_lvalue_type: bool = True,
                               msg: str = None) -> None:
        """Check the assignment of one rvalue to a number of lvalues."""

        # Infer the type of an ordinary rvalue expression.
        rvalue_type = self.expr_checker.accept(rvalue)  # TODO maybe elsewhere; redundant
        undefined_rvalue = False

        if isinstance(rvalue_type, AnyType):
            for lv in lvalues:
                if isinstance(lv, StarExpr):
                    lv = lv.expr
                self.check_assignment(lv, self.temp_node(AnyType(), context), infer_lvalue_type)
        elif isinstance(rvalue_type, TupleType):
            self.check_multi_assignment_from_tuple(lvalues, rvalue, rvalue_type,
                                                   context, undefined_rvalue, infer_lvalue_type)
        else:
            self.check_multi_assignment_from_iterable(lvalues, rvalue_type,
                                                      context, infer_lvalue_type)

    def check_multi_assignment_from_tuple(self, lvalues: List[Lvalue], rvalue: Expression,
                                          rvalue_type: TupleType, context: Context,
                                          undefined_rvalue: bool,
                                          infer_lvalue_type: bool = True) -> None:
        if self.check_rvalue_count_in_assignment(lvalues, len(rvalue_type.items), context):
            star_index = next((i for i, lv in enumerate(lvalues)
                               if isinstance(lv, StarExpr)), len(lvalues))

            left_lvs = lvalues[:star_index]
            star_lv = cast(StarExpr, lvalues[star_index]) if star_index != len(lvalues) else None
            right_lvs = lvalues[star_index + 1:]

            if not undefined_rvalue:
                # Infer rvalue again, now in the correct type context.
                lvalue_type = self.lvalue_type_for_inference(lvalues, rvalue_type)
                rvalue_type = cast(TupleType, self.expr_checker.accept(rvalue, lvalue_type))

            left_rv_types, star_rv_types, right_rv_types = self.split_around_star(
                rvalue_type.items, star_index, len(lvalues))

            for lv, rv_type in zip(left_lvs, left_rv_types):
                self.check_assignment(lv, self.temp_node(rv_type, context), infer_lvalue_type)
            if star_lv:
                list_expr = ListExpr([self.temp_node(rv_type, context)
                                      for rv_type in star_rv_types])
                list_expr.set_line(context.get_line())
                self.check_assignment(star_lv.expr, list_expr, infer_lvalue_type)
            for lv, rv_type in zip(right_lvs, right_rv_types):
                self.check_assignment(lv, self.temp_node(rv_type, context), infer_lvalue_type)

    def lvalue_type_for_inference(self, lvalues: List[Lvalue], rvalue_type: TupleType) -> Type:
        star_index = next((i for i, lv in enumerate(lvalues)
                           if isinstance(lv, StarExpr)), len(lvalues))
        left_lvs = lvalues[:star_index]
        star_lv = cast(StarExpr, lvalues[star_index]) if star_index != len(lvalues) else None
        right_lvs = lvalues[star_index + 1:]
        left_rv_types, star_rv_types, right_rv_types = self.split_around_star(
            rvalue_type.items, star_index, len(lvalues))

        type_parameters = []  # type: List[Type]

        def append_types_for_inference(lvs: List[Expression], rv_types: List[Type]) -> None:
            for lv, rv_type in zip(lvs, rv_types):
                sub_lvalue_type, index_expr, inferred = self.check_lvalue(lv)
                if sub_lvalue_type:
                    type_parameters.append(sub_lvalue_type)
                else:  # index lvalue
                    # TODO Figure out more precise type context, probably
                    #      based on the type signature of the _set method.
                    type_parameters.append(rv_type)

        append_types_for_inference(left_lvs, left_rv_types)

        if star_lv:
            sub_lvalue_type, index_expr, inferred = self.check_lvalue(star_lv.expr)
            if sub_lvalue_type:
                type_parameters.extend([sub_lvalue_type] * len(star_rv_types))
            else:  # index lvalue
                # TODO Figure out more precise type context, probably
                #      based on the type signature of the _set method.
                type_parameters.extend(star_rv_types)

        append_types_for_inference(right_lvs, right_rv_types)

        return TupleType(type_parameters, self.named_type('builtins.tuple'))

    def split_around_star(self, items: List[T], star_index: int,
                          length: int) -> Tuple[List[T], List[T], List[T]]:
        """Splits a list of items in three to match another list of length 'length'
        that contains a starred expression at 'star_index' in the following way:

        star_index = 2, length = 5 (i.e., [a,b,*,c,d]), items = [1,2,3,4,5,6,7]
        returns in: ([1,2], [3,4,5], [6,7])
        """
        nr_right_of_star = length - star_index - 1
        right_index = nr_right_of_star if -nr_right_of_star != 0 else len(items)
        left = items[:star_index]
        star = items[star_index:right_index]
        right = items[right_index:]
        return (left, star, right)

    def type_is_iterable(self, type: Type) -> bool:
        if isinstance(type, CallableType) and type.is_type_obj():
            type = type.fallback
        return (is_subtype(type, self.named_generic_type('typing.Iterable',
                                                        [AnyType()])) and
                isinstance(type, Instance))

    def check_multi_assignment_from_iterable(self, lvalues: List[Lvalue], rvalue_type: Type,
                                             context: Context,
                                             infer_lvalue_type: bool = True) -> None:
        if self.type_is_iterable(rvalue_type):
            item_type = self.iterable_item_type(cast(Instance, rvalue_type))
            for lv in lvalues:
                if isinstance(lv, StarExpr):
                    self.check_assignment(lv.expr, self.temp_node(rvalue_type, context),
                                          infer_lvalue_type)
                else:
                    self.check_assignment(lv, self.temp_node(item_type, context),
                                          infer_lvalue_type)
        else:
            self.msg.type_not_iterable(rvalue_type, context)

    def check_lvalue(self, lvalue: Lvalue) -> Tuple[Type, IndexExpr, Var]:
        lvalue_type = None  # type: Type
        index_lvalue = None  # type: IndexExpr
        inferred = None  # type: Var

        if self.is_definition(lvalue):
            if isinstance(lvalue, NameExpr):
                inferred = cast(Var, lvalue.node)
                assert isinstance(inferred, Var)
            else:
                assert isinstance(lvalue, MemberExpr)
                self.expr_checker.accept(lvalue.expr)
                inferred = lvalue.def_var
        elif isinstance(lvalue, IndexExpr):
            index_lvalue = lvalue
        elif isinstance(lvalue, MemberExpr):
            lvalue_type = self.expr_checker.analyze_ordinary_member_access(lvalue,
                                                                 True)
            self.store_type(lvalue, lvalue_type)
        elif isinstance(lvalue, NameExpr):
            lvalue_type = self.expr_checker.analyze_ref_expr(lvalue, lvalue=True)
            self.store_type(lvalue, lvalue_type)
        elif isinstance(lvalue, TupleExpr) or isinstance(lvalue, ListExpr):
            types = [self.check_lvalue(sub_expr)[0] for sub_expr in lvalue.items]
            lvalue_type = TupleType(types, self.named_type('builtins.tuple'))
        else:
            lvalue_type = self.expr_checker.accept(lvalue)

        return lvalue_type, index_lvalue, inferred

    def is_definition(self, s: Lvalue) -> bool:
        if isinstance(s, NameExpr):
            if s.is_def:
                return True
            # If the node type is not defined, this must the first assignment
            # that we process => this is a definition, even though the semantic
            # analyzer did not recognize this as such. This can arise in code
            # that uses isinstance checks, if type checking of the primary
            # definition is skipped due to an always False type check.
            node = s.node
            if isinstance(node, Var):
                return node.type is None
        elif isinstance(s, MemberExpr):
            return s.is_def
        return False

    def infer_variable_type(self, name: Var, lvalue: Lvalue,
                            init_type: Type, context: Context) -> None:
        """Infer the type of initialized variables from initializer type."""
        if self.is_unusable_type(init_type):
            self.check_usable_type(init_type, context)
            self.set_inference_error_fallback_type(name, lvalue, init_type, context)
        elif isinstance(init_type, DeletedType):
            self.msg.deleted_as_rvalue(init_type, context)
        elif not is_valid_inferred_type(init_type):
            # We cannot use the type of the initialization expression for full type
            # inference (it's not specific enough), but we might be able to give
            # partial type which will be made more specific later. A partial type
            # gets generated in assignment like 'x = []' where item type is not known.
            if not self.infer_partial_type(name, lvalue, init_type):
                self.fail(messages.NEED_ANNOTATION_FOR_VAR, context)
                self.set_inference_error_fallback_type(name, lvalue, init_type, context)
        else:
            # Infer type of the target.

            # Make the type more general (strip away function names etc.).
            init_type = strip_type(init_type)

            self.set_inferred_type(name, lvalue, init_type)

    def infer_partial_type(self, name: Var, lvalue: Lvalue, init_type: Type) -> bool:
        if isinstance(init_type, (NoneTyp, UninhabitedType)):
            partial_type = PartialType(None, name, [init_type])
        elif isinstance(init_type, Instance):
            fullname = init_type.type.fullname()
            if (isinstance(lvalue, NameExpr) and
                    (fullname == 'builtins.list' or
                     fullname == 'builtins.set' or
                     fullname == 'builtins.dict') and
                    all(isinstance(t, (NoneTyp, UninhabitedType)) for t in init_type.args)):
                partial_type = PartialType(init_type.type, name, init_type.args)
            else:
                return False
        else:
            return False
        self.set_inferred_type(name, lvalue, partial_type)
        self.partial_types[-1][name] = lvalue
        return True

    def set_inferred_type(self, var: Var, lvalue: Lvalue, type: Type) -> None:
        """Store inferred variable type.

        Store the type to both the variable node and the expression node that
        refers to the variable (lvalue). If var is None, do nothing.
        """
        if var and not self.current_node_deferred:
            var.type = type
            var.is_inferred = True
            self.store_type(lvalue, type)

    def set_inference_error_fallback_type(self, var: Var, lvalue: Lvalue, type: Type,
                                          context: Context) -> None:
        """If errors on context line are ignored, store dummy type for variable.

        If a program ignores error on type inference error, the variable should get some
        inferred type so that if can used later on in the program. Example:

          x = []  # type: ignore
          x.append(1)   # Should be ok!

        We implement this here by giving x a valid type (Any).
        """
        if context.get_line() in self.errors.ignored_lines[self.errors.file]:
            self.set_inferred_type(var, lvalue, AnyType())

    def check_simple_assignment(self, lvalue_type: Type, rvalue: Expression,
                                context: Context,
                                msg: str = messages.INCOMPATIBLE_TYPES_IN_ASSIGNMENT,
                                lvalue_name: str = 'variable',
                                rvalue_name: str = 'expression') -> Type:
        if self.is_stub and isinstance(rvalue, EllipsisExpr):
            # '...' is always a valid initializer in a stub.
            return AnyType()
        else:
            rvalue_type = self.expr_checker.accept(rvalue, lvalue_type)
            if isinstance(rvalue_type, DeletedType):
                self.msg.deleted_as_rvalue(rvalue_type, context)
            if isinstance(lvalue_type, DeletedType):
                self.msg.deleted_as_lvalue(lvalue_type, context)
            else:
                self.check_subtype(rvalue_type, lvalue_type, context, msg,
                                   '{} has type'.format(rvalue_name),
                                   '{} has type'.format(lvalue_name))
            return rvalue_type

    def check_member_assignment(self, instance_type: Type, attribute_type: Type,
                                rvalue: Expression, context: Context) -> Tuple[Type, bool]:
        """Type member assigment.

        This is defers to check_simple_assignment, unless the member expression
        is a descriptor, in which case this checks descriptor semantics as well.

        Return the inferred rvalue_type and whether to infer anything about the attribute type
        """
        # Descriptors don't participate in class-attribute access
        if ((isinstance(instance_type, FunctionLike) and instance_type.is_type_obj()) or
                isinstance(instance_type, TypeType)):
            rvalue_type = self.check_simple_assignment(attribute_type, rvalue, context)
            return rvalue_type, True

        if not isinstance(attribute_type, Instance):
            rvalue_type = self.check_simple_assignment(attribute_type, rvalue, context)
            return rvalue_type, True

        if not attribute_type.type.has_readable_member('__set__'):
            # If there is no __set__, we type-check that the assigned value matches
            # the return type of __get__. This doesn't match the python semantics,
            # (which allow you to override the descriptor with any value), but preserves
            # the type of accessing the attribute (even after the override).
            if attribute_type.type.has_readable_member('__get__'):
                attribute_type = self.expr_checker.analyze_descriptor_access(
                    instance_type, attribute_type, context)
            rvalue_type = self.check_simple_assignment(attribute_type, rvalue, context)
            return rvalue_type, True

        dunder_set = attribute_type.type.get_method('__set__')
        if dunder_set is None:
            self.msg.fail("{}.__set__ is not callable".format(attribute_type), context)
            return AnyType(), False

        function = function_type(dunder_set, self.named_type('builtins.function'))
        bound_method = bind_self(function, attribute_type)
        typ = map_instance_to_supertype(attribute_type, dunder_set.info)
        dunder_set_type = expand_type_by_instance(bound_method, typ)

        _, inferred_dunder_set_type = self.expr_checker.check_call(
            dunder_set_type, [TempNode(instance_type), rvalue],
            [nodes.ARG_POS, nodes.ARG_POS], context)

        if not isinstance(inferred_dunder_set_type, CallableType):
            self.fail("__set__ is not callable", context)
            return AnyType(), True

        if len(inferred_dunder_set_type.arg_types) < 2:
            # A message already will have been recorded in check_call
            return AnyType(), False

        return inferred_dunder_set_type.arg_types[1], False

    def check_indexed_assignment(self, lvalue: IndexExpr,
                                 rvalue: Expression, context: Context) -> None:
        """Type check indexed assignment base[index] = rvalue.

        The lvalue argument is the base[index] expression.
        """
        self.try_infer_partial_type_from_indexed_assignment(lvalue, rvalue)
        basetype = self.expr_checker.accept(lvalue.base)
        if isinstance(basetype, TypedDictType):
            item_type = self.expr_checker.visit_typeddict_index_expr(basetype, lvalue.index)
            method_type = CallableType(
                arg_types=[self.named_type('builtins.str'), item_type],
                arg_kinds=[ARG_POS, ARG_POS],
                arg_names=[None, None],
                ret_type=NoneTyp(),
                fallback=self.named_type('builtins.function')
            )  # type: Type
        else:
            method_type = self.expr_checker.analyze_external_member_access(
                '__setitem__', basetype, context)
        lvalue.method_type = method_type
        self.expr_checker.check_call(method_type, [lvalue.index, rvalue],
                                     [nodes.ARG_POS, nodes.ARG_POS],
                                     context)

    def try_infer_partial_type_from_indexed_assignment(
            self, lvalue: IndexExpr, rvalue: Expression) -> None:
        # TODO: Should we share some of this with try_infer_partial_type?
        if isinstance(lvalue.base, RefExpr) and isinstance(lvalue.base.node, Var):
            var = lvalue.base.node
            if isinstance(var.type, PartialType):
                type_type = var.type.type
                if type_type is None:
                    return  # The partial type is None.
                partial_types = self.find_partial_types(var)
                if partial_types is None:
                    return
                typename = type_type.fullname()
                if typename == 'builtins.dict':
                    # TODO: Don't infer things twice.
                    key_type = self.expr_checker.accept(lvalue.index)
                    value_type = self.expr_checker.accept(rvalue)
                    full_key_type = UnionType.make_simplified_union(
                        [key_type, var.type.inner_types[0]])
                    full_value_type = UnionType.make_simplified_union(
                        [value_type, var.type.inner_types[1]])
                    if (is_valid_inferred_type(full_key_type) and
                            is_valid_inferred_type(full_value_type)):
                        if not self.current_node_deferred:
                            var.type = self.named_generic_type('builtins.dict',
                                                               [full_key_type, full_value_type])
                        del partial_types[var]

    def visit_expression_stmt(self, s: ExpressionStmt) -> None:
        self.expr_checker.accept(s.expr)

    def visit_return_stmt(self, s: ReturnStmt) -> None:
        """Type check a return statement."""
        self.check_return_stmt(s)
        self.binder.unreachable()

    def check_return_stmt(self, s: ReturnStmt) -> None:
        defn = self.scope.top_function()
        if defn is not None:
            if defn.is_generator:
                return_type = self.get_generator_return_type(self.return_types[-1],
                                                             defn.is_coroutine)
            else:
                return_type = self.return_types[-1]

            if isinstance(return_type, UninhabitedType):
                self.fail(messages.NO_RETURN_EXPECTED, s)
                return

            if s.expr:
                # Return with a value.
                typ = self.expr_checker.accept(s.expr, return_type)
                # Returning a value of type Any is always fine.
                if isinstance(typ, AnyType):
                    # (Unless you asked to be warned in that case, and the
                    # function is not declared to return Any)
                    if not isinstance(return_type, AnyType) and self.options.warn_return_any:
                        self.warn(messages.RETURN_ANY.format(return_type), s)
                    return

                if self.is_unusable_type(return_type):
                    # Lambdas are allowed to have a unusable returns.
                    # Functions returning a value of type None are allowed to have a Void return.
                    if isinstance(self.scope.top_function(), FuncExpr) or isinstance(typ, NoneTyp):
                        return
                    self.fail(messages.NO_RETURN_VALUE_EXPECTED, s)
                else:
                    self.check_subtype(
                        subtype_label='got',
                        subtype=typ,
                        supertype_label='expected',
                        supertype=return_type,
                        context=s,
                        msg=messages.INCOMPATIBLE_RETURN_VALUE_TYPE)
            else:
                # Empty returns are valid in Generators with Any typed returns, but not in
                # coroutines.
                if (defn.is_generator and not defn.is_coroutine and
                        isinstance(return_type, AnyType)):
                    return

                if isinstance(return_type, (Void, NoneTyp, AnyType)):
                    return

                if self.in_checked_function():
                    self.fail(messages.RETURN_VALUE_EXPECTED, s)

    def visit_if_stmt(self, s: IfStmt) -> None:
        """Type check an if statement."""
        # This frame records the knowledge from previous if/elif clauses not being taken.
        # Fall-through to the original frame is handled explicitly in each block.
        with self.binder.frame_context(can_skip=False, fall_through=0):
            for e, b in zip(s.expr, s.body):
                t = self.expr_checker.accept(e)
                self.check_usable_type(t, e)

                if isinstance(t, DeletedType):
                    self.msg.deleted_as_rvalue(t, s)

                if self.options.strict_boolean:
                    is_bool = isinstance(t, Instance) and t.type.fullname() == 'builtins.bool'
                    if not (is_bool or isinstance(t, AnyType)):
                        self.fail(messages.NON_BOOLEAN_IN_CONDITIONAL, e)

                if_map, else_map = self.find_isinstance_check(e)

                # XXX Issue a warning if condition is always False?
                with self.binder.frame_context(can_skip=True, fall_through=2):
                    self.push_type_map(if_map)
                    self.accept(b)

                # XXX Issue a warning if condition is always True?
                self.push_type_map(else_map)

            with self.binder.frame_context(can_skip=False, fall_through=2):
                if s.else_body:
                    self.accept(s.else_body)

    def visit_while_stmt(self, s: WhileStmt) -> None:
        """Type check a while statement."""
        if_stmt = IfStmt([s.expr], [s.body], None)
        if_stmt.set_line(s.get_line(), s.get_column())
        self.accept_loop(if_stmt, s.else_body,
                         exit_condition=s.expr)

    def visit_operator_assignment_stmt(self,
                                       s: OperatorAssignmentStmt) -> None:
        """Type check an operator assignment statement, e.g. x += 1."""
        lvalue_type = self.expr_checker.accept(s.lvalue)
        inplace, method = infer_operator_assignment_method(lvalue_type, s.op)
        rvalue_type, method_type = self.expr_checker.check_op(
            method, lvalue_type, s.rvalue, s)

        if isinstance(s.lvalue, IndexExpr) and not inplace:
            self.check_indexed_assignment(s.lvalue, s.rvalue, s.rvalue)
        else:
            if not is_subtype(rvalue_type, lvalue_type):
                self.msg.incompatible_operator_assignment(s.op, s)

    def visit_assert_stmt(self, s: AssertStmt) -> None:
        self.expr_checker.accept(s.expr)

        if s.msg is not None:
            self.expr_checker.accept(s.msg)

        if isinstance(s.expr, TupleExpr) and len(s.expr.items) > 0:
            self.warn(messages.MALFORMED_ASSERT, s)

        # If this is asserting some isinstance check, bind that type in the following code
        true_map, _ = self.find_isinstance_check(s.expr)
        self.push_type_map(true_map)

    def visit_raise_stmt(self, s: RaiseStmt) -> None:
        """Type check a raise statement."""
        if s.expr:
            self.type_check_raise(s.expr, s)
        if s.from_expr:
            self.type_check_raise(s.from_expr, s, True)
        self.binder.unreachable()

    def type_check_raise(self, e: Expression, s: RaiseStmt,
                         optional: bool = False) -> None:
        typ = self.expr_checker.accept(e)
        if isinstance(typ, FunctionLike):
            if typ.is_type_obj():
                # Cases like "raise/from ExceptionClass".
                typeinfo = typ.type_object()
                base = self.lookup_typeinfo('builtins.BaseException')
                if base in typeinfo.mro or typeinfo.fallback_to_any:
                    # Good!
                    return
                # Else fall back to the checks below (which will fail).
        if isinstance(typ, TupleType) and self.options.python_version[0] == 2:
            # allow `raise type, value, traceback`
            # https://docs.python.org/2/reference/simple_stmts.html#the-raise-statement
            # TODO: Also check tuple item types.
            if len(typ.items) in (2, 3):
                return
        if isinstance(typ, Instance) and typ.type.fallback_to_any:
            # OK!
            return
        expected_type = self.named_type('builtins.BaseException')  # type: Type
        if optional:
            expected_type = UnionType([expected_type, NoneTyp()])
        self.check_subtype(typ, expected_type, s, messages.INVALID_EXCEPTION)

    def visit_try_stmt(self, s: TryStmt) -> None:
        """Type check a try statement."""
        # Our enclosing frame will get the result if the try/except falls through.
        # This one gets all possible states after the try block exited abnormally
        # (by exception, return, break, etc.)
        with self.binder.frame_context(can_skip=False, fall_through=0):
            # Not only might the body of the try statement exit
            # abnormally, but so might an exception handler or else
            # clause. The finally clause runs in *all* cases, so we
            # need an outer try frame to catch all intermediate states
            # in case an exception is raised during an except or else
            # clause. As an optimization, only create the outer try
            # frame when there actually is a finally clause.
            self.visit_try_without_finally(s, try_frame=bool(s.finally_body))
            if s.finally_body:
                # First we check finally_body is type safe on all abnormal exit paths
                self.accept(s.finally_body)

        if s.finally_body:
            # Then we try again for the more restricted set of options
            # that can fall through. (Why do we need to check the
            # finally clause twice? Depending on whether the finally
            # clause was reached by the try clause falling off the end
            # or exiting abnormally, after completing the finally clause
            # either flow will continue to after the entire try statement
            # or the exception/return/etc. will be processed and control
            # flow will escape. We need to check that the finally clause
            # type checks in both contexts, but only the resulting types
            # from the latter context affect the type state in the code
            # that follows the try statement.)
            self.accept(s.finally_body)

    def visit_try_without_finally(self, s: TryStmt, try_frame: bool) -> None:
        """Type check a try statement, ignoring the finally block.

        On entry, the top frame should receive all flow that exits the
        try block abnormally (i.e., such that the else block does not
        execute), and its parent should receive all flow that exits
        the try block normally.
        """
        # This frame will run the else block if the try fell through.
        # In that case, control flow continues to the parent of what
        # was the top frame on entry.
        with self.binder.frame_context(can_skip=False, fall_through=2, try_frame=try_frame):
            # This frame receives exit via exception, and runs exception handlers
            with self.binder.frame_context(can_skip=False, fall_through=2):
                # Finally, the body of the try statement
                with self.binder.frame_context(can_skip=False, fall_through=2, try_frame=True):
                    self.accept(s.body)
                for i in range(len(s.handlers)):
                    with self.binder.frame_context(can_skip=True, fall_through=4):
                        if s.types[i]:
                            t = self.check_except_handler_test(s.types[i])
                            if s.vars[i]:
                                # To support local variables, we make this a definition line,
                                # causing assignment to set the variable's type.
                                s.vars[i].is_def = True
                                # We also temporarily set current_node_deferred to False to
                                # make sure the inference happens.
                                # TODO: Use a better solution, e.g. a
                                # separate Var for each except block.
                                am_deferring = self.current_node_deferred
                                self.current_node_deferred = False
                                self.check_assignment(s.vars[i], self.temp_node(t, s.vars[i]))
                                self.current_node_deferred = am_deferring
                        self.accept(s.handlers[i])
                        if s.vars[i]:
                            # Exception variables are deleted in python 3 but not python 2.
                            # But, since it's bad form in python 2 and the type checking
                            # wouldn't work very well, we delete it anyway.

                            # Unfortunately, this doesn't let us detect usage before the
                            # try/except block.
                            if self.options.python_version[0] >= 3:
                                source = s.vars[i].name
                            else:
                                source = ('(exception variable "{}", which we do not '
                                          'accept outside except: blocks even in '
                                          'python 2)'.format(s.vars[i].name))
                            var = cast(Var, s.vars[i].node)
                            var.type = DeletedType(source=source)
                            self.binder.cleanse(s.vars[i])
            if s.else_body:
                self.accept(s.else_body)

    def check_except_handler_test(self, n: Expression) -> Type:
        """Type check an exception handler test clause."""
        typ = self.expr_checker.accept(n)

        all_types = []  # type: List[Type]
        test_types = self.get_types_from_except_handler(typ, n)

        for ttype in test_types:
            if isinstance(ttype, AnyType):
                all_types.append(ttype)
                continue

            if isinstance(ttype, FunctionLike):
                item = ttype.items()[0]
                if not item.is_type_obj():
                    self.fail(messages.INVALID_EXCEPTION_TYPE, n)
                    return AnyType()
                exc_type = item.ret_type
            elif isinstance(ttype, TypeType):
                exc_type = ttype.item
            else:
                self.fail(messages.INVALID_EXCEPTION_TYPE, n)
                return AnyType()

            if not is_subtype(exc_type, self.named_type('builtins.BaseException')):
                self.fail(messages.INVALID_EXCEPTION_TYPE, n)
                return AnyType()

            all_types.append(exc_type)

        return UnionType.make_simplified_union(all_types)

    def get_types_from_except_handler(self, typ: Type, n: Expression) -> List[Type]:
        """Helper for check_except_handler_test to retrieve handler types."""
        if isinstance(typ, TupleType):
            return typ.items
        elif isinstance(typ, UnionType):
            return [
                union_typ
                for item in typ.items
                for union_typ in self.get_types_from_except_handler(item, n)
            ]
        elif isinstance(typ, Instance) and is_named_instance(typ, 'builtins.tuple'):
            # variadic tuple
            return [typ.args[0]]
        else:
            return [typ]

    def visit_for_stmt(self, s: ForStmt) -> None:
        """Type check a for statement."""
        if s.is_async:
            item_type = self.analyze_async_iterable_item_type(s.expr)
        else:
            item_type = self.analyze_iterable_item_type(s.expr)
        self.analyze_index_variables(s.index, item_type, s.index_type is None, s)
        self.accept_loop(s.body, s.else_body)

    def analyze_async_iterable_item_type(self, expr: Expression) -> Type:
        """Analyse async iterable expression and return iterator item type."""
        echk = self.expr_checker
        iterable = echk.accept(expr)

        self.check_usable_type(iterable, expr)

        self.check_subtype(iterable,
                           self.named_generic_type('typing.AsyncIterable',
                                                   [AnyType()]),
                           expr, messages.ASYNC_ITERABLE_EXPECTED)

        method = echk.analyze_external_member_access('__aiter__', iterable, expr)
        iterator = echk.check_call(method, [], [], expr)[0]
        method = echk.analyze_external_member_access('__anext__', iterator, expr)
        awaitable = echk.check_call(method, [], [], expr)[0]
        return echk.check_awaitable_expr(awaitable, expr,
                                         messages.INCOMPATIBLE_TYPES_IN_ASYNC_FOR)

    def analyze_iterable_item_type(self, expr: Expression) -> Type:
        """Analyse iterable expression and return iterator item type."""
        echk = self.expr_checker
        iterable = echk.accept(expr)

        self.check_usable_type(iterable, expr)
        if isinstance(iterable, TupleType):
            if experiments.STRICT_OPTIONAL:
                joined = UninhabitedType()  # type: Type
            else:
                joined = NoneTyp()
            for item in iterable.items:
                joined = join_types(joined, item)
            if isinstance(joined, ErrorType):
                self.fail(messages.CANNOT_INFER_ITEM_TYPE, expr)
                return AnyType()
            return joined
        else:
            # Non-tuple iterable.
            self.check_subtype(iterable,
                               self.named_generic_type('typing.Iterable',
                                                       [AnyType()]),
                               expr, messages.ITERABLE_EXPECTED)

            method = echk.analyze_external_member_access('__iter__', iterable,
                                                         expr)
            iterator = echk.check_call(method, [], [], expr)[0]
            if self.options.python_version[0] >= 3:
                nextmethod = '__next__'
            else:
                nextmethod = 'next'
            method = echk.analyze_external_member_access(nextmethod, iterator,
                                                         expr)
            return echk.check_call(method, [], [], expr)[0]

    def analyze_index_variables(self, index: Expression, item_type: Type,
                                infer_lvalue_type: bool, context: Context) -> None:
        """Type check or infer for loop or list comprehension index vars."""
        self.check_assignment(index, self.temp_node(item_type, context), infer_lvalue_type)

    def visit_del_stmt(self, s: DelStmt) -> None:
        if isinstance(s.expr, IndexExpr):
            e = s.expr
            m = MemberExpr(e.base, '__delitem__')
            m.line = s.line
            c = CallExpr(m, [e.index], [nodes.ARG_POS], [None])
            c.line = s.line
            c.accept(self.expr_checker)
        else:
            s.expr.accept(self.expr_checker)
            for elt in flatten(s.expr):
                if isinstance(elt, NameExpr):
<<<<<<< HEAD
                    self.binder.assign_type(elt, DeletedType(source=elt.name),
                                            get_declaration(elt), False)
            return None
=======
                    self.binder.assign_type(elt,
                                            DeletedType(source=elt.name),
                                            self.binder.get_declaration(elt),
                                            False)
>>>>>>> 44b5f41c

    def visit_decorator(self, e: Decorator) -> None:
        for d in e.decorators:
            if isinstance(d, RefExpr):
                if d.fullname == 'typing.no_type_check':
                    e.var.type = AnyType()
                    e.var.is_ready = True
                    return

        e.func.accept(self)
        sig = self.function_type(e.func)  # type: Type
        # Process decorators from the inside out.
        for i in range(len(e.decorators)):
            n = len(e.decorators) - 1 - i
            d = e.decorators[n]
            if isinstance(d, NameExpr) and d.fullname == 'typing.overload':
                self.fail('Single overload definition, multiple required', e)
                continue
            dec = self.expr_checker.accept(d)
            temp = self.temp_node(sig)
            sig, t2 = self.expr_checker.check_call(dec, [temp],
                                                   [nodes.ARG_POS], e)
        sig = cast(FunctionLike, sig)
        sig = set_callable_name(sig, e.func)
        e.var.type = sig
        e.var.is_ready = True
        if e.func.is_property:
            self.check_incompatible_property_override(e)

    def check_incompatible_property_override(self, e: Decorator) -> None:
        if not e.var.is_settable_property and e.func.info is not None:
            name = e.func.name()
            for base in e.func.info.mro[1:]:
                base_attr = base.names.get(name)
                if not base_attr:
                    continue
                if (isinstance(base_attr.node, OverloadedFuncDef) and
                        base_attr.node.is_property and
                        base_attr.node.items[0].var.is_settable_property):
                    self.fail(messages.READ_ONLY_PROPERTY_OVERRIDES_READ_WRITE, e)

    def visit_with_stmt(self, s: WithStmt) -> None:
        for expr, target in zip(s.expr, s.target):
            if s.is_async:
                self.check_async_with_item(expr, target, s.target_type is None)
            else:
                self.check_with_item(expr, target, s.target_type is None)
        self.accept(s.body)

    def check_async_with_item(self, expr: Expression, target: Expression,
                              infer_lvalue_type: bool) -> None:
        echk = self.expr_checker
        ctx = echk.accept(expr)
        enter = echk.analyze_external_member_access('__aenter__', ctx, expr)
        obj = echk.check_call(enter, [], [], expr)[0]
        obj = echk.check_awaitable_expr(
            obj, expr, messages.INCOMPATIBLE_TYPES_IN_ASYNC_WITH_AENTER)
        if target:
            self.check_assignment(target, self.temp_node(obj, expr), infer_lvalue_type)
        exit = echk.analyze_external_member_access('__aexit__', ctx, expr)
        arg = self.temp_node(AnyType(), expr)
        res = echk.check_call(exit, [arg] * 3, [nodes.ARG_POS] * 3, expr)[0]
        echk.check_awaitable_expr(
            res, expr, messages.INCOMPATIBLE_TYPES_IN_ASYNC_WITH_AEXIT)

    def check_with_item(self, expr: Expression, target: Expression,
                        infer_lvalue_type: bool) -> None:
        echk = self.expr_checker
        ctx = echk.accept(expr)
        enter = echk.analyze_external_member_access('__enter__', ctx, expr)
        obj = echk.check_call(enter, [], [], expr)[0]
        if target:
            self.check_assignment(target, self.temp_node(obj, expr), infer_lvalue_type)
        exit = echk.analyze_external_member_access('__exit__', ctx, expr)
        arg = self.temp_node(AnyType(), expr)
        echk.check_call(exit, [arg] * 3, [nodes.ARG_POS] * 3, expr)

    def visit_print_stmt(self, s: PrintStmt) -> None:
        for arg in s.args:
            self.expr_checker.accept(arg)
        if s.target:
            target_type = self.expr_checker.accept(s.target)
            if not isinstance(target_type, NoneTyp):
                # TODO: Also verify the type of 'write'.
                self.expr_checker.analyze_external_member_access('write', target_type, s.target)

    def visit_break_stmt(self, s: BreakStmt) -> None:
        self.binder.handle_break()

    def visit_continue_stmt(self, s: ContinueStmt) -> None:
        self.binder.handle_continue()

    def visit_exec_stmt(self, s: ExecStmt) -> None:
        pass

    def visit_global_decl(self, s: GlobalDecl) -> None:
        pass

    def visit_nonlocal_decl(self, s: NonlocalDecl) -> None:
        pass

    def visit_var(self, s: Var) -> None:
        pass

    def visit_pass_stmt(self, s: PassStmt) -> None:
        pass

    #
    # Helpers
    #

    def check_subtype(self, subtype: Type, supertype: Type, context: Context,
                      msg: str = messages.INCOMPATIBLE_TYPES,
                      subtype_label: str = None,
                      supertype_label: str = None) -> bool:
        """Generate an error if the subtype is not compatible with
        supertype."""
        if is_subtype(subtype, supertype):
            return True
        else:
            if self.is_unusable_type(subtype):
                self.msg.does_not_return_value(subtype, context)
            else:
                if self.should_suppress_optional_error([subtype]):
                    return False
                extra_info = []  # type: List[str]
                if subtype_label is not None or supertype_label is not None:
                    subtype_str, supertype_str = self.msg.format_distinctly(subtype, supertype)
                    if subtype_label is not None:
                        extra_info.append(subtype_label + ' ' + subtype_str)
                    if supertype_label is not None:
                        extra_info.append(supertype_label + ' ' + supertype_str)
                if extra_info:
                    msg += ' (' + ', '.join(extra_info) + ')'
                self.fail(msg, context)
            return False

    def contains_none(self, t: Type) -> bool:
        return (
            isinstance(t, NoneTyp) or
            (isinstance(t, UnionType) and any(self.contains_none(ut) for ut in t.items)) or
            (isinstance(t, TupleType) and any(self.contains_none(tt) for tt in t.items)) or
            (isinstance(t, Instance) and bool(t.args)
             and any(self.contains_none(it) for it in t.args))
        )

    def should_suppress_optional_error(self, related_types: List[Type]) -> bool:
        return self.suppress_none_errors and any(self.contains_none(t) for t in related_types)

    def named_type(self, name: str) -> Instance:
        """Return an instance type with type given by the name and no
        type arguments. For example, named_type('builtins.object')
        produces the object type.
        """
        # Assume that the name refers to a type.
        sym = self.lookup_qualified(name)
        return Instance(cast(TypeInfo, sym.node), [])

    def named_generic_type(self, name: str, args: List[Type]) -> Instance:
        """Return an instance with the given name and type arguments.

        Assume that the number of arguments is correct.  Assume that
        the name refers to a compatible generic type.
        """
        return Instance(self.lookup_typeinfo(name), args)

    def lookup_typeinfo(self, fullname: str) -> TypeInfo:
        # Assume that the name refers to a class.
        sym = self.lookup_qualified(fullname)
        return cast(TypeInfo, sym.node)

    def type_type(self) -> Instance:
        """Return instance type 'type'."""
        return self.named_type('builtins.type')

    def str_type(self) -> Instance:
        """Return instance type 'str'."""
        return self.named_type('builtins.str')

    def store_type(self, node: Expression, typ: Type) -> None:
        """Store the type of a node in the type map."""
        self.type_map[node] = typ

    def in_checked_function(self) -> bool:
        """Should we type-check the current function?

        - Yes if --check-untyped-defs is set.
        - Yes outside functions.
        - Yes in annotated functions.
        - No otherwise.
        """
        return (self.options.check_untyped_defs
                or not self.dynamic_funcs
                or not self.dynamic_funcs[-1])

    def lookup(self, name: str, kind: int) -> SymbolTableNode:
        """Look up a definition from the symbol table with the given name.
        TODO remove kind argument
        """
        if name in self.globals:
            return self.globals[name]
        else:
            b = self.globals.get('__builtins__', None)
            if b:
                table = cast(MypyFile, b.node).names
                if name in table:
                    return table[name]
            raise KeyError('Failed lookup: {}'.format(name))

    def lookup_qualified(self, name: str) -> SymbolTableNode:
        if '.' not in name:
            return self.lookup(name, GDEF)  # FIX kind
        else:
            parts = name.split('.')
            n = self.modules[parts[0]]
            for i in range(1, len(parts) - 1):
                n = cast(MypyFile, n.names.get(parts[i], None).node)
            last = parts[-1]
            if last in n.names:
                return n.names[last]
            elif len(parts) == 2 and parts[0] == 'builtins':
                raise KeyError("Could not find builtin symbol '{}'. (Are you running a "
                               "test case? If so, make sure to include a fixture that "
                               "defines this symbol.)".format(last))
            else:
                msg = "Failed qualified lookup: '{}' (fullname = '{}')."
                raise KeyError(msg.format(last, name))

    @contextmanager
    def enter_partial_types(self) -> Iterator[None]:
        """Enter a new scope for collecting partial types.

        Also report errors for variables which still have partial
        types, i.e. we couldn't infer a complete type.
        """
        self.partial_types.append({})
        yield

        partial_types = self.partial_types.pop()
        if not self.current_node_deferred:
            for var, context in partial_types.items():
                if (experiments.STRICT_OPTIONAL and
                        isinstance(var.type, PartialType) and var.type.type is None):
                    # None partial type: assume variable is intended to have type None
                    var.type = NoneTyp()
                else:
                    self.msg.fail(messages.NEED_ANNOTATION_FOR_VAR, context)
                    var.type = AnyType()

    def find_partial_types(self, var: Var) -> Optional[Dict[Var, Context]]:
        for partial_types in reversed(self.partial_types):
            if var in partial_types:
                return partial_types
        return None

    def is_unusable_type(self, typ: Type) -> bool:
        """Is this type an unusable type?

        The two unusable types are Void and NoneTyp(is_ret_type=True).
        """
        return isinstance(typ, Void) or (isinstance(typ, NoneTyp) and typ.is_ret_type)

    def check_usable_type(self, typ: Type, context: Context) -> None:
        """Generate an error if the type is not a usable type."""
        if self.is_unusable_type(typ):
            self.msg.does_not_return_value(typ, context)

    def temp_node(self, t: Type, context: Context = None) -> TempNode:
        """Create a temporary node with the given, fixed type."""
        temp = TempNode(t)
        if context:
            temp.set_line(context.get_line())
        return temp

    def fail(self, msg: str, context: Context) -> None:
        """Produce an error message."""
        self.msg.fail(msg, context)

    def warn(self, msg: str, context: Context) -> None:
        """Produce a warning message."""
        self.msg.warn(msg, context)

    def note(self, msg: str, context: Context) -> None:
        """Produce a note."""
        self.msg.note(msg, context)

    def iterable_item_type(self, instance: Instance) -> Type:
        iterable = map_instance_to_supertype(
            instance,
            self.lookup_typeinfo('typing.Iterable'))
        return iterable.args[0]

    def function_type(self, func: FuncBase) -> FunctionLike:
        return function_type(func, self.named_type('builtins.function'))

    # TODO: These next two functions should refer to TypeMap below
    def find_isinstance_check(self, n: Expression) -> Tuple[Optional[Dict[Expression, Type]],
                                                            Optional[Dict[Expression, Type]]]:
        return find_isinstance_check(n, self.type_map)

    def push_type_map(self, type_map: Optional[Dict[Expression, Type]]) -> None:
        if type_map is None:
            self.binder.unreachable()
        else:
            for expr, type in type_map.items():
                self.binder.put(expr, type)

# Data structure returned by find_isinstance_check representing
# information learned from the truth or falsehood of a condition.  The
# dict maps nodes representing expressions like 'a[0].x' to their
# refined types under the assumption that the condition has a
# particular truth value. A value of None means that the condition can
# never have that truth value.

# NB: The keys of this dict are nodes in the original source program,
# which are compared by reference equality--effectively, being *the
# same* expression of the program, not just two identical expressions
# (such as two references to the same variable). TODO: it would
# probably be better to have the dict keyed by the nodes' literal_hash
# field instead.


TypeMap = Optional[Dict[Expression, Type]]


def conditional_type_map(expr: Expression,
                         current_type: Optional[Type],
                         proposed_type: Optional[Type],
                         ) -> Tuple[TypeMap, TypeMap]:
    """Takes in an expression, the current type of the expression, and a
    proposed type of that expression.

    Returns a 2-tuple: The first element is a map from the expression to
    the proposed type, if the expression can be the proposed type.  The
    second element is a map from the expression to the type it would hold
    if it was not the proposed type, if any."""
    if proposed_type:
        if current_type:
            if is_proper_subtype(current_type, proposed_type):
                # Expression is always of type proposed_type
                return {}, None
            elif not is_overlapping_types(current_type, proposed_type):
                # Expression is never of type proposed_type
                return None, {}
            else:
                remaining_type = restrict_subtype_away(current_type, proposed_type)
                return {expr: proposed_type}, {expr: remaining_type}
        else:
            return {expr: proposed_type}, {}
    else:
        # An isinstance check, but we don't understand the type
        return {}, {}


def partition_by_callable(type: Optional[Type]) -> Tuple[List[Type], List[Type]]:
    """Takes in a type and partitions that type into callable subtypes and
    uncallable subtypes.

    Thus, given:
    `callables, uncallables = partition_by_callable(type)`

    If we assert `callable(type)` then `type` has type Union[*callables], and
    If we assert `not callable(type)` then `type` has type Union[*uncallables]

    Guaranteed to not return [], []"""
    if isinstance(type, FunctionLike) or isinstance(type, TypeType):
        return [type], []

    if isinstance(type, AnyType):
        return [type], [type]

    if isinstance(type, UnionType):
        callables = []
        uncallables = []
        for subtype in type.items:
            subcallables, subuncallables = partition_by_callable(subtype)
            callables.extend(subcallables)
            uncallables.extend(subuncallables)
        return callables, uncallables

    if isinstance(type, TypeVarType):
        return partition_by_callable(type.erase_to_union_or_bound())

    if isinstance(type, Instance):
        method = type.type.get_method('__call__')
        if method:
            callables, uncallables = partition_by_callable(method.type)
            if len(callables) and not len(uncallables):
                # Only consider the type callable if its __call__ method is
                # definitely callable.
                return [type], []
        return [], [type]

    return [], [type]


def conditional_callable_type_map(expr: Expression,
                                  current_type: Optional[Type],
                                  ) -> Tuple[TypeMap, TypeMap]:
    """Takes in an expression and the current type of the expression.

    Returns a 2-tuple: The first element is a map from the expression to
    the restricted type if it were callable. The second element is a
    map from the expression to the type it would hold if it weren't
    callable."""
    if not current_type:
        return {}, {}

    if isinstance(current_type, AnyType):
        return {}, {}

    callables, uncallables = partition_by_callable(current_type)

    if len(callables) and len(uncallables):
        callable_map = {expr: UnionType.make_union(callables)} if len(callables) else None
        uncallable_map = {expr: UnionType.make_union(uncallables)} if len(uncallables) else None
        return callable_map, uncallable_map

    elif len(callables):
        return {}, None

    return None, {}


def is_true_literal(n: Expression) -> bool:
    return (refers_to_fullname(n, 'builtins.True')
            or isinstance(n, IntExpr) and n.value == 1)


def is_false_literal(n: Expression) -> bool:
    return (refers_to_fullname(n, 'builtins.False')
            or isinstance(n, IntExpr) and n.value == 0)


def is_literal_none(n: Expression) -> bool:
    return isinstance(n, NameExpr) and n.fullname == 'builtins.None'


def is_optional(t: Type) -> bool:
    return isinstance(t, UnionType) and any(isinstance(e, NoneTyp) for e in t.items)


def remove_optional(typ: Type) -> Type:
    if isinstance(typ, UnionType):
        return UnionType.make_union([t for t in typ.items if not isinstance(t, NoneTyp)])
    else:
        return typ


def and_conditional_maps(m1: TypeMap, m2: TypeMap) -> TypeMap:
    """Calculate what information we can learn from the truth of (e1 and e2)
    in terms of the information that we can learn from the truth of e1 and
    the truth of e2.
    """

    if m1 is None or m2 is None:
        # One of the conditions can never be true.
        return None
    # Both conditions can be true; combine the information. Anything
    # we learn from either conditions's truth is valid. If the same
    # expression's type is refined by both conditions, we somewhat
    # arbitrarily give precedence to m2. (In the future, we could use
    # an intersection type.)
    result = m2.copy()
    m2_keys = set(n2.literal_hash for n2 in m2)
    for n1 in m1:
        if n1.literal_hash not in m2_keys:
            result[n1] = m1[n1]
    return result


def or_conditional_maps(m1: TypeMap, m2: TypeMap) -> TypeMap:
    """Calculate what information we can learn from the truth of (e1 or e2)
    in terms of the information that we can learn from the truth of e1 and
    the truth of e2.
    """

    if m1 is None:
        return m2
    if m2 is None:
        return m1
    # Both conditions can be true. Combine information about
    # expressions whose type is refined by both conditions. (We do not
    # learn anything about expressions whose type is refined by only
    # one condition.)
    result = {}
    for n1 in m1:
        for n2 in m2:
            if n1.literal_hash == n2.literal_hash:
                result[n1] = UnionType.make_simplified_union([m1[n1], m2[n2]])
    return result


def find_isinstance_check(node: Expression,
                          type_map: Dict[Expression, Type],
                          ) -> Tuple[TypeMap, TypeMap]:
    """Find any isinstance checks (within a chain of ands).  Includes
    implicit and explicit checks for None and calls to callable.

    Return value is a map of variables to their types if the condition
    is true and a map of variables to their types if the condition is false.

    If either of the values in the tuple is None, then that particular
    branch can never occur.

    Guaranteed to not return None, None. (But may return {}, {})
    """
    if is_true_literal(node):
        return {}, None
    elif is_false_literal(node):
        return None, {}
    elif isinstance(node, CallExpr):
        if refers_to_fullname(node.callee, 'builtins.isinstance'):
            expr = node.args[0]
            if expr.literal == LITERAL_TYPE:
                vartype = type_map[expr]
                type = get_isinstance_type(node.args[1], type_map)
                return conditional_type_map(expr, vartype, type)
        elif refers_to_fullname(node.callee, 'builtins.callable'):
            expr = node.args[0]
            if expr.literal == LITERAL_TYPE:
                vartype = type_map[expr]
                return conditional_callable_type_map(expr, vartype)
    elif isinstance(node, ComparisonExpr) and experiments.STRICT_OPTIONAL:
        # Check for `x is None` and `x is not None`.
        is_not = node.operators == ['is not']
        if any(is_literal_none(n) for n in node.operands) and (is_not or node.operators == ['is']):
            if_vars = {}  # type: Dict[Expression, Type]
            else_vars = {}  # type: Dict[Expression, Type]
            for expr in node.operands:
                if expr.literal == LITERAL_TYPE and not is_literal_none(expr) and expr in type_map:
                    # This should only be true at most once: there should be
                    # two elements in node.operands, and at least one of them
                    # should represent a None.
                    vartype = type_map[expr]
                    if_vars, else_vars = conditional_type_map(expr, vartype, NoneTyp())
                    break

            if is_not:
                if_vars, else_vars = else_vars, if_vars
            return if_vars, else_vars
        # Check for `x == y` where x is of type Optional[T] and y is of type T
        # or a type that overlaps with T (or vice versa).
        elif node.operators == ['==']:
            first_type = type_map[node.operands[0]]
            second_type = type_map[node.operands[1]]
            if is_optional(first_type) != is_optional(second_type):
                if is_optional(first_type):
                    optional_type, comp_type = first_type, second_type
                    optional_expr = node.operands[0]
                else:
                    optional_type, comp_type = second_type, first_type
                    optional_expr = node.operands[1]
                if is_overlapping_types(optional_type, comp_type):
                    return {optional_expr: remove_optional(optional_type)}, {}
    elif isinstance(node, RefExpr):
        # Restrict the type of the variable to True-ish/False-ish in the if and else branches
        # respectively
        vartype = type_map[node]
        if_type = true_only(vartype)
        else_type = false_only(vartype)
        ref = node  # type: Expression
        if_map = {ref: if_type} if not isinstance(if_type, UninhabitedType) else None
        else_map = {ref: else_type} if not isinstance(else_type, UninhabitedType) else None
        return if_map, else_map
    elif isinstance(node, OpExpr) and node.op == 'and':
        left_if_vars, left_else_vars = find_isinstance_check(node.left, type_map)
        right_if_vars, right_else_vars = find_isinstance_check(node.right, type_map)

        # (e1 and e2) is true if both e1 and e2 are true,
        # and false if at least one of e1 and e2 is false.
        return (and_conditional_maps(left_if_vars, right_if_vars),
                or_conditional_maps(left_else_vars, right_else_vars))
    elif isinstance(node, OpExpr) and node.op == 'or':
        left_if_vars, left_else_vars = find_isinstance_check(node.left, type_map)
        right_if_vars, right_else_vars = find_isinstance_check(node.right, type_map)

        # (e1 or e2) is true if at least one of e1 or e2 is true,
        # and false if both e1 and e2 are false.
        return (or_conditional_maps(left_if_vars, right_if_vars),
                and_conditional_maps(left_else_vars, right_else_vars))
    elif isinstance(node, UnaryExpr) and node.op == 'not':
        left, right = find_isinstance_check(node.expr, type_map)
        return right, left

    # Not a supported isinstance check
    return {}, {}


def flatten(t: Expression) -> List[Expression]:
    """Flatten a nested sequence of tuples/lists into one list of nodes."""
    if isinstance(t, TupleExpr) or isinstance(t, ListExpr):
        return [b for a in t.items for b in flatten(a)]
    else:
        return [t]


def get_isinstance_type(expr: Expression, type_map: Dict[Expression, Type]) -> Type:
    type = type_map[expr]

    if isinstance(type, TupleType):
        all_types = type.items
    else:
        all_types = [type]

    types = []  # type: List[Type]

    for type in all_types:
        if isinstance(type, FunctionLike):
            if type.is_type_obj():
                # Type variables may be present -- erase them, which is the best
                # we can do (outside disallowing them here).
                type = erase_typevars(type.items()[0].ret_type)

            types.append(type)

    if len(types) == 0:
        return None
    elif len(types) == 1:
        return types[0]
    else:
        return UnionType(types)


def expand_func(defn: FuncItem, map: Dict[TypeVarId, Type]) -> FuncItem:
    visitor = TypeTransformVisitor(map)
    ret = defn.accept(visitor)
    assert isinstance(ret, FuncItem)
    return ret


class TypeTransformVisitor(TransformVisitor):
    def __init__(self, map: Dict[TypeVarId, Type]) -> None:
        super().__init__()
        self.map = map

    def type(self, type: Type) -> Type:
        return expand_type(type, self.map)


def is_unsafe_overlapping_signatures(signature: Type, other: Type) -> bool:
    """Check if two signatures may be unsafely overlapping.

    Two signatures s and t are overlapping if both can be valid for the same
    statically typed values and the return types are incompatible.

    Assume calls are first checked against 'signature', then against 'other'.
    Thus if 'signature' is more general than 'other', there is no unsafe
    overlapping.

    TODO If argument types vary covariantly, the return type may vary
         covariantly as well.
    """
    if isinstance(signature, CallableType):
        if isinstance(other, CallableType):
            # TODO varargs
            # TODO keyword args
            # TODO erasure
            # TODO allow to vary covariantly
            # Check if the argument counts are overlapping.
            min_args = max(signature.min_args, other.min_args)
            max_args = min(len(signature.arg_types), len(other.arg_types))
            if min_args > max_args:
                # Argument counts are not overlapping.
                return False
            # Signatures are overlapping iff if they are overlapping for the
            # smallest common argument count.
            for i in range(min_args):
                t1 = signature.arg_types[i]
                t2 = other.arg_types[i]
                if not is_overlapping_types(t1, t2):
                    return False
            # All arguments types for the smallest common argument count are
            # overlapping => the signature is overlapping. The overlapping is
            # safe if the return types are identical.
            if is_same_type(signature.ret_type, other.ret_type):
                return False
            # If the first signature has more general argument types, the
            # latter will never be called
            if is_more_general_arg_prefix(signature, other):
                return False
            return not is_more_precise_signature(signature, other)
    return True


def is_more_general_arg_prefix(t: FunctionLike, s: FunctionLike) -> bool:
    """Does t have wider arguments than s?"""
    # TODO should an overload with additional items be allowed to be more
    #      general than one with fewer items (or just one item)?
    # TODO check argument kinds and otherwise make more general
    if isinstance(t, CallableType):
        if isinstance(s, CallableType):
            t, s = unify_generic_callables(t, s)
            return all(is_proper_subtype(args, argt)
                       for argt, args in zip(t.arg_types, s.arg_types))
    elif isinstance(t, FunctionLike):
        if isinstance(s, FunctionLike):
            if len(t.items()) == len(s.items()):
                return all(is_same_arg_prefix(items, itemt)
                           for items, itemt in zip(t.items(), s.items()))
    return False


def unify_generic_callables(t: CallableType,
                            s: CallableType) -> Tuple[CallableType,
                                                      CallableType]:
    """Make type variables in generic callables the same if possible.

    Return updated callables. If we can't unify the type variables,
    return the unmodified arguments.
    """
    # TODO: Use this elsewhere when comparing generic callables.
    if t.is_generic() and s.is_generic():
        t_substitutions = {}
        s_substitutions = {}
        for tv1, tv2 in zip(t.variables, s.variables):
            # Are these something we can unify?
            if tv1.id != tv2.id and is_equivalent_type_var_def(tv1, tv2):
                newdef = TypeVarDef.new_unification_variable(tv2)
                t_substitutions[tv1.id] = TypeVarType(newdef)
                s_substitutions[tv2.id] = TypeVarType(newdef)
        return (cast(CallableType, expand_type(t, t_substitutions)),
                cast(CallableType, expand_type(s, s_substitutions)))
    return t, s


def is_equivalent_type_var_def(tv1: TypeVarDef, tv2: TypeVarDef) -> bool:
    """Are type variable definitions equivalent?

    Ignore ids, locations in source file and names.
    """
    return (
        tv1.variance == tv2.variance
        and is_same_types(tv1.values, tv2.values)
        and ((tv1.upper_bound is None and tv2.upper_bound is None)
             or (tv1.upper_bound is not None
                 and tv2.upper_bound is not None
                 and is_same_type(tv1.upper_bound, tv2.upper_bound))))


def is_same_arg_prefix(t: CallableType, s: CallableType) -> bool:
    # TODO check argument kinds
    return all(is_same_type(argt, args)
               for argt, args in zip(t.arg_types, s.arg_types))


def is_more_precise_signature(t: CallableType, s: CallableType) -> bool:
    """Is t more precise than s?

    A signature t is more precise than s if all argument types and the return
    type of t are more precise than the corresponding types in s.

    Assume that the argument kinds and names are compatible, and that the
    argument counts are overlapping.
    """
    # TODO generic function types
    # Only consider the common prefix of argument types.
    for argt, args in zip(t.arg_types, s.arg_types):
        if not is_more_precise(argt, args):
            return False
    return is_more_precise(t.ret_type, s.ret_type)


def infer_operator_assignment_method(type: Type, operator: str) -> Tuple[bool, str]:
    """Determine if operator assignment on given value type is in-place, and the method name.

    For example, if operator is '+', return (True, '__iadd__') or (False, '__add__')
    depending on which method is supported by the type.
    """
    method = nodes.op_methods[operator]
    if isinstance(type, Instance):
        if operator in nodes.ops_with_inplace_method:
            inplace_method = '__i' + method[2:]
            if type.type.has_readable_member(inplace_method):
                return True, inplace_method
    return False, method


def is_valid_inferred_type(typ: Type) -> bool:
    """Is an inferred type valid?

    Examples of invalid types include the None type or List[<uninhabited>].

    When not doing strict Optional checking, all types containing None are
    invalid.  When doing strict Optional checking, only None and types that are
    incompletely defined (i.e. contain UninhabitedType) are invalid.
    """
    if is_same_type(typ, NoneTyp()):
        # With strict Optional checking, we *may* eventually infer NoneTyp, but
        # we only do that if we can't infer a specific Optional type.  This
        # resolution happens in leave_partial_types when we pop a partial types
        # scope.
        return False
    return is_valid_inferred_type_component(typ)


def is_valid_inferred_type_component(typ: Type) -> bool:
    """Is this part of a type a valid inferred type?

    In strict Optional mode this excludes bare None types, as otherwise every
    type containing None would be invalid.
    """
    if not experiments.STRICT_OPTIONAL:
        if is_same_type(typ, NoneTyp()):
            return False
    if is_same_type(typ, UninhabitedType()):
        return False
    elif isinstance(typ, Instance):
        for arg in typ.args:
            if not is_valid_inferred_type_component(arg):
                return False
    elif isinstance(typ, TupleType):
        for item in typ.items:
            if not is_valid_inferred_type_component(item):
                return False
    return True


def is_node_static(node: Node) -> Optional[bool]:
    """Find out if a node describes a static function method."""

    if isinstance(node, FuncDef):
        return node.is_static

    if isinstance(node, Var):
        return node.is_staticmethod

    return None


class Scope:
    # We keep two stacks combined, to maintain the relative order
    stack = None  # type: List[Union[Type, FuncItem, MypyFile]]

    def __init__(self, module: MypyFile) -> None:
        self.stack = [module]

    def top_function(self) -> Optional[FuncItem]:
        for e in reversed(self.stack):
            if isinstance(e, FuncItem):
                return e
        return None

    def active_class(self) -> Optional[Type]:
        if isinstance(self.stack[-1], Type):
            return self.stack[-1]
        return None

    @contextmanager
    def push_function(self, item: FuncItem) -> Iterator[None]:
        self.stack.append(item)
        yield
        self.stack.pop()

    @contextmanager
    def push_class(self, t: Type) -> Iterator[None]:
        self.stack.append(t)
        yield
        self.stack.pop()


@contextmanager
def nothing() -> Iterator[None]:
    yield<|MERGE_RESOLUTION|>--- conflicted
+++ resolved
@@ -46,13 +46,9 @@
 from mypy.visitor import StatementVisitor
 from mypy.join import join_types
 from mypy.treetransform import TransformVisitor
-<<<<<<< HEAD
-from mypy.meet import meet_simple, is_overlapping_types
+
 from mypy.binder import ConditionalTypeBinder, get_declaration
-=======
 from mypy.meet import is_overlapping_types
-from mypy.binder import ConditionalTypeBinder
->>>>>>> 44b5f41c
 from mypy.options import Options
 
 from mypy import experiments
@@ -2092,16 +2088,8 @@
             s.expr.accept(self.expr_checker)
             for elt in flatten(s.expr):
                 if isinstance(elt, NameExpr):
-<<<<<<< HEAD
                     self.binder.assign_type(elt, DeletedType(source=elt.name),
                                             get_declaration(elt), False)
-            return None
-=======
-                    self.binder.assign_type(elt,
-                                            DeletedType(source=elt.name),
-                                            self.binder.get_declaration(elt),
-                                            False)
->>>>>>> 44b5f41c
 
     def visit_decorator(self, e: Decorator) -> None:
         for d in e.decorators:
