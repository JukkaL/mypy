--- conflicted
+++ resolved
@@ -1604,12 +1604,7 @@
     def check_multi_assignment(self, lvalues: List[Lvalue],
                                rvalue: Expression,
                                context: Context,
-<<<<<<< HEAD
                                infer_lvalue_type: bool = True) -> None:
-=======
-                               infer_lvalue_type: bool = True,
-                               msg: Optional[str] = None) -> None:
->>>>>>> df951fb3
         """Check the assignment of one rvalue to a number of lvalues."""
 
         # Infer the type of an ordinary rvalue expression.
