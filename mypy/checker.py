--- conflicted
+++ resolved
@@ -2361,7 +2361,8 @@
             if extra_info:
                 msg += ' (' + ', '.join(extra_info) + ')'
             self.fail(msg, context)
-<<<<<<< HEAD
+            if note_msg:
+                self.note(note_msg, context)
             if (isinstance(supertype, Instance) and supertype.type.is_protocol and
                     isinstance(subtype, (Instance, TupleType))):
                 self.report_protocol_problems(subtype, supertype, context)
@@ -2369,10 +2370,6 @@
                 call = find_member('__call__', subtype, subtype)
                 if call:
                     self.note("{}.__call__ has type {}".format(subtype, call), context)
-=======
-            if note_msg:
-                self.note(note_msg, context)
->>>>>>> 53879ef0
             return False
 
     def report_protocol_problems(self, subtype: Union[Instance, TupleType], supertype: Instance,
