--- conflicted
+++ resolved
@@ -186,9 +186,10 @@
 
             assert not self.current_node_deferred
 
-<<<<<<< HEAD
             all_ = self.globals.get('__all__')
             if all_ is not None and all_.type is not None:
+                all_node = all_.node
+                assert all_node is not None
                 seq_str = self.named_generic_type('typing.Sequence',
                                                 [self.named_type('builtins.str')])
                 if self.options.python_version[0] < 3:
@@ -197,22 +198,7 @@
                 if not is_subtype(all_.type, seq_str):
                     str_seq_s, all_s = self.msg.format_distinctly(seq_str, all_.type)
                     self.fail(messages.ALL_MUST_BE_SEQ_STR.format(str_seq_s, all_s),
-                            all_.node)
-=======
-        all_ = self.globals.get('__all__')
-        if all_ is not None and all_.type is not None:
-            all_node = all_.node
-            assert all_node is not None
-            seq_str = self.named_generic_type('typing.Sequence',
-                                              [self.named_type('builtins.str')])
-            if self.options.python_version[0] < 3:
-                seq_str = self.named_generic_type('typing.Sequence',
-                                                  [self.named_type('builtins.unicode')])
-            if not is_subtype(all_.type, seq_str):
-                str_seq_s, all_s = self.msg.format_distinctly(seq_str, all_.type)
-                self.fail(messages.ALL_MUST_BE_SEQ_STR.format(str_seq_s, all_s),
-                          all_node)
->>>>>>> 5d858322
+                            all_node)
 
     def check_second_pass(self, todo: List[DeferredNode] = None) -> bool:
         """Run second or following pass of type checking.
