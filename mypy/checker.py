"""Mypy type checker."""

import itertools
import fnmatch
from contextlib import contextmanager
import sys

from typing import (
    Dict, Set, List, cast, Tuple, TypeVar, Union, Optional, NamedTuple, Iterator
)

from mypy.errors import Errors, report_internal_error
from mypy.nodes import (
    SymbolTable, Statement, MypyFile, Var, Expression, Lvalue,
    OverloadedFuncDef, FuncDef, FuncItem, FuncBase, TypeInfo,
    ClassDef, GDEF, Block, AssignmentStmt, NameExpr, MemberExpr, IndexExpr,
    TupleExpr, ListExpr, ExpressionStmt, ReturnStmt, IfStmt,
    WhileStmt, OperatorAssignmentStmt, WithStmt, AssertStmt,
    RaiseStmt, TryStmt, ForStmt, DelStmt, CallExpr, IntExpr, StrExpr,
    BytesExpr, UnicodeExpr, FloatExpr, OpExpr, UnaryExpr, CastExpr, RevealTypeExpr, SuperExpr,
    TypeApplication, DictExpr, SliceExpr, LambdaExpr, TempNode, SymbolTableNode,
    Context, ListComprehension, ConditionalExpr, GeneratorExpr,
    Decorator, SetExpr, TypeVarExpr, NewTypeExpr, PrintStmt,
    LITERAL_TYPE, BreakStmt, PassStmt, ContinueStmt, ComparisonExpr, StarExpr,
    YieldFromExpr, NamedTupleExpr, TypedDictExpr, SetComprehension,
    DictionaryComprehension, ComplexExpr, EllipsisExpr, TypeAliasExpr,
    RefExpr, YieldExpr, BackquoteExpr, Import, ImportFrom, ImportAll, ImportBase,
<<<<<<< HEAD
    AwaitExpr, PromoteExpr, Node, EnumCallExpr, ARG_POS, MDEF,
    CONTRAVARIANT, COVARIANT
)
from mypy.literals import literal, literal_hash
=======
    AwaitExpr, PromoteExpr, Node, EnumCallExpr,
    ARG_POS, MDEF,
    CONTRAVARIANT, COVARIANT, INVARIANT)
>>>>>>> c55e48b5
from mypy import nodes
from mypy.typeanal import has_any_from_unimported_type, check_for_explicit_any
from mypy.types import (
    Type, AnyType, CallableType, FunctionLike, Overloaded, TupleType, TypedDictType,
    Instance, NoneTyp, strip_type, TypeType, TypeOfAny,
    UnionType, TypeVarId, TypeVarType, PartialType, DeletedType, UninhabitedType, TypeVarDef,
    true_only, false_only, function_type, is_named_instance, union_items
)
from mypy.sametypes import is_same_type, is_same_types
from mypy.messages import MessageBuilder, make_inferred_type_note
import mypy.checkexpr
from mypy.checkmember import map_type_from_supertype, bind_self, erase_to_bound
from mypy import messages
from mypy.subtypes import (
    is_subtype, is_equivalent, is_proper_subtype, is_more_precise,
    restrict_subtype_away, is_subtype_ignoring_tvars, is_callable_subtype,
    unify_generic_callable, find_member
)
from mypy.maptype import map_instance_to_supertype
from mypy.typevars import fill_typevars, has_no_typevars
from mypy.semanal import set_callable_name, refers_to_fullname
from mypy.erasetype import erase_typevars
from mypy.expandtype import expand_type, expand_type_by_instance
from mypy.visitor import NodeVisitor
from mypy.join import join_types
from mypy.treetransform import TransformVisitor
from mypy.binder import ConditionalTypeBinder, get_declaration
from mypy.meet import is_overlapping_types
from mypy.options import Options
from mypy.plugin import Plugin, CheckerPluginInterface

from mypy import experiments


T = TypeVar('T')

LAST_PASS = 1  # Pass numbers start at 0


# A node which is postponed to be processed during the next pass.
# This is used for both batch mode and fine-grained incremental mode.
DeferredNode = NamedTuple(
    'DeferredNode',
    [
        # In batch mode only FuncDef and LambdaExpr are supported
        ('node', Union[FuncDef, LambdaExpr, MypyFile]),
        ('context_type_name', Optional[str]),  # Name of the surrounding class (for error messages)
        ('active_typeinfo', Optional[TypeInfo]),  # And its TypeInfo (for semantic analysis
                                                  # self type handling)
    ])


class TypeChecker(NodeVisitor[None], CheckerPluginInterface):
    """Mypy type checker.

    Type check mypy source files that have been semantically analyzed.

    You must create a separate instance for each source file.
    """

    # Are we type checking a stub?
    is_stub = False
    # Error message reporter
    errors = None  # type: Errors
    # Utility for generating messages
    msg = None  # type: MessageBuilder
    # Types of type checked nodes
    type_map = None  # type: Dict[Expression, Type]

    # Helper for managing conditional types
    binder = None  # type: ConditionalTypeBinder
    # Helper for type checking expressions
    expr_checker = None  # type: mypy.checkexpr.ExpressionChecker

    scope = None  # type: Scope
    # Stack of function return types
    return_types = None  # type: List[Type]
    # Flags; true for dynamically typed functions
    dynamic_funcs = None  # type: List[bool]
    # Stack of collections of variables with partial types
    partial_types = None  # type: List[Dict[Var, Context]]
    globals = None  # type: SymbolTable
    modules = None  # type: Dict[str, MypyFile]
    # Nodes that couldn't be checked because some types weren't available. We'll run
    # another pass and try these again.
    deferred_nodes = None  # type: List[DeferredNode]
    # Type checking pass number (0 = first pass)
    pass_num = 0
    # Have we deferred the current function? If yes, don't infer additional
    # types during this pass within the function.
    current_node_deferred = False
    # Is this file a typeshed stub?
    is_typeshed_stub = False
    # Should strict Optional-related errors be suppressed in this file?
    suppress_none_errors = False  # TODO: Get it from options instead
    options = None  # type: Options
    # Used for collecting inferred attribute types so that they can be checked
    # for consistency.
    inferred_attribute_types = None  # type: Optional[Dict[Var, Type]]

    # The set of all dependencies (suppressed or not) that this module accesses, either
    # directly or indirectly.
    module_refs = None  # type: Set[str]

    # Plugin that provides special type checking rules for specific library
    # functions such as open(), etc.
    plugin = None  # type: Plugin

    def __init__(self, errors: Errors, modules: Dict[str, MypyFile], options: Options,
                 tree: MypyFile, path: str, plugin: Plugin) -> None:
        """Construct a type checker.

        Use errors to report type check errors.
        """
        self.errors = errors
        self.modules = modules
        self.options = options
        self.tree = tree
        self.path = path
        self.msg = MessageBuilder(errors, modules)
        self.plugin = plugin
        self.expr_checker = mypy.checkexpr.ExpressionChecker(self, self.msg, self.plugin)
        self.scope = Scope(tree)
        self.binder = ConditionalTypeBinder()
        self.globals = tree.names
        self.return_types = []
        self.dynamic_funcs = []
        self.partial_types = []
        self.deferred_nodes = []
        self.type_map = {}
        self.module_refs = set()
        self.pass_num = 0
        self.current_node_deferred = False
        self.is_stub = tree.is_stub
        self.is_typeshed_stub = errors.is_typeshed_file(path)
        self.inferred_attribute_types = None
        if options.strict_optional_whitelist is None:
            self.suppress_none_errors = not options.show_none_errors
        else:
            self.suppress_none_errors = not any(fnmatch.fnmatch(path, pattern)
                                                for pattern
                                                in options.strict_optional_whitelist)

    def check_first_pass(self) -> None:
        """Type check the entire file, but defer functions with unresolved references.

        Unresolved references are forward references to variables
        whose types haven't been inferred yet.  They may occur later
        in the same file or in a different file that's being processed
        later (usually due to an import cycle).

        Deferred functions will be processed by check_second_pass().
        """
        with experiments.strict_optional_set(self.options.strict_optional):
            self.errors.set_file(self.path, self.tree.fullname())
            with self.enter_partial_types():
                with self.binder.top_frame_context():
                    for d in self.tree.defs:
                        self.accept(d)

            assert not self.current_node_deferred

            all_ = self.globals.get('__all__')
            if all_ is not None and all_.type is not None:
                all_node = all_.node
                assert all_node is not None
                seq_str = self.named_generic_type('typing.Sequence',
                                                [self.named_type('builtins.str')])
                if self.options.python_version[0] < 3:
                    seq_str = self.named_generic_type('typing.Sequence',
                                                    [self.named_type('builtins.unicode')])
                if not is_subtype(all_.type, seq_str):
                    str_seq_s, all_s = self.msg.format_distinctly(seq_str, all_.type)
                    self.fail(messages.ALL_MUST_BE_SEQ_STR.format(str_seq_s, all_s),
                            all_node)

    def check_second_pass(self, todo: List[DeferredNode] = None) -> bool:
        """Run second or following pass of type checking.

        This goes through deferred nodes, returning True if there were any.
        """
        with experiments.strict_optional_set(self.options.strict_optional):
            if not todo and not self.deferred_nodes:
                return False
            self.errors.set_file(self.path, self.tree.fullname())
            self.pass_num += 1
            if not todo:
                todo = self.deferred_nodes
            else:
                assert not self.deferred_nodes
            self.deferred_nodes = []
            done = set()  # type: Set[Union[FuncDef, LambdaExpr, MypyFile]]
            for node, type_name, active_typeinfo in todo:
                if node in done:
                    continue
                # This is useful for debugging:
                # print("XXX in pass %d, class %s, function %s" %
                #       (self.pass_num, type_name, node.fullname() or node.name()))
                done.add(node)
                with self.errors.enter_type(type_name) if type_name else nothing():
                    with self.scope.push_class(active_typeinfo) if active_typeinfo else nothing():
                        self.check_partial(node)
            return True

    def check_partial(self, node: Union[FuncDef, LambdaExpr, MypyFile]) -> None:
        if isinstance(node, MypyFile):
            self.check_top_level(node)
        elif isinstance(node, LambdaExpr):
            self.expr_checker.accept(node)
        else:
            self.accept(node)

    def check_top_level(self, node: MypyFile) -> None:
        """Check only the top-level of a module, skipping function definitions."""
        with self.enter_partial_types():
            with self.binder.top_frame_context():
                for d in node.defs:
                    # TODO: Type check class bodies.
                    if not isinstance(d, (FuncDef, ClassDef)):
                        d.accept(self)

        assert not self.current_node_deferred
        # TODO: Handle __all__

    def handle_cannot_determine_type(self, name: str, context: Context) -> None:
        node = self.scope.top_function()
        if (self.pass_num < LAST_PASS and node is not None
                and isinstance(node, (FuncDef, LambdaExpr))):
            # Don't report an error yet. Just defer.
            if self.errors.type_name:
                type_name = self.errors.type_name[-1]
            else:
                type_name = None
            # Shouldn't we freeze the entire scope?
            active_class = self.scope.active_class()
            self.deferred_nodes.append(DeferredNode(node, type_name, active_class))
            # Set a marker so that we won't infer additional types in this
            # function. Any inferred types could be bogus, because there's at
            # least one type that we don't know.
            self.current_node_deferred = True
        else:
            self.msg.cannot_determine_type(name, context)

    def accept(self, stmt: Statement) -> None:
        """Type check a node in the given type context."""
        try:
            stmt.accept(self)
        except Exception as err:
            report_internal_error(err, self.errors.file, stmt.line, self.errors, self.options)

    def accept_loop(self, body: Statement, else_body: Statement = None, *,
                    exit_condition: Expression = None) -> None:
        """Repeatedly type check a loop body until the frame doesn't change.
        If exit_condition is set, assume it must be False on exit from the loop.

        Then check the else_body.
        """
        # The outer frame accumulates the results of all iterations
        with self.binder.frame_context(can_skip=False):
            while True:
                with self.binder.frame_context(can_skip=True,
                                               break_frame=2, continue_frame=1):
                    self.accept(body)
                if not self.binder.last_pop_changed:
                    break
            if exit_condition:
                _, else_map = self.find_isinstance_check(exit_condition)
                self.push_type_map(else_map)
            if else_body:
                self.accept(else_body)

    #
    # Definitions
    #

    def visit_overloaded_func_def(self, defn: OverloadedFuncDef) -> None:
        num_abstract = 0
        if not defn.items:
            # In this case we have already complained about none of these being
            # valid overloads.
            return None
        if len(defn.items) == 1:
            self.fail('Single overload definition, multiple required', defn)

        if defn.is_property:
            # HACK: Infer the type of the property.
            self.visit_decorator(cast(Decorator, defn.items[0]))
        for fdef in defn.items:
            assert isinstance(fdef, Decorator)
            self.check_func_item(fdef.func, name=fdef.func.name())
            if fdef.func.is_abstract:
                num_abstract += 1
        if num_abstract not in (0, len(defn.items)):
            self.fail(messages.INCONSISTENT_ABSTRACT_OVERLOAD, defn)
        if defn.impl:
            defn.impl.accept(self)
        if defn.info:
            self.check_method_override(defn)
            self.check_inplace_operator_method(defn)
        self.check_overlapping_overloads(defn)
        return None

    def check_overlapping_overloads(self, defn: OverloadedFuncDef) -> None:
        # At this point we should have set the impl already, and all remaining
        # items are decorators
        for i, item in enumerate(defn.items):
            assert isinstance(item, Decorator)
            sig1 = self.function_type(item.func)
            for j, item2 in enumerate(defn.items[i + 1:]):
                # TODO overloads involving decorators
                assert isinstance(item2, Decorator)
                sig2 = self.function_type(item2.func)
                if is_unsafe_overlapping_signatures(sig1, sig2):
                    self.msg.overloaded_signatures_overlap(i + 1, i + j + 2,
                                                           item.func)
            if defn.impl:
                if isinstance(defn.impl, FuncDef):
                    impl_type = defn.impl.type
                elif isinstance(defn.impl, Decorator):
                    impl_type = defn.impl.var.type
                else:
                    assert False, "Impl isn't the right type"
                # This can happen if we've got an overload with a different
                # decorator too -- we gave up on the types.
                if impl_type is None or isinstance(impl_type, AnyType) or sig1 is None:
                    return

                assert isinstance(impl_type, CallableType)
                assert isinstance(sig1, CallableType)
                if not is_callable_subtype(impl_type, sig1, ignore_return=True):
                    self.msg.overloaded_signatures_arg_specific(i + 1, defn.impl)
                impl_type_subst = impl_type
                if impl_type.variables:
                    unified = unify_generic_callable(impl_type, sig1, ignore_return=False)
                    if unified is None:
                        self.fail("Type variable mismatch between " +
                                  "overload signature {} and implementation".format(i + 1),
                                  defn.impl)
                        return
                    impl_type_subst = unified
                if not is_subtype(sig1.ret_type, impl_type_subst.ret_type):
                    self.msg.overloaded_signatures_ret_specific(i + 1, defn.impl)

    # Here's the scoop about generators and coroutines.
    #
    # There are two kinds of generators: classic generators (functions
    # with `yield` or `yield from` in the body) and coroutines
    # (functions declared with `async def`).  The latter are specified
    # in PEP 492 and only available in Python >= 3.5.
    #
    # Classic generators can be parameterized with three types:
    # - ty is the Yield type (the type of y in `yield y`)
    # - tc is the type reCeived by yield (the type of c in `c = yield`).
    # - tr is the Return type (the type of r in `return r`)
    #
    # A classic generator must define a return type that's either
    # `Generator[ty, tc, tr]`, Iterator[ty], or Iterable[ty] (or
    # object or Any).  If tc/tr are not given, both are None.
    #
    # A coroutine must define a return type corresponding to tr; the
    # other two are unconstrained.  The "external" return type (seen
    # by the caller) is Awaitable[tr].
    #
    # In addition, there's the synthetic type AwaitableGenerator: it
    # inherits from both Awaitable and Generator and can be used both
    # in `yield from` and in `await`.  This type is set automatically
    # for functions decorated with `@types.coroutine` or
    # `@asyncio.coroutine`.  Its single parameter corresponds to tr.
    #
    # PEP 525 adds a new type, the asynchronous generator, which was
    # first released in Python 3.6. Async generators are `async def`
    # functions that can also `yield` values. They can be parameterized
    # with two types, ty and tc, because they cannot return a value.
    #
    # There are several useful methods, each taking a type t and a
    # flag c indicating whether it's for a generator or coroutine:
    #
    # - is_generator_return_type(t, c) returns whether t is a Generator,
    #   Iterator, Iterable (if not c), or Awaitable (if c), or
    #   AwaitableGenerator (regardless of c).
    # - is_async_generator_return_type(t) returns whether t is an
    #   AsyncGenerator.
    # - get_generator_yield_type(t, c) returns ty.
    # - get_generator_receive_type(t, c) returns tc.
    # - get_generator_return_type(t, c) returns tr.

    def is_generator_return_type(self, typ: Type, is_coroutine: bool) -> bool:
        """Is `typ` a valid type for a generator/coroutine?

        True if `typ` is a *supertype* of Generator or Awaitable.
        Also true it it's *exactly* AwaitableGenerator (modulo type parameters).
        """
        if is_coroutine:
            # This means we're in Python 3.5 or later.
            at = self.named_generic_type('typing.Awaitable', [AnyType(TypeOfAny.special_form)])
            if is_subtype(at, typ):
                return True
        else:
            any_type = AnyType(TypeOfAny.special_form)
            gt = self.named_generic_type('typing.Generator', [any_type, any_type, any_type])
            if is_subtype(gt, typ):
                return True
        return isinstance(typ, Instance) and typ.type.fullname() == 'typing.AwaitableGenerator'

    def is_async_generator_return_type(self, typ: Type) -> bool:
        """Is `typ` a valid type for an async generator?

        True if `typ` is a supertype of AsyncGenerator.
        """
        try:
            any_type = AnyType(TypeOfAny.special_form)
            agt = self.named_generic_type('typing.AsyncGenerator', [any_type, any_type])
        except KeyError:
            # we're running on a version of typing that doesn't have AsyncGenerator yet
            return False
        return is_subtype(agt, typ)

    def get_generator_yield_type(self, return_type: Type, is_coroutine: bool) -> Type:
        """Given the declared return type of a generator (t), return the type it yields (ty)."""
        if isinstance(return_type, AnyType):
            return AnyType(TypeOfAny.from_another_any, source_any=return_type)
        elif (not self.is_generator_return_type(return_type, is_coroutine)
                and not self.is_async_generator_return_type(return_type)):
            # If the function doesn't have a proper Generator (or
            # Awaitable) return type, anything is permissible.
            return AnyType(TypeOfAny.from_error)
        elif not isinstance(return_type, Instance):
            # Same as above, but written as a separate branch so the typechecker can understand.
            return AnyType(TypeOfAny.from_error)
        elif return_type.type.fullname() == 'typing.Awaitable':
            # Awaitable: ty is Any.
            return AnyType(TypeOfAny.special_form)
        elif return_type.args:
            # AwaitableGenerator, Generator, AsyncGenerator, Iterator, or Iterable; ty is args[0].
            ret_type = return_type.args[0]
            # TODO not best fix, better have dedicated yield token
            return ret_type
        else:
            # If the function's declared supertype of Generator has no type
            # parameters (i.e. is `object`), then the yielded values can't
            # be accessed so any type is acceptable.  IOW, ty is Any.
            # (However, see https://github.com/python/mypy/issues/1933)
            return AnyType(TypeOfAny.special_form)

    def get_generator_receive_type(self, return_type: Type, is_coroutine: bool) -> Type:
        """Given a declared generator return type (t), return the type its yield receives (tc)."""
        if isinstance(return_type, AnyType):
            return AnyType(TypeOfAny.from_another_any, source_any=return_type)
        elif (not self.is_generator_return_type(return_type, is_coroutine)
                and not self.is_async_generator_return_type(return_type)):
            # If the function doesn't have a proper Generator (or
            # Awaitable) return type, anything is permissible.
            return AnyType(TypeOfAny.from_error)
        elif not isinstance(return_type, Instance):
            # Same as above, but written as a separate branch so the typechecker can understand.
            return AnyType(TypeOfAny.from_error)
        elif return_type.type.fullname() == 'typing.Awaitable':
            # Awaitable, AwaitableGenerator: tc is Any.
            return AnyType(TypeOfAny.special_form)
        elif (return_type.type.fullname() in ('typing.Generator', 'typing.AwaitableGenerator')
              and len(return_type.args) >= 3):
            # Generator: tc is args[1].
            return return_type.args[1]
        elif return_type.type.fullname() == 'typing.AsyncGenerator' and len(return_type.args) >= 2:
            return return_type.args[1]
        else:
            # `return_type` is a supertype of Generator, so callers won't be able to send it
            # values.  IOW, tc is None.
            return NoneTyp()

    def get_generator_return_type(self, return_type: Type, is_coroutine: bool) -> Type:
        """Given the declared return type of a generator (t), return the type it returns (tr)."""
        if isinstance(return_type, AnyType):
            return AnyType(TypeOfAny.from_another_any, source_any=return_type)
        elif not self.is_generator_return_type(return_type, is_coroutine):
            # If the function doesn't have a proper Generator (or
            # Awaitable) return type, anything is permissible.
            return AnyType(TypeOfAny.from_error)
        elif not isinstance(return_type, Instance):
            # Same as above, but written as a separate branch so the typechecker can understand.
            return AnyType(TypeOfAny.from_error)
        elif return_type.type.fullname() == 'typing.Awaitable' and len(return_type.args) == 1:
            # Awaitable: tr is args[0].
            return return_type.args[0]
        elif (return_type.type.fullname() in ('typing.Generator', 'typing.AwaitableGenerator')
              and len(return_type.args) >= 3):
            # AwaitableGenerator, Generator: tr is args[2].
            return return_type.args[2]
        else:
            # Supertype of Generator (Iterator, Iterable, object): tr is any.
            return AnyType(TypeOfAny.special_form)

    def visit_func_def(self, defn: FuncDef) -> None:
        """Type check a function definition."""
        self.check_func_item(defn, name=defn.name())
        if defn.info:
            if not defn.is_dynamic():
                self.check_method_override(defn)
            self.check_inplace_operator_method(defn)
        if defn.original_def:
            # Override previous definition.
            new_type = self.function_type(defn)
            if isinstance(defn.original_def, FuncDef):
                # Function definition overrides function definition.
                if not is_same_type(new_type, self.function_type(defn.original_def)):
                    self.msg.incompatible_conditional_function_def(defn)
            else:
                # Function definition overrides a variable initialized via assignment.
                orig_type = defn.original_def.type
                if orig_type is None:
                    # XXX This can be None, as happens in
                    # test_testcheck_TypeCheckSuite.testRedefinedFunctionInTryWithElse
                    self.msg.note("Internal mypy error checking function redefinition.", defn)
                    return
                if isinstance(orig_type, PartialType):
                    if orig_type.type is None:
                        # Ah this is a partial type. Give it the type of the function.
                        var = defn.original_def
                        partial_types = self.find_partial_types(var)
                        if partial_types is not None:
                            var.type = new_type
                            del partial_types[var]
                    else:
                        # Trying to redefine something like partial empty list as function.
                        self.fail(messages.INCOMPATIBLE_REDEFINITION, defn)
                else:
                    # TODO: Update conditional type binder.
                    self.check_subtype(new_type, orig_type, defn,
                                       messages.INCOMPATIBLE_REDEFINITION,
                                       'redefinition with type',
                                       'original type')

    def check_func_item(self, defn: FuncItem,
                        type_override: CallableType = None,
                        name: str = None) -> None:
        """Type check a function.

        If type_override is provided, use it as the function type.
        """
        # We may be checking a function definition or an anonymous function. In
        # the first case, set up another reference with the precise type.
        fdef = None  # type: FuncDef
        if isinstance(defn, FuncDef):
            fdef = defn

        self.dynamic_funcs.append(defn.is_dynamic() and not type_override)

        with self.errors.enter_function(fdef.name()) if fdef else nothing():
            with self.enter_partial_types():
                typ = self.function_type(defn)
                if type_override:
                    typ = type_override
                if isinstance(typ, CallableType):
                    with self.enter_attribute_inference_context():
                        self.check_func_def(defn, typ, name)
                else:
                    raise RuntimeError('Not supported')

        self.dynamic_funcs.pop()
        self.current_node_deferred = False

    @contextmanager
    def enter_attribute_inference_context(self) -> Iterator[None]:
        old_types = self.inferred_attribute_types
        self.inferred_attribute_types = {}
        yield None
        self.inferred_attribute_types = old_types

    def check_func_def(self, defn: FuncItem, typ: CallableType, name: str) -> None:
        """Type check a function definition."""
        # Expand type variables with value restrictions to ordinary types.
        for item, typ in self.expand_typevars(defn, typ):
            old_binder = self.binder
            self.binder = ConditionalTypeBinder()
            with self.binder.top_frame_context():
                defn.expanded.append(item)

                # We may be checking a function definition or an anonymous
                # function. In the first case, set up another reference with the
                # precise type.
                if isinstance(item, FuncDef):
                    fdef = item
                else:
                    fdef = None

                if fdef:
                    # Check if __init__ has an invalid, non-None return type.
                    if (fdef.info and fdef.name() in ('__init__', '__init_subclass__') and
                            not isinstance(typ.ret_type, NoneTyp) and
                            not self.dynamic_funcs[-1]):
                        self.fail(messages.MUST_HAVE_NONE_RETURN_TYPE.format(fdef.name()),
                                  item)

                    self.check_for_missing_annotations(fdef)
                    if 'unimported' in self.options.disallow_any:
                        if fdef.type and isinstance(fdef.type, CallableType):
                            ret_type = fdef.type.ret_type
                            if has_any_from_unimported_type(ret_type):
                                self.msg.unimported_type_becomes_any("Return type", ret_type, fdef)
                            for idx, arg_type in enumerate(fdef.type.arg_types):
                                if has_any_from_unimported_type(arg_type):
                                    prefix = "Argument {} to \"{}\"".format(idx + 1, fdef.name())
                                    self.msg.unimported_type_becomes_any(prefix, arg_type, fdef)
                    check_for_explicit_any(fdef.type, self.options, self.is_typeshed_stub,
                                           self.msg, context=fdef)
                if name in nodes.reverse_op_method_set:
                    self.check_reverse_op_method(item, typ, name)
                elif name in ('__getattr__', '__getattribute__'):
                    self.check_getattr_method(typ, defn, name)
                elif name == '__setattr__':
                    self.check_setattr_method(typ, defn)
                # Refuse contravariant return type variable
                if isinstance(typ.ret_type, TypeVarType):
                    if typ.ret_type.variance == CONTRAVARIANT:
                        self.fail(messages.RETURN_TYPE_CANNOT_BE_CONTRAVARIANT,
                             typ.ret_type)

                # Check that Generator functions have the appropriate return type.
                if defn.is_generator:
                    if defn.is_async_generator:
                        if not self.is_async_generator_return_type(typ.ret_type):
                            self.fail(messages.INVALID_RETURN_TYPE_FOR_ASYNC_GENERATOR, typ)
                    else:
                        if not self.is_generator_return_type(typ.ret_type, defn.is_coroutine):
                            self.fail(messages.INVALID_RETURN_TYPE_FOR_GENERATOR, typ)

                    # Python 2 generators aren't allowed to return values.
                    if (self.options.python_version[0] == 2 and
                            isinstance(typ.ret_type, Instance) and
                            typ.ret_type.type.fullname() == 'typing.Generator'):
                        if not isinstance(typ.ret_type.args[2], (NoneTyp, AnyType)):
                            self.fail(messages.INVALID_GENERATOR_RETURN_ITEM_TYPE, typ)

                # Fix the type if decorated with `@types.coroutine` or `@asyncio.coroutine`.
                if defn.is_awaitable_coroutine:
                    # Update the return type to AwaitableGenerator.
                    # (This doesn't exist in typing.py, only in typing.pyi.)
                    t = typ.ret_type
                    c = defn.is_coroutine
                    ty = self.get_generator_yield_type(t, c)
                    tc = self.get_generator_receive_type(t, c)
                    tr = self.get_generator_return_type(t, c)
                    ret_type = self.named_generic_type('typing.AwaitableGenerator',
                                                       [ty, tc, tr, t])
                    typ = typ.copy_modified(ret_type=ret_type)
                    defn.type = typ

                # Push return type.
                self.return_types.append(typ.ret_type)

                # Store argument types.
                for i in range(len(typ.arg_types)):
                    arg_type = typ.arg_types[i]

                    ref_type = self.scope.active_self_type()  # type: Optional[Type]
                    if (isinstance(defn, FuncDef) and ref_type is not None and i == 0
                            and not defn.is_static
                            and typ.arg_kinds[0] not in [nodes.ARG_STAR, nodes.ARG_STAR2]):
                        isclass = defn.is_class or defn.name() in ('__new__', '__init_subclass__')
                        if isclass:
                            ref_type = mypy.types.TypeType.make_normalized(ref_type)
                        erased = erase_to_bound(arg_type)
                        if not is_subtype_ignoring_tvars(ref_type, erased):
                            note = None
                            if typ.arg_names[i] in ['self', 'cls']:
                                if (self.options.python_version[0] < 3
                                        and is_same_type(erased, arg_type) and not isclass):
                                    msg = ("Invalid type for self, or extra argument type "
                                           "in function annotation")
                                    note = '(Hint: typically annotations omit the type for self)'
                                else:
                                    msg = ("The erased type of self '{}' "
                                           "is not a supertype of its class '{}'"
                                           ).format(erased, ref_type)
                            else:
                                msg = ("Self argument missing for a non-static method "
                                       "(or an invalid type for self)")
                            self.fail(msg, defn)
                            if note:
                                self.note(note, defn)
                        if defn.is_class and isinstance(arg_type, CallableType):
                            arg_type.is_classmethod_class = True
                    elif isinstance(arg_type, TypeVarType):
                        # Refuse covariant parameter type variables
                        # TODO: check recursively for inner type variables
                        if (
                            arg_type.variance == COVARIANT and
                            defn.name() not in ('__init__', '__new__')
                        ):
                            self.fail(messages.FUNCTION_PARAMETER_CANNOT_BE_COVARIANT, arg_type)
                    if typ.arg_kinds[i] == nodes.ARG_STAR:
                        # builtins.tuple[T] is typing.Tuple[T, ...]
                        arg_type = self.named_generic_type('builtins.tuple',
                                                           [arg_type])
                    elif typ.arg_kinds[i] == nodes.ARG_STAR2:
                        arg_type = self.named_generic_type('builtins.dict',
                                                           [self.str_type(),
                                                            arg_type])
                    item.arguments[i].variable.type = arg_type

                # Type check initialization expressions.
                for arg in item.arguments:
                    if arg.initializer is not None:
                        name = arg.variable.name()
                        msg = 'Incompatible default for '
                        if name.startswith('__tuple_arg_'):
                            msg += "tuple argument {}".format(name[12:])
                        else:
                            msg += 'argument "{}"'.format(name)
                        self.check_simple_assignment(arg.variable.type, arg.initializer,
                            context=arg, msg=msg, lvalue_name='argument', rvalue_name='default')

            # Type check body in a new scope.
            with self.binder.top_frame_context():
                with self.scope.push_function(defn):
                    self.accept(item.body)
                unreachable = self.binder.is_unreachable()

            if (self.options.warn_no_return and not unreachable):
                if (defn.is_generator or
                        is_named_instance(self.return_types[-1], 'typing.AwaitableGenerator')):
                    return_type = self.get_generator_return_type(self.return_types[-1],
                                                                 defn.is_coroutine)
                else:
                    return_type = self.return_types[-1]

                if (not isinstance(return_type, (NoneTyp, AnyType))
                        and not self.is_trivial_body(defn.body)):
                    # Control flow fell off the end of a function that was
                    # declared to return a non-None type and is not
                    # entirely pass/Ellipsis.
                    if isinstance(return_type, UninhabitedType):
                        # This is a NoReturn function
                        self.msg.note(messages.INVALID_IMPLICIT_RETURN, defn)
                    else:
                        self.msg.fail(messages.MISSING_RETURN_STATEMENT, defn)

            self.return_types.pop()

            self.binder = old_binder

    def check_for_missing_annotations(self, fdef: FuncItem) -> None:
        # Check for functions with unspecified/not fully specified types.
        def is_implicit_any(t: Type) -> bool:
            return isinstance(t, AnyType) and t.type_of_any == TypeOfAny.implicit

        has_explicit_annotation = (isinstance(fdef.type, CallableType)
                                   and any(not is_implicit_any(t)
                                           for t in fdef.type.arg_types + [fdef.type.ret_type]))

        show_untyped = not self.is_typeshed_stub or self.options.warn_incomplete_stub
        check_incomplete_defs = self.options.disallow_incomplete_defs and has_explicit_annotation
        if show_untyped and (self.options.disallow_untyped_defs or check_incomplete_defs):
            if fdef.type is None and self.options.disallow_untyped_defs:
                self.fail(messages.FUNCTION_TYPE_EXPECTED, fdef)
            elif isinstance(fdef.type, CallableType):
                if is_implicit_any(fdef.type.ret_type):
                    self.fail(messages.RETURN_TYPE_EXPECTED, fdef)
                if any(is_implicit_any(t) for t in fdef.type.arg_types):
                    self.fail(messages.ARGUMENT_TYPE_EXPECTED, fdef)

    def is_trivial_body(self, block: Block) -> bool:
        body = block.body

        # Skip a docstring
        if (isinstance(body[0], ExpressionStmt) and
                isinstance(body[0].expr, (StrExpr, UnicodeExpr))):
            body = block.body[1:]

        if len(body) == 0:
            # There's only a docstring.
            return True
        elif len(body) > 1:
            return False
        stmt = body[0]
        return (isinstance(stmt, PassStmt) or
                (isinstance(stmt, ExpressionStmt) and
                 isinstance(stmt.expr, EllipsisExpr)))

    def check_reverse_op_method(self, defn: FuncItem, typ: CallableType,
                                method: str) -> None:
        """Check a reverse operator method such as __radd__."""

        # This used to check for some very obscure scenario.  It now
        # just decides whether it's worth calling
        # check_overlapping_op_methods().

        if method in ('__eq__', '__ne__'):
            # These are defined for all objects => can't cause trouble.
            return

        # With 'Any' or 'object' return type we are happy, since any possible
        # return value is valid.
        ret_type = typ.ret_type
        if isinstance(ret_type, AnyType):
            return
        if isinstance(ret_type, Instance):
            if ret_type.type.fullname() == 'builtins.object':
                return
        # Plausibly the method could have too few arguments, which would result
        # in an error elsewhere.
        if len(typ.arg_types) <= 2:
            # TODO check self argument kind

            # Check for the issue described above.
            arg_type = typ.arg_types[1]
            other_method = nodes.normal_from_reverse_op[method]
            if isinstance(arg_type, Instance):
                if not arg_type.type.has_readable_member(other_method):
                    return
            elif isinstance(arg_type, AnyType):
                return
            elif isinstance(arg_type, UnionType):
                if not arg_type.has_readable_member(other_method):
                    return
            else:
                return

            typ2 = self.expr_checker.analyze_external_member_access(
                other_method, arg_type, defn)
            self.check_overlapping_op_methods(
                typ, method, defn.info,
                typ2, other_method, cast(Instance, arg_type),
                defn)

    def check_overlapping_op_methods(self,
                                     reverse_type: CallableType,
                                     reverse_name: str,
                                     reverse_class: TypeInfo,
                                     forward_type: Type,
                                     forward_name: str,
                                     forward_base: Instance,
                                     context: Context) -> None:
        """Check for overlapping method and reverse method signatures.

        Assume reverse method has valid argument count and kinds.
        """

        # Reverse operator method that overlaps unsafely with the
        # forward operator method can result in type unsafety. This is
        # similar to overlapping overload variants.
        #
        # This example illustrates the issue:
        #
        #   class X: pass
        #   class A:
        #       def __add__(self, x: X) -> int:
        #           if isinstance(x, X):
        #               return 1
        #           return NotImplemented
        #   class B:
        #       def __radd__(self, x: A) -> str: return 'x'
        #   class C(X, B): pass
        #   def f(b: B) -> None:
        #       A() + b # Result is 1, even though static type seems to be str!
        #   f(C())
        #
        # The reason for the problem is that B and X are overlapping
        # types, and the return types are different. Also, if the type
        # of x in __radd__ would not be A, the methods could be
        # non-overlapping.

        for forward_item in union_items(forward_type):
            if isinstance(forward_item, CallableType):
                # TODO check argument kinds
                if len(forward_item.arg_types) < 1:
                    # Not a valid operator method -- can't succeed anyway.
                    return

                # Construct normalized function signatures corresponding to the
                # operator methods. The first argument is the left operand and the
                # second operand is the right argument -- we switch the order of
                # the arguments of the reverse method.
                forward_tweaked = CallableType(
                    [forward_base, forward_item.arg_types[0]],
                    [nodes.ARG_POS] * 2,
                    [None] * 2,
                    forward_item.ret_type,
                    forward_item.fallback,
                    name=forward_item.name)
                reverse_args = reverse_type.arg_types
                reverse_tweaked = CallableType(
                    [reverse_args[1], reverse_args[0]],
                    [nodes.ARG_POS] * 2,
                    [None] * 2,
                    reverse_type.ret_type,
                    fallback=self.named_type('builtins.function'),
                    name=reverse_type.name)

                if is_unsafe_overlapping_signatures(forward_tweaked,
                                                    reverse_tweaked):
                    self.msg.operator_method_signatures_overlap(
                        reverse_class.name(), reverse_name,
                        forward_base.type.name(), forward_name, context)
            elif isinstance(forward_item, Overloaded):
                for item in forward_item.items():
                    self.check_overlapping_op_methods(
                        reverse_type, reverse_name, reverse_class,
                        item, forward_name, forward_base, context)
            elif not isinstance(forward_item, AnyType):
                self.msg.forward_operator_not_callable(forward_name, context)

    def check_inplace_operator_method(self, defn: FuncBase) -> None:
        """Check an inplace operator method such as __iadd__.

        They cannot arbitrarily overlap with __add__.
        """
        method = defn.name()
        if method not in nodes.inplace_operator_methods:
            return
        typ = bind_self(self.function_type(defn))
        cls = defn.info
        other_method = '__' + method[3:]
        if cls.has_readable_member(other_method):
            instance = fill_typevars(cls)
            typ2 = self.expr_checker.analyze_external_member_access(
                other_method, instance, defn)
            fail = False
            if isinstance(typ2, FunctionLike):
                if not is_more_general_arg_prefix(typ, typ2):
                    fail = True
            else:
                # TODO overloads
                fail = True
            if fail:
                self.msg.signatures_incompatible(method, other_method, defn)

    def check_getattr_method(self, typ: CallableType, context: Context, name: str) -> None:
        if len(self.scope.stack) == 1:
            # module-level __getattr__
            if name == '__getattribute__':
                self.msg.fail('__getattribute__ is not valid at the module level', context)
                return
            elif name == '__getattr__' and not self.is_stub:
                self.msg.fail('__getattr__ is not valid at the module level outside a stub file',
                              context)
                return
            method_type = CallableType([self.named_type('builtins.str')],
                                       [nodes.ARG_POS],
                                       [None],
                                       AnyType(TypeOfAny.special_form),
                                       self.named_type('builtins.function'))
        else:
            method_type = CallableType([AnyType(TypeOfAny.special_form),
                                        self.named_type('builtins.str')],
                                       [nodes.ARG_POS, nodes.ARG_POS],
                                       [None, None],
                                       AnyType(TypeOfAny.special_form),
                                       self.named_type('builtins.function'))
        if not is_subtype(typ, method_type):
            self.msg.invalid_signature(typ, context)

    def check_setattr_method(self, typ: CallableType, context: Context) -> None:
        method_type = CallableType([AnyType(TypeOfAny.special_form),
                                    self.named_type('builtins.str'),
                                    AnyType(TypeOfAny.special_form)],
                                   [nodes.ARG_POS, nodes.ARG_POS, nodes.ARG_POS],
                                   [None, None, None],
                                   NoneTyp(),
                                   self.named_type('builtins.function'))
        if not is_subtype(typ, method_type):
            self.msg.invalid_signature(typ, context)

    def expand_typevars(self, defn: FuncItem,
                        typ: CallableType) -> List[Tuple[FuncItem, CallableType]]:
        # TODO use generator
        subst = []  # type: List[List[Tuple[TypeVarId, Type]]]
        tvars = typ.variables or []
        tvars = tvars[:]
        if defn.info:
            # Class type variables
            tvars += defn.info.defn.type_vars or []
        for tvar in tvars:
            if tvar.values:
                subst.append([(tvar.id, value)
                              for value in tvar.values])
        if subst:
            result = []  # type: List[Tuple[FuncItem, CallableType]]
            for substitutions in itertools.product(*subst):
                mapping = dict(substitutions)
                expanded = cast(CallableType, expand_type(typ, mapping))
                result.append((expand_func(defn, mapping), expanded))
            return result
        else:
            return [(defn, typ)]

    def check_method_override(self, defn: FuncBase) -> None:
        """Check if function definition is compatible with base classes."""
        # Check against definitions in base classes.
        for base in defn.info.mro[1:]:
            self.check_method_or_accessor_override_for_base(defn, base)

    def check_method_or_accessor_override_for_base(self, defn: FuncBase,
                                                   base: TypeInfo) -> None:
        """Check if method definition is compatible with a base class."""
        if base:
            name = defn.name()
            if name not in ('__init__', '__new__', '__init_subclass__'):
                # Check method override
                # (__init__, __new__, __init_subclass__ are special).
                self.check_method_override_for_base_with_name(defn, name, base)
                if name in nodes.inplace_operator_methods:
                    # Figure out the name of the corresponding operator method.
                    method = '__' + name[3:]
                    # An inplace operator method such as __iadd__ might not be
                    # always introduced safely if a base class defined __add__.
                    # TODO can't come up with an example where this is
                    #      necessary; now it's "just in case"
                    self.check_method_override_for_base_with_name(defn, method,
                                                                  base)

    def check_method_override_for_base_with_name(
            self, defn: FuncBase, name: str, base: TypeInfo) -> None:
        base_attr = base.names.get(name)
        if base_attr:
            # The name of the method is defined in the base class.

            # Construct the type of the overriding method.
            typ = bind_self(self.function_type(defn), self.scope.active_self_type())
            # Map the overridden method type to subtype context so that
            # it can be checked for compatibility.
            original_type = base_attr.type
            if original_type is None:
                if isinstance(base_attr.node, FuncDef):
                    original_type = self.function_type(base_attr.node)
                elif isinstance(base_attr.node, Decorator):
                    original_type = self.function_type(base_attr.node.func)
                else:
                    assert False, str(base_attr.node)
            if isinstance(original_type, FunctionLike):
                original = map_type_from_supertype(
                    bind_self(original_type, self.scope.active_self_type()),
                    defn.info, base)
                # Check that the types are compatible.
                # TODO overloaded signatures
                self.check_override(typ,
                                    cast(FunctionLike, original),
                                    defn.name(),
                                    name,
                                    base.name(),
                                    defn)
            elif isinstance(original_type, AnyType):
                pass
            else:
                self.msg.signature_incompatible_with_supertype(
                    defn.name(), name, base.name(), defn)

    def check_override(self, override: FunctionLike, original: FunctionLike,
                       name: str, name_in_super: str, supertype: str,
                       node: Context) -> None:
        """Check a method override with given signatures.

        Arguments:
          override:  The signature of the overriding method.
          original:  The signature of the original supertype method.
          name:      The name of the subtype. This and the next argument are
                     only used for generating error messages.
          supertype: The name of the supertype.
        """
        # Use boolean variable to clarify code.
        fail = False
        if not is_subtype(override, original, ignore_pos_arg_names=True):
            fail = True
        elif (not isinstance(original, Overloaded) and
              isinstance(override, Overloaded) and
              name in nodes.reverse_op_methods.keys()):
            # Operator method overrides cannot introduce overloading, as
            # this could be unsafe with reverse operator methods.
            fail = True

        if isinstance(original, CallableType) and isinstance(override, CallableType):
            if (isinstance(original.definition, FuncItem) and
                    isinstance(override.definition, FuncItem)):
                if ((original.definition.is_static or original.definition.is_class) and
                        not (override.definition.is_static or override.definition.is_class)):
                    fail = True

        if fail:
            emitted_msg = False
            if (isinstance(override, CallableType) and
                    isinstance(original, CallableType) and
                    len(override.arg_types) == len(original.arg_types) and
                    override.min_args == original.min_args):
                # Give more detailed messages for the common case of both
                # signatures having the same number of arguments and no
                # overloads.

                # override might have its own generic function type
                # variables. If an argument or return type of override
                # does not have the correct subtyping relationship
                # with the original type even after these variables
                # are erased, then it is definitely an incompatiblity.

                override_ids = override.type_var_ids()

                def erase_override(t: Type) -> Type:
                    return erase_typevars(t, ids_to_erase=override_ids)

                for i in range(len(override.arg_types)):
                    if not is_subtype(original.arg_types[i],
                                      erase_override(override.arg_types[i])):
                        self.msg.argument_incompatible_with_supertype(
                            i + 1, name, name_in_super, supertype, node)
                        emitted_msg = True

                if not is_subtype(erase_override(override.ret_type),
                                  original.ret_type):
                    self.msg.return_type_incompatible_with_supertype(
                        name, name_in_super, supertype, node)
                    emitted_msg = True

            if not emitted_msg:
                # Fall back to generic incompatibility message.
                self.msg.signature_incompatible_with_supertype(
                    name, name_in_super, supertype, node)

    def visit_class_def(self, defn: ClassDef) -> None:
        """Type check a class definition."""
        typ = defn.info
        if typ.is_protocol and typ.defn.type_vars:
            self.check_protocol_variance(defn)
        with self.errors.enter_type(defn.name), self.enter_partial_types():
            old_binder = self.binder
            self.binder = ConditionalTypeBinder()
            with self.binder.top_frame_context():
                with self.scope.push_class(defn.info):
                    self.accept(defn.defs)
            self.binder = old_binder
            if not defn.has_incompatible_baseclass:
                # Otherwise we've already found errors; more errors are not useful
                self.check_multiple_inheritance(typ)

    def check_protocol_variance(self, defn: ClassDef) -> None:
        """Check that protocol definition is compatible with declared
        variances of type variables.

        Note that we also prohibit declaring protocol classes as invariant
        if they are actually covariant/contravariant, since this may break
        transitivity of subtyping, see PEP 544.
        """
        info = defn.info
        object_type = Instance(info.mro[-1], [])
        tvars = info.defn.type_vars
        for i, tvar in enumerate(tvars):
            up_args = [object_type if i == j else AnyType(TypeOfAny.special_form)
                       for j, _ in enumerate(tvars)]
            down_args = [UninhabitedType() if i == j else AnyType(TypeOfAny.special_form)
                         for j, _ in enumerate(tvars)]
            up, down = Instance(info, up_args), Instance(info, down_args)
            # TODO: add advanced variance checks for recursive protocols
            if is_subtype(down, up, ignore_declared_variance=True):
                expected = COVARIANT
            elif is_subtype(up, down, ignore_declared_variance=True):
                expected = CONTRAVARIANT
            else:
                expected = INVARIANT
            if expected != tvar.variance:
                self.msg.bad_proto_variance(tvar.variance, tvar.name, expected, defn)

    def check_multiple_inheritance(self, typ: TypeInfo) -> None:
        """Check for multiple inheritance related errors."""
        if len(typ.bases) <= 1:
            # No multiple inheritance.
            return
        # Verify that inherited attributes are compatible.
        mro = typ.mro[1:]
        for i, base in enumerate(mro):
            for name in base.names:
                for base2 in mro[i + 1:]:
                    # We only need to check compatibility of attributes from classes not
                    # in a subclass relationship. For subclasses, normal (single inheritance)
                    # checks suffice (these are implemented elsewhere).
                    if name in base2.names and base2 not in base.mro:
                        self.check_compatibility(name, base, base2, typ)

    def check_compatibility(self, name: str, base1: TypeInfo,
                            base2: TypeInfo, ctx: Context) -> None:
        """Check if attribute name in base1 is compatible with base2 in multiple inheritance.

        Assume base1 comes before base2 in the MRO, and that base1 and base2 don't have
        a direct subclass relationship (i.e., the compatibility requirement only derives from
        multiple inheritance).
        """
        if name == '__init__':
            # __init__ can be incompatible -- it's a special case.
            return
        first = base1[name]
        second = base2[name]
        first_type = first.type
        if first_type is None and isinstance(first.node, FuncDef):
            first_type = self.function_type(first.node)
        second_type = second.type
        if second_type is None and isinstance(second.node, FuncDef):
            second_type = self.function_type(second.node)
        # TODO: What if some classes are generic?
        if (isinstance(first_type, FunctionLike) and
                isinstance(second_type, FunctionLike)):
            # Method override
            first_sig = bind_self(first_type)
            second_sig = bind_self(second_type)
            ok = is_subtype(first_sig, second_sig, ignore_pos_arg_names=True)
        elif first_type and second_type:
            ok = is_equivalent(first_type, second_type)
        else:
            if first_type is None:
                self.msg.cannot_determine_type_in_base(name, base1.name(), ctx)
            if second_type is None:
                self.msg.cannot_determine_type_in_base(name, base2.name(), ctx)
            ok = True
        if not ok:
            self.msg.base_class_definitions_incompatible(name, base1, base2,
                                                         ctx)

    def visit_import_from(self, node: ImportFrom) -> None:
        self.check_import(node)

    def visit_import_all(self, node: ImportAll) -> None:
        self.check_import(node)

    def visit_import(self, s: Import) -> None:
        pass

    def check_import(self, node: ImportBase) -> None:
        for assign in node.assignments:
            lvalue = assign.lvalues[0]
            lvalue_type, _, __ = self.check_lvalue(lvalue)
            if lvalue_type is None:
                # TODO: This is broken.
                lvalue_type = AnyType(TypeOfAny.special_form)
            message = '{} "{}"'.format(messages.INCOMPATIBLE_IMPORT_OF,
                                       cast(NameExpr, assign.rvalue).name)
            self.check_simple_assignment(lvalue_type, assign.rvalue, node,
                                         msg=message, lvalue_name='local name',
                                         rvalue_name='imported name')

    #
    # Statements
    #

    def visit_block(self, b: Block) -> None:
        if b.is_unreachable:
            self.binder.unreachable()
            return
        for s in b.body:
            if self.binder.is_unreachable():
                break
            self.accept(s)

    def visit_assignment_stmt(self, s: AssignmentStmt) -> None:
        """Type check an assignment statement.

        Handle all kinds of assignment statements (simple, indexed, multiple).
        """
        self.check_assignment(s.lvalues[-1], s.rvalue, s.type is None, s.new_syntax)

        if (s.type is not None and
                'unimported' in self.options.disallow_any and
                has_any_from_unimported_type(s.type)):
            if isinstance(s.lvalues[-1], TupleExpr):
                # This is a multiple assignment. Instead of figuring out which type is problematic,
                # give a generic error message.
                self.msg.unimported_type_becomes_any("A type on this line",
                                                     AnyType(TypeOfAny.special_form), s)
            else:
                self.msg.unimported_type_becomes_any("Type of variable", s.type, s)
        check_for_explicit_any(s.type, self.options, self.is_typeshed_stub, self.msg, context=s)

        if len(s.lvalues) > 1:
            # Chained assignment (e.g. x = y = ...).
            # Make sure that rvalue type will not be reinferred.
            if s.rvalue not in self.type_map:
                self.expr_checker.accept(s.rvalue)
            rvalue = self.temp_node(self.type_map[s.rvalue], s)
            for lv in s.lvalues[:-1]:
                self.check_assignment(lv, rvalue, s.type is None)

    def check_assignment(self, lvalue: Lvalue, rvalue: Expression, infer_lvalue_type: bool = True,
                         new_syntax: bool = False) -> None:
        """Type check a single assignment: lvalue = rvalue."""
        if isinstance(lvalue, TupleExpr) or isinstance(lvalue, ListExpr):
            self.check_assignment_to_multiple_lvalues(lvalue.items, rvalue, lvalue,
                                                      infer_lvalue_type)
        else:
            lvalue_type, index_lvalue, inferred = self.check_lvalue(lvalue)

            if isinstance(lvalue, NameExpr):
                if self.check_compatibility_all_supers(lvalue, lvalue_type, rvalue):
                    # We hit an error on this line; don't check for any others
                    return

            if lvalue_type:
                if isinstance(lvalue_type, PartialType) and lvalue_type.type is None:
                    # Try to infer a proper type for a variable with a partial None type.
                    rvalue_type = self.expr_checker.accept(rvalue)
                    if isinstance(rvalue_type, NoneTyp):
                        # This doesn't actually provide any additional information -- multiple
                        # None initializers preserve the partial None type.
                        return

                    if is_valid_inferred_type(rvalue_type):
                        var = lvalue_type.var
                        partial_types = self.find_partial_types(var)
                        if partial_types is not None:
                            if not self.current_node_deferred:
                                var.type = UnionType.make_simplified_union(
                                    [rvalue_type, NoneTyp()])
                            else:
                                var.type = None
                            del partial_types[var]
                            lvalue_type = var.type
                    else:
                        # Try to infer a partial type. No need to check the return value, as
                        # an error will be reported elsewhere.
                        self.infer_partial_type(lvalue_type.var, lvalue, rvalue_type)
                elif (is_literal_none(rvalue) and
                        isinstance(lvalue, NameExpr) and
                        isinstance(lvalue.node, Var) and
                        lvalue.node.is_initialized_in_class and
                        not new_syntax):
                    # Allow None's to be assigned to class variables with non-Optional types.
                    rvalue_type = lvalue_type
                elif (isinstance(lvalue, MemberExpr) and
                        lvalue.kind is None):  # Ignore member access to modules
                    instance_type = self.expr_checker.accept(lvalue.expr)
                    rvalue_type, infer_lvalue_type = self.check_member_assignment(
                        instance_type, lvalue_type, rvalue, lvalue)
                else:
                    rvalue_type = self.check_simple_assignment(lvalue_type, rvalue, lvalue)

                # Special case: only non-abstract non-protocol classes can be assigned to
                # variables with explicit type Type[A], where A is protocol or abstract.
                if (isinstance(rvalue_type, CallableType) and rvalue_type.is_type_obj() and
                        (rvalue_type.type_object().is_abstract or
                         rvalue_type.type_object().is_protocol) and
                        isinstance(lvalue_type, TypeType) and
                        isinstance(lvalue_type.item, Instance) and
                        (lvalue_type.item.type.is_abstract or
                         lvalue_type.item.type.is_protocol)):
                    self.msg.concrete_only_assign(lvalue_type, rvalue)
                    return
                if rvalue_type and infer_lvalue_type:
                    self.binder.assign_type(lvalue, rvalue_type, lvalue_type, False)
            elif index_lvalue:
                self.check_indexed_assignment(index_lvalue, rvalue, lvalue)

            if inferred:
                self.infer_variable_type(inferred, lvalue, self.expr_checker.accept(rvalue),
                                         rvalue)

    def check_compatibility_all_supers(self, lvalue: NameExpr, lvalue_type: Optional[Type],
                                       rvalue: Expression) -> bool:
        lvalue_node = lvalue.node

        # Check if we are a class variable with at least one base class
        if (isinstance(lvalue_node, Var) and
                lvalue.kind == MDEF and
                len(lvalue_node.info.bases) > 0):

            for base in lvalue_node.info.mro[1:]:
                tnode = base.names.get(lvalue_node.name())
                if tnode is not None:
                    if not self.check_compatibility_classvar_super(lvalue_node,
                                                                   base,
                                                                   tnode.node):
                        # Show only one error per variable
                        break

            for base in lvalue_node.info.mro[1:]:
                # Only check __slots__ against the 'object'
                # If a base class defines a Tuple of 3 elements, a child of
                # this class should not be allowed to define it as a Tuple of
                # anything other than 3 elements. The exception to this rule
                # is __slots__, where it is allowed for any child class to
                # redefine it.
                if lvalue_node.name() == "__slots__" and base.fullname() != "builtins.object":
                    continue

                base_type, base_node = self.lvalue_type_from_base(lvalue_node, base)

                if base_type:
                    if not self.check_compatibility_super(lvalue,
                                                          lvalue_type,
                                                          rvalue,
                                                          base,
                                                          base_type,
                                                          base_node):
                        # Only show one error per variable; even if other
                        # base classes are also incompatible
                        return True
                    break
        return False

    def check_compatibility_super(self, lvalue: NameExpr, lvalue_type: Optional[Type],
                                  rvalue: Expression, base: TypeInfo, base_type: Type,
                                  base_node: Node) -> bool:
        lvalue_node = lvalue.node
        assert isinstance(lvalue_node, Var)

        # Do not check whether the rvalue is compatible if the
        # lvalue had a type defined; this is handled by other
        # parts, and all we have to worry about in that case is
        # that lvalue is compatible with the base class.
        compare_node = None  # type: Node
        if lvalue_type:
            compare_type = lvalue_type
            compare_node = lvalue.node
        else:
            compare_type = self.expr_checker.accept(rvalue, base_type)
            if isinstance(rvalue, NameExpr):
                compare_node = rvalue.node
                if isinstance(compare_node, Decorator):
                    compare_node = compare_node.func

        if compare_type:
            if (isinstance(base_type, CallableType) and
                    isinstance(compare_type, CallableType)):
                base_static = is_node_static(base_node)
                compare_static = is_node_static(compare_node)

                # In case compare_static is unknown, also check
                # if 'definition' is set. The most common case for
                # this is with TempNode(), where we lose all
                # information about the real rvalue node (but only get
                # the rvalue type)
                if compare_static is None and compare_type.definition:
                    compare_static = is_node_static(compare_type.definition)

                # Compare against False, as is_node_static can return None
                if base_static is False and compare_static is False:
                    # Class-level function objects and classmethods become bound
                    # methods: the former to the instance, the latter to the
                    # class
                    base_type = bind_self(base_type, self.scope.active_self_type())
                    compare_type = bind_self(compare_type, self.scope.active_self_type())

                # If we are a static method, ensure to also tell the
                # lvalue it now contains a static method
                if base_static and compare_static:
                    lvalue_node.is_staticmethod = True

            return self.check_subtype(compare_type, base_type, lvalue,
                                      messages.INCOMPATIBLE_TYPES_IN_ASSIGNMENT,
                                      'expression has type',
                                      'base class "%s" defined the type as' % base.name())
        return True

    def lvalue_type_from_base(self, expr_node: Var,
                              base: TypeInfo) -> Tuple[Optional[Type], Optional[Node]]:
        """For a NameExpr that is part of a class, walk all base classes and try
        to find the first class that defines a Type for the same name."""
        expr_name = expr_node.name()
        base_var = base.names.get(expr_name)

        if base_var:
            base_node = base_var.node
            base_type = base_var.type
            if isinstance(base_node, Decorator):
                base_node = base_node.func
                base_type = base_node.type

            if base_type:
                if not has_no_typevars(base_type):
                    self_type = self.scope.active_self_type()
                    if isinstance(self_type, TupleType):
                        instance = self_type.fallback
                    else:
                        instance = self_type
                    itype = map_instance_to_supertype(instance, base)
                    base_type = expand_type_by_instance(base_type, itype)

                if isinstance(base_type, CallableType) and isinstance(base_node, FuncDef):
                    # If we are a property, return the Type of the return
                    # value, not the Callable
                    if base_node.is_property:
                        base_type = base_type.ret_type

                return base_type, base_node

        return None, None

    def check_compatibility_classvar_super(self, node: Var,
                                           base: TypeInfo, base_node: Node) -> bool:
        if not isinstance(base_node, Var):
            return True
        if node.is_classvar and not base_node.is_classvar:
            self.fail('Cannot override instance variable '
                      '(previously declared on base class "%s") '
                      'with class variable' % base.name(), node)
            return False
        elif not node.is_classvar and base_node.is_classvar:
            self.fail('Cannot override class variable '
                      '(previously declared on base class "%s") '
                      'with instance variable' % base.name(), node)
            return False
        return True

    def check_assignment_to_multiple_lvalues(self, lvalues: List[Lvalue], rvalue: Expression,
                                             context: Context,
                                             infer_lvalue_type: bool = True) -> None:
        if isinstance(rvalue, TupleExpr) or isinstance(rvalue, ListExpr):
            # Recursively go into Tuple or List expression rhs instead of
            # using the type of rhs, because this allowed more fine grained
            # control in cases like: a, b = [int, str] where rhs would get
            # type List[object]

            rvalues = rvalue.items

            if self.check_rvalue_count_in_assignment(lvalues, len(rvalues), context):
                star_index = next((i for i, lv in enumerate(lvalues) if
                                   isinstance(lv, StarExpr)), len(lvalues))

                left_lvs = lvalues[:star_index]
                star_lv = cast(StarExpr,
                               lvalues[star_index]) if star_index != len(lvalues) else None
                right_lvs = lvalues[star_index + 1:]

                left_rvs, star_rvs, right_rvs = self.split_around_star(
                    rvalues, star_index, len(lvalues))

                lr_pairs = list(zip(left_lvs, left_rvs))
                if star_lv:
                    rv_list = ListExpr(star_rvs)
                    rv_list.set_line(rvalue.get_line())
                    lr_pairs.append((star_lv.expr, rv_list))
                lr_pairs.extend(zip(right_lvs, right_rvs))

                for lv, rv in lr_pairs:
                    self.check_assignment(lv, rv, infer_lvalue_type)
        else:
            self.check_multi_assignment(lvalues, rvalue, context, infer_lvalue_type)

    def check_rvalue_count_in_assignment(self, lvalues: List[Lvalue], rvalue_count: int,
                                         context: Context) -> bool:
        if any(isinstance(lvalue, StarExpr) for lvalue in lvalues):
            if len(lvalues) - 1 > rvalue_count:
                self.msg.wrong_number_values_to_unpack(rvalue_count,
                                                       len(lvalues) - 1, context)
                return False
        elif rvalue_count != len(lvalues):
            self.msg.wrong_number_values_to_unpack(rvalue_count,
                            len(lvalues), context)
            return False
        return True

    def check_multi_assignment(self, lvalues: List[Lvalue],
                               rvalue: Expression,
                               context: Context,
                               infer_lvalue_type: bool = True,
                               msg: str = None) -> None:
        """Check the assignment of one rvalue to a number of lvalues."""

        # Infer the type of an ordinary rvalue expression.
        rvalue_type = self.expr_checker.accept(rvalue)  # TODO maybe elsewhere; redundant
        undefined_rvalue = False

        if isinstance(rvalue_type, UnionType):
            # If this is an Optional type in non-strict Optional code, unwrap it.
            relevant_items = rvalue_type.relevant_items()
            if len(relevant_items) == 1:
                rvalue_type = relevant_items[0]

        if isinstance(rvalue_type, AnyType):
            for lv in lvalues:
                if isinstance(lv, StarExpr):
                    lv = lv.expr
                temp_node = self.temp_node(AnyType(TypeOfAny.from_another_any,
                                                   source_any=rvalue_type), context)
                self.check_assignment(lv, temp_node, infer_lvalue_type)
        elif isinstance(rvalue_type, TupleType):
            self.check_multi_assignment_from_tuple(lvalues, rvalue, rvalue_type,
                                                   context, undefined_rvalue, infer_lvalue_type)
        else:
            self.check_multi_assignment_from_iterable(lvalues, rvalue_type,
                                                      context, infer_lvalue_type)

    def check_multi_assignment_from_tuple(self, lvalues: List[Lvalue], rvalue: Expression,
                                          rvalue_type: TupleType, context: Context,
                                          undefined_rvalue: bool,
                                          infer_lvalue_type: bool = True) -> None:
        if self.check_rvalue_count_in_assignment(lvalues, len(rvalue_type.items), context):
            star_index = next((i for i, lv in enumerate(lvalues)
                               if isinstance(lv, StarExpr)), len(lvalues))

            left_lvs = lvalues[:star_index]
            star_lv = cast(StarExpr, lvalues[star_index]) if star_index != len(lvalues) else None
            right_lvs = lvalues[star_index + 1:]

            if not undefined_rvalue:
                # Infer rvalue again, now in the correct type context.
                lvalue_type = self.lvalue_type_for_inference(lvalues, rvalue_type)
                reinferred_rvalue_type = self.expr_checker.accept(rvalue, lvalue_type)

                if isinstance(reinferred_rvalue_type, UnionType):
                    # If this is an Optional type in non-strict Optional code, unwrap it.
                    relevant_items = reinferred_rvalue_type.relevant_items()
                    if len(relevant_items) == 1:
                        reinferred_rvalue_type = relevant_items[0]

                assert isinstance(reinferred_rvalue_type, TupleType)
                rvalue_type = reinferred_rvalue_type

            left_rv_types, star_rv_types, right_rv_types = self.split_around_star(
                rvalue_type.items, star_index, len(lvalues))

            for lv, rv_type in zip(left_lvs, left_rv_types):
                self.check_assignment(lv, self.temp_node(rv_type, context), infer_lvalue_type)
            if star_lv:
                list_expr = ListExpr([self.temp_node(rv_type, context)
                                      for rv_type in star_rv_types])
                list_expr.set_line(context.get_line())
                self.check_assignment(star_lv.expr, list_expr, infer_lvalue_type)
            for lv, rv_type in zip(right_lvs, right_rv_types):
                self.check_assignment(lv, self.temp_node(rv_type, context), infer_lvalue_type)

    def lvalue_type_for_inference(self, lvalues: List[Lvalue], rvalue_type: TupleType) -> Type:
        star_index = next((i for i, lv in enumerate(lvalues)
                           if isinstance(lv, StarExpr)), len(lvalues))
        left_lvs = lvalues[:star_index]
        star_lv = cast(StarExpr, lvalues[star_index]) if star_index != len(lvalues) else None
        right_lvs = lvalues[star_index + 1:]
        left_rv_types, star_rv_types, right_rv_types = self.split_around_star(
            rvalue_type.items, star_index, len(lvalues))

        type_parameters = []  # type: List[Type]

        def append_types_for_inference(lvs: List[Expression], rv_types: List[Type]) -> None:
            for lv, rv_type in zip(lvs, rv_types):
                sub_lvalue_type, index_expr, inferred = self.check_lvalue(lv)
                if sub_lvalue_type:
                    type_parameters.append(sub_lvalue_type)
                else:  # index lvalue
                    # TODO Figure out more precise type context, probably
                    #      based on the type signature of the _set method.
                    type_parameters.append(rv_type)

        append_types_for_inference(left_lvs, left_rv_types)

        if star_lv:
            sub_lvalue_type, index_expr, inferred = self.check_lvalue(star_lv.expr)
            if sub_lvalue_type:
                type_parameters.extend([sub_lvalue_type] * len(star_rv_types))
            else:  # index lvalue
                # TODO Figure out more precise type context, probably
                #      based on the type signature of the _set method.
                type_parameters.extend(star_rv_types)

        append_types_for_inference(right_lvs, right_rv_types)

        return TupleType(type_parameters, self.named_type('builtins.tuple'))

    def split_around_star(self, items: List[T], star_index: int,
                          length: int) -> Tuple[List[T], List[T], List[T]]:
        """Splits a list of items in three to match another list of length 'length'
        that contains a starred expression at 'star_index' in the following way:

        star_index = 2, length = 5 (i.e., [a,b,*,c,d]), items = [1,2,3,4,5,6,7]
        returns in: ([1,2], [3,4,5], [6,7])
        """
        nr_right_of_star = length - star_index - 1
        right_index = nr_right_of_star if -nr_right_of_star != 0 else len(items)
        left = items[:star_index]
        star = items[star_index:right_index]
        right = items[right_index:]
        return (left, star, right)

    def type_is_iterable(self, type: Type) -> bool:
        if isinstance(type, CallableType) and type.is_type_obj():
            type = type.fallback
        return (is_subtype(type, self.named_generic_type('typing.Iterable',
                                                         [AnyType(TypeOfAny.special_form)])) and
                isinstance(type, Instance))

    def check_multi_assignment_from_iterable(self, lvalues: List[Lvalue], rvalue_type: Type,
                                             context: Context,
                                             infer_lvalue_type: bool = True) -> None:
        if self.type_is_iterable(rvalue_type):
            item_type = self.iterable_item_type(cast(Instance, rvalue_type))
            for lv in lvalues:
                if isinstance(lv, StarExpr):
                    self.check_assignment(lv.expr, self.temp_node(rvalue_type, context),
                                          infer_lvalue_type)
                else:
                    self.check_assignment(lv, self.temp_node(item_type, context),
                                          infer_lvalue_type)
        else:
            self.msg.type_not_iterable(rvalue_type, context)

    def check_lvalue(self, lvalue: Lvalue) -> Tuple[Optional[Type],
                                                    Optional[IndexExpr],
                                                    Optional[Var]]:
        lvalue_type = None  # type: Optional[Type]
        index_lvalue = None  # type: Optional[IndexExpr]
        inferred = None  # type: Optional[Var]

        if self.is_definition(lvalue):
            if isinstance(lvalue, NameExpr):
                inferred = cast(Var, lvalue.node)
                assert isinstance(inferred, Var)
            else:
                assert isinstance(lvalue, MemberExpr)
                self.expr_checker.accept(lvalue.expr)
                inferred = lvalue.def_var
        elif isinstance(lvalue, IndexExpr):
            index_lvalue = lvalue
        elif isinstance(lvalue, MemberExpr):
            lvalue_type = self.expr_checker.analyze_ordinary_member_access(lvalue,
                                                                 True)
            self.store_type(lvalue, lvalue_type)
        elif isinstance(lvalue, NameExpr):
            lvalue_type = self.expr_checker.analyze_ref_expr(lvalue, lvalue=True)
            self.store_type(lvalue, lvalue_type)
        elif isinstance(lvalue, TupleExpr) or isinstance(lvalue, ListExpr):
            types = [self.check_lvalue(sub_expr)[0] for sub_expr in lvalue.items]
            lvalue_type = TupleType(types, self.named_type('builtins.tuple'))
        else:
            lvalue_type = self.expr_checker.accept(lvalue)

        return lvalue_type, index_lvalue, inferred

    def is_definition(self, s: Lvalue) -> bool:
        if isinstance(s, NameExpr):
            if s.is_def:
                return True
            # If the node type is not defined, this must the first assignment
            # that we process => this is a definition, even though the semantic
            # analyzer did not recognize this as such. This can arise in code
            # that uses isinstance checks, if type checking of the primary
            # definition is skipped due to an always False type check.
            node = s.node
            if isinstance(node, Var):
                return node.type is None
        elif isinstance(s, MemberExpr):
            return s.is_def
        return False

    def infer_variable_type(self, name: Var, lvalue: Lvalue,
                            init_type: Type, context: Context) -> None:
        """Infer the type of initialized variables from initializer type."""
        if isinstance(init_type, DeletedType):
            self.msg.deleted_as_rvalue(init_type, context)
        elif not is_valid_inferred_type(init_type):
            # We cannot use the type of the initialization expression for full type
            # inference (it's not specific enough), but we might be able to give
            # partial type which will be made more specific later. A partial type
            # gets generated in assignment like 'x = []' where item type is not known.
            if not self.infer_partial_type(name, lvalue, init_type):
                self.fail(messages.NEED_ANNOTATION_FOR_VAR, context)
                self.set_inference_error_fallback_type(name, lvalue, init_type, context)
        elif (isinstance(lvalue, MemberExpr) and self.inferred_attribute_types is not None
              and lvalue.def_var in self.inferred_attribute_types
              and not is_same_type(self.inferred_attribute_types[lvalue.def_var], init_type)):
            # Multiple, inconsistent types inferred for an attribute.
            self.fail(messages.NEED_ANNOTATION_FOR_VAR, context)
            name.type = AnyType(TypeOfAny.from_error)
        else:
            # Infer type of the target.

            # Make the type more general (strip away function names etc.).
            init_type = strip_type(init_type)

            self.set_inferred_type(name, lvalue, init_type)

    def infer_partial_type(self, name: Var, lvalue: Lvalue, init_type: Type) -> bool:
        if isinstance(init_type, (NoneTyp, UninhabitedType)):
            partial_type = PartialType(None, name, [init_type])
        elif isinstance(init_type, Instance):
            fullname = init_type.type.fullname()
            if (isinstance(lvalue, (NameExpr, MemberExpr)) and
                    (fullname == 'builtins.list' or
                     fullname == 'builtins.set' or
                     fullname == 'builtins.dict') and
                    all(isinstance(t, (NoneTyp, UninhabitedType)) for t in init_type.args)):
                partial_type = PartialType(init_type.type, name, init_type.args)
            else:
                return False
        else:
            return False
        self.set_inferred_type(name, lvalue, partial_type)
        self.partial_types[-1][name] = lvalue
        return True

    def set_inferred_type(self, var: Var, lvalue: Lvalue, type: Type) -> None:
        """Store inferred variable type.

        Store the type to both the variable node and the expression node that
        refers to the variable (lvalue). If var is None, do nothing.
        """
        if var and not self.current_node_deferred:
            var.type = type
            var.is_inferred = True
            if isinstance(lvalue, MemberExpr) and self.inferred_attribute_types is not None:
                # Store inferred attribute type so that we can check consistency afterwards.
                self.inferred_attribute_types[lvalue.def_var] = type
            self.store_type(lvalue, type)

    def set_inference_error_fallback_type(self, var: Var, lvalue: Lvalue, type: Type,
                                          context: Context) -> None:
        """If errors on context line are ignored, store dummy type for variable.

        If a program ignores error on type inference error, the variable should get some
        inferred type so that if can used later on in the program. Example:

          x = []  # type: ignore
          x.append(1)   # Should be ok!

        We implement this here by giving x a valid type (Any).
        """
        if context.get_line() in self.errors.ignored_lines[self.errors.file]:
            self.set_inferred_type(var, lvalue, AnyType(TypeOfAny.from_error))

    def check_simple_assignment(self, lvalue_type: Type, rvalue: Expression,
                                context: Context,
                                msg: str = messages.INCOMPATIBLE_TYPES_IN_ASSIGNMENT,
                                lvalue_name: str = 'variable',
                                rvalue_name: str = 'expression') -> Type:
        if self.is_stub and isinstance(rvalue, EllipsisExpr):
            # '...' is always a valid initializer in a stub.
            return AnyType(TypeOfAny.special_form)
        else:
            always_allow_any = lvalue_type is not None and not isinstance(lvalue_type, AnyType)
            rvalue_type = self.expr_checker.accept(rvalue, lvalue_type,
                                                   always_allow_any=always_allow_any)
            if isinstance(rvalue_type, DeletedType):
                self.msg.deleted_as_rvalue(rvalue_type, context)
            if isinstance(lvalue_type, DeletedType):
                self.msg.deleted_as_lvalue(lvalue_type, context)
            else:
                self.check_subtype(rvalue_type, lvalue_type, context, msg,
                                   '{} has type'.format(rvalue_name),
                                   '{} has type'.format(lvalue_name))
            return rvalue_type

    def check_member_assignment(self, instance_type: Type, attribute_type: Type,
                                rvalue: Expression, context: Context) -> Tuple[Type, bool]:
        """Type member assigment.

        This is defers to check_simple_assignment, unless the member expression
        is a descriptor, in which case this checks descriptor semantics as well.

        Return the inferred rvalue_type and whether to infer anything about the attribute type
        """
        # Descriptors don't participate in class-attribute access
        if ((isinstance(instance_type, FunctionLike) and instance_type.is_type_obj()) or
                isinstance(instance_type, TypeType)):
            rvalue_type = self.check_simple_assignment(attribute_type, rvalue, context)
            return rvalue_type, True

        if not isinstance(attribute_type, Instance):
            rvalue_type = self.check_simple_assignment(attribute_type, rvalue, context)
            return rvalue_type, True

        if not attribute_type.type.has_readable_member('__set__'):
            # If there is no __set__, we type-check that the assigned value matches
            # the return type of __get__. This doesn't match the python semantics,
            # (which allow you to override the descriptor with any value), but preserves
            # the type of accessing the attribute (even after the override).
            if attribute_type.type.has_readable_member('__get__'):
                attribute_type = self.expr_checker.analyze_descriptor_access(
                    instance_type, attribute_type, context)
            rvalue_type = self.check_simple_assignment(attribute_type, rvalue, context)
            return rvalue_type, True

        dunder_set = attribute_type.type.get_method('__set__')
        if dunder_set is None:
            self.msg.fail("{}.__set__ is not callable".format(attribute_type), context)
            return AnyType(TypeOfAny.from_error), False

        function = function_type(dunder_set, self.named_type('builtins.function'))
        bound_method = bind_self(function, attribute_type)
        typ = map_instance_to_supertype(attribute_type, dunder_set.info)
        dunder_set_type = expand_type_by_instance(bound_method, typ)

        _, inferred_dunder_set_type = self.expr_checker.check_call(
            dunder_set_type, [TempNode(instance_type), rvalue],
            [nodes.ARG_POS, nodes.ARG_POS], context)

        if not isinstance(inferred_dunder_set_type, CallableType):
            self.fail("__set__ is not callable", context)
            return AnyType(TypeOfAny.from_error), True

        if len(inferred_dunder_set_type.arg_types) < 2:
            # A message already will have been recorded in check_call
            return AnyType(TypeOfAny.from_error), False

        return inferred_dunder_set_type.arg_types[1], False

    def check_indexed_assignment(self, lvalue: IndexExpr,
                                 rvalue: Expression, context: Context) -> None:
        """Type check indexed assignment base[index] = rvalue.

        The lvalue argument is the base[index] expression.
        """
        self.try_infer_partial_type_from_indexed_assignment(lvalue, rvalue)
        basetype = self.expr_checker.accept(lvalue.base)
        if isinstance(basetype, TypedDictType):
            item_type = self.expr_checker.visit_typeddict_index_expr(basetype, lvalue.index)
            method_type = CallableType(
                arg_types=[self.named_type('builtins.str'), item_type],
                arg_kinds=[ARG_POS, ARG_POS],
                arg_names=[None, None],
                ret_type=NoneTyp(),
                fallback=self.named_type('builtins.function')
            )  # type: Type
        else:
            method_type = self.expr_checker.analyze_external_member_access(
                '__setitem__', basetype, context)
        lvalue.method_type = method_type
        self.expr_checker.check_call(method_type, [lvalue.index, rvalue],
                                     [nodes.ARG_POS, nodes.ARG_POS],
                                     context)

    def try_infer_partial_type_from_indexed_assignment(
            self, lvalue: IndexExpr, rvalue: Expression) -> None:
        # TODO: Should we share some of this with try_infer_partial_type?
        if isinstance(lvalue.base, RefExpr) and isinstance(lvalue.base.node, Var):
            var = lvalue.base.node
            if isinstance(var.type, PartialType):
                type_type = var.type.type
                if type_type is None:
                    return  # The partial type is None.
                partial_types = self.find_partial_types(var)
                if partial_types is None:
                    return
                typename = type_type.fullname()
                if typename == 'builtins.dict':
                    # TODO: Don't infer things twice.
                    key_type = self.expr_checker.accept(lvalue.index)
                    value_type = self.expr_checker.accept(rvalue)
                    full_key_type = UnionType.make_simplified_union(
                        [key_type, var.type.inner_types[0]])
                    full_value_type = UnionType.make_simplified_union(
                        [value_type, var.type.inner_types[1]])
                    if (is_valid_inferred_type(full_key_type) and
                            is_valid_inferred_type(full_value_type)):
                        if not self.current_node_deferred:
                            var.type = self.named_generic_type('builtins.dict',
                                                               [full_key_type, full_value_type])
                        del partial_types[var]

    def visit_expression_stmt(self, s: ExpressionStmt) -> None:
        self.expr_checker.accept(s.expr, allow_none_return=True, always_allow_any=True)

    def visit_return_stmt(self, s: ReturnStmt) -> None:
        """Type check a return statement."""
        self.check_return_stmt(s)
        self.binder.unreachable()

    def check_return_stmt(self, s: ReturnStmt) -> None:
        defn = self.scope.top_function()
        if defn is not None:
            if defn.is_generator:
                return_type = self.get_generator_return_type(self.return_types[-1],
                                                             defn.is_coroutine)
            else:
                return_type = self.return_types[-1]

            if isinstance(return_type, UninhabitedType):
                self.fail(messages.NO_RETURN_EXPECTED, s)
                return

            if s.expr:
                is_lambda = isinstance(self.scope.top_function(), LambdaExpr)
                declared_none_return = isinstance(return_type, NoneTyp)
                declared_any_return = isinstance(return_type, AnyType)

                # This controls whether or not we allow a function call that
                # returns None as the expression of this return statement.
                # E.g. `return f()` for some `f` that returns None.  We allow
                # this only if we're in a lambda or in a function that returns
                # `None` or `Any`.
                allow_none_func_call = is_lambda or declared_none_return or declared_any_return

                # Return with a value.
                typ = self.expr_checker.accept(s.expr,
                                               return_type,
                                               allow_none_return=allow_none_func_call)

                if defn.is_async_generator:
                    self.fail("'return' with value in async generator is not allowed", s)
                    return
                # Returning a value of type Any is always fine.
                if isinstance(typ, AnyType):
                    # (Unless you asked to be warned in that case, and the
                    # function is not declared to return Any)
                    if (self.options.warn_return_any and
                            not is_proper_subtype(AnyType(TypeOfAny.special_form), return_type)):
                        self.warn(messages.RETURN_ANY.format(return_type), s)
                    return

                # Disallow return expressions in functions declared to return
                # None, subject to two exceptions below.
                if declared_none_return:
                    # Lambdas are allowed to have None returns.
                    # Functions returning a value of type None are allowed to have a None return.
                    if is_lambda or isinstance(typ, NoneTyp):
                        return
                    self.fail(messages.NO_RETURN_VALUE_EXPECTED, s)
                else:
                    self.check_subtype(
                        subtype_label='got',
                        subtype=typ,
                        supertype_label='expected',
                        supertype=return_type,
                        context=s,
                        msg=messages.INCOMPATIBLE_RETURN_VALUE_TYPE)
            else:
                # Empty returns are valid in Generators with Any typed returns, but not in
                # coroutines.
                if (defn.is_generator and not defn.is_coroutine and
                        isinstance(return_type, AnyType)):
                    return

                if isinstance(return_type, (NoneTyp, AnyType)):
                    return

                if self.in_checked_function():
                    self.fail(messages.RETURN_VALUE_EXPECTED, s)

    def visit_if_stmt(self, s: IfStmt) -> None:
        """Type check an if statement."""
        # This frame records the knowledge from previous if/elif clauses not being taken.
        # Fall-through to the original frame is handled explicitly in each block.
        with self.binder.frame_context(can_skip=False, fall_through=0):
            for e, b in zip(s.expr, s.body):
                t = self.expr_checker.accept(e)

                if isinstance(t, DeletedType):
                    self.msg.deleted_as_rvalue(t, s)

                if self.options.strict_boolean:
                    is_bool = isinstance(t, Instance) and t.type.fullname() == 'builtins.bool'
                    if not (is_bool or isinstance(t, AnyType)):
                        self.fail(messages.NON_BOOLEAN_IN_CONDITIONAL, e)

                if_map, else_map = self.find_isinstance_check(e)

                # XXX Issue a warning if condition is always False?
                with self.binder.frame_context(can_skip=True, fall_through=2):
                    self.push_type_map(if_map)
                    self.accept(b)

                # XXX Issue a warning if condition is always True?
                self.push_type_map(else_map)

            with self.binder.frame_context(can_skip=False, fall_through=2):
                if s.else_body:
                    self.accept(s.else_body)

    def visit_while_stmt(self, s: WhileStmt) -> None:
        """Type check a while statement."""
        if_stmt = IfStmt([s.expr], [s.body], None)
        if_stmt.set_line(s.get_line(), s.get_column())
        self.accept_loop(if_stmt, s.else_body,
                         exit_condition=s.expr)

    def visit_operator_assignment_stmt(self,
                                       s: OperatorAssignmentStmt) -> None:
        """Type check an operator assignment statement, e.g. x += 1."""
        lvalue_type = self.expr_checker.accept(s.lvalue)
        inplace, method = infer_operator_assignment_method(lvalue_type, s.op)
        if inplace:
            # There is __ifoo__, treat as x = x.__ifoo__(y)
            rvalue_type, method_type = self.expr_checker.check_op(
                method, lvalue_type, s.rvalue, s)
            if not is_subtype(rvalue_type, lvalue_type):
                self.msg.incompatible_operator_assignment(s.op, s)
        else:
            # There is no __ifoo__, treat as x = x <foo> y
            expr = OpExpr(s.op, s.lvalue, s.rvalue)
            expr.set_line(s)
            self.check_assignment(lvalue=s.lvalue, rvalue=expr,
                                  infer_lvalue_type=True, new_syntax=False)

    def visit_assert_stmt(self, s: AssertStmt) -> None:
        self.expr_checker.accept(s.expr)

        if s.msg is not None:
            self.expr_checker.accept(s.msg)

        if isinstance(s.expr, TupleExpr) and len(s.expr.items) > 0:
            self.warn(messages.MALFORMED_ASSERT, s)

        # If this is asserting some isinstance check, bind that type in the following code
        true_map, _ = self.find_isinstance_check(s.expr)
        self.push_type_map(true_map)

    def visit_raise_stmt(self, s: RaiseStmt) -> None:
        """Type check a raise statement."""
        if s.expr:
            self.type_check_raise(s.expr, s)
        if s.from_expr:
            self.type_check_raise(s.from_expr, s, True)
        self.binder.unreachable()

    def type_check_raise(self, e: Expression, s: RaiseStmt,
                         optional: bool = False) -> None:
        typ = self.expr_checker.accept(e)
        if isinstance(typ, FunctionLike):
            if typ.is_type_obj():
                # Cases like "raise/from ExceptionClass".
                typeinfo = typ.type_object()
                base = self.lookup_typeinfo('builtins.BaseException')
                if base in typeinfo.mro or typeinfo.fallback_to_any:
                    # Good!
                    return
                # Else fall back to the checks below (which will fail).
        if isinstance(typ, TupleType) and self.options.python_version[0] == 2:
            # allow `raise type, value, traceback`
            # https://docs.python.org/2/reference/simple_stmts.html#the-raise-statement
            # TODO: Also check tuple item types.
            if len(typ.items) in (2, 3):
                return
        if isinstance(typ, Instance) and typ.type.fallback_to_any:
            # OK!
            return
        expected_type = self.named_type('builtins.BaseException')  # type: Type
        if optional:
            expected_type = UnionType([expected_type, NoneTyp()])
        self.check_subtype(typ, expected_type, s, messages.INVALID_EXCEPTION)

    def visit_try_stmt(self, s: TryStmt) -> None:
        """Type check a try statement."""
        # Our enclosing frame will get the result if the try/except falls through.
        # This one gets all possible states after the try block exited abnormally
        # (by exception, return, break, etc.)
        with self.binder.frame_context(can_skip=False, fall_through=0):
            # Not only might the body of the try statement exit
            # abnormally, but so might an exception handler or else
            # clause. The finally clause runs in *all* cases, so we
            # need an outer try frame to catch all intermediate states
            # in case an exception is raised during an except or else
            # clause. As an optimization, only create the outer try
            # frame when there actually is a finally clause.
            self.visit_try_without_finally(s, try_frame=bool(s.finally_body))
            if s.finally_body:
                # First we check finally_body is type safe on all abnormal exit paths
                self.accept(s.finally_body)

        if s.finally_body:
            # Then we try again for the more restricted set of options
            # that can fall through. (Why do we need to check the
            # finally clause twice? Depending on whether the finally
            # clause was reached by the try clause falling off the end
            # or exiting abnormally, after completing the finally clause
            # either flow will continue to after the entire try statement
            # or the exception/return/etc. will be processed and control
            # flow will escape. We need to check that the finally clause
            # type checks in both contexts, but only the resulting types
            # from the latter context affect the type state in the code
            # that follows the try statement.)
            self.accept(s.finally_body)

    def visit_try_without_finally(self, s: TryStmt, try_frame: bool) -> None:
        """Type check a try statement, ignoring the finally block.

        On entry, the top frame should receive all flow that exits the
        try block abnormally (i.e., such that the else block does not
        execute), and its parent should receive all flow that exits
        the try block normally.
        """
        # This frame will run the else block if the try fell through.
        # In that case, control flow continues to the parent of what
        # was the top frame on entry.
        with self.binder.frame_context(can_skip=False, fall_through=2, try_frame=try_frame):
            # This frame receives exit via exception, and runs exception handlers
            with self.binder.frame_context(can_skip=False, fall_through=2):
                # Finally, the body of the try statement
                with self.binder.frame_context(can_skip=False, fall_through=2, try_frame=True):
                    self.accept(s.body)
                for i in range(len(s.handlers)):
                    with self.binder.frame_context(can_skip=True, fall_through=4):
                        if s.types[i]:
                            t = self.check_except_handler_test(s.types[i])
                            if s.vars[i]:
                                # To support local variables, we make this a definition line,
                                # causing assignment to set the variable's type.
                                s.vars[i].is_def = True
                                # We also temporarily set current_node_deferred to False to
                                # make sure the inference happens.
                                # TODO: Use a better solution, e.g. a
                                # separate Var for each except block.
                                am_deferring = self.current_node_deferred
                                self.current_node_deferred = False
                                self.check_assignment(s.vars[i], self.temp_node(t, s.vars[i]))
                                self.current_node_deferred = am_deferring
                        self.accept(s.handlers[i])
                        if s.vars[i]:
                            # Exception variables are deleted in python 3 but not python 2.
                            # But, since it's bad form in python 2 and the type checking
                            # wouldn't work very well, we delete it anyway.

                            # Unfortunately, this doesn't let us detect usage before the
                            # try/except block.
                            if self.options.python_version[0] >= 3:
                                source = s.vars[i].name
                            else:
                                source = ('(exception variable "{}", which we do not '
                                          'accept outside except: blocks even in '
                                          'python 2)'.format(s.vars[i].name))
                            var = cast(Var, s.vars[i].node)
                            var.type = DeletedType(source=source)
                            self.binder.cleanse(s.vars[i])
            if s.else_body:
                self.accept(s.else_body)

    def check_except_handler_test(self, n: Expression) -> Type:
        """Type check an exception handler test clause."""
        typ = self.expr_checker.accept(n)

        all_types = []  # type: List[Type]
        test_types = self.get_types_from_except_handler(typ, n)

        for ttype in test_types:
            if isinstance(ttype, AnyType):
                all_types.append(ttype)
                continue

            if isinstance(ttype, FunctionLike):
                item = ttype.items()[0]
                if not item.is_type_obj():
                    self.fail(messages.INVALID_EXCEPTION_TYPE, n)
                    return AnyType(TypeOfAny.from_error)
                exc_type = item.ret_type
            elif isinstance(ttype, TypeType):
                exc_type = ttype.item
            else:
                self.fail(messages.INVALID_EXCEPTION_TYPE, n)
                return AnyType(TypeOfAny.from_error)

            if not is_subtype(exc_type, self.named_type('builtins.BaseException')):
                self.fail(messages.INVALID_EXCEPTION_TYPE, n)
                return AnyType(TypeOfAny.from_error)

            all_types.append(exc_type)

        return UnionType.make_simplified_union(all_types)

    def get_types_from_except_handler(self, typ: Type, n: Expression) -> List[Type]:
        """Helper for check_except_handler_test to retrieve handler types."""
        if isinstance(typ, TupleType):
            return typ.items
        elif isinstance(typ, UnionType):
            return [
                union_typ
                for item in typ.relevant_items()
                for union_typ in self.get_types_from_except_handler(item, n)
            ]
        elif isinstance(typ, Instance) and is_named_instance(typ, 'builtins.tuple'):
            # variadic tuple
            return [typ.args[0]]
        else:
            return [typ]

    def visit_for_stmt(self, s: ForStmt) -> None:
        """Type check a for statement."""
        if s.is_async:
            item_type = self.analyze_async_iterable_item_type(s.expr)
        else:
            item_type = self.analyze_iterable_item_type(s.expr)
        self.analyze_index_variables(s.index, item_type, s.index_type is None, s)
        self.accept_loop(s.body, s.else_body)

    def analyze_async_iterable_item_type(self, expr: Expression) -> Type:
        """Analyse async iterable expression and return iterator item type."""
        echk = self.expr_checker
        iterable = echk.accept(expr)

        self.check_subtype(iterable,
                           self.named_generic_type('typing.AsyncIterable',
                                                   [AnyType(TypeOfAny.special_form)]),
                           expr, messages.ASYNC_ITERABLE_EXPECTED)

        method = echk.analyze_external_member_access('__aiter__', iterable, expr)
        iterator = echk.check_call(method, [], [], expr)[0]
        method = echk.analyze_external_member_access('__anext__', iterator, expr)
        awaitable = echk.check_call(method, [], [], expr)[0]
        return echk.check_awaitable_expr(awaitable, expr,
                                         messages.INCOMPATIBLE_TYPES_IN_ASYNC_FOR)

    def analyze_iterable_item_type(self, expr: Expression) -> Type:
        """Analyse iterable expression and return iterator item type."""
        echk = self.expr_checker
        iterable = echk.accept(expr)

        if isinstance(iterable, TupleType):
            joined = UninhabitedType()  # type: Type
            for item in iterable.items:
                joined = join_types(joined, item)
            return joined
        else:
            # Non-tuple iterable.
            self.check_subtype(iterable,
                               self.named_generic_type('typing.Iterable',
                                                       [AnyType(TypeOfAny.special_form)]),
                               expr, messages.ITERABLE_EXPECTED)

            method = echk.analyze_external_member_access('__iter__', iterable,
                                                         expr)
            iterator = echk.check_call(method, [], [], expr)[0]
            if self.options.python_version[0] >= 3:
                nextmethod = '__next__'
            else:
                nextmethod = 'next'
            method = echk.analyze_external_member_access(nextmethod, iterator,
                                                         expr)
            return echk.check_call(method, [], [], expr)[0]

    def analyze_index_variables(self, index: Expression, item_type: Type,
                                infer_lvalue_type: bool, context: Context) -> None:
        """Type check or infer for loop or list comprehension index vars."""
        self.check_assignment(index, self.temp_node(item_type, context), infer_lvalue_type)

    def visit_del_stmt(self, s: DelStmt) -> None:
        if isinstance(s.expr, IndexExpr):
            e = s.expr
            m = MemberExpr(e.base, '__delitem__')
            m.line = s.line
            c = CallExpr(m, [e.index], [nodes.ARG_POS], [None])
            c.line = s.line
            self.expr_checker.accept(c, allow_none_return=True)
        else:
            s.expr.accept(self.expr_checker)
            for elt in flatten(s.expr):
                if isinstance(elt, NameExpr):
                    self.binder.assign_type(elt, DeletedType(source=elt.name),
                                            get_declaration(elt), False)

    def visit_decorator(self, e: Decorator) -> None:
        for d in e.decorators:
            if isinstance(d, RefExpr):
                if d.fullname == 'typing.no_type_check':
                    e.var.type = AnyType(TypeOfAny.special_form)
                    e.var.is_ready = True
                    return

        e.func.accept(self)
        sig = self.function_type(e.func)  # type: Type
        # Process decorators from the inside out.
        for d in reversed(e.decorators):
            if refers_to_fullname(d, 'typing.overload'):
                self.fail('Single overload definition, multiple required', e)
                continue
            dec = self.expr_checker.accept(d)
            temp = self.temp_node(sig)
            fullname = None
            if isinstance(d, RefExpr):
                fullname = d.fullname
            self.check_for_untyped_decorator(e.func, dec, d)
            sig, t2 = self.expr_checker.check_call(dec, [temp],
                                                   [nodes.ARG_POS], e,
                                                   callable_name=fullname)
        self.check_untyped_after_decorator(sig, e.func)
        sig = cast(FunctionLike, sig)
        sig = set_callable_name(sig, e.func)
        e.var.type = sig
        e.var.is_ready = True
        if e.func.is_property:
            self.check_incompatible_property_override(e)

    def check_for_untyped_decorator(self,
                                    func: FuncDef,
                                    dec_type: Type,
                                    dec_expr: Expression) -> None:
        if (self.options.disallow_untyped_decorators and
                is_typed_callable(func.type) and
                is_untyped_decorator(dec_type)):
            self.msg.typed_function_untyped_decorator(func.name(), dec_expr)

    def check_incompatible_property_override(self, e: Decorator) -> None:
        if not e.var.is_settable_property and e.func.info is not None:
            name = e.func.name()
            for base in e.func.info.mro[1:]:
                base_attr = base.names.get(name)
                if not base_attr:
                    continue
                if (isinstance(base_attr.node, OverloadedFuncDef) and
                        base_attr.node.is_property and
                        cast(Decorator,
                             base_attr.node.items[0]).var.is_settable_property):
                    self.fail(messages.READ_ONLY_PROPERTY_OVERRIDES_READ_WRITE, e)

    def visit_with_stmt(self, s: WithStmt) -> None:
        for expr, target in zip(s.expr, s.target):
            if s.is_async:
                self.check_async_with_item(expr, target, s.target_type is None)
            else:
                self.check_with_item(expr, target, s.target_type is None)
        self.accept(s.body)

    def check_untyped_after_decorator(self, typ: Type, func: FuncDef) -> None:
        if 'decorated' not in self.options.disallow_any or self.is_stub:
            return

        if mypy.checkexpr.has_any_type(typ):
            self.msg.untyped_decorated_function(typ, func)

    def check_async_with_item(self, expr: Expression, target: Expression,
                              infer_lvalue_type: bool) -> None:
        echk = self.expr_checker
        ctx = echk.accept(expr)
        enter = echk.analyze_external_member_access('__aenter__', ctx, expr)
        obj = echk.check_call(enter, [], [], expr)[0]
        obj = echk.check_awaitable_expr(
            obj, expr, messages.INCOMPATIBLE_TYPES_IN_ASYNC_WITH_AENTER)
        if target:
            self.check_assignment(target, self.temp_node(obj, expr), infer_lvalue_type)
        exit = echk.analyze_external_member_access('__aexit__', ctx, expr)
        arg = self.temp_node(AnyType(TypeOfAny.special_form), expr)
        res = echk.check_call(exit, [arg] * 3, [nodes.ARG_POS] * 3, expr)[0]
        echk.check_awaitable_expr(
            res, expr, messages.INCOMPATIBLE_TYPES_IN_ASYNC_WITH_AEXIT)

    def check_with_item(self, expr: Expression, target: Expression,
                        infer_lvalue_type: bool) -> None:
        echk = self.expr_checker
        ctx = echk.accept(expr)
        enter = echk.analyze_external_member_access('__enter__', ctx, expr)
        obj = echk.check_call(enter, [], [], expr)[0]
        if target:
            self.check_assignment(target, self.temp_node(obj, expr), infer_lvalue_type)
        exit = echk.analyze_external_member_access('__exit__', ctx, expr)
        arg = self.temp_node(AnyType(TypeOfAny.special_form), expr)
        echk.check_call(exit, [arg] * 3, [nodes.ARG_POS] * 3, expr)

    def visit_print_stmt(self, s: PrintStmt) -> None:
        for arg in s.args:
            self.expr_checker.accept(arg)
        if s.target:
            target_type = self.expr_checker.accept(s.target)
            if not isinstance(target_type, NoneTyp):
                # TODO: Also verify the type of 'write'.
                self.expr_checker.analyze_external_member_access('write', target_type, s.target)

    def visit_break_stmt(self, s: BreakStmt) -> None:
        self.binder.handle_break()

    def visit_continue_stmt(self, s: ContinueStmt) -> None:
        self.binder.handle_continue()
        return None

    #
    # Helpers
    #

    def check_subtype(self, subtype: Type, supertype: Type, context: Context,
                      msg: str = messages.INCOMPATIBLE_TYPES,
                      subtype_label: str = None,
                      supertype_label: str = None) -> bool:
        """Generate an error if the subtype is not compatible with
        supertype."""
        if is_subtype(subtype, supertype):
            return True
        else:
            if self.should_suppress_optional_error([subtype]):
                return False
            extra_info = []  # type: List[str]
            note_msg = ''
            if subtype_label is not None or supertype_label is not None:
                subtype_str, supertype_str = self.msg.format_distinctly(subtype, supertype)
                if subtype_label is not None:
                    extra_info.append(subtype_label + ' ' + subtype_str)
                if supertype_label is not None:
                    extra_info.append(supertype_label + ' ' + supertype_str)
                note_msg = make_inferred_type_note(context, subtype,
                                                   supertype, supertype_str)
            if extra_info:
                msg += ' (' + ', '.join(extra_info) + ')'
            self.fail(msg, context)
            if note_msg:
                self.note(note_msg, context)
            if (isinstance(supertype, Instance) and supertype.type.is_protocol and
                    isinstance(subtype, (Instance, TupleType, TypedDictType))):
                self.msg.report_protocol_problems(subtype, supertype, context)
            if isinstance(supertype, CallableType) and isinstance(subtype, Instance):
                call = find_member('__call__', subtype, subtype)
                if call:
                    self.msg.note_call(subtype, call, context)
            return False

    def contains_none(self, t: Type) -> bool:
        return (
            isinstance(t, NoneTyp) or
            (isinstance(t, UnionType) and any(self.contains_none(ut) for ut in t.items)) or
            (isinstance(t, TupleType) and any(self.contains_none(tt) for tt in t.items)) or
            (isinstance(t, Instance) and bool(t.args)
             and any(self.contains_none(it) for it in t.args))
        )

    def should_suppress_optional_error(self, related_types: List[Type]) -> bool:
        return self.suppress_none_errors and any(self.contains_none(t) for t in related_types)

    def named_type(self, name: str) -> Instance:
        """Return an instance type with type given by the name and no
        type arguments. For example, named_type('builtins.object')
        produces the object type.
        """
        # Assume that the name refers to a type.
        sym = self.lookup_qualified(name)
        node = sym.node
        assert isinstance(node, TypeInfo)
        any_type = AnyType(TypeOfAny.from_omitted_generics)
        return Instance(node, [any_type] * len(node.defn.type_vars))

    def named_generic_type(self, name: str, args: List[Type]) -> Instance:
        """Return an instance with the given name and type arguments.

        Assume that the number of arguments is correct.  Assume that
        the name refers to a compatible generic type.
        """
        info = self.lookup_typeinfo(name)
        # TODO: assert len(args) == len(info.defn.type_vars)
        return Instance(info, args)

    def lookup_typeinfo(self, fullname: str) -> TypeInfo:
        # Assume that the name refers to a class.
        sym = self.lookup_qualified(fullname)
        node = sym.node
        assert isinstance(node, TypeInfo)
        return node

    def type_type(self) -> Instance:
        """Return instance type 'type'."""
        return self.named_type('builtins.type')

    def str_type(self) -> Instance:
        """Return instance type 'str'."""
        return self.named_type('builtins.str')

    def store_type(self, node: Expression, typ: Type) -> None:
        """Store the type of a node in the type map."""
        self.type_map[node] = typ

    def in_checked_function(self) -> bool:
        """Should we type-check the current function?

        - Yes if --check-untyped-defs is set.
        - Yes outside functions.
        - Yes in annotated functions.
        - No otherwise.
        """
        return (self.options.check_untyped_defs
                or not self.dynamic_funcs
                or not self.dynamic_funcs[-1])

    def lookup(self, name: str, kind: int) -> SymbolTableNode:
        """Look up a definition from the symbol table with the given name.
        TODO remove kind argument
        """
        if name in self.globals:
            return self.globals[name]
        else:
            b = self.globals.get('__builtins__', None)
            if b:
                table = cast(MypyFile, b.node).names
                if name in table:
                    return table[name]
            raise KeyError('Failed lookup: {}'.format(name))

    def lookup_qualified(self, name: str) -> SymbolTableNode:
        if '.' not in name:
            return self.lookup(name, GDEF)  # FIX kind
        else:
            parts = name.split('.')
            n = self.modules[parts[0]]
            for i in range(1, len(parts) - 1):
                n = cast(MypyFile, n.names.get(parts[i], None).node)
            last = parts[-1]
            if last in n.names:
                return n.names[last]
            elif len(parts) == 2 and parts[0] == 'builtins':
                raise KeyError("Could not find builtin symbol '{}'. (Are you running a "
                               "test case? If so, make sure to include a fixture that "
                               "defines this symbol.)".format(last))
            else:
                msg = "Failed qualified lookup: '{}' (fullname = '{}')."
                raise KeyError(msg.format(last, name))

    @contextmanager
    def enter_partial_types(self) -> Iterator[None]:
        """Enter a new scope for collecting partial types.

        Also report errors for variables which still have partial
        types, i.e. we couldn't infer a complete type.
        """
        self.partial_types.append({})
        yield

        partial_types = self.partial_types.pop()
        if not self.current_node_deferred:
            for var, context in partial_types.items():
                if isinstance(var.type, PartialType) and var.type.type is None:
                    # None partial type: assume variable is intended to have type None
                    var.type = NoneTyp()
                else:
                    self.msg.fail(messages.NEED_ANNOTATION_FOR_VAR, context)
                    var.type = AnyType(TypeOfAny.from_error)

    def find_partial_types(self, var: Var) -> Optional[Dict[Var, Context]]:
        for partial_types in reversed(self.partial_types):
            if var in partial_types:
                return partial_types
        return None

    def temp_node(self, t: Type, context: Context = None) -> TempNode:
        """Create a temporary node with the given, fixed type."""
        temp = TempNode(t)
        if context:
            temp.set_line(context.get_line())
        return temp

    def fail(self, msg: str, context: Context) -> None:
        """Produce an error message."""
        self.msg.fail(msg, context)

    def warn(self, msg: str, context: Context) -> None:
        """Produce a warning message."""
        self.msg.warn(msg, context)

    def note(self, msg: str, context: Context, offset: int = 0) -> None:
        """Produce a note."""
        self.msg.note(msg, context, offset=offset)

    def iterable_item_type(self, instance: Instance) -> Type:
        iterable = map_instance_to_supertype(
            instance,
            self.lookup_typeinfo('typing.Iterable'))
        return iterable.args[0]

    def function_type(self, func: FuncBase) -> FunctionLike:
        return function_type(func, self.named_type('builtins.function'))

    # TODO: These next two functions should refer to TypeMap below
    def find_isinstance_check(self, n: Expression) -> Tuple[Optional[Dict[Expression, Type]],
                                                            Optional[Dict[Expression, Type]]]:
        return find_isinstance_check(n, self.type_map)

    def push_type_map(self, type_map: Optional[Dict[Expression, Type]]) -> None:
        if type_map is None:
            self.binder.unreachable()
        else:
            for expr, type in type_map.items():
                self.binder.put(expr, type)

# Data structure returned by find_isinstance_check representing
# information learned from the truth or falsehood of a condition.  The
# dict maps nodes representing expressions like 'a[0].x' to their
# refined types under the assumption that the condition has a
# particular truth value. A value of None means that the condition can
# never have that truth value.

# NB: The keys of this dict are nodes in the original source program,
# which are compared by reference equality--effectively, being *the
# same* expression of the program, not just two identical expressions
# (such as two references to the same variable). TODO: it would
# probably be better to have the dict keyed by the nodes' literal_hash
# field instead.


TypeMap = Optional[Dict[Expression, Type]]

# An object that represents either a precise type or a type with an upper bound;
# it is important for correct type inference with isinstance.
TypeRange = NamedTuple(
    'TypeRange',
    [
        ('item', Type),
        ('is_upper_bound', bool),  # False => precise type
    ])


def conditional_type_map(expr: Expression,
                         current_type: Optional[Type],
                         proposed_type_ranges: Optional[List[TypeRange]],
                         ) -> Tuple[TypeMap, TypeMap]:
    """Takes in an expression, the current type of the expression, and a
    proposed type of that expression.

    Returns a 2-tuple: The first element is a map from the expression to
    the proposed type, if the expression can be the proposed type.  The
    second element is a map from the expression to the type it would hold
    if it was not the proposed type, if any. None means bot, {} means top"""
    if proposed_type_ranges:
        if len(proposed_type_ranges) == 1:
            proposed_type = proposed_type_ranges[0].item  # Union with a single type breaks tests
        else:
            proposed_type = UnionType([type_range.item for type_range in proposed_type_ranges])
        if current_type:
            if (not any(type_range.is_upper_bound for type_range in proposed_type_ranges)
               and is_proper_subtype(current_type, proposed_type)):
                # Expression is always of one of the types in proposed_type_ranges
                return {}, None
            elif not is_overlapping_types(current_type, proposed_type):
                # Expression is never of any type in proposed_type_ranges
                return None, {}
            else:
                # we can only restrict when the type is precise, not bounded
                proposed_precise_type = UnionType([type_range.item
                                          for type_range in proposed_type_ranges
                                          if not type_range.is_upper_bound])
                remaining_type = restrict_subtype_away(current_type, proposed_precise_type)
                return {expr: proposed_type}, {expr: remaining_type}
        else:
            return {expr: proposed_type}, {}
    else:
        # An isinstance check, but we don't understand the type
        return {}, {}


def partition_by_callable(type: Optional[Type]) -> Tuple[List[Type], List[Type]]:
    """Takes in a type and partitions that type into callable subtypes and
    uncallable subtypes.

    Thus, given:
    `callables, uncallables = partition_by_callable(type)`

    If we assert `callable(type)` then `type` has type Union[*callables], and
    If we assert `not callable(type)` then `type` has type Union[*uncallables]

    Guaranteed to not return [], []"""
    if isinstance(type, FunctionLike) or isinstance(type, TypeType):
        return [type], []

    if isinstance(type, AnyType):
        return [type], [type]

    if isinstance(type, UnionType):
        callables = []
        uncallables = []
        for subtype in type.relevant_items():
            subcallables, subuncallables = partition_by_callable(subtype)
            callables.extend(subcallables)
            uncallables.extend(subuncallables)
        return callables, uncallables

    if isinstance(type, TypeVarType):
        return partition_by_callable(type.erase_to_union_or_bound())

    if isinstance(type, Instance):
        method = type.type.get_method('__call__')
        if method:
            callables, uncallables = partition_by_callable(method.type)
            if len(callables) and not len(uncallables):
                # Only consider the type callable if its __call__ method is
                # definitely callable.
                return [type], []
        return [], [type]

    return [], [type]


def conditional_callable_type_map(expr: Expression,
                                  current_type: Optional[Type],
                                  ) -> Tuple[TypeMap, TypeMap]:
    """Takes in an expression and the current type of the expression.

    Returns a 2-tuple: The first element is a map from the expression to
    the restricted type if it were callable. The second element is a
    map from the expression to the type it would hold if it weren't
    callable."""
    if not current_type:
        return {}, {}

    if isinstance(current_type, AnyType):
        return {}, {}

    callables, uncallables = partition_by_callable(current_type)

    if len(callables) and len(uncallables):
        callable_map = {expr: UnionType.make_union(callables)} if len(callables) else None
        uncallable_map = {expr: UnionType.make_union(uncallables)} if len(uncallables) else None
        return callable_map, uncallable_map

    elif len(callables):
        return {}, None

    return None, {}


def is_true_literal(n: Expression) -> bool:
    return (refers_to_fullname(n, 'builtins.True')
            or isinstance(n, IntExpr) and n.value == 1)


def is_false_literal(n: Expression) -> bool:
    return (refers_to_fullname(n, 'builtins.False')
            or isinstance(n, IntExpr) and n.value == 0)


def is_literal_none(n: Expression) -> bool:
    return isinstance(n, NameExpr) and n.fullname == 'builtins.None'


def is_optional(t: Type) -> bool:
    return isinstance(t, UnionType) and any(isinstance(e, NoneTyp) for e in t.items)


def remove_optional(typ: Type) -> Type:
    if isinstance(typ, UnionType):
        return UnionType.make_union([t for t in typ.items if not isinstance(t, NoneTyp)])
    else:
        return typ


def and_conditional_maps(m1: TypeMap, m2: TypeMap) -> TypeMap:
    """Calculate what information we can learn from the truth of (e1 and e2)
    in terms of the information that we can learn from the truth of e1 and
    the truth of e2.
    """

    if m1 is None or m2 is None:
        # One of the conditions can never be true.
        return None
    # Both conditions can be true; combine the information. Anything
    # we learn from either conditions's truth is valid. If the same
    # expression's type is refined by both conditions, we somewhat
    # arbitrarily give precedence to m2. (In the future, we could use
    # an intersection type.)
    result = m2.copy()
    m2_keys = set(literal_hash(n2) for n2 in m2)
    for n1 in m1:
        if literal_hash(n1) not in m2_keys:
            result[n1] = m1[n1]
    return result


def or_conditional_maps(m1: TypeMap, m2: TypeMap) -> TypeMap:
    """Calculate what information we can learn from the truth of (e1 or e2)
    in terms of the information that we can learn from the truth of e1 and
    the truth of e2.
    """

    if m1 is None:
        return m2
    if m2 is None:
        return m1
    # Both conditions can be true. Combine information about
    # expressions whose type is refined by both conditions. (We do not
    # learn anything about expressions whose type is refined by only
    # one condition.)
    result = {}
    for n1 in m1:
        for n2 in m2:
            if literal_hash(n1) == literal_hash(n2):
                result[n1] = UnionType.make_simplified_union([m1[n1], m2[n2]])
    return result


def convert_to_typetype(type_map: TypeMap) -> TypeMap:
    converted_type_map = {}  # type: TypeMap
    if type_map is None:
        return None
    for expr, typ in type_map.items():
        if not isinstance(typ, (UnionType, Instance)):
            # unknown type; error was likely reported earlier
            return {}
        converted_type_map[expr] = TypeType.make_normalized(typ)
    return converted_type_map


def find_isinstance_check(node: Expression,
                          type_map: Dict[Expression, Type],
                          ) -> Tuple[TypeMap, TypeMap]:
    """Find any isinstance checks (within a chain of ands).  Includes
    implicit and explicit checks for None and calls to callable.

    Return value is a map of variables to their types if the condition
    is true and a map of variables to their types if the condition is false.

    If either of the values in the tuple is None, then that particular
    branch can never occur.

    Guaranteed to not return None, None. (But may return {}, {})
    """
    if is_true_literal(node):
        return {}, None
    elif is_false_literal(node):
        return None, {}
    elif isinstance(node, CallExpr):
        if refers_to_fullname(node.callee, 'builtins.isinstance'):
            if len(node.args) != 2:  # the error will be reported later
                return {}, {}
            expr = node.args[0]
            if literal(expr) == LITERAL_TYPE:
                vartype = type_map[expr]
                type = get_isinstance_type(node.args[1], type_map)
                return conditional_type_map(expr, vartype, type)
        elif refers_to_fullname(node.callee, 'builtins.issubclass'):
            expr = node.args[0]
            if literal(expr) == LITERAL_TYPE:
                vartype = type_map[expr]
                type = get_isinstance_type(node.args[1], type_map)
                if isinstance(vartype, UnionType):
                    union_list = []
                    for t in vartype.items:
                        if isinstance(t, TypeType):
                            union_list.append(t.item)
                        else:
                            #  this is an error that should be reported earlier
                            #  if we reach here, we refuse to do any type inference
                            return {}, {}
                    vartype = UnionType(union_list)
                elif isinstance(vartype, TypeType):
                    vartype = vartype.item
                else:
                    # any other object whose type we don't know precisely
                    # for example, Any or Instance of type type
                    return {}, {}  # unknown type
                yes_map, no_map = conditional_type_map(expr, vartype, type)
                yes_map, no_map = map(convert_to_typetype, (yes_map, no_map))
                return yes_map, no_map
        elif refers_to_fullname(node.callee, 'builtins.callable'):
            expr = node.args[0]
            if literal(expr) == LITERAL_TYPE:
                vartype = type_map[expr]
                return conditional_callable_type_map(expr, vartype)
    elif isinstance(node, ComparisonExpr) and experiments.STRICT_OPTIONAL:
        # Check for `x is None` and `x is not None`.
        is_not = node.operators == ['is not']
        if any(is_literal_none(n) for n in node.operands) and (is_not or node.operators == ['is']):
            if_vars = {}  # type: TypeMap
            else_vars = {}  # type: TypeMap
            for expr in node.operands:
                if (literal(expr) == LITERAL_TYPE and not is_literal_none(expr)
                        and expr in type_map):
                    # This should only be true at most once: there should be
                    # two elements in node.operands, and at least one of them
                    # should represent a None.
                    vartype = type_map[expr]
                    none_typ = [TypeRange(NoneTyp(), is_upper_bound=False)]
                    if_vars, else_vars = conditional_type_map(expr, vartype, none_typ)
                    break

            if is_not:
                if_vars, else_vars = else_vars, if_vars
            return if_vars, else_vars
        # Check for `x == y` where x is of type Optional[T] and y is of type T
        # or a type that overlaps with T (or vice versa).
        elif node.operators == ['==']:
            first_type = type_map[node.operands[0]]
            second_type = type_map[node.operands[1]]
            if is_optional(first_type) != is_optional(second_type):
                if is_optional(first_type):
                    optional_type, comp_type = first_type, second_type
                    optional_expr = node.operands[0]
                else:
                    optional_type, comp_type = second_type, first_type
                    optional_expr = node.operands[1]
                if is_overlapping_types(optional_type, comp_type):
                    return {optional_expr: remove_optional(optional_type)}, {}
    elif isinstance(node, RefExpr):
        # Restrict the type of the variable to True-ish/False-ish in the if and else branches
        # respectively
        vartype = type_map[node]
        if_type = true_only(vartype)
        else_type = false_only(vartype)
        ref = node  # type: Expression
        if_map = {ref: if_type} if not isinstance(if_type, UninhabitedType) else None
        else_map = {ref: else_type} if not isinstance(else_type, UninhabitedType) else None
        return if_map, else_map
    elif isinstance(node, OpExpr) and node.op == 'and':
        left_if_vars, left_else_vars = find_isinstance_check(node.left, type_map)
        right_if_vars, right_else_vars = find_isinstance_check(node.right, type_map)

        # (e1 and e2) is true if both e1 and e2 are true,
        # and false if at least one of e1 and e2 is false.
        return (and_conditional_maps(left_if_vars, right_if_vars),
                or_conditional_maps(left_else_vars, right_else_vars))
    elif isinstance(node, OpExpr) and node.op == 'or':
        left_if_vars, left_else_vars = find_isinstance_check(node.left, type_map)
        right_if_vars, right_else_vars = find_isinstance_check(node.right, type_map)

        # (e1 or e2) is true if at least one of e1 or e2 is true,
        # and false if both e1 and e2 are false.
        return (or_conditional_maps(left_if_vars, right_if_vars),
                and_conditional_maps(left_else_vars, right_else_vars))
    elif isinstance(node, UnaryExpr) and node.op == 'not':
        left, right = find_isinstance_check(node.expr, type_map)
        return right, left

    # Not a supported isinstance check
    return {}, {}


def flatten(t: Expression) -> List[Expression]:
    """Flatten a nested sequence of tuples/lists into one list of nodes."""
    if isinstance(t, TupleExpr) or isinstance(t, ListExpr):
        return [b for a in t.items for b in flatten(a)]
    else:
        return [t]


def flatten_types(t: Type) -> List[Type]:
    """Flatten a nested sequence of tuples into one list of nodes."""
    if isinstance(t, TupleType):
        return [b for a in t.items for b in flatten_types(a)]
    else:
        return [t]


def get_isinstance_type(expr: Expression,
                        type_map: Dict[Expression, Type]) -> Optional[List[TypeRange]]:
    all_types = flatten_types(type_map[expr])
    types = []  # type: List[TypeRange]
    for typ in all_types:
        if isinstance(typ, FunctionLike) and typ.is_type_obj():
            # Type variables may be present -- erase them, which is the best
            # we can do (outside disallowing them here).
            typ = erase_typevars(typ.items()[0].ret_type)
            types.append(TypeRange(typ, is_upper_bound=False))
        elif isinstance(typ, TypeType):
            # Type[A] means "any type that is a subtype of A" rather than "precisely type A"
            # we indicate this by setting is_upper_bound flag
            types.append(TypeRange(typ.item, is_upper_bound=True))
        elif isinstance(typ, Instance) and typ.type.fullname() == 'builtins.type':
            object_type = Instance(typ.type.mro[-1], [])
            types.append(TypeRange(object_type, is_upper_bound=True))
        else:  # we didn't see an actual type, but rather a variable whose value is unknown to us
            return None
    if not types:
        # this can happen if someone has empty tuple as 2nd argument to isinstance
        # strictly speaking, we should return UninhabitedType but for simplicity we will simply
        # refuse to do any type inference for now
        return None
    return types


def expand_func(defn: FuncItem, map: Dict[TypeVarId, Type]) -> FuncItem:
    visitor = TypeTransformVisitor(map)
    ret = defn.accept(visitor)
    assert isinstance(ret, FuncItem)
    return ret


class TypeTransformVisitor(TransformVisitor):
    def __init__(self, map: Dict[TypeVarId, Type]) -> None:
        super().__init__()
        self.map = map

    def type(self, type: Type) -> Type:
        return expand_type(type, self.map)


def is_unsafe_overlapping_signatures(signature: Type, other: Type) -> bool:
    """Check if two signatures may be unsafely overlapping.

    Two signatures s and t are overlapping if both can be valid for the same
    statically typed values and the return types are incompatible.

    Assume calls are first checked against 'signature', then against 'other'.
    Thus if 'signature' is more general than 'other', there is no unsafe
    overlapping.

    TODO If argument types vary covariantly, the return type may vary
         covariantly as well.
    """
    if isinstance(signature, CallableType):
        if isinstance(other, CallableType):
            # TODO varargs
            # TODO keyword args
            # TODO erasure
            # TODO allow to vary covariantly
            # Check if the argument counts are overlapping.
            min_args = max(signature.min_args, other.min_args)
            max_args = min(len(signature.arg_types), len(other.arg_types))
            if min_args > max_args:
                # Argument counts are not overlapping.
                return False
            # Signatures are overlapping iff if they are overlapping for the
            # smallest common argument count.
            for i in range(min_args):
                t1 = signature.arg_types[i]
                t2 = other.arg_types[i]
                if not is_overlapping_types(t1, t2):
                    return False
            # All arguments types for the smallest common argument count are
            # overlapping => the signature is overlapping. The overlapping is
            # safe if the return types are identical.
            if is_same_type(signature.ret_type, other.ret_type):
                return False
            # If the first signature has more general argument types, the
            # latter will never be called
            if is_more_general_arg_prefix(signature, other):
                return False
            return not is_more_precise_signature(signature, other)
    return True


def is_more_general_arg_prefix(t: FunctionLike, s: FunctionLike) -> bool:
    """Does t have wider arguments than s?"""
    # TODO should an overload with additional items be allowed to be more
    #      general than one with fewer items (or just one item)?
    # TODO check argument kinds and otherwise make more general
    if isinstance(t, CallableType):
        if isinstance(s, CallableType):
            t, s = unify_generic_callables(t, s)
            return all(is_proper_subtype(args, argt)
                       for argt, args in zip(t.arg_types, s.arg_types))
    elif isinstance(t, FunctionLike):
        if isinstance(s, FunctionLike):
            if len(t.items()) == len(s.items()):
                return all(is_same_arg_prefix(items, itemt)
                           for items, itemt in zip(t.items(), s.items()))
    return False


def unify_generic_callables(t: CallableType,
                            s: CallableType) -> Tuple[CallableType,
                                                      CallableType]:
    """Make type variables in generic callables the same if possible.

    Return updated callables. If we can't unify the type variables,
    return the unmodified arguments.
    """
    # TODO: Use this elsewhere when comparing generic callables.
    if t.is_generic() and s.is_generic():
        t_substitutions = {}
        s_substitutions = {}
        for tv1, tv2 in zip(t.variables, s.variables):
            # Are these something we can unify?
            if tv1.id != tv2.id and is_equivalent_type_var_def(tv1, tv2):
                newdef = TypeVarDef.new_unification_variable(tv2)
                t_substitutions[tv1.id] = TypeVarType(newdef)
                s_substitutions[tv2.id] = TypeVarType(newdef)
        return (cast(CallableType, expand_type(t, t_substitutions)),
                cast(CallableType, expand_type(s, s_substitutions)))
    return t, s


def is_equivalent_type_var_def(tv1: TypeVarDef, tv2: TypeVarDef) -> bool:
    """Are type variable definitions equivalent?

    Ignore ids, locations in source file and names.
    """
    return (
        tv1.variance == tv2.variance
        and is_same_types(tv1.values, tv2.values)
        and ((tv1.upper_bound is None and tv2.upper_bound is None)
             or (tv1.upper_bound is not None
                 and tv2.upper_bound is not None
                 and is_same_type(tv1.upper_bound, tv2.upper_bound))))


def is_same_arg_prefix(t: CallableType, s: CallableType) -> bool:
    # TODO check argument kinds
    return all(is_same_type(argt, args)
               for argt, args in zip(t.arg_types, s.arg_types))


def is_more_precise_signature(t: CallableType, s: CallableType) -> bool:
    """Is t more precise than s?

    A signature t is more precise than s if all argument types and the return
    type of t are more precise than the corresponding types in s.

    Assume that the argument kinds and names are compatible, and that the
    argument counts are overlapping.
    """
    # TODO generic function types
    # Only consider the common prefix of argument types.
    for argt, args in zip(t.arg_types, s.arg_types):
        if not is_more_precise(argt, args):
            return False
    return is_more_precise(t.ret_type, s.ret_type)


def infer_operator_assignment_method(typ: Type, operator: str) -> Tuple[bool, str]:
    """Determine if operator assignment on given value type is in-place, and the method name.

    For example, if operator is '+', return (True, '__iadd__') or (False, '__add__')
    depending on which method is supported by the type.
    """
    method = nodes.op_methods[operator]
    if isinstance(typ, Instance):
        if operator in nodes.ops_with_inplace_method:
            inplace_method = '__i' + method[2:]
            if typ.type.has_readable_member(inplace_method):
                return True, inplace_method
    return False, method


def is_valid_inferred_type(typ: Type) -> bool:
    """Is an inferred type valid?

    Examples of invalid types include the None type or List[<uninhabited>].

    When not doing strict Optional checking, all types containing None are
    invalid.  When doing strict Optional checking, only None and types that are
    incompletely defined (i.e. contain UninhabitedType) are invalid.
    """
    if is_same_type(typ, NoneTyp()):
        # With strict Optional checking, we *may* eventually infer NoneTyp, but
        # we only do that if we can't infer a specific Optional type.  This
        # resolution happens in leave_partial_types when we pop a partial types
        # scope.
        return False
    return is_valid_inferred_type_component(typ)


def is_valid_inferred_type_component(typ: Type) -> bool:
    """Is this part of a type a valid inferred type?

    In strict Optional mode this excludes bare None types, as otherwise every
    type containing None would be invalid.
    """
    if is_same_type(typ, UninhabitedType()):
        return False
    elif isinstance(typ, Instance):
        for arg in typ.args:
            if not is_valid_inferred_type_component(arg):
                return False
    elif isinstance(typ, TupleType):
        for item in typ.items:
            if not is_valid_inferred_type_component(item):
                return False
    return True


def is_node_static(node: Node) -> Optional[bool]:
    """Find out if a node describes a static function method."""

    if isinstance(node, FuncDef):
        return node.is_static

    if isinstance(node, Var):
        return node.is_staticmethod

    return None


class Scope:
    # We keep two stacks combined, to maintain the relative order
    stack = None  # type: List[Union[TypeInfo, FuncItem, MypyFile]]

    def __init__(self, module: MypyFile) -> None:
        self.stack = [module]

    def top_function(self) -> Optional[FuncItem]:
        for e in reversed(self.stack):
            if isinstance(e, FuncItem):
                return e
        return None

    def active_class(self) -> Optional[TypeInfo]:
        if isinstance(self.stack[-1], TypeInfo):
            return self.stack[-1]
        return None

    def active_self_type(self) -> Optional[Union[Instance, TupleType]]:
        info = self.active_class()
        if info:
            return fill_typevars(info)
        return None

    @contextmanager
    def push_function(self, item: FuncItem) -> Iterator[None]:
        self.stack.append(item)
        yield
        self.stack.pop()

    @contextmanager
    def push_class(self, info: TypeInfo) -> Iterator[None]:
        self.stack.append(info)
        yield
        self.stack.pop()


@contextmanager
def nothing() -> Iterator[None]:
    yield


def is_typed_callable(c: Optional[Type]) -> bool:
    if not c or not isinstance(c, CallableType):
        return False
    return not all(isinstance(t, AnyType) and t.type_of_any == TypeOfAny.implicit
                   for t in c.arg_types + [c.ret_type])


def is_untyped_decorator(typ: Optional[Type]) -> bool:
    if not typ or not isinstance(typ, CallableType):
        return True
    return typ.implicit<|MERGE_RESOLUTION|>--- conflicted
+++ resolved
@@ -25,17 +25,11 @@
     YieldFromExpr, NamedTupleExpr, TypedDictExpr, SetComprehension,
     DictionaryComprehension, ComplexExpr, EllipsisExpr, TypeAliasExpr,
     RefExpr, YieldExpr, BackquoteExpr, Import, ImportFrom, ImportAll, ImportBase,
-<<<<<<< HEAD
-    AwaitExpr, PromoteExpr, Node, EnumCallExpr, ARG_POS, MDEF,
-    CONTRAVARIANT, COVARIANT
-)
-from mypy.literals import literal, literal_hash
-=======
     AwaitExpr, PromoteExpr, Node, EnumCallExpr,
     ARG_POS, MDEF,
     CONTRAVARIANT, COVARIANT, INVARIANT)
->>>>>>> c55e48b5
 from mypy import nodes
+from mypy.literals import literal, literal_hash
 from mypy.typeanal import has_any_from_unimported_type, check_for_explicit_any
 from mypy.types import (
     Type, AnyType, CallableType, FunctionLike, Overloaded, TupleType, TypedDictType,
