--- conflicted
+++ resolved
@@ -1,4 +1,3 @@
-<<<<<<< HEAD
 """Mypy type checker."""
 
 from __future__ import annotations
@@ -5189,8 +5188,8 @@
         )
 
     def _check_for_truthy_type(self, t: Type, expr: Expression) -> None:
-        #if not state.strict_optional:
-            #return  # if everything can be None, all bets are off
+        # if not state.strict_optional:
+        #     return  # if everything can be None, all bets are off
 
         t = get_proper_type(t)
         if not self._is_truthy_type(t):
@@ -5211,18 +5210,16 @@
             else:
                 return f"Expression has type {typ}"
         if isinstance(t, FunctionLike):
-            print(1)
             #Todo --this if checks if the function is a module with type Callable[...] and then assigns self.fail to the function name
             if 0:
                 self.fail(message_registry.FUNCTION_ALWAYS_TRUE_MODULE.format(t.get_name(),format_type(t)), expr)
             #Todo --this elif checks if the function is a method with type Callable[...] and then assigns self.fail to the function name
-            elif 0:
-                self.fail(message_registry.FUNCTION_ALWAYS_TRUE_METHOD.format(t.get_name(),format_type(t)), expr)
-            #Todo --this elif checks if the function is a variable with type Callable[...] and then assigns self.fail to the function name
+            elif isinstance(expr, MemberExpr):
+                self.fail(message_registry.FUNCTION_ALWAYS_TRUE_METHOD.format(f'"{expr.name}"',format_type(t)), expr)
             elif 0:
                 self.fail(message_registry.FUNCTION_ALWAYS_TRUE_VAR.format(t.get_name(),format_type(t)), expr)
             #Todo --this elif checks if the function is a Direct Reference with type Callable[...] and then assigns self.fail to the function name
-            elif 0:
+            elif t.get_name() is not None:
                 self.fail(message_registry.FUNCTION_ALWAYS_TRUE_DIRREF.format(t.get_name(),format_type(t)), expr)
             else :
                 self.fail(message_registry.FUNCTION_ALWAYS_TRUE.format(f'"{expr.name}"', format_type(t)), expr)
@@ -5238,6 +5235,7 @@
             )
         else:
             self.fail(message_registry.TYPE_ALWAYS_TRUE.format(format_expr_type()), expr)
+
     def find_type_equals_check(
         self, node: ComparisonExpr, expr_indices: list[int]
     ) -> tuple[TypeMap, TypeMap]:
@@ -7607,7612 +7605,3 @@
     if isinstance(e, AssignmentExpr):
         return e.target
     return e
-=======
-"""Mypy type checker."""
-
-from __future__ import annotations
-
-import itertools
-from collections import defaultdict
-from contextlib import contextmanager, nullcontext
-from typing import (
-    AbstractSet,
-    Callable,
-    Dict,
-    Generic,
-    Iterable,
-    Iterator,
-    Mapping,
-    NamedTuple,
-    Optional,
-    Sequence,
-    Tuple,
-    TypeVar,
-    Union,
-    cast,
-    overload,
-)
-from typing_extensions import Final, TypeAlias as _TypeAlias
-
-import mypy.checkexpr
-from mypy import errorcodes as codes, message_registry, nodes, operators
-from mypy.binder import ConditionalTypeBinder, get_declaration
-from mypy.checkmember import (
-    MemberContext,
-    analyze_decorator_or_funcbase_access,
-    analyze_descriptor_access,
-    analyze_member_access,
-    type_object_type,
-)
-from mypy.checkpattern import PatternChecker
-from mypy.constraints import SUPERTYPE_OF
-from mypy.erasetype import erase_type, erase_typevars, remove_instance_last_known_values
-from mypy.errorcodes import TYPE_VAR, UNUSED_AWAITABLE, UNUSED_COROUTINE, ErrorCode
-from mypy.errors import Errors, ErrorWatcher, report_internal_error
-from mypy.expandtype import expand_self_type, expand_type, expand_type_by_instance
-from mypy.join import join_types
-from mypy.literals import Key, literal, literal_hash
-from mypy.maptype import map_instance_to_supertype
-from mypy.meet import is_overlapping_erased_types, is_overlapping_types
-from mypy.message_registry import ErrorMessage
-from mypy.messages import (
-    SUGGESTED_TEST_FIXTURES,
-    MessageBuilder,
-    append_invariance_notes,
-    format_type,
-    format_type_bare,
-    format_type_distinctly,
-    make_inferred_type_note,
-    pretty_seq,
-)
-from mypy.mro import MroError, calculate_mro
-from mypy.nodes import (
-    ARG_NAMED,
-    ARG_POS,
-    ARG_STAR,
-    CONTRAVARIANT,
-    COVARIANT,
-    FUNC_NO_INFO,
-    GDEF,
-    IMPLICITLY_ABSTRACT,
-    INVARIANT,
-    IS_ABSTRACT,
-    LDEF,
-    LITERAL_TYPE,
-    MDEF,
-    NOT_ABSTRACT,
-    AssertStmt,
-    AssignmentExpr,
-    AssignmentStmt,
-    Block,
-    BreakStmt,
-    BytesExpr,
-    CallExpr,
-    ClassDef,
-    ComparisonExpr,
-    Context,
-    ContinueStmt,
-    Decorator,
-    DelStmt,
-    EllipsisExpr,
-    Expression,
-    ExpressionStmt,
-    FloatExpr,
-    ForStmt,
-    FuncBase,
-    FuncDef,
-    FuncItem,
-    IfStmt,
-    Import,
-    ImportAll,
-    ImportBase,
-    ImportFrom,
-    IndexExpr,
-    IntExpr,
-    LambdaExpr,
-    ListExpr,
-    Lvalue,
-    MatchStmt,
-    MemberExpr,
-    MypyFile,
-    NameExpr,
-    Node,
-    OperatorAssignmentStmt,
-    OpExpr,
-    OverloadedFuncDef,
-    PassStmt,
-    PromoteExpr,
-    RaiseStmt,
-    RefExpr,
-    ReturnStmt,
-    StarExpr,
-    Statement,
-    StrExpr,
-    SymbolNode,
-    SymbolTable,
-    SymbolTableNode,
-    TempNode,
-    TryStmt,
-    TupleExpr,
-    TypeAlias,
-    TypeInfo,
-    TypeVarExpr,
-    UnaryExpr,
-    Var,
-    WhileStmt,
-    WithStmt,
-    is_final_node,
-)
-from mypy.options import Options
-from mypy.plugin import CheckerPluginInterface, Plugin
-from mypy.scope import Scope
-from mypy.semanal import is_trivial_body, refers_to_fullname, set_callable_name
-from mypy.semanal_enum import ENUM_BASES, ENUM_SPECIAL_PROPS
-from mypy.sharedparse import BINARY_MAGIC_METHODS
-from mypy.state import state
-from mypy.subtypes import (
-    find_member,
-    is_callable_compatible,
-    is_equivalent,
-    is_more_precise,
-    is_proper_subtype,
-    is_same_type,
-    is_subtype,
-    restrict_subtype_away,
-    unify_generic_callable,
-)
-from mypy.traverser import all_return_statements, has_return_statement
-from mypy.treetransform import TransformVisitor
-from mypy.typeanal import check_for_explicit_any, has_any_from_unimported_type, make_optional_type
-from mypy.typeops import (
-    bind_self,
-    coerce_to_literal,
-    custom_special_method,
-    erase_def_to_union_or_bound,
-    erase_to_bound,
-    erase_to_union_or_bound,
-    false_only,
-    fixup_partial_type,
-    function_type,
-    get_type_vars,
-    is_literal_type_like,
-    is_singleton_type,
-    make_simplified_union,
-    map_type_from_supertype,
-    true_only,
-    try_expanding_sum_type_to_union,
-    try_getting_int_literals_from_type,
-    try_getting_str_literals,
-    try_getting_str_literals_from_type,
-    tuple_fallback,
-)
-from mypy.types import (
-    ANY_STRATEGY,
-    MYPYC_NATIVE_INT_NAMES,
-    OVERLOAD_NAMES,
-    AnyType,
-    BoolTypeQuery,
-    CallableType,
-    DeletedType,
-    ErasedType,
-    FunctionLike,
-    Instance,
-    LiteralType,
-    NoneType,
-    Overloaded,
-    PartialType,
-    ProperType,
-    TupleType,
-    Type,
-    TypeAliasType,
-    TypedDictType,
-    TypeGuardedType,
-    TypeOfAny,
-    TypeTranslator,
-    TypeType,
-    TypeVarId,
-    TypeVarLikeType,
-    TypeVarType,
-    UnboundType,
-    UninhabitedType,
-    UnionType,
-    flatten_nested_unions,
-    get_proper_type,
-    get_proper_types,
-    is_literal_type,
-    is_named_instance,
-    is_optional,
-    remove_optional,
-    store_argument_type,
-    strip_type,
-)
-from mypy.typetraverser import TypeTraverserVisitor
-from mypy.typevars import fill_typevars, fill_typevars_with_any, has_no_typevars
-from mypy.util import is_dunder, is_sunder, is_typeshed_file
-from mypy.visitor import NodeVisitor
-
-T = TypeVar("T")
-
-DEFAULT_LAST_PASS: Final = 1  # Pass numbers start at 0
-
-DeferredNodeType: _TypeAlias = Union[FuncDef, LambdaExpr, OverloadedFuncDef, Decorator]
-FineGrainedDeferredNodeType: _TypeAlias = Union[FuncDef, MypyFile, OverloadedFuncDef]
-
-
-# A node which is postponed to be processed during the next pass.
-# In normal mode one can defer functions and methods (also decorated and/or overloaded)
-# and lambda expressions. Nested functions can't be deferred -- only top-level functions
-# and methods of classes not defined within a function can be deferred.
-class DeferredNode(NamedTuple):
-    node: DeferredNodeType
-    # And its TypeInfo (for semantic analysis self type handling
-    active_typeinfo: TypeInfo | None
-
-
-# Same as above, but for fine-grained mode targets. Only top-level functions/methods
-# and module top levels are allowed as such.
-class FineGrainedDeferredNode(NamedTuple):
-    node: FineGrainedDeferredNodeType
-    active_typeinfo: TypeInfo | None
-
-
-# Data structure returned by find_isinstance_check representing
-# information learned from the truth or falsehood of a condition.  The
-# dict maps nodes representing expressions like 'a[0].x' to their
-# refined types under the assumption that the condition has a
-# particular truth value. A value of None means that the condition can
-# never have that truth value.
-
-# NB: The keys of this dict are nodes in the original source program,
-# which are compared by reference equality--effectively, being *the
-# same* expression of the program, not just two identical expressions
-# (such as two references to the same variable). TODO: it would
-# probably be better to have the dict keyed by the nodes' literal_hash
-# field instead.
-TypeMap: _TypeAlias = Optional[Dict[Expression, Type]]
-
-
-# An object that represents either a precise type or a type with an upper bound;
-# it is important for correct type inference with isinstance.
-class TypeRange(NamedTuple):
-    item: Type
-    is_upper_bound: bool  # False => precise type
-
-
-# Keeps track of partial types in a single scope. In fine-grained incremental
-# mode partial types initially defined at the top level cannot be completed in
-# a function, and we use the 'is_function' attribute to enforce this.
-class PartialTypeScope(NamedTuple):
-    map: dict[Var, Context]
-    is_function: bool
-    is_local: bool
-
-
-class TypeChecker(NodeVisitor[None], CheckerPluginInterface):
-    """Mypy type checker.
-
-    Type check mypy source files that have been semantically analyzed.
-
-    You must create a separate instance for each source file.
-    """
-
-    # Are we type checking a stub?
-    is_stub = False
-    # Error message reporter
-    errors: Errors
-    # Utility for generating messages
-    msg: MessageBuilder
-    # Types of type checked nodes. The first item is the "master" type
-    # map that will store the final, exported types. Additional items
-    # are temporary type maps used during type inference, and these
-    # will be eventually popped and either discarded or merged into
-    # the master type map.
-    #
-    # Avoid accessing this directly, but prefer the lookup_type(),
-    # has_type() etc. helpers instead.
-    _type_maps: list[dict[Expression, Type]]
-
-    # Helper for managing conditional types
-    binder: ConditionalTypeBinder
-    # Helper for type checking expressions
-    expr_checker: mypy.checkexpr.ExpressionChecker
-
-    pattern_checker: PatternChecker
-
-    tscope: Scope
-    scope: CheckerScope
-    # Stack of function return types
-    return_types: list[Type]
-    # Flags; true for dynamically typed functions
-    dynamic_funcs: list[bool]
-    # Stack of collections of variables with partial types
-    partial_types: list[PartialTypeScope]
-    # Vars for which partial type errors are already reported
-    # (to avoid logically duplicate errors with different error context).
-    partial_reported: set[Var]
-    globals: SymbolTable
-    modules: dict[str, MypyFile]
-    # Nodes that couldn't be checked because some types weren't available. We'll run
-    # another pass and try these again.
-    deferred_nodes: list[DeferredNode]
-    # Type checking pass number (0 = first pass)
-    pass_num = 0
-    # Last pass number to take
-    last_pass = DEFAULT_LAST_PASS
-    # Have we deferred the current function? If yes, don't infer additional
-    # types during this pass within the function.
-    current_node_deferred = False
-    # Is this file a typeshed stub?
-    is_typeshed_stub = False
-    options: Options
-    # Used for collecting inferred attribute types so that they can be checked
-    # for consistency.
-    inferred_attribute_types: dict[Var, Type] | None = None
-    # Don't infer partial None types if we are processing assignment from Union
-    no_partial_types: bool = False
-
-    # The set of all dependencies (suppressed or not) that this module accesses, either
-    # directly or indirectly.
-    module_refs: set[str]
-
-    # A map from variable nodes to a snapshot of the frame ids of the
-    # frames that were active when the variable was declared. This can
-    # be used to determine nearest common ancestor frame of a variable's
-    # declaration and the current frame, which lets us determine if it
-    # was declared in a different branch of the same `if` statement
-    # (if that frame is a conditional_frame).
-    var_decl_frames: dict[Var, set[int]]
-
-    # Plugin that provides special type checking rules for specific library
-    # functions such as open(), etc.
-    plugin: Plugin
-
-    def __init__(
-        self,
-        errors: Errors,
-        modules: dict[str, MypyFile],
-        options: Options,
-        tree: MypyFile,
-        path: str,
-        plugin: Plugin,
-        per_line_checking_time_ns: dict[int, int],
-    ) -> None:
-        """Construct a type checker.
-
-        Use errors to report type check errors.
-        """
-        self.errors = errors
-        self.modules = modules
-        self.options = options
-        self.tree = tree
-        self.path = path
-        self.msg = MessageBuilder(errors, modules)
-        self.plugin = plugin
-        self.tscope = Scope()
-        self.scope = CheckerScope(tree)
-        self.binder = ConditionalTypeBinder()
-        self.globals = tree.names
-        self.return_types = []
-        self.dynamic_funcs = []
-        self.partial_types = []
-        self.partial_reported = set()
-        self.var_decl_frames = {}
-        self.deferred_nodes = []
-        self._type_maps = [{}]
-        self.module_refs = set()
-        self.pass_num = 0
-        self.current_node_deferred = False
-        self.is_stub = tree.is_stub
-        self.is_typeshed_stub = is_typeshed_file(options.abs_custom_typeshed_dir, path)
-        self.inferred_attribute_types = None
-
-        # If True, process function definitions. If False, don't. This is used
-        # for processing module top levels in fine-grained incremental mode.
-        self.recurse_into_functions = True
-        # This internal flag is used to track whether we a currently type-checking
-        # a final declaration (assignment), so that some errors should be suppressed.
-        # Should not be set manually, use get_final_context/enter_final_context instead.
-        # NOTE: we use the context manager to avoid "threading" an additional `is_final_def`
-        # argument through various `checker` and `checkmember` functions.
-        self._is_final_def = False
-
-        # This flag is set when we run type-check or attribute access check for the purpose
-        # of giving a note on possibly missing "await". It is used to avoid infinite recursion.
-        self.checking_missing_await = False
-
-        # While this is True, allow passing an abstract class where Type[T] is expected.
-        # although this is technically unsafe, this is desirable in some context, for
-        # example when type-checking class decorators.
-        self.allow_abstract_call = False
-
-        # Child checker objects for specific AST node types
-        self.expr_checker = mypy.checkexpr.ExpressionChecker(
-            self, self.msg, self.plugin, per_line_checking_time_ns
-        )
-        self.pattern_checker = PatternChecker(self, self.msg, self.plugin)
-
-    @property
-    def type_context(self) -> list[Type | None]:
-        return self.expr_checker.type_context
-    
-
-    def reset(self) -> None:
-        """Cleanup stale state that might be left over from a typechecking run.
-
-        This allows us to reuse TypeChecker objects in fine-grained
-        incremental mode.
-        """
-        # TODO: verify this is still actually worth it over creating new checkers
-        self.partial_reported.clear()
-        self.module_refs.clear()
-        self.binder = ConditionalTypeBinder()
-        self._type_maps[1:] = []
-        self._type_maps[0].clear()
-        self.temp_type_map = None
-        self.expr_checker.reset()
-
-        assert self.inferred_attribute_types is None
-        assert self.partial_types == []
-        assert self.deferred_nodes == []
-        assert len(self.scope.stack) == 1
-        assert self.partial_types == []
-
-    def check_first_pass(self) -> None:
-        """Type check the entire file, but defer functions with unresolved references.
-
-        Unresolved references are forward references to variables
-        whose types haven't been inferred yet.  They may occur later
-        in the same file or in a different file that's being processed
-        later (usually due to an import cycle).
-
-        Deferred functions will be processed by check_second_pass().
-        """
-        self.recurse_into_functions = True
-        with state.strict_optional_set(self.options.strict_optional):
-            self.errors.set_file(
-                self.path, self.tree.fullname, scope=self.tscope, options=self.options
-            )
-            with self.tscope.module_scope(self.tree.fullname):
-                with self.enter_partial_types(), self.binder.top_frame_context():
-                    for d in self.tree.defs:
-                        if (
-                            self.binder.is_unreachable()
-                            and self.should_report_unreachable_issues()
-                            and not self.is_raising_or_empty(d)
-                        ):
-                            self.msg.unreachable_statement(d)
-                            break
-                        self.accept(d)
-
-                assert not self.current_node_deferred
-
-                all_ = self.globals.get("__all__")
-                if all_ is not None and all_.type is not None:
-                    all_node = all_.node
-                    assert all_node is not None
-                    seq_str = self.named_generic_type(
-                        "typing.Sequence", [self.named_type("builtins.str")]
-                    )
-                    if not is_subtype(all_.type, seq_str):
-                        str_seq_s, all_s = format_type_distinctly(seq_str, all_.type)
-                        self.fail(
-                            message_registry.ALL_MUST_BE_SEQ_STR.format(str_seq_s, all_s), all_node
-                        )
-
-    def check_second_pass(
-        self, todo: Sequence[DeferredNode | FineGrainedDeferredNode] | None = None
-    ) -> bool:
-        """Run second or following pass of type checking.
-
-        This goes through deferred nodes, returning True if there were any.
-        """
-        self.recurse_into_functions = True
-        with state.strict_optional_set(self.options.strict_optional):
-            if not todo and not self.deferred_nodes:
-                return False
-            self.errors.set_file(
-                self.path, self.tree.fullname, scope=self.tscope, options=self.options
-            )
-            with self.tscope.module_scope(self.tree.fullname):
-                self.pass_num += 1
-                if not todo:
-                    todo = self.deferred_nodes
-                else:
-                    assert not self.deferred_nodes
-                self.deferred_nodes = []
-                done: set[DeferredNodeType | FineGrainedDeferredNodeType] = set()
-                for node, active_typeinfo in todo:
-                    if node in done:
-                        continue
-                    # This is useful for debugging:
-                    # print("XXX in pass %d, class %s, function %s" %
-                    #       (self.pass_num, type_name, node.fullname or node.name))
-                    done.add(node)
-                    with self.tscope.class_scope(
-                        active_typeinfo
-                    ) if active_typeinfo else nullcontext():
-                        with self.scope.push_class(
-                            active_typeinfo
-                        ) if active_typeinfo else nullcontext():
-                            self.check_partial(node)
-            return True
-
-    def check_partial(self, node: DeferredNodeType | FineGrainedDeferredNodeType) -> None:
-        if isinstance(node, MypyFile):
-            self.check_top_level(node)
-        else:
-            self.recurse_into_functions = True
-            if isinstance(node, LambdaExpr):
-                self.expr_checker.accept(node)
-            else:
-                self.accept(node)
-
-    def check_top_level(self, node: MypyFile) -> None:
-        """Check only the top-level of a module, skipping function definitions."""
-        self.recurse_into_functions = False
-        with self.enter_partial_types():
-            with self.binder.top_frame_context():
-                for d in node.defs:
-                    d.accept(self)
-
-        assert not self.current_node_deferred
-        # TODO: Handle __all__
-
-    def defer_node(self, node: DeferredNodeType, enclosing_class: TypeInfo | None) -> None:
-        """Defer a node for processing during next type-checking pass.
-
-        Args:
-            node: function/method being deferred
-            enclosing_class: for methods, the class where the method is defined
-        NOTE: this can't handle nested functions/methods.
-        """
-        # We don't freeze the entire scope since only top-level functions and methods
-        # can be deferred. Only module/class level scope information is needed.
-        # Module-level scope information is preserved in the TypeChecker instance.
-        self.deferred_nodes.append(DeferredNode(node, enclosing_class))
-
-    def handle_cannot_determine_type(self, name: str, context: Context) -> None:
-        node = self.scope.top_non_lambda_function()
-        if self.pass_num < self.last_pass and isinstance(node, FuncDef):
-            # Don't report an error yet. Just defer. Note that we don't defer
-            # lambdas because they are coupled to the surrounding function
-            # through the binder and the inferred type of the lambda, so it
-            # would get messy.
-            enclosing_class = self.scope.enclosing_class()
-            self.defer_node(node, enclosing_class)
-            # Set a marker so that we won't infer additional types in this
-            # function. Any inferred types could be bogus, because there's at
-            # least one type that we don't know.
-            self.current_node_deferred = True
-        else:
-            self.msg.cannot_determine_type(name, context)
-
-    def accept(self, stmt: Statement) -> None:
-        """Type check a node in the given type context."""
-        try:
-            stmt.accept(self)
-        except Exception as err:
-            report_internal_error(err, self.errors.file, stmt.line, self.errors, self.options)
-
-    def accept_loop(
-        self,
-        body: Statement,
-        else_body: Statement | None = None,
-        *,
-        exit_condition: Expression | None = None,
-    ) -> None:
-        """Repeatedly type check a loop body until the frame doesn't change.
-        If exit_condition is set, assume it must be False on exit from the loop.
-
-        Then check the else_body.
-        """
-        # The outer frame accumulates the results of all iterations
-        with self.binder.frame_context(can_skip=False, conditional_frame=True):
-            while True:
-                with self.binder.frame_context(can_skip=True, break_frame=2, continue_frame=1):
-                    self.accept(body)
-                if not self.binder.last_pop_changed:
-                    break
-            if exit_condition:
-                _, else_map = self.find_isinstance_check(exit_condition)
-                self.push_type_map(else_map)
-            if else_body:
-                self.accept(else_body)
-
-    #
-    # Definitions
-    #
-
-    def visit_overloaded_func_def(self, defn: OverloadedFuncDef) -> None:
-        if not self.recurse_into_functions:
-            return
-        with self.tscope.function_scope(defn):
-            self._visit_overloaded_func_def(defn)
-
-    def _visit_overloaded_func_def(self, defn: OverloadedFuncDef) -> None:
-        num_abstract = 0
-        if not defn.items:
-            # In this case we have already complained about none of these being
-            # valid overloads.
-            return None
-        if len(defn.items) == 1:
-            self.fail(message_registry.MULTIPLE_OVERLOADS_REQUIRED, defn)
-
-        if defn.is_property:
-            # HACK: Infer the type of the property.
-            self.visit_decorator(cast(Decorator, defn.items[0]))
-        for fdef in defn.items:
-            assert isinstance(fdef, Decorator)
-            self.check_func_item(fdef.func, name=fdef.func.name, allow_empty=True)
-            if fdef.func.abstract_status in (IS_ABSTRACT, IMPLICITLY_ABSTRACT):
-                num_abstract += 1
-        if num_abstract not in (0, len(defn.items)):
-            self.fail(message_registry.INCONSISTENT_ABSTRACT_OVERLOAD, defn)
-        if defn.impl:
-            defn.impl.accept(self)
-        if defn.info:
-            self.check_method_override(defn)
-            self.check_inplace_operator_method(defn)
-        if not defn.is_property:
-            self.check_overlapping_overloads(defn)
-        return None
-
-    def check_overlapping_overloads(self, defn: OverloadedFuncDef) -> None:
-        # At this point we should have set the impl already, and all remaining
-        # items are decorators
-
-        if self.msg.errors.file in self.msg.errors.ignored_files:
-            # This is a little hacky, however, the quadratic check here is really expensive, this
-            # method has no side effects, so we should skip it if we aren't going to report
-            # anything. In some other places we swallow errors in stubs, but this error is very
-            # useful for stubs!
-            return
-
-        # Compute some info about the implementation (if it exists) for use below
-        impl_type: CallableType | None = None
-        if defn.impl:
-            if isinstance(defn.impl, FuncDef):
-                inner_type: Type | None = defn.impl.type
-            elif isinstance(defn.impl, Decorator):
-                inner_type = defn.impl.var.type
-            else:
-                assert False, "Impl isn't the right type"
-
-            # This can happen if we've got an overload with a different
-            # decorator or if the implementation is untyped -- we gave up on the types.
-            inner_type = get_proper_type(inner_type)
-            if inner_type is not None and not isinstance(inner_type, AnyType):
-                if isinstance(inner_type, CallableType):
-                    impl_type = inner_type
-                elif isinstance(inner_type, Instance):
-                    inner_call = get_proper_type(
-                        analyze_member_access(
-                            name="__call__",
-                            typ=inner_type,
-                            context=defn.impl,
-                            is_lvalue=False,
-                            is_super=False,
-                            is_operator=True,
-                            msg=self.msg,
-                            original_type=inner_type,
-                            chk=self,
-                        )
-                    )
-                    if isinstance(inner_call, CallableType):
-                        impl_type = inner_call
-                if impl_type is None:
-                    self.msg.not_callable(inner_type, defn.impl)
-
-        is_descriptor_get = defn.info and defn.name == "__get__"
-        for i, item in enumerate(defn.items):
-            # TODO overloads involving decorators
-            assert isinstance(item, Decorator)
-            sig1 = self.function_type(item.func)
-            assert isinstance(sig1, CallableType)
-
-            for j, item2 in enumerate(defn.items[i + 1 :]):
-                assert isinstance(item2, Decorator)
-                sig2 = self.function_type(item2.func)
-                assert isinstance(sig2, CallableType)
-
-                if not are_argument_counts_overlapping(sig1, sig2):
-                    continue
-
-                if overload_can_never_match(sig1, sig2):
-                    self.msg.overloaded_signature_will_never_match(i + 1, i + j + 2, item2.func)
-                elif not is_descriptor_get:
-                    # Note: we force mypy to check overload signatures in strict-optional mode
-                    # so we don't incorrectly report errors when a user tries typing an overload
-                    # that happens to have a 'if the argument is None' fallback.
-                    #
-                    # For example, the following is fine in strict-optional mode but would throw
-                    # the unsafe overlap error when strict-optional is disabled:
-                    #
-                    #     @overload
-                    #     def foo(x: None) -> int: ...
-                    #     @overload
-                    #     def foo(x: str) -> str: ...
-                    #
-                    # See Python 2's map function for a concrete example of this kind of overload.
-                    with state.strict_optional_set(True):
-                        if is_unsafe_overlapping_overload_signatures(sig1, sig2):
-                            self.msg.overloaded_signatures_overlap(i + 1, i + j + 2, item.func)
-
-            if impl_type is not None:
-                assert defn.impl is not None
-
-                # We perform a unification step that's very similar to what
-                # 'is_callable_compatible' would have done if we had set
-                # 'unify_generics' to True -- the only difference is that
-                # we check and see if the impl_type's return value is a
-                # *supertype* of the overload alternative, not a *subtype*.
-                #
-                # This is to match the direction the implementation's return
-                # needs to be compatible in.
-                if impl_type.variables:
-                    impl: CallableType | None = unify_generic_callable(
-                        # Normalize both before unifying
-                        impl_type.with_unpacked_kwargs(),
-                        sig1.with_unpacked_kwargs(),
-                        ignore_return=False,
-                        return_constraint_direction=SUPERTYPE_OF,
-                    )
-                    if impl is None:
-                        self.msg.overloaded_signatures_typevar_specific(i + 1, defn.impl)
-                        continue
-                else:
-                    impl = impl_type
-
-                # Prevent extra noise from inconsistent use of @classmethod by copying
-                # the first arg from the method being checked against.
-                if sig1.arg_types and defn.info:
-                    impl = impl.copy_modified(arg_types=[sig1.arg_types[0]] + impl.arg_types[1:])
-
-                # Is the overload alternative's arguments subtypes of the implementation's?
-                if not is_callable_compatible(
-                    impl, sig1, is_compat=is_subtype, ignore_return=True
-                ):
-                    self.msg.overloaded_signatures_arg_specific(i + 1, defn.impl)
-
-                # Is the overload alternative's return type a subtype of the implementation's?
-                if not (
-                    is_subtype(sig1.ret_type, impl.ret_type)
-                    or is_subtype(impl.ret_type, sig1.ret_type)
-                ):
-                    self.msg.overloaded_signatures_ret_specific(i + 1, defn.impl)
-
-    # Here's the scoop about generators and coroutines.
-    #
-    # There are two kinds of generators: classic generators (functions
-    # with `yield` or `yield from` in the body) and coroutines
-    # (functions declared with `async def`).  The latter are specified
-    # in PEP 492 and only available in Python >= 3.5.
-    #
-    # Classic generators can be parameterized with three types:
-    # - ty is the Yield type (the type of y in `yield y`)
-    # - tc is the type reCeived by yield (the type of c in `c = yield`).
-    # - tr is the Return type (the type of r in `return r`)
-    #
-    # A classic generator must define a return type that's either
-    # `Generator[ty, tc, tr]`, Iterator[ty], or Iterable[ty] (or
-    # object or Any).  If tc/tr are not given, both are None.
-    #
-    # A coroutine must define a return type corresponding to tr; the
-    # other two are unconstrained.  The "external" return type (seen
-    # by the caller) is Awaitable[tr].
-    #
-    # In addition, there's the synthetic type AwaitableGenerator: it
-    # inherits from both Awaitable and Generator and can be used both
-    # in `yield from` and in `await`.  This type is set automatically
-    # for functions decorated with `@types.coroutine` or
-    # `@asyncio.coroutine`.  Its single parameter corresponds to tr.
-    #
-    # PEP 525 adds a new type, the asynchronous generator, which was
-    # first released in Python 3.6. Async generators are `async def`
-    # functions that can also `yield` values. They can be parameterized
-    # with two types, ty and tc, because they cannot return a value.
-    #
-    # There are several useful methods, each taking a type t and a
-    # flag c indicating whether it's for a generator or coroutine:
-    #
-    # - is_generator_return_type(t, c) returns whether t is a Generator,
-    #   Iterator, Iterable (if not c), or Awaitable (if c), or
-    #   AwaitableGenerator (regardless of c).
-    # - is_async_generator_return_type(t) returns whether t is an
-    #   AsyncGenerator.
-    # - get_generator_yield_type(t, c) returns ty.
-    # - get_generator_receive_type(t, c) returns tc.
-    # - get_generator_return_type(t, c) returns tr.
-
-    def is_generator_return_type(self, typ: Type, is_coroutine: bool) -> bool:
-        """Is `typ` a valid type for a generator/coroutine?
-
-        True if `typ` is a *supertype* of Generator or Awaitable.
-        Also true it it's *exactly* AwaitableGenerator (modulo type parameters).
-        """
-        typ = get_proper_type(typ)
-        if is_coroutine:
-            # This means we're in Python 3.5 or later.
-            at = self.named_generic_type("typing.Awaitable", [AnyType(TypeOfAny.special_form)])
-            if is_subtype(at, typ):
-                return True
-        else:
-            any_type = AnyType(TypeOfAny.special_form)
-            gt = self.named_generic_type("typing.Generator", [any_type, any_type, any_type])
-            if is_subtype(gt, typ):
-                return True
-        return isinstance(typ, Instance) and typ.type.fullname == "typing.AwaitableGenerator"
-
-    def is_async_generator_return_type(self, typ: Type) -> bool:
-        """Is `typ` a valid type for an async generator?
-
-        True if `typ` is a supertype of AsyncGenerator.
-        """
-        try:
-            any_type = AnyType(TypeOfAny.special_form)
-            agt = self.named_generic_type("typing.AsyncGenerator", [any_type, any_type])
-        except KeyError:
-            # we're running on a version of typing that doesn't have AsyncGenerator yet
-            return False
-        return is_subtype(agt, typ)
-
-    def get_generator_yield_type(self, return_type: Type, is_coroutine: bool) -> Type:
-        """Given the declared return type of a generator (t), return the type it yields (ty)."""
-        return_type = get_proper_type(return_type)
-
-        if isinstance(return_type, AnyType):
-            return AnyType(TypeOfAny.from_another_any, source_any=return_type)
-        elif isinstance(return_type, UnionType):
-            return make_simplified_union(
-                [self.get_generator_yield_type(item, is_coroutine) for item in return_type.items]
-            )
-        elif not self.is_generator_return_type(
-            return_type, is_coroutine
-        ) and not self.is_async_generator_return_type(return_type):
-            # If the function doesn't have a proper Generator (or
-            # Awaitable) return type, anything is permissible.
-            return AnyType(TypeOfAny.from_error)
-        elif not isinstance(return_type, Instance):
-            # Same as above, but written as a separate branch so the typechecker can understand.
-            return AnyType(TypeOfAny.from_error)
-        elif return_type.type.fullname == "typing.Awaitable":
-            # Awaitable: ty is Any.
-            return AnyType(TypeOfAny.special_form)
-        elif return_type.args:
-            # AwaitableGenerator, Generator, AsyncGenerator, Iterator, or Iterable; ty is args[0].
-            ret_type = return_type.args[0]
-            # TODO not best fix, better have dedicated yield token
-            return ret_type
-        else:
-            # If the function's declared supertype of Generator has no type
-            # parameters (i.e. is `object`), then the yielded values can't
-            # be accessed so any type is acceptable.  IOW, ty is Any.
-            # (However, see https://github.com/python/mypy/issues/1933)
-            return AnyType(TypeOfAny.special_form)
-
-    def get_generator_receive_type(self, return_type: Type, is_coroutine: bool) -> Type:
-        """Given a declared generator return type (t), return the type its yield receives (tc)."""
-        return_type = get_proper_type(return_type)
-
-        if isinstance(return_type, AnyType):
-            return AnyType(TypeOfAny.from_another_any, source_any=return_type)
-        elif isinstance(return_type, UnionType):
-            return make_simplified_union(
-                [self.get_generator_receive_type(item, is_coroutine) for item in return_type.items]
-            )
-        elif not self.is_generator_return_type(
-            return_type, is_coroutine
-        ) and not self.is_async_generator_return_type(return_type):
-            # If the function doesn't have a proper Generator (or
-            # Awaitable) return type, anything is permissible.
-            return AnyType(TypeOfAny.from_error)
-        elif not isinstance(return_type, Instance):
-            # Same as above, but written as a separate branch so the typechecker can understand.
-            return AnyType(TypeOfAny.from_error)
-        elif return_type.type.fullname == "typing.Awaitable":
-            # Awaitable, AwaitableGenerator: tc is Any.
-            return AnyType(TypeOfAny.special_form)
-        elif (
-            return_type.type.fullname in ("typing.Generator", "typing.AwaitableGenerator")
-            and len(return_type.args) >= 3
-        ):
-            # Generator: tc is args[1].
-            return return_type.args[1]
-        elif return_type.type.fullname == "typing.AsyncGenerator" and len(return_type.args) >= 2:
-            return return_type.args[1]
-        else:
-            # `return_type` is a supertype of Generator, so callers won't be able to send it
-            # values.  IOW, tc is None.
-            return NoneType()
-
-    def get_coroutine_return_type(self, return_type: Type) -> Type:
-        return_type = get_proper_type(return_type)
-        if isinstance(return_type, AnyType):
-            return AnyType(TypeOfAny.from_another_any, source_any=return_type)
-        assert isinstance(return_type, Instance), "Should only be called on coroutine functions."
-        # Note: return type is the 3rd type parameter of Coroutine.
-        return return_type.args[2]
-
-    def get_generator_return_type(self, return_type: Type, is_coroutine: bool) -> Type:
-        """Given the declared return type of a generator (t), return the type it returns (tr)."""
-        return_type = get_proper_type(return_type)
-
-        if isinstance(return_type, AnyType):
-            return AnyType(TypeOfAny.from_another_any, source_any=return_type)
-        elif isinstance(return_type, UnionType):
-            return make_simplified_union(
-                [self.get_generator_return_type(item, is_coroutine) for item in return_type.items]
-            )
-        elif not self.is_generator_return_type(return_type, is_coroutine):
-            # If the function doesn't have a proper Generator (or
-            # Awaitable) return type, anything is permissible.
-            return AnyType(TypeOfAny.from_error)
-        elif not isinstance(return_type, Instance):
-            # Same as above, but written as a separate branch so the typechecker can understand.
-            return AnyType(TypeOfAny.from_error)
-        elif return_type.type.fullname == "typing.Awaitable" and len(return_type.args) == 1:
-            # Awaitable: tr is args[0].
-            return return_type.args[0]
-        elif (
-            return_type.type.fullname in ("typing.Generator", "typing.AwaitableGenerator")
-            and len(return_type.args) >= 3
-        ):
-            # AwaitableGenerator, Generator: tr is args[2].
-            return return_type.args[2]
-        else:
-            # Supertype of Generator (Iterator, Iterable, object): tr is any.
-            return AnyType(TypeOfAny.special_form)
-
-    def visit_func_def(self, defn: FuncDef) -> None:
-        if not self.recurse_into_functions:
-            return
-        with self.tscope.function_scope(defn):
-            self._visit_func_def(defn)
-
-    def _visit_func_def(self, defn: FuncDef) -> None:
-        """Type check a function definition."""
-        self.check_func_item(defn, name=defn.name)
-        if defn.info:
-            if not defn.is_dynamic() and not defn.is_overload and not defn.is_decorated:
-                # If the definition is the implementation for an
-                # overload, the legality of the override has already
-                # been typechecked, and decorated methods will be
-                # checked when the decorator is.
-                self.check_method_override(defn)
-            self.check_inplace_operator_method(defn)
-        if defn.original_def:
-            # Override previous definition.
-            new_type = self.function_type(defn)
-            if isinstance(defn.original_def, FuncDef):
-                # Function definition overrides function definition.
-                old_type = self.function_type(defn.original_def)
-                if not is_same_type(new_type, old_type):
-                    self.msg.incompatible_conditional_function_def(defn, old_type, new_type)
-            else:
-                # Function definition overrides a variable initialized via assignment or a
-                # decorated function.
-                orig_type = defn.original_def.type
-                if orig_type is None:
-                    # If other branch is unreachable, we don't type check it and so we might
-                    # not have a type for the original definition
-                    return
-                if isinstance(orig_type, PartialType):
-                    if orig_type.type is None:
-                        # Ah this is a partial type. Give it the type of the function.
-                        orig_def = defn.original_def
-                        if isinstance(orig_def, Decorator):
-                            var = orig_def.var
-                        else:
-                            var = orig_def
-                        partial_types = self.find_partial_types(var)
-                        if partial_types is not None:
-                            var.type = new_type
-                            del partial_types[var]
-                    else:
-                        # Trying to redefine something like partial empty list as function.
-                        self.fail(message_registry.INCOMPATIBLE_REDEFINITION, defn)
-                else:
-                    name_expr = NameExpr(defn.name)
-                    name_expr.node = defn.original_def
-                    self.binder.assign_type(name_expr, new_type, orig_type)
-                    self.check_subtype(
-                        new_type,
-                        orig_type,
-                        defn,
-                        message_registry.INCOMPATIBLE_REDEFINITION,
-                        "redefinition with type",
-                        "original type",
-                    )
-
-    def check_func_item(
-        self,
-        defn: FuncItem,
-        type_override: CallableType | None = None,
-        name: str | None = None,
-        allow_empty: bool = False,
-    ) -> None:
-        """Type check a function.
-
-        If type_override is provided, use it as the function type.
-        """
-        self.dynamic_funcs.append(defn.is_dynamic() and not type_override)
-
-        with self.enter_partial_types(is_function=True):
-            typ = self.function_type(defn)
-            if type_override:
-                typ = type_override.copy_modified(line=typ.line, column=typ.column)
-            if isinstance(typ, CallableType):
-                with self.enter_attribute_inference_context():
-                    self.check_func_def(defn, typ, name, allow_empty)
-            else:
-                raise RuntimeError("Not supported")
-
-        self.dynamic_funcs.pop()
-        self.current_node_deferred = False
-
-        if name == "__exit__":
-            self.check__exit__return_type(defn)
-
-    @contextmanager
-    def enter_attribute_inference_context(self) -> Iterator[None]:
-        old_types = self.inferred_attribute_types
-        self.inferred_attribute_types = {}
-        yield None
-        self.inferred_attribute_types = old_types
-
-    def check_func_def(
-        self, defn: FuncItem, typ: CallableType, name: str | None, allow_empty: bool = False
-    ) -> None:
-        """Type check a function definition."""
-        # Expand type variables with value restrictions to ordinary types.
-        expanded = self.expand_typevars(defn, typ)
-        for item, typ in expanded:
-            old_binder = self.binder
-            self.binder = ConditionalTypeBinder()
-            with self.binder.top_frame_context():
-                defn.expanded.append(item)
-
-                # We may be checking a function definition or an anonymous
-                # function. In the first case, set up another reference with the
-                # precise type.
-                if isinstance(item, FuncDef):
-                    fdef = item
-                    # Check if __init__ has an invalid return type.
-                    if (
-                        fdef.info
-                        and fdef.name in ("__init__", "__init_subclass__")
-                        and not isinstance(
-                            get_proper_type(typ.ret_type), (NoneType, UninhabitedType)
-                        )
-                        and not self.dynamic_funcs[-1]
-                    ):
-                        self.fail(
-                            message_registry.MUST_HAVE_NONE_RETURN_TYPE.format(fdef.name), item
-                        )
-
-                    # Check validity of __new__ signature
-                    if fdef.info and fdef.name == "__new__":
-                        self.check___new___signature(fdef, typ)
-
-                    self.check_for_missing_annotations(fdef)
-                    if self.options.disallow_any_unimported:
-                        if fdef.type and isinstance(fdef.type, CallableType):
-                            ret_type = fdef.type.ret_type
-                            if has_any_from_unimported_type(ret_type):
-                                self.msg.unimported_type_becomes_any("Return type", ret_type, fdef)
-                            for idx, arg_type in enumerate(fdef.type.arg_types):
-                                if has_any_from_unimported_type(arg_type):
-                                    prefix = f'Argument {idx + 1} to "{fdef.name}"'
-                                    self.msg.unimported_type_becomes_any(prefix, arg_type, fdef)
-                    check_for_explicit_any(
-                        fdef.type, self.options, self.is_typeshed_stub, self.msg, context=fdef
-                    )
-
-                if name:  # Special method names
-                    if defn.info and self.is_reverse_op_method(name):
-                        self.check_reverse_op_method(item, typ, name, defn)
-                    elif name in ("__getattr__", "__getattribute__"):
-                        self.check_getattr_method(typ, defn, name)
-                    elif name == "__setattr__":
-                        self.check_setattr_method(typ, defn)
-
-                # Refuse contravariant return type variable
-                if isinstance(typ.ret_type, TypeVarType):
-                    if typ.ret_type.variance == CONTRAVARIANT:
-                        self.fail(
-                            message_registry.RETURN_TYPE_CANNOT_BE_CONTRAVARIANT, typ.ret_type
-                        )
-                    self.check_unbound_return_typevar(typ)
-
-                # Check that Generator functions have the appropriate return type.
-                if defn.is_generator:
-                    if defn.is_async_generator:
-                        if not self.is_async_generator_return_type(typ.ret_type):
-                            self.fail(
-                                message_registry.INVALID_RETURN_TYPE_FOR_ASYNC_GENERATOR, typ
-                            )
-                    else:
-                        if not self.is_generator_return_type(typ.ret_type, defn.is_coroutine):
-                            self.fail(message_registry.INVALID_RETURN_TYPE_FOR_GENERATOR, typ)
-
-                # Fix the type if decorated with `@types.coroutine` or `@asyncio.coroutine`.
-                if defn.is_awaitable_coroutine:
-                    # Update the return type to AwaitableGenerator.
-                    # (This doesn't exist in typing.py, only in typing.pyi.)
-                    t = typ.ret_type
-                    c = defn.is_coroutine
-                    ty = self.get_generator_yield_type(t, c)
-                    tc = self.get_generator_receive_type(t, c)
-                    if c:
-                        tr = self.get_coroutine_return_type(t)
-                    else:
-                        tr = self.get_generator_return_type(t, c)
-                    ret_type = self.named_generic_type(
-                        "typing.AwaitableGenerator", [ty, tc, tr, t]
-                    )
-                    typ = typ.copy_modified(ret_type=ret_type)
-                    defn.type = typ
-
-                # Push return type.
-                self.return_types.append(typ.ret_type)
-
-                # Store argument types.
-                for i in range(len(typ.arg_types)):
-                    arg_type = typ.arg_types[i]
-                    with self.scope.push_function(defn):
-                        # We temporary push the definition to get the self type as
-                        # visible from *inside* of this function/method.
-                        ref_type: Type | None = self.scope.active_self_type()
-                    if (
-                        isinstance(defn, FuncDef)
-                        and ref_type is not None
-                        and i == 0
-                        and not defn.is_static
-                        and typ.arg_kinds[0] not in [nodes.ARG_STAR, nodes.ARG_STAR2]
-                    ):
-                        isclass = defn.is_class or defn.name in ("__new__", "__init_subclass__")
-                        if isclass:
-                            ref_type = mypy.types.TypeType.make_normalized(ref_type)
-                        erased = get_proper_type(erase_to_bound(arg_type))
-                        if not is_subtype(ref_type, erased, ignore_type_params=True):
-                            if (
-                                isinstance(erased, Instance)
-                                and erased.type.is_protocol
-                                or isinstance(erased, TypeType)
-                                and isinstance(erased.item, Instance)
-                                and erased.item.type.is_protocol
-                            ):
-                                # We allow the explicit self-type to be not a supertype of
-                                # the current class if it is a protocol. For such cases
-                                # the consistency check will be performed at call sites.
-                                msg = None
-                            elif typ.arg_names[i] in {"self", "cls"}:
-                                msg = message_registry.ERASED_SELF_TYPE_NOT_SUPERTYPE.format(
-                                    erased, ref_type
-                                )
-                            else:
-                                msg = message_registry.MISSING_OR_INVALID_SELF_TYPE
-                            if msg:
-                                self.fail(msg, defn)
-                    elif isinstance(arg_type, TypeVarType):
-                        # Refuse covariant parameter type variables
-                        # TODO: check recursively for inner type variables
-                        if arg_type.variance == COVARIANT and defn.name not in (
-                            "__init__",
-                            "__new__",
-                        ):
-                            ctx: Context = arg_type
-                            if ctx.line < 0:
-                                ctx = typ
-                            self.fail(message_registry.FUNCTION_PARAMETER_CANNOT_BE_COVARIANT, ctx)
-                    # Need to store arguments again for the expanded item.
-                    store_argument_type(item, i, typ, self.named_generic_type)
-
-                # Type check initialization expressions.
-                body_is_trivial = is_trivial_body(defn.body)
-                self.check_default_args(item, body_is_trivial)
-
-            # Type check body in a new scope.
-            with self.binder.top_frame_context():
-                with self.scope.push_function(defn):
-                    # We suppress reachability warnings when we use TypeVars with value
-                    # restrictions: we only want to report a warning if a certain statement is
-                    # marked as being suppressed in *all* of the expansions, but we currently
-                    # have no good way of doing this.
-                    #
-                    # TODO: Find a way of working around this limitation
-                    if len(expanded) >= 2:
-                        self.binder.suppress_unreachable_warnings()
-                    self.accept(item.body)
-                unreachable = self.binder.is_unreachable()
-
-            if not unreachable:
-                if defn.is_generator or is_named_instance(
-                    self.return_types[-1], "typing.AwaitableGenerator"
-                ):
-                    return_type = self.get_generator_return_type(
-                        self.return_types[-1], defn.is_coroutine
-                    )
-                elif defn.is_coroutine:
-                    return_type = self.get_coroutine_return_type(self.return_types[-1])
-                else:
-                    return_type = self.return_types[-1]
-                return_type = get_proper_type(return_type)
-
-                allow_empty = allow_empty or self.options.allow_empty_bodies
-
-                show_error = (
-                    not body_is_trivial
-                    or
-                    # Allow empty bodies for abstract methods, overloads, in tests and stubs.
-                    (
-                        not allow_empty
-                        and not (
-                            isinstance(defn, FuncDef) and defn.abstract_status != NOT_ABSTRACT
-                        )
-                        and not self.is_stub
-                    )
-                )
-
-                # Ignore plugin generated methods, these usually don't need any bodies.
-                if defn.info is not FUNC_NO_INFO and (
-                    defn.name not in defn.info.names or defn.info.names[defn.name].plugin_generated
-                ):
-                    show_error = False
-
-                # Ignore also definitions that appear in `if TYPE_CHECKING: ...` blocks.
-                # These can't be called at runtime anyway (similar to plugin-generated).
-                if isinstance(defn, FuncDef) and defn.is_mypy_only:
-                    show_error = False
-
-                # We want to minimize the fallout from checking empty bodies
-                # that was absent in many mypy versions.
-                if body_is_trivial and is_subtype(NoneType(), return_type):
-                    show_error = False
-
-                may_be_abstract = (
-                    body_is_trivial
-                    and defn.info is not FUNC_NO_INFO
-                    and defn.info.metaclass_type is not None
-                    and defn.info.metaclass_type.type.has_base("abc.ABCMeta")
-                )
-
-                if self.options.warn_no_return:
-                    if (
-                        not self.current_node_deferred
-                        and not isinstance(return_type, (NoneType, AnyType))
-                        and show_error
-                    ):
-                        # Control flow fell off the end of a function that was
-                        # declared to return a non-None type.
-                        if isinstance(return_type, UninhabitedType):
-                            # This is a NoReturn function
-                            msg = message_registry.INVALID_IMPLICIT_RETURN
-                        else:
-                            msg = message_registry.MISSING_RETURN_STATEMENT
-                        if body_is_trivial:
-                            msg = msg._replace(code=codes.EMPTY_BODY)
-                        self.fail(msg, defn)
-                        if may_be_abstract:
-                            self.note(message_registry.EMPTY_BODY_ABSTRACT, defn)
-                elif show_error:
-                    msg = message_registry.INCOMPATIBLE_RETURN_VALUE_TYPE
-                    if body_is_trivial:
-                        msg = msg._replace(code=codes.EMPTY_BODY)
-                    # similar to code in check_return_stmt
-                    if (
-                        not self.check_subtype(
-                            subtype_label="implicitly returns",
-                            subtype=NoneType(),
-                            supertype_label="expected",
-                            supertype=return_type,
-                            context=defn,
-                            msg=msg,
-                        )
-                        and may_be_abstract
-                    ):
-                        self.note(message_registry.EMPTY_BODY_ABSTRACT, defn)
-
-            self.return_types.pop()
-
-            self.binder = old_binder
-
-    def check_unbound_return_typevar(self, typ: CallableType) -> None:
-        """Fails when the return typevar is not defined in arguments."""
-        if isinstance(typ.ret_type, TypeVarType) and typ.ret_type in typ.variables:
-            arg_type_visitor = CollectArgTypeVarTypes()
-            for argtype in typ.arg_types:
-                argtype.accept(arg_type_visitor)
-
-            if typ.ret_type not in arg_type_visitor.arg_types:
-                self.fail(message_registry.UNBOUND_TYPEVAR, typ.ret_type, code=TYPE_VAR)
-                upper_bound = get_proper_type(typ.ret_type.upper_bound)
-                if not (
-                    isinstance(upper_bound, Instance)
-                    and upper_bound.type.fullname == "builtins.object"
-                ):
-                    self.note(
-                        "Consider using the upper bound "
-                        f"{format_type(typ.ret_type.upper_bound)} instead",
-                        context=typ.ret_type,
-                    )
-
-    def check_default_args(self, item: FuncItem, body_is_trivial: bool) -> None:
-        for arg in item.arguments:
-            if arg.initializer is None:
-                continue
-            if body_is_trivial and isinstance(arg.initializer, EllipsisExpr):
-                continue
-            name = arg.variable.name
-            msg = "Incompatible default for "
-            if name.startswith("__tuple_arg_"):
-                msg += f"tuple argument {name[12:]}"
-            else:
-                msg += f'argument "{name}"'
-            if (
-                not self.options.implicit_optional
-                and isinstance(arg.initializer, NameExpr)
-                and arg.initializer.fullname == "builtins.None"
-            ):
-                notes = [
-                    "PEP 484 prohibits implicit Optional. "
-                    "Accordingly, mypy has changed its default to no_implicit_optional=True",
-                    "Use https://github.com/hauntsaninja/no_implicit_optional to automatically "
-                    "upgrade your codebase",
-                ]
-            else:
-                notes = None
-            self.check_simple_assignment(
-                arg.variable.type,
-                arg.initializer,
-                context=arg.initializer,
-                msg=ErrorMessage(msg, code=codes.ASSIGNMENT),
-                lvalue_name="argument",
-                rvalue_name="default",
-                notes=notes,
-            )
-
-    def is_forward_op_method(self, method_name: str) -> bool:
-        return method_name in operators.reverse_op_methods
-
-    def is_reverse_op_method(self, method_name: str) -> bool:
-        return method_name in operators.reverse_op_method_set
-
-    def check_for_missing_annotations(self, fdef: FuncItem) -> None:
-        # Check for functions with unspecified/not fully specified types.
-        def is_unannotated_any(t: Type) -> bool:
-            if not isinstance(t, ProperType):
-                return False
-            return isinstance(t, AnyType) and t.type_of_any == TypeOfAny.unannotated
-
-        has_explicit_annotation = isinstance(fdef.type, CallableType) and any(
-            not is_unannotated_any(t) for t in fdef.type.arg_types + [fdef.type.ret_type]
-        )
-
-        show_untyped = not self.is_typeshed_stub or self.options.warn_incomplete_stub
-        check_incomplete_defs = self.options.disallow_incomplete_defs and has_explicit_annotation
-        if show_untyped and (self.options.disallow_untyped_defs or check_incomplete_defs):
-            if fdef.type is None and self.options.disallow_untyped_defs:
-                if not fdef.arguments or (
-                    len(fdef.arguments) == 1
-                    and (fdef.arg_names[0] == "self" or fdef.arg_names[0] == "cls")
-                ):
-                    self.fail(message_registry.RETURN_TYPE_EXPECTED, fdef)
-                    if not has_return_statement(fdef) and not fdef.is_generator:
-                        self.note(
-                            'Use "-> None" if function does not return a value',
-                            fdef,
-                            code=codes.NO_UNTYPED_DEF,
-                        )
-                else:
-                    self.fail(message_registry.FUNCTION_TYPE_EXPECTED, fdef)
-            elif isinstance(fdef.type, CallableType):
-                ret_type = get_proper_type(fdef.type.ret_type)
-                if is_unannotated_any(ret_type):
-                    self.fail(message_registry.RETURN_TYPE_EXPECTED, fdef)
-                elif fdef.is_generator:
-                    if is_unannotated_any(
-                        self.get_generator_return_type(ret_type, fdef.is_coroutine)
-                    ):
-                        self.fail(message_registry.RETURN_TYPE_EXPECTED, fdef)
-                elif fdef.is_coroutine and isinstance(ret_type, Instance):
-                    if is_unannotated_any(self.get_coroutine_return_type(ret_type)):
-                        self.fail(message_registry.RETURN_TYPE_EXPECTED, fdef)
-                if any(is_unannotated_any(t) for t in fdef.type.arg_types):
-                    self.fail(message_registry.ARGUMENT_TYPE_EXPECTED, fdef)
-
-    def check___new___signature(self, fdef: FuncDef, typ: CallableType) -> None:
-        self_type = fill_typevars_with_any(fdef.info)
-        bound_type = bind_self(typ, self_type, is_classmethod=True)
-        # Check that __new__ (after binding cls) returns an instance
-        # type (or any).
-        if fdef.info.is_metaclass():
-            # This is a metaclass, so it must return a new unrelated type.
-            self.check_subtype(
-                bound_type.ret_type,
-                self.type_type(),
-                fdef,
-                message_registry.INVALID_NEW_TYPE,
-                "returns",
-                "but must return a subtype of",
-            )
-        elif not isinstance(
-            get_proper_type(bound_type.ret_type), (AnyType, Instance, TupleType, UninhabitedType)
-        ):
-            self.fail(
-                message_registry.NON_INSTANCE_NEW_TYPE.format(format_type(bound_type.ret_type)),
-                fdef,
-            )
-        else:
-            # And that it returns a subtype of the class
-            self.check_subtype(
-                bound_type.ret_type,
-                self_type,
-                fdef,
-                message_registry.INVALID_NEW_TYPE,
-                "returns",
-                "but must return a subtype of",
-            )
-
-    def check_reverse_op_method(
-        self, defn: FuncItem, reverse_type: CallableType, reverse_name: str, context: Context
-    ) -> None:
-        """Check a reverse operator method such as __radd__."""
-        # Decides whether it's worth calling check_overlapping_op_methods().
-
-        # This used to check for some very obscure scenario.  It now
-        # just decides whether it's worth calling
-        # check_overlapping_op_methods().
-
-        assert defn.info
-
-        # First check for a valid signature
-        method_type = CallableType(
-            [AnyType(TypeOfAny.special_form), AnyType(TypeOfAny.special_form)],
-            [nodes.ARG_POS, nodes.ARG_POS],
-            [None, None],
-            AnyType(TypeOfAny.special_form),
-            self.named_type("builtins.function"),
-        )
-        if not is_subtype(reverse_type, method_type):
-            self.msg.invalid_signature(reverse_type, context)
-            return
-
-        if reverse_name in ("__eq__", "__ne__"):
-            # These are defined for all objects => can't cause trouble.
-            return
-
-        # With 'Any' or 'object' return type we are happy, since any possible
-        # return value is valid.
-        ret_type = get_proper_type(reverse_type.ret_type)
-        if isinstance(ret_type, AnyType):
-            return
-        if isinstance(ret_type, Instance):
-            if ret_type.type.fullname == "builtins.object":
-                return
-        if reverse_type.arg_kinds[0] == ARG_STAR:
-            reverse_type = reverse_type.copy_modified(
-                arg_types=[reverse_type.arg_types[0]] * 2,
-                arg_kinds=[ARG_POS] * 2,
-                arg_names=[reverse_type.arg_names[0], "_"],
-            )
-        assert len(reverse_type.arg_types) >= 2
-
-        forward_name = operators.normal_from_reverse_op[reverse_name]
-        forward_inst = get_proper_type(reverse_type.arg_types[1])
-        if isinstance(forward_inst, TypeVarType):
-            forward_inst = get_proper_type(forward_inst.upper_bound)
-        elif isinstance(forward_inst, TupleType):
-            forward_inst = tuple_fallback(forward_inst)
-        elif isinstance(forward_inst, (FunctionLike, TypedDictType, LiteralType)):
-            forward_inst = forward_inst.fallback
-        if isinstance(forward_inst, TypeType):
-            item = forward_inst.item
-            if isinstance(item, Instance):
-                opt_meta = item.type.metaclass_type
-                if opt_meta is not None:
-                    forward_inst = opt_meta
-        if not (
-            isinstance(forward_inst, (Instance, UnionType))
-            and forward_inst.has_readable_member(forward_name)
-        ):
-            return
-        forward_base = reverse_type.arg_types[1]
-        forward_type = self.expr_checker.analyze_external_member_access(
-            forward_name, forward_base, context=defn
-        )
-        self.check_overlapping_op_methods(
-            reverse_type,
-            reverse_name,
-            defn.info,
-            forward_type,
-            forward_name,
-            forward_base,
-            context=defn,
-        )
-
-    def check_overlapping_op_methods(
-        self,
-        reverse_type: CallableType,
-        reverse_name: str,
-        reverse_class: TypeInfo,
-        forward_type: Type,
-        forward_name: str,
-        forward_base: Type,
-        context: Context,
-    ) -> None:
-        """Check for overlapping method and reverse method signatures.
-
-        This function assumes that:
-
-        -   The reverse method has valid argument count and kinds.
-        -   If the reverse operator method accepts some argument of type
-            X, the forward operator method also belong to class X.
-
-            For example, if we have the reverse operator `A.__radd__(B)`, then the
-            corresponding forward operator must have the type `B.__add__(...)`.
-        """
-
-        # Note: Suppose we have two operator methods "A.__rOP__(B) -> R1" and
-        # "B.__OP__(C) -> R2". We check if these two methods are unsafely overlapping
-        # by using the following algorithm:
-        #
-        # 1. Rewrite "B.__OP__(C) -> R1"  to "temp1(B, C) -> R1"
-        #
-        # 2. Rewrite "A.__rOP__(B) -> R2" to "temp2(B, A) -> R2"
-        #
-        # 3. Treat temp1 and temp2 as if they were both variants in the same
-        #    overloaded function. (This mirrors how the Python runtime calls
-        #    operator methods: we first try __OP__, then __rOP__.)
-        #
-        #    If the first signature is unsafely overlapping with the second,
-        #    report an error.
-        #
-        # 4. However, if temp1 shadows temp2 (e.g. the __rOP__ method can never
-        #    be called), do NOT report an error.
-        #
-        #    This behavior deviates from how we handle overloads -- many of the
-        #    modules in typeshed seem to define __OP__ methods that shadow the
-        #    corresponding __rOP__ method.
-        #
-        # Note: we do not attempt to handle unsafe overlaps related to multiple
-        # inheritance. (This is consistent with how we handle overloads: we also
-        # do not try checking unsafe overlaps due to multiple inheritance there.)
-
-        for forward_item in flatten_nested_unions([forward_type]):
-            forward_item = get_proper_type(forward_item)
-            if isinstance(forward_item, CallableType):
-                if self.is_unsafe_overlapping_op(forward_item, forward_base, reverse_type):
-                    self.msg.operator_method_signatures_overlap(
-                        reverse_class, reverse_name, forward_base, forward_name, context
-                    )
-            elif isinstance(forward_item, Overloaded):
-                for item in forward_item.items:
-                    if self.is_unsafe_overlapping_op(item, forward_base, reverse_type):
-                        self.msg.operator_method_signatures_overlap(
-                            reverse_class, reverse_name, forward_base, forward_name, context
-                        )
-            elif not isinstance(forward_item, AnyType):
-                self.msg.forward_operator_not_callable(forward_name, context)
-
-    def is_unsafe_overlapping_op(
-        self, forward_item: CallableType, forward_base: Type, reverse_type: CallableType
-    ) -> bool:
-        # TODO: check argument kinds?
-        if len(forward_item.arg_types) < 1:
-            # Not a valid operator method -- can't succeed anyway.
-            return False
-
-        # Erase the type if necessary to make sure we don't have a single
-        # TypeVar in forward_tweaked. (Having a function signature containing
-        # just a single TypeVar can lead to unpredictable behavior.)
-        forward_base_erased = forward_base
-        if isinstance(forward_base, TypeVarType):
-            forward_base_erased = erase_to_bound(forward_base)
-
-        # Construct normalized function signatures corresponding to the
-        # operator methods. The first argument is the left operand and the
-        # second operand is the right argument -- we switch the order of
-        # the arguments of the reverse method.
-
-        forward_tweaked = forward_item.copy_modified(
-            arg_types=[forward_base_erased, forward_item.arg_types[0]],
-            arg_kinds=[nodes.ARG_POS] * 2,
-            arg_names=[None] * 2,
-        )
-        reverse_tweaked = reverse_type.copy_modified(
-            arg_types=[reverse_type.arg_types[1], reverse_type.arg_types[0]],
-            arg_kinds=[nodes.ARG_POS] * 2,
-            arg_names=[None] * 2,
-        )
-
-        reverse_base_erased = reverse_type.arg_types[0]
-        if isinstance(reverse_base_erased, TypeVarType):
-            reverse_base_erased = erase_to_bound(reverse_base_erased)
-
-        if is_same_type(reverse_base_erased, forward_base_erased):
-            return False
-        elif is_subtype(reverse_base_erased, forward_base_erased):
-            first = reverse_tweaked
-            second = forward_tweaked
-        else:
-            first = forward_tweaked
-            second = reverse_tweaked
-
-        return is_unsafe_overlapping_overload_signatures(first, second)
-
-    def check_inplace_operator_method(self, defn: FuncBase) -> None:
-        """Check an inplace operator method such as __iadd__.
-
-        They cannot arbitrarily overlap with __add__.
-        """
-        method = defn.name
-        if method not in operators.inplace_operator_methods:
-            return
-        typ = bind_self(self.function_type(defn))
-        cls = defn.info
-        other_method = "__" + method[3:]
-        if cls.has_readable_member(other_method):
-            instance = fill_typevars(cls)
-            typ2 = get_proper_type(
-                self.expr_checker.analyze_external_member_access(other_method, instance, defn)
-            )
-            fail = False
-            if isinstance(typ2, FunctionLike):
-                if not is_more_general_arg_prefix(typ, typ2):
-                    fail = True
-            else:
-                # TODO overloads
-                fail = True
-            if fail:
-                self.msg.signatures_incompatible(method, other_method, defn)
-
-    def check_getattr_method(self, typ: Type, context: Context, name: str) -> None:
-        if len(self.scope.stack) == 1:
-            # module scope
-            if name == "__getattribute__":
-                self.fail(message_registry.MODULE_LEVEL_GETATTRIBUTE, context)
-                return
-            # __getattr__ is fine at the module level as of Python 3.7 (PEP 562). We could
-            # show an error for Python < 3.7, but that would be annoying in code that supports
-            # both 3.7 and older versions.
-            method_type = CallableType(
-                [self.named_type("builtins.str")],
-                [nodes.ARG_POS],
-                [None],
-                AnyType(TypeOfAny.special_form),
-                self.named_type("builtins.function"),
-            )
-        elif self.scope.active_class():
-            method_type = CallableType(
-                [AnyType(TypeOfAny.special_form), self.named_type("builtins.str")],
-                [nodes.ARG_POS, nodes.ARG_POS],
-                [None, None],
-                AnyType(TypeOfAny.special_form),
-                self.named_type("builtins.function"),
-            )
-        else:
-            return
-        if not is_subtype(typ, method_type):
-            self.msg.invalid_signature_for_special_method(typ, context, name)
-
-    def check_setattr_method(self, typ: Type, context: Context) -> None:
-        if not self.scope.active_class():
-            return
-        method_type = CallableType(
-            [
-                AnyType(TypeOfAny.special_form),
-                self.named_type("builtins.str"),
-                AnyType(TypeOfAny.special_form),
-            ],
-            [nodes.ARG_POS, nodes.ARG_POS, nodes.ARG_POS],
-            [None, None, None],
-            NoneType(),
-            self.named_type("builtins.function"),
-        )
-        if not is_subtype(typ, method_type):
-            self.msg.invalid_signature_for_special_method(typ, context, "__setattr__")
-
-    def check_slots_definition(self, typ: Type, context: Context) -> None:
-        """Check the type of __slots__."""
-        str_type = self.named_type("builtins.str")
-        expected_type = UnionType(
-            [str_type, self.named_generic_type("typing.Iterable", [str_type])]
-        )
-        self.check_subtype(
-            typ,
-            expected_type,
-            context,
-            message_registry.INVALID_TYPE_FOR_SLOTS,
-            "actual type",
-            "expected type",
-            code=codes.ASSIGNMENT,
-        )
-
-    def check_match_args(self, var: Var, typ: Type, context: Context) -> None:
-        """Check that __match_args__ contains literal strings"""
-        if not self.scope.active_class():
-            return
-        typ = get_proper_type(typ)
-        if not isinstance(typ, TupleType) or not all(
-            [is_string_literal(item) for item in typ.items]
-        ):
-            self.msg.note(
-                "__match_args__ must be a tuple containing string literals for checking "
-                "of match statements to work",
-                context,
-                code=codes.LITERAL_REQ,
-            )
-
-    def expand_typevars(
-        self, defn: FuncItem, typ: CallableType
-    ) -> list[tuple[FuncItem, CallableType]]:
-        # TODO use generator
-        subst: list[list[tuple[TypeVarId, Type]]] = []
-        tvars = list(typ.variables) or []
-        if defn.info:
-            # Class type variables
-            tvars += defn.info.defn.type_vars or []
-        # TODO(PEP612): audit for paramspec
-        for tvar in tvars:
-            if isinstance(tvar, TypeVarType) and tvar.values:
-                subst.append([(tvar.id, value) for value in tvar.values])
-        # Make a copy of the function to check for each combination of
-        # value restricted type variables. (Except when running mypyc,
-        # where we need one canonical version of the function.)
-        if subst and not (self.options.mypyc or self.options.inspections):
-            result: list[tuple[FuncItem, CallableType]] = []
-            for substitutions in itertools.product(*subst):
-                mapping = dict(substitutions)
-                expanded = cast(CallableType, expand_type(typ, mapping))
-                result.append((expand_func(defn, mapping), expanded))
-            return result
-        else:
-            return [(defn, typ)]
-
-    def check_method_override(self, defn: FuncDef | OverloadedFuncDef | Decorator) -> None:
-        """Check if function definition is compatible with base classes.
-
-        This may defer the method if a signature is not available in at least one base class.
-        """
-        # Check against definitions in base classes.
-        for base in defn.info.mro[1:]:
-            if self.check_method_or_accessor_override_for_base(defn, base):
-                # Node was deferred, we will have another attempt later.
-                return
-
-    def check_method_or_accessor_override_for_base(
-        self, defn: FuncDef | OverloadedFuncDef | Decorator, base: TypeInfo
-    ) -> bool:
-        """Check if method definition is compatible with a base class.
-
-        Return True if the node was deferred because one of the corresponding
-        superclass nodes is not ready.
-        """
-        if base:
-            name = defn.name
-            base_attr = base.names.get(name)
-            if base_attr:
-                # First, check if we override a final (always an error, even with Any types).
-                if is_final_node(base_attr.node):
-                    self.msg.cant_override_final(name, base.name, defn)
-                # Second, final can't override anything writeable independently of types.
-                if defn.is_final:
-                    self.check_if_final_var_override_writable(name, base_attr.node, defn)
-
-            # Check the type of override.
-            if name not in ("__init__", "__new__", "__init_subclass__"):
-                # Check method override
-                # (__init__, __new__, __init_subclass__ are special).
-                if self.check_method_override_for_base_with_name(defn, name, base):
-                    return True
-                if name in operators.inplace_operator_methods:
-                    # Figure out the name of the corresponding operator method.
-                    method = "__" + name[3:]
-                    # An inplace operator method such as __iadd__ might not be
-                    # always introduced safely if a base class defined __add__.
-                    # TODO can't come up with an example where this is
-                    #      necessary; now it's "just in case"
-                    return self.check_method_override_for_base_with_name(defn, method, base)
-        return False
-
-    def check_method_override_for_base_with_name(
-        self, defn: FuncDef | OverloadedFuncDef | Decorator, name: str, base: TypeInfo
-    ) -> bool:
-        """Check if overriding an attribute `name` of `base` with `defn` is valid.
-
-        Return True if the supertype node was not analysed yet, and `defn` was deferred.
-        """
-        base_attr = base.names.get(name)
-        if base_attr:
-            # The name of the method is defined in the base class.
-
-            # Point errors at the 'def' line (important for backward compatibility
-            # of type ignores).
-            if not isinstance(defn, Decorator):
-                context = defn
-            else:
-                context = defn.func
-
-            # Construct the type of the overriding method.
-            # TODO: this logic is much less complete than similar one in checkmember.py
-            if isinstance(defn, (FuncDef, OverloadedFuncDef)):
-                typ: Type = self.function_type(defn)
-                override_class_or_static = defn.is_class or defn.is_static
-                override_class = defn.is_class
-            else:
-                assert defn.var.is_ready
-                assert defn.var.type is not None
-                typ = defn.var.type
-                override_class_or_static = defn.func.is_class or defn.func.is_static
-                override_class = defn.func.is_class
-            typ = get_proper_type(typ)
-            if isinstance(typ, FunctionLike) and not is_static(context):
-                typ = bind_self(typ, self.scope.active_self_type(), is_classmethod=override_class)
-            # Map the overridden method type to subtype context so that
-            # it can be checked for compatibility.
-            original_type = get_proper_type(base_attr.type)
-            original_node = base_attr.node
-            # `original_type` can be partial if (e.g.) it is originally an
-            # instance variable from an `__init__` block that becomes deferred.
-            if original_type is None or isinstance(original_type, PartialType):
-                if self.pass_num < self.last_pass:
-                    # If there are passes left, defer this node until next pass,
-                    # otherwise try reconstructing the method type from available information.
-                    self.defer_node(defn, defn.info)
-                    return True
-                elif isinstance(original_node, (FuncDef, OverloadedFuncDef)):
-                    original_type = self.function_type(original_node)
-                elif isinstance(original_node, Decorator):
-                    original_type = self.function_type(original_node.func)
-                elif isinstance(original_node, Var):
-                    # Super type can define method as an attribute.
-                    # See https://github.com/python/mypy/issues/10134
-
-                    # We also check that sometimes `original_node.type` is None.
-                    # This is the case when we use something like `__hash__ = None`.
-                    if original_node.type is not None:
-                        original_type = get_proper_type(original_node.type)
-                    else:
-                        original_type = NoneType()
-                else:
-                    # Will always fail to typecheck below, since we know the node is a method
-                    original_type = NoneType()
-            if isinstance(original_node, (FuncDef, OverloadedFuncDef)):
-                original_class_or_static = original_node.is_class or original_node.is_static
-            elif isinstance(original_node, Decorator):
-                fdef = original_node.func
-                original_class_or_static = fdef.is_class or fdef.is_static
-            else:
-                original_class_or_static = False  # a variable can't be class or static
-
-            if isinstance(original_type, FunctionLike):
-                active_self_type = self.scope.active_self_type()
-                if isinstance(original_type, Overloaded) and active_self_type:
-                    # If we have an overload, filter to overloads that match the self type.
-                    # This avoids false positives for concrete subclasses of generic classes,
-                    # see testSelfTypeOverrideCompatibility for an example.
-                    # It's possible we might want to do this as part of bind_and_map_method
-                    filtered_items = [
-                        item
-                        for item in original_type.items
-                        if not item.arg_types or is_subtype(active_self_type, item.arg_types[0])
-                    ]
-                    # If we don't have any filtered_items, maybe it's always a valid override
-                    # of the superclass? However if you get to that point you're in murky type
-                    # territory anyway, so we just preserve the type and have the behaviour match
-                    # that of older versions of mypy.
-                    if filtered_items:
-                        original_type = Overloaded(filtered_items)
-                original_type = self.bind_and_map_method(base_attr, original_type, defn.info, base)
-                if original_node and is_property(original_node):
-                    original_type = get_property_type(original_type)
-
-            if isinstance(typ, FunctionLike) and is_property(defn):
-                typ = get_property_type(typ)
-                if (
-                    isinstance(original_node, Var)
-                    and not original_node.is_final
-                    and (not original_node.is_property or original_node.is_settable_property)
-                    and isinstance(defn, Decorator)
-                ):
-                    # We only give an error where no other similar errors will be given.
-                    if not isinstance(original_type, AnyType):
-                        self.msg.fail(
-                            "Cannot override writeable attribute with read-only property",
-                            # Give an error on function line to match old behaviour.
-                            defn.func,
-                            code=codes.OVERRIDE,
-                        )
-
-            if isinstance(original_type, AnyType) or isinstance(typ, AnyType):
-                pass
-            elif isinstance(original_type, FunctionLike) and isinstance(typ, FunctionLike):
-                # Check that the types are compatible.
-                # TODO overloaded signatures
-                self.check_override(
-                    typ,
-                    original_type,
-                    defn.name,
-                    name,
-                    base.name,
-                    original_class_or_static,
-                    override_class_or_static,
-                    context,
-                )
-            elif is_equivalent(original_type, typ):
-                # Assume invariance for a non-callable attribute here. Note
-                # that this doesn't affect read-only properties which can have
-                # covariant overrides.
-                #
-                pass
-            elif (
-                original_node
-                and not self.is_writable_attribute(original_node)
-                and is_subtype(typ, original_type)
-            ):
-                # If the attribute is read-only, allow covariance
-                pass
-            else:
-                self.msg.signature_incompatible_with_supertype(defn.name, name, base.name, context)
-        return False
-
-    def bind_and_map_method(
-        self, sym: SymbolTableNode, typ: FunctionLike, sub_info: TypeInfo, super_info: TypeInfo
-    ) -> FunctionLike:
-        """Bind self-type and map type variables for a method.
-
-        Arguments:
-            sym: a symbol that points to method definition
-            typ: method type on the definition
-            sub_info: class where the method is used
-            super_info: class where the method was defined
-        """
-        if isinstance(sym.node, (FuncDef, OverloadedFuncDef, Decorator)) and not is_static(
-            sym.node
-        ):
-            if isinstance(sym.node, Decorator):
-                is_class_method = sym.node.func.is_class
-            else:
-                is_class_method = sym.node.is_class
-            bound = bind_self(typ, self.scope.active_self_type(), is_class_method)
-        else:
-            bound = typ
-        return cast(FunctionLike, map_type_from_supertype(bound, sub_info, super_info))
-
-    def get_op_other_domain(self, tp: FunctionLike) -> Type | None:
-        if isinstance(tp, CallableType):
-            if tp.arg_kinds and tp.arg_kinds[0] == ARG_POS:
-                return tp.arg_types[0]
-            return None
-        elif isinstance(tp, Overloaded):
-            raw_items = [self.get_op_other_domain(it) for it in tp.items]
-            items = [it for it in raw_items if it]
-            if items:
-                return make_simplified_union(items)
-            return None
-        else:
-            assert False, "Need to check all FunctionLike subtypes here"
-
-    def check_override(
-        self,
-        override: FunctionLike,
-        original: FunctionLike,
-        name: str,
-        name_in_super: str,
-        supertype: str,
-        original_class_or_static: bool,
-        override_class_or_static: bool,
-        node: Context,
-    ) -> None:
-        """Check a method override with given signatures.
-
-        Arguments:
-          override:  The signature of the overriding method.
-          original:  The signature of the original supertype method.
-          name:      The name of the subtype. This and the next argument are
-                     only used for generating error messages.
-          supertype: The name of the supertype.
-        """
-        # Use boolean variable to clarify code.
-        fail = False
-        op_method_wider_note = False
-        if not is_subtype(override, original, ignore_pos_arg_names=True):
-            fail = True
-        elif isinstance(override, Overloaded) and self.is_forward_op_method(name):
-            # Operator method overrides cannot extend the domain, as
-            # this could be unsafe with reverse operator methods.
-            original_domain = self.get_op_other_domain(original)
-            override_domain = self.get_op_other_domain(override)
-            if (
-                original_domain
-                and override_domain
-                and not is_subtype(override_domain, original_domain)
-            ):
-                fail = True
-                op_method_wider_note = True
-        if isinstance(override, FunctionLike):
-            if original_class_or_static and not override_class_or_static:
-                fail = True
-            elif isinstance(original, CallableType) and isinstance(override, CallableType):
-                if original.type_guard is not None and override.type_guard is None:
-                    fail = True
-
-        if is_private(name):
-            fail = False
-
-        if fail:
-            emitted_msg = False
-
-            # Normalize signatures, so we get better diagnostics.
-            if isinstance(override, (CallableType, Overloaded)):
-                override = override.with_unpacked_kwargs()
-            if isinstance(original, (CallableType, Overloaded)):
-                original = original.with_unpacked_kwargs()
-
-            if (
-                isinstance(override, CallableType)
-                and isinstance(original, CallableType)
-                and len(override.arg_types) == len(original.arg_types)
-                and override.min_args == original.min_args
-            ):
-                # Give more detailed messages for the common case of both
-                # signatures having the same number of arguments and no
-                # overloads.
-
-                # override might have its own generic function type
-                # variables. If an argument or return type of override
-                # does not have the correct subtyping relationship
-                # with the original type even after these variables
-                # are erased, then it is definitely an incompatibility.
-
-                override_ids = override.type_var_ids()
-                type_name = None
-                if isinstance(override.definition, FuncDef):
-                    type_name = override.definition.info.name
-
-                def erase_override(t: Type) -> Type:
-                    return erase_typevars(t, ids_to_erase=override_ids)
-
-                for i in range(len(override.arg_types)):
-                    if not is_subtype(
-                        original.arg_types[i], erase_override(override.arg_types[i])
-                    ):
-
-                        arg_type_in_super = original.arg_types[i]
-
-                        if isinstance(node, FuncDef):
-                            context: Context = node.arguments[i + len(override.bound_args)]
-                        else:
-                            context = node
-                        self.msg.argument_incompatible_with_supertype(
-                            i + 1,
-                            name,
-                            type_name,
-                            name_in_super,
-                            arg_type_in_super,
-                            supertype,
-                            context,
-                            secondary_context=node,
-                        )
-                        emitted_msg = True
-
-                if not is_subtype(erase_override(override.ret_type), original.ret_type):
-                    self.msg.return_type_incompatible_with_supertype(
-                        name, name_in_super, supertype, original.ret_type, override.ret_type, node
-                    )
-                    emitted_msg = True
-            elif isinstance(override, Overloaded) and isinstance(original, Overloaded):
-                # Give a more detailed message in the case where the user is trying to
-                # override an overload, and the subclass's overload is plausible, except
-                # that the order of the variants are wrong.
-                #
-                # For example, if the parent defines the overload f(int) -> int and f(str) -> str
-                # (in that order), and if the child swaps the two and does f(str) -> str and
-                # f(int) -> int
-                order = []
-                for child_variant in override.items:
-                    for i, parent_variant in enumerate(original.items):
-                        if is_subtype(child_variant, parent_variant):
-                            order.append(i)
-                            break
-
-                if len(order) == len(original.items) and order != sorted(order):
-                    self.msg.overload_signature_incompatible_with_supertype(
-                        name, name_in_super, supertype, node
-                    )
-                    emitted_msg = True
-
-            if not emitted_msg:
-                # Fall back to generic incompatibility message.
-                self.msg.signature_incompatible_with_supertype(
-                    name, name_in_super, supertype, node, original=original, override=override
-                )
-            if op_method_wider_note:
-                self.note(
-                    "Overloaded operator methods can't have wider argument types in overrides",
-                    node,
-                    code=codes.OVERRIDE,
-                )
-
-    def check__exit__return_type(self, defn: FuncItem) -> None:
-        """Generate error if the return type of __exit__ is problematic.
-
-        If __exit__ always returns False but the return type is declared
-        as bool, mypy thinks that a with statement may "swallow"
-        exceptions even though this is not the case, resulting in
-        invalid reachability inference.
-        """
-        if not defn.type or not isinstance(defn.type, CallableType):
-            return
-
-        ret_type = get_proper_type(defn.type.ret_type)
-        if not has_bool_item(ret_type):
-            return
-
-        returns = all_return_statements(defn)
-        if not returns:
-            return
-
-        if all(
-            isinstance(ret.expr, NameExpr) and ret.expr.fullname == "builtins.False"
-            for ret in returns
-        ):
-            self.msg.incorrect__exit__return(defn)
-
-    def visit_class_def(self, defn: ClassDef) -> None:
-        """Type check a class definition."""
-        typ = defn.info
-        for base in typ.mro[1:]:
-            if base.is_final:
-                self.fail(message_registry.CANNOT_INHERIT_FROM_FINAL.format(base.name), defn)
-        with self.tscope.class_scope(defn.info), self.enter_partial_types(is_class=True):
-            old_binder = self.binder
-            self.binder = ConditionalTypeBinder()
-            with self.binder.top_frame_context():
-                with self.scope.push_class(defn.info):
-                    self.accept(defn.defs)
-            self.binder = old_binder
-            if not (defn.info.typeddict_type or defn.info.tuple_type or defn.info.is_enum):
-                # If it is not a normal class (not a special form) check class keywords.
-                self.check_init_subclass(defn)
-            if not defn.has_incompatible_baseclass:
-                # Otherwise we've already found errors; more errors are not useful
-                self.check_multiple_inheritance(typ)
-            self.check_metaclass_compatibility(typ)
-            self.check_final_deletable(typ)
-
-            if defn.decorators:
-                sig: Type = type_object_type(defn.info, self.named_type)
-                # Decorators are applied in reverse order.
-                for decorator in reversed(defn.decorators):
-                    if isinstance(decorator, CallExpr) and isinstance(
-                        decorator.analyzed, PromoteExpr
-                    ):
-                        # _promote is a special type checking related construct.
-                        continue
-
-                    dec = self.expr_checker.accept(decorator)
-                    temp = self.temp_node(sig, context=decorator)
-                    fullname = None
-                    if isinstance(decorator, RefExpr):
-                        fullname = decorator.fullname or None
-
-                    # TODO: Figure out how to have clearer error messages.
-                    # (e.g. "class decorator must be a function that accepts a type."
-                    old_allow_abstract_call = self.allow_abstract_call
-                    self.allow_abstract_call = True
-                    sig, _ = self.expr_checker.check_call(
-                        dec, [temp], [nodes.ARG_POS], defn, callable_name=fullname
-                    )
-                    self.allow_abstract_call = old_allow_abstract_call
-                # TODO: Apply the sig to the actual TypeInfo so we can handle decorators
-                # that completely swap out the type.  (e.g. Callable[[Type[A]], Type[B]])
-        if typ.defn.type_vars:
-            for base_inst in typ.bases:
-                for base_tvar, base_decl_tvar in zip(
-                    base_inst.args, base_inst.type.defn.type_vars
-                ):
-                    if (
-                        isinstance(base_tvar, TypeVarType)
-                        and base_tvar.variance != INVARIANT
-                        and isinstance(base_decl_tvar, TypeVarType)
-                        and base_decl_tvar.variance != base_tvar.variance
-                    ):
-                        self.fail(
-                            f'Variance of TypeVar "{base_tvar.name}" incompatible '
-                            "with variance in parent type",
-                            context=defn,
-                            code=codes.TYPE_VAR,
-                        )
-
-        if typ.is_protocol and typ.defn.type_vars:
-            self.check_protocol_variance(defn)
-        if not defn.has_incompatible_baseclass and defn.info.is_enum:
-            self.check_enum(defn)
-
-    def check_final_deletable(self, typ: TypeInfo) -> None:
-        # These checks are only for mypyc. Only perform some checks that are easier
-        # to implement here than in mypyc.
-        for attr in typ.deletable_attributes:
-            node = typ.names.get(attr)
-            if node and isinstance(node.node, Var) and node.node.is_final:
-                self.fail(message_registry.CANNOT_MAKE_DELETABLE_FINAL, node.node)
-
-    def check_init_subclass(self, defn: ClassDef) -> None:
-        """Check that keywords in a class definition are valid arguments for __init_subclass__().
-
-        In this example:
-            1   class Base:
-            2       def __init_subclass__(cls, thing: int):
-            3           pass
-            4   class Child(Base, thing=5):
-            5       def __init_subclass__(cls):
-            6           pass
-            7   Child()
-
-        Base.__init_subclass__(thing=5) is called at line 4. This is what we simulate here.
-        Child.__init_subclass__ is never called.
-        """
-        if defn.info.metaclass_type and defn.info.metaclass_type.type.fullname not in (
-            "builtins.type",
-            "abc.ABCMeta",
-        ):
-            # We can't safely check situations when both __init_subclass__ and a custom
-            # metaclass are present.
-            return
-        # At runtime, only Base.__init_subclass__ will be called, so
-        # we skip the current class itself.
-        for base in defn.info.mro[1:]:
-            if "__init_subclass__" not in base.names:
-                continue
-            name_expr = NameExpr(defn.name)
-            name_expr.node = base
-            callee = MemberExpr(name_expr, "__init_subclass__")
-            args = list(defn.keywords.values())
-            arg_names: list[str | None] = list(defn.keywords.keys())
-            # 'metaclass' keyword is consumed by the rest of the type machinery,
-            # and is never passed to __init_subclass__ implementations
-            if "metaclass" in arg_names:
-                idx = arg_names.index("metaclass")
-                arg_names.pop(idx)
-                args.pop(idx)
-            arg_kinds = [ARG_NAMED] * len(args)
-            call_expr = CallExpr(callee, args, arg_kinds, arg_names)
-            call_expr.line = defn.line
-            call_expr.column = defn.column
-            call_expr.end_line = defn.end_line
-            self.expr_checker.accept(call_expr, allow_none_return=True, always_allow_any=True)
-            # We are only interested in the first Base having __init_subclass__,
-            # all other bases have already been checked.
-            break
-
-    def check_enum(self, defn: ClassDef) -> None:
-        assert defn.info.is_enum
-        if defn.info.fullname not in ENUM_BASES:
-            for sym in defn.info.names.values():
-                if (
-                    isinstance(sym.node, Var)
-                    and sym.node.has_explicit_value
-                    and sym.node.name == "__members__"
-                ):
-                    # `__members__` will always be overwritten by `Enum` and is considered
-                    # read-only so we disallow assigning a value to it
-                    self.fail(message_registry.ENUM_MEMBERS_ATTR_WILL_BE_OVERRIDEN, sym.node)
-        for base in defn.info.mro[1:-1]:  # we don't need self and `object`
-            if base.is_enum and base.fullname not in ENUM_BASES:
-                self.check_final_enum(defn, base)
-
-        self.check_enum_bases(defn)
-        self.check_enum_new(defn)
-
-    def check_final_enum(self, defn: ClassDef, base: TypeInfo) -> None:
-        for sym in base.names.values():
-            if self.is_final_enum_value(sym):
-                self.fail(f'Cannot extend enum with existing members: "{base.name}"', defn)
-                break
-
-    def is_final_enum_value(self, sym: SymbolTableNode) -> bool:
-        if isinstance(sym.node, (FuncBase, Decorator)):
-            return False  # A method is fine
-        if not isinstance(sym.node, Var):
-            return True  # Can be a class or anything else
-
-        # Now, only `Var` is left, we need to check:
-        # 1. Private name like in `__prop = 1`
-        # 2. Dunder name like `__hash__ = some_hasher`
-        # 3. Sunder name like `_order_ = 'a, b, c'`
-        # 4. If it is a method / descriptor like in `method = classmethod(func)`
-        if (
-            is_private(sym.node.name)
-            or is_dunder(sym.node.name)
-            or is_sunder(sym.node.name)
-            # TODO: make sure that `x = @class/staticmethod(func)`
-            # and `x = property(prop)` both work correctly.
-            # Now they are incorrectly counted as enum members.
-            or isinstance(get_proper_type(sym.node.type), FunctionLike)
-        ):
-            return False
-
-        return self.is_stub or sym.node.has_explicit_value
-
-    def check_enum_bases(self, defn: ClassDef) -> None:
-        """
-        Non-enum mixins cannot appear after enum bases; this is disallowed at runtime:
-
-            class Foo: ...
-            class Bar(enum.Enum, Foo): ...
-
-        But any number of enum mixins can appear in a class definition
-        (even if multiple enum bases define __new__). So this is fine:
-
-            class Foo(enum.Enum):
-                def __new__(cls, val): ...
-            class Bar(enum.Enum):
-                def __new__(cls, val): ...
-            class Baz(int, Foo, Bar, enum.Flag): ...
-        """
-        enum_base: Instance | None = None
-        for base in defn.info.bases:
-            if enum_base is None and base.type.is_enum:
-                enum_base = base
-                continue
-            elif enum_base is not None and not base.type.is_enum:
-                self.fail(f'No non-enum mixin classes are allowed after "{enum_base}"', defn)
-                break
-
-    def check_enum_new(self, defn: ClassDef) -> None:
-        def has_new_method(info: TypeInfo) -> bool:
-            new_method = info.get("__new__")
-            return bool(
-                new_method
-                and new_method.node
-                and new_method.node.fullname != "builtins.object.__new__"
-            )
-
-        has_new = False
-        for base in defn.info.bases:
-            candidate = False
-
-            if base.type.is_enum:
-                # If we have an `Enum`, then we need to check all its bases.
-                candidate = any(not b.is_enum and has_new_method(b) for b in base.type.mro[1:-1])
-            else:
-                candidate = has_new_method(base.type)
-
-            if candidate and has_new:
-                self.fail(
-                    "Only a single data type mixin is allowed for Enum subtypes, "
-                    'found extra "{}"'.format(base),
-                    defn,
-                )
-            elif candidate:
-                has_new = True
-
-    def check_protocol_variance(self, defn: ClassDef) -> None:
-        """Check that protocol definition is compatible with declared
-        variances of type variables.
-
-        Note that we also prohibit declaring protocol classes as invariant
-        if they are actually covariant/contravariant, since this may break
-        transitivity of subtyping, see PEP 544.
-        """
-        info = defn.info
-        object_type = Instance(info.mro[-1], [])
-        tvars = info.defn.type_vars
-        for i, tvar in enumerate(tvars):
-            up_args: list[Type] = [
-                object_type if i == j else AnyType(TypeOfAny.special_form)
-                for j, _ in enumerate(tvars)
-            ]
-            down_args: list[Type] = [
-                UninhabitedType() if i == j else AnyType(TypeOfAny.special_form)
-                for j, _ in enumerate(tvars)
-            ]
-            up, down = Instance(info, up_args), Instance(info, down_args)
-            # TODO: add advanced variance checks for recursive protocols
-            if is_subtype(down, up, ignore_declared_variance=True):
-                expected = COVARIANT
-            elif is_subtype(up, down, ignore_declared_variance=True):
-                expected = CONTRAVARIANT
-            else:
-                expected = INVARIANT
-            if isinstance(tvar, TypeVarType) and expected != tvar.variance:
-                self.msg.bad_proto_variance(tvar.variance, tvar.name, expected, defn)
-
-    def check_multiple_inheritance(self, typ: TypeInfo) -> None:
-        """Check for multiple inheritance related errors."""
-        if len(typ.bases) <= 1:
-            # No multiple inheritance.
-            return
-        # Verify that inherited attributes are compatible.
-        mro = typ.mro[1:]
-        for i, base in enumerate(mro):
-            # Attributes defined in both the type and base are skipped.
-            # Normal checks for attribute compatibility should catch any problems elsewhere.
-            non_overridden_attrs = base.names.keys() - typ.names.keys()
-            for name in non_overridden_attrs:
-                if is_private(name):
-                    continue
-                for base2 in mro[i + 1 :]:
-                    # We only need to check compatibility of attributes from classes not
-                    # in a subclass relationship. For subclasses, normal (single inheritance)
-                    # checks suffice (these are implemented elsewhere).
-                    if name in base2.names and base2 not in base.mro:
-                        self.check_compatibility(name, base, base2, typ)
-
-    def determine_type_of_member(self, sym: SymbolTableNode) -> Type | None:
-        if sym.type is not None:
-            return sym.type
-        if isinstance(sym.node, FuncBase):
-            return self.function_type(sym.node)
-        if isinstance(sym.node, TypeInfo):
-            if sym.node.typeddict_type:
-                # We special-case TypedDict, because they don't define any constructor.
-                return self.expr_checker.typeddict_callable(sym.node)
-            else:
-                return type_object_type(sym.node, self.named_type)
-        if isinstance(sym.node, TypeVarExpr):
-            # Use of TypeVars is rejected in an expression/runtime context, so
-            # we don't need to check supertype compatibility for them.
-            return AnyType(TypeOfAny.special_form)
-        if isinstance(sym.node, TypeAlias):
-            with self.msg.filter_errors():
-                # Suppress any errors, they will be given when analyzing the corresponding node.
-                # Here we may have incorrect options and location context.
-                return self.expr_checker.alias_type_in_runtime_context(sym.node, ctx=sym.node)
-        # TODO: handle more node kinds here.
-        return None
-
-    def check_compatibility(
-        self, name: str, base1: TypeInfo, base2: TypeInfo, ctx: TypeInfo
-    ) -> None:
-        """Check if attribute name in base1 is compatible with base2 in multiple inheritance.
-
-        Assume base1 comes before base2 in the MRO, and that base1 and base2 don't have
-        a direct subclass relationship (i.e., the compatibility requirement only derives from
-        multiple inheritance).
-
-        This check verifies that a definition taken from base1 (and mapped to the current
-        class ctx), is type compatible with the definition taken from base2 (also mapped), so
-        that unsafe subclassing like this can be detected:
-            class A(Generic[T]):
-                def foo(self, x: T) -> None: ...
-
-            class B:
-                def foo(self, x: str) -> None: ...
-
-            class C(B, A[int]): ...  # this is unsafe because...
-
-            x: A[int] = C()
-            x.foo  # ...runtime type is (str) -> None, while static type is (int) -> None
-        """
-        if name in ("__init__", "__new__", "__init_subclass__"):
-            # __init__ and friends can be incompatible -- it's a special case.
-            return
-        first = base1.names[name]
-        second = base2.names[name]
-        first_type = get_proper_type(self.determine_type_of_member(first))
-        second_type = get_proper_type(self.determine_type_of_member(second))
-
-        if isinstance(first_type, FunctionLike) and isinstance(second_type, FunctionLike):
-            if first_type.is_type_obj() and second_type.is_type_obj():
-                # For class objects only check the subtype relationship of the classes,
-                # since we allow incompatible overrides of '__init__'/'__new__'
-                ok = is_subtype(
-                    left=fill_typevars_with_any(first_type.type_object()),
-                    right=fill_typevars_with_any(second_type.type_object()),
-                )
-            else:
-                # First bind/map method types when necessary.
-                first_sig = self.bind_and_map_method(first, first_type, ctx, base1)
-                second_sig = self.bind_and_map_method(second, second_type, ctx, base2)
-                ok = is_subtype(first_sig, second_sig, ignore_pos_arg_names=True)
-        elif first_type and second_type:
-            if isinstance(first.node, Var):
-                first_type = expand_self_type(first.node, first_type, fill_typevars(ctx))
-            if isinstance(second.node, Var):
-                second_type = expand_self_type(second.node, second_type, fill_typevars(ctx))
-            ok = is_equivalent(first_type, second_type)
-            if not ok:
-                second_node = base2[name].node
-                if (
-                    isinstance(second_type, FunctionLike)
-                    and second_node is not None
-                    and is_property(second_node)
-                ):
-                    second_type = get_property_type(second_type)
-                    ok = is_subtype(first_type, second_type)
-        else:
-            if first_type is None:
-                self.msg.cannot_determine_type_in_base(name, base1.name, ctx)
-            if second_type is None:
-                self.msg.cannot_determine_type_in_base(name, base2.name, ctx)
-            ok = True
-        # Final attributes can never be overridden, but can override
-        # non-final read-only attributes.
-        if is_final_node(second.node):
-            self.msg.cant_override_final(name, base2.name, ctx)
-        if is_final_node(first.node):
-            self.check_if_final_var_override_writable(name, second.node, ctx)
-        # Some attributes like __slots__ and __deletable__ are special, and the type can
-        # vary across class hierarchy.
-        if isinstance(second.node, Var) and second.node.allow_incompatible_override:
-            ok = True
-        if not ok:
-            self.msg.base_class_definitions_incompatible(name, base1, base2, ctx)
-
-    def check_metaclass_compatibility(self, typ: TypeInfo) -> None:
-        """Ensures that metaclasses of all parent types are compatible."""
-        if (
-            typ.is_metaclass()
-            or typ.is_protocol
-            or typ.is_named_tuple
-            or typ.is_enum
-            or typ.typeddict_type is not None
-        ):
-            return  # Reasonable exceptions from this check
-
-        metaclasses = [
-            entry.metaclass_type
-            for entry in typ.mro[1:-1]
-            if entry.metaclass_type
-            and not is_named_instance(entry.metaclass_type, "builtins.type")
-        ]
-        if not metaclasses:
-            return
-        if typ.metaclass_type is not None and all(
-            is_subtype(typ.metaclass_type, meta) for meta in metaclasses
-        ):
-            return
-        self.fail(
-            "Metaclass conflict: the metaclass of a derived class must be "
-            "a (non-strict) subclass of the metaclasses of all its bases",
-            typ,
-        )
-
-    def visit_import_from(self, node: ImportFrom) -> None:
-        self.check_import(node)
-
-    def visit_import_all(self, node: ImportAll) -> None:
-        self.check_import(node)
-
-    def visit_import(self, node: Import) -> None:
-        self.check_import(node)
-
-    def check_import(self, node: ImportBase) -> None:
-        for assign in node.assignments:
-            lvalue = assign.lvalues[0]
-            lvalue_type, _, __ = self.check_lvalue(lvalue)
-            if lvalue_type is None:
-                # TODO: This is broken.
-                lvalue_type = AnyType(TypeOfAny.special_form)
-            message = message_registry.INCOMPATIBLE_IMPORT_OF.format(
-                cast(NameExpr, assign.rvalue).name
-            )
-            self.check_simple_assignment(
-                lvalue_type,
-                assign.rvalue,
-                node,
-                msg=message,
-                lvalue_name="local name",
-                rvalue_name="imported name",
-            )
-
-    #
-    # Statements
-    #
-
-    def visit_block(self, b: Block) -> None:
-        if b.is_unreachable:
-            # This block was marked as being unreachable during semantic analysis.
-            # It turns out any blocks marked in this way are *intentionally* marked
-            # as unreachable -- so we don't display an error.
-            self.binder.unreachable()
-            return
-        for s in b.body:
-            if self.binder.is_unreachable():
-                if self.should_report_unreachable_issues() and not self.is_raising_or_empty(s):
-                    self.msg.unreachable_statement(s)
-                break
-            self.accept(s)
-
-    def should_report_unreachable_issues(self) -> bool:
-        return (
-            self.in_checked_function()
-            and self.options.warn_unreachable
-            and not self.current_node_deferred
-            and not self.binder.is_unreachable_warning_suppressed()
-        )
-
-    def is_raising_or_empty(self, s: Statement) -> bool:
-        """Returns 'true' if the given statement either throws an error of some kind
-        or is a no-op.
-
-        We use this function mostly while handling the '--warn-unreachable' flag. When
-        that flag is present, we normally report an error on any unreachable statement.
-        But if that statement is just something like a 'pass' or a just-in-case 'assert False',
-        reporting an error would be annoying.
-        """
-        if isinstance(s, AssertStmt) and is_false_literal(s.expr):
-            return True
-        elif isinstance(s, (RaiseStmt, PassStmt)):
-            return True
-        elif isinstance(s, ExpressionStmt):
-            if isinstance(s.expr, EllipsisExpr):
-                return True
-            elif isinstance(s.expr, CallExpr):
-                with self.expr_checker.msg.filter_errors():
-                    typ = get_proper_type(
-                        self.expr_checker.accept(
-                            s.expr, allow_none_return=True, always_allow_any=True
-                        )
-                    )
-
-                if isinstance(typ, UninhabitedType):
-                    return True
-        return False
-
-    def visit_assignment_stmt(self, s: AssignmentStmt) -> None:
-        """Type check an assignment statement.
-
-        Handle all kinds of assignment statements (simple, indexed, multiple).
-        """
-        # Avoid type checking type aliases in stubs to avoid false
-        # positives about modern type syntax available in stubs such
-        # as X | Y.
-        if not (s.is_alias_def and self.is_stub):
-            with self.enter_final_context(s.is_final_def):
-                self.check_assignment(s.lvalues[-1], s.rvalue, s.type is None, s.new_syntax)
-
-        if s.is_alias_def:
-            self.check_type_alias_rvalue(s)
-
-        if (
-            s.type is not None
-            and self.options.disallow_any_unimported
-            and has_any_from_unimported_type(s.type)
-        ):
-            if isinstance(s.lvalues[-1], TupleExpr):
-                # This is a multiple assignment. Instead of figuring out which type is problematic,
-                # give a generic error message.
-                self.msg.unimported_type_becomes_any(
-                    "A type on this line", AnyType(TypeOfAny.special_form), s
-                )
-            else:
-                self.msg.unimported_type_becomes_any("Type of variable", s.type, s)
-        check_for_explicit_any(s.type, self.options, self.is_typeshed_stub, self.msg, context=s)
-
-        if len(s.lvalues) > 1:
-            # Chained assignment (e.g. x = y = ...).
-            # Make sure that rvalue type will not be reinferred.
-            if not self.has_type(s.rvalue):
-                self.expr_checker.accept(s.rvalue)
-            rvalue = self.temp_node(self.lookup_type(s.rvalue), s)
-            for lv in s.lvalues[:-1]:
-                with self.enter_final_context(s.is_final_def):
-                    self.check_assignment(lv, rvalue, s.type is None)
-
-        self.check_final(s)
-        if (
-            s.is_final_def
-            and s.type
-            and not has_no_typevars(s.type)
-            and self.scope.active_class() is not None
-        ):
-            self.fail(message_registry.DEPENDENT_FINAL_IN_CLASS_BODY, s)
-
-        if s.unanalyzed_type and not self.in_checked_function():
-            self.msg.annotation_in_unchecked_function(context=s)
-
-    def check_type_alias_rvalue(self, s: AssignmentStmt) -> None:
-        alias_type = self.expr_checker.accept(s.rvalue)
-        self.store_type(s.lvalues[-1], alias_type)
-
-    def check_assignment(
-        self,
-        lvalue: Lvalue,
-        rvalue: Expression,
-        infer_lvalue_type: bool = True,
-        new_syntax: bool = False,
-    ) -> None:
-        """Type check a single assignment: lvalue = rvalue."""
-        if isinstance(lvalue, TupleExpr) or isinstance(lvalue, ListExpr):
-            self.check_assignment_to_multiple_lvalues(
-                lvalue.items, rvalue, rvalue, infer_lvalue_type
-            )
-        else:
-            self.try_infer_partial_generic_type_from_assignment(lvalue, rvalue, "=")
-            lvalue_type, index_lvalue, inferred = self.check_lvalue(lvalue)
-            # If we're assigning to __getattr__ or similar methods, check that the signature is
-            # valid.
-            if isinstance(lvalue, NameExpr) and lvalue.node:
-                name = lvalue.node.name
-                if name in ("__setattr__", "__getattribute__", "__getattr__"):
-                    # If an explicit type is given, use that.
-                    if lvalue_type:
-                        signature = lvalue_type
-                    else:
-                        signature = self.expr_checker.accept(rvalue)
-                    if signature:
-                        if name == "__setattr__":
-                            self.check_setattr_method(signature, lvalue)
-                        else:
-                            self.check_getattr_method(signature, lvalue, name)
-
-                if name == "__slots__":
-                    typ = lvalue_type or self.expr_checker.accept(rvalue)
-                    self.check_slots_definition(typ, lvalue)
-                if name == "__match_args__" and inferred is not None:
-                    typ = self.expr_checker.accept(rvalue)
-                    self.check_match_args(inferred, typ, lvalue)
-
-            # Defer PartialType's super type checking.
-            if (
-                isinstance(lvalue, RefExpr)
-                and not (isinstance(lvalue_type, PartialType) and lvalue_type.type is None)
-                and not (isinstance(lvalue, NameExpr) and lvalue.name == "__match_args__")
-            ):
-                if self.check_compatibility_all_supers(lvalue, lvalue_type, rvalue):
-                    # We hit an error on this line; don't check for any others
-                    return
-
-            if isinstance(lvalue, MemberExpr) and lvalue.name == "__match_args__":
-                self.fail(message_registry.CANNOT_MODIFY_MATCH_ARGS, lvalue)
-
-            if lvalue_type:
-                if isinstance(lvalue_type, PartialType) and lvalue_type.type is None:
-                    # Try to infer a proper type for a variable with a partial None type.
-                    rvalue_type = self.expr_checker.accept(rvalue)
-                    if isinstance(get_proper_type(rvalue_type), NoneType):
-                        # This doesn't actually provide any additional information -- multiple
-                        # None initializers preserve the partial None type.
-                        return
-
-                    var = lvalue_type.var
-                    if is_valid_inferred_type(rvalue_type, is_lvalue_final=var.is_final):
-                        partial_types = self.find_partial_types(var)
-                        if partial_types is not None:
-                            if not self.current_node_deferred:
-                                # Partial type can't be final, so strip any literal values.
-                                rvalue_type = remove_instance_last_known_values(rvalue_type)
-                                inferred_type = make_simplified_union([rvalue_type, NoneType()])
-                                self.set_inferred_type(var, lvalue, inferred_type)
-                            else:
-                                var.type = None
-                            del partial_types[var]
-                            lvalue_type = var.type
-                    else:
-                        # Try to infer a partial type. No need to check the return value, as
-                        # an error will be reported elsewhere.
-                        self.infer_partial_type(lvalue_type.var, lvalue, rvalue_type)
-                    # Handle None PartialType's super type checking here, after it's resolved.
-                    if isinstance(lvalue, RefExpr) and self.check_compatibility_all_supers(
-                        lvalue, lvalue_type, rvalue
-                    ):
-                        # We hit an error on this line; don't check for any others
-                        return
-                elif (
-                    is_literal_none(rvalue)
-                    and isinstance(lvalue, NameExpr)
-                    and isinstance(lvalue.node, Var)
-                    and lvalue.node.is_initialized_in_class
-                    and not new_syntax
-                ):
-                    # Allow None's to be assigned to class variables with non-Optional types.
-                    rvalue_type = lvalue_type
-                elif (
-                    isinstance(lvalue, MemberExpr) and lvalue.kind is None
-                ):  # Ignore member access to modules
-                    instance_type = self.expr_checker.accept(lvalue.expr)
-                    rvalue_type, lvalue_type, infer_lvalue_type = self.check_member_assignment(
-                        instance_type, lvalue_type, rvalue, context=rvalue
-                    )
-                else:
-                    # Hacky special case for assigning a literal None
-                    # to a variable defined in a previous if
-                    # branch. When we detect this, we'll go back and
-                    # make the type optional. This is somewhat
-                    # unpleasant, and a generalization of this would
-                    # be an improvement!
-                    if (
-                        is_literal_none(rvalue)
-                        and isinstance(lvalue, NameExpr)
-                        and lvalue.kind == LDEF
-                        and isinstance(lvalue.node, Var)
-                        and lvalue.node.type
-                        and lvalue.node in self.var_decl_frames
-                        and not isinstance(get_proper_type(lvalue_type), AnyType)
-                    ):
-                        decl_frame_map = self.var_decl_frames[lvalue.node]
-                        # Check if the nearest common ancestor frame for the definition site
-                        # and the current site is the enclosing frame of an if/elif/else block.
-                        has_if_ancestor = False
-                        for frame in reversed(self.binder.frames):
-                            if frame.id in decl_frame_map:
-                                has_if_ancestor = frame.conditional_frame
-                                break
-                        if has_if_ancestor:
-                            lvalue_type = make_optional_type(lvalue_type)
-                            self.set_inferred_type(lvalue.node, lvalue, lvalue_type)
-
-                    rvalue_type = self.check_simple_assignment(lvalue_type, rvalue, context=rvalue)
-
-                # Special case: only non-abstract non-protocol classes can be assigned to
-                # variables with explicit type Type[A], where A is protocol or abstract.
-                p_rvalue_type = get_proper_type(rvalue_type)
-                p_lvalue_type = get_proper_type(lvalue_type)
-                if (
-                    isinstance(p_rvalue_type, CallableType)
-                    and p_rvalue_type.is_type_obj()
-                    and (
-                        p_rvalue_type.type_object().is_abstract
-                        or p_rvalue_type.type_object().is_protocol
-                    )
-                    and isinstance(p_lvalue_type, TypeType)
-                    and isinstance(p_lvalue_type.item, Instance)
-                    and (
-                        p_lvalue_type.item.type.is_abstract or p_lvalue_type.item.type.is_protocol
-                    )
-                ):
-                    self.msg.concrete_only_assign(p_lvalue_type, rvalue)
-                    return
-                if rvalue_type and infer_lvalue_type and not isinstance(lvalue_type, PartialType):
-                    # Don't use type binder for definitions of special forms, like named tuples.
-                    if not (isinstance(lvalue, NameExpr) and lvalue.is_special_form):
-                        self.binder.assign_type(lvalue, rvalue_type, lvalue_type, False)
-
-            elif index_lvalue:
-                self.check_indexed_assignment(index_lvalue, rvalue, lvalue)
-
-            if inferred:
-                type_context = self.get_variable_type_context(inferred)
-                rvalue_type = self.expr_checker.accept(rvalue, type_context=type_context)
-                if not (
-                    inferred.is_final
-                    or (isinstance(lvalue, NameExpr) and lvalue.name == "__match_args__")
-                ):
-                    rvalue_type = remove_instance_last_known_values(rvalue_type)
-                self.infer_variable_type(inferred, lvalue, rvalue_type, rvalue)
-            self.check_assignment_to_slots(lvalue)
-
-    # (type, operator) tuples for augmented assignments supported with partial types
-    partial_type_augmented_ops: Final = {("builtins.list", "+"), ("builtins.set", "|")}
-
-    def get_variable_type_context(self, inferred: Var) -> Type | None:
-        type_contexts = []
-        if inferred.info:
-            for base in inferred.info.mro[1:]:
-                base_type, base_node = self.lvalue_type_from_base(inferred, base)
-                if (
-                    base_type
-                    and not (isinstance(base_node, Var) and base_node.invalid_partial_type)
-                    and not isinstance(base_type, PartialType)
-                ):
-                    type_contexts.append(base_type)
-        # Use most derived supertype as type context if available.
-        if not type_contexts:
-            return None
-        candidate = type_contexts[0]
-        for other in type_contexts:
-            if is_proper_subtype(other, candidate):
-                candidate = other
-            elif not is_subtype(candidate, other):
-                # Multiple incompatible candidates, cannot use any of them as context.
-                return None
-        return candidate
-
-    def try_infer_partial_generic_type_from_assignment(
-        self, lvalue: Lvalue, rvalue: Expression, op: str
-    ) -> None:
-        """Try to infer a precise type for partial generic type from assignment.
-
-        'op' is '=' for normal assignment and a binary operator ('+', ...) for
-        augmented assignment.
-
-        Example where this happens:
-
-            x = []
-            if foo():
-                x = [1]  # Infer List[int] as type of 'x'
-        """
-        var = None
-        if (
-            isinstance(lvalue, NameExpr)
-            and isinstance(lvalue.node, Var)
-            and isinstance(lvalue.node.type, PartialType)
-        ):
-            var = lvalue.node
-        elif isinstance(lvalue, MemberExpr):
-            var = self.expr_checker.get_partial_self_var(lvalue)
-        if var is not None:
-            typ = var.type
-            assert isinstance(typ, PartialType)
-            if typ.type is None:
-                return
-            # Return if this is an unsupported augmented assignment.
-            if op != "=" and (typ.type.fullname, op) not in self.partial_type_augmented_ops:
-                return
-            # TODO: some logic here duplicates the None partial type counterpart
-            #       inlined in check_assignment(), see #8043.
-            partial_types = self.find_partial_types(var)
-            if partial_types is None:
-                return
-            rvalue_type = self.expr_checker.accept(rvalue)
-            rvalue_type = get_proper_type(rvalue_type)
-            if isinstance(rvalue_type, Instance):
-                if rvalue_type.type == typ.type and is_valid_inferred_type(rvalue_type):
-                    var.type = rvalue_type
-                    del partial_types[var]
-            elif isinstance(rvalue_type, AnyType):
-                var.type = fill_typevars_with_any(typ.type)
-                del partial_types[var]
-
-    def check_compatibility_all_supers(
-        self, lvalue: RefExpr, lvalue_type: Type | None, rvalue: Expression
-    ) -> bool:
-        lvalue_node = lvalue.node
-        # Check if we are a class variable with at least one base class
-        if (
-            isinstance(lvalue_node, Var)
-            and lvalue.kind in (MDEF, None)
-            and len(lvalue_node.info.bases) > 0  # None for Vars defined via self
-        ):
-
-            for base in lvalue_node.info.mro[1:]:
-                tnode = base.names.get(lvalue_node.name)
-                if tnode is not None:
-                    if not self.check_compatibility_classvar_super(lvalue_node, base, tnode.node):
-                        # Show only one error per variable
-                        break
-
-                    if not self.check_compatibility_final_super(lvalue_node, base, tnode.node):
-                        # Show only one error per variable
-                        break
-
-            direct_bases = lvalue_node.info.direct_base_classes()
-            last_immediate_base = direct_bases[-1] if direct_bases else None
-
-            for base in lvalue_node.info.mro[1:]:
-                # The type of "__slots__" and some other attributes usually doesn't need to
-                # be compatible with a base class. We'll still check the type of "__slots__"
-                # against "object" as an exception.
-                if lvalue_node.allow_incompatible_override and not (
-                    lvalue_node.name == "__slots__" and base.fullname == "builtins.object"
-                ):
-                    continue
-
-                if is_private(lvalue_node.name):
-                    continue
-
-                base_type, base_node = self.lvalue_type_from_base(lvalue_node, base)
-                if isinstance(base_type, PartialType):
-                    base_type = None
-
-                if base_type:
-                    assert base_node is not None
-                    if not self.check_compatibility_super(
-                        lvalue, lvalue_type, rvalue, base, base_type, base_node
-                    ):
-                        # Only show one error per variable; even if other
-                        # base classes are also incompatible
-                        return True
-                    if base is last_immediate_base:
-                        # At this point, the attribute was found to be compatible with all
-                        # immediate parents.
-                        break
-        return False
-
-    def check_compatibility_super(
-        self,
-        lvalue: RefExpr,
-        lvalue_type: Type | None,
-        rvalue: Expression,
-        base: TypeInfo,
-        base_type: Type,
-        base_node: Node,
-    ) -> bool:
-        lvalue_node = lvalue.node
-        assert isinstance(lvalue_node, Var)
-
-        # Do not check whether the rvalue is compatible if the
-        # lvalue had a type defined; this is handled by other
-        # parts, and all we have to worry about in that case is
-        # that lvalue is compatible with the base class.
-        compare_node = None
-        if lvalue_type:
-            compare_type = lvalue_type
-            compare_node = lvalue.node
-        else:
-            compare_type = self.expr_checker.accept(rvalue, base_type)
-            if isinstance(rvalue, NameExpr):
-                compare_node = rvalue.node
-                if isinstance(compare_node, Decorator):
-                    compare_node = compare_node.func
-
-        base_type = get_proper_type(base_type)
-        compare_type = get_proper_type(compare_type)
-        if compare_type:
-            if isinstance(base_type, CallableType) and isinstance(compare_type, CallableType):
-                base_static = is_node_static(base_node)
-                compare_static = is_node_static(compare_node)
-
-                # In case compare_static is unknown, also check
-                # if 'definition' is set. The most common case for
-                # this is with TempNode(), where we lose all
-                # information about the real rvalue node (but only get
-                # the rvalue type)
-                if compare_static is None and compare_type.definition:
-                    compare_static = is_node_static(compare_type.definition)
-
-                # Compare against False, as is_node_static can return None
-                if base_static is False and compare_static is False:
-                    # Class-level function objects and classmethods become bound
-                    # methods: the former to the instance, the latter to the
-                    # class
-                    base_type = bind_self(base_type, self.scope.active_self_type())
-                    compare_type = bind_self(compare_type, self.scope.active_self_type())
-
-                # If we are a static method, ensure to also tell the
-                # lvalue it now contains a static method
-                if base_static and compare_static:
-                    lvalue_node.is_staticmethod = True
-
-            return self.check_subtype(
-                compare_type,
-                base_type,
-                rvalue,
-                message_registry.INCOMPATIBLE_TYPES_IN_ASSIGNMENT,
-                "expression has type",
-                f'base class "{base.name}" defined the type as',
-            )
-        return True
-
-    def lvalue_type_from_base(
-        self, expr_node: Var, base: TypeInfo
-    ) -> tuple[Type | None, Node | None]:
-        """For a NameExpr that is part of a class, walk all base classes and try
-        to find the first class that defines a Type for the same name."""
-        expr_name = expr_node.name
-        base_var = base.names.get(expr_name)
-
-        if base_var:
-            base_node = base_var.node
-            base_type = base_var.type
-            if isinstance(base_node, Var) and base_type is not None:
-                base_type = expand_self_type(base_node, base_type, fill_typevars(expr_node.info))
-            if isinstance(base_node, Decorator):
-                base_node = base_node.func
-                base_type = base_node.type
-
-            if base_type:
-                if not has_no_typevars(base_type):
-                    self_type = self.scope.active_self_type()
-                    assert self_type is not None, "Internal error: base lookup outside class"
-                    if isinstance(self_type, TupleType):
-                        instance = tuple_fallback(self_type)
-                    else:
-                        instance = self_type
-                    itype = map_instance_to_supertype(instance, base)
-                    base_type = expand_type_by_instance(base_type, itype)
-
-                base_type = get_proper_type(base_type)
-                if isinstance(base_type, CallableType) and isinstance(base_node, FuncDef):
-                    # If we are a property, return the Type of the return
-                    # value, not the Callable
-                    if base_node.is_property:
-                        base_type = get_proper_type(base_type.ret_type)
-                if isinstance(base_type, FunctionLike) and isinstance(
-                    base_node, OverloadedFuncDef
-                ):
-                    # Same for properties with setter
-                    if base_node.is_property:
-                        base_type = base_type.items[0].ret_type
-
-                return base_type, base_node
-
-        return None, None
-
-    def check_compatibility_classvar_super(
-        self, node: Var, base: TypeInfo, base_node: Node | None
-    ) -> bool:
-        if not isinstance(base_node, Var):
-            return True
-        if node.is_classvar and not base_node.is_classvar:
-            self.fail(message_registry.CANNOT_OVERRIDE_INSTANCE_VAR.format(base.name), node)
-            return False
-        elif not node.is_classvar and base_node.is_classvar:
-            self.fail(message_registry.CANNOT_OVERRIDE_CLASS_VAR.format(base.name), node)
-            return False
-        return True
-
-    def check_compatibility_final_super(
-        self, node: Var, base: TypeInfo, base_node: Node | None
-    ) -> bool:
-        """Check if an assignment overrides a final attribute in a base class.
-
-        This only checks situations where either a node in base class is not a variable
-        but a final method, or where override is explicitly declared as final.
-        In these cases we give a more detailed error message. In addition, we check that
-        a final variable doesn't override writeable attribute, which is not safe.
-
-        Other situations are checked in `check_final()`.
-        """
-        if not isinstance(base_node, (Var, FuncBase, Decorator)):
-            return True
-        if base_node.is_final and (node.is_final or not isinstance(base_node, Var)):
-            # Give this error only for explicit override attempt with `Final`, or
-            # if we are overriding a final method with variable.
-            # Other override attempts will be flagged as assignment to constant
-            # in `check_final()`.
-            self.msg.cant_override_final(node.name, base.name, node)
-            return False
-        if node.is_final:
-            if base.fullname in ENUM_BASES or node.name in ENUM_SPECIAL_PROPS:
-                return True
-            self.check_if_final_var_override_writable(node.name, base_node, node)
-        return True
-
-    def check_if_final_var_override_writable(
-        self, name: str, base_node: Node | None, ctx: Context
-    ) -> None:
-        """Check that a final variable doesn't override writeable attribute.
-
-        This is done to prevent situations like this:
-            class C:
-                attr = 1
-            class D(C):
-                attr: Final = 2
-
-            x: C = D()
-            x.attr = 3  # Oops!
-        """
-        writable = True
-        if base_node:
-            writable = self.is_writable_attribute(base_node)
-        if writable:
-            self.msg.final_cant_override_writable(name, ctx)
-
-    def get_final_context(self) -> bool:
-        """Check whether we a currently checking a final declaration."""
-        return self._is_final_def
-
-    @contextmanager
-    def enter_final_context(self, is_final_def: bool) -> Iterator[None]:
-        """Store whether the current checked assignment is a final declaration."""
-        old_ctx = self._is_final_def
-        self._is_final_def = is_final_def
-        try:
-            yield
-        finally:
-            self._is_final_def = old_ctx
-
-    def check_final(self, s: AssignmentStmt | OperatorAssignmentStmt | AssignmentExpr) -> None:
-        """Check if this assignment does not assign to a final attribute.
-
-        This function performs the check only for name assignments at module
-        and class scope. The assignments to `obj.attr` and `Cls.attr` are checked
-        in checkmember.py.
-        """
-        if isinstance(s, AssignmentStmt):
-            lvs = self.flatten_lvalues(s.lvalues)
-        elif isinstance(s, AssignmentExpr):
-            lvs = [s.target]
-        else:
-            lvs = [s.lvalue]
-        is_final_decl = s.is_final_def if isinstance(s, AssignmentStmt) else False
-        if is_final_decl and self.scope.active_class():
-            lv = lvs[0]
-            assert isinstance(lv, RefExpr)
-            if lv.node is not None:
-                assert isinstance(lv.node, Var)
-                if (
-                    lv.node.final_unset_in_class
-                    and not lv.node.final_set_in_init
-                    and not self.is_stub
-                    and  # It is OK to skip initializer in stub files.
-                    # Avoid extra error messages, if there is no type in Final[...],
-                    # then we already reported the error about missing r.h.s.
-                    isinstance(s, AssignmentStmt)
-                    and s.type is not None
-                ):
-                    self.msg.final_without_value(s)
-        for lv in lvs:
-            if isinstance(lv, RefExpr) and isinstance(lv.node, Var):
-                name = lv.node.name
-                cls = self.scope.active_class()
-                if cls is not None:
-                    # These additional checks exist to give more error messages
-                    # even if the final attribute was overridden with a new symbol
-                    # (which is itself an error)...
-                    for base in cls.mro[1:]:
-                        sym = base.names.get(name)
-                        # We only give this error if base node is variable,
-                        # overriding final method will be caught in
-                        # `check_compatibility_final_super()`.
-                        if sym and isinstance(sym.node, Var):
-                            if sym.node.is_final and not is_final_decl:
-                                self.msg.cant_assign_to_final(name, sym.node.info is None, s)
-                                # ...but only once
-                                break
-                if lv.node.is_final and not is_final_decl:
-                    self.msg.cant_assign_to_final(name, lv.node.info is None, s)
-
-    def check_assignment_to_slots(self, lvalue: Lvalue) -> None:
-        if not isinstance(lvalue, MemberExpr):
-            return
-
-        inst = get_proper_type(self.expr_checker.accept(lvalue.expr))
-        if not isinstance(inst, Instance):
-            return
-        if inst.type.slots is None:
-            return  # Slots do not exist, we can allow any assignment
-        if lvalue.name in inst.type.slots:
-            return  # We are assigning to an existing slot
-        for base_info in inst.type.mro[:-1]:
-            if base_info.names.get("__setattr__") is not None:
-                # When type has `__setattr__` defined,
-                # we can assign any dynamic value.
-                # We exclude object, because it always has `__setattr__`.
-                return
-
-        definition = inst.type.get(lvalue.name)
-        if definition is None:
-            # We don't want to duplicate
-            # `"SomeType" has no attribute "some_attr"`
-            # error twice.
-            return
-        if self.is_assignable_slot(lvalue, definition.type):
-            return
-
-        self.fail(
-            message_registry.NAME_NOT_IN_SLOTS.format(lvalue.name, inst.type.fullname), lvalue
-        )
-
-    def is_assignable_slot(self, lvalue: Lvalue, typ: Type | None) -> bool:
-        if getattr(lvalue, "node", None):
-            return False  # This is a definition
-
-        typ = get_proper_type(typ)
-        if typ is None or isinstance(typ, AnyType):
-            return True  # Any can be literally anything, like `@propery`
-        if isinstance(typ, Instance):
-            # When working with instances, we need to know if they contain
-            # `__set__` special method. Like `@property` does.
-            # This makes assigning to properties possible,
-            # even without extra slot spec.
-            return typ.type.get("__set__") is not None
-        if isinstance(typ, FunctionLike):
-            return True  # Can be a property, or some other magic
-        if isinstance(typ, UnionType):
-            return all(self.is_assignable_slot(lvalue, u) for u in typ.items)
-        return False
-
-    def check_assignment_to_multiple_lvalues(
-        self,
-        lvalues: list[Lvalue],
-        rvalue: Expression,
-        context: Context,
-        infer_lvalue_type: bool = True,
-    ) -> None:
-        if isinstance(rvalue, TupleExpr) or isinstance(rvalue, ListExpr):
-            # Recursively go into Tuple or List expression rhs instead of
-            # using the type of rhs, because this allowed more fine grained
-            # control in cases like: a, b = [int, str] where rhs would get
-            # type List[object]
-            rvalues: list[Expression] = []
-            iterable_type: Type | None = None
-            last_idx: int | None = None
-            for idx_rval, rval in enumerate(rvalue.items):
-                if isinstance(rval, StarExpr):
-                    typs = get_proper_type(self.expr_checker.accept(rval.expr))
-                    if isinstance(typs, TupleType):
-                        rvalues.extend([TempNode(typ) for typ in typs.items])
-                    elif self.type_is_iterable(typs) and isinstance(typs, Instance):
-                        if iterable_type is not None and iterable_type != self.iterable_item_type(
-                            typs
-                        ):
-                            self.fail(message_registry.CONTIGUOUS_ITERABLE_EXPECTED, context)
-                        else:
-                            if last_idx is None or last_idx + 1 == idx_rval:
-                                rvalues.append(rval)
-                                last_idx = idx_rval
-                                iterable_type = self.iterable_item_type(typs)
-                            else:
-                                self.fail(message_registry.CONTIGUOUS_ITERABLE_EXPECTED, context)
-                    else:
-                        self.fail(message_registry.ITERABLE_TYPE_EXPECTED.format(typs), context)
-                else:
-                    rvalues.append(rval)
-            iterable_start: int | None = None
-            iterable_end: int | None = None
-            for i, rval in enumerate(rvalues):
-                if isinstance(rval, StarExpr):
-                    typs = get_proper_type(self.expr_checker.accept(rval.expr))
-                    if self.type_is_iterable(typs) and isinstance(typs, Instance):
-                        if iterable_start is None:
-                            iterable_start = i
-                        iterable_end = i
-            if (
-                iterable_start is not None
-                and iterable_end is not None
-                and iterable_type is not None
-            ):
-                iterable_num = iterable_end - iterable_start + 1
-                rvalue_needed = len(lvalues) - (len(rvalues) - iterable_num)
-                if rvalue_needed > 0:
-                    rvalues = (
-                        rvalues[0:iterable_start]
-                        + [TempNode(iterable_type) for i in range(rvalue_needed)]
-                        + rvalues[iterable_end + 1 :]
-                    )
-
-            if self.check_rvalue_count_in_assignment(lvalues, len(rvalues), context):
-                star_index = next(
-                    (i for i, lv in enumerate(lvalues) if isinstance(lv, StarExpr)), len(lvalues)
-                )
-
-                left_lvs = lvalues[:star_index]
-                star_lv = (
-                    cast(StarExpr, lvalues[star_index]) if star_index != len(lvalues) else None
-                )
-                right_lvs = lvalues[star_index + 1 :]
-
-                left_rvs, star_rvs, right_rvs = self.split_around_star(
-                    rvalues, star_index, len(lvalues)
-                )
-
-                lr_pairs = list(zip(left_lvs, left_rvs))
-                if star_lv:
-                    rv_list = ListExpr(star_rvs)
-                    rv_list.set_line(rvalue)
-                    lr_pairs.append((star_lv.expr, rv_list))
-                lr_pairs.extend(zip(right_lvs, right_rvs))
-
-                for lv, rv in lr_pairs:
-                    self.check_assignment(lv, rv, infer_lvalue_type)
-        else:
-            self.check_multi_assignment(lvalues, rvalue, context, infer_lvalue_type)
-
-    def check_rvalue_count_in_assignment(
-        self, lvalues: list[Lvalue], rvalue_count: int, context: Context
-    ) -> bool:
-        if any(isinstance(lvalue, StarExpr) for lvalue in lvalues):
-            if len(lvalues) - 1 > rvalue_count:
-                self.msg.wrong_number_values_to_unpack(rvalue_count, len(lvalues) - 1, context)
-                return False
-        elif rvalue_count != len(lvalues):
-            self.msg.wrong_number_values_to_unpack(rvalue_count, len(lvalues), context)
-            return False
-        return True
-
-    def check_multi_assignment(
-        self,
-        lvalues: list[Lvalue],
-        rvalue: Expression,
-        context: Context,
-        infer_lvalue_type: bool = True,
-        rv_type: Type | None = None,
-        undefined_rvalue: bool = False,
-    ) -> None:
-        """Check the assignment of one rvalue to a number of lvalues."""
-
-        # Infer the type of an ordinary rvalue expression.
-        # TODO: maybe elsewhere; redundant.
-        rvalue_type = get_proper_type(rv_type or self.expr_checker.accept(rvalue))
-
-        if isinstance(rvalue_type, TypeVarLikeType):
-            rvalue_type = get_proper_type(rvalue_type.upper_bound)
-
-        if isinstance(rvalue_type, UnionType):
-            # If this is an Optional type in non-strict Optional code, unwrap it.
-            relevant_items = rvalue_type.relevant_items()
-            if len(relevant_items) == 1:
-                rvalue_type = get_proper_type(relevant_items[0])
-
-        if isinstance(rvalue_type, AnyType):
-            for lv in lvalues:
-                if isinstance(lv, StarExpr):
-                    lv = lv.expr
-                temp_node = self.temp_node(
-                    AnyType(TypeOfAny.from_another_any, source_any=rvalue_type), context
-                )
-                self.check_assignment(lv, temp_node, infer_lvalue_type)
-        elif isinstance(rvalue_type, TupleType):
-            self.check_multi_assignment_from_tuple(
-                lvalues, rvalue, rvalue_type, context, undefined_rvalue, infer_lvalue_type
-            )
-        elif isinstance(rvalue_type, UnionType):
-            self.check_multi_assignment_from_union(
-                lvalues, rvalue, rvalue_type, context, infer_lvalue_type
-            )
-        elif isinstance(rvalue_type, Instance) and rvalue_type.type.fullname == "builtins.str":
-            self.msg.unpacking_strings_disallowed(context)
-        else:
-            self.check_multi_assignment_from_iterable(
-                lvalues, rvalue_type, context, infer_lvalue_type
-            )
-
-    def check_multi_assignment_from_union(
-        self,
-        lvalues: list[Expression],
-        rvalue: Expression,
-        rvalue_type: UnionType,
-        context: Context,
-        infer_lvalue_type: bool,
-    ) -> None:
-        """Check assignment to multiple lvalue targets when rvalue type is a Union[...].
-        For example:
-
-            t: Union[Tuple[int, int], Tuple[str, str]]
-            x, y = t
-            reveal_type(x)  # Union[int, str]
-
-        The idea in this case is to process the assignment for every item of the union.
-        Important note: the types are collected in two places, 'union_types' contains
-        inferred types for first assignments, 'assignments' contains the narrowed types
-        for binder.
-        """
-        self.no_partial_types = True
-        transposed: tuple[list[Type], ...] = tuple([] for _ in self.flatten_lvalues(lvalues))
-        # Notify binder that we want to defer bindings and instead collect types.
-        with self.binder.accumulate_type_assignments() as assignments:
-            for item in rvalue_type.items:
-                # Type check the assignment separately for each union item and collect
-                # the inferred lvalue types for each union item.
-                self.check_multi_assignment(
-                    lvalues,
-                    rvalue,
-                    context,
-                    infer_lvalue_type=infer_lvalue_type,
-                    rv_type=item,
-                    undefined_rvalue=True,
-                )
-                for t, lv in zip(transposed, self.flatten_lvalues(lvalues)):
-                    # We can access _type_maps directly since temporary type maps are
-                    # only created within expressions.
-                    t.append(self._type_maps[0].pop(lv, AnyType(TypeOfAny.special_form)))
-        union_types = tuple(make_simplified_union(col) for col in transposed)
-        for expr, items in assignments.items():
-            # Bind a union of types collected in 'assignments' to every expression.
-            if isinstance(expr, StarExpr):
-                expr = expr.expr
-
-            # TODO: See todo in binder.py, ConditionalTypeBinder.assign_type
-            # It's unclear why the 'declared_type' param is sometimes 'None'
-            clean_items: list[tuple[Type, Type]] = []
-            for type, declared_type in items:
-                assert declared_type is not None
-                clean_items.append((type, declared_type))
-
-            types, declared_types = zip(*clean_items)
-            self.binder.assign_type(
-                expr,
-                make_simplified_union(list(types)),
-                make_simplified_union(list(declared_types)),
-                False,
-            )
-        for union, lv in zip(union_types, self.flatten_lvalues(lvalues)):
-            # Properly store the inferred types.
-            _1, _2, inferred = self.check_lvalue(lv)
-            if inferred:
-                self.set_inferred_type(inferred, lv, union)
-            else:
-                self.store_type(lv, union)
-        self.no_partial_types = False
-
-    def flatten_lvalues(self, lvalues: list[Expression]) -> list[Expression]:
-        res: list[Expression] = []
-        for lv in lvalues:
-            if isinstance(lv, (TupleExpr, ListExpr)):
-                res.extend(self.flatten_lvalues(lv.items))
-            if isinstance(lv, StarExpr):
-                # Unwrap StarExpr, since it is unwrapped by other helpers.
-                lv = lv.expr
-            res.append(lv)
-        return res
-
-    def check_multi_assignment_from_tuple(
-        self,
-        lvalues: list[Lvalue],
-        rvalue: Expression,
-        rvalue_type: TupleType,
-        context: Context,
-        undefined_rvalue: bool,
-        infer_lvalue_type: bool = True,
-    ) -> None:
-        if self.check_rvalue_count_in_assignment(lvalues, len(rvalue_type.items), context):
-            star_index = next(
-                (i for i, lv in enumerate(lvalues) if isinstance(lv, StarExpr)), len(lvalues)
-            )
-
-            left_lvs = lvalues[:star_index]
-            star_lv = cast(StarExpr, lvalues[star_index]) if star_index != len(lvalues) else None
-            right_lvs = lvalues[star_index + 1 :]
-
-            if not undefined_rvalue:
-                # Infer rvalue again, now in the correct type context.
-                lvalue_type = self.lvalue_type_for_inference(lvalues, rvalue_type)
-                reinferred_rvalue_type = get_proper_type(
-                    self.expr_checker.accept(rvalue, lvalue_type)
-                )
-
-                if isinstance(reinferred_rvalue_type, UnionType):
-                    # If this is an Optional type in non-strict Optional code, unwrap it.
-                    relevant_items = reinferred_rvalue_type.relevant_items()
-                    if len(relevant_items) == 1:
-                        reinferred_rvalue_type = get_proper_type(relevant_items[0])
-                if isinstance(reinferred_rvalue_type, UnionType):
-                    self.check_multi_assignment_from_union(
-                        lvalues, rvalue, reinferred_rvalue_type, context, infer_lvalue_type
-                    )
-                    return
-                if isinstance(reinferred_rvalue_type, AnyType):
-                    # We can get Any if the current node is
-                    # deferred. Doing more inference in deferred nodes
-                    # is hard, so give up for now.  We can also get
-                    # here if reinferring types above changes the
-                    # inferred return type for an overloaded function
-                    # to be ambiguous.
-                    return
-                assert isinstance(reinferred_rvalue_type, TupleType)
-                rvalue_type = reinferred_rvalue_type
-
-            left_rv_types, star_rv_types, right_rv_types = self.split_around_star(
-                rvalue_type.items, star_index, len(lvalues)
-            )
-
-            for lv, rv_type in zip(left_lvs, left_rv_types):
-                self.check_assignment(lv, self.temp_node(rv_type, context), infer_lvalue_type)
-            if star_lv:
-                list_expr = ListExpr(
-                    [self.temp_node(rv_type, context) for rv_type in star_rv_types]
-                )
-                list_expr.set_line(context)
-                self.check_assignment(star_lv.expr, list_expr, infer_lvalue_type)
-            for lv, rv_type in zip(right_lvs, right_rv_types):
-                self.check_assignment(lv, self.temp_node(rv_type, context), infer_lvalue_type)
-
-    def lvalue_type_for_inference(self, lvalues: list[Lvalue], rvalue_type: TupleType) -> Type:
-        star_index = next(
-            (i for i, lv in enumerate(lvalues) if isinstance(lv, StarExpr)), len(lvalues)
-        )
-        left_lvs = lvalues[:star_index]
-        star_lv = cast(StarExpr, lvalues[star_index]) if star_index != len(lvalues) else None
-        right_lvs = lvalues[star_index + 1 :]
-        left_rv_types, star_rv_types, right_rv_types = self.split_around_star(
-            rvalue_type.items, star_index, len(lvalues)
-        )
-
-        type_parameters: list[Type] = []
-
-        def append_types_for_inference(lvs: list[Expression], rv_types: list[Type]) -> None:
-            for lv, rv_type in zip(lvs, rv_types):
-                sub_lvalue_type, index_expr, inferred = self.check_lvalue(lv)
-                if sub_lvalue_type and not isinstance(sub_lvalue_type, PartialType):
-                    type_parameters.append(sub_lvalue_type)
-                else:  # index lvalue
-                    # TODO Figure out more precise type context, probably
-                    #      based on the type signature of the _set method.
-                    type_parameters.append(rv_type)
-
-        append_types_for_inference(left_lvs, left_rv_types)
-
-        if star_lv:
-            sub_lvalue_type, index_expr, inferred = self.check_lvalue(star_lv.expr)
-            if sub_lvalue_type and not isinstance(sub_lvalue_type, PartialType):
-                type_parameters.extend([sub_lvalue_type] * len(star_rv_types))
-            else:  # index lvalue
-                # TODO Figure out more precise type context, probably
-                #      based on the type signature of the _set method.
-                type_parameters.extend(star_rv_types)
-
-        append_types_for_inference(right_lvs, right_rv_types)
-
-        return TupleType(type_parameters, self.named_type("builtins.tuple"))
-
-    def split_around_star(
-        self, items: list[T], star_index: int, length: int
-    ) -> tuple[list[T], list[T], list[T]]:
-        """Splits a list of items in three to match another list of length 'length'
-        that contains a starred expression at 'star_index' in the following way:
-
-        star_index = 2, length = 5 (i.e., [a,b,*,c,d]), items = [1,2,3,4,5,6,7]
-        returns in: ([1,2], [3,4,5], [6,7])
-        """
-        nr_right_of_star = length - star_index - 1
-        right_index = -nr_right_of_star if nr_right_of_star != 0 else len(items)
-        left = items[:star_index]
-        star = items[star_index:right_index]
-        right = items[right_index:]
-        return left, star, right
-
-    def type_is_iterable(self, type: Type) -> bool:
-        type = get_proper_type(type)
-        if isinstance(type, CallableType) and type.is_type_obj():
-            type = type.fallback
-        return is_subtype(
-            type, self.named_generic_type("typing.Iterable", [AnyType(TypeOfAny.special_form)])
-        )
-
-    def check_multi_assignment_from_iterable(
-        self,
-        lvalues: list[Lvalue],
-        rvalue_type: Type,
-        context: Context,
-        infer_lvalue_type: bool = True,
-    ) -> None:
-        rvalue_type = get_proper_type(rvalue_type)
-        if self.type_is_iterable(rvalue_type) and isinstance(rvalue_type, Instance):
-            item_type = self.iterable_item_type(rvalue_type)
-            for lv in lvalues:
-                if isinstance(lv, StarExpr):
-                    items_type = self.named_generic_type("builtins.list", [item_type])
-                    self.check_assignment(
-                        lv.expr, self.temp_node(items_type, context), infer_lvalue_type
-                    )
-                else:
-                    self.check_assignment(
-                        lv, self.temp_node(item_type, context), infer_lvalue_type
-                    )
-        else:
-            self.msg.type_not_iterable(rvalue_type, context)
-
-    def check_lvalue(self, lvalue: Lvalue) -> tuple[Type | None, IndexExpr | None, Var | None]:
-        lvalue_type = None
-        index_lvalue = None
-        inferred = None
-
-        if self.is_definition(lvalue) and (
-            not isinstance(lvalue, NameExpr) or isinstance(lvalue.node, Var)
-        ):
-            if isinstance(lvalue, NameExpr):
-                inferred = cast(Var, lvalue.node)
-                assert isinstance(inferred, Var)
-            else:
-                assert isinstance(lvalue, MemberExpr)
-                self.expr_checker.accept(lvalue.expr)
-                inferred = lvalue.def_var
-        elif isinstance(lvalue, IndexExpr):
-            index_lvalue = lvalue
-        elif isinstance(lvalue, MemberExpr):
-            lvalue_type = self.expr_checker.analyze_ordinary_member_access(lvalue, True)
-            self.store_type(lvalue, lvalue_type)
-        elif isinstance(lvalue, NameExpr):
-            lvalue_type = self.expr_checker.analyze_ref_expr(lvalue, lvalue=True)
-            self.store_type(lvalue, lvalue_type)
-        elif isinstance(lvalue, TupleExpr) or isinstance(lvalue, ListExpr):
-            types = [
-                self.check_lvalue(sub_expr)[0] or
-                # This type will be used as a context for further inference of rvalue,
-                # we put Uninhabited if there is no information available from lvalue.
-                UninhabitedType()
-                for sub_expr in lvalue.items
-            ]
-            lvalue_type = TupleType(types, self.named_type("builtins.tuple"))
-        elif isinstance(lvalue, StarExpr):
-            lvalue_type, _, _ = self.check_lvalue(lvalue.expr)
-        else:
-            lvalue_type = self.expr_checker.accept(lvalue)
-
-        return lvalue_type, index_lvalue, inferred
-
-    def is_definition(self, s: Lvalue) -> bool:
-        if isinstance(s, NameExpr):
-            if s.is_inferred_def:
-                return True
-            # If the node type is not defined, this must the first assignment
-            # that we process => this is a definition, even though the semantic
-            # analyzer did not recognize this as such. This can arise in code
-            # that uses isinstance checks, if type checking of the primary
-            # definition is skipped due to an always False type check.
-            node = s.node
-            if isinstance(node, Var):
-                return node.type is None
-        elif isinstance(s, MemberExpr):
-            return s.is_inferred_def
-        return False
-
-    def infer_variable_type(
-        self, name: Var, lvalue: Lvalue, init_type: Type, context: Context
-    ) -> None:
-        """Infer the type of initialized variables from initializer type."""
-        if isinstance(init_type, DeletedType):
-            self.msg.deleted_as_rvalue(init_type, context)
-        elif (
-            not is_valid_inferred_type(init_type, is_lvalue_final=name.is_final)
-            and not self.no_partial_types
-        ):
-            # We cannot use the type of the initialization expression for full type
-            # inference (it's not specific enough), but we might be able to give
-            # partial type which will be made more specific later. A partial type
-            # gets generated in assignment like 'x = []' where item type is not known.
-            if not self.infer_partial_type(name, lvalue, init_type):
-                self.msg.need_annotation_for_var(name, context, self.options.python_version)
-                self.set_inference_error_fallback_type(name, lvalue, init_type)
-        elif (
-            isinstance(lvalue, MemberExpr)
-            and self.inferred_attribute_types is not None
-            and lvalue.def_var
-            and lvalue.def_var in self.inferred_attribute_types
-            and not is_same_type(self.inferred_attribute_types[lvalue.def_var], init_type)
-        ):
-            # Multiple, inconsistent types inferred for an attribute.
-            self.msg.need_annotation_for_var(name, context, self.options.python_version)
-            name.type = AnyType(TypeOfAny.from_error)
-        else:
-            # Infer type of the target.
-
-            # Make the type more general (strip away function names etc.).
-            init_type = strip_type(init_type)
-
-            self.set_inferred_type(name, lvalue, init_type)
-
-    def infer_partial_type(self, name: Var, lvalue: Lvalue, init_type: Type) -> bool:
-        init_type = get_proper_type(init_type)
-        if isinstance(init_type, NoneType):
-            partial_type = PartialType(None, name)
-        elif isinstance(init_type, Instance):
-            fullname = init_type.type.fullname
-            is_ref = isinstance(lvalue, RefExpr)
-            if (
-                is_ref
-                and (
-                    fullname == "builtins.list"
-                    or fullname == "builtins.set"
-                    or fullname == "builtins.dict"
-                    or fullname == "collections.OrderedDict"
-                )
-                and all(
-                    isinstance(t, (NoneType, UninhabitedType))
-                    for t in get_proper_types(init_type.args)
-                )
-            ):
-                partial_type = PartialType(init_type.type, name)
-            elif is_ref and fullname == "collections.defaultdict":
-                arg0 = get_proper_type(init_type.args[0])
-                arg1 = get_proper_type(init_type.args[1])
-                if isinstance(
-                    arg0, (NoneType, UninhabitedType)
-                ) and self.is_valid_defaultdict_partial_value_type(arg1):
-                    arg1 = erase_type(arg1)
-                    assert isinstance(arg1, Instance)
-                    partial_type = PartialType(init_type.type, name, arg1)
-                else:
-                    return False
-            else:
-                return False
-        else:
-            return False
-        self.set_inferred_type(name, lvalue, partial_type)
-        self.partial_types[-1].map[name] = lvalue
-        return True
-
-    def is_valid_defaultdict_partial_value_type(self, t: ProperType) -> bool:
-        """Check if t can be used as the basis for a partial defaultdict value type.
-
-        Examples:
-
-          * t is 'int' --> True
-          * t is 'list[<nothing>]' --> True
-          * t is 'dict[...]' --> False (only generic types with a single type
-            argument supported)
-        """
-        if not isinstance(t, Instance):
-            return False
-        if len(t.args) == 0:
-            return True
-        if len(t.args) == 1:
-            arg = get_proper_type(t.args[0])
-            # TODO: This is too permissive -- we only allow TypeVarType since
-            #       they leak in cases like defaultdict(list) due to a bug.
-            #       This can result in incorrect types being inferred, but only
-            #       in rare cases.
-            if isinstance(arg, (TypeVarType, UninhabitedType, NoneType)):
-                return True
-        return False
-
-    def set_inferred_type(self, var: Var, lvalue: Lvalue, type: Type) -> None:
-        """Store inferred variable type.
-
-        Store the type to both the variable node and the expression node that
-        refers to the variable (lvalue). If var is None, do nothing.
-        """
-        if var and not self.current_node_deferred:
-            var.type = type
-            var.is_inferred = True
-            if var not in self.var_decl_frames:
-                # Used for the hack to improve optional type inference in conditionals
-                self.var_decl_frames[var] = {frame.id for frame in self.binder.frames}
-            if isinstance(lvalue, MemberExpr) and self.inferred_attribute_types is not None:
-                # Store inferred attribute type so that we can check consistency afterwards.
-                if lvalue.def_var is not None:
-                    self.inferred_attribute_types[lvalue.def_var] = type
-            self.store_type(lvalue, type)
-
-    def set_inference_error_fallback_type(self, var: Var, lvalue: Lvalue, type: Type) -> None:
-        """Store best known type for variable if type inference failed.
-
-        If a program ignores error on type inference error, the variable should get some
-        inferred type so that if can used later on in the program. Example:
-
-          x = []  # type: ignore
-          x.append(1)   # Should be ok!
-
-        We implement this here by giving x a valid type (replacing inferred <nothing> with Any).
-        """
-        fallback = self.inference_error_fallback_type(type)
-        self.set_inferred_type(var, lvalue, fallback)
-
-    def inference_error_fallback_type(self, type: Type) -> Type:
-        fallback = type.accept(SetNothingToAny())
-        # Type variables may leak from inference, see https://github.com/python/mypy/issues/5738,
-        # we therefore need to erase them.
-        return erase_typevars(fallback)
-
-    def simple_rvalue(self, rvalue: Expression) -> bool:
-        """Returns True for expressions for which inferred type should not depend on context.
-
-        Note that this function can still return False for some expressions where inferred type
-        does not depend on context. It only exists for performance optimizations.
-        """
-        if isinstance(rvalue, (IntExpr, StrExpr, BytesExpr, FloatExpr, RefExpr)):
-            return True
-        if isinstance(rvalue, CallExpr):
-            if isinstance(rvalue.callee, RefExpr) and isinstance(rvalue.callee.node, FuncBase):
-                typ = rvalue.callee.node.type
-                if isinstance(typ, CallableType):
-                    return not typ.variables
-                elif isinstance(typ, Overloaded):
-                    return not any(item.variables for item in typ.items)
-        return False
-
-    def check_simple_assignment(
-        self,
-        lvalue_type: Type | None,
-        rvalue: Expression,
-        context: Context,
-        msg: ErrorMessage = message_registry.INCOMPATIBLE_TYPES_IN_ASSIGNMENT,
-        lvalue_name: str = "variable",
-        rvalue_name: str = "expression",
-        *,
-        notes: list[str] | None = None,
-    ) -> Type:
-        if self.is_stub and isinstance(rvalue, EllipsisExpr):
-            # '...' is always a valid initializer in a stub.
-            return AnyType(TypeOfAny.special_form)
-        else:
-            always_allow_any = lvalue_type is not None and not isinstance(
-                get_proper_type(lvalue_type), AnyType
-            )
-            rvalue_type = self.expr_checker.accept(
-                rvalue, lvalue_type, always_allow_any=always_allow_any
-            )
-            if (
-                isinstance(get_proper_type(lvalue_type), UnionType)
-                # Skip literal types, as they have special logic (for better errors).
-                and not isinstance(get_proper_type(rvalue_type), LiteralType)
-                and not self.simple_rvalue(rvalue)
-            ):
-                # Try re-inferring r.h.s. in empty context, and use that if it
-                # results in a narrower type. We don't do this always because this
-                # may cause some perf impact, plus we want to partially preserve
-                # the old behavior. This helps with various practical examples, see
-                # e.g. testOptionalTypeNarrowedByGenericCall.
-                with self.msg.filter_errors() as local_errors, self.local_type_map() as type_map:
-                    alt_rvalue_type = self.expr_checker.accept(
-                        rvalue, None, always_allow_any=always_allow_any
-                    )
-                if (
-                    not local_errors.has_new_errors()
-                    # Skip Any type, since it is special cased in binder.
-                    and not isinstance(get_proper_type(alt_rvalue_type), AnyType)
-                    and is_valid_inferred_type(alt_rvalue_type)
-                    and is_proper_subtype(alt_rvalue_type, rvalue_type)
-                ):
-                    rvalue_type = alt_rvalue_type
-                    self.store_types(type_map)
-            if isinstance(rvalue_type, DeletedType):
-                self.msg.deleted_as_rvalue(rvalue_type, context)
-            if isinstance(lvalue_type, DeletedType):
-                self.msg.deleted_as_lvalue(lvalue_type, context)
-            elif lvalue_type:
-                self.check_subtype(
-                    # Preserve original aliases for error messages when possible.
-                    rvalue_type,
-                    lvalue_type,
-                    context,
-                    msg,
-                    f"{rvalue_name} has type",
-                    f"{lvalue_name} has type",
-                    notes=notes,
-                )
-            return rvalue_type
-
-    def check_member_assignment(
-        self, instance_type: Type, attribute_type: Type, rvalue: Expression, context: Context
-    ) -> tuple[Type, Type, bool]:
-        """Type member assignment.
-
-        This defers to check_simple_assignment, unless the member expression
-        is a descriptor, in which case this checks descriptor semantics as well.
-
-        Return the inferred rvalue_type, inferred lvalue_type, and whether to use the binder
-        for this assignment.
-
-        Note: this method exists here and not in checkmember.py, because we need to take
-        care about interaction between binder and __set__().
-        """
-        instance_type = get_proper_type(instance_type)
-        attribute_type = get_proper_type(attribute_type)
-        # Descriptors don't participate in class-attribute access
-        if (isinstance(instance_type, FunctionLike) and instance_type.is_type_obj()) or isinstance(
-            instance_type, TypeType
-        ):
-            rvalue_type = self.check_simple_assignment(attribute_type, rvalue, context)
-            return rvalue_type, attribute_type, True
-
-        if not isinstance(attribute_type, Instance):
-            # TODO: support __set__() for union types.
-            rvalue_type = self.check_simple_assignment(attribute_type, rvalue, context)
-            return rvalue_type, attribute_type, True
-
-        mx = MemberContext(
-            is_lvalue=False,
-            is_super=False,
-            is_operator=False,
-            original_type=instance_type,
-            context=context,
-            self_type=None,
-            msg=self.msg,
-            chk=self,
-        )
-        get_type = analyze_descriptor_access(attribute_type, mx)
-        if not attribute_type.type.has_readable_member("__set__"):
-            # If there is no __set__, we type-check that the assigned value matches
-            # the return type of __get__. This doesn't match the python semantics,
-            # (which allow you to override the descriptor with any value), but preserves
-            # the type of accessing the attribute (even after the override).
-            rvalue_type = self.check_simple_assignment(get_type, rvalue, context)
-            return rvalue_type, get_type, True
-
-        dunder_set = attribute_type.type.get_method("__set__")
-        if dunder_set is None:
-            self.fail(message_registry.DESCRIPTOR_SET_NOT_CALLABLE.format(attribute_type), context)
-            return AnyType(TypeOfAny.from_error), get_type, False
-
-        bound_method = analyze_decorator_or_funcbase_access(
-            defn=dunder_set,
-            itype=attribute_type,
-            info=attribute_type.type,
-            self_type=attribute_type,
-            name="__set__",
-            mx=mx,
-        )
-        typ = map_instance_to_supertype(attribute_type, dunder_set.info)
-        dunder_set_type = expand_type_by_instance(bound_method, typ)
-
-        callable_name = self.expr_checker.method_fullname(attribute_type, "__set__")
-        dunder_set_type = self.expr_checker.transform_callee_type(
-            callable_name,
-            dunder_set_type,
-            [TempNode(instance_type, context=context), rvalue],
-            [nodes.ARG_POS, nodes.ARG_POS],
-            context,
-            object_type=attribute_type,
-        )
-
-        # For non-overloaded setters, the result should be type-checked like a regular assignment.
-        # Hence, we first only try to infer the type by using the rvalue as type context.
-        type_context = rvalue
-        with self.msg.filter_errors():
-            _, inferred_dunder_set_type = self.expr_checker.check_call(
-                dunder_set_type,
-                [TempNode(instance_type, context=context), type_context],
-                [nodes.ARG_POS, nodes.ARG_POS],
-                context,
-                object_type=attribute_type,
-                callable_name=callable_name,
-            )
-
-        # And now we in fact type check the call, to show errors related to wrong arguments
-        # count, etc., replacing the type context for non-overloaded setters only.
-        inferred_dunder_set_type = get_proper_type(inferred_dunder_set_type)
-        if isinstance(inferred_dunder_set_type, CallableType):
-            type_context = TempNode(AnyType(TypeOfAny.special_form), context=context)
-        self.expr_checker.check_call(
-            dunder_set_type,
-            [TempNode(instance_type, context=context), type_context],
-            [nodes.ARG_POS, nodes.ARG_POS],
-            context,
-            object_type=attribute_type,
-            callable_name=callable_name,
-        )
-
-        # In the following cases, a message already will have been recorded in check_call.
-        if (not isinstance(inferred_dunder_set_type, CallableType)) or (
-            len(inferred_dunder_set_type.arg_types) < 2
-        ):
-            return AnyType(TypeOfAny.from_error), get_type, False
-
-        set_type = inferred_dunder_set_type.arg_types[1]
-        # Special case: if the rvalue_type is a subtype of both '__get__' and '__set__' types,
-        # and '__get__' type is narrower than '__set__', then we invoke the binder to narrow type
-        # by this assignment. Technically, this is not safe, but in practice this is
-        # what a user expects.
-        rvalue_type = self.check_simple_assignment(set_type, rvalue, context)
-        infer = is_subtype(rvalue_type, get_type) and is_subtype(get_type, set_type)
-        return rvalue_type if infer else set_type, get_type, infer
-
-    def check_indexed_assignment(
-        self, lvalue: IndexExpr, rvalue: Expression, context: Context
-    ) -> None:
-        """Type check indexed assignment base[index] = rvalue.
-
-        The lvalue argument is the base[index] expression.
-        """
-        self.try_infer_partial_type_from_indexed_assignment(lvalue, rvalue)
-        basetype = get_proper_type(self.expr_checker.accept(lvalue.base))
-        method_type = self.expr_checker.analyze_external_member_access(
-            "__setitem__", basetype, lvalue
-        )
-
-        lvalue.method_type = method_type
-        res_type, _ = self.expr_checker.check_method_call(
-            "__setitem__",
-            basetype,
-            method_type,
-            [lvalue.index, rvalue],
-            [nodes.ARG_POS, nodes.ARG_POS],
-            context,
-        )
-        res_type = get_proper_type(res_type)
-        if isinstance(res_type, UninhabitedType) and not res_type.ambiguous:
-            self.binder.unreachable()
-
-    def try_infer_partial_type_from_indexed_assignment(
-        self, lvalue: IndexExpr, rvalue: Expression
-    ) -> None:
-        # TODO: Should we share some of this with try_infer_partial_type?
-        var = None
-        if isinstance(lvalue.base, RefExpr) and isinstance(lvalue.base.node, Var):
-            var = lvalue.base.node
-        elif isinstance(lvalue.base, MemberExpr):
-            var = self.expr_checker.get_partial_self_var(lvalue.base)
-        if isinstance(var, Var):
-            if isinstance(var.type, PartialType):
-                type_type = var.type.type
-                if type_type is None:
-                    return  # The partial type is None.
-                partial_types = self.find_partial_types(var)
-                if partial_types is None:
-                    return
-                typename = type_type.fullname
-                if (
-                    typename == "builtins.dict"
-                    or typename == "collections.OrderedDict"
-                    or typename == "collections.defaultdict"
-                ):
-                    # TODO: Don't infer things twice.
-                    key_type = self.expr_checker.accept(lvalue.index)
-                    value_type = self.expr_checker.accept(rvalue)
-                    if (
-                        is_valid_inferred_type(key_type)
-                        and is_valid_inferred_type(value_type)
-                        and not self.current_node_deferred
-                        and not (
-                            typename == "collections.defaultdict"
-                            and var.type.value_type is not None
-                            and not is_equivalent(value_type, var.type.value_type)
-                        )
-                    ):
-                        var.type = self.named_generic_type(typename, [key_type, value_type])
-                        del partial_types[var]
-
-    def type_requires_usage(self, typ: Type) -> tuple[str, ErrorCode] | None:
-        """Some types require usage in all cases. The classic example is
-        an unused coroutine.
-
-        In the case that it does require usage, returns a note to attach
-        to the error message.
-        """
-        proper_type = get_proper_type(typ)
-        if isinstance(proper_type, Instance):
-            # We use different error codes for generic awaitable vs coroutine.
-            # Coroutines are on by default, whereas generic awaitables are not.
-            if proper_type.type.fullname == "typing.Coroutine":
-                return ("Are you missing an await?", UNUSED_COROUTINE)
-            if proper_type.type.get("__await__") is not None:
-                return ("Are you missing an await?", UNUSED_AWAITABLE)
-        return None
-
-    def visit_expression_stmt(self, s: ExpressionStmt) -> None:
-        expr_type = self.expr_checker.accept(s.expr, allow_none_return=True, always_allow_any=True)
-        error_note_and_code = self.type_requires_usage(expr_type)
-        if error_note_and_code:
-            error_note, code = error_note_and_code
-            self.fail(
-                message_registry.TYPE_MUST_BE_USED.format(format_type(expr_type)), s, code=code
-            )
-            self.note(error_note, s, code=code)
-
-    def visit_return_stmt(self, s: ReturnStmt) -> None:
-        """Type check a return statement."""
-        self.check_return_stmt(s)
-        self.binder.unreachable()
-
-    def check_return_stmt(self, s: ReturnStmt) -> None:
-        defn = self.scope.top_function()
-        if defn is not None:
-            if defn.is_generator:
-                return_type = self.get_generator_return_type(
-                    self.return_types[-1], defn.is_coroutine
-                )
-            elif defn.is_coroutine:
-                return_type = self.get_coroutine_return_type(self.return_types[-1])
-            else:
-                return_type = self.return_types[-1]
-            return_type = get_proper_type(return_type)
-
-            if isinstance(return_type, UninhabitedType):
-                self.fail(message_registry.NO_RETURN_EXPECTED, s)
-                return
-
-            if s.expr:
-                is_lambda = isinstance(self.scope.top_function(), LambdaExpr)
-                declared_none_return = isinstance(return_type, NoneType)
-                declared_any_return = isinstance(return_type, AnyType)
-
-                # This controls whether or not we allow a function call that
-                # returns None as the expression of this return statement.
-                # E.g. `return f()` for some `f` that returns None.  We allow
-                # this only if we're in a lambda or in a function that returns
-                # `None` or `Any`.
-                allow_none_func_call = is_lambda or declared_none_return or declared_any_return
-
-                # Return with a value.
-                typ = get_proper_type(
-                    self.expr_checker.accept(
-                        s.expr, return_type, allow_none_return=allow_none_func_call
-                    )
-                )
-
-                if defn.is_async_generator:
-                    self.fail(message_registry.RETURN_IN_ASYNC_GENERATOR, s)
-                    return
-                # Returning a value of type Any is always fine.
-                if isinstance(typ, AnyType):
-                    # (Unless you asked to be warned in that case, and the
-                    # function is not declared to return Any)
-                    if (
-                        self.options.warn_return_any
-                        and not self.current_node_deferred
-                        and not is_proper_subtype(AnyType(TypeOfAny.special_form), return_type)
-                        and not (
-                            defn.name in BINARY_MAGIC_METHODS
-                            and is_literal_not_implemented(s.expr)
-                        )
-                        and not (
-                            isinstance(return_type, Instance)
-                            and return_type.type.fullname == "builtins.object"
-                        )
-                    ):
-                        self.msg.incorrectly_returning_any(return_type, s)
-                    return
-
-                # Disallow return expressions in functions declared to return
-                # None, subject to two exceptions below.
-                if declared_none_return:
-                    # Lambdas are allowed to have None returns.
-                    # Functions returning a value of type None are allowed to have a None return.
-                    if is_lambda or isinstance(typ, NoneType):
-                        return
-                    self.fail(message_registry.NO_RETURN_VALUE_EXPECTED, s)
-                else:
-                    self.check_subtype(
-                        subtype_label="got",
-                        subtype=typ,
-                        supertype_label="expected",
-                        supertype=return_type,
-                        context=s.expr,
-                        outer_context=s,
-                        msg=message_registry.INCOMPATIBLE_RETURN_VALUE_TYPE,
-                    )
-            else:
-                # Empty returns are valid in Generators with Any typed returns, but not in
-                # coroutines.
-                if (
-                    defn.is_generator
-                    and not defn.is_coroutine
-                    and isinstance(return_type, AnyType)
-                ):
-                    return
-
-                if isinstance(return_type, (NoneType, AnyType)):
-                    return
-
-                if self.in_checked_function():
-                    self.fail(message_registry.RETURN_VALUE_EXPECTED, s)
-
-    def visit_if_stmt(self, s: IfStmt) -> None:
-        """Type check an if statement."""
-        # This frame records the knowledge from previous if/elif clauses not being taken.
-        # Fall-through to the original frame is handled explicitly in each block.
-        with self.binder.frame_context(can_skip=False, conditional_frame=True, fall_through=0):
-            for e, b in zip(s.expr, s.body):
-                t = get_proper_type(self.expr_checker.accept(e))
-
-                if isinstance(t, DeletedType):
-                    self.msg.deleted_as_rvalue(t, s)
-
-                if_map, else_map = self.find_isinstance_check(e)
-
-                # XXX Issue a warning if condition is always False?
-                with self.binder.frame_context(can_skip=True, fall_through=2):
-                    self.push_type_map(if_map)
-                    self.accept(b)
-
-                # XXX Issue a warning if condition is always True?
-                self.push_type_map(else_map)
-
-            with self.binder.frame_context(can_skip=False, fall_through=2):
-                if s.else_body:
-                    self.accept(s.else_body)
-
-    def visit_while_stmt(self, s: WhileStmt) -> None:
-        """Type check a while statement."""
-        if_stmt = IfStmt([s.expr], [s.body], None)
-        if_stmt.set_line(s)
-        self.accept_loop(if_stmt, s.else_body, exit_condition=s.expr)
-
-    def visit_operator_assignment_stmt(self, s: OperatorAssignmentStmt) -> None:
-        """Type check an operator assignment statement, e.g. x += 1."""
-        self.try_infer_partial_generic_type_from_assignment(s.lvalue, s.rvalue, s.op)
-        if isinstance(s.lvalue, MemberExpr):
-            # Special case, some additional errors may be given for
-            # assignments to read-only or final attributes.
-            lvalue_type = self.expr_checker.visit_member_expr(s.lvalue, True)
-        else:
-            lvalue_type = self.expr_checker.accept(s.lvalue)
-        inplace, method = infer_operator_assignment_method(lvalue_type, s.op)
-        if inplace:
-            # There is __ifoo__, treat as x = x.__ifoo__(y)
-            rvalue_type, method_type = self.expr_checker.check_op(method, lvalue_type, s.rvalue, s)
-            if not is_subtype(rvalue_type, lvalue_type):
-                self.msg.incompatible_operator_assignment(s.op, s)
-        else:
-            # There is no __ifoo__, treat as x = x <foo> y
-            expr = OpExpr(s.op, s.lvalue, s.rvalue)
-            expr.set_line(s)
-            self.check_assignment(
-                lvalue=s.lvalue, rvalue=expr, infer_lvalue_type=True, new_syntax=False
-            )
-        self.check_final(s)
-
-    def visit_assert_stmt(self, s: AssertStmt) -> None:
-        self.expr_checker.accept(s.expr)
-
-        if isinstance(s.expr, TupleExpr) and len(s.expr.items) > 0:
-            self.fail(message_registry.MALFORMED_ASSERT, s)
-
-        # If this is asserting some isinstance check, bind that type in the following code
-        true_map, else_map = self.find_isinstance_check(s.expr)
-        if s.msg is not None:
-            self.expr_checker.analyze_cond_branch(else_map, s.msg, None)
-        self.push_type_map(true_map)
-
-    def visit_raise_stmt(self, s: RaiseStmt) -> None:
-        """Type check a raise statement."""
-        if s.expr:
-            self.type_check_raise(s.expr, s)
-        if s.from_expr:
-            self.type_check_raise(s.from_expr, s, optional=True)
-        self.binder.unreachable()
-
-    def type_check_raise(self, e: Expression, s: RaiseStmt, optional: bool = False) -> None:
-        typ = get_proper_type(self.expr_checker.accept(e))
-        if isinstance(typ, DeletedType):
-            self.msg.deleted_as_rvalue(typ, e)
-            return
-
-        exc_type = self.named_type("builtins.BaseException")
-        expected_type_items = [exc_type, TypeType(exc_type)]
-        if optional:
-            # This is used for `x` part in a case like `raise e from x`,
-            # where we allow `raise e from None`.
-            expected_type_items.append(NoneType())
-
-        self.check_subtype(
-            typ, UnionType.make_union(expected_type_items), s, message_registry.INVALID_EXCEPTION
-        )
-
-        if isinstance(typ, FunctionLike):
-            # https://github.com/python/mypy/issues/11089
-            self.expr_checker.check_call(typ, [], [], e)
-
-    def visit_try_stmt(self, s: TryStmt) -> None:
-        """Type check a try statement."""
-        # Our enclosing frame will get the result if the try/except falls through.
-        # This one gets all possible states after the try block exited abnormally
-        # (by exception, return, break, etc.)
-        with self.binder.frame_context(can_skip=False, fall_through=0):
-            # Not only might the body of the try statement exit
-            # abnormally, but so might an exception handler or else
-            # clause. The finally clause runs in *all* cases, so we
-            # need an outer try frame to catch all intermediate states
-            # in case an exception is raised during an except or else
-            # clause. As an optimization, only create the outer try
-            # frame when there actually is a finally clause.
-            self.visit_try_without_finally(s, try_frame=bool(s.finally_body))
-            if s.finally_body:
-                # First we check finally_body is type safe on all abnormal exit paths
-                self.accept(s.finally_body)
-
-        if s.finally_body:
-            # Then we try again for the more restricted set of options
-            # that can fall through. (Why do we need to check the
-            # finally clause twice? Depending on whether the finally
-            # clause was reached by the try clause falling off the end
-            # or exiting abnormally, after completing the finally clause
-            # either flow will continue to after the entire try statement
-            # or the exception/return/etc. will be processed and control
-            # flow will escape. We need to check that the finally clause
-            # type checks in both contexts, but only the resulting types
-            # from the latter context affect the type state in the code
-            # that follows theframe try statement.)
-            if not self.binder.is_unreachable():
-                self.accept(s.finally_body)
-
-    def visit_try_without_finally(self, s: TryStmt, try_frame: bool) -> None:
-        """Type check a try statement, ignoring the finally block.
-
-        On entry, the top frame should receive all flow that exits the
-        try block abnormally (i.e., such that the else block does not
-        execute), and its parent should receive all flow that exits
-        the try block normally.
-        """
-        # This frame will run the else block if the try fell through.
-        # In that case, control flow continues to the parent of what
-        # was the top frame on entry.
-        with self.binder.frame_context(can_skip=False, fall_through=2, try_frame=try_frame):
-            # This frame receives exit via exception, and runs exception handlers
-            with self.binder.frame_context(can_skip=False, conditional_frame=True, fall_through=2):
-                # Finally, the body of the try statement
-                with self.binder.frame_context(can_skip=False, fall_through=2, try_frame=True):
-                    self.accept(s.body)
-                for i in range(len(s.handlers)):
-                    with self.binder.frame_context(can_skip=True, fall_through=4):
-                        typ = s.types[i]
-                        if typ:
-                            t = self.check_except_handler_test(typ, s.is_star)
-                            var = s.vars[i]
-                            if var:
-                                # To support local variables, we make this a definition line,
-                                # causing assignment to set the variable's type.
-                                var.is_inferred_def = True
-                                self.check_assignment(var, self.temp_node(t, var))
-                        self.accept(s.handlers[i])
-                        var = s.vars[i]
-                        if var:
-                            # Exception variables are deleted.
-                            # Unfortunately, this doesn't let us detect usage before the
-                            # try/except block.
-                            source = var.name
-                            if isinstance(var.node, Var):
-                                var.node.type = DeletedType(source=source)
-                            self.binder.cleanse(var)
-            if s.else_body:
-                self.accept(s.else_body)
-
-    def check_except_handler_test(self, n: Expression, is_star: bool) -> Type:
-        """Type check an exception handler test clause."""
-        typ = self.expr_checker.accept(n)
-
-        all_types: list[Type] = []
-        test_types = self.get_types_from_except_handler(typ, n)
-
-        for ttype in get_proper_types(test_types):
-            if isinstance(ttype, AnyType):
-                all_types.append(ttype)
-                continue
-
-            if isinstance(ttype, FunctionLike):
-                item = ttype.items[0]
-                if not item.is_type_obj():
-                    self.fail(message_registry.INVALID_EXCEPTION_TYPE, n)
-                    return self.default_exception_type(is_star)
-                exc_type = erase_typevars(item.ret_type)
-            elif isinstance(ttype, TypeType):
-                exc_type = ttype.item
-            else:
-                self.fail(message_registry.INVALID_EXCEPTION_TYPE, n)
-                return self.default_exception_type(is_star)
-
-            if not is_subtype(exc_type, self.named_type("builtins.BaseException")):
-                self.fail(message_registry.INVALID_EXCEPTION_TYPE, n)
-                return self.default_exception_type(is_star)
-
-            all_types.append(exc_type)
-
-        if is_star:
-            new_all_types: list[Type] = []
-            for typ in all_types:
-                if is_proper_subtype(typ, self.named_type("builtins.BaseExceptionGroup")):
-                    self.fail(message_registry.INVALID_EXCEPTION_GROUP, n)
-                    new_all_types.append(AnyType(TypeOfAny.from_error))
-                else:
-                    new_all_types.append(typ)
-            return self.wrap_exception_group(new_all_types)
-        return make_simplified_union(all_types)
-
-    def default_exception_type(self, is_star: bool) -> Type:
-        """Exception type to return in case of a previous type error."""
-        any_type = AnyType(TypeOfAny.from_error)
-        if is_star:
-            return self.named_generic_type("builtins.ExceptionGroup", [any_type])
-        return any_type
-
-    def wrap_exception_group(self, types: Sequence[Type]) -> Type:
-        """Transform except* variable type into an appropriate exception group."""
-        arg = make_simplified_union(types)
-        if is_subtype(arg, self.named_type("builtins.Exception")):
-            base = "builtins.ExceptionGroup"
-        else:
-            base = "builtins.BaseExceptionGroup"
-        return self.named_generic_type(base, [arg])
-
-    def get_types_from_except_handler(self, typ: Type, n: Expression) -> list[Type]:
-        """Helper for check_except_handler_test to retrieve handler types."""
-        typ = get_proper_type(typ)
-        if isinstance(typ, TupleType):
-            return typ.items
-        elif isinstance(typ, UnionType):
-            return [
-                union_typ
-                for item in typ.relevant_items()
-                for union_typ in self.get_types_from_except_handler(item, n)
-            ]
-        elif is_named_instance(typ, "builtins.tuple"):
-            # variadic tuple
-            return [typ.args[0]]
-        else:
-            return [typ]
-
-    def visit_for_stmt(self, s: ForStmt) -> None:
-        """Type check a for statement."""
-        if s.is_async:
-            iterator_type, item_type = self.analyze_async_iterable_item_type(s.expr)
-        else:
-            iterator_type, item_type = self.analyze_iterable_item_type(s.expr)
-        s.inferred_item_type = item_type
-        s.inferred_iterator_type = iterator_type
-        self.analyze_index_variables(s.index, item_type, s.index_type is None, s)
-        self.accept_loop(s.body, s.else_body)
-
-    def analyze_async_iterable_item_type(self, expr: Expression) -> tuple[Type, Type]:
-        """Analyse async iterable expression and return iterator and iterator item types."""
-        echk = self.expr_checker
-        iterable = echk.accept(expr)
-        iterator = echk.check_method_call_by_name("__aiter__", iterable, [], [], expr)[0]
-        awaitable = echk.check_method_call_by_name("__anext__", iterator, [], [], expr)[0]
-        item_type = echk.check_awaitable_expr(
-            awaitable, expr, message_registry.INCOMPATIBLE_TYPES_IN_ASYNC_FOR
-        )
-        return iterator, item_type
-
-    def analyze_iterable_item_type(self, expr: Expression) -> tuple[Type, Type]:
-        """Analyse iterable expression and return iterator and iterator item types."""
-        echk = self.expr_checker
-        iterable = get_proper_type(echk.accept(expr))
-        iterator = echk.check_method_call_by_name("__iter__", iterable, [], [], expr)[0]
-
-        int_type = self.analyze_range_native_int_type(expr)
-        if int_type:
-            return iterator, int_type
-
-        if isinstance(iterable, TupleType):
-            joined: Type = UninhabitedType()
-            for item in iterable.items:
-                joined = join_types(joined, item)
-            return iterator, joined
-        else:
-            # Non-tuple iterable.
-            return iterator, echk.check_method_call_by_name("__next__", iterator, [], [], expr)[0]
-
-    def analyze_iterable_item_type_without_expression(
-        self, type: Type, context: Context
-    ) -> tuple[Type, Type]:
-        """Analyse iterable type and return iterator and iterator item types."""
-        echk = self.expr_checker
-        iterable = get_proper_type(type)
-        iterator = echk.check_method_call_by_name("__iter__", iterable, [], [], context)[0]
-
-        if isinstance(iterable, TupleType):
-            joined: Type = UninhabitedType()
-            for item in iterable.items:
-                joined = join_types(joined, item)
-            return iterator, joined
-        else:
-            # Non-tuple iterable.
-            return (
-                iterator,
-                echk.check_method_call_by_name("__next__", iterator, [], [], context)[0],
-            )
-
-    def analyze_range_native_int_type(self, expr: Expression) -> Type | None:
-        """Try to infer native int item type from arguments to range(...).
-
-        For example, return i64 if the expression is "range(0, i64(n))".
-
-        Return None if unsuccessful.
-        """
-        if (
-            isinstance(expr, CallExpr)
-            and isinstance(expr.callee, RefExpr)
-            and expr.callee.fullname == "builtins.range"
-            and 1 <= len(expr.args) <= 3
-            and all(kind == ARG_POS for kind in expr.arg_kinds)
-        ):
-            native_int: Type | None = None
-            ok = True
-            for arg in expr.args:
-                argt = get_proper_type(self.lookup_type(arg))
-                if isinstance(argt, Instance) and argt.type.fullname in MYPYC_NATIVE_INT_NAMES:
-                    if native_int is None:
-                        native_int = argt
-                    elif argt != native_int:
-                        ok = False
-            if ok and native_int:
-                return native_int
-        return None
-
-    def analyze_container_item_type(self, typ: Type) -> Type | None:
-        """Check if a type is a nominal container of a union of such.
-
-        Return the corresponding container item type.
-        """
-        typ = get_proper_type(typ)
-        if isinstance(typ, UnionType):
-            types: list[Type] = []
-            for item in typ.items:
-                c_type = self.analyze_container_item_type(item)
-                if c_type:
-                    types.append(c_type)
-            return UnionType.make_union(types)
-        if isinstance(typ, Instance) and typ.type.has_base("typing.Container"):
-            supertype = self.named_type("typing.Container").type
-            super_instance = map_instance_to_supertype(typ, supertype)
-            assert len(super_instance.args) == 1
-            return super_instance.args[0]
-        if isinstance(typ, TupleType):
-            return self.analyze_container_item_type(tuple_fallback(typ))
-        return None
-
-    def analyze_index_variables(
-        self, index: Expression, item_type: Type, infer_lvalue_type: bool, context: Context
-    ) -> None:
-        """Type check or infer for loop or list comprehension index vars."""
-        self.check_assignment(index, self.temp_node(item_type, context), infer_lvalue_type)
-
-    def visit_del_stmt(self, s: DelStmt) -> None:
-        if isinstance(s.expr, IndexExpr):
-            e = s.expr
-            m = MemberExpr(e.base, "__delitem__")
-            m.line = s.line
-            m.column = s.column
-            c = CallExpr(m, [e.index], [nodes.ARG_POS], [None])
-            c.line = s.line
-            c.column = s.column
-            self.expr_checker.accept(c, allow_none_return=True)
-        else:
-            s.expr.accept(self.expr_checker)
-            for elt in flatten(s.expr):
-                if isinstance(elt, NameExpr):
-                    self.binder.assign_type(
-                        elt, DeletedType(source=elt.name), get_declaration(elt), False
-                    )
-
-    def visit_decorator(self, e: Decorator) -> None:
-        for d in e.decorators:
-            if isinstance(d, RefExpr):
-                if d.fullname == "typing.no_type_check":
-                    e.var.type = AnyType(TypeOfAny.special_form)
-                    e.var.is_ready = True
-                    return
-
-        if self.recurse_into_functions:
-            with self.tscope.function_scope(e.func):
-                self.check_func_item(e.func, name=e.func.name)
-
-        # Process decorators from the inside out to determine decorated signature, which
-        # may be different from the declared signature.
-        sig: Type = self.function_type(e.func)
-        for d in reversed(e.decorators):
-            if refers_to_fullname(d, OVERLOAD_NAMES):
-                self.fail(message_registry.MULTIPLE_OVERLOADS_REQUIRED, e)
-                continue
-            dec = self.expr_checker.accept(d)
-            temp = self.temp_node(sig, context=e)
-            fullname = None
-            if isinstance(d, RefExpr):
-                fullname = d.fullname or None
-            # if this is a expression like @b.a where b is an object, get the type of b
-            # so we can pass it the method hook in the plugins
-            object_type: Type | None = None
-            if fullname is None and isinstance(d, MemberExpr) and self.has_type(d.expr):
-                object_type = self.lookup_type(d.expr)
-                fullname = self.expr_checker.method_fullname(object_type, d.name)
-            self.check_for_untyped_decorator(e.func, dec, d)
-            sig, t2 = self.expr_checker.check_call(
-                dec, [temp], [nodes.ARG_POS], e, callable_name=fullname, object_type=object_type
-            )
-        self.check_untyped_after_decorator(sig, e.func)
-        sig = set_callable_name(sig, e.func)
-        e.var.type = sig
-        e.var.is_ready = True
-        if e.func.is_property:
-            if isinstance(sig, CallableType):
-                if len([k for k in sig.arg_kinds if k.is_required()]) > 1:
-                    self.msg.fail("Too many arguments for property", e)
-            self.check_incompatible_property_override(e)
-        # For overloaded functions we already checked override for overload as a whole.
-        if e.func.info and not e.func.is_dynamic() and not e.is_overload:
-            self.check_method_override(e)
-
-        if e.func.info and e.func.name in ("__init__", "__new__"):
-            if e.type and not isinstance(get_proper_type(e.type), (FunctionLike, AnyType)):
-                self.fail(message_registry.BAD_CONSTRUCTOR_TYPE, e)
-
-    def check_for_untyped_decorator(
-        self, func: FuncDef, dec_type: Type, dec_expr: Expression
-    ) -> None:
-        if (
-            self.options.disallow_untyped_decorators
-            and is_typed_callable(func.type)
-            and is_untyped_decorator(dec_type)
-        ):
-            self.msg.typed_function_untyped_decorator(func.name, dec_expr)
-
-    def check_incompatible_property_override(self, e: Decorator) -> None:
-        if not e.var.is_settable_property and e.func.info:
-            name = e.func.name
-            for base in e.func.info.mro[1:]:
-                base_attr = base.names.get(name)
-                if not base_attr:
-                    continue
-                if (
-                    isinstance(base_attr.node, OverloadedFuncDef)
-                    and base_attr.node.is_property
-                    and cast(Decorator, base_attr.node.items[0]).var.is_settable_property
-                ):
-                    self.fail(message_registry.READ_ONLY_PROPERTY_OVERRIDES_READ_WRITE, e)
-
-    def visit_with_stmt(self, s: WithStmt) -> None:
-        exceptions_maybe_suppressed = False
-        for expr, target in zip(s.expr, s.target):
-            if s.is_async:
-                exit_ret_type = self.check_async_with_item(expr, target, s.unanalyzed_type is None)
-            else:
-                exit_ret_type = self.check_with_item(expr, target, s.unanalyzed_type is None)
-
-            # Based on the return type, determine if this context manager 'swallows'
-            # exceptions or not. We determine this using a heuristic based on the
-            # return type of the __exit__ method -- see the discussion in
-            # https://github.com/python/mypy/issues/7214 and the section about context managers
-            # in https://github.com/python/typeshed/blob/main/CONTRIBUTING.md#conventions
-            # for more details.
-
-            exit_ret_type = get_proper_type(exit_ret_type)
-            if is_literal_type(exit_ret_type, "builtins.bool", False):
-                continue
-
-            if is_literal_type(exit_ret_type, "builtins.bool", True) or (
-                isinstance(exit_ret_type, Instance)
-                and exit_ret_type.type.fullname == "builtins.bool"
-                and state.strict_optional
-            ):
-                # Note: if strict-optional is disabled, this bool instance
-                # could actually be an Optional[bool].
-                exceptions_maybe_suppressed = True
-
-        if exceptions_maybe_suppressed:
-            # Treat this 'with' block in the same way we'd treat a 'try: BODY; except: pass'
-            # block. This means control flow can continue after the 'with' even if the 'with'
-            # block immediately returns.
-            with self.binder.frame_context(can_skip=True, try_frame=True):
-                self.accept(s.body)
-        else:
-            self.accept(s.body)
-
-    def check_untyped_after_decorator(self, typ: Type, func: FuncDef) -> None:
-        if not self.options.disallow_any_decorated or self.is_stub:
-            return
-
-        if mypy.checkexpr.has_any_type(typ):
-            self.msg.untyped_decorated_function(typ, func)
-
-    def check_async_with_item(
-        self, expr: Expression, target: Expression | None, infer_lvalue_type: bool
-    ) -> Type:
-        echk = self.expr_checker
-        ctx = echk.accept(expr)
-        obj = echk.check_method_call_by_name("__aenter__", ctx, [], [], expr)[0]
-        obj = echk.check_awaitable_expr(
-            obj, expr, message_registry.INCOMPATIBLE_TYPES_IN_ASYNC_WITH_AENTER
-        )
-        if target:
-            self.check_assignment(target, self.temp_node(obj, expr), infer_lvalue_type)
-        arg = self.temp_node(AnyType(TypeOfAny.special_form), expr)
-        res, _ = echk.check_method_call_by_name(
-            "__aexit__", ctx, [arg] * 3, [nodes.ARG_POS] * 3, expr
-        )
-        return echk.check_awaitable_expr(
-            res, expr, message_registry.INCOMPATIBLE_TYPES_IN_ASYNC_WITH_AEXIT
-        )
-
-    def check_with_item(
-        self, expr: Expression, target: Expression | None, infer_lvalue_type: bool
-    ) -> Type:
-        echk = self.expr_checker
-        ctx = echk.accept(expr)
-        obj = echk.check_method_call_by_name("__enter__", ctx, [], [], expr)[0]
-        if target:
-            self.check_assignment(target, self.temp_node(obj, expr), infer_lvalue_type)
-        arg = self.temp_node(AnyType(TypeOfAny.special_form), expr)
-        res, _ = echk.check_method_call_by_name(
-            "__exit__", ctx, [arg] * 3, [nodes.ARG_POS] * 3, expr
-        )
-        return res
-
-    def visit_break_stmt(self, s: BreakStmt) -> None:
-        self.binder.handle_break()
-
-    def visit_continue_stmt(self, s: ContinueStmt) -> None:
-        self.binder.handle_continue()
-        return None
-
-    def visit_match_stmt(self, s: MatchStmt) -> None:
-        with self.binder.frame_context(can_skip=False, fall_through=0):
-            subject_type = get_proper_type(self.expr_checker.accept(s.subject))
-
-            if isinstance(subject_type, DeletedType):
-                self.msg.deleted_as_rvalue(subject_type, s)
-
-            # We infer types of patterns twice. The first pass is used
-            # to infer the types of capture variables. The type of a
-            # capture variable may depend on multiple patterns (it
-            # will be a union of all capture types). This pass ignores
-            # guard expressions.
-            pattern_types = [self.pattern_checker.accept(p, subject_type) for p in s.patterns]
-            type_maps: list[TypeMap] = [t.captures for t in pattern_types]
-            inferred_types = self.infer_variable_types_from_type_maps(type_maps)
-
-            # The second pass narrows down the types and type checks bodies.
-            for p, g, b in zip(s.patterns, s.guards, s.bodies):
-                current_subject_type = self.expr_checker.narrow_type_from_binder(
-                    s.subject, subject_type
-                )
-                pattern_type = self.pattern_checker.accept(p, current_subject_type)
-                with self.binder.frame_context(can_skip=True, fall_through=2):
-                    if b.is_unreachable or isinstance(
-                        get_proper_type(pattern_type.type), UninhabitedType
-                    ):
-                        self.push_type_map(None)
-                        else_map: TypeMap = {}
-                    else:
-                        pattern_map, else_map = conditional_types_to_typemaps(
-                            s.subject, pattern_type.type, pattern_type.rest_type
-                        )
-                        self.remove_capture_conflicts(pattern_type.captures, inferred_types)
-                        self.push_type_map(pattern_map)
-                        self.push_type_map(pattern_type.captures)
-                    if g is not None:
-                        with self.binder.frame_context(can_skip=True, fall_through=3):
-                            gt = get_proper_type(self.expr_checker.accept(g))
-
-                            if isinstance(gt, DeletedType):
-                                self.msg.deleted_as_rvalue(gt, s)
-
-                            guard_map, guard_else_map = self.find_isinstance_check(g)
-                            else_map = or_conditional_maps(else_map, guard_else_map)
-
-                            self.push_type_map(guard_map)
-                            self.accept(b)
-                    else:
-                        self.accept(b)
-                self.push_type_map(else_map)
-
-            # This is needed due to a quirk in frame_context. Without it types will stay narrowed
-            # after the match.
-            with self.binder.frame_context(can_skip=False, fall_through=2):
-                pass
-
-    def infer_variable_types_from_type_maps(self, type_maps: list[TypeMap]) -> dict[Var, Type]:
-        all_captures: dict[Var, list[tuple[NameExpr, Type]]] = defaultdict(list)
-        for tm in type_maps:
-            if tm is not None:
-                for expr, typ in tm.items():
-                    if isinstance(expr, NameExpr):
-                        node = expr.node
-                        assert isinstance(node, Var)
-                        all_captures[node].append((expr, typ))
-
-        inferred_types: dict[Var, Type] = {}
-        for var, captures in all_captures.items():
-            already_exists = False
-            types: list[Type] = []
-            for expr, typ in captures:
-                types.append(typ)
-
-                previous_type, _, _ = self.check_lvalue(expr)
-                if previous_type is not None:
-                    already_exists = True
-                    if self.check_subtype(
-                        typ,
-                        previous_type,
-                        expr,
-                        msg=message_registry.INCOMPATIBLE_TYPES_IN_CAPTURE,
-                        subtype_label="pattern captures type",
-                        supertype_label="variable has type",
-                    ):
-                        inferred_types[var] = previous_type
-
-            if not already_exists:
-                new_type = UnionType.make_union(types)
-                # Infer the union type at the first occurrence
-                first_occurrence, _ = captures[0]
-                inferred_types[var] = new_type
-                self.infer_variable_type(var, first_occurrence, new_type, first_occurrence)
-        return inferred_types
-
-    def remove_capture_conflicts(self, type_map: TypeMap, inferred_types: dict[Var, Type]) -> None:
-        if type_map:
-            for expr, typ in list(type_map.items()):
-                if isinstance(expr, NameExpr):
-                    node = expr.node
-                    assert isinstance(node, Var)
-                    if node not in inferred_types or not is_subtype(typ, inferred_types[node]):
-                        del type_map[expr]
-
-    def make_fake_typeinfo(
-        self,
-        curr_module_fullname: str,
-        class_gen_name: str,
-        class_short_name: str,
-        bases: list[Instance],
-    ) -> tuple[ClassDef, TypeInfo]:
-        # Build the fake ClassDef and TypeInfo together.
-        # The ClassDef is full of lies and doesn't actually contain a body.
-        # Use format_bare to generate a nice name for error messages.
-        # We skip fully filling out a handful of TypeInfo fields because they
-        # should be irrelevant for a generated type like this:
-        # is_protocol, protocol_members, is_abstract
-        cdef = ClassDef(class_short_name, Block([]))
-        cdef.fullname = curr_module_fullname + "." + class_gen_name
-        info = TypeInfo(SymbolTable(), cdef, curr_module_fullname)
-        cdef.info = info
-        info.bases = bases
-        calculate_mro(info)
-        info.metaclass_type = info.calculate_metaclass_type()
-        return cdef, info
-
-    def intersect_instances(
-        self, instances: tuple[Instance, Instance], errors: list[tuple[str, str]]
-    ) -> Instance | None:
-        """Try creating an ad-hoc intersection of the given instances.
-
-        Note that this function does *not* try and create a full-fledged
-        intersection type. Instead, it returns an instance of a new ad-hoc
-        subclass of the given instances.
-
-        This is mainly useful when you need a way of representing some
-        theoretical subclass of the instances the user may be trying to use
-        the generated intersection can serve as a placeholder.
-
-        This function will create a fresh subclass every time you call it,
-        even if you pass in the exact same arguments. So this means calling
-        `self.intersect_intersection([inst_1, inst_2], ctx)` twice will result
-        in instances of two distinct subclasses of inst_1 and inst_2.
-
-        This is by design: we want each ad-hoc intersection to be unique since
-        they're supposed represent some other unknown subclass.
-
-        Returns None if creating the subclass is impossible (e.g. due to
-        MRO errors or incompatible signatures). If we do successfully create
-        a subclass, its TypeInfo will automatically be added to the global scope.
-        """
-        curr_module = self.scope.stack[0]
-        assert isinstance(curr_module, MypyFile)
-
-        # First, retry narrowing while allowing promotions (they are disabled by default
-        # for isinstance() checks, etc). This way we will still type-check branches like
-        # x: complex = 1
-        # if isinstance(x, int):
-        #     ...
-        left, right = instances
-        if is_proper_subtype(left, right, ignore_promotions=False):
-            return left
-        if is_proper_subtype(right, left, ignore_promotions=False):
-            return right
-
-        def _get_base_classes(instances_: tuple[Instance, Instance]) -> list[Instance]:
-            base_classes_ = []
-            for inst in instances_:
-                if inst.type.is_intersection:
-                    expanded = inst.type.bases
-                else:
-                    expanded = [inst]
-
-                for expanded_inst in expanded:
-                    base_classes_.append(expanded_inst)
-            return base_classes_
-
-        def _make_fake_typeinfo_and_full_name(
-            base_classes_: list[Instance], curr_module_: MypyFile
-        ) -> tuple[TypeInfo, str]:
-            names_list = pretty_seq([x.type.name for x in base_classes_], "and")
-            short_name = f"<subclass of {names_list}>"
-            full_name_ = gen_unique_name(short_name, curr_module_.names)
-            cdef, info_ = self.make_fake_typeinfo(
-                curr_module_.fullname, full_name_, short_name, base_classes_
-            )
-            return info_, full_name_
-
-        base_classes = _get_base_classes(instances)
-        # We use the pretty_names_list for error messages but can't
-        # use it for the real name that goes into the symbol table
-        # because it can have dots in it.
-        pretty_names_list = pretty_seq(format_type_distinctly(*base_classes, bare=True), "and")
-        try:
-            info, full_name = _make_fake_typeinfo_and_full_name(base_classes, curr_module)
-            with self.msg.filter_errors() as local_errors:
-                self.check_multiple_inheritance(info)
-            if local_errors.has_new_errors():
-                # "class A(B, C)" unsafe, now check "class A(C, B)":
-                base_classes = _get_base_classes(instances[::-1])
-                info, full_name = _make_fake_typeinfo_and_full_name(base_classes, curr_module)
-                with self.msg.filter_errors() as local_errors:
-                    self.check_multiple_inheritance(info)
-            info.is_intersection = True
-        except MroError:
-            errors.append((pretty_names_list, "inconsistent method resolution order"))
-            return None
-        if local_errors.has_new_errors():
-            errors.append((pretty_names_list, "incompatible method signatures"))
-            return None
-
-        curr_module.names[full_name] = SymbolTableNode(GDEF, info)
-        return Instance(info, [], extra_attrs=instances[0].extra_attrs or instances[1].extra_attrs)
-
-    def intersect_instance_callable(self, typ: Instance, callable_type: CallableType) -> Instance:
-        """Creates a fake type that represents the intersection of an Instance and a CallableType.
-
-        It operates by creating a bare-minimum dummy TypeInfo that
-        subclasses type and adds a __call__ method matching callable_type.
-        """
-
-        # In order for this to work in incremental mode, the type we generate needs to
-        # have a valid fullname and a corresponding entry in a symbol table. We generate
-        # a unique name inside the symbol table of the current module.
-        cur_module = cast(MypyFile, self.scope.stack[0])
-        gen_name = gen_unique_name(f"<callable subtype of {typ.type.name}>", cur_module.names)
-
-        # Synthesize a fake TypeInfo
-        short_name = format_type_bare(typ)
-        cdef, info = self.make_fake_typeinfo(cur_module.fullname, gen_name, short_name, [typ])
-
-        # Build up a fake FuncDef so we can populate the symbol table.
-        func_def = FuncDef("__call__", [], Block([]), callable_type)
-        func_def._fullname = cdef.fullname + ".__call__"
-        func_def.info = info
-        info.names["__call__"] = SymbolTableNode(MDEF, func_def)
-
-        cur_module.names[gen_name] = SymbolTableNode(GDEF, info)
-
-        return Instance(info, [], extra_attrs=typ.extra_attrs)
-
-    def make_fake_callable(self, typ: Instance) -> Instance:
-        """Produce a new type that makes type Callable with a generic callable type."""
-
-        fallback = self.named_type("builtins.function")
-        callable_type = CallableType(
-            [AnyType(TypeOfAny.explicit), AnyType(TypeOfAny.explicit)],
-            [nodes.ARG_STAR, nodes.ARG_STAR2],
-            [None, None],
-            ret_type=AnyType(TypeOfAny.explicit),
-            fallback=fallback,
-            is_ellipsis_args=True,
-        )
-
-        return self.intersect_instance_callable(typ, callable_type)
-
-    def partition_by_callable(
-        self, typ: Type, unsound_partition: bool
-    ) -> tuple[list[Type], list[Type]]:
-        """Partitions a type into callable subtypes and uncallable subtypes.
-
-        Thus, given:
-        `callables, uncallables = partition_by_callable(type)`
-
-        If we assert `callable(type)` then `type` has type Union[*callables], and
-        If we assert `not callable(type)` then `type` has type Union[*uncallables]
-
-        If unsound_partition is set, assume that anything that is not
-        clearly callable is in fact not callable. Otherwise we generate a
-        new subtype that *is* callable.
-
-        Guaranteed to not return [], [].
-        """
-        typ = get_proper_type(typ)
-
-        if isinstance(typ, FunctionLike) or isinstance(typ, TypeType):
-            return [typ], []
-
-        if isinstance(typ, AnyType):
-            return [typ], [typ]
-
-        if isinstance(typ, NoneType):
-            return [], [typ]
-
-        if isinstance(typ, UnionType):
-            callables = []
-            uncallables = []
-            for subtype in typ.items:
-                # Use unsound_partition when handling unions in order to
-                # allow the expected type discrimination.
-                subcallables, subuncallables = self.partition_by_callable(
-                    subtype, unsound_partition=True
-                )
-                callables.extend(subcallables)
-                uncallables.extend(subuncallables)
-            return callables, uncallables
-
-        if isinstance(typ, TypeVarType):
-            # We could do better probably?
-            # Refine the the type variable's bound as our type in the case that
-            # callable() is true. This unfortunately loses the information that
-            # the type is a type variable in that branch.
-            # This matches what is done for isinstance, but it may be possible to
-            # do better.
-            # If it is possible for the false branch to execute, return the original
-            # type to avoid losing type information.
-            callables, uncallables = self.partition_by_callable(
-                erase_to_union_or_bound(typ), unsound_partition
-            )
-            uncallables = [typ] if len(uncallables) else []
-            return callables, uncallables
-
-        # A TupleType is callable if its fallback is, but needs special handling
-        # when we dummy up a new type.
-        ityp = typ
-        if isinstance(typ, TupleType):
-            ityp = tuple_fallback(typ)
-
-        if isinstance(ityp, Instance):
-            method = ityp.type.get_method("__call__")
-            if method and method.type:
-                callables, uncallables = self.partition_by_callable(
-                    method.type, unsound_partition=False
-                )
-                if len(callables) and not len(uncallables):
-                    # Only consider the type callable if its __call__ method is
-                    # definitely callable.
-                    return [typ], []
-
-            if not unsound_partition:
-                fake = self.make_fake_callable(ityp)
-                if isinstance(typ, TupleType):
-                    fake.type.tuple_type = TupleType(typ.items, fake)
-                    return [fake.type.tuple_type], [typ]
-                return [fake], [typ]
-
-        if unsound_partition:
-            return [], [typ]
-        else:
-            # We don't know how properly make the type callable.
-            return [typ], [typ]
-
-    def conditional_callable_type_map(
-        self, expr: Expression, current_type: Type | None
-    ) -> tuple[TypeMap, TypeMap]:
-        """Takes in an expression and the current type of the expression.
-
-        Returns a 2-tuple: The first element is a map from the expression to
-        the restricted type if it were callable. The second element is a
-        map from the expression to the type it would hold if it weren't
-        callable.
-        """
-        if not current_type:
-            return {}, {}
-
-        if isinstance(get_proper_type(current_type), AnyType):
-            return {}, {}
-
-        callables, uncallables = self.partition_by_callable(current_type, unsound_partition=False)
-
-        if len(callables) and len(uncallables):
-            callable_map = {expr: UnionType.make_union(callables)} if len(callables) else None
-            uncallable_map = (
-                {expr: UnionType.make_union(uncallables)} if len(uncallables) else None
-            )
-            return callable_map, uncallable_map
-
-        elif len(callables):
-            return {}, None
-
-        return None, {}
-
-    def conditional_types_for_iterable(
-        self, item_type: Type, iterable_type: Type
-    ) -> tuple[Type | None, Type | None]:
-        """
-        Narrows the type of `iterable_type` based on the type of `item_type`.
-        For now, we only support narrowing unions of TypedDicts based on left operand being literal string(s).
-        """
-        if_types: list[Type] = []
-        else_types: list[Type] = []
-
-        iterable_type = get_proper_type(iterable_type)
-        if isinstance(iterable_type, UnionType):
-            possible_iterable_types = get_proper_types(iterable_type.relevant_items())
-        else:
-            possible_iterable_types = [iterable_type]
-
-        item_str_literals = try_getting_str_literals_from_type(item_type)
-
-        for possible_iterable_type in possible_iterable_types:
-            if item_str_literals and isinstance(possible_iterable_type, TypedDictType):
-                for key in item_str_literals:
-                    if key in possible_iterable_type.required_keys:
-                        if_types.append(possible_iterable_type)
-                    elif (
-                        key in possible_iterable_type.items or not possible_iterable_type.is_final
-                    ):
-                        if_types.append(possible_iterable_type)
-                        else_types.append(possible_iterable_type)
-                    else:
-                        else_types.append(possible_iterable_type)
-            else:
-                if_types.append(possible_iterable_type)
-                else_types.append(possible_iterable_type)
-
-        return (
-            UnionType.make_union(if_types) if if_types else None,
-            UnionType.make_union(else_types) if else_types else None,
-        )
-
-    def _is_truthy_type(self, t: ProperType) -> bool:
-        return (
-            (
-                isinstance(t, Instance)
-                and bool(t.type)
-                and not t.type.has_readable_member("__bool__")
-                and not t.type.has_readable_member("__len__")
-                and t.type.fullname != "builtins.object"
-            )
-            or isinstance(t, FunctionLike)
-            or (
-                isinstance(t, UnionType)
-                and all(self._is_truthy_type(t) for t in get_proper_types(t.items))
-            )
-        )
-
-    def _check_for_truthy_type(self, t: Type, expr: Expression) -> None:
-        # if not state.strict_optional:
-        #     return  # if everything can be None, all bets are off
-
-        t = get_proper_type(t)
-        if not self._is_truthy_type(t):
-            return
-        
-        def format_expr_type() -> str:
-            typ = format_type(t)
-            if isinstance(expr, MemberExpr):
-                return f'Member "{expr.name}" has type {typ}'
-            elif isinstance(expr, RefExpr) and expr.fullname:
-                return f'"{expr.fullname}" has type {typ}'
-            elif isinstance(expr, CallExpr):
-                if isinstance(expr.callee, MemberExpr):
-                    return f'"{expr.callee.name}" returns {typ}'
-                elif isinstance(expr.callee, RefExpr) and expr.callee.fullname:
-                    return f'"{expr.callee.fullname}" returns {typ}'
-                return f"Call returns {typ}"
-            else:
-                return f"Expression has type {typ}"
-        if isinstance(t, FunctionLike):
-            #Todo --this if checks if the function is a module with type Callable[...] and then assigns self.fail to the function name
-            if 0:
-                self.fail(message_registry.FUNCTION_ALWAYS_TRUE_MODULE.format(t.get_name(),format_type(t)), expr)
-            #Todo --this elif checks if the function is a method with type Callable[...] and then assigns self.fail to the function name
-            elif isinstance(expr, MemberExpr):
-                self.fail(message_registry.FUNCTION_ALWAYS_TRUE_METHOD.format(f'"{expr.name}"',format_type(t)), expr)
-            elif 0:
-                self.fail(message_registry.FUNCTION_ALWAYS_TRUE_VAR.format(t.get_name(),format_type(t)), expr)
-            #Todo --this elif checks if the function is a Direct Reference with type Callable[...] and then assigns self.fail to the function name
-            elif t.get_name() is not None:
-                self.fail(message_registry.FUNCTION_ALWAYS_TRUE_DIRREF.format(t.get_name(),format_type(t)), expr)
-            else :
-                self.fail(message_registry.FUNCTION_ALWAYS_TRUE.format(format_type(t)), expr)
-        elif isinstance(t, UnionType):
-            self.fail(message_registry.TYPE_ALWAYS_TRUE_UNIONTYPE.format(format_expr_type()), expr)
-        elif isinstance(t, Instance) and t.type.fullname == "typing.Iterable":
-            _, info = self.make_fake_typeinfo("typing", "Collection", "Collection", [])
-            self.fail(
-                message_registry.ITERABLE_ALWAYS_TRUE.format(
-                    format_expr_type(), format_type(Instance(info, t.args))
-                ),
-                expr,
-            )
-        else:
-            self.fail(message_registry.TYPE_ALWAYS_TRUE.format(format_expr_type()), expr)
-
-    def find_type_equals_check(
-        self, node: ComparisonExpr, expr_indices: list[int]
-    ) -> tuple[TypeMap, TypeMap]:
-        """Narrow types based on any checks of the type ``type(x) == T``
-
-        Args:
-            node: The node that might contain the comparison
-            expr_indices: The list of indices of expressions in ``node`` that are being
-                compared
-        """
-
-        def is_type_call(expr: CallExpr) -> bool:
-            """Is expr a call to type with one argument?"""
-            return refers_to_fullname(expr.callee, "builtins.type") and len(expr.args) == 1
-
-        # exprs that are being passed into type
-        exprs_in_type_calls: list[Expression] = []
-        # type that is being compared to type(expr)
-        type_being_compared: list[TypeRange] | None = None
-        # whether the type being compared to is final
-        is_final = False
-
-        for index in expr_indices:
-            expr = node.operands[index]
-
-            if isinstance(expr, CallExpr) and is_type_call(expr):
-                exprs_in_type_calls.append(expr.args[0])
-            else:
-                current_type = self.get_isinstance_type(expr)
-                if current_type is None:
-                    continue
-                if type_being_compared is not None:
-                    # It doesn't really make sense to have several types being
-                    # compared to the output of type (like type(x) == int == str)
-                    # because whether that's true is solely dependent on what the
-                    # types being compared are, so we don't try to narrow types any
-                    # further because we can't really get any information about the
-                    # type of x from that check
-                    return {}, {}
-                else:
-                    if isinstance(expr, RefExpr) and isinstance(expr.node, TypeInfo):
-                        is_final = expr.node.is_final
-                    type_being_compared = current_type
-
-        if not exprs_in_type_calls:
-            return {}, {}
-
-        if_maps: list[TypeMap] = []
-        else_maps: list[TypeMap] = []
-        for expr in exprs_in_type_calls:
-            current_if_type, current_else_type = self.conditional_types_with_intersection(
-                self.lookup_type(expr), type_being_compared, expr
-            )
-            current_if_map, current_else_map = conditional_types_to_typemaps(
-                expr, current_if_type, current_else_type
-            )
-            if_maps.append(current_if_map)
-            else_maps.append(current_else_map)
-
-        def combine_maps(list_maps: list[TypeMap]) -> TypeMap:
-            """Combine all typemaps in list_maps into one typemap"""
-            result_map = {}
-            for d in list_maps:
-                if d is not None:
-                    result_map.update(d)
-            return result_map
-
-        if_map = combine_maps(if_maps)
-        # type(x) == T is only true when x has the same type as T, meaning
-        # that it can be false if x is an instance of a subclass of T. That means
-        # we can't do any narrowing in the else case unless T is final, in which
-        # case T can't be subclassed
-        if is_final:
-            else_map = combine_maps(else_maps)
-        else:
-            else_map = {}
-        return if_map, else_map
-
-    def find_isinstance_check(self, node: Expression) -> tuple[TypeMap, TypeMap]:
-        """Find any isinstance checks (within a chain of ands).  Includes
-        implicit and explicit checks for None and calls to callable.
-        Also includes TypeGuard functions.
-
-        Return value is a map of variables to their types if the condition
-        is true and a map of variables to their types if the condition is false.
-
-        If either of the values in the tuple is None, then that particular
-        branch can never occur.
-
-        May return {}, {}.
-        Can return None, None in situations involving NoReturn.
-        """
-        if_map, else_map = self.find_isinstance_check_helper(node)
-        new_if_map = self.propagate_up_typemap_info(if_map)
-        new_else_map = self.propagate_up_typemap_info(else_map)
-        return new_if_map, new_else_map
-
-    def find_isinstance_check_helper(self, node: Expression) -> tuple[TypeMap, TypeMap]:
-        if is_true_literal(node):
-            return {}, None
-        if is_false_literal(node):
-            return None, {}
-
-        if isinstance(node, CallExpr) and len(node.args) != 0:
-            expr = collapse_walrus(node.args[0])
-            if refers_to_fullname(node.callee, "builtins.isinstance"):
-                if len(node.args) != 2:  # the error will be reported elsewhere
-                    return {}, {}
-                if literal(expr) == LITERAL_TYPE:
-                    return conditional_types_to_typemaps(
-                        expr,
-                        *self.conditional_types_with_intersection(
-                            self.lookup_type(expr), self.get_isinstance_type(node.args[1]), expr
-                        ),
-                    )
-            elif refers_to_fullname(node.callee, "builtins.issubclass"):
-                if len(node.args) != 2:  # the error will be reported elsewhere
-                    return {}, {}
-                if literal(expr) == LITERAL_TYPE:
-                    return self.infer_issubclass_maps(node, expr)
-            elif refers_to_fullname(node.callee, "builtins.callable"):
-                if len(node.args) != 1:  # the error will be reported elsewhere
-                    return {}, {}
-                if literal(expr) == LITERAL_TYPE:
-                    vartype = self.lookup_type(expr)
-                    return self.conditional_callable_type_map(expr, vartype)
-            elif refers_to_fullname(node.callee, "builtins.hasattr"):
-                if len(node.args) != 2:  # the error will be reported elsewhere
-                    return {}, {}
-                attr = try_getting_str_literals(node.args[1], self.lookup_type(node.args[1]))
-                if literal(expr) == LITERAL_TYPE and attr and len(attr) == 1:
-                    return self.hasattr_type_maps(expr, self.lookup_type(expr), attr[0])
-            elif isinstance(node.callee, RefExpr):
-                if node.callee.type_guard is not None:
-                    # TODO: Follow *args, **kwargs
-                    if node.arg_kinds[0] != nodes.ARG_POS:
-                        # the first argument might be used as a kwarg
-                        called_type = get_proper_type(self.lookup_type(node.callee))
-                        assert isinstance(called_type, (CallableType, Overloaded))
-
-                        # *assuming* the overloaded function is correct, there's a couple cases:
-                        #  1) The first argument has different names, but is pos-only. We don't
-                        #     care about this case, the argument must be passed positionally.
-                        #  2) The first argument allows keyword reference, therefore must be the
-                        #     same between overloads.
-                        name = called_type.items[0].arg_names[0]
-
-                        if name in node.arg_names:
-                            idx = node.arg_names.index(name)
-                            # we want the idx-th variable to be narrowed
-                            expr = collapse_walrus(node.args[idx])
-                        else:
-                            self.fail(message_registry.TYPE_GUARD_POS_ARG_REQUIRED, node)
-                            return {}, {}
-                    if literal(expr) == LITERAL_TYPE:
-                        # Note: we wrap the target type, so that we can special case later.
-                        # Namely, for isinstance() we use a normal meet, while TypeGuard is
-                        # considered "always right" (i.e. even if the types are not overlapping).
-                        # Also note that a care must be taken to unwrap this back at read places
-                        # where we use this to narrow down declared type.
-                        return {expr: TypeGuardedType(node.callee.type_guard)}, {}
-        elif isinstance(node, ComparisonExpr):
-            # Step 1: Obtain the types of each operand and whether or not we can
-            # narrow their types. (For example, we shouldn't try narrowing the
-            # types of literal string or enum expressions).
-
-            operands = [collapse_walrus(x) for x in node.operands]
-            operand_types = []
-            narrowable_operand_index_to_hash = {}
-            for i, expr in enumerate(operands):
-                if not self.has_type(expr):
-                    return {}, {}
-                expr_type = self.lookup_type(expr)
-                operand_types.append(expr_type)
-
-                if (
-                    literal(expr) == LITERAL_TYPE
-                    and not is_literal_none(expr)
-                    and not self.is_literal_enum(expr)
-                ):
-                    h = literal_hash(expr)
-                    if h is not None:
-                        narrowable_operand_index_to_hash[i] = h
-
-            # Step 2: Group operands chained by either the 'is' or '==' operands
-            # together. For all other operands, we keep them in groups of size 2.
-            # So the expression:
-            #
-            #   x0 == x1 == x2 < x3 < x4 is x5 is x6 is not x7 is not x8
-            #
-            # ...is converted into the simplified operator list:
-            #
-            #  [("==", [0, 1, 2]), ("<", [2, 3]), ("<", [3, 4]),
-            #   ("is", [4, 5, 6]), ("is not", [6, 7]), ("is not", [7, 8])]
-            #
-            # We group identity/equality expressions so we can propagate information
-            # we discover about one operand across the entire chain. We don't bother
-            # handling 'is not' and '!=' chains in a special way: those are very rare
-            # in practice.
-
-            simplified_operator_list = group_comparison_operands(
-                node.pairwise(), narrowable_operand_index_to_hash, {"==", "is"}
-            )
-
-            # Step 3: Analyze each group and infer more precise type maps for each
-            # assignable operand, if possible. We combine these type maps together
-            # in the final step.
-
-            partial_type_maps = []
-            for operator, expr_indices in simplified_operator_list:
-                if operator in {"is", "is not", "==", "!="}:
-                    # is_valid_target:
-                    #   Controls which types we're allowed to narrow exprs to. Note that
-                    #   we cannot use 'is_literal_type_like' in both cases since doing
-                    #   'x = 10000 + 1; x is 10001' is not always True in all Python
-                    #   implementations.
-                    #
-                    # coerce_only_in_literal_context:
-                    #   If true, coerce types into literal types only if one or more of
-                    #   the provided exprs contains an explicit Literal type. This could
-                    #   technically be set to any arbitrary value, but it seems being liberal
-                    #   with narrowing when using 'is' and conservative when using '==' seems
-                    #   to break the least amount of real-world code.
-                    #
-                    # should_narrow_by_identity:
-                    #   Set to 'false' only if the user defines custom __eq__ or __ne__ methods
-                    #   that could cause identity-based narrowing to produce invalid results.
-                    if operator in {"is", "is not"}:
-                        is_valid_target: Callable[[Type], bool] = is_singleton_type
-                        coerce_only_in_literal_context = False
-                        should_narrow_by_identity = True
-                    else:
-
-                        def is_exactly_literal_type(t: Type) -> bool:
-                            return isinstance(get_proper_type(t), LiteralType)
-
-                        def has_no_custom_eq_checks(t: Type) -> bool:
-                            return not custom_special_method(
-                                t, "__eq__", check_all=False
-                            ) and not custom_special_method(t, "__ne__", check_all=False)
-
-                        is_valid_target = is_exactly_literal_type
-                        coerce_only_in_literal_context = True
-
-                        expr_types = [operand_types[i] for i in expr_indices]
-                        should_narrow_by_identity = all(map(has_no_custom_eq_checks, expr_types))
-
-                    if_map: TypeMap = {}
-                    else_map: TypeMap = {}
-                    if should_narrow_by_identity:
-                        if_map, else_map = self.refine_identity_comparison_expression(
-                            operands,
-                            operand_types,
-                            expr_indices,
-                            narrowable_operand_index_to_hash.keys(),
-                            is_valid_target,
-                            coerce_only_in_literal_context,
-                        )
-
-                    # Strictly speaking, we should also skip this check if the objects in the expr
-                    # chain have custom __eq__ or __ne__ methods. But we (maybe optimistically)
-                    # assume nobody would actually create a custom objects that considers itself
-                    # equal to None.
-                    if if_map == {} and else_map == {}:
-                        if_map, else_map = self.refine_away_none_in_comparison(
-                            operands,
-                            operand_types,
-                            expr_indices,
-                            narrowable_operand_index_to_hash.keys(),
-                        )
-
-                    # If we haven't been able to narrow types yet, we might be dealing with a
-                    # explicit type(x) == some_type check
-                    if if_map == {} and else_map == {}:
-                        if_map, else_map = self.find_type_equals_check(node, expr_indices)
-                elif operator in {"in", "not in"}:
-                    assert len(expr_indices) == 2
-                    left_index, right_index = expr_indices
-                    item_type = operand_types[left_index]
-                    iterable_type = operand_types[right_index]
-
-                    if_map, else_map = {}, {}
-
-                    if left_index in narrowable_operand_index_to_hash:
-                        # We only try and narrow away 'None' for now
-                        if is_optional(item_type):
-                            collection_item_type = get_proper_type(
-                                builtin_item_type(iterable_type)
-                            )
-                            if (
-                                collection_item_type is not None
-                                and not is_optional(collection_item_type)
-                                and not (
-                                    isinstance(collection_item_type, Instance)
-                                    and collection_item_type.type.fullname == "builtins.object"
-                                )
-                                and is_overlapping_erased_types(item_type, collection_item_type)
-                            ):
-                                if_map[operands[left_index]] = remove_optional(item_type)
-
-                    if right_index in narrowable_operand_index_to_hash:
-                        if_type, else_type = self.conditional_types_for_iterable(
-                            item_type, iterable_type
-                        )
-                        expr = operands[right_index]
-                        if if_type is None:
-                            if_map = None
-                        else:
-                            if_map[expr] = if_type
-                        if else_type is None:
-                            else_map = None
-                        else:
-                            else_map[expr] = else_type
-
-                else:
-                    if_map = {}
-                    else_map = {}
-
-                if operator in {"is not", "!=", "not in"}:
-                    if_map, else_map = else_map, if_map
-
-                partial_type_maps.append((if_map, else_map))
-
-            return reduce_conditional_maps(partial_type_maps)
-        elif isinstance(node, AssignmentExpr):
-            if_map = {}
-            else_map = {}
-
-            if_assignment_map, else_assignment_map = self.find_isinstance_check(node.target)
-
-            if if_assignment_map is not None:
-                if_map.update(if_assignment_map)
-            if else_assignment_map is not None:
-                else_map.update(else_assignment_map)
-
-            if_condition_map, else_condition_map = self.find_isinstance_check(node.value)
-
-            if if_condition_map is not None:
-                if_map.update(if_condition_map)
-            if else_condition_map is not None:
-                else_map.update(else_condition_map)
-
-            return (
-                (None if if_assignment_map is None or if_condition_map is None else if_map),
-                (None if else_assignment_map is None or else_condition_map is None else else_map),
-            )
-        elif isinstance(node, OpExpr) and node.op == "and":
-            left_if_vars, left_else_vars = self.find_isinstance_check(node.left)
-            right_if_vars, right_else_vars = self.find_isinstance_check(node.right)
-
-            # (e1 and e2) is true if both e1 and e2 are true,
-            # and false if at least one of e1 and e2 is false.
-            return (
-                and_conditional_maps(left_if_vars, right_if_vars),
-                or_conditional_maps(left_else_vars, right_else_vars),
-            )
-        elif isinstance(node, OpExpr) and node.op == "or":
-            left_if_vars, left_else_vars = self.find_isinstance_check(node.left)
-            right_if_vars, right_else_vars = self.find_isinstance_check(node.right)
-
-            # (e1 or e2) is true if at least one of e1 or e2 is true,
-            # and false if both e1 and e2 are false.
-            return (
-                or_conditional_maps(left_if_vars, right_if_vars),
-                and_conditional_maps(left_else_vars, right_else_vars),
-            )
-        elif isinstance(node, UnaryExpr) and node.op == "not":
-            left, right = self.find_isinstance_check(node.expr)
-            return right, left
-
-        # Restrict the type of the variable to True-ish/False-ish in the if and else branches
-        # respectively
-        original_vartype = self.lookup_type(node)
-        self._check_for_truthy_type(original_vartype, node)
-        vartype = try_expanding_sum_type_to_union(original_vartype, "builtins.bool")
-
-        if_type = true_only(vartype)
-        else_type = false_only(vartype)
-        if_map = {node: if_type} if not isinstance(if_type, UninhabitedType) else None
-        else_map = {node: else_type} if not isinstance(else_type, UninhabitedType) else None
-        return if_map, else_map
-
-    def propagate_up_typemap_info(self, new_types: TypeMap) -> TypeMap:
-        """Attempts refining parent expressions of any MemberExpr or IndexExprs in new_types.
-
-        Specifically, this function accepts two mappings of expression to original types:
-        the original mapping (existing_types), and a new mapping (new_types) intended to
-        update the original.
-
-        This function iterates through new_types and attempts to use the information to try
-        refining any parent types that happen to be unions.
-
-        For example, suppose there are two types "A = Tuple[int, int]" and "B = Tuple[str, str]".
-        Next, suppose that 'new_types' specifies the expression 'foo[0]' has a refined type
-        of 'int' and that 'foo' was previously deduced to be of type Union[A, B].
-
-        Then, this function will observe that since A[0] is an int and B[0] is not, the type of
-        'foo' can be further refined from Union[A, B] into just B.
-
-        We perform this kind of "parent narrowing" for member lookup expressions and indexing
-        expressions into tuples, namedtuples, and typeddicts. We repeat this narrowing
-        recursively if the parent is also a "lookup expression". So for example, if we have
-        the expression "foo['bar'].baz[0]", we'd potentially end up refining types for the
-        expressions "foo", "foo['bar']", and "foo['bar'].baz".
-
-        We return the newly refined map. This map is guaranteed to be a superset of 'new_types'.
-        """
-        if new_types is None:
-            return None
-        output_map = {}
-        for expr, expr_type in new_types.items():
-            # The original inferred type should always be present in the output map, of course
-            output_map[expr] = expr_type
-
-            # Next, try using this information to refine the parent types, if applicable.
-            new_mapping = self.refine_parent_types(expr, expr_type)
-            for parent_expr, proposed_parent_type in new_mapping.items():
-                # We don't try inferring anything if we've already inferred something for
-                # the parent expression.
-                # TODO: Consider picking the narrower type instead of always discarding this?
-                if parent_expr in new_types:
-                    continue
-                output_map[parent_expr] = proposed_parent_type
-        return output_map
-
-    def refine_parent_types(self, expr: Expression, expr_type: Type) -> Mapping[Expression, Type]:
-        """Checks if the given expr is a 'lookup operation' into a union and iteratively refines
-        the parent types based on the 'expr_type'.
-
-        For example, if 'expr' is an expression like 'a.b.c.d', we'll potentially return refined
-        types for expressions 'a', 'a.b', and 'a.b.c'.
-
-        For more details about what a 'lookup operation' is and how we use the expr_type to refine
-        the parent types of lookup_expr, see the docstring in 'propagate_up_typemap_info'.
-        """
-        output: dict[Expression, Type] = {}
-
-        # Note: parent_expr and parent_type are progressively refined as we crawl up the
-        # parent lookup chain.
-        while True:
-            # First, check if this expression is one that's attempting to
-            # "lookup" some key in the parent type. If so, save the parent type
-            # and create function that will try replaying the same lookup
-            # operation against arbitrary types.
-            if isinstance(expr, MemberExpr):
-                parent_expr = collapse_walrus(expr.expr)
-                parent_type = self.lookup_type_or_none(parent_expr)
-                member_name = expr.name
-
-                def replay_lookup(new_parent_type: ProperType) -> Type | None:
-                    with self.msg.filter_errors() as w:
-                        member_type = analyze_member_access(
-                            name=member_name,
-                            typ=new_parent_type,
-                            context=parent_expr,
-                            is_lvalue=False,
-                            is_super=False,
-                            is_operator=False,
-                            msg=self.msg,
-                            original_type=new_parent_type,
-                            chk=self,
-                            in_literal_context=False,
-                        )
-                    if w.has_new_errors():
-                        return None
-                    else:
-                        return member_type
-
-            elif isinstance(expr, IndexExpr):
-                parent_expr = collapse_walrus(expr.base)
-                parent_type = self.lookup_type_or_none(parent_expr)
-
-                index_type = self.lookup_type_or_none(expr.index)
-                if index_type is None:
-                    return output
-
-                str_literals = try_getting_str_literals_from_type(index_type)
-                if str_literals is not None:
-                    # Refactoring these two indexing replay functions is surprisingly
-                    # tricky -- see https://github.com/python/mypy/pull/7917, which
-                    # was blocked by https://github.com/mypyc/mypyc/issues/586
-                    def replay_lookup(new_parent_type: ProperType) -> Type | None:
-                        if not isinstance(new_parent_type, TypedDictType):
-                            return None
-                        try:
-                            assert str_literals is not None
-                            member_types = [new_parent_type.items[key] for key in str_literals]
-                        except KeyError:
-                            return None
-                        return make_simplified_union(member_types)
-
-                else:
-                    int_literals = try_getting_int_literals_from_type(index_type)
-                    if int_literals is not None:
-
-                        def replay_lookup(new_parent_type: ProperType) -> Type | None:
-                            if not isinstance(new_parent_type, TupleType):
-                                return None
-                            try:
-                                assert int_literals is not None
-                                member_types = [new_parent_type.items[key] for key in int_literals]
-                            except IndexError:
-                                return None
-                            return make_simplified_union(member_types)
-
-                    else:
-                        return output
-            else:
-                return output
-
-            # If we somehow didn't previously derive the parent type, abort completely
-            # with what we have so far: something went wrong at an earlier stage.
-            if parent_type is None:
-                return output
-
-            # We currently only try refining the parent type if it's a Union.
-            # If not, there's no point in trying to refine any further parents
-            # since we have no further information we can use to refine the lookup
-            # chain, so we end early as an optimization.
-            parent_type = get_proper_type(parent_type)
-            if not isinstance(parent_type, UnionType):
-                return output
-
-            # Take each element in the parent union and replay the original lookup procedure
-            # to figure out which parents are compatible.
-            new_parent_types = []
-            for item in flatten_nested_unions(parent_type.items):
-                member_type = replay_lookup(get_proper_type(item))
-                if member_type is None:
-                    # We were unable to obtain the member type. So, we give up on refining this
-                    # parent type entirely and abort.
-                    return output
-
-                if is_overlapping_types(member_type, expr_type):
-                    new_parent_types.append(item)
-
-            # If none of the parent types overlap (if we derived an empty union), something
-            # went wrong. We should never hit this case, but deriving the uninhabited type or
-            # reporting an error both seem unhelpful. So we abort.
-            if not new_parent_types:
-                return output
-
-            expr = parent_expr
-            expr_type = output[parent_expr] = make_simplified_union(new_parent_types)
-
-    def refine_identity_comparison_expression(
-        self,
-        operands: list[Expression],
-        operand_types: list[Type],
-        chain_indices: list[int],
-        narrowable_operand_indices: AbstractSet[int],
-        is_valid_target: Callable[[ProperType], bool],
-        coerce_only_in_literal_context: bool,
-    ) -> tuple[TypeMap, TypeMap]:
-        """Produce conditional type maps refining expressions by an identity/equality comparison.
-
-        The 'operands' and 'operand_types' lists should be the full list of operands used
-        in the overall comparison expression. The 'chain_indices' list is the list of indices
-        actually used within this identity comparison chain.
-
-        So if we have the expression:
-
-            a <= b is c is d <= e
-
-        ...then 'operands' and 'operand_types' would be lists of length 5 and 'chain_indices'
-        would be the list [1, 2, 3].
-
-        The 'narrowable_operand_indices' parameter is the set of all indices we are allowed
-        to refine the types of: that is, all operands that will potentially be a part of
-        the output TypeMaps.
-
-        Although this function could theoretically try setting the types of the operands
-        in the chains to the meet, doing that causes too many issues in real-world code.
-        Instead, we use 'is_valid_target' to identify which of the given chain types
-        we could plausibly use as the refined type for the expressions in the chain.
-
-        Similarly, 'coerce_only_in_literal_context' controls whether we should try coercing
-        expressions in the chain to a Literal type. Performing this coercion is sometimes
-        too aggressive of a narrowing, depending on context.
-        """
-        should_coerce = True
-        if coerce_only_in_literal_context:
-            should_coerce = any(is_literal_type_like(operand_types[i]) for i in chain_indices)
-
-        target: Type | None = None
-        possible_target_indices = []
-        for i in chain_indices:
-            expr_type = operand_types[i]
-            if should_coerce:
-                expr_type = coerce_to_literal(expr_type)
-            if not is_valid_target(get_proper_type(expr_type)):
-                continue
-            if target and not is_same_type(target, expr_type):
-                # We have multiple disjoint target types. So the 'if' branch
-                # must be unreachable.
-                return None, {}
-            target = expr_type
-            possible_target_indices.append(i)
-
-        # There's nothing we can currently infer if none of the operands are valid targets,
-        # so we end early and infer nothing.
-        if target is None:
-            return {}, {}
-
-        # If possible, use an unassignable expression as the target.
-        # We skip refining the type of the target below, so ideally we'd
-        # want to pick an expression we were going to skip anyways.
-        singleton_index = -1
-        for i in possible_target_indices:
-            if i not in narrowable_operand_indices:
-                singleton_index = i
-
-        # But if none of the possible singletons are unassignable ones, we give up
-        # and arbitrarily pick the last item, mostly because other parts of the
-        # type narrowing logic bias towards picking the rightmost item and it'd be
-        # nice to stay consistent.
-        #
-        # That said, it shouldn't matter which index we pick. For example, suppose we
-        # have this if statement, where 'x' and 'y' both have singleton types:
-        #
-        #     if x is y:
-        #         reveal_type(x)
-        #         reveal_type(y)
-        #     else:
-        #         reveal_type(x)
-        #         reveal_type(y)
-        #
-        # At this point, 'x' and 'y' *must* have the same singleton type: we would have
-        # ended early in the first for-loop in this function if they weren't.
-        #
-        # So, we should always get the same result in the 'if' case no matter which
-        # index we pick. And while we do end up getting different results in the 'else'
-        # case depending on the index (e.g. if we pick 'y', then its type stays the same
-        # while 'x' is narrowed to '<uninhabited>'), this distinction is also moot: mypy
-        # currently will just mark the whole branch as unreachable if either operand is
-        # narrowed to <uninhabited>.
-        if singleton_index == -1:
-            singleton_index = possible_target_indices[-1]
-
-        sum_type_name = None
-        target = get_proper_type(target)
-        if isinstance(target, LiteralType) and (
-            target.is_enum_literal() or isinstance(target.value, bool)
-        ):
-            sum_type_name = target.fallback.type.fullname
-
-        target_type = [TypeRange(target, is_upper_bound=False)]
-
-        partial_type_maps = []
-        for i in chain_indices:
-            # If we try refining a type against itself, conditional_type_map
-            # will end up assuming that the 'else' branch is unreachable. This is
-            # typically not what we want: generally the user will intend for the
-            # target type to be some fixed 'sentinel' value and will want to refine
-            # the other exprs against this one instead.
-            if i == singleton_index:
-                continue
-
-            # Naturally, we can't refine operands which are not permitted to be refined.
-            if i not in narrowable_operand_indices:
-                continue
-
-            expr = operands[i]
-            expr_type = coerce_to_literal(operand_types[i])
-
-            if sum_type_name is not None:
-                expr_type = try_expanding_sum_type_to_union(expr_type, sum_type_name)
-
-            # We intentionally use 'conditional_types' directly here instead of
-            # 'self.conditional_types_with_intersection': we only compute ad-hoc
-            # intersections when working with pure instances.
-            types = conditional_types(expr_type, target_type)
-            partial_type_maps.append(conditional_types_to_typemaps(expr, *types))
-
-        return reduce_conditional_maps(partial_type_maps)
-
-    def refine_away_none_in_comparison(
-        self,
-        operands: list[Expression],
-        operand_types: list[Type],
-        chain_indices: list[int],
-        narrowable_operand_indices: AbstractSet[int],
-    ) -> tuple[TypeMap, TypeMap]:
-        """Produces conditional type maps refining away None in an identity/equality chain.
-
-        For more details about what the different arguments mean, see the
-        docstring of 'refine_identity_comparison_expression' up above.
-        """
-        non_optional_types = []
-        for i in chain_indices:
-            typ = operand_types[i]
-            if not is_optional(typ):
-                non_optional_types.append(typ)
-
-        # Make sure we have a mixture of optional and non-optional types.
-        if len(non_optional_types) == 0 or len(non_optional_types) == len(chain_indices):
-            return {}, {}
-
-        if_map = {}
-        for i in narrowable_operand_indices:
-            expr_type = operand_types[i]
-            if not is_optional(expr_type):
-                continue
-            if any(is_overlapping_erased_types(expr_type, t) for t in non_optional_types):
-                if_map[operands[i]] = remove_optional(expr_type)
-
-        return if_map, {}
-
-    #
-    # Helpers
-    #
-    @overload
-    def check_subtype(
-        self,
-        subtype: Type,
-        supertype: Type,
-        context: Context,
-        msg: str,
-        subtype_label: str | None = None,
-        supertype_label: str | None = None,
-        *,
-        notes: list[str] | None = None,
-        code: ErrorCode | None = None,
-        outer_context: Context | None = None,
-    ) -> bool:
-        ...
-
-    @overload
-    def check_subtype(
-        self,
-        subtype: Type,
-        supertype: Type,
-        context: Context,
-        msg: ErrorMessage,
-        subtype_label: str | None = None,
-        supertype_label: str | None = None,
-        *,
-        notes: list[str] | None = None,
-        outer_context: Context | None = None,
-    ) -> bool:
-        ...
-
-    def check_subtype(
-        self,
-        subtype: Type,
-        supertype: Type,
-        context: Context,
-        msg: str | ErrorMessage,
-        subtype_label: str | None = None,
-        supertype_label: str | None = None,
-        *,
-        notes: list[str] | None = None,
-        code: ErrorCode | None = None,
-        outer_context: Context | None = None,
-    ) -> bool:
-        """Generate an error if the subtype is not compatible with supertype."""
-        if is_subtype(subtype, supertype, options=self.options):
-            return True
-
-        if isinstance(msg, str):
-            msg = ErrorMessage(msg, code=code)
-
-        if self.msg.prefer_simple_messages():
-            self.fail(msg, context)  # Fast path -- skip all fancy logic
-            return False
-
-        orig_subtype = subtype
-        subtype = get_proper_type(subtype)
-        orig_supertype = supertype
-        supertype = get_proper_type(supertype)
-        if self.msg.try_report_long_tuple_assignment_error(
-            subtype, supertype, context, msg, subtype_label, supertype_label
-        ):
-            return False
-        extra_info: list[str] = []
-        note_msg = ""
-        notes = notes or []
-        if subtype_label is not None or supertype_label is not None:
-            subtype_str, supertype_str = format_type_distinctly(orig_subtype, orig_supertype)
-            if subtype_label is not None:
-                extra_info.append(subtype_label + " " + subtype_str)
-            if supertype_label is not None:
-                extra_info.append(supertype_label + " " + supertype_str)
-            note_msg = make_inferred_type_note(
-                outer_context or context, subtype, supertype, supertype_str
-            )
-            if isinstance(subtype, Instance) and isinstance(supertype, Instance):
-                notes = append_invariance_notes(notes, subtype, supertype)
-        if extra_info:
-            msg = msg.with_additional_msg(" (" + ", ".join(extra_info) + ")")
-
-        self.fail(msg, context)
-        for note in notes:
-            self.msg.note(note, context, code=msg.code)
-        if note_msg:
-            self.note(note_msg, context, code=msg.code)
-        self.msg.maybe_note_concatenate_pos_args(subtype, supertype, context, code=msg.code)
-        if (
-            isinstance(supertype, Instance)
-            and supertype.type.is_protocol
-            and isinstance(subtype, (CallableType, Instance, TupleType, TypedDictType))
-        ):
-            self.msg.report_protocol_problems(subtype, supertype, context, code=msg.code)
-        if isinstance(supertype, CallableType) and isinstance(subtype, Instance):
-            call = find_member("__call__", subtype, subtype, is_operator=True)
-            if call:
-                self.msg.note_call(subtype, call, context, code=msg.code)
-        if isinstance(subtype, (CallableType, Overloaded)) and isinstance(supertype, Instance):
-            if supertype.type.is_protocol and "__call__" in supertype.type.protocol_members:
-                call = find_member("__call__", supertype, subtype, is_operator=True)
-                assert call is not None
-                if not is_subtype(subtype, call, options=self.options):
-                    self.msg.note_call(supertype, call, context, code=msg.code)
-        self.check_possible_missing_await(subtype, supertype, context)
-        return False
-
-    def get_precise_awaitable_type(self, typ: Type, local_errors: ErrorWatcher) -> Type | None:
-        """If type implements Awaitable[X] with non-Any X, return X.
-
-        In all other cases return None. This method must be called in context
-        of local_errors.
-        """
-        if isinstance(get_proper_type(typ), PartialType):
-            # Partial types are special, ignore them here.
-            return None
-        try:
-            aw_type = self.expr_checker.check_awaitable_expr(
-                typ, Context(), "", ignore_binder=True
-            )
-        except KeyError:
-            # This is a hack to speed up tests by not including Awaitable in all typing stubs.
-            return None
-        if local_errors.has_new_errors():
-            return None
-        if isinstance(get_proper_type(aw_type), (AnyType, UnboundType)):
-            return None
-        return aw_type
-
-    @contextmanager
-    def checking_await_set(self) -> Iterator[None]:
-        self.checking_missing_await = True
-        try:
-            yield
-        finally:
-            self.checking_missing_await = False
-
-    def check_possible_missing_await(
-        self, subtype: Type, supertype: Type, context: Context
-    ) -> None:
-        """Check if the given type becomes a subtype when awaited."""
-        if self.checking_missing_await:
-            # Avoid infinite recursion.
-            return
-        with self.checking_await_set(), self.msg.filter_errors() as local_errors:
-            aw_type = self.get_precise_awaitable_type(subtype, local_errors)
-            if aw_type is None:
-                return
-            if not self.check_subtype(
-                aw_type, supertype, context, msg=message_registry.INCOMPATIBLE_TYPES
-            ):
-                return
-        self.msg.possible_missing_await(context)
-
-    def contains_none(self, t: Type) -> bool:
-        t = get_proper_type(t)
-        return (
-            isinstance(t, NoneType)
-            or (isinstance(t, UnionType) and any(self.contains_none(ut) for ut in t.items))
-            or (isinstance(t, TupleType) and any(self.contains_none(tt) for tt in t.items))
-            or (
-                isinstance(t, Instance)
-                and bool(t.args)
-                and any(self.contains_none(it) for it in t.args)
-            )
-        )
-
-    def named_type(self, name: str) -> Instance:
-        """Return an instance type with given name and implicit Any type args.
-
-        For example, named_type('builtins.object') produces the 'object' type.
-        """
-        # Assume that the name refers to a type.
-        sym = self.lookup_qualified(name)
-        node = sym.node
-        if isinstance(node, TypeAlias):
-            assert isinstance(node.target, Instance)  # type: ignore[misc]
-            node = node.target.type
-        assert isinstance(node, TypeInfo)
-        any_type = AnyType(TypeOfAny.from_omitted_generics)
-        return Instance(node, [any_type] * len(node.defn.type_vars))
-
-    def named_generic_type(self, name: str, args: list[Type]) -> Instance:
-        """Return an instance with the given name and type arguments.
-
-        Assume that the number of arguments is correct.  Assume that
-        the name refers to a compatible generic type.
-        """
-        info = self.lookup_typeinfo(name)
-        args = [remove_instance_last_known_values(arg) for arg in args]
-        # TODO: assert len(args) == len(info.defn.type_vars)
-        return Instance(info, args)
-
-    def lookup_typeinfo(self, fullname: str) -> TypeInfo:
-        # Assume that the name refers to a class.
-        sym = self.lookup_qualified(fullname)
-        node = sym.node
-        assert isinstance(node, TypeInfo)
-        return node
-
-    def type_type(self) -> Instance:
-        """Return instance type 'type'."""
-        return self.named_type("builtins.type")
-
-    def str_type(self) -> Instance:
-        """Return instance type 'str'."""
-        return self.named_type("builtins.str")
-
-    def store_type(self, node: Expression, typ: Type) -> None:
-        """Store the type of a node in the type map."""
-        self._type_maps[-1][node] = typ
-
-    def has_type(self, node: Expression) -> bool:
-        return any(node in m for m in reversed(self._type_maps))
-
-    def lookup_type_or_none(self, node: Expression) -> Type | None:
-        for m in reversed(self._type_maps):
-            if node in m:
-                return m[node]
-        return None
-
-    def lookup_type(self, node: Expression) -> Type:
-        for m in reversed(self._type_maps):
-            t = m.get(node)
-            if t is not None:
-                return t
-        raise KeyError(node)
-
-    def store_types(self, d: dict[Expression, Type]) -> None:
-        self._type_maps[-1].update(d)
-
-    @contextmanager
-    def local_type_map(self) -> Iterator[dict[Expression, Type]]:
-        """Store inferred types into a temporary type map (returned).
-
-        This can be used to perform type checking "experiments" without
-        affecting exported types (which are used by mypyc).
-        """
-        temp_type_map: dict[Expression, Type] = {}
-        self._type_maps.append(temp_type_map)
-        yield temp_type_map
-        self._type_maps.pop()
-
-    def in_checked_function(self) -> bool:
-        """Should we type-check the current function?
-
-        - Yes if --check-untyped-defs is set.
-        - Yes outside functions.
-        - Yes in annotated functions.
-        - No otherwise.
-        """
-        return (
-            self.options.check_untyped_defs or not self.dynamic_funcs or not self.dynamic_funcs[-1]
-        )
-
-    def lookup(self, name: str) -> SymbolTableNode:
-        """Look up a definition from the symbol table with the given name."""
-        if name in self.globals:
-            return self.globals[name]
-        else:
-            b = self.globals.get("__builtins__", None)
-            if b:
-                table = cast(MypyFile, b.node).names
-                if name in table:
-                    return table[name]
-            raise KeyError(f"Failed lookup: {name}")
-
-    def lookup_qualified(self, name: str) -> SymbolTableNode:
-        if "." not in name:
-            return self.lookup(name)
-        else:
-            parts = name.split(".")
-            n = self.modules[parts[0]]
-            for i in range(1, len(parts) - 1):
-                sym = n.names.get(parts[i])
-                assert sym is not None, "Internal error: attempted lookup of unknown name"
-                n = cast(MypyFile, sym.node)
-            last = parts[-1]
-            if last in n.names:
-                return n.names[last]
-            elif len(parts) == 2 and parts[0] in ("builtins", "typing"):
-                fullname = ".".join(parts)
-                if fullname in SUGGESTED_TEST_FIXTURES:
-                    suggestion = ", e.g. add '[{} fixtures/{}]' to your test".format(
-                        parts[0], SUGGESTED_TEST_FIXTURES[fullname]
-                    )
-                else:
-                    suggestion = ""
-                raise KeyError(
-                    "Could not find builtin symbol '{}' (If you are running a "
-                    "test case, use a fixture that "
-                    "defines this symbol{})".format(last, suggestion)
-                )
-            else:
-                msg = "Failed qualified lookup: '{}' (fullname = '{}')."
-                raise KeyError(msg.format(last, name))
-
-    @contextmanager
-    def enter_partial_types(
-        self, *, is_function: bool = False, is_class: bool = False
-    ) -> Iterator[None]:
-        """Enter a new scope for collecting partial types.
-
-        Also report errors for (some) variables which still have partial
-        types, i.e. we couldn't infer a complete type.
-        """
-        is_local = (self.partial_types and self.partial_types[-1].is_local) or is_function
-        self.partial_types.append(PartialTypeScope({}, is_function, is_local))
-        yield
-
-        # Don't complain about not being able to infer partials if it is
-        # at the toplevel (with allow_untyped_globals) or if it is in an
-        # untyped function being checked with check_untyped_defs.
-        permissive = (self.options.allow_untyped_globals and not is_local) or (
-            self.options.check_untyped_defs and self.dynamic_funcs and self.dynamic_funcs[-1]
-        )
-
-        partial_types, _, _ = self.partial_types.pop()
-        if not self.current_node_deferred:
-            for var, context in partial_types.items():
-                # If we require local partial types, there are a few exceptions where
-                # we fall back to inferring just "None" as the type from a None initializer:
-                #
-                # 1. If all happens within a single function this is acceptable, since only
-                #    the topmost function is a separate target in fine-grained incremental mode.
-                #    We primarily want to avoid "splitting" partial types across targets.
-                #
-                # 2. A None initializer in the class body if the attribute is defined in a base
-                #    class is fine, since the attribute is already defined and it's currently okay
-                #    to vary the type of an attribute covariantly. The None type will still be
-                #    checked for compatibility with base classes elsewhere. Without this exception
-                #    mypy could require an annotation for an attribute that already has been
-                #    declared in a base class, which would be bad.
-                allow_none = (
-                    not self.options.local_partial_types
-                    or is_function
-                    or (is_class and self.is_defined_in_base_class(var))
-                )
-                if (
-                    allow_none
-                    and isinstance(var.type, PartialType)
-                    and var.type.type is None
-                    and not permissive
-                ):
-                    var.type = NoneType()
-                else:
-                    if var not in self.partial_reported and not permissive:
-                        self.msg.need_annotation_for_var(var, context, self.options.python_version)
-                        self.partial_reported.add(var)
-                    if var.type:
-                        fixed = fixup_partial_type(var.type)
-                        var.invalid_partial_type = fixed != var.type
-                        var.type = fixed
-
-    def handle_partial_var_type(
-        self, typ: PartialType, is_lvalue: bool, node: Var, context: Context
-    ) -> Type:
-        """Handle a reference to a partial type through a var.
-
-        (Used by checkexpr and checkmember.)
-        """
-        in_scope, is_local, partial_types = self.find_partial_types_in_all_scopes(node)
-        if typ.type is None and in_scope:
-            # 'None' partial type. It has a well-defined type. In an lvalue context
-            # we want to preserve the knowledge of it being a partial type.
-            if not is_lvalue:
-                return NoneType()
-            else:
-                return typ
-        else:
-            if partial_types is not None and not self.current_node_deferred:
-                if in_scope:
-                    context = partial_types[node]
-                    if is_local or not self.options.allow_untyped_globals:
-                        self.msg.need_annotation_for_var(
-                            node, context, self.options.python_version
-                        )
-                        self.partial_reported.add(node)
-                else:
-                    # Defer the node -- we might get a better type in the outer scope
-                    self.handle_cannot_determine_type(node.name, context)
-            return fixup_partial_type(typ)
-
-    def is_defined_in_base_class(self, var: Var) -> bool:
-        if not var.info:
-            return False
-        return var.info.fallback_to_any or any(
-            base.get(var.name) is not None for base in var.info.mro[1:]
-        )
-
-    def find_partial_types(self, var: Var) -> dict[Var, Context] | None:
-        """Look for an active partial type scope containing variable.
-
-        A scope is active if assignments in the current context can refine a partial
-        type originally defined in the scope. This is affected by the local_partial_types
-        configuration option.
-        """
-        in_scope, _, partial_types = self.find_partial_types_in_all_scopes(var)
-        if in_scope:
-            return partial_types
-        return None
-
-    def find_partial_types_in_all_scopes(
-        self, var: Var
-    ) -> tuple[bool, bool, dict[Var, Context] | None]:
-        """Look for partial type scope containing variable.
-
-        Return tuple (is the scope active, is the scope a local scope, scope).
-        """
-        for scope in reversed(self.partial_types):
-            if var in scope.map:
-                # All scopes within the outermost function are active. Scopes out of
-                # the outermost function are inactive to allow local reasoning (important
-                # for fine-grained incremental mode).
-                disallow_other_scopes = self.options.local_partial_types
-
-                if isinstance(var.type, PartialType) and var.type.type is not None and var.info:
-                    # This is an ugly hack to make partial generic self attributes behave
-                    # as if --local-partial-types is always on (because it used to be like this).
-                    disallow_other_scopes = True
-
-                scope_active = (
-                    not disallow_other_scopes or scope.is_local == self.partial_types[-1].is_local
-                )
-                return scope_active, scope.is_local, scope.map
-        return False, False, None
-
-    def temp_node(self, t: Type, context: Context | None = None) -> TempNode:
-        """Create a temporary node with the given, fixed type."""
-        return TempNode(t, context=context)
-
-    def fail(
-        self, msg: str | ErrorMessage, context: Context, *, code: ErrorCode | None = None
-    ) -> None:
-        """Produce an error message."""
-        if isinstance(msg, ErrorMessage):
-            self.msg.fail(msg.value, context, code=msg.code)
-            return
-        self.msg.fail(msg, context, code=code)
-
-    def note(
-        self,
-        msg: str | ErrorMessage,
-        context: Context,
-        offset: int = 0,
-        *,
-        code: ErrorCode | None = None,
-    ) -> None:
-        """Produce a note."""
-        if isinstance(msg, ErrorMessage):
-            self.msg.note(msg.value, context, code=msg.code)
-            return
-        self.msg.note(msg, context, offset=offset, code=code)
-
-    def iterable_item_type(self, instance: Instance) -> Type:
-        iterable = map_instance_to_supertype(instance, self.lookup_typeinfo("typing.Iterable"))
-        item_type = iterable.args[0]
-        if not isinstance(get_proper_type(item_type), AnyType):
-            # This relies on 'map_instance_to_supertype' returning 'Iterable[Any]'
-            # in case there is no explicit base class.
-            return item_type
-        # Try also structural typing.
-        iter_type = get_proper_type(find_member("__iter__", instance, instance, is_operator=True))
-        if iter_type and isinstance(iter_type, CallableType):
-            ret_type = get_proper_type(iter_type.ret_type)
-            if isinstance(ret_type, Instance):
-                iterator = map_instance_to_supertype(
-                    ret_type, self.lookup_typeinfo("typing.Iterator")
-                )
-                item_type = iterator.args[0]
-        return item_type
-
-    def function_type(self, func: FuncBase) -> FunctionLike:
-        return function_type(func, self.named_type("builtins.function"))
-
-    def push_type_map(self, type_map: TypeMap) -> None:
-        if type_map is None:
-            self.binder.unreachable()
-        else:
-            for expr, type in type_map.items():
-                self.binder.put(expr, type)
-
-    def infer_issubclass_maps(self, node: CallExpr, expr: Expression) -> tuple[TypeMap, TypeMap]:
-        """Infer type restrictions for an expression in issubclass call."""
-        vartype = self.lookup_type(expr)
-        type = self.get_isinstance_type(node.args[1])
-        if isinstance(vartype, TypeVarType):
-            vartype = vartype.upper_bound
-        vartype = get_proper_type(vartype)
-        if isinstance(vartype, UnionType):
-            union_list = []
-            for t in get_proper_types(vartype.items):
-                if isinstance(t, TypeType):
-                    union_list.append(t.item)
-                else:
-                    # This is an error that should be reported earlier
-                    # if we reach here, we refuse to do any type inference.
-                    return {}, {}
-            vartype = UnionType(union_list)
-        elif isinstance(vartype, TypeType):
-            vartype = vartype.item
-        elif isinstance(vartype, Instance) and vartype.type.is_metaclass():
-            vartype = self.named_type("builtins.object")
-        else:
-            # Any other object whose type we don't know precisely
-            # for example, Any or a custom metaclass.
-            return {}, {}  # unknown type
-        yes_type, no_type = self.conditional_types_with_intersection(vartype, type, expr)
-        yes_map, no_map = conditional_types_to_typemaps(expr, yes_type, no_type)
-        yes_map, no_map = map(convert_to_typetype, (yes_map, no_map))
-        return yes_map, no_map
-
-    @overload
-    def conditional_types_with_intersection(
-        self,
-        expr_type: Type,
-        type_ranges: list[TypeRange] | None,
-        ctx: Context,
-        default: None = None,
-    ) -> tuple[Type | None, Type | None]:
-        ...
-
-    @overload
-    def conditional_types_with_intersection(
-        self, expr_type: Type, type_ranges: list[TypeRange] | None, ctx: Context, default: Type
-    ) -> tuple[Type, Type]:
-        ...
-
-    def conditional_types_with_intersection(
-        self,
-        expr_type: Type,
-        type_ranges: list[TypeRange] | None,
-        ctx: Context,
-        default: Type | None = None,
-    ) -> tuple[Type | None, Type | None]:
-        initial_types = conditional_types(expr_type, type_ranges, default)
-        # For some reason, doing "yes_map, no_map = conditional_types_to_typemaps(...)"
-        # doesn't work: mypyc will decide that 'yes_map' is of type None if we try.
-        yes_type: Type | None = initial_types[0]
-        no_type: Type | None = initial_types[1]
-
-        if not isinstance(get_proper_type(yes_type), UninhabitedType) or type_ranges is None:
-            return yes_type, no_type
-
-        # If conditional_types was unable to successfully narrow the expr_type
-        # using the type_ranges and concluded if-branch is unreachable, we try
-        # computing it again using a different algorithm that tries to generate
-        # an ad-hoc intersection between the expr_type and the type_ranges.
-        proper_type = get_proper_type(expr_type)
-        if isinstance(proper_type, UnionType):
-            possible_expr_types = get_proper_types(proper_type.relevant_items())
-        else:
-            possible_expr_types = [proper_type]
-
-        possible_target_types = []
-        for tr in type_ranges:
-            item = get_proper_type(tr.item)
-            if not isinstance(item, Instance) or tr.is_upper_bound:
-                return yes_type, no_type
-            possible_target_types.append(item)
-
-        out = []
-        errors: list[tuple[str, str]] = []
-        for v in possible_expr_types:
-            if not isinstance(v, Instance):
-                return yes_type, no_type
-            for t in possible_target_types:
-                intersection = self.intersect_instances((v, t), errors)
-                if intersection is None:
-                    continue
-                out.append(intersection)
-        if len(out) == 0:
-            # Only report errors if no element in the union worked.
-            if self.should_report_unreachable_issues():
-                for types, reason in errors:
-                    self.msg.impossible_intersection(types, reason, ctx)
-            return UninhabitedType(), expr_type
-        new_yes_type = make_simplified_union(out)
-        return new_yes_type, expr_type
-
-    def is_writable_attribute(self, node: Node) -> bool:
-        """Check if an attribute is writable"""
-        if isinstance(node, Var):
-            if node.is_property and not node.is_settable_property:
-                return False
-            return True
-        elif isinstance(node, OverloadedFuncDef) and node.is_property:
-            first_item = cast(Decorator, node.items[0])
-            return first_item.var.is_settable_property
-        return False
-
-    def get_isinstance_type(self, expr: Expression) -> list[TypeRange] | None:
-        if isinstance(expr, OpExpr) and expr.op == "|":
-            left = self.get_isinstance_type(expr.left)
-            right = self.get_isinstance_type(expr.right)
-            if left is None or right is None:
-                return None
-            return left + right
-        all_types = get_proper_types(flatten_types(self.lookup_type(expr)))
-        types: list[TypeRange] = []
-        for typ in all_types:
-            if isinstance(typ, FunctionLike) and typ.is_type_obj():
-                # Type variables may be present -- erase them, which is the best
-                # we can do (outside disallowing them here).
-                erased_type = erase_typevars(typ.items[0].ret_type)
-                types.append(TypeRange(erased_type, is_upper_bound=False))
-            elif isinstance(typ, TypeType):
-                # Type[A] means "any type that is a subtype of A" rather than "precisely type A"
-                # we indicate this by setting is_upper_bound flag
-                types.append(TypeRange(typ.item, is_upper_bound=True))
-            elif isinstance(typ, Instance) and typ.type.fullname == "builtins.type":
-                object_type = Instance(typ.type.mro[-1], [])
-                types.append(TypeRange(object_type, is_upper_bound=True))
-            elif isinstance(typ, AnyType):
-                types.append(TypeRange(typ, is_upper_bound=False))
-            else:  # we didn't see an actual type, but rather a variable with unknown value
-                return None
-        if not types:
-            # this can happen if someone has empty tuple as 2nd argument to isinstance
-            # strictly speaking, we should return UninhabitedType but for simplicity we will simply
-            # refuse to do any type inference for now
-            return None
-        return types
-
-    def is_literal_enum(self, n: Expression) -> bool:
-        """Returns true if this expression (with the given type context) is an Enum literal.
-
-        For example, if we had an enum:
-
-            class Foo(Enum):
-                A = 1
-                B = 2
-
-        ...and if the expression 'Foo' referred to that enum within the current type context,
-        then the expression 'Foo.A' would be a literal enum. However, if we did 'a = Foo.A',
-        then the variable 'a' would *not* be a literal enum.
-
-        We occasionally special-case expressions like 'Foo.A' and treat them as a single primitive
-        unit for the same reasons we sometimes treat 'True', 'False', or 'None' as a single
-        primitive unit.
-        """
-        if not isinstance(n, MemberExpr) or not isinstance(n.expr, NameExpr):
-            return False
-
-        parent_type = self.lookup_type_or_none(n.expr)
-        member_type = self.lookup_type_or_none(n)
-        if member_type is None or parent_type is None:
-            return False
-
-        parent_type = get_proper_type(parent_type)
-        member_type = get_proper_type(coerce_to_literal(member_type))
-        if not isinstance(parent_type, FunctionLike) or not isinstance(member_type, LiteralType):
-            return False
-
-        if not parent_type.is_type_obj():
-            return False
-
-        return (
-            member_type.is_enum_literal()
-            and member_type.fallback.type == parent_type.type_object()
-        )
-
-    def add_any_attribute_to_type(self, typ: Type, name: str) -> Type:
-        """Inject an extra attribute with Any type using fallbacks."""
-        orig_typ = typ
-        typ = get_proper_type(typ)
-        any_type = AnyType(TypeOfAny.unannotated)
-        if isinstance(typ, Instance):
-            result = typ.copy_with_extra_attr(name, any_type)
-            # For instances, we erase the possible module name, so that restrictions
-            # become anonymous types.ModuleType instances, allowing hasattr() to
-            # have effect on modules.
-            assert result.extra_attrs is not None
-            result.extra_attrs.mod_name = None
-            return result
-        if isinstance(typ, TupleType):
-            fallback = typ.partial_fallback.copy_with_extra_attr(name, any_type)
-            return typ.copy_modified(fallback=fallback)
-        if isinstance(typ, CallableType):
-            fallback = typ.fallback.copy_with_extra_attr(name, any_type)
-            return typ.copy_modified(fallback=fallback)
-        if isinstance(typ, TypeType) and isinstance(typ.item, Instance):
-            return TypeType.make_normalized(self.add_any_attribute_to_type(typ.item, name))
-        if isinstance(typ, TypeVarType):
-            return typ.copy_modified(
-                upper_bound=self.add_any_attribute_to_type(typ.upper_bound, name),
-                values=[self.add_any_attribute_to_type(v, name) for v in typ.values],
-            )
-        if isinstance(typ, UnionType):
-            with_attr, without_attr = self.partition_union_by_attr(typ, name)
-            return make_simplified_union(
-                with_attr + [self.add_any_attribute_to_type(typ, name) for typ in without_attr]
-            )
-        return orig_typ
-
-    def hasattr_type_maps(
-        self, expr: Expression, source_type: Type, name: str
-    ) -> tuple[TypeMap, TypeMap]:
-        """Simple support for hasattr() checks.
-
-        Essentially the logic is following:
-            * In the if branch, keep types that already has a valid attribute as is,
-              for other inject an attribute with `Any` type.
-            * In the else branch, remove types that already have a valid attribute,
-              while keeping the rest.
-        """
-        if self.has_valid_attribute(source_type, name):
-            return {expr: source_type}, {}
-
-        source_type = get_proper_type(source_type)
-        if isinstance(source_type, UnionType):
-            _, without_attr = self.partition_union_by_attr(source_type, name)
-            yes_map = {expr: self.add_any_attribute_to_type(source_type, name)}
-            return yes_map, {expr: make_simplified_union(without_attr)}
-
-        type_with_attr = self.add_any_attribute_to_type(source_type, name)
-        if type_with_attr != source_type:
-            return {expr: type_with_attr}, {}
-        return {}, {}
-
-    def partition_union_by_attr(
-        self, source_type: UnionType, name: str
-    ) -> tuple[list[Type], list[Type]]:
-        with_attr = []
-        without_attr = []
-        for item in source_type.items:
-            if self.has_valid_attribute(item, name):
-                with_attr.append(item)
-            else:
-                without_attr.append(item)
-        return with_attr, without_attr
-
-    def has_valid_attribute(self, typ: Type, name: str) -> bool:
-        p_typ = get_proper_type(typ)
-        if isinstance(p_typ, AnyType):
-            return False
-        if isinstance(p_typ, Instance) and p_typ.extra_attrs and p_typ.extra_attrs.mod_name:
-            # Presence of module_symbol_table means this check will skip ModuleType.__getattr__
-            module_symbol_table = p_typ.type.names
-        else:
-            module_symbol_table = None
-        with self.msg.filter_errors() as watcher:
-            analyze_member_access(
-                name,
-                typ,
-                TempNode(AnyType(TypeOfAny.special_form)),
-                False,
-                False,
-                False,
-                self.msg,
-                original_type=typ,
-                chk=self,
-                # This is not a real attribute lookup so don't mess with deferring nodes.
-                no_deferral=True,
-                module_symbol_table=module_symbol_table,
-            )
-        return not watcher.has_new_errors()
-
-
-class CollectArgTypeVarTypes(TypeTraverserVisitor):
-    """Collects the non-nested argument types in a set."""
-
-    def __init__(self) -> None:
-        self.arg_types: set[TypeVarType] = set()
-
-    def visit_type_var(self, t: TypeVarType) -> None:
-        self.arg_types.add(t)
-
-
-@overload
-def conditional_types(
-    current_type: Type, proposed_type_ranges: list[TypeRange] | None, default: None = None
-) -> tuple[Type | None, Type | None]:
-    ...
-
-
-@overload
-def conditional_types(
-    current_type: Type, proposed_type_ranges: list[TypeRange] | None, default: Type
-) -> tuple[Type, Type]:
-    ...
-
-
-def conditional_types(
-    current_type: Type, proposed_type_ranges: list[TypeRange] | None, default: Type | None = None
-) -> tuple[Type | None, Type | None]:
-    """Takes in the current type and a proposed type of an expression.
-
-    Returns a 2-tuple: The first element is the proposed type, if the expression
-    can be the proposed type. The second element is the type it would hold
-    if it was not the proposed type, if any. UninhabitedType means unreachable.
-    None means no new information can be inferred. If default is set it is returned
-    instead."""
-    if proposed_type_ranges:
-        if len(proposed_type_ranges) == 1:
-            target = proposed_type_ranges[0].item
-            target = get_proper_type(target)
-            if isinstance(target, LiteralType) and (
-                target.is_enum_literal() or isinstance(target.value, bool)
-            ):
-                enum_name = target.fallback.type.fullname
-                current_type = try_expanding_sum_type_to_union(current_type, enum_name)
-        proposed_items = [type_range.item for type_range in proposed_type_ranges]
-        proposed_type = make_simplified_union(proposed_items)
-        if isinstance(proposed_type, AnyType):
-            # We don't really know much about the proposed type, so we shouldn't
-            # attempt to narrow anything. Instead, we broaden the expr to Any to
-            # avoid false positives
-            return proposed_type, default
-        elif not any(
-            type_range.is_upper_bound for type_range in proposed_type_ranges
-        ) and is_proper_subtype(current_type, proposed_type, ignore_promotions=True):
-            # Expression is always of one of the types in proposed_type_ranges
-            return default, UninhabitedType()
-        elif not is_overlapping_types(
-            current_type, proposed_type, prohibit_none_typevar_overlap=True, ignore_promotions=True
-        ):
-            # Expression is never of any type in proposed_type_ranges
-            return UninhabitedType(), default
-        else:
-            # we can only restrict when the type is precise, not bounded
-            proposed_precise_type = UnionType.make_union(
-                [
-                    type_range.item
-                    for type_range in proposed_type_ranges
-                    if not type_range.is_upper_bound
-                ]
-            )
-            remaining_type = restrict_subtype_away(current_type, proposed_precise_type)
-            return proposed_type, remaining_type
-    else:
-        # An isinstance check, but we don't understand the type
-        return current_type, default
-
-
-def conditional_types_to_typemaps(
-    expr: Expression, yes_type: Type | None, no_type: Type | None
-) -> tuple[TypeMap, TypeMap]:
-    maps: list[TypeMap] = []
-    for typ in (yes_type, no_type):
-        proper_type = get_proper_type(typ)
-        if isinstance(proper_type, UninhabitedType):
-            maps.append(None)
-        elif proper_type is None:
-            maps.append({})
-        else:
-            assert typ is not None
-            maps.append({expr: typ})
-
-    return cast(Tuple[TypeMap, TypeMap], tuple(maps))
-
-
-def gen_unique_name(base: str, table: SymbolTable) -> str:
-    """Generate a name that does not appear in table by appending numbers to base."""
-    if base not in table:
-        return base
-    i = 1
-    while base + str(i) in table:
-        i += 1
-    return base + str(i)
-
-
-def is_true_literal(n: Expression) -> bool:
-    """Returns true if this expression is the 'True' literal/keyword."""
-    return refers_to_fullname(n, "builtins.True") or isinstance(n, IntExpr) and n.value != 0
-
-
-def is_false_literal(n: Expression) -> bool:
-    """Returns true if this expression is the 'False' literal/keyword."""
-    return refers_to_fullname(n, "builtins.False") or isinstance(n, IntExpr) and n.value == 0
-
-
-def is_literal_none(n: Expression) -> bool:
-    """Returns true if this expression is the 'None' literal/keyword."""
-    return isinstance(n, NameExpr) and n.fullname == "builtins.None"
-
-
-def is_literal_not_implemented(n: Expression) -> bool:
-    return isinstance(n, NameExpr) and n.fullname == "builtins.NotImplemented"
-
-
-def builtin_item_type(tp: Type) -> Type | None:
-    """Get the item type of a builtin container.
-
-    If 'tp' is not one of the built containers (these includes NamedTuple and TypedDict)
-    or if the container is not parameterized (like List or List[Any])
-    return None. This function is used to narrow optional types in situations like this:
-
-        x: Optional[int]
-        if x in (1, 2, 3):
-            x + 42  # OK
-
-    Note: this is only OK for built-in containers, where we know the behavior
-    of __contains__.
-    """
-    tp = get_proper_type(tp)
-
-    if isinstance(tp, Instance):
-        if tp.type.fullname in [
-            "builtins.list",
-            "builtins.tuple",
-            "builtins.dict",
-            "builtins.set",
-            "builtins.frozenset",
-            "_collections_abc.dict_keys",
-            "typing.KeysView",
-        ]:
-            if not tp.args:
-                # TODO: fix tuple in lib-stub/builtins.pyi (it should be generic).
-                return None
-            if not isinstance(get_proper_type(tp.args[0]), AnyType):
-                return tp.args[0]
-    elif isinstance(tp, TupleType) and all(
-        not isinstance(it, AnyType) for it in get_proper_types(tp.items)
-    ):
-        return make_simplified_union(tp.items)  # this type is not externally visible
-    elif isinstance(tp, TypedDictType):
-        # TypedDict always has non-optional string keys. Find the key type from the Mapping
-        # base class.
-        for base in tp.fallback.type.mro:
-            if base.fullname == "typing.Mapping":
-                return map_instance_to_supertype(tp.fallback, base).args[0]
-        assert False, "No Mapping base class found for TypedDict fallback"
-    return None
-
-
-def and_conditional_maps(m1: TypeMap, m2: TypeMap) -> TypeMap:
-    """Calculate what information we can learn from the truth of (e1 and e2)
-    in terms of the information that we can learn from the truth of e1 and
-    the truth of e2.
-    """
-
-    if m1 is None or m2 is None:
-        # One of the conditions can never be true.
-        return None
-    # Both conditions can be true; combine the information. Anything
-    # we learn from either conditions's truth is valid. If the same
-    # expression's type is refined by both conditions, we somewhat
-    # arbitrarily give precedence to m2. (In the future, we could use
-    # an intersection type.)
-    result = m2.copy()
-    m2_keys = {literal_hash(n2) for n2 in m2}
-    for n1 in m1:
-        if literal_hash(n1) not in m2_keys:
-            result[n1] = m1[n1]
-    return result
-
-
-def or_conditional_maps(m1: TypeMap, m2: TypeMap) -> TypeMap:
-    """Calculate what information we can learn from the truth of (e1 or e2)
-    in terms of the information that we can learn from the truth of e1 and
-    the truth of e2.
-    """
-
-    if m1 is None:
-        return m2
-    if m2 is None:
-        return m1
-    # Both conditions can be true. Combine information about
-    # expressions whose type is refined by both conditions. (We do not
-    # learn anything about expressions whose type is refined by only
-    # one condition.)
-    result: dict[Expression, Type] = {}
-    for n1 in m1:
-        for n2 in m2:
-            if literal_hash(n1) == literal_hash(n2):
-                result[n1] = make_simplified_union([m1[n1], m2[n2]])
-    return result
-
-
-def reduce_conditional_maps(type_maps: list[tuple[TypeMap, TypeMap]]) -> tuple[TypeMap, TypeMap]:
-    """Reduces a list containing pairs of if/else TypeMaps into a single pair.
-
-    We "and" together all of the if TypeMaps and "or" together the else TypeMaps. So
-    for example, if we had the input:
-
-        [
-            ({x: TypeIfX, shared: TypeIfShared1}, {x: TypeElseX, shared: TypeElseShared1}),
-            ({y: TypeIfY, shared: TypeIfShared2}, {y: TypeElseY, shared: TypeElseShared2}),
-        ]
-
-    ...we'd return the output:
-
-        (
-            {x: TypeIfX,   y: TypeIfY,   shared: PseudoIntersection[TypeIfShared1, TypeIfShared2]},
-            {shared: Union[TypeElseShared1, TypeElseShared2]},
-        )
-
-    ...where "PseudoIntersection[X, Y] == Y" because mypy actually doesn't understand intersections
-    yet, so we settle for just arbitrarily picking the right expr's type.
-
-    We only retain the shared expression in the 'else' case because we don't actually know
-    whether x was refined or y was refined -- only just that one of the two was refined.
-    """
-    if len(type_maps) == 0:
-        return {}, {}
-    elif len(type_maps) == 1:
-        return type_maps[0]
-    else:
-        final_if_map, final_else_map = type_maps[0]
-        for if_map, else_map in type_maps[1:]:
-            final_if_map = and_conditional_maps(final_if_map, if_map)
-            final_else_map = or_conditional_maps(final_else_map, else_map)
-
-        return final_if_map, final_else_map
-
-
-def convert_to_typetype(type_map: TypeMap) -> TypeMap:
-    converted_type_map: dict[Expression, Type] = {}
-    if type_map is None:
-        return None
-    for expr, typ in type_map.items():
-        t = typ
-        if isinstance(t, TypeVarType):
-            t = t.upper_bound
-        # TODO: should we only allow unions of instances as per PEP 484?
-        if not isinstance(get_proper_type(t), (UnionType, Instance)):
-            # unknown type; error was likely reported earlier
-            return {}
-        converted_type_map[expr] = TypeType.make_normalized(typ)
-    return converted_type_map
-
-
-def flatten(t: Expression) -> list[Expression]:
-    """Flatten a nested sequence of tuples/lists into one list of nodes."""
-    if isinstance(t, TupleExpr) or isinstance(t, ListExpr):
-        return [b for a in t.items for b in flatten(a)]
-    elif isinstance(t, StarExpr):
-        return flatten(t.expr)
-    else:
-        return [t]
-
-
-def flatten_types(t: Type) -> list[Type]:
-    """Flatten a nested sequence of tuples into one list of nodes."""
-    t = get_proper_type(t)
-    if isinstance(t, TupleType):
-        return [b for a in t.items for b in flatten_types(a)]
-    else:
-        return [t]
-
-
-def expand_func(defn: FuncItem, map: dict[TypeVarId, Type]) -> FuncItem:
-    visitor = TypeTransformVisitor(map)
-    ret = visitor.node(defn)
-    assert isinstance(ret, FuncItem)
-    return ret
-
-
-class TypeTransformVisitor(TransformVisitor):
-    def __init__(self, map: dict[TypeVarId, Type]) -> None:
-        super().__init__()
-        self.map = map
-
-    def type(self, type: Type) -> Type:
-        return expand_type(type, self.map)
-
-
-def are_argument_counts_overlapping(t: CallableType, s: CallableType) -> bool:
-    """Can a single call match both t and s, based just on positional argument counts?"""
-    min_args = max(t.min_args, s.min_args)
-    max_args = min(t.max_possible_positional_args(), s.max_possible_positional_args())
-    return min_args <= max_args
-
-
-def is_unsafe_overlapping_overload_signatures(
-    signature: CallableType, other: CallableType
-) -> bool:
-    """Check if two overloaded signatures are unsafely overlapping or partially overlapping.
-
-    We consider two functions 's' and 't' to be unsafely overlapping if both
-    of the following are true:
-
-    1.  s's parameters are all more precise or partially overlapping with t's
-    2.  s's return type is NOT a subtype of t's.
-
-    Assumes that 'signature' appears earlier in the list of overload
-    alternatives then 'other' and that their argument counts are overlapping.
-    """
-    # Try detaching callables from the containing class so that all TypeVars
-    # are treated as being free.
-    #
-    # This lets us identify cases where the two signatures use completely
-    # incompatible types -- e.g. see the testOverloadingInferUnionReturnWithMixedTypevars
-    # test case.
-    signature = detach_callable(signature)
-    other = detach_callable(other)
-
-    # Note: We repeat this check twice in both directions due to a slight
-    # asymmetry in 'is_callable_compatible'. When checking for partial overlaps,
-    # we attempt to unify 'signature' and 'other' both against each other.
-    #
-    # If 'signature' cannot be unified with 'other', we end early. However,
-    # if 'other' cannot be modified with 'signature', the function continues
-    # using the older version of 'other'.
-    #
-    # This discrepancy is unfortunately difficult to get rid of, so we repeat the
-    # checks twice in both directions for now.
-    return is_callable_compatible(
-        signature,
-        other,
-        is_compat=is_overlapping_types_no_promote_no_uninhabited,
-        is_compat_return=lambda l, r: not is_subtype_no_promote(l, r),
-        ignore_return=False,
-        check_args_covariantly=True,
-        allow_partial_overlap=True,
-    ) or is_callable_compatible(
-        other,
-        signature,
-        is_compat=is_overlapping_types_no_promote_no_uninhabited,
-        is_compat_return=lambda l, r: not is_subtype_no_promote(r, l),
-        ignore_return=False,
-        check_args_covariantly=False,
-        allow_partial_overlap=True,
-    )
-
-
-def detach_callable(typ: CallableType) -> CallableType:
-    """Ensures that the callable's type variables are 'detached' and independent of the context.
-
-    A callable normally keeps track of the type variables it uses within its 'variables' field.
-    However, if the callable is from a method and that method is using a class type variable,
-    the callable will not keep track of that type variable since it belongs to the class.
-
-    This function will traverse the callable and find all used type vars and add them to the
-    variables field if it isn't already present.
-
-    The caller can then unify on all type variables whether or not the callable is originally
-    from a class or not."""
-    type_list = typ.arg_types + [typ.ret_type]
-
-    appear_map: dict[str, list[int]] = {}
-    for i, inner_type in enumerate(type_list):
-        typevars_available = get_type_vars(inner_type)
-        for var in typevars_available:
-            if var.fullname not in appear_map:
-                appear_map[var.fullname] = []
-            appear_map[var.fullname].append(i)
-
-    used_type_var_names = set()
-    for var_name, appearances in appear_map.items():
-        used_type_var_names.add(var_name)
-
-    all_type_vars = get_type_vars(typ)
-    new_variables = []
-    for var in set(all_type_vars):
-        if var.fullname not in used_type_var_names:
-            continue
-        new_variables.append(
-            TypeVarType(
-                name=var.name,
-                fullname=var.fullname,
-                id=var.id,
-                values=var.values,
-                upper_bound=var.upper_bound,
-                variance=var.variance,
-            )
-        )
-    out = typ.copy_modified(
-        variables=new_variables, arg_types=type_list[:-1], ret_type=type_list[-1]
-    )
-    return out
-
-
-def overload_can_never_match(signature: CallableType, other: CallableType) -> bool:
-    """Check if the 'other' method can never be matched due to 'signature'.
-
-    This can happen if signature's parameters are all strictly broader then
-    other's parameters.
-
-    Assumes that both signatures have overlapping argument counts.
-    """
-    # The extra erasure is needed to prevent spurious errors
-    # in situations where an `Any` overload is used as a fallback
-    # for an overload with type variables. The spurious error appears
-    # because the type variables turn into `Any` during unification in
-    # the below subtype check and (surprisingly?) `is_proper_subtype(Any, Any)`
-    # returns `True`.
-    # TODO: find a cleaner solution instead of this ad-hoc erasure.
-    exp_signature = expand_type(
-        signature, {tvar.id: erase_def_to_union_or_bound(tvar) for tvar in signature.variables}
-    )
-    assert isinstance(exp_signature, CallableType)
-    return is_callable_compatible(
-        exp_signature, other, is_compat=is_more_precise, ignore_return=True
-    )
-
-
-def is_more_general_arg_prefix(t: FunctionLike, s: FunctionLike) -> bool:
-    """Does t have wider arguments than s?"""
-    # TODO should an overload with additional items be allowed to be more
-    #      general than one with fewer items (or just one item)?
-    if isinstance(t, CallableType):
-        if isinstance(s, CallableType):
-            return is_callable_compatible(t, s, is_compat=is_proper_subtype, ignore_return=True)
-    elif isinstance(t, FunctionLike):
-        if isinstance(s, FunctionLike):
-            if len(t.items) == len(s.items):
-                return all(
-                    is_same_arg_prefix(items, itemt) for items, itemt in zip(t.items, s.items)
-                )
-    return False
-
-
-def is_same_arg_prefix(t: CallableType, s: CallableType) -> bool:
-    return is_callable_compatible(
-        t,
-        s,
-        is_compat=is_same_type,
-        ignore_return=True,
-        check_args_covariantly=True,
-        ignore_pos_arg_names=True,
-    )
-
-
-def infer_operator_assignment_method(typ: Type, operator: str) -> tuple[bool, str]:
-    """Determine if operator assignment on given value type is in-place, and the method name.
-
-    For example, if operator is '+', return (True, '__iadd__') or (False, '__add__')
-    depending on which method is supported by the type.
-    """
-    typ = get_proper_type(typ)
-    method = operators.op_methods[operator]
-    if isinstance(typ, Instance):
-        if operator in operators.ops_with_inplace_method:
-            inplace_method = "__i" + method[2:]
-            if typ.type.has_readable_member(inplace_method):
-                return True, inplace_method
-    return False, method
-
-
-def is_valid_inferred_type(typ: Type, is_lvalue_final: bool = False) -> bool:
-    """Is an inferred type valid and needs no further refinement?
-
-    Examples of invalid types include the None type (when we are not assigning
-    None to a final lvalue) or List[<uninhabited>].
-
-    When not doing strict Optional checking, all types containing None are
-    invalid.  When doing strict Optional checking, only None and types that are
-    incompletely defined (i.e. contain UninhabitedType) are invalid.
-    """
-    proper_type = get_proper_type(typ)
-    if isinstance(proper_type, NoneType):
-        # If the lvalue is final, we may immediately infer NoneType when the
-        # initializer is None.
-        #
-        # If not, we want to defer making this decision. The final inferred
-        # type could either be NoneType or an Optional type, depending on
-        # the context. This resolution happens in leave_partial_types when
-        # we pop a partial types scope.
-        return is_lvalue_final
-    elif isinstance(proper_type, UninhabitedType):
-        return False
-    return not typ.accept(InvalidInferredTypes())
-
-
-class InvalidInferredTypes(BoolTypeQuery):
-    """Find type components that are not valid for an inferred type.
-
-    These include <Erased> type, and any <nothing> types resulting from failed
-    (ambiguous) type inference.
-    """
-
-    def __init__(self) -> None:
-        super().__init__(ANY_STRATEGY)
-
-    def visit_uninhabited_type(self, t: UninhabitedType) -> bool:
-        return t.ambiguous
-
-    def visit_erased_type(self, t: ErasedType) -> bool:
-        # This can happen inside a lambda.
-        return True
-
-
-class SetNothingToAny(TypeTranslator):
-    """Replace all ambiguous <nothing> types with Any (to avoid spurious extra errors)."""
-
-    def visit_uninhabited_type(self, t: UninhabitedType) -> Type:
-        if t.ambiguous:
-            return AnyType(TypeOfAny.from_error)
-        return t
-
-    def visit_type_alias_type(self, t: TypeAliasType) -> Type:
-        # Target of the alias cannot be an ambiguous <nothing>, so we just
-        # replace the arguments.
-        return t.copy_modified(args=[a.accept(self) for a in t.args])
-
-
-def is_node_static(node: Node | None) -> bool | None:
-    """Find out if a node describes a static function method."""
-
-    if isinstance(node, FuncDef):
-        return node.is_static
-
-    if isinstance(node, Var):
-        return node.is_staticmethod
-
-    return None
-
-
-class CheckerScope:
-    # We keep two stacks combined, to maintain the relative order
-    stack: list[TypeInfo | FuncItem | MypyFile]
-
-    def __init__(self, module: MypyFile) -> None:
-        self.stack = [module]
-
-    def top_function(self) -> FuncItem | None:
-        for e in reversed(self.stack):
-            if isinstance(e, FuncItem):
-                return e
-        return None
-
-    def top_non_lambda_function(self) -> FuncItem | None:
-        for e in reversed(self.stack):
-            if isinstance(e, FuncItem) and not isinstance(e, LambdaExpr):
-                return e
-        return None
-
-    def active_class(self) -> TypeInfo | None:
-        if isinstance(self.stack[-1], TypeInfo):
-            return self.stack[-1]
-        return None
-
-    def enclosing_class(self) -> TypeInfo | None:
-        """Is there a class *directly* enclosing this function?"""
-        top = self.top_function()
-        assert top, "This method must be called from inside a function"
-        index = self.stack.index(top)
-        assert index, "CheckerScope stack must always start with a module"
-        enclosing = self.stack[index - 1]
-        if isinstance(enclosing, TypeInfo):
-            return enclosing
-        return None
-
-    def active_self_type(self) -> Instance | TupleType | None:
-        """An instance or tuple type representing the current class.
-
-        This returns None unless we are in class body or in a method.
-        In particular, inside a function nested in method this returns None.
-        """
-        info = self.active_class()
-        if not info and self.top_function():
-            info = self.enclosing_class()
-        if info:
-            return fill_typevars(info)
-        return None
-
-    @contextmanager
-    def push_function(self, item: FuncItem) -> Iterator[None]:
-        self.stack.append(item)
-        yield
-        self.stack.pop()
-
-    @contextmanager
-    def push_class(self, info: TypeInfo) -> Iterator[None]:
-        self.stack.append(info)
-        yield
-        self.stack.pop()
-
-
-TKey = TypeVar("TKey")
-TValue = TypeVar("TValue")
-
-
-class DisjointDict(Generic[TKey, TValue]):
-    """An variation of the union-find algorithm/data structure where instead of keeping
-    track of just disjoint sets, we keep track of disjoint dicts -- keep track of multiple
-    Set[Key] -> Set[Value] mappings, where each mapping's keys are guaranteed to be disjoint.
-
-    This data structure is currently used exclusively by 'group_comparison_operands' below
-    to merge chains of '==' and 'is' comparisons when two or more chains use the same expression
-    in best-case O(n), where n is the number of operands.
-
-    Specifically, the `add_mapping()` function and `items()` functions will take on average
-    O(k + v) and O(n) respectively, where k and v are the number of keys and values we're adding
-    for a given chain. Note that k <= n and v <= n.
-
-    We hit these average/best-case scenarios for most user code: e.g. when the user has just
-    a single chain like 'a == b == c == d == ...' or multiple disjoint chains like
-    'a==b < c==d < e==f < ...'. (Note that a naive iterative merging would be O(n^2) for
-    the latter case).
-
-    In comparison, this data structure will make 'group_comparison_operands' have a worst-case
-    runtime of O(n*log(n)): 'add_mapping()' and 'items()' are worst-case O(k*log(n) + v) and
-    O(k*log(n)) respectively. This happens only in the rare case where the user keeps repeatedly
-    making disjoint mappings before merging them in a way that persistently dodges the path
-    compression optimization in '_lookup_root_id', which would end up constructing a single
-    tree of height log_2(n). This makes root lookups no longer amoritized constant time when we
-    finally call 'items()'.
-    """
-
-    def __init__(self) -> None:
-        # Each key maps to a unique ID
-        self._key_to_id: dict[TKey, int] = {}
-
-        # Each id points to the parent id, forming a forest of upwards-pointing trees. If the
-        # current id already is the root, it points to itself. We gradually flatten these trees
-        # as we perform root lookups: eventually all nodes point directly to its root.
-        self._id_to_parent_id: dict[int, int] = {}
-
-        # Each root id in turn maps to the set of values.
-        self._root_id_to_values: dict[int, set[TValue]] = {}
-
-    def add_mapping(self, keys: set[TKey], values: set[TValue]) -> None:
-        """Adds a 'Set[TKey] -> Set[TValue]' mapping. If there already exists a mapping
-        containing one or more of the given keys, we merge the input mapping with the old one.
-
-        Note that the given set of keys must be non-empty -- otherwise, nothing happens.
-        """
-        if len(keys) == 0:
-            return
-
-        subtree_roots = [self._lookup_or_make_root_id(key) for key in keys]
-        new_root = subtree_roots[0]
-
-        root_values = self._root_id_to_values[new_root]
-        root_values.update(values)
-        for subtree_root in subtree_roots[1:]:
-            if subtree_root == new_root or subtree_root not in self._root_id_to_values:
-                continue
-            self._id_to_parent_id[subtree_root] = new_root
-            root_values.update(self._root_id_to_values.pop(subtree_root))
-
-    def items(self) -> list[tuple[set[TKey], set[TValue]]]:
-        """Returns all disjoint mappings in key-value pairs."""
-        root_id_to_keys: dict[int, set[TKey]] = {}
-        for key in self._key_to_id:
-            root_id = self._lookup_root_id(key)
-            if root_id not in root_id_to_keys:
-                root_id_to_keys[root_id] = set()
-            root_id_to_keys[root_id].add(key)
-
-        output = []
-        for root_id, keys in root_id_to_keys.items():
-            output.append((keys, self._root_id_to_values[root_id]))
-
-        return output
-
-    def _lookup_or_make_root_id(self, key: TKey) -> int:
-        if key in self._key_to_id:
-            return self._lookup_root_id(key)
-        else:
-            new_id = len(self._key_to_id)
-            self._key_to_id[key] = new_id
-            self._id_to_parent_id[new_id] = new_id
-            self._root_id_to_values[new_id] = set()
-            return new_id
-
-    def _lookup_root_id(self, key: TKey) -> int:
-        i = self._key_to_id[key]
-        while i != self._id_to_parent_id[i]:
-            # Optimization: make keys directly point to their grandparents to speed up
-            # future traversals. This prevents degenerate trees of height n from forming.
-            new_parent = self._id_to_parent_id[self._id_to_parent_id[i]]
-            self._id_to_parent_id[i] = new_parent
-            i = new_parent
-        return i
-
-
-def group_comparison_operands(
-    pairwise_comparisons: Iterable[tuple[str, Expression, Expression]],
-    operand_to_literal_hash: Mapping[int, Key],
-    operators_to_group: set[str],
-) -> list[tuple[str, list[int]]]:
-    """Group a series of comparison operands together chained by any operand
-    in the 'operators_to_group' set. All other pairwise operands are kept in
-    groups of size 2.
-
-    For example, suppose we have the input comparison expression:
-
-        x0 == x1 == x2 < x3 < x4 is x5 is x6 is not x7 is not x8
-
-    If we get these expressions in a pairwise way (e.g. by calling ComparisionExpr's
-    'pairwise()' method), we get the following as input:
-
-        [('==', x0, x1), ('==', x1, x2), ('<', x2, x3), ('<', x3, x4),
-         ('is', x4, x5), ('is', x5, x6), ('is not', x6, x7), ('is not', x7, x8)]
-
-    If `operators_to_group` is the set {'==', 'is'}, this function will produce
-    the following "simplified operator list":
-
-       [("==", [0, 1, 2]), ("<", [2, 3]), ("<", [3, 4]),
-        ("is", [4, 5, 6]), ("is not", [6, 7]), ("is not", [7, 8])]
-
-    Note that (a) we yield *indices* to the operands rather then the operand
-    expressions themselves and that (b) operands used in a consecutive chain
-    of '==' or 'is' are grouped together.
-
-    If two of these chains happen to contain operands with the same underlying
-    literal hash (e.g. are assignable and correspond to the same expression),
-    we combine those chains together. For example, if we had:
-
-        same == x < y == same
-
-    ...and if 'operand_to_literal_hash' contained the same values for the indices
-    0 and 3, we'd produce the following output:
-
-        [("==", [0, 1, 2, 3]), ("<", [1, 2])]
-
-    But if the 'operand_to_literal_hash' did *not* contain an entry, we'd instead
-    default to returning:
-
-        [("==", [0, 1]), ("<", [1, 2]), ("==", [2, 3])]
-
-    This function is currently only used to assist with type-narrowing refinements
-    and is extracted out to a helper function so we can unit test it.
-    """
-    groups: dict[str, DisjointDict[Key, int]] = {op: DisjointDict() for op in operators_to_group}
-
-    simplified_operator_list: list[tuple[str, list[int]]] = []
-    last_operator: str | None = None
-    current_indices: set[int] = set()
-    current_hashes: set[Key] = set()
-    for i, (operator, left_expr, right_expr) in enumerate(pairwise_comparisons):
-        if last_operator is None:
-            last_operator = operator
-
-        if current_indices and (operator != last_operator or operator not in operators_to_group):
-            # If some of the operands in the chain are assignable, defer adding it: we might
-            # end up needing to merge it with other chains that appear later.
-            if len(current_hashes) == 0:
-                simplified_operator_list.append((last_operator, sorted(current_indices)))
-            else:
-                groups[last_operator].add_mapping(current_hashes, current_indices)
-            last_operator = operator
-            current_indices = set()
-            current_hashes = set()
-
-        # Note: 'i' corresponds to the left operand index, so 'i + 1' is the
-        # right operand.
-        current_indices.add(i)
-        current_indices.add(i + 1)
-
-        # We only ever want to combine operands/combine chains for these operators
-        if operator in operators_to_group:
-            left_hash = operand_to_literal_hash.get(i)
-            if left_hash is not None:
-                current_hashes.add(left_hash)
-            right_hash = operand_to_literal_hash.get(i + 1)
-            if right_hash is not None:
-                current_hashes.add(right_hash)
-
-    if last_operator is not None:
-        if len(current_hashes) == 0:
-            simplified_operator_list.append((last_operator, sorted(current_indices)))
-        else:
-            groups[last_operator].add_mapping(current_hashes, current_indices)
-
-    # Now that we know which chains happen to contain the same underlying expressions
-    # and can be merged together, add in this info back to the output.
-    for operator, disjoint_dict in groups.items():
-        for keys, indices in disjoint_dict.items():
-            simplified_operator_list.append((operator, sorted(indices)))
-
-    # For stability, reorder list by the first operand index to appear
-    simplified_operator_list.sort(key=lambda item: item[1][0])
-    return simplified_operator_list
-
-
-def is_typed_callable(c: Type | None) -> bool:
-    c = get_proper_type(c)
-    if not c or not isinstance(c, CallableType):
-        return False
-    return not all(
-        isinstance(t, AnyType) and t.type_of_any == TypeOfAny.unannotated
-        for t in get_proper_types(c.arg_types + [c.ret_type])
-    )
-
-
-def is_untyped_decorator(typ: Type | None) -> bool:
-    typ = get_proper_type(typ)
-    if not typ:
-        return True
-    elif isinstance(typ, CallableType):
-        return not is_typed_callable(typ)
-    elif isinstance(typ, Instance):
-        method = typ.type.get_method("__call__")
-        if method:
-            if isinstance(method, Decorator):
-                return is_untyped_decorator(method.func.type) or is_untyped_decorator(
-                    method.var.type
-                )
-
-            if isinstance(method.type, Overloaded):
-                return any(is_untyped_decorator(item) for item in method.type.items)
-            else:
-                return not is_typed_callable(method.type)
-        else:
-            return False
-    elif isinstance(typ, Overloaded):
-        return any(is_untyped_decorator(item) for item in typ.items)
-    return True
-
-
-def is_static(func: FuncBase | Decorator) -> bool:
-    if isinstance(func, Decorator):
-        return is_static(func.func)
-    elif isinstance(func, FuncBase):
-        return func.is_static
-    assert False, f"Unexpected func type: {type(func)}"
-
-
-def is_property(defn: SymbolNode) -> bool:
-    if isinstance(defn, Decorator):
-        return defn.func.is_property
-    if isinstance(defn, OverloadedFuncDef):
-        if defn.items and isinstance(defn.items[0], Decorator):
-            return defn.items[0].func.is_property
-    return False
-
-
-def get_property_type(t: ProperType) -> ProperType:
-    if isinstance(t, CallableType):
-        return get_proper_type(t.ret_type)
-    if isinstance(t, Overloaded):
-        return get_proper_type(t.items[0].ret_type)
-    return t
-
-
-def is_subtype_no_promote(left: Type, right: Type) -> bool:
-    return is_subtype(left, right, ignore_promotions=True)
-
-
-def is_overlapping_types_no_promote_no_uninhabited(left: Type, right: Type) -> bool:
-    # For the purpose of unsafe overload checks we consider list[<nothing>] and list[int]
-    # non-overlapping. This is consistent with how we treat list[int] and list[str] as
-    # non-overlapping, despite [] belongs to both. Also this will prevent false positives
-    # for failed type inference during unification.
-    return is_overlapping_types(left, right, ignore_promotions=True, ignore_uninhabited=True)
-
-
-def is_private(node_name: str) -> bool:
-    """Check if node is private to class definition."""
-    return node_name.startswith("__") and not node_name.endswith("__")
-
-
-def is_string_literal(typ: Type) -> bool:
-    strs = try_getting_str_literals_from_type(typ)
-    return strs is not None and len(strs) == 1
-
-
-def has_bool_item(typ: ProperType) -> bool:
-    """Return True if type is 'bool' or a union with a 'bool' item."""
-    if is_named_instance(typ, "builtins.bool"):
-        return True
-    if isinstance(typ, UnionType):
-        return any(is_named_instance(item, "builtins.bool") for item in typ.items)
-    return False
-
-
-def collapse_walrus(e: Expression) -> Expression:
-    """If an expression is an AssignmentExpr, pull out the assignment target.
-
-    We don't make any attempt to pull out all the targets in code like `x := (y := z)`.
-    We could support narrowing those if that sort of code turns out to be common.
-    """
-    if isinstance(e, AssignmentExpr):
-        return e.target
-    return e
->>>>>>> 5f057ac9
