"""Mypy type checker."""

import itertools
import fnmatch
from collections import defaultdict
from contextlib import contextmanager

from typing import (
    Any, Dict, Set, List, cast, Tuple, TypeVar, Union, Optional, NamedTuple, Iterator,
    Iterable, Sequence, Mapping, Generic, AbstractSet, Callable, overload
)
from typing_extensions import Final, TypeAlias as _TypeAlias

from mypy.backports import nullcontext
from mypy.errors import Errors, report_internal_error, ErrorWatcher
from mypy.nodes import (
    SymbolTable, Statement, MypyFile, Var, Expression, Lvalue, Node,
    OverloadedFuncDef, FuncDef, FuncItem, FuncBase, TypeInfo,
    ClassDef, Block, AssignmentStmt, NameExpr, MemberExpr, IndexExpr,
    TupleExpr, ListExpr, ExpressionStmt, ReturnStmt, IfStmt,
    WhileStmt, OperatorAssignmentStmt, WithStmt, AssertStmt,
    RaiseStmt, TryStmt, ForStmt, DelStmt, CallExpr, IntExpr, StrExpr,
    UnicodeExpr, OpExpr, UnaryExpr, LambdaExpr, TempNode, SymbolTableNode,
    Context, Decorator, PrintStmt, BreakStmt, PassStmt, ContinueStmt,
    ComparisonExpr, StarExpr, EllipsisExpr, RefExpr, PromoteExpr,
    Import, ImportFrom, ImportAll, ImportBase, TypeAlias,
    ARG_POS, ARG_STAR, ARG_NAMED, LITERAL_TYPE, LDEF, MDEF, GDEF,
    CONTRAVARIANT, COVARIANT, INVARIANT, TypeVarExpr, AssignmentExpr,
    is_final_node, MatchStmt)
from mypy import nodes
from mypy import operators
from mypy.literals import literal, literal_hash, Key
from mypy.typeanal import has_any_from_unimported_type, check_for_explicit_any, make_optional_type
from mypy.types import (
    Type, AnyType, CallableType, FunctionLike, Overloaded, TupleType, TypedDictType,
    Instance, NoneType, strip_type, TypeType, TypeOfAny,
    UnionType, TypeVarId, TypeVarType, PartialType, DeletedType, UninhabitedType,
    is_named_instance, union_items, TypeQuery, LiteralType,
    is_optional, remove_optional, TypeTranslator, StarType, get_proper_type, ProperType,
    get_proper_types, is_literal_type, TypeAliasType, TypeGuardedType, ParamSpecType,
    OVERLOAD_NAMES, UnboundType
)
from mypy.typetraverser import TypeTraverserVisitor
from mypy.sametypes import is_same_type
from mypy.messages import (
    MessageBuilder, make_inferred_type_note, append_invariance_notes, pretty_seq,
    format_type, format_type_bare, format_type_distinctly, SUGGESTED_TEST_FIXTURES
)
import mypy.checkexpr
from mypy.checkmember import (
    MemberContext, analyze_member_access, analyze_descriptor_access,
    type_object_type,
    analyze_decorator_or_funcbase_access,
)
from mypy.checkpattern import PatternChecker
from mypy.semanal_enum import ENUM_BASES, ENUM_SPECIAL_PROPS
from mypy.typeops import (
    map_type_from_supertype, bind_self, erase_to_bound, make_simplified_union,
    erase_def_to_union_or_bound, erase_to_union_or_bound, coerce_to_literal,
    try_getting_str_literals_from_type, try_getting_int_literals_from_type,
    tuple_fallback, is_singleton_type, try_expanding_sum_type_to_union,
    true_only, false_only, function_type, get_type_vars, custom_special_method,
    is_literal_type_like,
)
from mypy import message_registry
from mypy.message_registry import ErrorMessage
from mypy.subtypes import (
    is_subtype, is_equivalent, is_proper_subtype, is_more_precise,
    restrict_subtype_away, is_callable_compatible,
    unify_generic_callable, find_member
)
from mypy.constraints import SUPERTYPE_OF
from mypy.maptype import map_instance_to_supertype
from mypy.typevars import fill_typevars, has_no_typevars, fill_typevars_with_any
from mypy.semanal import set_callable_name, refers_to_fullname
from mypy.mro import calculate_mro, MroError
from mypy.erasetype import erase_typevars, remove_instance_last_known_values, erase_type
from mypy.expandtype import expand_type, expand_type_by_instance
from mypy.visitor import NodeVisitor
from mypy.join import join_types
from mypy.treetransform import TransformVisitor
from mypy.binder import ConditionalTypeBinder, get_declaration
from mypy.meet import is_overlapping_erased_types, is_overlapping_types
from mypy.options import Options
from mypy.plugin import Plugin, CheckerPluginInterface
from mypy.sharedparse import BINARY_MAGIC_METHODS
from mypy.scope import Scope
from mypy import errorcodes as codes
from mypy.state import state
from mypy.traverser import has_return_statement, all_return_statements
from mypy.errorcodes import ErrorCode, UNUSED_AWAITABLE, UNUSED_COROUTINE
from mypy.util import is_typeshed_file, is_dunder, is_sunder

T = TypeVar('T')

DEFAULT_LAST_PASS: Final = 1  # Pass numbers start at 0

DeferredNodeType: _TypeAlias = Union[FuncDef, LambdaExpr, OverloadedFuncDef, Decorator]
FineGrainedDeferredNodeType: _TypeAlias = Union[FuncDef, MypyFile, OverloadedFuncDef]


# A node which is postponed to be processed during the next pass.
# In normal mode one can defer functions and methods (also decorated and/or overloaded)
# and lambda expressions. Nested functions can't be deferred -- only top-level functions
# and methods of classes not defined within a function can be deferred.
class DeferredNode(NamedTuple):
    node: DeferredNodeType
    # And its TypeInfo (for semantic analysis self type handling
    active_typeinfo: Optional[TypeInfo]


# Same as above, but for fine-grained mode targets. Only top-level functions/methods
# and module top levels are allowed as such.
class FineGrainedDeferredNode(NamedTuple):
    node: FineGrainedDeferredNodeType
    active_typeinfo: Optional[TypeInfo]


# Data structure returned by find_isinstance_check representing
# information learned from the truth or falsehood of a condition.  The
# dict maps nodes representing expressions like 'a[0].x' to their
# refined types under the assumption that the condition has a
# particular truth value. A value of None means that the condition can
# never have that truth value.

# NB: The keys of this dict are nodes in the original source program,
# which are compared by reference equality--effectively, being *the
# same* expression of the program, not just two identical expressions
# (such as two references to the same variable). TODO: it would
# probably be better to have the dict keyed by the nodes' literal_hash
# field instead.
TypeMap: _TypeAlias = Optional[Dict[Expression, Type]]


# An object that represents either a precise type or a type with an upper bound;
# it is important for correct type inference with isinstance.
class TypeRange(NamedTuple):
    item: Type
    is_upper_bound: bool  # False => precise type


# Keeps track of partial types in a single scope. In fine-grained incremental
# mode partial types initially defined at the top level cannot be completed in
# a function, and we use the 'is_function' attribute to enforce this.
class PartialTypeScope(NamedTuple):
    map: Dict[Var, Context]
    is_function: bool
    is_local: bool


class TypeChecker(NodeVisitor[None], CheckerPluginInterface):
    """Mypy type checker.

    Type check mypy source files that have been semantically analyzed.

    You must create a separate instance for each source file.
    """

    # Are we type checking a stub?
    is_stub = False
    # Error message reporter
    errors: Errors
    # Utility for generating messages
    msg: MessageBuilder
    # Types of type checked nodes. The first item is the "master" type
    # map that will store the final, exported types. Additional items
    # are temporary type maps used during type inference, and these
    # will be eventually popped and either discarded or merged into
    # the master type map.
    #
    # Avoid accessing this directly, but prefer the lookup_type(),
    # has_type() etc. helpers instead.
    _type_maps: List[Dict[Expression, Type]]

    # Helper for managing conditional types
    binder: ConditionalTypeBinder
    # Helper for type checking expressions
    expr_checker: mypy.checkexpr.ExpressionChecker

    pattern_checker: PatternChecker

    tscope: Scope
    scope: "CheckerScope"
    # Stack of function return types
    return_types: List[Type]
    # Flags; true for dynamically typed functions
    dynamic_funcs: List[bool]
    # Stack of collections of variables with partial types
    partial_types: List[PartialTypeScope]
    # Vars for which partial type errors are already reported
    # (to avoid logically duplicate errors with different error context).
    partial_reported: Set[Var]
    globals: SymbolTable
    modules: Dict[str, MypyFile]
    # Nodes that couldn't be checked because some types weren't available. We'll run
    # another pass and try these again.
    deferred_nodes: List[DeferredNode]
    # Type checking pass number (0 = first pass)
    pass_num = 0
    # Last pass number to take
    last_pass = DEFAULT_LAST_PASS
    # Have we deferred the current function? If yes, don't infer additional
    # types during this pass within the function.
    current_node_deferred = False
    # Is this file a typeshed stub?
    is_typeshed_stub = False
    # Should strict Optional-related errors be suppressed in this file?
    suppress_none_errors = False  # TODO: Get it from options instead
    options: Options
    # Used for collecting inferred attribute types so that they can be checked
    # for consistency.
    inferred_attribute_types: Optional[Dict[Var, Type]] = None
    # Don't infer partial None types if we are processing assignment from Union
    no_partial_types: bool = False

    # The set of all dependencies (suppressed or not) that this module accesses, either
    # directly or indirectly.
    module_refs: Set[str]

    # A map from variable nodes to a snapshot of the frame ids of the
    # frames that were active when the variable was declared. This can
    # be used to determine nearest common ancestor frame of a variable's
    # declaration and the current frame, which lets us determine if it
    # was declared in a different branch of the same `if` statement
    # (if that frame is a conditional_frame).
    var_decl_frames: Dict[Var, Set[int]]

    # Plugin that provides special type checking rules for specific library
    # functions such as open(), etc.
    plugin: Plugin

    def __init__(self, errors: Errors, modules: Dict[str, MypyFile], options: Options,
                 tree: MypyFile, path: str, plugin: Plugin) -> None:
        """Construct a type checker.

        Use errors to report type check errors.
        """
        self.errors = errors
        self.modules = modules
        self.options = options
        self.tree = tree
        self.path = path
        self.msg = MessageBuilder(errors, modules)
        self.plugin = plugin
        self.expr_checker = mypy.checkexpr.ExpressionChecker(self, self.msg, self.plugin)
        self.pattern_checker = PatternChecker(self, self.msg, self.plugin)
        self.tscope = Scope()
        self.scope = CheckerScope(tree)
        self.binder = ConditionalTypeBinder()
        self.globals = tree.names
        self.return_types = []
        self.dynamic_funcs = []
        self.partial_types = []
        self.partial_reported = set()
        self.var_decl_frames = {}
        self.deferred_nodes = []
        self._type_maps = [{}]
        self.module_refs = set()
        self.pass_num = 0
        self.current_node_deferred = False
        self.is_stub = tree.is_stub
        self.is_typeshed_stub = is_typeshed_file(path)
        self.inferred_attribute_types = None
        if options.strict_optional_whitelist is None:
            self.suppress_none_errors = not options.show_none_errors
        else:
            self.suppress_none_errors = not any(fnmatch.fnmatch(path, pattern)
                                                for pattern
                                                in options.strict_optional_whitelist)
        # If True, process function definitions. If False, don't. This is used
        # for processing module top levels in fine-grained incremental mode.
        self.recurse_into_functions = True
        # This internal flag is used to track whether we a currently type-checking
        # a final declaration (assignment), so that some errors should be suppressed.
        # Should not be set manually, use get_final_context/enter_final_context instead.
        # NOTE: we use the context manager to avoid "threading" an additional `is_final_def`
        # argument through various `checker` and `checkmember` functions.
        self._is_final_def = False

        # This flag is set when we run type-check or attribute access check for the purpose
        # of giving a note on possibly missing "await". It is used to avoid infinite recursion.
        self.checking_missing_await = False

    @property
    def type_context(self) -> List[Optional[Type]]:
        return self.expr_checker.type_context

    def reset(self) -> None:
        """Cleanup stale state that might be left over from a typechecking run.

        This allows us to reuse TypeChecker objects in fine-grained
        incremental mode.
        """
        # TODO: verify this is still actually worth it over creating new checkers
        self.partial_reported.clear()
        self.module_refs.clear()
        self.binder = ConditionalTypeBinder()
        self._type_maps[1:] = []
        self._type_maps[0].clear()
        self.temp_type_map = None
        self.expr_checker.reset()

        assert self.inferred_attribute_types is None
        assert self.partial_types == []
        assert self.deferred_nodes == []
        assert len(self.scope.stack) == 1
        assert self.partial_types == []

    def check_first_pass(self) -> None:
        """Type check the entire file, but defer functions with unresolved references.

        Unresolved references are forward references to variables
        whose types haven't been inferred yet.  They may occur later
        in the same file or in a different file that's being processed
        later (usually due to an import cycle).

        Deferred functions will be processed by check_second_pass().
        """
        self.recurse_into_functions = True
        with state.strict_optional_set(self.options.strict_optional):
            self.errors.set_file(self.path, self.tree.fullname, scope=self.tscope)
            with self.tscope.module_scope(self.tree.fullname):
                with self.enter_partial_types(), self.binder.top_frame_context():
                    for d in self.tree.defs:
                        if (self.binder.is_unreachable()
                                and self.should_report_unreachable_issues()
                                and not self.is_raising_or_empty(d)):
                            self.msg.unreachable_statement(d)
                            break
                        self.accept(d)

                assert not self.current_node_deferred

                all_ = self.globals.get('__all__')
                if all_ is not None and all_.type is not None:
                    all_node = all_.node
                    assert all_node is not None
                    seq_str = self.named_generic_type('typing.Sequence',
                                                      [self.named_type('builtins.str')])
                    if self.options.python_version[0] < 3:
                        seq_str = self.named_generic_type('typing.Sequence',
                                                          [self.named_type('builtins.unicode')])
                    if not is_subtype(all_.type, seq_str):
                        str_seq_s, all_s = format_type_distinctly(seq_str, all_.type)
                        self.fail(message_registry.ALL_MUST_BE_SEQ_STR.format(str_seq_s, all_s),
                                  all_node)

    def check_second_pass(self,
                          todo: Optional[Sequence[Union[DeferredNode,
                                                        FineGrainedDeferredNode]]] = None
                          ) -> bool:
        """Run second or following pass of type checking.

        This goes through deferred nodes, returning True if there were any.
        """
        self.recurse_into_functions = True
        with state.strict_optional_set(self.options.strict_optional):
            if not todo and not self.deferred_nodes:
                return False
            self.errors.set_file(self.path, self.tree.fullname, scope=self.tscope)
            with self.tscope.module_scope(self.tree.fullname):
                self.pass_num += 1
                if not todo:
                    todo = self.deferred_nodes
                else:
                    assert not self.deferred_nodes
                self.deferred_nodes = []
                done: Set[Union[DeferredNodeType, FineGrainedDeferredNodeType]] = set()
                for node, active_typeinfo in todo:
                    if node in done:
                        continue
                    # This is useful for debugging:
                    # print("XXX in pass %d, class %s, function %s" %
                    #       (self.pass_num, type_name, node.fullname or node.name))
                    done.add(node)
                    with self.tscope.class_scope(active_typeinfo) if active_typeinfo \
                            else nullcontext():
                        with self.scope.push_class(active_typeinfo) if active_typeinfo \
                                else nullcontext():
                            self.check_partial(node)
            return True

    def check_partial(self, node: Union[DeferredNodeType, FineGrainedDeferredNodeType]) -> None:
        if isinstance(node, MypyFile):
            self.check_top_level(node)
        else:
            self.recurse_into_functions = True
            if isinstance(node, LambdaExpr):
                self.expr_checker.accept(node)
            else:
                self.accept(node)

    def check_top_level(self, node: MypyFile) -> None:
        """Check only the top-level of a module, skipping function definitions."""
        self.recurse_into_functions = False
        with self.enter_partial_types():
            with self.binder.top_frame_context():
                for d in node.defs:
                    d.accept(self)

        assert not self.current_node_deferred
        # TODO: Handle __all__

    def defer_node(self, node: DeferredNodeType, enclosing_class: Optional[TypeInfo]) -> None:
        """Defer a node for processing during next type-checking pass.

        Args:
            node: function/method being deferred
            enclosing_class: for methods, the class where the method is defined
        NOTE: this can't handle nested functions/methods.
        """
        # We don't freeze the entire scope since only top-level functions and methods
        # can be deferred. Only module/class level scope information is needed.
        # Module-level scope information is preserved in the TypeChecker instance.
        self.deferred_nodes.append(DeferredNode(node, enclosing_class))

    def handle_cannot_determine_type(self, name: str, context: Context) -> None:
        node = self.scope.top_non_lambda_function()
        if self.pass_num < self.last_pass and isinstance(node, FuncDef):
            # Don't report an error yet. Just defer. Note that we don't defer
            # lambdas because they are coupled to the surrounding function
            # through the binder and the inferred type of the lambda, so it
            # would get messy.
            enclosing_class = self.scope.enclosing_class()
            self.defer_node(node, enclosing_class)
            # Set a marker so that we won't infer additional types in this
            # function. Any inferred types could be bogus, because there's at
            # least one type that we don't know.
            self.current_node_deferred = True
        else:
            self.msg.cannot_determine_type(name, context)

    def accept(self, stmt: Statement) -> None:
        """Type check a node in the given type context."""
        try:
            stmt.accept(self)
        except Exception as err:
            report_internal_error(err, self.errors.file, stmt.line, self.errors, self.options)

    def accept_loop(self, body: Statement, else_body: Optional[Statement] = None, *,
                    exit_condition: Optional[Expression] = None) -> None:
        """Repeatedly type check a loop body until the frame doesn't change.
        If exit_condition is set, assume it must be False on exit from the loop.

        Then check the else_body.
        """
        # The outer frame accumulates the results of all iterations
        with self.binder.frame_context(can_skip=False, conditional_frame=True):
            while True:
                with self.binder.frame_context(can_skip=True,
                                               break_frame=2, continue_frame=1):
                    self.accept(body)
                if not self.binder.last_pop_changed:
                    break
            if exit_condition:
                _, else_map = self.find_isinstance_check(exit_condition)
                self.push_type_map(else_map)
            if else_body:
                self.accept(else_body)

    #
    # Definitions
    #

    def visit_overloaded_func_def(self, defn: OverloadedFuncDef) -> None:
        if not self.recurse_into_functions:
            return
        with self.tscope.function_scope(defn):
            self._visit_overloaded_func_def(defn)

    def _visit_overloaded_func_def(self, defn: OverloadedFuncDef) -> None:
        num_abstract = 0
        if not defn.items:
            # In this case we have already complained about none of these being
            # valid overloads.
            return None
        if len(defn.items) == 1:
            self.fail(message_registry.MULTIPLE_OVERLOADS_REQUIRED, defn)

        if defn.is_property:
            # HACK: Infer the type of the property.
            self.visit_decorator(cast(Decorator, defn.items[0]))
        for fdef in defn.items:
            assert isinstance(fdef, Decorator)
            self.check_func_item(fdef.func, name=fdef.func.name)
            if fdef.func.is_abstract:
                num_abstract += 1
        if num_abstract not in (0, len(defn.items)):
            self.fail(message_registry.INCONSISTENT_ABSTRACT_OVERLOAD, defn)
        if defn.impl:
            defn.impl.accept(self)
        if defn.info:
            self.check_method_override(defn)
            self.check_inplace_operator_method(defn)
        if not defn.is_property:
            self.check_overlapping_overloads(defn)
        return None

    def check_overlapping_overloads(self, defn: OverloadedFuncDef) -> None:
        # At this point we should have set the impl already, and all remaining
        # items are decorators

        if self.msg.errors.file in self.msg.errors.ignored_files:
            # This is a little hacky, however, the quadratic check here is really expensive, this
            # method has no side effects, so we should skip it if we aren't going to report
            # anything. In some other places we swallow errors in stubs, but this error is very
            # useful for stubs!
            return

        # Compute some info about the implementation (if it exists) for use below
        impl_type: Optional[CallableType] = None
        if defn.impl:
            if isinstance(defn.impl, FuncDef):
                inner_type: Optional[Type] = defn.impl.type
            elif isinstance(defn.impl, Decorator):
                inner_type = defn.impl.var.type
            else:
                assert False, "Impl isn't the right type"

            # This can happen if we've got an overload with a different
            # decorator or if the implementation is untyped -- we gave up on the types.
            inner_type = get_proper_type(inner_type)
            if inner_type is not None and not isinstance(inner_type, AnyType):
                if isinstance(inner_type, CallableType):
                    impl_type = inner_type
                elif isinstance(inner_type, Instance):
                    inner_call = get_proper_type(
                        analyze_member_access(
                            name='__call__',
                            typ=inner_type,
                            context=defn.impl,
                            is_lvalue=False,
                            is_super=False,
                            is_operator=True,
                            msg=self.msg,
                            original_type=inner_type,
                            chk=self,
                        ),
                    )
                    if isinstance(inner_call, CallableType):
                        impl_type = inner_call
                if impl_type is None:
                    self.msg.not_callable(inner_type, defn.impl)

        is_descriptor_get = defn.info and defn.name == "__get__"
        for i, item in enumerate(defn.items):
            # TODO overloads involving decorators
            assert isinstance(item, Decorator)
            sig1 = self.function_type(item.func)
            assert isinstance(sig1, CallableType)

            for j, item2 in enumerate(defn.items[i + 1:]):
                assert isinstance(item2, Decorator)
                sig2 = self.function_type(item2.func)
                assert isinstance(sig2, CallableType)

                if not are_argument_counts_overlapping(sig1, sig2):
                    continue

                if overload_can_never_match(sig1, sig2):
                    self.msg.overloaded_signature_will_never_match(
                        i + 1, i + j + 2, item2.func)
                elif not is_descriptor_get:
                    # Note: we force mypy to check overload signatures in strict-optional mode
                    # so we don't incorrectly report errors when a user tries typing an overload
                    # that happens to have a 'if the argument is None' fallback.
                    #
                    # For example, the following is fine in strict-optional mode but would throw
                    # the unsafe overlap error when strict-optional is disabled:
                    #
                    #     @overload
                    #     def foo(x: None) -> int: ...
                    #     @overload
                    #     def foo(x: str) -> str: ...
                    #
                    # See Python 2's map function for a concrete example of this kind of overload.
                    with state.strict_optional_set(True):
                        if is_unsafe_overlapping_overload_signatures(sig1, sig2):
                            self.msg.overloaded_signatures_overlap(
                                i + 1, i + j + 2, item.func)

            if impl_type is not None:
                assert defn.impl is not None

                # We perform a unification step that's very similar to what
                # 'is_callable_compatible' would have done if we had set
                # 'unify_generics' to True -- the only difference is that
                # we check and see if the impl_type's return value is a
                # *supertype* of the overload alternative, not a *subtype*.
                #
                # This is to match the direction the implementation's return
                # needs to be compatible in.
                if impl_type.variables:
                    impl = unify_generic_callable(impl_type, sig1,
                                                  ignore_return=False,
                                                  return_constraint_direction=SUPERTYPE_OF)
                    if impl is None:
                        self.msg.overloaded_signatures_typevar_specific(i + 1, defn.impl)
                        continue
                else:
                    impl = impl_type

                # Prevent extra noise from inconsistent use of @classmethod by copying
                # the first arg from the method being checked against.
                if sig1.arg_types and defn.info:
                    impl = impl.copy_modified(arg_types=[sig1.arg_types[0]] + impl.arg_types[1:])

                # Is the overload alternative's arguments subtypes of the implementation's?
                if not is_callable_compatible(impl, sig1,
                                              is_compat=is_subtype_no_promote,
                                              ignore_return=True):
                    self.msg.overloaded_signatures_arg_specific(i + 1, defn.impl)

                # Is the overload alternative's return type a subtype of the implementation's?
                if not (is_subtype_no_promote(sig1.ret_type, impl.ret_type) or
                        is_subtype_no_promote(impl.ret_type, sig1.ret_type)):
                    self.msg.overloaded_signatures_ret_specific(i + 1, defn.impl)

    # Here's the scoop about generators and coroutines.
    #
    # There are two kinds of generators: classic generators (functions
    # with `yield` or `yield from` in the body) and coroutines
    # (functions declared with `async def`).  The latter are specified
    # in PEP 492 and only available in Python >= 3.5.
    #
    # Classic generators can be parameterized with three types:
    # - ty is the Yield type (the type of y in `yield y`)
    # - tc is the type reCeived by yield (the type of c in `c = yield`).
    # - tr is the Return type (the type of r in `return r`)
    #
    # A classic generator must define a return type that's either
    # `Generator[ty, tc, tr]`, Iterator[ty], or Iterable[ty] (or
    # object or Any).  If tc/tr are not given, both are None.
    #
    # A coroutine must define a return type corresponding to tr; the
    # other two are unconstrained.  The "external" return type (seen
    # by the caller) is Awaitable[tr].
    #
    # In addition, there's the synthetic type AwaitableGenerator: it
    # inherits from both Awaitable and Generator and can be used both
    # in `yield from` and in `await`.  This type is set automatically
    # for functions decorated with `@types.coroutine` or
    # `@asyncio.coroutine`.  Its single parameter corresponds to tr.
    #
    # PEP 525 adds a new type, the asynchronous generator, which was
    # first released in Python 3.6. Async generators are `async def`
    # functions that can also `yield` values. They can be parameterized
    # with two types, ty and tc, because they cannot return a value.
    #
    # There are several useful methods, each taking a type t and a
    # flag c indicating whether it's for a generator or coroutine:
    #
    # - is_generator_return_type(t, c) returns whether t is a Generator,
    #   Iterator, Iterable (if not c), or Awaitable (if c), or
    #   AwaitableGenerator (regardless of c).
    # - is_async_generator_return_type(t) returns whether t is an
    #   AsyncGenerator.
    # - get_generator_yield_type(t, c) returns ty.
    # - get_generator_receive_type(t, c) returns tc.
    # - get_generator_return_type(t, c) returns tr.

    def is_generator_return_type(self, typ: Type, is_coroutine: bool) -> bool:
        """Is `typ` a valid type for a generator/coroutine?

        True if `typ` is a *supertype* of Generator or Awaitable.
        Also true it it's *exactly* AwaitableGenerator (modulo type parameters).
        """
        typ = get_proper_type(typ)
        if is_coroutine:
            # This means we're in Python 3.5 or later.
            at = self.named_generic_type('typing.Awaitable', [AnyType(TypeOfAny.special_form)])
            if is_subtype(at, typ):
                return True
        else:
            any_type = AnyType(TypeOfAny.special_form)
            gt = self.named_generic_type('typing.Generator', [any_type, any_type, any_type])
            if is_subtype(gt, typ):
                return True
        return isinstance(typ, Instance) and typ.type.fullname == 'typing.AwaitableGenerator'

    def is_async_generator_return_type(self, typ: Type) -> bool:
        """Is `typ` a valid type for an async generator?

        True if `typ` is a supertype of AsyncGenerator.
        """
        try:
            any_type = AnyType(TypeOfAny.special_form)
            agt = self.named_generic_type('typing.AsyncGenerator', [any_type, any_type])
        except KeyError:
            # we're running on a version of typing that doesn't have AsyncGenerator yet
            return False
        return is_subtype(agt, typ)

    def get_generator_yield_type(self, return_type: Type, is_coroutine: bool) -> Type:
        """Given the declared return type of a generator (t), return the type it yields (ty)."""
        return_type = get_proper_type(return_type)

        if isinstance(return_type, AnyType):
            return AnyType(TypeOfAny.from_another_any, source_any=return_type)
        elif (not self.is_generator_return_type(return_type, is_coroutine)
                and not self.is_async_generator_return_type(return_type)):
            # If the function doesn't have a proper Generator (or
            # Awaitable) return type, anything is permissible.
            return AnyType(TypeOfAny.from_error)
        elif not isinstance(return_type, Instance):
            # Same as above, but written as a separate branch so the typechecker can understand.
            return AnyType(TypeOfAny.from_error)
        elif return_type.type.fullname == 'typing.Awaitable':
            # Awaitable: ty is Any.
            return AnyType(TypeOfAny.special_form)
        elif return_type.args:
            # AwaitableGenerator, Generator, AsyncGenerator, Iterator, or Iterable; ty is args[0].
            ret_type = return_type.args[0]
            # TODO not best fix, better have dedicated yield token
            return ret_type
        else:
            # If the function's declared supertype of Generator has no type
            # parameters (i.e. is `object`), then the yielded values can't
            # be accessed so any type is acceptable.  IOW, ty is Any.
            # (However, see https://github.com/python/mypy/issues/1933)
            return AnyType(TypeOfAny.special_form)

    def get_generator_receive_type(self, return_type: Type, is_coroutine: bool) -> Type:
        """Given a declared generator return type (t), return the type its yield receives (tc)."""
        return_type = get_proper_type(return_type)

        if isinstance(return_type, AnyType):
            return AnyType(TypeOfAny.from_another_any, source_any=return_type)
        elif (not self.is_generator_return_type(return_type, is_coroutine)
                and not self.is_async_generator_return_type(return_type)):
            # If the function doesn't have a proper Generator (or
            # Awaitable) return type, anything is permissible.
            return AnyType(TypeOfAny.from_error)
        elif not isinstance(return_type, Instance):
            # Same as above, but written as a separate branch so the typechecker can understand.
            return AnyType(TypeOfAny.from_error)
        elif return_type.type.fullname == 'typing.Awaitable':
            # Awaitable, AwaitableGenerator: tc is Any.
            return AnyType(TypeOfAny.special_form)
        elif (return_type.type.fullname in ('typing.Generator', 'typing.AwaitableGenerator')
              and len(return_type.args) >= 3):
            # Generator: tc is args[1].
            return return_type.args[1]
        elif return_type.type.fullname == 'typing.AsyncGenerator' and len(return_type.args) >= 2:
            return return_type.args[1]
        else:
            # `return_type` is a supertype of Generator, so callers won't be able to send it
            # values.  IOW, tc is None.
            return NoneType()

    def get_coroutine_return_type(self, return_type: Type) -> Type:
        return_type = get_proper_type(return_type)
        if isinstance(return_type, AnyType):
            return AnyType(TypeOfAny.from_another_any, source_any=return_type)
        assert isinstance(return_type, Instance), "Should only be called on coroutine functions."
        # Note: return type is the 3rd type parameter of Coroutine.
        return return_type.args[2]

    def get_generator_return_type(self, return_type: Type, is_coroutine: bool) -> Type:
        """Given the declared return type of a generator (t), return the type it returns (tr)."""
        return_type = get_proper_type(return_type)

        if isinstance(return_type, AnyType):
            return AnyType(TypeOfAny.from_another_any, source_any=return_type)
        elif not self.is_generator_return_type(return_type, is_coroutine):
            # If the function doesn't have a proper Generator (or
            # Awaitable) return type, anything is permissible.
            return AnyType(TypeOfAny.from_error)
        elif not isinstance(return_type, Instance):
            # Same as above, but written as a separate branch so the typechecker can understand.
            return AnyType(TypeOfAny.from_error)
        elif return_type.type.fullname == 'typing.Awaitable' and len(return_type.args) == 1:
            # Awaitable: tr is args[0].
            return return_type.args[0]
        elif (return_type.type.fullname in ('typing.Generator', 'typing.AwaitableGenerator')
              and len(return_type.args) >= 3):
            # AwaitableGenerator, Generator: tr is args[2].
            return return_type.args[2]
        else:
            # Supertype of Generator (Iterator, Iterable, object): tr is any.
            return AnyType(TypeOfAny.special_form)

    def visit_func_def(self, defn: FuncDef) -> None:
        if not self.recurse_into_functions:
            return
        with self.tscope.function_scope(defn):
            self._visit_func_def(defn)

    def _visit_func_def(self, defn: FuncDef) -> None:
        """Type check a function definition."""
        self.check_func_item(defn, name=defn.name)
        if defn.info:
            if not defn.is_dynamic() and not defn.is_overload and not defn.is_decorated:
                # If the definition is the implementation for an
                # overload, the legality of the override has already
                # been typechecked, and decorated methods will be
                # checked when the decorator is.
                self.check_method_override(defn)
            self.check_inplace_operator_method(defn)
        if defn.original_def:
            # Override previous definition.
            new_type = self.function_type(defn)
            if isinstance(defn.original_def, FuncDef):
                # Function definition overrides function definition.
                if not is_same_type(new_type, self.function_type(defn.original_def)):
                    self.msg.incompatible_conditional_function_def(defn)
            else:
                # Function definition overrides a variable initialized via assignment or a
                # decorated function.
                orig_type = defn.original_def.type
                if orig_type is None:
                    # XXX This can be None, as happens in
                    # test_testcheck_TypeCheckSuite.testRedefinedFunctionInTryWithElse
                    self.msg.note("Internal mypy error checking function redefinition", defn)
                    return
                if isinstance(orig_type, PartialType):
                    if orig_type.type is None:
                        # Ah this is a partial type. Give it the type of the function.
                        orig_def = defn.original_def
                        if isinstance(orig_def, Decorator):
                            var = orig_def.var
                        else:
                            var = orig_def
                        partial_types = self.find_partial_types(var)
                        if partial_types is not None:
                            var.type = new_type
                            del partial_types[var]
                    else:
                        # Trying to redefine something like partial empty list as function.
                        self.fail(message_registry.INCOMPATIBLE_REDEFINITION, defn)
                else:
                    # TODO: Update conditional type binder.
                    self.check_subtype(new_type, orig_type, defn,
                                       message_registry.INCOMPATIBLE_REDEFINITION,
                                       'redefinition with type',
                                       'original type')

    def check_func_item(self, defn: FuncItem,
                        type_override: Optional[CallableType] = None,
                        name: Optional[str] = None) -> None:
        """Type check a function.

        If type_override is provided, use it as the function type.
        """
        self.dynamic_funcs.append(defn.is_dynamic() and not type_override)

        with self.enter_partial_types(is_function=True):
            typ = self.function_type(defn)
            if type_override:
                typ = type_override.copy_modified(line=typ.line, column=typ.column)
            if isinstance(typ, CallableType):
                with self.enter_attribute_inference_context():
                    self.check_func_def(defn, typ, name)
            else:
                raise RuntimeError('Not supported')

        self.dynamic_funcs.pop()
        self.current_node_deferred = False

        if name == '__exit__':
            self.check__exit__return_type(defn)

    @contextmanager
    def enter_attribute_inference_context(self) -> Iterator[None]:
        old_types = self.inferred_attribute_types
        self.inferred_attribute_types = {}
        yield None
        self.inferred_attribute_types = old_types

    def check_func_def(self, defn: FuncItem, typ: CallableType, name: Optional[str]) -> None:
        """Type check a function definition."""
        # Expand type variables with value restrictions to ordinary types.
        expanded = self.expand_typevars(defn, typ)
        for item, typ in expanded:
            old_binder = self.binder
            self.binder = ConditionalTypeBinder()
            with self.binder.top_frame_context():
                defn.expanded.append(item)

                # We may be checking a function definition or an anonymous
                # function. In the first case, set up another reference with the
                # precise type.
                if isinstance(item, FuncDef):
                    fdef = item
                    # Check if __init__ has an invalid, non-None return type.
                    if (fdef.info and fdef.name in ('__init__', '__init_subclass__') and
                            not isinstance(get_proper_type(typ.ret_type), NoneType) and
                            not self.dynamic_funcs[-1]):
                        self.fail(message_registry.MUST_HAVE_NONE_RETURN_TYPE.format(fdef.name),
                                  item)

                    # Check validity of __new__ signature
                    if fdef.info and fdef.name == '__new__':
                        self.check___new___signature(fdef, typ)

                    self.check_for_missing_annotations(fdef)
                    if self.options.disallow_any_unimported:
                        if fdef.type and isinstance(fdef.type, CallableType):
                            ret_type = fdef.type.ret_type
                            if has_any_from_unimported_type(ret_type):
                                self.msg.unimported_type_becomes_any("Return type", ret_type, fdef)
                            for idx, arg_type in enumerate(fdef.type.arg_types):
                                if has_any_from_unimported_type(arg_type):
                                    prefix = f'Argument {idx + 1} to "{fdef.name}"'
                                    self.msg.unimported_type_becomes_any(prefix, arg_type, fdef)
                    check_for_explicit_any(fdef.type, self.options, self.is_typeshed_stub,
                                           self.msg, context=fdef)

                if name:  # Special method names
                    if defn.info and self.is_reverse_op_method(name):
                        self.check_reverse_op_method(item, typ, name, defn)
                    elif name in ('__getattr__', '__getattribute__'):
                        self.check_getattr_method(typ, defn, name)
                    elif name == '__setattr__':
                        self.check_setattr_method(typ, defn)

                # Refuse contravariant return type variable
                if isinstance(typ.ret_type, TypeVarType):
                    if typ.ret_type.variance == CONTRAVARIANT:
                        self.fail(message_registry.RETURN_TYPE_CANNOT_BE_CONTRAVARIANT,
                                  typ.ret_type)

<<<<<<< HEAD
                    arg_type_visitor = CollectArgTypes()
                    for argtype in typ.arg_types:
                        argtype.accept(arg_type_visitor)

                    if typ.ret_type not in arg_type_visitor.arg_types:
                        self.fail(message_registry.RETURN_TYPE_CANNOT_BE_CONTRAVARIANT,
                                  typ.ret_type)
=======
                    if not any([isinstance(argtype, TypeVarType) for argtype in typ.arg_types]):
                        self.fail(message_registry.UNBOUND_TYPEVAR, typ.ret_type)
>>>>>>> a7713938

                # Check that Generator functions have the appropriate return type.
                if defn.is_generator:
                    if defn.is_async_generator:
                        if not self.is_async_generator_return_type(typ.ret_type):
                            self.fail(message_registry.INVALID_RETURN_TYPE_FOR_ASYNC_GENERATOR,
                                      typ)
                    else:
                        if not self.is_generator_return_type(typ.ret_type, defn.is_coroutine):
                            self.fail(message_registry.INVALID_RETURN_TYPE_FOR_GENERATOR, typ)

                    # Python 2 generators aren't allowed to return values.
                    orig_ret_type = get_proper_type(typ.ret_type)
                    if (self.options.python_version[0] == 2 and
                            isinstance(orig_ret_type, Instance) and
                            orig_ret_type.type.fullname == 'typing.Generator'):
                        if not isinstance(get_proper_type(orig_ret_type.args[2]),
                                          (NoneType, AnyType)):
                            self.fail(message_registry.INVALID_GENERATOR_RETURN_ITEM_TYPE, typ)

                # Fix the type if decorated with `@types.coroutine` or `@asyncio.coroutine`.
                if defn.is_awaitable_coroutine:
                    # Update the return type to AwaitableGenerator.
                    # (This doesn't exist in typing.py, only in typing.pyi.)
                    t = typ.ret_type
                    c = defn.is_coroutine
                    ty = self.get_generator_yield_type(t, c)
                    tc = self.get_generator_receive_type(t, c)
                    if c:
                        tr = self.get_coroutine_return_type(t)
                    else:
                        tr = self.get_generator_return_type(t, c)
                    ret_type = self.named_generic_type('typing.AwaitableGenerator',
                                                       [ty, tc, tr, t])
                    typ = typ.copy_modified(ret_type=ret_type)
                    defn.type = typ

                # Push return type.
                self.return_types.append(typ.ret_type)

                # Store argument types.
                for i in range(len(typ.arg_types)):
                    arg_type = typ.arg_types[i]
                    with self.scope.push_function(defn):
                        # We temporary push the definition to get the self type as
                        # visible from *inside* of this function/method.
                        ref_type: Optional[Type] = self.scope.active_self_type()
                    if (isinstance(defn, FuncDef) and ref_type is not None and i == 0
                            and not defn.is_static
                            and typ.arg_kinds[0] not in [nodes.ARG_STAR, nodes.ARG_STAR2]):
                        isclass = defn.is_class or defn.name in ('__new__', '__init_subclass__')
                        if isclass:
                            ref_type = mypy.types.TypeType.make_normalized(ref_type)
                        erased = get_proper_type(erase_to_bound(arg_type))
                        if not is_subtype(ref_type, erased, ignore_type_params=True):
                            note = None
                            if (isinstance(erased, Instance) and erased.type.is_protocol or
                                    isinstance(erased, TypeType) and
                                    isinstance(erased.item, Instance) and
                                    erased.item.type.is_protocol):
                                # We allow the explicit self-type to be not a supertype of
                                # the current class if it is a protocol. For such cases
                                # the consistency check will be performed at call sites.
                                msg = None
                            elif typ.arg_names[i] in {'self', 'cls'}:
                                if (self.options.python_version[0] < 3
                                        and is_same_type(erased, arg_type) and not isclass):
                                    msg = message_registry.INVALID_SELF_TYPE_OR_EXTRA_ARG
                                    note = '(Hint: typically annotations omit the type for self)'
                                else:
                                    msg = message_registry.ERASED_SELF_TYPE_NOT_SUPERTYPE.format(
                                        erased, ref_type)
                            else:
                                msg = message_registry.MISSING_OR_INVALID_SELF_TYPE
                            if msg:
                                self.fail(msg, defn)
                                if note:
                                    self.note(note, defn)
                    elif isinstance(arg_type, TypeVarType):
                        # Refuse covariant parameter type variables
                        # TODO: check recursively for inner type variables
                        if (
                            arg_type.variance == COVARIANT and
                            defn.name not in ('__init__', '__new__')
                        ):
                            ctx: Context = arg_type
                            if ctx.line < 0:
                                ctx = typ
                            self.fail(message_registry.FUNCTION_PARAMETER_CANNOT_BE_COVARIANT, ctx)
                    if typ.arg_kinds[i] == nodes.ARG_STAR:
                        if not isinstance(arg_type, ParamSpecType):
                            # builtins.tuple[T] is typing.Tuple[T, ...]
                            arg_type = self.named_generic_type('builtins.tuple',
                                                               [arg_type])
                    elif typ.arg_kinds[i] == nodes.ARG_STAR2:
                        if not isinstance(arg_type, ParamSpecType):
                            arg_type = self.named_generic_type('builtins.dict',
                                                               [self.str_type(),
                                                                arg_type])
                    item.arguments[i].variable.type = arg_type

                # Type check initialization expressions.
                body_is_trivial = self.is_trivial_body(defn.body)
                self.check_default_args(item, body_is_trivial)

            # Type check body in a new scope.
            with self.binder.top_frame_context():
                with self.scope.push_function(defn):
                    # We suppress reachability warnings when we use TypeVars with value
                    # restrictions: we only want to report a warning if a certain statement is
                    # marked as being suppressed in *all* of the expansions, but we currently
                    # have no good way of doing this.
                    #
                    # TODO: Find a way of working around this limitation
                    if len(expanded) >= 2:
                        self.binder.suppress_unreachable_warnings()
                    self.accept(item.body)
                unreachable = self.binder.is_unreachable()

            if self.options.warn_no_return and not unreachable:
                if (defn.is_generator or
                        is_named_instance(self.return_types[-1], 'typing.AwaitableGenerator')):
                    return_type = self.get_generator_return_type(self.return_types[-1],
                                                                 defn.is_coroutine)
                elif defn.is_coroutine:
                    return_type = self.get_coroutine_return_type(self.return_types[-1])
                else:
                    return_type = self.return_types[-1]

                return_type = get_proper_type(return_type)
                if not isinstance(return_type, (NoneType, AnyType)) and not body_is_trivial:
                    # Control flow fell off the end of a function that was
                    # declared to return a non-None type and is not
                    # entirely pass/Ellipsis/raise NotImplementedError.
                    if isinstance(return_type, UninhabitedType):
                        # This is a NoReturn function
                        self.fail(message_registry.INVALID_IMPLICIT_RETURN, defn)
                    else:
                        self.fail(message_registry.MISSING_RETURN_STATEMENT, defn)

            self.return_types.pop()

            self.binder = old_binder

    def check_default_args(self, item: FuncItem, body_is_trivial: bool) -> None:
        for arg in item.arguments:
            if arg.initializer is None:
                continue
            if body_is_trivial and isinstance(arg.initializer, EllipsisExpr):
                continue
            name = arg.variable.name
            msg = 'Incompatible default for '
            if name.startswith('__tuple_arg_'):
                msg += f"tuple argument {name[12:]}"
            else:
                msg += f'argument "{name}"'
            self.check_simple_assignment(
                arg.variable.type,
                arg.initializer,
                context=arg.initializer,
                msg=msg,
                lvalue_name='argument',
                rvalue_name='default',
                code=codes.ASSIGNMENT)

    def is_forward_op_method(self, method_name: str) -> bool:
        if self.options.python_version[0] == 2 and method_name == '__div__':
            return True
        else:
            return method_name in operators.reverse_op_methods

    def is_reverse_op_method(self, method_name: str) -> bool:
        if self.options.python_version[0] == 2 and method_name == '__rdiv__':
            return True
        else:
            return method_name in operators.reverse_op_method_set

    def check_for_missing_annotations(self, fdef: FuncItem) -> None:
        # Check for functions with unspecified/not fully specified types.
        def is_unannotated_any(t: Type) -> bool:
            if not isinstance(t, ProperType):
                return False
            return isinstance(t, AnyType) and t.type_of_any == TypeOfAny.unannotated

        has_explicit_annotation = (isinstance(fdef.type, CallableType)
                                   and any(not is_unannotated_any(t)
                                           for t in fdef.type.arg_types + [fdef.type.ret_type]))

        show_untyped = not self.is_typeshed_stub or self.options.warn_incomplete_stub
        check_incomplete_defs = self.options.disallow_incomplete_defs and has_explicit_annotation
        if show_untyped and (self.options.disallow_untyped_defs or check_incomplete_defs):
            if fdef.type is None and self.options.disallow_untyped_defs:
                if (not fdef.arguments or (len(fdef.arguments) == 1 and
                        (fdef.arg_names[0] == 'self' or fdef.arg_names[0] == 'cls'))):
                    self.fail(message_registry.RETURN_TYPE_EXPECTED, fdef)
                    if not has_return_statement(fdef) and not fdef.is_generator:
                        self.note('Use "-> None" if function does not return a value', fdef,
                                  code=codes.NO_UNTYPED_DEF)
                else:
                    self.fail(message_registry.FUNCTION_TYPE_EXPECTED, fdef)
            elif isinstance(fdef.type, CallableType):
                ret_type = get_proper_type(fdef.type.ret_type)
                if is_unannotated_any(ret_type):
                    self.fail(message_registry.RETURN_TYPE_EXPECTED, fdef)
                elif fdef.is_generator:
                    if is_unannotated_any(self.get_generator_return_type(ret_type,
                                                                         fdef.is_coroutine)):
                        self.fail(message_registry.RETURN_TYPE_EXPECTED, fdef)
                elif fdef.is_coroutine and isinstance(ret_type, Instance):
                    if is_unannotated_any(self.get_coroutine_return_type(ret_type)):
                        self.fail(message_registry.RETURN_TYPE_EXPECTED, fdef)
                if any(is_unannotated_any(t) for t in fdef.type.arg_types):
                    self.fail(message_registry.ARGUMENT_TYPE_EXPECTED, fdef)

    def check___new___signature(self, fdef: FuncDef, typ: CallableType) -> None:
        self_type = fill_typevars_with_any(fdef.info)
        bound_type = bind_self(typ, self_type, is_classmethod=True)
        # Check that __new__ (after binding cls) returns an instance
        # type (or any).
        if isinstance(fdef.info, TypeInfo) and fdef.info.is_metaclass():
            # This is a metaclass, so it must return a new unrelated type.
            self.check_subtype(
                bound_type.ret_type,
                self.type_type(),
                fdef,
                message_registry.INVALID_NEW_TYPE,
                'returns',
                'but must return a subtype of'
            )
        elif not isinstance(get_proper_type(bound_type.ret_type),
                          (AnyType, Instance, TupleType)):
            self.fail(
                message_registry.NON_INSTANCE_NEW_TYPE.format(
                    format_type(bound_type.ret_type)),
                fdef)
        else:
            # And that it returns a subtype of the class
            self.check_subtype(
                bound_type.ret_type,
                self_type,
                fdef,
                message_registry.INVALID_NEW_TYPE,
                'returns',
                'but must return a subtype of'
            )

    def is_trivial_body(self, block: Block) -> bool:
        """Returns 'true' if the given body is "trivial" -- if it contains just a "pass",
        "..." (ellipsis), or "raise NotImplementedError()". A trivial body may also
        start with a statement containing just a string (e.g. a docstring).

        Note: functions that raise other kinds of exceptions do not count as
        "trivial". We use this function to help us determine when it's ok to
        relax certain checks on body, but functions that raise arbitrary exceptions
        are more likely to do non-trivial work. For example:

           def halt(self, reason: str = ...) -> NoReturn:
               raise MyCustomError("Fatal error: " + reason, self.line, self.context)

        A function that raises just NotImplementedError is much less likely to be
        this complex.
        """
        body = block.body

        # Skip a docstring
        if (body and isinstance(body[0], ExpressionStmt) and
                isinstance(body[0].expr, (StrExpr, UnicodeExpr))):
            body = block.body[1:]

        if len(body) == 0:
            # There's only a docstring (or no body at all).
            return True
        elif len(body) > 1:
            return False

        stmt = body[0]

        if isinstance(stmt, RaiseStmt):
            expr = stmt.expr
            if expr is None:
                return False
            if isinstance(expr, CallExpr):
                expr = expr.callee

            return (isinstance(expr, NameExpr)
                    and expr.fullname == 'builtins.NotImplementedError')

        return (isinstance(stmt, PassStmt) or
                (isinstance(stmt, ExpressionStmt) and
                 isinstance(stmt.expr, EllipsisExpr)))

    def check_reverse_op_method(self, defn: FuncItem,
                                reverse_type: CallableType, reverse_name: str,
                                context: Context) -> None:
        """Check a reverse operator method such as __radd__."""
        # Decides whether it's worth calling check_overlapping_op_methods().

        # This used to check for some very obscure scenario.  It now
        # just decides whether it's worth calling
        # check_overlapping_op_methods().

        assert defn.info

        # First check for a valid signature
        method_type = CallableType([AnyType(TypeOfAny.special_form),
                                    AnyType(TypeOfAny.special_form)],
                                   [nodes.ARG_POS, nodes.ARG_POS],
                                   [None, None],
                                   AnyType(TypeOfAny.special_form),
                                   self.named_type('builtins.function'))
        if not is_subtype(reverse_type, method_type):
            self.msg.invalid_signature(reverse_type, context)
            return

        if reverse_name in ('__eq__', '__ne__'):
            # These are defined for all objects => can't cause trouble.
            return

        # With 'Any' or 'object' return type we are happy, since any possible
        # return value is valid.
        ret_type = get_proper_type(reverse_type.ret_type)
        if isinstance(ret_type, AnyType):
            return
        if isinstance(ret_type, Instance):
            if ret_type.type.fullname == 'builtins.object':
                return
        if reverse_type.arg_kinds[0] == ARG_STAR:
            reverse_type = reverse_type.copy_modified(arg_types=[reverse_type.arg_types[0]] * 2,
                                                      arg_kinds=[ARG_POS] * 2,
                                                      arg_names=[reverse_type.arg_names[0], "_"])
        assert len(reverse_type.arg_types) >= 2

        if self.options.python_version[0] == 2 and reverse_name == '__rdiv__':
            forward_name = '__div__'
        else:
            forward_name = operators.normal_from_reverse_op[reverse_name]
        forward_inst = get_proper_type(reverse_type.arg_types[1])
        if isinstance(forward_inst, TypeVarType):
            forward_inst = get_proper_type(forward_inst.upper_bound)
        elif isinstance(forward_inst, TupleType):
            forward_inst = tuple_fallback(forward_inst)
        elif isinstance(forward_inst, (FunctionLike, TypedDictType, LiteralType)):
            forward_inst = forward_inst.fallback
        if isinstance(forward_inst, TypeType):
            item = forward_inst.item
            if isinstance(item, Instance):
                opt_meta = item.type.metaclass_type
                if opt_meta is not None:
                    forward_inst = opt_meta
        if not (isinstance(forward_inst, (Instance, UnionType))
                and forward_inst.has_readable_member(forward_name)):
            return
        forward_base = reverse_type.arg_types[1]
        forward_type = self.expr_checker.analyze_external_member_access(forward_name, forward_base,
                                                                        context=defn)
        self.check_overlapping_op_methods(reverse_type, reverse_name, defn.info,
                                          forward_type, forward_name, forward_base,
                                          context=defn)

    def check_overlapping_op_methods(self,
                                     reverse_type: CallableType,
                                     reverse_name: str,
                                     reverse_class: TypeInfo,
                                     forward_type: Type,
                                     forward_name: str,
                                     forward_base: Type,
                                     context: Context) -> None:
        """Check for overlapping method and reverse method signatures.

        This function assumes that:

        -   The reverse method has valid argument count and kinds.
        -   If the reverse operator method accepts some argument of type
            X, the forward operator method also belong to class X.

            For example, if we have the reverse operator `A.__radd__(B)`, then the
            corresponding forward operator must have the type `B.__add__(...)`.
        """

        # Note: Suppose we have two operator methods "A.__rOP__(B) -> R1" and
        # "B.__OP__(C) -> R2". We check if these two methods are unsafely overlapping
        # by using the following algorithm:
        #
        # 1. Rewrite "B.__OP__(C) -> R1"  to "temp1(B, C) -> R1"
        #
        # 2. Rewrite "A.__rOP__(B) -> R2" to "temp2(B, A) -> R2"
        #
        # 3. Treat temp1 and temp2 as if they were both variants in the same
        #    overloaded function. (This mirrors how the Python runtime calls
        #    operator methods: we first try __OP__, then __rOP__.)
        #
        #    If the first signature is unsafely overlapping with the second,
        #    report an error.
        #
        # 4. However, if temp1 shadows temp2 (e.g. the __rOP__ method can never
        #    be called), do NOT report an error.
        #
        #    This behavior deviates from how we handle overloads -- many of the
        #    modules in typeshed seem to define __OP__ methods that shadow the
        #    corresponding __rOP__ method.
        #
        # Note: we do not attempt to handle unsafe overlaps related to multiple
        # inheritance. (This is consistent with how we handle overloads: we also
        # do not try checking unsafe overlaps due to multiple inheritance there.)

        for forward_item in union_items(forward_type):
            if isinstance(forward_item, CallableType):
                if self.is_unsafe_overlapping_op(forward_item, forward_base, reverse_type):
                    self.msg.operator_method_signatures_overlap(
                        reverse_class, reverse_name,
                        forward_base, forward_name, context)
            elif isinstance(forward_item, Overloaded):
                for item in forward_item.items:
                    if self.is_unsafe_overlapping_op(item, forward_base, reverse_type):
                        self.msg.operator_method_signatures_overlap(
                            reverse_class, reverse_name,
                            forward_base, forward_name,
                            context)
            elif not isinstance(forward_item, AnyType):
                self.msg.forward_operator_not_callable(forward_name, context)

    def is_unsafe_overlapping_op(self,
                                 forward_item: CallableType,
                                 forward_base: Type,
                                 reverse_type: CallableType) -> bool:
        # TODO: check argument kinds?
        if len(forward_item.arg_types) < 1:
            # Not a valid operator method -- can't succeed anyway.
            return False

        # Erase the type if necessary to make sure we don't have a single
        # TypeVar in forward_tweaked. (Having a function signature containing
        # just a single TypeVar can lead to unpredictable behavior.)
        forward_base_erased = forward_base
        if isinstance(forward_base, TypeVarType):
            forward_base_erased = erase_to_bound(forward_base)

        # Construct normalized function signatures corresponding to the
        # operator methods. The first argument is the left operand and the
        # second operand is the right argument -- we switch the order of
        # the arguments of the reverse method.

        forward_tweaked = forward_item.copy_modified(
            arg_types=[forward_base_erased, forward_item.arg_types[0]],
            arg_kinds=[nodes.ARG_POS] * 2,
            arg_names=[None] * 2,
        )
        reverse_tweaked = reverse_type.copy_modified(
            arg_types=[reverse_type.arg_types[1], reverse_type.arg_types[0]],
            arg_kinds=[nodes.ARG_POS] * 2,
            arg_names=[None] * 2,
        )

        reverse_base_erased = reverse_type.arg_types[0]
        if isinstance(reverse_base_erased, TypeVarType):
            reverse_base_erased = erase_to_bound(reverse_base_erased)

        if is_same_type(reverse_base_erased, forward_base_erased):
            return False
        elif is_subtype(reverse_base_erased, forward_base_erased):
            first = reverse_tweaked
            second = forward_tweaked
        else:
            first = forward_tweaked
            second = reverse_tweaked

        return is_unsafe_overlapping_overload_signatures(first, second)

    def check_inplace_operator_method(self, defn: FuncBase) -> None:
        """Check an inplace operator method such as __iadd__.

        They cannot arbitrarily overlap with __add__.
        """
        method = defn.name
        if method not in operators.inplace_operator_methods:
            return
        typ = bind_self(self.function_type(defn))
        cls = defn.info
        other_method = '__' + method[3:]
        if cls.has_readable_member(other_method):
            instance = fill_typevars(cls)
            typ2 = get_proper_type(self.expr_checker.analyze_external_member_access(
                other_method, instance, defn))
            fail = False
            if isinstance(typ2, FunctionLike):
                if not is_more_general_arg_prefix(typ, typ2):
                    fail = True
            else:
                # TODO overloads
                fail = True
            if fail:
                self.msg.signatures_incompatible(method, other_method, defn)

    def check_getattr_method(self, typ: Type, context: Context, name: str) -> None:
        if len(self.scope.stack) == 1:
            # module scope
            if name == '__getattribute__':
                self.fail(message_registry.MODULE_LEVEL_GETATTRIBUTE, context)
                return
            # __getattr__ is fine at the module level as of Python 3.7 (PEP 562). We could
            # show an error for Python < 3.7, but that would be annoying in code that supports
            # both 3.7 and older versions.
            method_type = CallableType([self.named_type('builtins.str')],
                                       [nodes.ARG_POS],
                                       [None],
                                       AnyType(TypeOfAny.special_form),
                                       self.named_type('builtins.function'))
        elif self.scope.active_class():
            method_type = CallableType([AnyType(TypeOfAny.special_form),
                                        self.named_type('builtins.str')],
                                       [nodes.ARG_POS, nodes.ARG_POS],
                                       [None, None],
                                       AnyType(TypeOfAny.special_form),
                                       self.named_type('builtins.function'))
        else:
            return
        if not is_subtype(typ, method_type):
            self.msg.invalid_signature_for_special_method(typ, context, name)

    def check_setattr_method(self, typ: Type, context: Context) -> None:
        if not self.scope.active_class():
            return
        method_type = CallableType([AnyType(TypeOfAny.special_form),
                                    self.named_type('builtins.str'),
                                    AnyType(TypeOfAny.special_form)],
                                   [nodes.ARG_POS, nodes.ARG_POS, nodes.ARG_POS],
                                   [None, None, None],
                                   NoneType(),
                                   self.named_type('builtins.function'))
        if not is_subtype(typ, method_type):
            self.msg.invalid_signature_for_special_method(typ, context, '__setattr__')

    def check_slots_definition(self, typ: Type, context: Context) -> None:
        """Check the type of __slots__."""
        str_type = self.named_type("builtins.str")
        expected_type = UnionType([str_type,
                                   self.named_generic_type("typing.Iterable", [str_type])])
        self.check_subtype(typ, expected_type, context,
                           message_registry.INVALID_TYPE_FOR_SLOTS,
                           'actual type',
                           'expected type',
                           code=codes.ASSIGNMENT)

    def check_match_args(self, var: Var, typ: Type, context: Context) -> None:
        """Check that __match_args__ contains literal strings"""
        typ = get_proper_type(typ)
        if not isinstance(typ, TupleType) or \
                not all([is_string_literal(item) for item in typ.items]):
            self.msg.note("__match_args__ must be a tuple containing string literals for checking "
                          "of match statements to work", context, code=codes.LITERAL_REQ)

    def expand_typevars(self, defn: FuncItem,
                        typ: CallableType) -> List[Tuple[FuncItem, CallableType]]:
        # TODO use generator
        subst: List[List[Tuple[TypeVarId, Type]]] = []
        tvars = list(typ.variables) or []
        if defn.info:
            # Class type variables
            tvars += defn.info.defn.type_vars or []
        # TODO(PEP612): audit for paramspec
        for tvar in tvars:
            if isinstance(tvar, TypeVarType) and tvar.values:
                subst.append([(tvar.id, value) for value in tvar.values])
        # Make a copy of the function to check for each combination of
        # value restricted type variables. (Except when running mypyc,
        # where we need one canonical version of the function.)
        if subst and not self.options.mypyc:
            result: List[Tuple[FuncItem, CallableType]] = []
            for substitutions in itertools.product(*subst):
                mapping = dict(substitutions)
                expanded = cast(CallableType, expand_type(typ, mapping))
                result.append((expand_func(defn, mapping), expanded))
            return result
        else:
            return [(defn, typ)]

    def check_method_override(self, defn: Union[FuncDef, OverloadedFuncDef, Decorator]) -> None:
        """Check if function definition is compatible with base classes.

        This may defer the method if a signature is not available in at least one base class.
        """
        # Check against definitions in base classes.
        for base in defn.info.mro[1:]:
            if self.check_method_or_accessor_override_for_base(defn, base):
                # Node was deferred, we will have another attempt later.
                return

    def check_method_or_accessor_override_for_base(self, defn: Union[FuncDef,
                                                                     OverloadedFuncDef,
                                                                     Decorator],
                                                   base: TypeInfo) -> bool:
        """Check if method definition is compatible with a base class.

        Return True if the node was deferred because one of the corresponding
        superclass nodes is not ready.
        """
        if base:
            name = defn.name
            base_attr = base.names.get(name)
            if base_attr:
                # First, check if we override a final (always an error, even with Any types).
                if is_final_node(base_attr.node):
                    self.msg.cant_override_final(name, base.name, defn)
                # Second, final can't override anything writeable independently of types.
                if defn.is_final:
                    self.check_if_final_var_override_writable(name, base_attr.node, defn)

            # Check the type of override.
            if name not in ('__init__', '__new__', '__init_subclass__'):
                # Check method override
                # (__init__, __new__, __init_subclass__ are special).
                if self.check_method_override_for_base_with_name(defn, name, base):
                    return True
                if name in operators.inplace_operator_methods:
                    # Figure out the name of the corresponding operator method.
                    method = '__' + name[3:]
                    # An inplace operator method such as __iadd__ might not be
                    # always introduced safely if a base class defined __add__.
                    # TODO can't come up with an example where this is
                    #      necessary; now it's "just in case"
                    return self.check_method_override_for_base_with_name(defn, method,
                                                                         base)
        return False

    def check_method_override_for_base_with_name(
            self, defn: Union[FuncDef, OverloadedFuncDef, Decorator],
            name: str, base: TypeInfo) -> bool:
        """Check if overriding an attribute `name` of `base` with `defn` is valid.

        Return True if the supertype node was not analysed yet, and `defn` was deferred.
        """
        base_attr = base.names.get(name)
        if base_attr:
            # The name of the method is defined in the base class.

            # Point errors at the 'def' line (important for backward compatibility
            # of type ignores).
            if not isinstance(defn, Decorator):
                context = defn
            else:
                context = defn.func

            # Construct the type of the overriding method.
            if isinstance(defn, (FuncDef, OverloadedFuncDef)):
                typ: Type = self.function_type(defn)
                override_class_or_static = defn.is_class or defn.is_static
                override_class = defn.is_class
            else:
                assert defn.var.is_ready
                assert defn.var.type is not None
                typ = defn.var.type
                override_class_or_static = defn.func.is_class or defn.func.is_static
                override_class = defn.func.is_class
            typ = get_proper_type(typ)
            if isinstance(typ, FunctionLike) and not is_static(context):
                typ = bind_self(typ, self.scope.active_self_type(),
                                is_classmethod=override_class)
            # Map the overridden method type to subtype context so that
            # it can be checked for compatibility.
            original_type = get_proper_type(base_attr.type)
            original_node = base_attr.node
            # `original_type` can be partial if (e.g.) it is originally an
            # instance variable from an `__init__` block that becomes deferred.
            if original_type is None or isinstance(original_type, PartialType):
                if self.pass_num < self.last_pass:
                    # If there are passes left, defer this node until next pass,
                    # otherwise try reconstructing the method type from available information.
                    self.defer_node(defn, defn.info)
                    return True
                elif isinstance(original_node, (FuncDef, OverloadedFuncDef)):
                    original_type = self.function_type(original_node)
                elif isinstance(original_node, Decorator):
                    original_type = self.function_type(original_node.func)
                elif isinstance(original_node, Var):
                    # Super type can define method as an attribute.
                    # See https://github.com/python/mypy/issues/10134

                    # We also check that sometimes `original_node.type` is None.
                    # This is the case when we use something like `__hash__ = None`.
                    if original_node.type is not None:
                        original_type = get_proper_type(original_node.type)
                    else:
                        original_type = NoneType()
                else:
                    # Will always fail to typecheck below, since we know the node is a method
                    original_type = NoneType()
            if isinstance(original_node, (FuncDef, OverloadedFuncDef)):
                original_class_or_static = original_node.is_class or original_node.is_static
            elif isinstance(original_node, Decorator):
                fdef = original_node.func
                original_class_or_static = fdef.is_class or fdef.is_static
            else:
                original_class_or_static = False  # a variable can't be class or static
            if isinstance(original_type, AnyType) or isinstance(typ, AnyType):
                pass
            elif isinstance(original_type, FunctionLike) and isinstance(typ, FunctionLike):
                original = self.bind_and_map_method(base_attr, original_type,
                                                    defn.info, base)
                # Check that the types are compatible.
                # TODO overloaded signatures
                self.check_override(typ,
                                    original,
                                    defn.name,
                                    name,
                                    base.name,
                                    original_class_or_static,
                                    override_class_or_static,
                                    context)
            elif is_equivalent(original_type, typ):
                # Assume invariance for a non-callable attribute here. Note
                # that this doesn't affect read-only properties which can have
                # covariant overrides.
                #
                pass
            elif (base_attr.node and not self.is_writable_attribute(base_attr.node)
                  and is_subtype(typ, original_type)):
                # If the attribute is read-only, allow covariance
                pass
            else:
                self.msg.signature_incompatible_with_supertype(
                    defn.name, name, base.name, context)
        return False

    def bind_and_map_method(self, sym: SymbolTableNode, typ: FunctionLike,
                            sub_info: TypeInfo, super_info: TypeInfo) -> FunctionLike:
        """Bind self-type and map type variables for a method.

        Arguments:
            sym: a symbol that points to method definition
            typ: method type on the definition
            sub_info: class where the method is used
            super_info: class where the method was defined
        """
        if (isinstance(sym.node, (FuncDef, OverloadedFuncDef, Decorator))
                and not is_static(sym.node)):
            if isinstance(sym.node, Decorator):
                is_class_method = sym.node.func.is_class
            else:
                is_class_method = sym.node.is_class
            bound = bind_self(typ, self.scope.active_self_type(), is_class_method)
        else:
            bound = typ
        return cast(FunctionLike, map_type_from_supertype(bound, sub_info, super_info))

    def get_op_other_domain(self, tp: FunctionLike) -> Optional[Type]:
        if isinstance(tp, CallableType):
            if tp.arg_kinds and tp.arg_kinds[0] == ARG_POS:
                return tp.arg_types[0]
            return None
        elif isinstance(tp, Overloaded):
            raw_items = [self.get_op_other_domain(it) for it in tp.items]
            items = [it for it in raw_items if it]
            if items:
                return make_simplified_union(items)
            return None
        else:
            assert False, "Need to check all FunctionLike subtypes here"

    def check_override(self, override: FunctionLike, original: FunctionLike,
                       name: str, name_in_super: str, supertype: str,
                       original_class_or_static: bool,
                       override_class_or_static: bool,
                       node: Context) -> None:
        """Check a method override with given signatures.

        Arguments:
          override:  The signature of the overriding method.
          original:  The signature of the original supertype method.
          name:      The name of the subtype. This and the next argument are
                     only used for generating error messages.
          supertype: The name of the supertype.
        """
        # Use boolean variable to clarify code.
        fail = False
        op_method_wider_note = False
        if not is_subtype(override, original, ignore_pos_arg_names=True):
            fail = True
        elif isinstance(override, Overloaded) and self.is_forward_op_method(name):
            # Operator method overrides cannot extend the domain, as
            # this could be unsafe with reverse operator methods.
            original_domain = self.get_op_other_domain(original)
            override_domain = self.get_op_other_domain(override)
            if (original_domain and override_domain and
                    not is_subtype(override_domain, original_domain)):
                fail = True
                op_method_wider_note = True
        if isinstance(original, FunctionLike) and isinstance(override, FunctionLike):
            if original_class_or_static and not override_class_or_static:
                fail = True
            elif isinstance(original, CallableType) and isinstance(override, CallableType):
                if original.type_guard is not None and override.type_guard is None:
                    fail = True

        if is_private(name):
            fail = False

        if fail:
            emitted_msg = False
            if (isinstance(override, CallableType) and
                    isinstance(original, CallableType) and
                    len(override.arg_types) == len(original.arg_types) and
                    override.min_args == original.min_args):
                # Give more detailed messages for the common case of both
                # signatures having the same number of arguments and no
                # overloads.

                # override might have its own generic function type
                # variables. If an argument or return type of override
                # does not have the correct subtyping relationship
                # with the original type even after these variables
                # are erased, then it is definitely an incompatibility.

                override_ids = override.type_var_ids()
                type_name = None
                if isinstance(override.definition, FuncDef):
                    type_name = override.definition.info.name

                def erase_override(t: Type) -> Type:
                    return erase_typevars(t, ids_to_erase=override_ids)

                for i in range(len(override.arg_types)):
                    if not is_subtype(original.arg_types[i],
                                      erase_override(override.arg_types[i])):
                        arg_type_in_super = original.arg_types[i]
                        self.msg.argument_incompatible_with_supertype(
                            i + 1,
                            name,
                            type_name,
                            name_in_super,
                            arg_type_in_super,
                            supertype,
                            node
                        )
                        emitted_msg = True

                if not is_subtype(erase_override(override.ret_type),
                                  original.ret_type):
                    self.msg.return_type_incompatible_with_supertype(
                        name, name_in_super, supertype, original.ret_type, override.ret_type, node)
                    emitted_msg = True
            elif isinstance(override, Overloaded) and isinstance(original, Overloaded):
                # Give a more detailed message in the case where the user is trying to
                # override an overload, and the subclass's overload is plausible, except
                # that the order of the variants are wrong.
                #
                # For example, if the parent defines the overload f(int) -> int and f(str) -> str
                # (in that order), and if the child swaps the two and does f(str) -> str and
                # f(int) -> int
                order = []
                for child_variant in override.items:
                    for i, parent_variant in enumerate(original.items):
                        if is_subtype(child_variant, parent_variant):
                            order.append(i)
                            break

                if len(order) == len(original.items) and order != sorted(order):
                    self.msg.overload_signature_incompatible_with_supertype(
                        name, name_in_super, supertype, node)
                    emitted_msg = True

            if not emitted_msg:
                # Fall back to generic incompatibility message.
                self.msg.signature_incompatible_with_supertype(
                    name, name_in_super, supertype, node, original=original, override=override)
            if op_method_wider_note:
                self.note("Overloaded operator methods can't have wider argument types"
                          " in overrides", node, code=codes.OVERRIDE)

    def check__exit__return_type(self, defn: FuncItem) -> None:
        """Generate error if the return type of __exit__ is problematic.

        If __exit__ always returns False but the return type is declared
        as bool, mypy thinks that a with statement may "swallow"
        exceptions even though this is not the case, resulting in
        invalid reachability inference.
        """
        if not defn.type or not isinstance(defn.type, CallableType):
            return

        ret_type = get_proper_type(defn.type.ret_type)
        if not has_bool_item(ret_type):
            return

        returns = all_return_statements(defn)
        if not returns:
            return

        if all(isinstance(ret.expr, NameExpr) and ret.expr.fullname == 'builtins.False'
               for ret in returns):
            self.msg.incorrect__exit__return(defn)

    def visit_class_def(self, defn: ClassDef) -> None:
        """Type check a class definition."""
        typ = defn.info
        for base in typ.mro[1:]:
            if base.is_final:
                self.fail(message_registry.CANNOT_INHERIT_FROM_FINAL.format(base.name), defn)
        with self.tscope.class_scope(defn.info), self.enter_partial_types(is_class=True):
            old_binder = self.binder
            self.binder = ConditionalTypeBinder()
            with self.binder.top_frame_context():
                with self.scope.push_class(defn.info):
                    self.accept(defn.defs)
            self.binder = old_binder
            if not (defn.info.typeddict_type or defn.info.tuple_type or defn.info.is_enum):
                # If it is not a normal class (not a special form) check class keywords.
                self.check_init_subclass(defn)
            if not defn.has_incompatible_baseclass:
                # Otherwise we've already found errors; more errors are not useful
                self.check_multiple_inheritance(typ)
            self.check_final_deletable(typ)

            if defn.decorators:
                sig: Type = type_object_type(defn.info, self.named_type)
                # Decorators are applied in reverse order.
                for decorator in reversed(defn.decorators):
                    if (isinstance(decorator, CallExpr)
                            and isinstance(decorator.analyzed, PromoteExpr)):
                        # _promote is a special type checking related construct.
                        continue

                    dec = self.expr_checker.accept(decorator)
                    temp = self.temp_node(sig, context=decorator)
                    fullname = None
                    if isinstance(decorator, RefExpr):
                        fullname = decorator.fullname

                    # TODO: Figure out how to have clearer error messages.
                    # (e.g. "class decorator must be a function that accepts a type."
                    sig, _ = self.expr_checker.check_call(dec, [temp],
                                                          [nodes.ARG_POS], defn,
                                                          callable_name=fullname)
                # TODO: Apply the sig to the actual TypeInfo so we can handle decorators
                # that completely swap out the type.  (e.g. Callable[[Type[A]], Type[B]])
        if typ.is_protocol and typ.defn.type_vars:
            self.check_protocol_variance(defn)
        if not defn.has_incompatible_baseclass and defn.info.is_enum:
            self.check_enum(defn)

    def check_final_deletable(self, typ: TypeInfo) -> None:
        # These checks are only for mypyc. Only perform some checks that are easier
        # to implement here than in mypyc.
        for attr in typ.deletable_attributes:
            node = typ.names.get(attr)
            if node and isinstance(node.node, Var) and node.node.is_final:
                self.fail(message_registry.CANNOT_MAKE_DELETABLE_FINAL, node.node)

    def check_init_subclass(self, defn: ClassDef) -> None:
        """Check that keywords in a class definition are valid arguments for __init_subclass__().

        In this example:
            1   class Base:
            2       def __init_subclass__(cls, thing: int):
            3           pass
            4   class Child(Base, thing=5):
            5       def __init_subclass__(cls):
            6           pass
            7   Child()

        Base.__init_subclass__(thing=5) is called at line 4. This is what we simulate here.
        Child.__init_subclass__ is never called.
        """
        if (defn.info.metaclass_type and
                defn.info.metaclass_type.type.fullname not in ('builtins.type', 'abc.ABCMeta')):
            # We can't safely check situations when both __init_subclass__ and a custom
            # metaclass are present.
            return
        # At runtime, only Base.__init_subclass__ will be called, so
        # we skip the current class itself.
        for base in defn.info.mro[1:]:
            if '__init_subclass__' not in base.names:
                continue
            name_expr = NameExpr(defn.name)
            name_expr.node = base
            callee = MemberExpr(name_expr, '__init_subclass__')
            args = list(defn.keywords.values())
            arg_names: List[Optional[str]] = list(defn.keywords.keys())
            # 'metaclass' keyword is consumed by the rest of the type machinery,
            # and is never passed to __init_subclass__ implementations
            if 'metaclass' in arg_names:
                idx = arg_names.index('metaclass')
                arg_names.pop(idx)
                args.pop(idx)
            arg_kinds = [ARG_NAMED] * len(args)
            call_expr = CallExpr(callee, args, arg_kinds, arg_names)
            call_expr.line = defn.line
            call_expr.column = defn.column
            call_expr.end_line = defn.end_line
            self.expr_checker.accept(call_expr,
                                     allow_none_return=True,
                                     always_allow_any=True)
            # We are only interested in the first Base having __init_subclass__,
            # all other bases have already been checked.
            break

    def check_enum(self, defn: ClassDef) -> None:
        assert defn.info.is_enum
        if defn.info.fullname not in ENUM_BASES:
            for sym in defn.info.names.values():
                if (isinstance(sym.node, Var) and sym.node.has_explicit_value and
                        sym.node.name == '__members__'):
                    # `__members__` will always be overwritten by `Enum` and is considered
                    # read-only so we disallow assigning a value to it
                    self.fail(
                        message_registry.ENUM_MEMBERS_ATTR_WILL_BE_OVERRIDEN, sym.node
                    )
        for base in defn.info.mro[1:-1]:  # we don't need self and `object`
            if base.is_enum and base.fullname not in ENUM_BASES:
                self.check_final_enum(defn, base)

        self.check_enum_bases(defn)
        self.check_enum_new(defn)

    def check_final_enum(self, defn: ClassDef, base: TypeInfo) -> None:
        for sym in base.names.values():
            if self.is_final_enum_value(sym):
                self.fail(
                    f'Cannot extend enum with existing members: "{base.name}"',
                    defn,
                )
                break

    def is_final_enum_value(self, sym: SymbolTableNode) -> bool:
        if isinstance(sym.node, (FuncBase, Decorator)):
            return False  # A method is fine
        if not isinstance(sym.node, Var):
            return True  # Can be a class or anything else

        # Now, only `Var` is left, we need to check:
        # 1. Private name like in `__prop = 1`
        # 2. Dunder name like `__hash__ = some_hasher`
        # 3. Sunder name like `_order_ = 'a, b, c'`
        # 4. If it is a method / descriptor like in `method = classmethod(func)`
        if (
            is_private(sym.node.name)
            or is_dunder(sym.node.name)
            or is_sunder(sym.node.name)
            # TODO: make sure that `x = @class/staticmethod(func)`
            # and `x = property(prop)` both work correctly.
            # Now they are incorrectly counted as enum members.
            or isinstance(get_proper_type(sym.node.type), FunctionLike)
        ):
            return False

        if self.is_stub or sym.node.has_explicit_value:
            return True
        return False

    def check_enum_bases(self, defn: ClassDef) -> None:
        """
        Non-enum mixins cannot appear after enum bases; this is disallowed at runtime:

            class Foo: ...
            class Bar(enum.Enum, Foo): ...

        But any number of enum mixins can appear in a class definition
        (even if multiple enum bases define __new__). So this is fine:

            class Foo(enum.Enum):
                def __new__(cls, val): ...
            class Bar(enum.Enum):
                def __new__(cls, val): ...
            class Baz(int, Foo, Bar, enum.Flag): ...
        """
        enum_base: Optional[Instance] = None
        for base in defn.info.bases:
            if enum_base is None and base.type.is_enum:
                enum_base = base
                continue
            elif enum_base is not None and not base.type.is_enum:
                self.fail(
                    f'No non-enum mixin classes are allowed after "{enum_base}"',
                    defn,
                )
                break

    def check_enum_new(self, defn: ClassDef) -> None:
        def has_new_method(info: TypeInfo) -> bool:
            new_method = info.get('__new__')
            return bool(
                new_method
                and new_method.node
                and new_method.node.fullname != 'builtins.object.__new__'
            )

        has_new = False
        for base in defn.info.bases:
            candidate = False

            if base.type.is_enum:
                # If we have an `Enum`, then we need to check all its bases.
                candidate = any(
                    not b.is_enum and has_new_method(b)
                    for b in base.type.mro[1:-1]
                )
            else:
                candidate = has_new_method(base.type)

            if candidate and has_new:
                self.fail(
                    'Only a single data type mixin is allowed for Enum subtypes, '
                    'found extra "{}"'.format(base),
                    defn,
                )
            elif candidate:
                has_new = True

    def check_protocol_variance(self, defn: ClassDef) -> None:
        """Check that protocol definition is compatible with declared
        variances of type variables.

        Note that we also prohibit declaring protocol classes as invariant
        if they are actually covariant/contravariant, since this may break
        transitivity of subtyping, see PEP 544.
        """
        info = defn.info
        object_type = Instance(info.mro[-1], [])
        tvars = info.defn.type_vars
        for i, tvar in enumerate(tvars):
            up_args: List[Type] = [
                object_type if i == j else AnyType(TypeOfAny.special_form)
                for j, _ in enumerate(tvars)
            ]
            down_args: List[Type] = [
                UninhabitedType() if i == j else AnyType(TypeOfAny.special_form)
                for j, _ in enumerate(tvars)
            ]
            up, down = Instance(info, up_args), Instance(info, down_args)
            # TODO: add advanced variance checks for recursive protocols
            if is_subtype(down, up, ignore_declared_variance=True):
                expected = COVARIANT
            elif is_subtype(up, down, ignore_declared_variance=True):
                expected = CONTRAVARIANT
            else:
                expected = INVARIANT
            if isinstance(tvar, TypeVarType) and expected != tvar.variance:
                self.msg.bad_proto_variance(tvar.variance, tvar.name, expected, defn)

    def check_multiple_inheritance(self, typ: TypeInfo) -> None:
        """Check for multiple inheritance related errors."""
        if len(typ.bases) <= 1:
            # No multiple inheritance.
            return
        # Verify that inherited attributes are compatible.
        mro = typ.mro[1:]
        for i, base in enumerate(mro):
            # Attributes defined in both the type and base are skipped.
            # Normal checks for attribute compatibility should catch any problems elsewhere.
            non_overridden_attrs = base.names.keys() - typ.names.keys()
            for name in non_overridden_attrs:
                if is_private(name):
                    continue
                for base2 in mro[i + 1:]:
                    # We only need to check compatibility of attributes from classes not
                    # in a subclass relationship. For subclasses, normal (single inheritance)
                    # checks suffice (these are implemented elsewhere).
                    if name in base2.names and base2 not in base.mro:
                        self.check_compatibility(name, base, base2, typ)

    def determine_type_of_class_member(self, sym: SymbolTableNode) -> Optional[Type]:
        if sym.type is not None:
            return sym.type
        if isinstance(sym.node, FuncBase):
            return self.function_type(sym.node)
        if isinstance(sym.node, TypeInfo):
            # nested class
            return type_object_type(sym.node, self.named_type)
        if isinstance(sym.node, TypeVarExpr):
            # Use of TypeVars is rejected in an expression/runtime context, so
            # we don't need to check supertype compatibility for them.
            return AnyType(TypeOfAny.special_form)
        return None

    def check_compatibility(self, name: str, base1: TypeInfo,
                            base2: TypeInfo, ctx: TypeInfo) -> None:
        """Check if attribute name in base1 is compatible with base2 in multiple inheritance.

        Assume base1 comes before base2 in the MRO, and that base1 and base2 don't have
        a direct subclass relationship (i.e., the compatibility requirement only derives from
        multiple inheritance).

        This check verifies that a definition taken from base1 (and mapped to the current
        class ctx), is type compatible with the definition taken from base2 (also mapped), so
        that unsafe subclassing like this can be detected:
            class A(Generic[T]):
                def foo(self, x: T) -> None: ...

            class B:
                def foo(self, x: str) -> None: ...

            class C(B, A[int]): ...  # this is unsafe because...

            x: A[int] = C()
            x.foo  # ...runtime type is (str) -> None, while static type is (int) -> None
        """
        if name in ('__init__', '__new__', '__init_subclass__'):
            # __init__ and friends can be incompatible -- it's a special case.
            return
        first = base1.names[name]
        second = base2.names[name]
        first_type = get_proper_type(self.determine_type_of_class_member(first))
        second_type = get_proper_type(self.determine_type_of_class_member(second))

        if (isinstance(first_type, FunctionLike) and
                isinstance(second_type, FunctionLike)):
            if first_type.is_type_obj() and second_type.is_type_obj():
                # For class objects only check the subtype relationship of the classes,
                # since we allow incompatible overrides of '__init__'/'__new__'
                ok = is_subtype(left=fill_typevars_with_any(first_type.type_object()),
                                right=fill_typevars_with_any(second_type.type_object()))
            else:
                # First bind/map method types when necessary.
                first_sig = self.bind_and_map_method(first, first_type, ctx, base1)
                second_sig = self.bind_and_map_method(second, second_type, ctx, base2)
                ok = is_subtype(first_sig, second_sig, ignore_pos_arg_names=True)
        elif first_type and second_type:
            ok = is_equivalent(first_type, second_type)
            if not ok:
                second_node = base2[name].node
                if isinstance(second_node, Decorator) and second_node.func.is_property:
                    ok = is_subtype(first_type, cast(CallableType, second_type).ret_type)
        else:
            if first_type is None:
                self.msg.cannot_determine_type_in_base(name, base1.name, ctx)
            if second_type is None:
                self.msg.cannot_determine_type_in_base(name, base2.name, ctx)
            ok = True
        # Final attributes can never be overridden, but can override
        # non-final read-only attributes.
        if is_final_node(second.node):
            self.msg.cant_override_final(name, base2.name, ctx)
        if is_final_node(first.node):
            self.check_if_final_var_override_writable(name, second.node, ctx)
        # Some attributes like __slots__ and __deletable__ are special, and the type can
        # vary across class hierarchy.
        if isinstance(second.node, Var) and second.node.allow_incompatible_override:
            ok = True
        if not ok:
            self.msg.base_class_definitions_incompatible(name, base1, base2,
                                                         ctx)

    def visit_import_from(self, node: ImportFrom) -> None:
        self.check_import(node)

    def visit_import_all(self, node: ImportAll) -> None:
        self.check_import(node)

    def visit_import(self, s: Import) -> None:
        pass

    def check_import(self, node: ImportBase) -> None:
        for assign in node.assignments:
            lvalue = assign.lvalues[0]
            lvalue_type, _, __ = self.check_lvalue(lvalue)
            if lvalue_type is None:
                # TODO: This is broken.
                lvalue_type = AnyType(TypeOfAny.special_form)
            message = '{} "{}"'.format(message_registry.INCOMPATIBLE_IMPORT_OF,
                                       cast(NameExpr, assign.rvalue).name)
            self.check_simple_assignment(lvalue_type, assign.rvalue, node,
                                         msg=message, lvalue_name='local name',
                                         rvalue_name='imported name')

    #
    # Statements
    #

    def visit_block(self, b: Block) -> None:
        if b.is_unreachable:
            # This block was marked as being unreachable during semantic analysis.
            # It turns out any blocks marked in this way are *intentionally* marked
            # as unreachable -- so we don't display an error.
            self.binder.unreachable()
            return
        for s in b.body:
            if self.binder.is_unreachable():
                if self.should_report_unreachable_issues() and not self.is_raising_or_empty(s):
                    self.msg.unreachable_statement(s)
                break
            self.accept(s)

    def should_report_unreachable_issues(self) -> bool:
        return (self.in_checked_function()
                and self.options.warn_unreachable
                and not self.binder.is_unreachable_warning_suppressed())

    def is_raising_or_empty(self, s: Statement) -> bool:
        """Returns 'true' if the given statement either throws an error of some kind
        or is a no-op.

        We use this function mostly while handling the '--warn-unreachable' flag. When
        that flag is present, we normally report an error on any unreachable statement.
        But if that statement is just something like a 'pass' or a just-in-case 'assert False',
        reporting an error would be annoying.
        """
        if isinstance(s, AssertStmt) and is_false_literal(s.expr):
            return True
        elif isinstance(s, (RaiseStmt, PassStmt)):
            return True
        elif isinstance(s, ExpressionStmt):
            if isinstance(s.expr, EllipsisExpr):
                return True
            elif isinstance(s.expr, CallExpr):
                with self.expr_checker.msg.filter_errors():
                    typ = get_proper_type(self.expr_checker.accept(
                        s.expr, allow_none_return=True, always_allow_any=True))

                if isinstance(typ, UninhabitedType):
                    return True
        return False

    def visit_assignment_stmt(self, s: AssignmentStmt) -> None:
        """Type check an assignment statement.

        Handle all kinds of assignment statements (simple, indexed, multiple).
        """
        # Avoid type checking type aliases in stubs to avoid false
        # positives about modern type syntax available in stubs such
        # as X | Y.
        if not (s.is_alias_def and self.is_stub):
            with self.enter_final_context(s.is_final_def):
                self.check_assignment(s.lvalues[-1], s.rvalue, s.type is None, s.new_syntax)

        if s.is_alias_def:
            self.check_type_alias_rvalue(s)

        if (s.type is not None and
                self.options.disallow_any_unimported and
                has_any_from_unimported_type(s.type)):
            if isinstance(s.lvalues[-1], TupleExpr):
                # This is a multiple assignment. Instead of figuring out which type is problematic,
                # give a generic error message.
                self.msg.unimported_type_becomes_any("A type on this line",
                                                     AnyType(TypeOfAny.special_form), s)
            else:
                self.msg.unimported_type_becomes_any("Type of variable", s.type, s)
        check_for_explicit_any(s.type, self.options, self.is_typeshed_stub, self.msg, context=s)

        if len(s.lvalues) > 1:
            # Chained assignment (e.g. x = y = ...).
            # Make sure that rvalue type will not be reinferred.
            if not self.has_type(s.rvalue):
                self.expr_checker.accept(s.rvalue)
            rvalue = self.temp_node(self.lookup_type(s.rvalue), s)
            for lv in s.lvalues[:-1]:
                with self.enter_final_context(s.is_final_def):
                    self.check_assignment(lv, rvalue, s.type is None)

        self.check_final(s)
        if (s.is_final_def and s.type and not has_no_typevars(s.type)
                and self.scope.active_class() is not None):
            self.fail(message_registry.DEPENDENT_FINAL_IN_CLASS_BODY, s)

    def check_type_alias_rvalue(self, s: AssignmentStmt) -> None:
        if not (self.is_stub and isinstance(s.rvalue, OpExpr) and s.rvalue.op == '|'):
            # We do this mostly for compatibility with old semantic analyzer.
            # TODO: should we get rid of this?
            alias_type = self.expr_checker.accept(s.rvalue)
        else:
            # Avoid type checking 'X | Y' in stubs, since there can be errors
            # on older Python targets.
            alias_type = AnyType(TypeOfAny.special_form)

            def accept_items(e: Expression) -> None:
                if isinstance(e, OpExpr) and e.op == '|':
                    accept_items(e.left)
                    accept_items(e.right)
                else:
                    # Nested union types have been converted to type context
                    # in semantic analysis (such as in 'list[int | str]'),
                    # so we don't need to deal with them here.
                    self.expr_checker.accept(e)

            accept_items(s.rvalue)
        self.store_type(s.lvalues[-1], alias_type)

    def check_assignment(self, lvalue: Lvalue, rvalue: Expression, infer_lvalue_type: bool = True,
                         new_syntax: bool = False) -> None:
        """Type check a single assignment: lvalue = rvalue."""
        if isinstance(lvalue, TupleExpr) or isinstance(lvalue, ListExpr):
            self.check_assignment_to_multiple_lvalues(lvalue.items, rvalue, rvalue,
                                                      infer_lvalue_type)
        else:
            self.try_infer_partial_generic_type_from_assignment(lvalue, rvalue, '=')
            lvalue_type, index_lvalue, inferred = self.check_lvalue(lvalue)
            # If we're assigning to __getattr__ or similar methods, check that the signature is
            # valid.
            if isinstance(lvalue, NameExpr) and lvalue.node:
                name = lvalue.node.name
                if name in ('__setattr__', '__getattribute__', '__getattr__'):
                    # If an explicit type is given, use that.
                    if lvalue_type:
                        signature = lvalue_type
                    else:
                        signature = self.expr_checker.accept(rvalue)
                    if signature:
                        if name == '__setattr__':
                            self.check_setattr_method(signature, lvalue)
                        else:
                            self.check_getattr_method(signature, lvalue, name)

                if name == '__slots__':
                    typ = lvalue_type or self.expr_checker.accept(rvalue)
                    self.check_slots_definition(typ, lvalue)
                if name == '__match_args__' and inferred is not None:
                    typ = self.expr_checker.accept(rvalue)
                    self.check_match_args(inferred, typ, lvalue)

            # Defer PartialType's super type checking.
            if (isinstance(lvalue, RefExpr) and
                    not (isinstance(lvalue_type, PartialType) and
                         lvalue_type.type is None) and
                    not (isinstance(lvalue, NameExpr) and lvalue.name == '__match_args__')):
                if self.check_compatibility_all_supers(lvalue, lvalue_type, rvalue):
                    # We hit an error on this line; don't check for any others
                    return

            if isinstance(lvalue, MemberExpr) and lvalue.name == '__match_args__':
                self.fail(message_registry.CANNOT_MODIFY_MATCH_ARGS, lvalue)

            if lvalue_type:
                if isinstance(lvalue_type, PartialType) and lvalue_type.type is None:
                    # Try to infer a proper type for a variable with a partial None type.
                    rvalue_type = self.expr_checker.accept(rvalue)
                    if isinstance(get_proper_type(rvalue_type), NoneType):
                        # This doesn't actually provide any additional information -- multiple
                        # None initializers preserve the partial None type.
                        return

                    if is_valid_inferred_type(rvalue_type):
                        var = lvalue_type.var
                        partial_types = self.find_partial_types(var)
                        if partial_types is not None:
                            if not self.current_node_deferred:
                                # Partial type can't be final, so strip any literal values.
                                rvalue_type = remove_instance_last_known_values(rvalue_type)
                                inferred_type = make_simplified_union(
                                    [rvalue_type, NoneType()])
                                self.set_inferred_type(var, lvalue, inferred_type)
                            else:
                                var.type = None
                            del partial_types[var]
                            lvalue_type = var.type
                    else:
                        # Try to infer a partial type. No need to check the return value, as
                        # an error will be reported elsewhere.
                        self.infer_partial_type(lvalue_type.var, lvalue, rvalue_type)
                    # Handle None PartialType's super type checking here, after it's resolved.
                    if (isinstance(lvalue, RefExpr) and
                            self.check_compatibility_all_supers(lvalue, lvalue_type, rvalue)):
                        # We hit an error on this line; don't check for any others
                        return
                elif (is_literal_none(rvalue) and
                        isinstance(lvalue, NameExpr) and
                        isinstance(lvalue.node, Var) and
                        lvalue.node.is_initialized_in_class and
                        not new_syntax):
                    # Allow None's to be assigned to class variables with non-Optional types.
                    rvalue_type = lvalue_type
                elif (isinstance(lvalue, MemberExpr) and
                        lvalue.kind is None):  # Ignore member access to modules
                    instance_type = self.expr_checker.accept(lvalue.expr)
                    rvalue_type, lvalue_type, infer_lvalue_type = self.check_member_assignment(
                        instance_type, lvalue_type, rvalue, context=rvalue)
                else:
                    # Hacky special case for assigning a literal None
                    # to a variable defined in a previous if
                    # branch. When we detect this, we'll go back and
                    # make the type optional. This is somewhat
                    # unpleasant, and a generalization of this would
                    # be an improvement!
                    if (is_literal_none(rvalue) and
                            isinstance(lvalue, NameExpr) and
                            lvalue.kind == LDEF and
                            isinstance(lvalue.node, Var) and
                            lvalue.node.type and
                            lvalue.node in self.var_decl_frames and
                            not isinstance(get_proper_type(lvalue_type), AnyType)):
                        decl_frame_map = self.var_decl_frames[lvalue.node]
                        # Check if the nearest common ancestor frame for the definition site
                        # and the current site is the enclosing frame of an if/elif/else block.
                        has_if_ancestor = False
                        for frame in reversed(self.binder.frames):
                            if frame.id in decl_frame_map:
                                has_if_ancestor = frame.conditional_frame
                                break
                        if has_if_ancestor:
                            lvalue_type = make_optional_type(lvalue_type)
                            self.set_inferred_type(lvalue.node, lvalue, lvalue_type)

                    rvalue_type = self.check_simple_assignment(lvalue_type, rvalue, context=rvalue,
                                                               code=codes.ASSIGNMENT)

                # Special case: only non-abstract non-protocol classes can be assigned to
                # variables with explicit type Type[A], where A is protocol or abstract.
                rvalue_type = get_proper_type(rvalue_type)
                lvalue_type = get_proper_type(lvalue_type)
                if (isinstance(rvalue_type, CallableType) and rvalue_type.is_type_obj() and
                        (rvalue_type.type_object().is_abstract or
                         rvalue_type.type_object().is_protocol) and
                        isinstance(lvalue_type, TypeType) and
                        isinstance(lvalue_type.item, Instance) and
                        (lvalue_type.item.type.is_abstract or
                         lvalue_type.item.type.is_protocol)):
                    self.msg.concrete_only_assign(lvalue_type, rvalue)
                    return
                if rvalue_type and infer_lvalue_type and not isinstance(lvalue_type, PartialType):
                    # Don't use type binder for definitions of special forms, like named tuples.
                    if not (isinstance(lvalue, NameExpr) and lvalue.is_special_form):
                        self.binder.assign_type(lvalue, rvalue_type, lvalue_type, False)

            elif index_lvalue:
                self.check_indexed_assignment(index_lvalue, rvalue, lvalue)

            if inferred:
                rvalue_type = self.expr_checker.accept(rvalue)
                if not (inferred.is_final or (isinstance(lvalue, NameExpr) and
                                              lvalue.name == '__match_args__')):
                    rvalue_type = remove_instance_last_known_values(rvalue_type)
                self.infer_variable_type(inferred, lvalue, rvalue_type, rvalue)
            self.check_assignment_to_slots(lvalue)

    # (type, operator) tuples for augmented assignments supported with partial types
    partial_type_augmented_ops: Final = {
        ('builtins.list', '+'),
        ('builtins.set', '|'),
    }

    def try_infer_partial_generic_type_from_assignment(self,
                                                       lvalue: Lvalue,
                                                       rvalue: Expression,
                                                       op: str) -> None:
        """Try to infer a precise type for partial generic type from assignment.

        'op' is '=' for normal assignment and a binary operator ('+', ...) for
        augmented assignment.

        Example where this happens:

            x = []
            if foo():
                x = [1]  # Infer List[int] as type of 'x'
        """
        var = None
        if (isinstance(lvalue, NameExpr)
                and isinstance(lvalue.node, Var)
                and isinstance(lvalue.node.type, PartialType)):
            var = lvalue.node
        elif isinstance(lvalue, MemberExpr):
            var = self.expr_checker.get_partial_self_var(lvalue)
        if var is not None:
            typ = var.type
            assert isinstance(typ, PartialType)
            if typ.type is None:
                return
            # Return if this is an unsupported augmented assignment.
            if op != '=' and (typ.type.fullname, op) not in self.partial_type_augmented_ops:
                return
            # TODO: some logic here duplicates the None partial type counterpart
            #       inlined in check_assignment(), see #8043.
            partial_types = self.find_partial_types(var)
            if partial_types is None:
                return
            rvalue_type = self.expr_checker.accept(rvalue)
            rvalue_type = get_proper_type(rvalue_type)
            if isinstance(rvalue_type, Instance):
                if rvalue_type.type == typ.type and is_valid_inferred_type(rvalue_type):
                    var.type = rvalue_type
                    del partial_types[var]
            elif isinstance(rvalue_type, AnyType):
                var.type = fill_typevars_with_any(typ.type)
                del partial_types[var]

    def check_compatibility_all_supers(self, lvalue: RefExpr, lvalue_type: Optional[Type],
                                       rvalue: Expression) -> bool:
        lvalue_node = lvalue.node
        # Check if we are a class variable with at least one base class
        if (isinstance(lvalue_node, Var) and
                lvalue.kind in (MDEF, None) and  # None for Vars defined via self
                len(lvalue_node.info.bases) > 0):

            for base in lvalue_node.info.mro[1:]:
                tnode = base.names.get(lvalue_node.name)
                if tnode is not None:
                    if not self.check_compatibility_classvar_super(lvalue_node,
                                                                   base,
                                                                   tnode.node):
                        # Show only one error per variable
                        break

                    if not self.check_compatibility_final_super(lvalue_node,
                                                                base,
                                                                tnode.node):
                        # Show only one error per variable
                        break

            direct_bases = lvalue_node.info.direct_base_classes()
            last_immediate_base = direct_bases[-1] if direct_bases else None

            for base in lvalue_node.info.mro[1:]:
                # The type of "__slots__" and some other attributes usually doesn't need to
                # be compatible with a base class. We'll still check the type of "__slots__"
                # against "object" as an exception.
                if (isinstance(lvalue_node, Var) and lvalue_node.allow_incompatible_override and
                        not (lvalue_node.name == "__slots__" and
                             base.fullname == "builtins.object")):
                    continue

                if is_private(lvalue_node.name):
                    continue

                base_type, base_node = self.lvalue_type_from_base(lvalue_node, base)

                if base_type:
                    assert base_node is not None
                    if not self.check_compatibility_super(lvalue,
                                                          lvalue_type,
                                                          rvalue,
                                                          base,
                                                          base_type,
                                                          base_node):
                        # Only show one error per variable; even if other
                        # base classes are also incompatible
                        return True
                    if base is last_immediate_base:
                        # At this point, the attribute was found to be compatible with all
                        # immediate parents.
                        break
        return False

    def check_compatibility_super(self, lvalue: RefExpr, lvalue_type: Optional[Type],
                                  rvalue: Expression, base: TypeInfo, base_type: Type,
                                  base_node: Node) -> bool:
        lvalue_node = lvalue.node
        assert isinstance(lvalue_node, Var)

        # Do not check whether the rvalue is compatible if the
        # lvalue had a type defined; this is handled by other
        # parts, and all we have to worry about in that case is
        # that lvalue is compatible with the base class.
        compare_node = None
        if lvalue_type:
            compare_type = lvalue_type
            compare_node = lvalue.node
        else:
            compare_type = self.expr_checker.accept(rvalue, base_type)
            if isinstance(rvalue, NameExpr):
                compare_node = rvalue.node
                if isinstance(compare_node, Decorator):
                    compare_node = compare_node.func

        base_type = get_proper_type(base_type)
        compare_type = get_proper_type(compare_type)
        if compare_type:
            if (isinstance(base_type, CallableType) and
                    isinstance(compare_type, CallableType)):
                base_static = is_node_static(base_node)
                compare_static = is_node_static(compare_node)

                # In case compare_static is unknown, also check
                # if 'definition' is set. The most common case for
                # this is with TempNode(), where we lose all
                # information about the real rvalue node (but only get
                # the rvalue type)
                if compare_static is None and compare_type.definition:
                    compare_static = is_node_static(compare_type.definition)

                # Compare against False, as is_node_static can return None
                if base_static is False and compare_static is False:
                    # Class-level function objects and classmethods become bound
                    # methods: the former to the instance, the latter to the
                    # class
                    base_type = bind_self(base_type, self.scope.active_self_type())
                    compare_type = bind_self(compare_type, self.scope.active_self_type())

                # If we are a static method, ensure to also tell the
                # lvalue it now contains a static method
                if base_static and compare_static:
                    lvalue_node.is_staticmethod = True

            return self.check_subtype(compare_type, base_type, rvalue,
                                      message_registry.INCOMPATIBLE_TYPES_IN_ASSIGNMENT,
                                      'expression has type',
                                      f'base class "{base.name}" defined the type as',
                                      code=codes.ASSIGNMENT)
        return True

    def lvalue_type_from_base(self, expr_node: Var,
                              base: TypeInfo) -> Tuple[Optional[Type], Optional[Node]]:
        """For a NameExpr that is part of a class, walk all base classes and try
        to find the first class that defines a Type for the same name."""
        expr_name = expr_node.name
        base_var = base.names.get(expr_name)

        if base_var:
            base_node = base_var.node
            base_type = base_var.type
            if isinstance(base_node, Decorator):
                base_node = base_node.func
                base_type = base_node.type

            if base_type:
                if not has_no_typevars(base_type):
                    self_type = self.scope.active_self_type()
                    assert self_type is not None, "Internal error: base lookup outside class"
                    if isinstance(self_type, TupleType):
                        instance = tuple_fallback(self_type)
                    else:
                        instance = self_type
                    itype = map_instance_to_supertype(instance, base)
                    base_type = expand_type_by_instance(base_type, itype)

                base_type = get_proper_type(base_type)
                if isinstance(base_type, CallableType) and isinstance(base_node, FuncDef):
                    # If we are a property, return the Type of the return
                    # value, not the Callable
                    if base_node.is_property:
                        base_type = get_proper_type(base_type.ret_type)
                if isinstance(base_type, FunctionLike) and isinstance(base_node,
                                                                      OverloadedFuncDef):
                    # Same for properties with setter
                    if base_node.is_property:
                        base_type = base_type.items[0].ret_type

                return base_type, base_node

        return None, None

    def check_compatibility_classvar_super(self, node: Var,
                                           base: TypeInfo, base_node: Optional[Node]) -> bool:
        if not isinstance(base_node, Var):
            return True
        if node.is_classvar and not base_node.is_classvar:
            self.fail(message_registry.CANNOT_OVERRIDE_INSTANCE_VAR.format(base.name), node)
            return False
        elif not node.is_classvar and base_node.is_classvar:
            self.fail(message_registry.CANNOT_OVERRIDE_CLASS_VAR.format(base.name), node)
            return False
        return True

    def check_compatibility_final_super(self, node: Var,
                                        base: TypeInfo, base_node: Optional[Node]) -> bool:
        """Check if an assignment overrides a final attribute in a base class.

        This only checks situations where either a node in base class is not a variable
        but a final method, or where override is explicitly declared as final.
        In these cases we give a more detailed error message. In addition, we check that
        a final variable doesn't override writeable attribute, which is not safe.

        Other situations are checked in `check_final()`.
        """
        if not isinstance(base_node, (Var, FuncBase, Decorator)):
            return True
        if base_node.is_final and (node.is_final or not isinstance(base_node, Var)):
            # Give this error only for explicit override attempt with `Final`, or
            # if we are overriding a final method with variable.
            # Other override attempts will be flagged as assignment to constant
            # in `check_final()`.
            self.msg.cant_override_final(node.name, base.name, node)
            return False
        if node.is_final:
            if base.fullname in ENUM_BASES or node.name in ENUM_SPECIAL_PROPS:
                return True
            self.check_if_final_var_override_writable(node.name, base_node, node)
        return True

    def check_if_final_var_override_writable(self,
                                             name: str,
                                             base_node: Optional[Node],
                                             ctx: Context) -> None:
        """Check that a final variable doesn't override writeable attribute.

        This is done to prevent situations like this:
            class C:
                attr = 1
            class D(C):
                attr: Final = 2

            x: C = D()
            x.attr = 3  # Oops!
        """
        writable = True
        if base_node:
            writable = self.is_writable_attribute(base_node)
        if writable:
            self.msg.final_cant_override_writable(name, ctx)

    def get_final_context(self) -> bool:
        """Check whether we a currently checking a final declaration."""
        return self._is_final_def

    @contextmanager
    def enter_final_context(self, is_final_def: bool) -> Iterator[None]:
        """Store whether the current checked assignment is a final declaration."""
        old_ctx = self._is_final_def
        self._is_final_def = is_final_def
        try:
            yield
        finally:
            self._is_final_def = old_ctx

    def check_final(self,
                    s: Union[AssignmentStmt, OperatorAssignmentStmt, AssignmentExpr]) -> None:
        """Check if this assignment does not assign to a final attribute.

        This function performs the check only for name assignments at module
        and class scope. The assignments to `obj.attr` and `Cls.attr` are checked
        in checkmember.py.
        """
        if isinstance(s, AssignmentStmt):
            lvs = self.flatten_lvalues(s.lvalues)
        elif isinstance(s, AssignmentExpr):
            lvs = [s.target]
        else:
            lvs = [s.lvalue]
        is_final_decl = s.is_final_def if isinstance(s, AssignmentStmt) else False
        if is_final_decl and self.scope.active_class():
            lv = lvs[0]
            assert isinstance(lv, RefExpr)
            if lv.node is not None:
                assert isinstance(lv.node, Var)
                if (lv.node.final_unset_in_class and not lv.node.final_set_in_init and
                        not self.is_stub and  # It is OK to skip initializer in stub files.
                        # Avoid extra error messages, if there is no type in Final[...],
                        # then we already reported the error about missing r.h.s.
                        isinstance(s, AssignmentStmt) and s.type is not None):
                    self.msg.final_without_value(s)
        for lv in lvs:
            if isinstance(lv, RefExpr) and isinstance(lv.node, Var):
                name = lv.node.name
                cls = self.scope.active_class()
                if cls is not None:
                    # These additional checks exist to give more error messages
                    # even if the final attribute was overridden with a new symbol
                    # (which is itself an error)...
                    for base in cls.mro[1:]:
                        sym = base.names.get(name)
                        # We only give this error if base node is variable,
                        # overriding final method will be caught in
                        # `check_compatibility_final_super()`.
                        if sym and isinstance(sym.node, Var):
                            if sym.node.is_final and not is_final_decl:
                                self.msg.cant_assign_to_final(name, sym.node.info is None, s)
                                # ...but only once
                                break
                if lv.node.is_final and not is_final_decl:
                    self.msg.cant_assign_to_final(name, lv.node.info is None, s)

    def check_assignment_to_slots(self, lvalue: Lvalue) -> None:
        if not isinstance(lvalue, MemberExpr):
            return

        inst = get_proper_type(self.expr_checker.accept(lvalue.expr))
        if not isinstance(inst, Instance):
            return
        if inst.type.slots is None:
            return  # Slots do not exist, we can allow any assignment
        if lvalue.name in inst.type.slots:
            return  # We are assigning to an existing slot
        for base_info in inst.type.mro[:-1]:
            if base_info.names.get('__setattr__') is not None:
                # When type has `__setattr__` defined,
                # we can assign any dynamic value.
                # We exclude object, because it always has `__setattr__`.
                return

        definition = inst.type.get(lvalue.name)
        if definition is None:
            # We don't want to duplicate
            # `"SomeType" has no attribute "some_attr"`
            # error twice.
            return
        if self.is_assignable_slot(lvalue, definition.type):
            return

        self.fail(
            message_registry.NAME_NOT_IN_SLOTS.format(
                lvalue.name, inst.type.fullname,
            ),
            lvalue,
        )

    def is_assignable_slot(self, lvalue: Lvalue, typ: Optional[Type]) -> bool:
        if getattr(lvalue, 'node', None):
            return False  # This is a definition

        typ = get_proper_type(typ)
        if typ is None or isinstance(typ, AnyType):
            return True  # Any can be literally anything, like `@propery`
        if isinstance(typ, Instance):
            # When working with instances, we need to know if they contain
            # `__set__` special method. Like `@property` does.
            # This makes assigning to properties possible,
            # even without extra slot spec.
            return typ.type.get('__set__') is not None
        if isinstance(typ, FunctionLike):
            return True  # Can be a property, or some other magic
        if isinstance(typ, UnionType):
            return all(self.is_assignable_slot(lvalue, u) for u in typ.items)
        return False

    def check_assignment_to_multiple_lvalues(self, lvalues: List[Lvalue], rvalue: Expression,
                                             context: Context,
                                             infer_lvalue_type: bool = True) -> None:
        if isinstance(rvalue, TupleExpr) or isinstance(rvalue, ListExpr):
            # Recursively go into Tuple or List expression rhs instead of
            # using the type of rhs, because this allowed more fine grained
            # control in cases like: a, b = [int, str] where rhs would get
            # type List[object]
            rvalues: List[Expression] = []
            iterable_type: Optional[Type] = None
            last_idx: Optional[int] = None
            for idx_rval, rval in enumerate(rvalue.items):
                if isinstance(rval, StarExpr):
                    typs = get_proper_type(self.expr_checker.visit_star_expr(rval).type)
                    if isinstance(typs, TupleType):
                        rvalues.extend([TempNode(typ) for typ in typs.items])
                    elif self.type_is_iterable(typs) and isinstance(typs, Instance):
                        if (iterable_type is not None
                                and iterable_type != self.iterable_item_type(typs)):
                            self.fail(message_registry.CONTIGUOUS_ITERABLE_EXPECTED, context)
                        else:
                            if last_idx is None or last_idx + 1 == idx_rval:
                                rvalues.append(rval)
                                last_idx = idx_rval
                                iterable_type = self.iterable_item_type(typs)
                            else:
                                self.fail(message_registry.CONTIGUOUS_ITERABLE_EXPECTED, context)
                    else:
                        self.fail(message_registry.ITERABLE_TYPE_EXPECTED.format(typs),
                             context)
                else:
                    rvalues.append(rval)
            iterable_start: Optional[int] = None
            iterable_end: Optional[int] = None
            for i, rval in enumerate(rvalues):
                if isinstance(rval, StarExpr):
                    typs = get_proper_type(self.expr_checker.visit_star_expr(rval).type)
                    if self.type_is_iterable(typs) and isinstance(typs, Instance):
                        if iterable_start is None:
                            iterable_start = i
                        iterable_end = i
            if (iterable_start is not None
                    and iterable_end is not None
                    and iterable_type is not None):
                iterable_num = iterable_end - iterable_start + 1
                rvalue_needed = len(lvalues) - (len(rvalues) - iterable_num)
                if rvalue_needed > 0:
                    rvalues = rvalues[0: iterable_start] + [TempNode(iterable_type)
                        for i in range(rvalue_needed)] + rvalues[iterable_end + 1:]

            if self.check_rvalue_count_in_assignment(lvalues, len(rvalues), context):
                star_index = next((i for i, lv in enumerate(lvalues) if
                                   isinstance(lv, StarExpr)), len(lvalues))

                left_lvs = lvalues[:star_index]
                star_lv = cast(StarExpr,
                               lvalues[star_index]) if star_index != len(lvalues) else None
                right_lvs = lvalues[star_index + 1:]

                left_rvs, star_rvs, right_rvs = self.split_around_star(
                    rvalues, star_index, len(lvalues))

                lr_pairs = list(zip(left_lvs, left_rvs))
                if star_lv:
                    rv_list = ListExpr(star_rvs)
                    rv_list.set_line(rvalue.get_line())
                    lr_pairs.append((star_lv.expr, rv_list))
                lr_pairs.extend(zip(right_lvs, right_rvs))

                for lv, rv in lr_pairs:
                    self.check_assignment(lv, rv, infer_lvalue_type)
        else:
            self.check_multi_assignment(lvalues, rvalue, context, infer_lvalue_type)

    def check_rvalue_count_in_assignment(self, lvalues: List[Lvalue], rvalue_count: int,
                                         context: Context) -> bool:
        if any(isinstance(lvalue, StarExpr) for lvalue in lvalues):
            if len(lvalues) - 1 > rvalue_count:
                self.msg.wrong_number_values_to_unpack(rvalue_count,
                                                       len(lvalues) - 1, context)
                return False
        elif rvalue_count != len(lvalues):
            self.msg.wrong_number_values_to_unpack(rvalue_count, len(lvalues), context)
            return False
        return True

    def check_multi_assignment(self, lvalues: List[Lvalue],
                               rvalue: Expression,
                               context: Context,
                               infer_lvalue_type: bool = True,
                               rv_type: Optional[Type] = None,
                               undefined_rvalue: bool = False) -> None:
        """Check the assignment of one rvalue to a number of lvalues."""

        # Infer the type of an ordinary rvalue expression.
        # TODO: maybe elsewhere; redundant.
        rvalue_type = get_proper_type(rv_type or self.expr_checker.accept(rvalue))

        if isinstance(rvalue_type, UnionType):
            # If this is an Optional type in non-strict Optional code, unwrap it.
            relevant_items = rvalue_type.relevant_items()
            if len(relevant_items) == 1:
                rvalue_type = get_proper_type(relevant_items[0])

        if isinstance(rvalue_type, AnyType):
            for lv in lvalues:
                if isinstance(lv, StarExpr):
                    lv = lv.expr
                temp_node = self.temp_node(AnyType(TypeOfAny.from_another_any,
                                                   source_any=rvalue_type), context)
                self.check_assignment(lv, temp_node, infer_lvalue_type)
        elif isinstance(rvalue_type, TupleType):
            self.check_multi_assignment_from_tuple(lvalues, rvalue, rvalue_type,
                                                   context, undefined_rvalue, infer_lvalue_type)
        elif isinstance(rvalue_type, UnionType):
            self.check_multi_assignment_from_union(lvalues, rvalue, rvalue_type, context,
                                                   infer_lvalue_type)
        elif isinstance(rvalue_type, Instance) and rvalue_type.type.fullname == 'builtins.str':
            self.msg.unpacking_strings_disallowed(context)
        else:
            self.check_multi_assignment_from_iterable(lvalues, rvalue_type,
                                                      context, infer_lvalue_type)

    def check_multi_assignment_from_union(self, lvalues: List[Expression], rvalue: Expression,
                                          rvalue_type: UnionType, context: Context,
                                          infer_lvalue_type: bool) -> None:
        """Check assignment to multiple lvalue targets when rvalue type is a Union[...].
        For example:

            t: Union[Tuple[int, int], Tuple[str, str]]
            x, y = t
            reveal_type(x)  # Union[int, str]

        The idea in this case is to process the assignment for every item of the union.
        Important note: the types are collected in two places, 'union_types' contains
        inferred types for first assignments, 'assignments' contains the narrowed types
        for binder.
        """
        self.no_partial_types = True
        transposed: Tuple[List[Type], ...] = tuple([] for _ in self.flatten_lvalues(lvalues))
        # Notify binder that we want to defer bindings and instead collect types.
        with self.binder.accumulate_type_assignments() as assignments:
            for item in rvalue_type.items:
                # Type check the assignment separately for each union item and collect
                # the inferred lvalue types for each union item.
                self.check_multi_assignment(lvalues, rvalue, context,
                                            infer_lvalue_type=infer_lvalue_type,
                                            rv_type=item, undefined_rvalue=True)
                for t, lv in zip(transposed, self.flatten_lvalues(lvalues)):
                    # We can access _type_maps directly since temporary type maps are
                    # only created within expressions.
                    t.append(self._type_maps[0].pop(lv, AnyType(TypeOfAny.special_form)))
        union_types = tuple(make_simplified_union(col) for col in transposed)
        for expr, items in assignments.items():
            # Bind a union of types collected in 'assignments' to every expression.
            if isinstance(expr, StarExpr):
                expr = expr.expr

            # TODO: See todo in binder.py, ConditionalTypeBinder.assign_type
            # It's unclear why the 'declared_type' param is sometimes 'None'
            clean_items: List[Tuple[Type, Type]] = []
            for type, declared_type in items:
                assert declared_type is not None
                clean_items.append((type, declared_type))

            # TODO: fix signature of zip() in typeshed.
            types, declared_types = cast(Any, zip)(*clean_items)
            self.binder.assign_type(expr,
                                    make_simplified_union(list(types)),
                                    make_simplified_union(list(declared_types)),
                                    False)
        for union, lv in zip(union_types, self.flatten_lvalues(lvalues)):
            # Properly store the inferred types.
            _1, _2, inferred = self.check_lvalue(lv)
            if inferred:
                self.set_inferred_type(inferred, lv, union)
            else:
                self.store_type(lv, union)
        self.no_partial_types = False

    def flatten_lvalues(self, lvalues: List[Expression]) -> List[Expression]:
        res: List[Expression] = []
        for lv in lvalues:
            if isinstance(lv, (TupleExpr, ListExpr)):
                res.extend(self.flatten_lvalues(lv.items))
            if isinstance(lv, StarExpr):
                # Unwrap StarExpr, since it is unwrapped by other helpers.
                lv = lv.expr
            res.append(lv)
        return res

    def check_multi_assignment_from_tuple(self, lvalues: List[Lvalue], rvalue: Expression,
                                          rvalue_type: TupleType, context: Context,
                                          undefined_rvalue: bool,
                                          infer_lvalue_type: bool = True) -> None:
        if self.check_rvalue_count_in_assignment(lvalues, len(rvalue_type.items), context):
            star_index = next((i for i, lv in enumerate(lvalues)
                               if isinstance(lv, StarExpr)), len(lvalues))

            left_lvs = lvalues[:star_index]
            star_lv = cast(StarExpr, lvalues[star_index]) if star_index != len(lvalues) else None
            right_lvs = lvalues[star_index + 1:]

            if not undefined_rvalue:
                # Infer rvalue again, now in the correct type context.
                lvalue_type = self.lvalue_type_for_inference(lvalues, rvalue_type)
                reinferred_rvalue_type = get_proper_type(self.expr_checker.accept(rvalue,
                                                                                  lvalue_type))

                if isinstance(reinferred_rvalue_type, UnionType):
                    # If this is an Optional type in non-strict Optional code, unwrap it.
                    relevant_items = reinferred_rvalue_type.relevant_items()
                    if len(relevant_items) == 1:
                        reinferred_rvalue_type = get_proper_type(relevant_items[0])
                if isinstance(reinferred_rvalue_type, UnionType):
                    self.check_multi_assignment_from_union(lvalues, rvalue,
                                                           reinferred_rvalue_type, context,
                                                           infer_lvalue_type)
                    return
                if isinstance(reinferred_rvalue_type, AnyType):
                    # We can get Any if the current node is
                    # deferred. Doing more inference in deferred nodes
                    # is hard, so give up for now.  We can also get
                    # here if reinferring types above changes the
                    # inferred return type for an overloaded function
                    # to be ambiguous.
                    return
                assert isinstance(reinferred_rvalue_type, TupleType)
                rvalue_type = reinferred_rvalue_type

            left_rv_types, star_rv_types, right_rv_types = self.split_around_star(
                rvalue_type.items, star_index, len(lvalues))

            for lv, rv_type in zip(left_lvs, left_rv_types):
                self.check_assignment(lv, self.temp_node(rv_type, context), infer_lvalue_type)
            if star_lv:
                list_expr = ListExpr([self.temp_node(rv_type, context)
                                      for rv_type in star_rv_types])
                list_expr.set_line(context.get_line())
                self.check_assignment(star_lv.expr, list_expr, infer_lvalue_type)
            for lv, rv_type in zip(right_lvs, right_rv_types):
                self.check_assignment(lv, self.temp_node(rv_type, context), infer_lvalue_type)

    def lvalue_type_for_inference(self, lvalues: List[Lvalue], rvalue_type: TupleType) -> Type:
        star_index = next((i for i, lv in enumerate(lvalues)
                           if isinstance(lv, StarExpr)), len(lvalues))
        left_lvs = lvalues[:star_index]
        star_lv = cast(StarExpr, lvalues[star_index]) if star_index != len(lvalues) else None
        right_lvs = lvalues[star_index + 1:]
        left_rv_types, star_rv_types, right_rv_types = self.split_around_star(
            rvalue_type.items, star_index, len(lvalues))

        type_parameters: List[Type] = []

        def append_types_for_inference(lvs: List[Expression], rv_types: List[Type]) -> None:
            for lv, rv_type in zip(lvs, rv_types):
                sub_lvalue_type, index_expr, inferred = self.check_lvalue(lv)
                if sub_lvalue_type and not isinstance(sub_lvalue_type, PartialType):
                    type_parameters.append(sub_lvalue_type)
                else:  # index lvalue
                    # TODO Figure out more precise type context, probably
                    #      based on the type signature of the _set method.
                    type_parameters.append(rv_type)

        append_types_for_inference(left_lvs, left_rv_types)

        if star_lv:
            sub_lvalue_type, index_expr, inferred = self.check_lvalue(star_lv.expr)
            if sub_lvalue_type and not isinstance(sub_lvalue_type, PartialType):
                type_parameters.extend([sub_lvalue_type] * len(star_rv_types))
            else:  # index lvalue
                # TODO Figure out more precise type context, probably
                #      based on the type signature of the _set method.
                type_parameters.extend(star_rv_types)

        append_types_for_inference(right_lvs, right_rv_types)

        return TupleType(type_parameters, self.named_type('builtins.tuple'))

    def split_around_star(self, items: List[T], star_index: int,
                          length: int) -> Tuple[List[T], List[T], List[T]]:
        """Splits a list of items in three to match another list of length 'length'
        that contains a starred expression at 'star_index' in the following way:

        star_index = 2, length = 5 (i.e., [a,b,*,c,d]), items = [1,2,3,4,5,6,7]
        returns in: ([1,2], [3,4,5], [6,7])
        """
        nr_right_of_star = length - star_index - 1
        right_index = -nr_right_of_star if nr_right_of_star != 0 else len(items)
        left = items[:star_index]
        star = items[star_index:right_index]
        right = items[right_index:]
        return left, star, right

    def type_is_iterable(self, type: Type) -> bool:
        type = get_proper_type(type)
        if isinstance(type, CallableType) and type.is_type_obj():
            type = type.fallback
        return is_subtype(type, self.named_generic_type('typing.Iterable',
                                                        [AnyType(TypeOfAny.special_form)]))

    def check_multi_assignment_from_iterable(self, lvalues: List[Lvalue], rvalue_type: Type,
                                             context: Context,
                                             infer_lvalue_type: bool = True) -> None:
        rvalue_type = get_proper_type(rvalue_type)
        if self.type_is_iterable(rvalue_type) and isinstance(rvalue_type, Instance):
            item_type = self.iterable_item_type(rvalue_type)
            for lv in lvalues:
                if isinstance(lv, StarExpr):
                    items_type = self.named_generic_type('builtins.list', [item_type])
                    self.check_assignment(lv.expr, self.temp_node(items_type, context),
                                          infer_lvalue_type)
                else:
                    self.check_assignment(lv, self.temp_node(item_type, context),
                                          infer_lvalue_type)
        else:
            self.msg.type_not_iterable(rvalue_type, context)

    def check_lvalue(self, lvalue: Lvalue) -> Tuple[Optional[Type],
                                                    Optional[IndexExpr],
                                                    Optional[Var]]:
        lvalue_type = None
        index_lvalue = None
        inferred = None

        if self.is_definition(lvalue) and (
            not isinstance(lvalue, NameExpr) or isinstance(lvalue.node, Var)
        ):
            if isinstance(lvalue, NameExpr):
                inferred = cast(Var, lvalue.node)
                assert isinstance(inferred, Var)
            else:
                assert isinstance(lvalue, MemberExpr)
                self.expr_checker.accept(lvalue.expr)
                inferred = lvalue.def_var
        elif isinstance(lvalue, IndexExpr):
            index_lvalue = lvalue
        elif isinstance(lvalue, MemberExpr):
            lvalue_type = self.expr_checker.analyze_ordinary_member_access(lvalue, True)
            self.store_type(lvalue, lvalue_type)
        elif isinstance(lvalue, NameExpr):
            lvalue_type = self.expr_checker.analyze_ref_expr(lvalue, lvalue=True)
            self.store_type(lvalue, lvalue_type)
        elif isinstance(lvalue, TupleExpr) or isinstance(lvalue, ListExpr):
            types = [self.check_lvalue(sub_expr)[0] or
                     # This type will be used as a context for further inference of rvalue,
                     # we put Uninhabited if there is no information available from lvalue.
                     UninhabitedType() for sub_expr in lvalue.items]
            lvalue_type = TupleType(types, self.named_type('builtins.tuple'))
        elif isinstance(lvalue, StarExpr):
            typ, _, _ = self.check_lvalue(lvalue.expr)
            lvalue_type = StarType(typ) if typ else None
        else:
            lvalue_type = self.expr_checker.accept(lvalue)

        return lvalue_type, index_lvalue, inferred

    def is_definition(self, s: Lvalue) -> bool:
        if isinstance(s, NameExpr):
            if s.is_inferred_def:
                return True
            # If the node type is not defined, this must the first assignment
            # that we process => this is a definition, even though the semantic
            # analyzer did not recognize this as such. This can arise in code
            # that uses isinstance checks, if type checking of the primary
            # definition is skipped due to an always False type check.
            node = s.node
            if isinstance(node, Var):
                return node.type is None
        elif isinstance(s, MemberExpr):
            return s.is_inferred_def
        return False

    def infer_variable_type(self, name: Var, lvalue: Lvalue,
                            init_type: Type, context: Context) -> None:
        """Infer the type of initialized variables from initializer type."""
        init_type = get_proper_type(init_type)
        if isinstance(init_type, DeletedType):
            self.msg.deleted_as_rvalue(init_type, context)
        elif not is_valid_inferred_type(init_type) and not self.no_partial_types:
            # We cannot use the type of the initialization expression for full type
            # inference (it's not specific enough), but we might be able to give
            # partial type which will be made more specific later. A partial type
            # gets generated in assignment like 'x = []' where item type is not known.
            if not self.infer_partial_type(name, lvalue, init_type):
                self.msg.need_annotation_for_var(name, context, self.options.python_version)
                self.set_inference_error_fallback_type(name, lvalue, init_type)
        elif (isinstance(lvalue, MemberExpr) and self.inferred_attribute_types is not None
              and lvalue.def_var and lvalue.def_var in self.inferred_attribute_types
              and not is_same_type(self.inferred_attribute_types[lvalue.def_var], init_type)):
            # Multiple, inconsistent types inferred for an attribute.
            self.msg.need_annotation_for_var(name, context, self.options.python_version)
            name.type = AnyType(TypeOfAny.from_error)
        else:
            # Infer type of the target.

            # Make the type more general (strip away function names etc.).
            init_type = strip_type(init_type)

            self.set_inferred_type(name, lvalue, init_type)

    def infer_partial_type(self, name: Var, lvalue: Lvalue, init_type: Type) -> bool:
        init_type = get_proper_type(init_type)
        if isinstance(init_type, NoneType):
            partial_type = PartialType(None, name)
        elif isinstance(init_type, Instance):
            fullname = init_type.type.fullname
            is_ref = isinstance(lvalue, RefExpr)
            if (is_ref and
                    (fullname == 'builtins.list' or
                     fullname == 'builtins.set' or
                     fullname == 'builtins.dict' or
                     fullname == 'collections.OrderedDict') and
                    all(isinstance(t, (NoneType, UninhabitedType))
                        for t in get_proper_types(init_type.args))):
                partial_type = PartialType(init_type.type, name)
            elif is_ref and fullname == 'collections.defaultdict':
                arg0 = get_proper_type(init_type.args[0])
                arg1 = get_proper_type(init_type.args[1])
                if (isinstance(arg0, (NoneType, UninhabitedType)) and
                        self.is_valid_defaultdict_partial_value_type(arg1)):
                    arg1 = erase_type(arg1)
                    assert isinstance(arg1, Instance)
                    partial_type = PartialType(init_type.type, name, arg1)
                else:
                    return False
            else:
                return False
        else:
            return False
        self.set_inferred_type(name, lvalue, partial_type)
        self.partial_types[-1].map[name] = lvalue
        return True

    def is_valid_defaultdict_partial_value_type(self, t: ProperType) -> bool:
        """Check if t can be used as the basis for a partial defaultdict value type.

        Examples:

          * t is 'int' --> True
          * t is 'list[<nothing>]' --> True
          * t is 'dict[...]' --> False (only generic types with a single type
            argument supported)
        """
        if not isinstance(t, Instance):
            return False
        if len(t.args) == 0:
            return True
        if len(t.args) == 1:
            arg = get_proper_type(t.args[0])
            # TODO: This is too permissive -- we only allow TypeVarType since
            #       they leak in cases like defaultdict(list) due to a bug.
            #       This can result in incorrect types being inferred, but only
            #       in rare cases.
            if isinstance(arg, (TypeVarType, UninhabitedType, NoneType)):
                return True
        return False

    def set_inferred_type(self, var: Var, lvalue: Lvalue, type: Type) -> None:
        """Store inferred variable type.

        Store the type to both the variable node and the expression node that
        refers to the variable (lvalue). If var is None, do nothing.
        """
        if var and not self.current_node_deferred:
            var.type = type
            var.is_inferred = True
            if var not in self.var_decl_frames:
                # Used for the hack to improve optional type inference in conditionals
                self.var_decl_frames[var] = {frame.id for frame in self.binder.frames}
            if isinstance(lvalue, MemberExpr) and self.inferred_attribute_types is not None:
                # Store inferred attribute type so that we can check consistency afterwards.
                if lvalue.def_var is not None:
                    self.inferred_attribute_types[lvalue.def_var] = type
            self.store_type(lvalue, type)

    def set_inference_error_fallback_type(self, var: Var, lvalue: Lvalue, type: Type) -> None:
        """Store best known type for variable if type inference failed.

        If a program ignores error on type inference error, the variable should get some
        inferred type so that if can used later on in the program. Example:

          x = []  # type: ignore
          x.append(1)   # Should be ok!

        We implement this here by giving x a valid type (replacing inferred <nothing> with Any).
        """
        fallback = self.inference_error_fallback_type(type)
        self.set_inferred_type(var, lvalue, fallback)

    def inference_error_fallback_type(self, type: Type) -> Type:
        fallback = type.accept(SetNothingToAny())
        # Type variables may leak from inference, see https://github.com/python/mypy/issues/5738,
        # we therefore need to erase them.
        return erase_typevars(fallback)

    def check_simple_assignment(self, lvalue_type: Optional[Type], rvalue: Expression,
                                context: Context,
                                msg: str = message_registry.INCOMPATIBLE_TYPES_IN_ASSIGNMENT,
                                lvalue_name: str = 'variable',
                                rvalue_name: str = 'expression', *,
                                code: Optional[ErrorCode] = None) -> Type:
        if self.is_stub and isinstance(rvalue, EllipsisExpr):
            # '...' is always a valid initializer in a stub.
            return AnyType(TypeOfAny.special_form)
        else:
            lvalue_type = get_proper_type(lvalue_type)
            always_allow_any = lvalue_type is not None and not isinstance(lvalue_type, AnyType)
            rvalue_type = self.expr_checker.accept(rvalue, lvalue_type,
                                                   always_allow_any=always_allow_any)
            rvalue_type = get_proper_type(rvalue_type)
            if isinstance(rvalue_type, DeletedType):
                self.msg.deleted_as_rvalue(rvalue_type, context)
            if isinstance(lvalue_type, DeletedType):
                self.msg.deleted_as_lvalue(lvalue_type, context)
            elif lvalue_type:
                self.check_subtype(rvalue_type, lvalue_type, context, msg,
                                   f'{rvalue_name} has type',
                                   f'{lvalue_name} has type', code=code)
            return rvalue_type

    def check_member_assignment(self, instance_type: Type, attribute_type: Type,
                                rvalue: Expression, context: Context) -> Tuple[Type, Type, bool]:
        """Type member assignment.

        This defers to check_simple_assignment, unless the member expression
        is a descriptor, in which case this checks descriptor semantics as well.

        Return the inferred rvalue_type, inferred lvalue_type, and whether to use the binder
        for this assignment.

        Note: this method exists here and not in checkmember.py, because we need to take
        care about interaction between binder and __set__().
        """
        instance_type = get_proper_type(instance_type)
        attribute_type = get_proper_type(attribute_type)
        # Descriptors don't participate in class-attribute access
        if ((isinstance(instance_type, FunctionLike) and instance_type.is_type_obj()) or
                isinstance(instance_type, TypeType)):
            rvalue_type = self.check_simple_assignment(attribute_type, rvalue, context,
                                                       code=codes.ASSIGNMENT)
            return rvalue_type, attribute_type, True

        if not isinstance(attribute_type, Instance):
            # TODO: support __set__() for union types.
            rvalue_type = self.check_simple_assignment(attribute_type, rvalue, context,
                                                       code=codes.ASSIGNMENT)
            return rvalue_type, attribute_type, True

        mx = MemberContext(
            is_lvalue=False, is_super=False, is_operator=False,
            original_type=instance_type, context=context, self_type=None,
            msg=self.msg, chk=self,
        )
        get_type = analyze_descriptor_access(attribute_type, mx)
        if not attribute_type.type.has_readable_member('__set__'):
            # If there is no __set__, we type-check that the assigned value matches
            # the return type of __get__. This doesn't match the python semantics,
            # (which allow you to override the descriptor with any value), but preserves
            # the type of accessing the attribute (even after the override).
            rvalue_type = self.check_simple_assignment(get_type, rvalue, context,
                                                       code=codes.ASSIGNMENT)
            return rvalue_type, get_type, True

        dunder_set = attribute_type.type.get_method('__set__')
        if dunder_set is None:
            self.fail(message_registry.DESCRIPTOR_SET_NOT_CALLABLE.format(attribute_type), context)
            return AnyType(TypeOfAny.from_error), get_type, False

        bound_method = analyze_decorator_or_funcbase_access(
            defn=dunder_set, itype=attribute_type, info=attribute_type.type,
            self_type=attribute_type, name='__set__', mx=mx)
        typ = map_instance_to_supertype(attribute_type, dunder_set.info)
        dunder_set_type = expand_type_by_instance(bound_method, typ)

        callable_name = self.expr_checker.method_fullname(attribute_type, "__set__")
        dunder_set_type = self.expr_checker.transform_callee_type(
            callable_name, dunder_set_type,
            [TempNode(instance_type, context=context), rvalue],
            [nodes.ARG_POS, nodes.ARG_POS],
            context, object_type=attribute_type,
        )

        # For non-overloaded setters, the result should be type-checked like a regular assignment.
        # Hence, we first only try to infer the type by using the rvalue as type context.
        type_context = rvalue
        with self.msg.filter_errors():
            _, inferred_dunder_set_type = self.expr_checker.check_call(
                dunder_set_type,
                [TempNode(instance_type, context=context), type_context],
                [nodes.ARG_POS, nodes.ARG_POS],
                context, object_type=attribute_type,
                callable_name=callable_name)

        # And now we in fact type check the call, to show errors related to wrong arguments
        # count, etc., replacing the type context for non-overloaded setters only.
        inferred_dunder_set_type = get_proper_type(inferred_dunder_set_type)
        if isinstance(inferred_dunder_set_type, CallableType):
            type_context = TempNode(AnyType(TypeOfAny.special_form), context=context)
        self.expr_checker.check_call(
            dunder_set_type,
            [TempNode(instance_type, context=context), type_context],
            [nodes.ARG_POS, nodes.ARG_POS],
            context, object_type=attribute_type,
            callable_name=callable_name)

        # In the following cases, a message already will have been recorded in check_call.
        if ((not isinstance(inferred_dunder_set_type, CallableType)) or
                (len(inferred_dunder_set_type.arg_types) < 2)):
            return AnyType(TypeOfAny.from_error), get_type, False

        set_type = inferred_dunder_set_type.arg_types[1]
        # Special case: if the rvalue_type is a subtype of both '__get__' and '__set__' types,
        # and '__get__' type is narrower than '__set__', then we invoke the binder to narrow type
        # by this assignment. Technically, this is not safe, but in practice this is
        # what a user expects.
        rvalue_type = self.check_simple_assignment(set_type, rvalue, context,
                                                   code=codes.ASSIGNMENT)
        infer = is_subtype(rvalue_type, get_type) and is_subtype(get_type, set_type)
        return rvalue_type if infer else set_type, get_type, infer

    def check_indexed_assignment(self, lvalue: IndexExpr,
                                 rvalue: Expression, context: Context) -> None:
        """Type check indexed assignment base[index] = rvalue.

        The lvalue argument is the base[index] expression.
        """
        self.try_infer_partial_type_from_indexed_assignment(lvalue, rvalue)
        basetype = get_proper_type(self.expr_checker.accept(lvalue.base))
        method_type = self.expr_checker.analyze_external_member_access(
            '__setitem__', basetype, lvalue)

        lvalue.method_type = method_type
        self.expr_checker.check_method_call(
            '__setitem__', basetype, method_type, [lvalue.index, rvalue],
            [nodes.ARG_POS, nodes.ARG_POS], context)

    def try_infer_partial_type_from_indexed_assignment(
            self, lvalue: IndexExpr, rvalue: Expression) -> None:
        # TODO: Should we share some of this with try_infer_partial_type?
        var = None
        if isinstance(lvalue.base, RefExpr) and isinstance(lvalue.base.node, Var):
            var = lvalue.base.node
        elif isinstance(lvalue.base, MemberExpr):
            var = self.expr_checker.get_partial_self_var(lvalue.base)
        if isinstance(var, Var):
            if isinstance(var.type, PartialType):
                type_type = var.type.type
                if type_type is None:
                    return  # The partial type is None.
                partial_types = self.find_partial_types(var)
                if partial_types is None:
                    return
                typename = type_type.fullname
                if (typename == 'builtins.dict'
                        or typename == 'collections.OrderedDict'
                        or typename == 'collections.defaultdict'):
                    # TODO: Don't infer things twice.
                    key_type = self.expr_checker.accept(lvalue.index)
                    value_type = self.expr_checker.accept(rvalue)
                    if (is_valid_inferred_type(key_type) and
                            is_valid_inferred_type(value_type) and
                            not self.current_node_deferred and
                            not (typename == 'collections.defaultdict' and
                                 var.type.value_type is not None and
                                 not is_equivalent(value_type, var.type.value_type))):
                        var.type = self.named_generic_type(typename,
                                                           [key_type, value_type])
                        del partial_types[var]

    def type_requires_usage(self, typ: Type) -> Optional[Tuple[str, ErrorCode]]:
        """Some types require usage in all cases. The classic example is
        an unused coroutine.

        In the case that it does require usage, returns a note to attach
        to the error message.
        """
        proper_type = get_proper_type(typ)
        if isinstance(proper_type, Instance):
            # We use different error codes for generic awaitable vs coroutine.
            # Coroutines are on by default, whereas generic awaitables are not.
            if proper_type.type.fullname == "typing.Coroutine":
                return ("Are you missing an await?", UNUSED_COROUTINE)
            if proper_type.type.get("__await__") is not None:
                return ("Are you missing an await?", UNUSED_AWAITABLE)
        return None

    def visit_expression_stmt(self, s: ExpressionStmt) -> None:
        expr_type = self.expr_checker.accept(s.expr, allow_none_return=True, always_allow_any=True)
        error_note_and_code = self.type_requires_usage(expr_type)
        if error_note_and_code:
            error_note, code = error_note_and_code
            self.fail(
                message_registry.TYPE_MUST_BE_USED.format(format_type(expr_type)), s, code=code
            )
            self.note(error_note, s, code=code)

    def visit_return_stmt(self, s: ReturnStmt) -> None:
        """Type check a return statement."""
        self.check_return_stmt(s)
        self.binder.unreachable()

    def check_return_stmt(self, s: ReturnStmt) -> None:
        defn = self.scope.top_function()
        if defn is not None:
            if defn.is_generator:
                return_type = self.get_generator_return_type(self.return_types[-1],
                                                             defn.is_coroutine)
            elif defn.is_coroutine:
                return_type = self.get_coroutine_return_type(self.return_types[-1])
            else:
                return_type = self.return_types[-1]
            return_type = get_proper_type(return_type)

            if isinstance(return_type, UninhabitedType):
                self.fail(message_registry.NO_RETURN_EXPECTED, s)
                return

            if s.expr:
                is_lambda = isinstance(self.scope.top_function(), LambdaExpr)
                declared_none_return = isinstance(return_type, NoneType)
                declared_any_return = isinstance(return_type, AnyType)

                # This controls whether or not we allow a function call that
                # returns None as the expression of this return statement.
                # E.g. `return f()` for some `f` that returns None.  We allow
                # this only if we're in a lambda or in a function that returns
                # `None` or `Any`.
                allow_none_func_call = is_lambda or declared_none_return or declared_any_return

                # Return with a value.
                typ = get_proper_type(self.expr_checker.accept(
                    s.expr, return_type, allow_none_return=allow_none_func_call))

                if defn.is_async_generator:
                    self.fail(message_registry.RETURN_IN_ASYNC_GENERATOR, s)
                    return
                # Returning a value of type Any is always fine.
                if isinstance(typ, AnyType):
                    # (Unless you asked to be warned in that case, and the
                    # function is not declared to return Any)
                    if (self.options.warn_return_any
                        and not self.current_node_deferred
                        and not is_proper_subtype(AnyType(TypeOfAny.special_form), return_type)
                        and not (defn.name in BINARY_MAGIC_METHODS and
                                 is_literal_not_implemented(s.expr))
                        and not (isinstance(return_type, Instance) and
                                 return_type.type.fullname == 'builtins.object')):
                        self.msg.incorrectly_returning_any(return_type, s)
                    return

                # Disallow return expressions in functions declared to return
                # None, subject to two exceptions below.
                if declared_none_return:
                    # Lambdas are allowed to have None returns.
                    # Functions returning a value of type None are allowed to have a None return.
                    if is_lambda or isinstance(typ, NoneType):
                        return
                    self.fail(message_registry.NO_RETURN_VALUE_EXPECTED, s)
                else:
                    self.check_subtype(
                        subtype_label='got',
                        subtype=typ,
                        supertype_label='expected',
                        supertype=return_type,
                        context=s.expr,
                        outer_context=s,
                        msg=message_registry.INCOMPATIBLE_RETURN_VALUE_TYPE,
                        code=codes.RETURN_VALUE)
            else:
                # Empty returns are valid in Generators with Any typed returns, but not in
                # coroutines.
                if (defn.is_generator and not defn.is_coroutine and
                        isinstance(return_type, AnyType)):
                    return

                if isinstance(return_type, (NoneType, AnyType)):
                    return

                if self.in_checked_function():
                    self.fail(message_registry.RETURN_VALUE_EXPECTED, s)

    def visit_if_stmt(self, s: IfStmt) -> None:
        """Type check an if statement."""
        # This frame records the knowledge from previous if/elif clauses not being taken.
        # Fall-through to the original frame is handled explicitly in each block.
        with self.binder.frame_context(can_skip=False, conditional_frame=True, fall_through=0):
            for e, b in zip(s.expr, s.body):
                t = get_proper_type(self.expr_checker.accept(e))

                if isinstance(t, DeletedType):
                    self.msg.deleted_as_rvalue(t, s)

                if_map, else_map = self.find_isinstance_check(e)

                # XXX Issue a warning if condition is always False?
                with self.binder.frame_context(can_skip=True, fall_through=2):
                    self.push_type_map(if_map)
                    self.accept(b)

                # XXX Issue a warning if condition is always True?
                self.push_type_map(else_map)

            with self.binder.frame_context(can_skip=False, fall_through=2):
                if s.else_body:
                    self.accept(s.else_body)

    def visit_while_stmt(self, s: WhileStmt) -> None:
        """Type check a while statement."""
        if_stmt = IfStmt([s.expr], [s.body], None)
        if_stmt.set_line(s.get_line(), s.get_column())
        self.accept_loop(if_stmt, s.else_body,
                         exit_condition=s.expr)

    def visit_operator_assignment_stmt(self,
                                       s: OperatorAssignmentStmt) -> None:
        """Type check an operator assignment statement, e.g. x += 1."""
        self.try_infer_partial_generic_type_from_assignment(s.lvalue, s.rvalue, s.op)
        if isinstance(s.lvalue, MemberExpr):
            # Special case, some additional errors may be given for
            # assignments to read-only or final attributes.
            lvalue_type = self.expr_checker.visit_member_expr(s.lvalue, True)
        else:
            lvalue_type = self.expr_checker.accept(s.lvalue)
        inplace, method = infer_operator_assignment_method(lvalue_type, s.op)
        if inplace:
            # There is __ifoo__, treat as x = x.__ifoo__(y)
            rvalue_type, method_type = self.expr_checker.check_op(
                method, lvalue_type, s.rvalue, s)
            if not is_subtype(rvalue_type, lvalue_type):
                self.msg.incompatible_operator_assignment(s.op, s)
        else:
            # There is no __ifoo__, treat as x = x <foo> y
            expr = OpExpr(s.op, s.lvalue, s.rvalue)
            expr.set_line(s)
            self.check_assignment(lvalue=s.lvalue, rvalue=expr,
                                  infer_lvalue_type=True, new_syntax=False)
        self.check_final(s)

    def visit_assert_stmt(self, s: AssertStmt) -> None:
        self.expr_checker.accept(s.expr)

        if isinstance(s.expr, TupleExpr) and len(s.expr.items) > 0:
            self.fail(message_registry.MALFORMED_ASSERT, s)

        # If this is asserting some isinstance check, bind that type in the following code
        true_map, else_map = self.find_isinstance_check(s.expr)
        if s.msg is not None:
            self.expr_checker.analyze_cond_branch(else_map, s.msg, None)
        self.push_type_map(true_map)

    def visit_raise_stmt(self, s: RaiseStmt) -> None:
        """Type check a raise statement."""
        if s.expr:
            self.type_check_raise(s.expr, s)
        if s.from_expr:
            self.type_check_raise(s.from_expr, s, optional=True)
        self.binder.unreachable()

    def type_check_raise(self, e: Expression, s: RaiseStmt,
                         optional: bool = False) -> None:
        typ = get_proper_type(self.expr_checker.accept(e))
        if isinstance(typ, DeletedType):
            self.msg.deleted_as_rvalue(typ, e)
            return

        if self.options.python_version[0] == 2:
            # Since `raise` has very different rule on python2, we use a different helper.
            # https://github.com/python/mypy/pull/11289
            self._type_check_raise_python2(e, s, typ)
            return

        # Python3 case:
        exc_type = self.named_type('builtins.BaseException')
        expected_type_items = [exc_type, TypeType(exc_type)]
        if optional:
            # This is used for `x` part in a case like `raise e from x`,
            # where we allow `raise e from None`.
            expected_type_items.append(NoneType())

        self.check_subtype(
            typ, UnionType.make_union(expected_type_items), s,
            message_registry.INVALID_EXCEPTION,
        )

        if isinstance(typ, FunctionLike):
            # https://github.com/python/mypy/issues/11089
            self.expr_checker.check_call(typ, [], [], e)

    def _type_check_raise_python2(self, e: Expression, s: RaiseStmt, typ: ProperType) -> None:
        # Python2 has two possible major cases:
        # 1. `raise expr`, where `expr` is some expression, it can be:
        #    - Exception typ
        #    - Exception instance
        #    - Old style class (not supported)
        #    - Tuple, where 0th item is exception type or instance
        # 2. `raise exc, msg, traceback`, where:
        #    - `exc` is exception type (not instance!)
        #    - `traceback` is `types.TracebackType | None`
        # Important note: `raise exc, msg` is not the same as `raise (exc, msg)`
        # We call `raise exc, msg, traceback` - legacy mode.
        exc_type = self.named_type('builtins.BaseException')
        exc_inst_or_type = UnionType([exc_type, TypeType(exc_type)])

        if (not s.legacy_mode and (isinstance(typ, TupleType) and typ.items
                or (isinstance(typ, Instance) and typ.args
                    and typ.type.fullname == 'builtins.tuple'))):
            # `raise (exc, ...)` case:
            item = typ.items[0] if isinstance(typ, TupleType) else typ.args[0]
            self.check_subtype(
                item, exc_inst_or_type, s,
                'When raising a tuple, first element must by derived from BaseException',
            )
            return
        elif s.legacy_mode:
            # `raise Exception, msg` case
            # `raise Exception, msg, traceback` case
            # https://docs.python.org/2/reference/simple_stmts.html#the-raise-statement
            assert isinstance(typ, TupleType)  # Is set in fastparse2.py
            if (len(typ.items) >= 2
                    and isinstance(get_proper_type(typ.items[1]), NoneType)):
                expected_type: Type = exc_inst_or_type
            else:
                expected_type = TypeType(exc_type)
            self.check_subtype(
                typ.items[0], expected_type, s,
                f'Argument 1 must be "{expected_type}" subtype',
            )

            # Typecheck `traceback` part:
            if len(typ.items) == 3:
                # Now, we typecheck `traceback` argument if it is present.
                # We do this after the main check for better error message
                # and better ordering: first about `BaseException` subtype,
                # then about `traceback` type.
                traceback_type = UnionType.make_union([
                    self.named_type('types.TracebackType'),
                    NoneType(),
                ])
                self.check_subtype(
                    typ.items[2], traceback_type, s,
                    f'Argument 3 must be "{traceback_type}" subtype',
                )
        else:
            expected_type_items = [
                # `raise Exception` and `raise Exception()` cases:
                exc_type, TypeType(exc_type),
            ]
            self.check_subtype(
                typ, UnionType.make_union(expected_type_items),
                s, message_registry.INVALID_EXCEPTION,
            )

    def visit_try_stmt(self, s: TryStmt) -> None:
        """Type check a try statement."""
        # Our enclosing frame will get the result if the try/except falls through.
        # This one gets all possible states after the try block exited abnormally
        # (by exception, return, break, etc.)
        with self.binder.frame_context(can_skip=False, fall_through=0):
            # Not only might the body of the try statement exit
            # abnormally, but so might an exception handler or else
            # clause. The finally clause runs in *all* cases, so we
            # need an outer try frame to catch all intermediate states
            # in case an exception is raised during an except or else
            # clause. As an optimization, only create the outer try
            # frame when there actually is a finally clause.
            self.visit_try_without_finally(s, try_frame=bool(s.finally_body))
            if s.finally_body:
                # First we check finally_body is type safe on all abnormal exit paths
                self.accept(s.finally_body)

        if s.finally_body:
            # Then we try again for the more restricted set of options
            # that can fall through. (Why do we need to check the
            # finally clause twice? Depending on whether the finally
            # clause was reached by the try clause falling off the end
            # or exiting abnormally, after completing the finally clause
            # either flow will continue to after the entire try statement
            # or the exception/return/etc. will be processed and control
            # flow will escape. We need to check that the finally clause
            # type checks in both contexts, but only the resulting types
            # from the latter context affect the type state in the code
            # that follows the try statement.)
            if not self.binder.is_unreachable():
                self.accept(s.finally_body)

    def visit_try_without_finally(self, s: TryStmt, try_frame: bool) -> None:
        """Type check a try statement, ignoring the finally block.

        On entry, the top frame should receive all flow that exits the
        try block abnormally (i.e., such that the else block does not
        execute), and its parent should receive all flow that exits
        the try block normally.
        """
        # This frame will run the else block if the try fell through.
        # In that case, control flow continues to the parent of what
        # was the top frame on entry.
        with self.binder.frame_context(can_skip=False, fall_through=2, try_frame=try_frame):
            # This frame receives exit via exception, and runs exception handlers
            with self.binder.frame_context(can_skip=False, conditional_frame=True, fall_through=2):
                # Finally, the body of the try statement
                with self.binder.frame_context(can_skip=False, fall_through=2, try_frame=True):
                    self.accept(s.body)
                for i in range(len(s.handlers)):
                    with self.binder.frame_context(can_skip=True, fall_through=4):
                        typ = s.types[i]
                        if typ:
                            t = self.check_except_handler_test(typ)
                            var = s.vars[i]
                            if var:
                                # To support local variables, we make this a definition line,
                                # causing assignment to set the variable's type.
                                var.is_inferred_def = True
                                # We also temporarily set current_node_deferred to False to
                                # make sure the inference happens.
                                # TODO: Use a better solution, e.g. a
                                # separate Var for each except block.
                                am_deferring = self.current_node_deferred
                                self.current_node_deferred = False
                                self.check_assignment(var, self.temp_node(t, var))
                                self.current_node_deferred = am_deferring
                        self.accept(s.handlers[i])
                        var = s.vars[i]
                        if var:
                            # Exception variables are deleted in python 3 but not python 2.
                            # But, since it's bad form in python 2 and the type checking
                            # wouldn't work very well, we delete it anyway.

                            # Unfortunately, this doesn't let us detect usage before the
                            # try/except block.
                            if self.options.python_version[0] >= 3:
                                source = var.name
                            else:
                                source = ('(exception variable "{}", which we do not '
                                          'accept outside except: blocks even in '
                                          'python 2)'.format(var.name))
                            if isinstance(var.node, Var):
                                var.node.type = DeletedType(source=source)
                            self.binder.cleanse(var)
            if s.else_body:
                self.accept(s.else_body)

    def check_except_handler_test(self, n: Expression) -> Type:
        """Type check an exception handler test clause."""
        typ = self.expr_checker.accept(n)

        all_types: List[Type] = []
        test_types = self.get_types_from_except_handler(typ, n)

        for ttype in get_proper_types(test_types):
            if isinstance(ttype, AnyType):
                all_types.append(ttype)
                continue

            if isinstance(ttype, FunctionLike):
                item = ttype.items[0]
                if not item.is_type_obj():
                    self.fail(message_registry.INVALID_EXCEPTION_TYPE, n)
                    return AnyType(TypeOfAny.from_error)
                exc_type = item.ret_type
            elif isinstance(ttype, TypeType):
                exc_type = ttype.item
            else:
                self.fail(message_registry.INVALID_EXCEPTION_TYPE, n)
                return AnyType(TypeOfAny.from_error)

            if not is_subtype(exc_type, self.named_type('builtins.BaseException')):
                self.fail(message_registry.INVALID_EXCEPTION_TYPE, n)
                return AnyType(TypeOfAny.from_error)

            all_types.append(exc_type)

        return make_simplified_union(all_types)

    def get_types_from_except_handler(self, typ: Type, n: Expression) -> List[Type]:
        """Helper for check_except_handler_test to retrieve handler types."""
        typ = get_proper_type(typ)
        if isinstance(typ, TupleType):
            return typ.items
        elif isinstance(typ, UnionType):
            return [
                union_typ
                for item in typ.relevant_items()
                for union_typ in self.get_types_from_except_handler(item, n)
            ]
        elif isinstance(typ, Instance) and is_named_instance(typ, 'builtins.tuple'):
            # variadic tuple
            return [typ.args[0]]
        else:
            return [typ]

    def visit_for_stmt(self, s: ForStmt) -> None:
        """Type check a for statement."""
        if s.is_async:
            iterator_type, item_type = self.analyze_async_iterable_item_type(s.expr)
        else:
            iterator_type, item_type = self.analyze_iterable_item_type(s.expr)
        s.inferred_item_type = item_type
        s.inferred_iterator_type = iterator_type
        self.analyze_index_variables(s.index, item_type, s.index_type is None, s)
        self.accept_loop(s.body, s.else_body)

    def analyze_async_iterable_item_type(self, expr: Expression) -> Tuple[Type, Type]:
        """Analyse async iterable expression and return iterator and iterator item types."""
        echk = self.expr_checker
        iterable = echk.accept(expr)
        iterator = echk.check_method_call_by_name('__aiter__', iterable, [], [], expr)[0]
        awaitable = echk.check_method_call_by_name('__anext__', iterator, [], [], expr)[0]
        item_type = echk.check_awaitable_expr(awaitable, expr,
                                              message_registry.INCOMPATIBLE_TYPES_IN_ASYNC_FOR)
        return iterator, item_type

    def analyze_iterable_item_type(self, expr: Expression) -> Tuple[Type, Type]:
        """Analyse iterable expression and return iterator and iterator item types."""
        echk = self.expr_checker
        iterable = get_proper_type(echk.accept(expr))
        iterator = echk.check_method_call_by_name('__iter__', iterable, [], [], expr)[0]

        if isinstance(iterable, TupleType):
            joined: Type = UninhabitedType()
            for item in iterable.items:
                joined = join_types(joined, item)
            return iterator, joined
        else:
            # Non-tuple iterable.
            if self.options.python_version[0] >= 3:
                nextmethod = '__next__'
            else:
                nextmethod = 'next'
            return iterator, echk.check_method_call_by_name(nextmethod, iterator, [], [], expr)[0]

    def analyze_container_item_type(self, typ: Type) -> Optional[Type]:
        """Check if a type is a nominal container of a union of such.

        Return the corresponding container item type.
        """
        typ = get_proper_type(typ)
        if isinstance(typ, UnionType):
            types: List[Type] = []
            for item in typ.items:
                c_type = self.analyze_container_item_type(item)
                if c_type:
                    types.append(c_type)
            return UnionType.make_union(types)
        if isinstance(typ, Instance) and typ.type.has_base('typing.Container'):
            supertype = self.named_type('typing.Container').type
            super_instance = map_instance_to_supertype(typ, supertype)
            assert len(super_instance.args) == 1
            return super_instance.args[0]
        if isinstance(typ, TupleType):
            return self.analyze_container_item_type(tuple_fallback(typ))
        return None

    def analyze_index_variables(self, index: Expression, item_type: Type,
                                infer_lvalue_type: bool, context: Context) -> None:
        """Type check or infer for loop or list comprehension index vars."""
        self.check_assignment(index, self.temp_node(item_type, context), infer_lvalue_type)

    def visit_del_stmt(self, s: DelStmt) -> None:
        if isinstance(s.expr, IndexExpr):
            e = s.expr
            m = MemberExpr(e.base, '__delitem__')
            m.line = s.line
            m.column = s.column
            c = CallExpr(m, [e.index], [nodes.ARG_POS], [None])
            c.line = s.line
            c.column = s.column
            self.expr_checker.accept(c, allow_none_return=True)
        else:
            s.expr.accept(self.expr_checker)
            for elt in flatten(s.expr):
                if isinstance(elt, NameExpr):
                    self.binder.assign_type(elt, DeletedType(source=elt.name),
                                            get_declaration(elt), False)

    def visit_decorator(self, e: Decorator) -> None:
        for d in e.decorators:
            if isinstance(d, RefExpr):
                if d.fullname == 'typing.no_type_check':
                    e.var.type = AnyType(TypeOfAny.special_form)
                    e.var.is_ready = True
                    return

        if self.recurse_into_functions:
            with self.tscope.function_scope(e.func):
                self.check_func_item(e.func, name=e.func.name)

        # Process decorators from the inside out to determine decorated signature, which
        # may be different from the declared signature.
        sig: Type = self.function_type(e.func)
        for d in reversed(e.decorators):
            if refers_to_fullname(d, OVERLOAD_NAMES):
                self.fail(message_registry.MULTIPLE_OVERLOADS_REQUIRED, e)
                continue
            dec = self.expr_checker.accept(d)
            temp = self.temp_node(sig, context=e)
            fullname = None
            if isinstance(d, RefExpr):
                fullname = d.fullname
            # if this is a expression like @b.a where b is an object, get the type of b
            # so we can pass it the method hook in the plugins
            object_type: Optional[Type] = None
            if fullname is None and isinstance(d, MemberExpr) and self.has_type(d.expr):
                object_type = self.lookup_type(d.expr)
                fullname = self.expr_checker.method_fullname(object_type, d.name)
            self.check_for_untyped_decorator(e.func, dec, d)
            sig, t2 = self.expr_checker.check_call(dec, [temp],
                                                   [nodes.ARG_POS], e,
                                                   callable_name=fullname,
                                                   object_type=object_type)
        self.check_untyped_after_decorator(sig, e.func)
        sig = set_callable_name(sig, e.func)
        e.var.type = sig
        e.var.is_ready = True
        if e.func.is_property:
            self.check_incompatible_property_override(e)
        if e.func.info and not e.func.is_dynamic():
            self.check_method_override(e)

        if e.func.info and e.func.name in ('__init__', '__new__'):
            if e.type and not isinstance(get_proper_type(e.type), (FunctionLike, AnyType)):
                self.fail(message_registry.BAD_CONSTRUCTOR_TYPE, e)

    def check_for_untyped_decorator(self,
                                    func: FuncDef,
                                    dec_type: Type,
                                    dec_expr: Expression) -> None:
        if (self.options.disallow_untyped_decorators and
                is_typed_callable(func.type) and
                is_untyped_decorator(dec_type)):
            self.msg.typed_function_untyped_decorator(func.name, dec_expr)

    def check_incompatible_property_override(self, e: Decorator) -> None:
        if not e.var.is_settable_property and e.func.info:
            name = e.func.name
            for base in e.func.info.mro[1:]:
                base_attr = base.names.get(name)
                if not base_attr:
                    continue
                if (isinstance(base_attr.node, OverloadedFuncDef) and
                        base_attr.node.is_property and
                        cast(Decorator,
                             base_attr.node.items[0]).var.is_settable_property):
                    self.fail(message_registry.READ_ONLY_PROPERTY_OVERRIDES_READ_WRITE, e)

    def visit_with_stmt(self, s: WithStmt) -> None:
        exceptions_maybe_suppressed = False
        for expr, target in zip(s.expr, s.target):
            if s.is_async:
                exit_ret_type = self.check_async_with_item(expr, target, s.unanalyzed_type is None)
            else:
                exit_ret_type = self.check_with_item(expr, target, s.unanalyzed_type is None)

            # Based on the return type, determine if this context manager 'swallows'
            # exceptions or not. We determine this using a heuristic based on the
            # return type of the __exit__ method -- see the discussion in
            # https://github.com/python/mypy/issues/7214 and the section about context managers
            # in https://github.com/python/typeshed/blob/master/CONTRIBUTING.md#conventions
            # for more details.

            exit_ret_type = get_proper_type(exit_ret_type)
            if is_literal_type(exit_ret_type, "builtins.bool", False):
                continue

            if (is_literal_type(exit_ret_type, "builtins.bool", True)
                    or (isinstance(exit_ret_type, Instance)
                        and exit_ret_type.type.fullname == 'builtins.bool'
                        and state.strict_optional)):
                # Note: if strict-optional is disabled, this bool instance
                # could actually be an Optional[bool].
                exceptions_maybe_suppressed = True

        if exceptions_maybe_suppressed:
            # Treat this 'with' block in the same way we'd treat a 'try: BODY; except: pass'
            # block. This means control flow can continue after the 'with' even if the 'with'
            # block immediately returns.
            with self.binder.frame_context(can_skip=True, try_frame=True):
                self.accept(s.body)
        else:
            self.accept(s.body)

    def check_untyped_after_decorator(self, typ: Type, func: FuncDef) -> None:
        if not self.options.disallow_any_decorated or self.is_stub:
            return

        if mypy.checkexpr.has_any_type(typ):
            self.msg.untyped_decorated_function(typ, func)

    def check_async_with_item(self, expr: Expression, target: Optional[Expression],
                              infer_lvalue_type: bool) -> Type:
        echk = self.expr_checker
        ctx = echk.accept(expr)
        obj = echk.check_method_call_by_name('__aenter__', ctx, [], [], expr)[0]
        obj = echk.check_awaitable_expr(
            obj, expr, message_registry.INCOMPATIBLE_TYPES_IN_ASYNC_WITH_AENTER)
        if target:
            self.check_assignment(target, self.temp_node(obj, expr), infer_lvalue_type)
        arg = self.temp_node(AnyType(TypeOfAny.special_form), expr)
        res, _ = echk.check_method_call_by_name(
            '__aexit__', ctx, [arg] * 3, [nodes.ARG_POS] * 3, expr)
        return echk.check_awaitable_expr(
            res, expr, message_registry.INCOMPATIBLE_TYPES_IN_ASYNC_WITH_AEXIT)

    def check_with_item(self, expr: Expression, target: Optional[Expression],
                        infer_lvalue_type: bool) -> Type:
        echk = self.expr_checker
        ctx = echk.accept(expr)
        obj = echk.check_method_call_by_name('__enter__', ctx, [], [], expr)[0]
        if target:
            self.check_assignment(target, self.temp_node(obj, expr), infer_lvalue_type)
        arg = self.temp_node(AnyType(TypeOfAny.special_form), expr)
        res, _ = echk.check_method_call_by_name(
            '__exit__', ctx, [arg] * 3, [nodes.ARG_POS] * 3, expr)
        return res

    def visit_print_stmt(self, s: PrintStmt) -> None:
        for arg in s.args:
            self.expr_checker.accept(arg)
        if s.target:
            target_type = get_proper_type(self.expr_checker.accept(s.target))
            if not isinstance(target_type, NoneType):
                write_type = self.expr_checker.analyze_external_member_access(
                    'write', target_type, s.target)
                required_type = CallableType(
                    arg_types=[self.named_type('builtins.str')],
                    arg_kinds=[ARG_POS],
                    arg_names=[None],
                    ret_type=AnyType(TypeOfAny.implementation_artifact),
                    fallback=self.named_type('builtins.function'),
                )
                # This has to be hard-coded, since it is a syntax pattern, not a function call.
                if not is_subtype(write_type, required_type):
                    self.fail(message_registry.PYTHON2_PRINT_FILE_TYPE.format(
                        write_type,
                        required_type,
                    ), s.target)

    def visit_break_stmt(self, s: BreakStmt) -> None:
        self.binder.handle_break()

    def visit_continue_stmt(self, s: ContinueStmt) -> None:
        self.binder.handle_continue()
        return None

    def visit_match_stmt(self, s: MatchStmt) -> None:
        with self.binder.frame_context(can_skip=False, fall_through=0):
            subject_type = get_proper_type(self.expr_checker.accept(s.subject))

            if isinstance(subject_type, DeletedType):
                self.msg.deleted_as_rvalue(subject_type, s)

            # We infer types of patterns twice. The first pass is used
            # to infer the types of capture variables. The type of a
            # capture variable may depend on multiple patterns (it
            # will be a union of all capture types). This pass ignores
            # guard expressions.
            pattern_types = [self.pattern_checker.accept(p, subject_type) for p in s.patterns]
            type_maps: List[TypeMap] = [t.captures for t in pattern_types]
            inferred_types = self.infer_variable_types_from_type_maps(type_maps)

            # The second pass narrows down the types and type checks bodies.
            for p, g, b in zip(s.patterns, s.guards, s.bodies):
                current_subject_type = self.expr_checker.narrow_type_from_binder(s.subject,
                                                                                 subject_type)
                pattern_type = self.pattern_checker.accept(p, current_subject_type)
                with self.binder.frame_context(can_skip=True, fall_through=2):
                    if b.is_unreachable or isinstance(get_proper_type(pattern_type.type),
                                                      UninhabitedType):
                        self.push_type_map(None)
                        else_map: TypeMap = {}
                    else:
                        pattern_map, else_map = conditional_types_to_typemaps(
                            s.subject,
                            pattern_type.type,
                            pattern_type.rest_type
                        )
                        self.remove_capture_conflicts(pattern_type.captures,
                                                      inferred_types)
                        self.push_type_map(pattern_map)
                        self.push_type_map(pattern_type.captures)
                    if g is not None:
                        with self.binder.frame_context(can_skip=True, fall_through=3):
                            gt = get_proper_type(self.expr_checker.accept(g))

                            if isinstance(gt, DeletedType):
                                self.msg.deleted_as_rvalue(gt, s)

                            guard_map, guard_else_map = self.find_isinstance_check(g)
                            else_map = or_conditional_maps(else_map, guard_else_map)

                            self.push_type_map(guard_map)
                            self.accept(b)
                    else:
                        self.accept(b)
                self.push_type_map(else_map)

            # This is needed due to a quirk in frame_context. Without it types will stay narrowed
            # after the match.
            with self.binder.frame_context(can_skip=False, fall_through=2):
                pass

    def infer_variable_types_from_type_maps(self, type_maps: List[TypeMap]) -> Dict[Var, Type]:
        all_captures: Dict[Var, List[Tuple[NameExpr, Type]]] = defaultdict(list)
        for tm in type_maps:
            if tm is not None:
                for expr, typ in tm.items():
                    if isinstance(expr, NameExpr):
                        node = expr.node
                        assert isinstance(node, Var)
                        all_captures[node].append((expr, typ))

        inferred_types: Dict[Var, Type] = {}
        for var, captures in all_captures.items():
            already_exists = False
            types: List[Type] = []
            for expr, typ in captures:
                types.append(typ)

                previous_type, _, _ = self.check_lvalue(expr)
                if previous_type is not None:
                    already_exists = True
                    if self.check_subtype(typ, previous_type, expr,
                                          msg=message_registry.INCOMPATIBLE_TYPES_IN_CAPTURE,
                                          subtype_label="pattern captures type",
                                          supertype_label="variable has type"):
                        inferred_types[var] = previous_type

            if not already_exists:
                new_type = UnionType.make_union(types)
                # Infer the union type at the first occurrence
                first_occurrence, _ = captures[0]
                inferred_types[var] = new_type
                self.infer_variable_type(var, first_occurrence, new_type, first_occurrence)
        return inferred_types

    def remove_capture_conflicts(self, type_map: TypeMap, inferred_types: Dict[Var, Type]) -> None:
        if type_map:
            for expr, typ in list(type_map.items()):
                if isinstance(expr, NameExpr):
                    node = expr.node
                    assert isinstance(node, Var)
                    if node not in inferred_types or not is_subtype(typ, inferred_types[node]):
                        del type_map[expr]

    def make_fake_typeinfo(self,
                           curr_module_fullname: str,
                           class_gen_name: str,
                           class_short_name: str,
                           bases: List[Instance],
                           ) -> Tuple[ClassDef, TypeInfo]:
        # Build the fake ClassDef and TypeInfo together.
        # The ClassDef is full of lies and doesn't actually contain a body.
        # Use format_bare to generate a nice name for error messages.
        # We skip fully filling out a handful of TypeInfo fields because they
        # should be irrelevant for a generated type like this:
        # is_protocol, protocol_members, is_abstract
        cdef = ClassDef(class_short_name, Block([]))
        cdef.fullname = curr_module_fullname + '.' + class_gen_name
        info = TypeInfo(SymbolTable(), cdef, curr_module_fullname)
        cdef.info = info
        info.bases = bases
        calculate_mro(info)
        info.calculate_metaclass_type()
        return cdef, info

    def intersect_instances(self,
                            instances: Tuple[Instance, Instance],
                            ctx: Context,
                            ) -> Optional[Instance]:
        """Try creating an ad-hoc intersection of the given instances.

        Note that this function does *not* try and create a full-fledged
        intersection type. Instead, it returns an instance of a new ad-hoc
        subclass of the given instances.

        This is mainly useful when you need a way of representing some
        theoretical subclass of the instances the user may be trying to use
        the generated intersection can serve as a placeholder.

        This function will create a fresh subclass every time you call it,
        even if you pass in the exact same arguments. So this means calling
        `self.intersect_intersection([inst_1, inst_2], ctx)` twice will result
        in instances of two distinct subclasses of inst_1 and inst_2.

        This is by design: we want each ad-hoc intersection to be unique since
        they're supposed represent some other unknown subclass.

        Returns None if creating the subclass is impossible (e.g. due to
        MRO errors or incompatible signatures). If we do successfully create
        a subclass, its TypeInfo will automatically be added to the global scope.
        """
        curr_module = self.scope.stack[0]
        assert isinstance(curr_module, MypyFile)

        def _get_base_classes(instances_: Tuple[Instance, Instance]) -> List[Instance]:
            base_classes_ = []
            for inst in instances_:
                if inst.type.is_intersection:
                    expanded = inst.type.bases
                else:
                    expanded = [inst]

                for expanded_inst in expanded:
                    base_classes_.append(expanded_inst)
            return base_classes_

        def _make_fake_typeinfo_and_full_name(
                base_classes_: List[Instance],
                curr_module_: MypyFile,
        ) -> Tuple[TypeInfo, str]:
            names_list = pretty_seq([x.type.name for x in base_classes_], "and")
            short_name = f'<subclass of {names_list}>'
            full_name_ = gen_unique_name(short_name, curr_module_.names)
            cdef, info_ = self.make_fake_typeinfo(
                curr_module_.fullname,
                full_name_,
                short_name,
                base_classes_,
            )
            return info_, full_name_

        base_classes = _get_base_classes(instances)
        # We use the pretty_names_list for error messages but can't
        # use it for the real name that goes into the symbol table
        # because it can have dots in it.
        pretty_names_list = pretty_seq(format_type_distinctly(*base_classes, bare=True), "and")
        try:
            info, full_name = _make_fake_typeinfo_and_full_name(base_classes, curr_module)
            with self.msg.filter_errors() as local_errors:
                self.check_multiple_inheritance(info)
            if local_errors.has_new_errors():
                # "class A(B, C)" unsafe, now check "class A(C, B)":
                base_classes = _get_base_classes(instances[::-1])
                info, full_name = _make_fake_typeinfo_and_full_name(base_classes, curr_module)
                with self.msg.filter_errors() as local_errors:
                    self.check_multiple_inheritance(info)
            info.is_intersection = True
        except MroError:
            if self.should_report_unreachable_issues():
                self.msg.impossible_intersection(
                    pretty_names_list, "inconsistent method resolution order", ctx)
            return None

        if local_errors.has_new_errors():
            if self.should_report_unreachable_issues():
                self.msg.impossible_intersection(
                    pretty_names_list, "incompatible method signatures", ctx)
            return None

        curr_module.names[full_name] = SymbolTableNode(GDEF, info)
        return Instance(info, [])

    def intersect_instance_callable(self, typ: Instance, callable_type: CallableType) -> Instance:
        """Creates a fake type that represents the intersection of an Instance and a CallableType.

        It operates by creating a bare-minimum dummy TypeInfo that
        subclasses type and adds a __call__ method matching callable_type.
        """

        # In order for this to work in incremental mode, the type we generate needs to
        # have a valid fullname and a corresponding entry in a symbol table. We generate
        # a unique name inside the symbol table of the current module.
        cur_module = cast(MypyFile, self.scope.stack[0])
        gen_name = gen_unique_name(f"<callable subtype of {typ.type.name}>",
                                   cur_module.names)

        # Synthesize a fake TypeInfo
        short_name = format_type_bare(typ)
        cdef, info = self.make_fake_typeinfo(cur_module.fullname, gen_name, short_name, [typ])

        # Build up a fake FuncDef so we can populate the symbol table.
        func_def = FuncDef('__call__', [], Block([]), callable_type)
        func_def._fullname = cdef.fullname + '.__call__'
        func_def.info = info
        info.names['__call__'] = SymbolTableNode(MDEF, func_def)

        cur_module.names[gen_name] = SymbolTableNode(GDEF, info)

        return Instance(info, [])

    def make_fake_callable(self, typ: Instance) -> Instance:
        """Produce a new type that makes type Callable with a generic callable type."""

        fallback = self.named_type('builtins.function')
        callable_type = CallableType([AnyType(TypeOfAny.explicit),
                                      AnyType(TypeOfAny.explicit)],
                                     [nodes.ARG_STAR, nodes.ARG_STAR2],
                                     [None, None],
                                     ret_type=AnyType(TypeOfAny.explicit),
                                     fallback=fallback,
                                     is_ellipsis_args=True)

        return self.intersect_instance_callable(typ, callable_type)

    def partition_by_callable(self, typ: Type,
                              unsound_partition: bool) -> Tuple[List[Type], List[Type]]:
        """Partitions a type into callable subtypes and uncallable subtypes.

        Thus, given:
        `callables, uncallables = partition_by_callable(type)`

        If we assert `callable(type)` then `type` has type Union[*callables], and
        If we assert `not callable(type)` then `type` has type Union[*uncallables]

        If unsound_partition is set, assume that anything that is not
        clearly callable is in fact not callable. Otherwise we generate a
        new subtype that *is* callable.

        Guaranteed to not return [], [].
        """
        typ = get_proper_type(typ)

        if isinstance(typ, FunctionLike) or isinstance(typ, TypeType):
            return [typ], []

        if isinstance(typ, AnyType):
            return [typ], [typ]

        if isinstance(typ, NoneType):
            return [], [typ]

        if isinstance(typ, UnionType):
            callables = []
            uncallables = []
            for subtype in typ.items:
                # Use unsound_partition when handling unions in order to
                # allow the expected type discrimination.
                subcallables, subuncallables = self.partition_by_callable(subtype,
                                                                          unsound_partition=True)
                callables.extend(subcallables)
                uncallables.extend(subuncallables)
            return callables, uncallables

        if isinstance(typ, TypeVarType):
            # We could do better probably?
            # Refine the the type variable's bound as our type in the case that
            # callable() is true. This unfortunately loses the information that
            # the type is a type variable in that branch.
            # This matches what is done for isinstance, but it may be possible to
            # do better.
            # If it is possible for the false branch to execute, return the original
            # type to avoid losing type information.
            callables, uncallables = self.partition_by_callable(erase_to_union_or_bound(typ),
                                                                unsound_partition)
            uncallables = [typ] if len(uncallables) else []
            return callables, uncallables

        # A TupleType is callable if its fallback is, but needs special handling
        # when we dummy up a new type.
        ityp = typ
        if isinstance(typ, TupleType):
            ityp = tuple_fallback(typ)

        if isinstance(ityp, Instance):
            method = ityp.type.get_method('__call__')
            if method and method.type:
                callables, uncallables = self.partition_by_callable(method.type,
                                                                    unsound_partition=False)
                if len(callables) and not len(uncallables):
                    # Only consider the type callable if its __call__ method is
                    # definitely callable.
                    return [typ], []

            if not unsound_partition:
                fake = self.make_fake_callable(ityp)
                if isinstance(typ, TupleType):
                    fake.type.tuple_type = TupleType(typ.items, fake)
                    return [fake.type.tuple_type], [typ]
                return [fake], [typ]

        if unsound_partition:
            return [], [typ]
        else:
            # We don't know how properly make the type callable.
            return [typ], [typ]

    def conditional_callable_type_map(self, expr: Expression,
                                      current_type: Optional[Type],
                                      ) -> Tuple[TypeMap, TypeMap]:
        """Takes in an expression and the current type of the expression.

        Returns a 2-tuple: The first element is a map from the expression to
        the restricted type if it were callable. The second element is a
        map from the expression to the type it would hold if it weren't
        callable.
        """
        if not current_type:
            return {}, {}

        if isinstance(get_proper_type(current_type), AnyType):
            return {}, {}

        callables, uncallables = self.partition_by_callable(current_type,
                                                            unsound_partition=False)

        if len(callables) and len(uncallables):
            callable_map = {expr: UnionType.make_union(callables)} if len(callables) else None
            uncallable_map = {
                expr: UnionType.make_union(uncallables)} if len(uncallables) else None
            return callable_map, uncallable_map

        elif len(callables):
            return {}, None

        return None, {}

    def _is_truthy_type(self, t: ProperType) -> bool:
        return (
            (
                isinstance(t, Instance) and
                bool(t.type) and
                not t.type.has_readable_member('__bool__') and
                not t.type.has_readable_member('__len__')
            )
            or isinstance(t, FunctionLike)
            or (
                isinstance(t, UnionType) and
                all(self._is_truthy_type(t) for t in get_proper_types(t.items))
            )
        )

    def _check_for_truthy_type(self, t: Type, expr: Expression) -> None:
        if not state.strict_optional:
            return  # if everything can be None, all bets are off

        t = get_proper_type(t)
        if not self._is_truthy_type(t):
            return

        def format_expr_type() -> str:
            typ = format_type(t)
            if isinstance(expr, MemberExpr):
                return f'Member "{expr.name}" has type {typ}'
            elif isinstance(expr, RefExpr) and expr.fullname:
                return f'"{expr.fullname}" has type {typ}'
            elif isinstance(expr, CallExpr):
                if isinstance(expr.callee, MemberExpr):
                    return f'"{expr.callee.name}" returns {typ}'
                elif isinstance(expr.callee, RefExpr) and expr.callee.fullname:
                    return f'"{expr.callee.fullname}" returns {typ}'
                return f'Call returns {typ}'
            else:
                return f'Expression has type {typ}'

        if isinstance(t, FunctionLike):
            self.fail(message_registry.FUNCTION_ALWAYS_TRUE.format(format_type(t)), expr)
        elif isinstance(t, UnionType):
            self.fail(message_registry.TYPE_ALWAYS_TRUE_UNIONTYPE.format(format_expr_type()),
                      expr)
        else:
            self.fail(message_registry.TYPE_ALWAYS_TRUE.format(format_expr_type()), expr)

    def find_type_equals_check(self, node: ComparisonExpr, expr_indices: List[int]
                               ) -> Tuple[TypeMap, TypeMap]:
        """Narrow types based on any checks of the type ``type(x) == T``

        Args:
            node: The node that might contain the comparison
            expr_indices: The list of indices of expressions in ``node`` that are being
                compared
        """
        def is_type_call(expr: CallExpr) -> bool:
            """Is expr a call to type with one argument?"""
            return (refers_to_fullname(expr.callee, 'builtins.type')
                    and len(expr.args) == 1)

        # exprs that are being passed into type
        exprs_in_type_calls: List[Expression] = []
        # type that is being compared to type(expr)
        type_being_compared: Optional[List[TypeRange]] = None
        # whether the type being compared to is final
        is_final = False

        for index in expr_indices:
            expr = node.operands[index]

            if isinstance(expr, CallExpr) and is_type_call(expr):
                exprs_in_type_calls.append(expr.args[0])
            else:
                current_type = self.get_isinstance_type(expr)
                if current_type is None:
                    continue
                if type_being_compared is not None:
                    # It doesn't really make sense to have several types being
                    # compared to the output of type (like type(x) == int == str)
                    # because whether that's true is solely dependent on what the
                    # types being compared are, so we don't try to narrow types any
                    # further because we can't really get any information about the
                    # type of x from that check
                    return {}, {}
                else:
                    if isinstance(expr, RefExpr) and isinstance(expr.node, TypeInfo):
                        is_final = expr.node.is_final
                    type_being_compared = current_type

        if not exprs_in_type_calls:
            return {}, {}

        if_maps: List[TypeMap] = []
        else_maps: List[TypeMap] = []
        for expr in exprs_in_type_calls:
            current_if_type, current_else_type = self.conditional_types_with_intersection(
                self.lookup_type(expr),
                type_being_compared,
                expr
            )
            current_if_map, current_else_map = conditional_types_to_typemaps(expr,
                                                                             current_if_type,
                                                                             current_else_type)
            if_maps.append(current_if_map)
            else_maps.append(current_else_map)

        def combine_maps(list_maps: List[TypeMap]) -> TypeMap:
            """Combine all typemaps in list_maps into one typemap"""
            result_map = {}
            for d in list_maps:
                if d is not None:
                    result_map.update(d)
            return result_map

        if_map = combine_maps(if_maps)
        # type(x) == T is only true when x has the same type as T, meaning
        # that it can be false if x is an instance of a subclass of T. That means
        # we can't do any narrowing in the else case unless T is final, in which
        # case T can't be subclassed
        if is_final:
            else_map = combine_maps(else_maps)
        else:
            else_map = {}
        return if_map, else_map

    def find_isinstance_check(self, node: Expression
                              ) -> Tuple[TypeMap, TypeMap]:
        """Find any isinstance checks (within a chain of ands).  Includes
        implicit and explicit checks for None and calls to callable.
        Also includes TypeGuard functions.

        Return value is a map of variables to their types if the condition
        is true and a map of variables to their types if the condition is false.

        If either of the values in the tuple is None, then that particular
        branch can never occur.

        May return {}, {}.
        Can return None, None in situations involving NoReturn.
        """
        if_map, else_map = self.find_isinstance_check_helper(node)
        new_if_map = self.propagate_up_typemap_info(if_map)
        new_else_map = self.propagate_up_typemap_info(else_map)
        return new_if_map, new_else_map

    def find_isinstance_check_helper(self, node: Expression) -> Tuple[TypeMap, TypeMap]:
        if is_true_literal(node):
            return {}, None
        if is_false_literal(node):
            return None, {}

        if isinstance(node, CallExpr) and len(node.args) != 0:
            expr = collapse_walrus(node.args[0])
            if refers_to_fullname(node.callee, 'builtins.isinstance'):
                if len(node.args) != 2:  # the error will be reported elsewhere
                    return {}, {}
                if literal(expr) == LITERAL_TYPE:
                    return conditional_types_to_typemaps(
                        expr,
                        *self.conditional_types_with_intersection(
                            self.lookup_type(expr),
                            self.get_isinstance_type(node.args[1]),
                            expr
                        )
                    )
            elif refers_to_fullname(node.callee, 'builtins.issubclass'):
                if len(node.args) != 2:  # the error will be reported elsewhere
                    return {}, {}
                if literal(expr) == LITERAL_TYPE:
                    return self.infer_issubclass_maps(node, expr)
            elif refers_to_fullname(node.callee, 'builtins.callable'):
                if len(node.args) != 1:  # the error will be reported elsewhere
                    return {}, {}
                if literal(expr) == LITERAL_TYPE:
                    vartype = self.lookup_type(expr)
                    return self.conditional_callable_type_map(expr, vartype)
            elif isinstance(node.callee, RefExpr):
                if node.callee.type_guard is not None:
                    # TODO: Follow keyword args or *args, **kwargs
                    if node.arg_kinds[0] != nodes.ARG_POS:
                        self.fail(message_registry.TYPE_GUARD_POS_ARG_REQUIRED, node)
                        return {}, {}
                    if literal(expr) == LITERAL_TYPE:
                        # Note: we wrap the target type, so that we can special case later.
                        # Namely, for isinstance() we use a normal meet, while TypeGuard is
                        # considered "always right" (i.e. even if the types are not overlapping).
                        # Also note that a care must be taken to unwrap this back at read places
                        # where we use this to narrow down declared type.
                        return {expr: TypeGuardedType(node.callee.type_guard)}, {}
        elif isinstance(node, ComparisonExpr):
            # Step 1: Obtain the types of each operand and whether or not we can
            # narrow their types. (For example, we shouldn't try narrowing the
            # types of literal string or enum expressions).

            operands = [collapse_walrus(x) for x in node.operands]
            operand_types = []
            narrowable_operand_index_to_hash = {}
            for i, expr in enumerate(operands):
                if not self.has_type(expr):
                    return {}, {}
                expr_type = self.lookup_type(expr)
                operand_types.append(expr_type)

                if (literal(expr) == LITERAL_TYPE
                        and not is_literal_none(expr)
                        and not self.is_literal_enum(expr)):
                    h = literal_hash(expr)
                    if h is not None:
                        narrowable_operand_index_to_hash[i] = h

            # Step 2: Group operands chained by either the 'is' or '==' operands
            # together. For all other operands, we keep them in groups of size 2.
            # So the expression:
            #
            #   x0 == x1 == x2 < x3 < x4 is x5 is x6 is not x7 is not x8
            #
            # ...is converted into the simplified operator list:
            #
            #  [("==", [0, 1, 2]), ("<", [2, 3]), ("<", [3, 4]),
            #   ("is", [4, 5, 6]), ("is not", [6, 7]), ("is not", [7, 8])]
            #
            # We group identity/equality expressions so we can propagate information
            # we discover about one operand across the entire chain. We don't bother
            # handling 'is not' and '!=' chains in a special way: those are very rare
            # in practice.

            simplified_operator_list = group_comparison_operands(
                node.pairwise(),
                narrowable_operand_index_to_hash,
                {'==', 'is'},
            )

            # Step 3: Analyze each group and infer more precise type maps for each
            # assignable operand, if possible. We combine these type maps together
            # in the final step.

            partial_type_maps = []
            for operator, expr_indices in simplified_operator_list:
                if operator in {'is', 'is not', '==', '!='}:
                    # is_valid_target:
                    #   Controls which types we're allowed to narrow exprs to. Note that
                    #   we cannot use 'is_literal_type_like' in both cases since doing
                    #   'x = 10000 + 1; x is 10001' is not always True in all Python
                    #   implementations.
                    #
                    # coerce_only_in_literal_context:
                    #   If true, coerce types into literal types only if one or more of
                    #   the provided exprs contains an explicit Literal type. This could
                    #   technically be set to any arbitrary value, but it seems being liberal
                    #   with narrowing when using 'is' and conservative when using '==' seems
                    #   to break the least amount of real-world code.
                    #
                    # should_narrow_by_identity:
                    #   Set to 'false' only if the user defines custom __eq__ or __ne__ methods
                    #   that could cause identity-based narrowing to produce invalid results.
                    if operator in {'is', 'is not'}:
                        is_valid_target: Callable[[Type], bool] = is_singleton_type
                        coerce_only_in_literal_context = False
                        should_narrow_by_identity = True
                    else:
                        def is_exactly_literal_type(t: Type) -> bool:
                            return isinstance(get_proper_type(t), LiteralType)

                        def has_no_custom_eq_checks(t: Type) -> bool:
                            return (not custom_special_method(t, '__eq__', check_all=False)
                                    and not custom_special_method(t, '__ne__', check_all=False))

                        is_valid_target = is_exactly_literal_type
                        coerce_only_in_literal_context = True

                        expr_types = [operand_types[i] for i in expr_indices]
                        should_narrow_by_identity = all(map(has_no_custom_eq_checks, expr_types))

                    if_map: TypeMap = {}
                    else_map: TypeMap = {}
                    if should_narrow_by_identity:
                        if_map, else_map = self.refine_identity_comparison_expression(
                            operands,
                            operand_types,
                            expr_indices,
                            narrowable_operand_index_to_hash.keys(),
                            is_valid_target,
                            coerce_only_in_literal_context,
                        )

                    # Strictly speaking, we should also skip this check if the objects in the expr
                    # chain have custom __eq__ or __ne__ methods. But we (maybe optimistically)
                    # assume nobody would actually create a custom objects that considers itself
                    # equal to None.
                    if if_map == {} and else_map == {}:
                        if_map, else_map = self.refine_away_none_in_comparison(
                            operands,
                            operand_types,
                            expr_indices,
                            narrowable_operand_index_to_hash.keys(),
                        )

                    # If we haven't been able to narrow types yet, we might be dealing with a
                    # explicit type(x) == some_type check
                    if if_map == {} and else_map == {}:
                        if_map, else_map = self.find_type_equals_check(node, expr_indices)
                elif operator in {'in', 'not in'}:
                    assert len(expr_indices) == 2
                    left_index, right_index = expr_indices
                    if left_index not in narrowable_operand_index_to_hash:
                        continue

                    item_type = operand_types[left_index]
                    collection_type = operand_types[right_index]

                    # We only try and narrow away 'None' for now
                    if not is_optional(item_type):
                        continue

                    collection_item_type = get_proper_type(builtin_item_type(collection_type))
                    if collection_item_type is None or is_optional(collection_item_type):
                        continue
                    if (isinstance(collection_item_type, Instance)
                            and collection_item_type.type.fullname == 'builtins.object'):
                        continue
                    if is_overlapping_erased_types(item_type, collection_item_type):
                        if_map, else_map = {operands[left_index]: remove_optional(item_type)}, {}
                    else:
                        continue
                else:
                    if_map = {}
                    else_map = {}

                if operator in {'is not', '!=', 'not in'}:
                    if_map, else_map = else_map, if_map

                partial_type_maps.append((if_map, else_map))

            return reduce_conditional_maps(partial_type_maps)
        elif isinstance(node, AssignmentExpr):
            if_map = {}
            else_map = {}

            if_assignment_map, else_assignment_map = self.find_isinstance_check(node.target)

            if if_assignment_map is not None:
                if_map.update(if_assignment_map)
            if else_assignment_map is not None:
                else_map.update(else_assignment_map)

            if_condition_map, else_condition_map = self.find_isinstance_check(node.value)

            if if_condition_map is not None:
                if_map.update(if_condition_map)
            if else_condition_map is not None:
                else_map.update(else_condition_map)

            return (
                (None if if_assignment_map is None or if_condition_map is None else if_map),
                (None if else_assignment_map is None or else_condition_map is None else else_map),
            )
        elif isinstance(node, OpExpr) and node.op == 'and':
            left_if_vars, left_else_vars = self.find_isinstance_check(node.left)
            right_if_vars, right_else_vars = self.find_isinstance_check(node.right)

            # (e1 and e2) is true if both e1 and e2 are true,
            # and false if at least one of e1 and e2 is false.
            return (and_conditional_maps(left_if_vars, right_if_vars),
                    or_conditional_maps(left_else_vars, right_else_vars))
        elif isinstance(node, OpExpr) and node.op == 'or':
            left_if_vars, left_else_vars = self.find_isinstance_check(node.left)
            right_if_vars, right_else_vars = self.find_isinstance_check(node.right)

            # (e1 or e2) is true if at least one of e1 or e2 is true,
            # and false if both e1 and e2 are false.
            return (or_conditional_maps(left_if_vars, right_if_vars),
                    and_conditional_maps(left_else_vars, right_else_vars))
        elif isinstance(node, UnaryExpr) and node.op == 'not':
            left, right = self.find_isinstance_check(node.expr)
            return right, left

        # Restrict the type of the variable to True-ish/False-ish in the if and else branches
        # respectively
        original_vartype = self.lookup_type(node)
        self._check_for_truthy_type(original_vartype, node)
        vartype = try_expanding_sum_type_to_union(original_vartype, "builtins.bool")

        if_type = true_only(vartype)
        else_type = false_only(vartype)
        if_map = (
            {node: if_type}
            if not isinstance(if_type, UninhabitedType)
            else None
        )
        else_map = (
            {node: else_type}
            if not isinstance(else_type, UninhabitedType)
            else None
        )
        return if_map, else_map

    def propagate_up_typemap_info(self,
                                  new_types: TypeMap) -> TypeMap:
        """Attempts refining parent expressions of any MemberExpr or IndexExprs in new_types.

        Specifically, this function accepts two mappings of expression to original types:
        the original mapping (existing_types), and a new mapping (new_types) intended to
        update the original.

        This function iterates through new_types and attempts to use the information to try
        refining any parent types that happen to be unions.

        For example, suppose there are two types "A = Tuple[int, int]" and "B = Tuple[str, str]".
        Next, suppose that 'new_types' specifies the expression 'foo[0]' has a refined type
        of 'int' and that 'foo' was previously deduced to be of type Union[A, B].

        Then, this function will observe that since A[0] is an int and B[0] is not, the type of
        'foo' can be further refined from Union[A, B] into just B.

        We perform this kind of "parent narrowing" for member lookup expressions and indexing
        expressions into tuples, namedtuples, and typeddicts. We repeat this narrowing
        recursively if the parent is also a "lookup expression". So for example, if we have
        the expression "foo['bar'].baz[0]", we'd potentially end up refining types for the
        expressions "foo", "foo['bar']", and "foo['bar'].baz".

        We return the newly refined map. This map is guaranteed to be a superset of 'new_types'.
        """
        if new_types is None:
            return None
        output_map = {}
        for expr, expr_type in new_types.items():
            # The original inferred type should always be present in the output map, of course
            output_map[expr] = expr_type

            # Next, try using this information to refine the parent types, if applicable.
            new_mapping = self.refine_parent_types(expr, expr_type)
            for parent_expr, proposed_parent_type in new_mapping.items():
                # We don't try inferring anything if we've already inferred something for
                # the parent expression.
                # TODO: Consider picking the narrower type instead of always discarding this?
                if parent_expr in new_types:
                    continue
                output_map[parent_expr] = proposed_parent_type
        return output_map

    def refine_parent_types(self,
                            expr: Expression,
                            expr_type: Type) -> Mapping[Expression, Type]:
        """Checks if the given expr is a 'lookup operation' into a union and iteratively refines
        the parent types based on the 'expr_type'.

        For example, if 'expr' is an expression like 'a.b.c.d', we'll potentially return refined
        types for expressions 'a', 'a.b', and 'a.b.c'.

        For more details about what a 'lookup operation' is and how we use the expr_type to refine
        the parent types of lookup_expr, see the docstring in 'propagate_up_typemap_info'.
        """
        output: Dict[Expression, Type] = {}

        # Note: parent_expr and parent_type are progressively refined as we crawl up the
        # parent lookup chain.
        while True:
            # First, check if this expression is one that's attempting to
            # "lookup" some key in the parent type. If so, save the parent type
            # and create function that will try replaying the same lookup
            # operation against arbitrary types.
            if isinstance(expr, MemberExpr):
                parent_expr = expr.expr
                parent_type = self.lookup_type_or_none(parent_expr)
                member_name = expr.name

                def replay_lookup(new_parent_type: ProperType) -> Optional[Type]:
                    with self.msg.filter_errors() as w:
                        member_type = analyze_member_access(
                            name=member_name,
                            typ=new_parent_type,
                            context=parent_expr,
                            is_lvalue=False,
                            is_super=False,
                            is_operator=False,
                            msg=self.msg,
                            original_type=new_parent_type,
                            chk=self,
                            in_literal_context=False,
                        )
                    if w.has_new_errors():
                        return None
                    else:
                        return member_type
            elif isinstance(expr, IndexExpr):
                parent_expr = expr.base
                parent_type = self.lookup_type_or_none(parent_expr)

                index_type = self.lookup_type_or_none(expr.index)
                if index_type is None:
                    return output

                str_literals = try_getting_str_literals_from_type(index_type)
                if str_literals is not None:
                    # Refactoring these two indexing replay functions is surprisingly
                    # tricky -- see https://github.com/python/mypy/pull/7917, which
                    # was blocked by https://github.com/mypyc/mypyc/issues/586
                    def replay_lookup(new_parent_type: ProperType) -> Optional[Type]:
                        if not isinstance(new_parent_type, TypedDictType):
                            return None
                        try:
                            assert str_literals is not None
                            member_types = [new_parent_type.items[key] for key in str_literals]
                        except KeyError:
                            return None
                        return make_simplified_union(member_types)
                else:
                    int_literals = try_getting_int_literals_from_type(index_type)
                    if int_literals is not None:
                        def replay_lookup(new_parent_type: ProperType) -> Optional[Type]:
                            if not isinstance(new_parent_type, TupleType):
                                return None
                            try:
                                assert int_literals is not None
                                member_types = [new_parent_type.items[key] for key in int_literals]
                            except IndexError:
                                return None
                            return make_simplified_union(member_types)
                    else:
                        return output
            else:
                return output

            # If we somehow didn't previously derive the parent type, abort completely
            # with what we have so far: something went wrong at an earlier stage.
            if parent_type is None:
                return output

            # We currently only try refining the parent type if it's a Union.
            # If not, there's no point in trying to refine any further parents
            # since we have no further information we can use to refine the lookup
            # chain, so we end early as an optimization.
            parent_type = get_proper_type(parent_type)
            if not isinstance(parent_type, UnionType):
                return output

            # Take each element in the parent union and replay the original lookup procedure
            # to figure out which parents are compatible.
            new_parent_types = []
            for item in union_items(parent_type):
                member_type = replay_lookup(item)
                if member_type is None:
                    # We were unable to obtain the member type. So, we give up on refining this
                    # parent type entirely and abort.
                    return output

                if is_overlapping_types(member_type, expr_type):
                    new_parent_types.append(item)

            # If none of the parent types overlap (if we derived an empty union), something
            # went wrong. We should never hit this case, but deriving the uninhabited type or
            # reporting an error both seem unhelpful. So we abort.
            if not new_parent_types:
                return output

            expr = parent_expr
            expr_type = output[parent_expr] = make_simplified_union(new_parent_types)

    def refine_identity_comparison_expression(self,
                                              operands: List[Expression],
                                              operand_types: List[Type],
                                              chain_indices: List[int],
                                              narrowable_operand_indices: AbstractSet[int],
                                              is_valid_target: Callable[[ProperType], bool],
                                              coerce_only_in_literal_context: bool,
                                              ) -> Tuple[TypeMap, TypeMap]:
        """Produce conditional type maps refining expressions by an identity/equality comparison.

        The 'operands' and 'operand_types' lists should be the full list of operands used
        in the overall comparison expression. The 'chain_indices' list is the list of indices
        actually used within this identity comparison chain.

        So if we have the expression:

            a <= b is c is d <= e

        ...then 'operands' and 'operand_types' would be lists of length 5 and 'chain_indices'
        would be the list [1, 2, 3].

        The 'narrowable_operand_indices' parameter is the set of all indices we are allowed
        to refine the types of: that is, all operands that will potentially be a part of
        the output TypeMaps.

        Although this function could theoretically try setting the types of the operands
        in the chains to the meet, doing that causes too many issues in real-world code.
        Instead, we use 'is_valid_target' to identify which of the given chain types
        we could plausibly use as the refined type for the expressions in the chain.

        Similarly, 'coerce_only_in_literal_context' controls whether we should try coercing
        expressions in the chain to a Literal type. Performing this coercion is sometimes
        too aggressive of a narrowing, depending on context.
        """
        should_coerce = True
        if coerce_only_in_literal_context:
            should_coerce = any(is_literal_type_like(operand_types[i]) for i in chain_indices)

        target: Optional[Type] = None
        possible_target_indices = []
        for i in chain_indices:
            expr_type = operand_types[i]
            if should_coerce:
                expr_type = coerce_to_literal(expr_type)
            if not is_valid_target(get_proper_type(expr_type)):
                continue
            if target and not is_same_type(target, expr_type):
                # We have multiple disjoint target types. So the 'if' branch
                # must be unreachable.
                return None, {}
            target = expr_type
            possible_target_indices.append(i)

        # There's nothing we can currently infer if none of the operands are valid targets,
        # so we end early and infer nothing.
        if target is None:
            return {}, {}

        # If possible, use an unassignable expression as the target.
        # We skip refining the type of the target below, so ideally we'd
        # want to pick an expression we were going to skip anyways.
        singleton_index = -1
        for i in possible_target_indices:
            if i not in narrowable_operand_indices:
                singleton_index = i

        # But if none of the possible singletons are unassignable ones, we give up
        # and arbitrarily pick the last item, mostly because other parts of the
        # type narrowing logic bias towards picking the rightmost item and it'd be
        # nice to stay consistent.
        #
        # That said, it shouldn't matter which index we pick. For example, suppose we
        # have this if statement, where 'x' and 'y' both have singleton types:
        #
        #     if x is y:
        #         reveal_type(x)
        #         reveal_type(y)
        #     else:
        #         reveal_type(x)
        #         reveal_type(y)
        #
        # At this point, 'x' and 'y' *must* have the same singleton type: we would have
        # ended early in the first for-loop in this function if they weren't.
        #
        # So, we should always get the same result in the 'if' case no matter which
        # index we pick. And while we do end up getting different results in the 'else'
        # case depending on the index (e.g. if we pick 'y', then its type stays the same
        # while 'x' is narrowed to '<uninhabited>'), this distinction is also moot: mypy
        # currently will just mark the whole branch as unreachable if either operand is
        # narrowed to <uninhabited>.
        if singleton_index == -1:
            singleton_index = possible_target_indices[-1]

        sum_type_name = None
        target = get_proper_type(target)
        if (isinstance(target, LiteralType) and
                (target.is_enum_literal() or isinstance(target.value, bool))):
            sum_type_name = target.fallback.type.fullname

        target_type = [TypeRange(target, is_upper_bound=False)]

        partial_type_maps = []
        for i in chain_indices:
            # If we try refining a type against itself, conditional_type_map
            # will end up assuming that the 'else' branch is unreachable. This is
            # typically not what we want: generally the user will intend for the
            # target type to be some fixed 'sentinel' value and will want to refine
            # the other exprs against this one instead.
            if i == singleton_index:
                continue

            # Naturally, we can't refine operands which are not permitted to be refined.
            if i not in narrowable_operand_indices:
                continue

            expr = operands[i]
            expr_type = coerce_to_literal(operand_types[i])

            if sum_type_name is not None:
                expr_type = try_expanding_sum_type_to_union(expr_type, sum_type_name)

            # We intentionally use 'conditional_types' directly here instead of
            # 'self.conditional_types_with_intersection': we only compute ad-hoc
            # intersections when working with pure instances.
            types = conditional_types(expr_type, target_type)
            partial_type_maps.append(conditional_types_to_typemaps(expr, *types))

        return reduce_conditional_maps(partial_type_maps)

    def refine_away_none_in_comparison(self,
                                       operands: List[Expression],
                                       operand_types: List[Type],
                                       chain_indices: List[int],
                                       narrowable_operand_indices: AbstractSet[int],
                                       ) -> Tuple[TypeMap, TypeMap]:
        """Produces conditional type maps refining away None in an identity/equality chain.

        For more details about what the different arguments mean, see the
        docstring of 'refine_identity_comparison_expression' up above.
        """
        non_optional_types = []
        for i in chain_indices:
            typ = operand_types[i]
            if not is_optional(typ):
                non_optional_types.append(typ)

        # Make sure we have a mixture of optional and non-optional types.
        if len(non_optional_types) == 0 or len(non_optional_types) == len(chain_indices):
            return {}, {}

        if_map = {}
        for i in narrowable_operand_indices:
            expr_type = operand_types[i]
            if not is_optional(expr_type):
                continue
            if any(is_overlapping_erased_types(expr_type, t) for t in non_optional_types):
                if_map[operands[i]] = remove_optional(expr_type)

        return if_map, {}

    #
    # Helpers
    #

    def check_subtype(self,
                      subtype: Type,
                      supertype: Type,
                      context: Context,
                      msg: Union[str, ErrorMessage] = message_registry.INCOMPATIBLE_TYPES,
                      subtype_label: Optional[str] = None,
                      supertype_label: Optional[str] = None,
                      *,
                      code: Optional[ErrorCode] = None,
                      outer_context: Optional[Context] = None) -> bool:
        """Generate an error if the subtype is not compatible with supertype."""
        if is_subtype(subtype, supertype, options=self.options):
            return True

        if isinstance(msg, ErrorMessage):
            msg_text = msg.value
            code = msg.code
        else:
            msg_text = msg
        subtype = get_proper_type(subtype)
        supertype = get_proper_type(supertype)
        if self.msg.try_report_long_tuple_assignment_error(subtype, supertype, context, msg_text,
                                       subtype_label, supertype_label, code=code):
            return False
        if self.should_suppress_optional_error([subtype]):
            return False
        extra_info: List[str] = []
        note_msg = ''
        notes: List[str] = []
        if subtype_label is not None or supertype_label is not None:
            subtype_str, supertype_str = format_type_distinctly(subtype, supertype)
            if subtype_label is not None:
                extra_info.append(subtype_label + ' ' + subtype_str)
            if supertype_label is not None:
                extra_info.append(supertype_label + ' ' + supertype_str)
            note_msg = make_inferred_type_note(outer_context or context, subtype,
                                               supertype, supertype_str)
            if isinstance(subtype, Instance) and isinstance(supertype, Instance):
                notes = append_invariance_notes([], subtype, supertype)
        if extra_info:
            msg_text += ' (' + ', '.join(extra_info) + ')'

        self.fail(ErrorMessage(msg_text, code=code), context)
        for note in notes:
            self.msg.note(note, context, code=code)
        if note_msg:
            self.note(note_msg, context, code=code)
        self.msg.maybe_note_concatenate_pos_args(subtype, supertype, context, code=code)
        if (isinstance(supertype, Instance) and supertype.type.is_protocol and
                isinstance(subtype, (Instance, TupleType, TypedDictType))):
            self.msg.report_protocol_problems(subtype, supertype, context, code=code)
        if isinstance(supertype, CallableType) and isinstance(subtype, Instance):
            call = find_member('__call__', subtype, subtype, is_operator=True)
            if call:
                self.msg.note_call(subtype, call, context, code=code)
        if isinstance(subtype, (CallableType, Overloaded)) and isinstance(supertype, Instance):
            if supertype.type.is_protocol and supertype.type.protocol_members == ['__call__']:
                call = find_member('__call__', supertype, subtype, is_operator=True)
                assert call is not None
                self.msg.note_call(supertype, call, context, code=code)
        self.check_possible_missing_await(subtype, supertype, context)
        return False

    def get_precise_awaitable_type(self, typ: Type, local_errors: ErrorWatcher) -> Optional[Type]:
        """If type implements Awaitable[X] with non-Any X, return X.

        In all other cases return None. This method must be called in context
        of local_errors.
        """
        if isinstance(get_proper_type(typ), PartialType):
            # Partial types are special, ignore them here.
            return None
        try:
            aw_type = self.expr_checker.check_awaitable_expr(
                typ, Context(), '', ignore_binder=True
            )
        except KeyError:
            # This is a hack to speed up tests by not including Awaitable in all typing stubs.
            return None
        if local_errors.has_new_errors():
            return None
        if isinstance(get_proper_type(aw_type), (AnyType, UnboundType)):
            return None
        return aw_type

    @contextmanager
    def checking_await_set(self) -> Iterator[None]:
        self.checking_missing_await = True
        try:
            yield
        finally:
            self.checking_missing_await = False

    def check_possible_missing_await(
            self, subtype: Type, supertype: Type, context: Context
    ) -> None:
        """Check if the given type becomes a subtype when awaited."""
        if self.checking_missing_await:
            # Avoid infinite recursion.
            return
        with self.checking_await_set(), self.msg.filter_errors() as local_errors:
            aw_type = self.get_precise_awaitable_type(subtype, local_errors)
            if aw_type is None:
                return
            if not self.check_subtype(aw_type, supertype, context):
                return
        self.msg.possible_missing_await(context)

    def contains_none(self, t: Type) -> bool:
        t = get_proper_type(t)
        return (
            isinstance(t, NoneType) or
            (isinstance(t, UnionType) and any(self.contains_none(ut) for ut in t.items)) or
            (isinstance(t, TupleType) and any(self.contains_none(tt) for tt in t.items)) or
            (isinstance(t, Instance) and bool(t.args)
             and any(self.contains_none(it) for it in t.args))
        )

    def should_suppress_optional_error(self, related_types: List[Type]) -> bool:
        return self.suppress_none_errors and any(self.contains_none(t) for t in related_types)

    def named_type(self, name: str) -> Instance:
        """Return an instance type with given name and implicit Any type args.

        For example, named_type('builtins.object') produces the 'object' type.
        """
        # Assume that the name refers to a type.
        sym = self.lookup_qualified(name)
        node = sym.node
        if isinstance(node, TypeAlias):
            assert isinstance(node.target, Instance)  # type: ignore
            node = node.target.type
        assert isinstance(node, TypeInfo)
        any_type = AnyType(TypeOfAny.from_omitted_generics)
        return Instance(node, [any_type] * len(node.defn.type_vars))

    def named_generic_type(self, name: str, args: List[Type]) -> Instance:
        """Return an instance with the given name and type arguments.

        Assume that the number of arguments is correct.  Assume that
        the name refers to a compatible generic type.
        """
        info = self.lookup_typeinfo(name)
        args = [remove_instance_last_known_values(arg) for arg in args]
        # TODO: assert len(args) == len(info.defn.type_vars)
        return Instance(info, args)

    def lookup_typeinfo(self, fullname: str) -> TypeInfo:
        # Assume that the name refers to a class.
        sym = self.lookup_qualified(fullname)
        node = sym.node
        assert isinstance(node, TypeInfo)
        return node

    def type_type(self) -> Instance:
        """Return instance type 'type'."""
        return self.named_type('builtins.type')

    def str_type(self) -> Instance:
        """Return instance type 'str'."""
        return self.named_type('builtins.str')

    def store_type(self, node: Expression, typ: Type) -> None:
        """Store the type of a node in the type map."""
        self._type_maps[-1][node] = typ

    def has_type(self, node: Expression) -> bool:
        for m in reversed(self._type_maps):
            if node in m:
                return True
        return False

    def lookup_type_or_none(self, node: Expression) -> Optional[Type]:
        for m in reversed(self._type_maps):
            if node in m:
                return m[node]
        return None

    def lookup_type(self, node: Expression) -> Type:
        for m in reversed(self._type_maps):
            t = m.get(node)
            if t is not None:
                return t
        raise KeyError(node)

    def store_types(self, d: Dict[Expression, Type]) -> None:
        self._type_maps[-1].update(d)

    @contextmanager
    def local_type_map(self) -> Iterator[Dict[Expression, Type]]:
        """Store inferred types into a temporary type map (returned).

        This can be used to perform type checking "experiments" without
        affecting exported types (which are used by mypyc).
        """
        temp_type_map: Dict[Expression, Type] = {}
        self._type_maps.append(temp_type_map)
        yield temp_type_map
        self._type_maps.pop()

    def in_checked_function(self) -> bool:
        """Should we type-check the current function?

        - Yes if --check-untyped-defs is set.
        - Yes outside functions.
        - Yes in annotated functions.
        - No otherwise.
        """
        return (self.options.check_untyped_defs
                or not self.dynamic_funcs
                or not self.dynamic_funcs[-1])

    def lookup(self, name: str) -> SymbolTableNode:
        """Look up a definition from the symbol table with the given name.
        """
        if name in self.globals:
            return self.globals[name]
        else:
            b = self.globals.get('__builtins__', None)
            if b:
                table = cast(MypyFile, b.node).names
                if name in table:
                    return table[name]
            raise KeyError(f'Failed lookup: {name}')

    def lookup_qualified(self, name: str) -> SymbolTableNode:
        if '.' not in name:
            return self.lookup(name)
        else:
            parts = name.split('.')
            n = self.modules[parts[0]]
            for i in range(1, len(parts) - 1):
                sym = n.names.get(parts[i])
                assert sym is not None, "Internal error: attempted lookup of unknown name"
                n = cast(MypyFile, sym.node)
            last = parts[-1]
            if last in n.names:
                return n.names[last]
            elif len(parts) == 2 and parts[0] == 'builtins':
                fullname = 'builtins.' + last
                if fullname in SUGGESTED_TEST_FIXTURES:
                    suggestion = ", e.g. add '[builtins fixtures/{}]' to your test".format(
                        SUGGESTED_TEST_FIXTURES[fullname])
                else:
                    suggestion = ''
                raise KeyError("Could not find builtin symbol '{}' (If you are running a "
                               "test case, use a fixture that "
                               "defines this symbol{})".format(last, suggestion))
            else:
                msg = "Failed qualified lookup: '{}' (fullname = '{}')."
                raise KeyError(msg.format(last, name))

    @contextmanager
    def enter_partial_types(self, *, is_function: bool = False,
                            is_class: bool = False) -> Iterator[None]:
        """Enter a new scope for collecting partial types.

        Also report errors for (some) variables which still have partial
        types, i.e. we couldn't infer a complete type.
        """
        is_local = (self.partial_types and self.partial_types[-1].is_local) or is_function
        self.partial_types.append(PartialTypeScope({}, is_function, is_local))
        yield

        # Don't complain about not being able to infer partials if it is
        # at the toplevel (with allow_untyped_globals) or if it is in an
        # untyped function being checked with check_untyped_defs.
        permissive = (self.options.allow_untyped_globals and not is_local) or (
            self.options.check_untyped_defs
            and self.dynamic_funcs
            and self.dynamic_funcs[-1]
        )

        partial_types, _, _ = self.partial_types.pop()
        if not self.current_node_deferred:
            for var, context in partial_types.items():
                # If we require local partial types, there are a few exceptions where
                # we fall back to inferring just "None" as the type from a None initializer:
                #
                # 1. If all happens within a single function this is acceptable, since only
                #    the topmost function is a separate target in fine-grained incremental mode.
                #    We primarily want to avoid "splitting" partial types across targets.
                #
                # 2. A None initializer in the class body if the attribute is defined in a base
                #    class is fine, since the attribute is already defined and it's currently okay
                #    to vary the type of an attribute covariantly. The None type will still be
                #    checked for compatibility with base classes elsewhere. Without this exception
                #    mypy could require an annotation for an attribute that already has been
                #    declared in a base class, which would be bad.
                allow_none = (not self.options.local_partial_types
                              or is_function
                              or (is_class and self.is_defined_in_base_class(var)))
                if (allow_none
                        and isinstance(var.type, PartialType)
                        and var.type.type is None
                        and not permissive):
                    var.type = NoneType()
                else:
                    if var not in self.partial_reported and not permissive:
                        self.msg.need_annotation_for_var(var, context, self.options.python_version)
                        self.partial_reported.add(var)
                    if var.type:
                        var.type = self.fixup_partial_type(var.type)

    def handle_partial_var_type(
            self, typ: PartialType, is_lvalue: bool, node: Var, context: Context) -> Type:
        """Handle a reference to a partial type through a var.

        (Used by checkexpr and checkmember.)
        """
        in_scope, is_local, partial_types = self.find_partial_types_in_all_scopes(node)
        if typ.type is None and in_scope:
            # 'None' partial type. It has a well-defined type. In an lvalue context
            # we want to preserve the knowledge of it being a partial type.
            if not is_lvalue:
                return NoneType()
            else:
                return typ
        else:
            if partial_types is not None and not self.current_node_deferred:
                if in_scope:
                    context = partial_types[node]
                    if is_local or not self.options.allow_untyped_globals:
                        self.msg.need_annotation_for_var(node, context,
                                                         self.options.python_version)
                        self.partial_reported.add(node)
                else:
                    # Defer the node -- we might get a better type in the outer scope
                    self.handle_cannot_determine_type(node.name, context)
            return self.fixup_partial_type(typ)

    def fixup_partial_type(self, typ: Type) -> Type:
        """Convert a partial type that we couldn't resolve into something concrete.

        This means, for None we make it Optional[Any], and for anything else we
        fill in all of the type arguments with Any.
        """
        if not isinstance(typ, PartialType):
            return typ
        if typ.type is None:
            return UnionType.make_union([AnyType(TypeOfAny.unannotated), NoneType()])
        else:
            return Instance(
                typ.type,
                [AnyType(TypeOfAny.unannotated)] * len(typ.type.type_vars))

    def is_defined_in_base_class(self, var: Var) -> bool:
        if var.info:
            for base in var.info.mro[1:]:
                if base.get(var.name) is not None:
                    return True
            if var.info.fallback_to_any:
                return True
        return False

    def find_partial_types(self, var: Var) -> Optional[Dict[Var, Context]]:
        """Look for an active partial type scope containing variable.

        A scope is active if assignments in the current context can refine a partial
        type originally defined in the scope. This is affected by the local_partial_types
        configuration option.
        """
        in_scope, _, partial_types = self.find_partial_types_in_all_scopes(var)
        if in_scope:
            return partial_types
        return None

    def find_partial_types_in_all_scopes(
            self, var: Var) -> Tuple[bool, bool, Optional[Dict[Var, Context]]]:
        """Look for partial type scope containing variable.

        Return tuple (is the scope active, is the scope a local scope, scope).
        """
        for scope in reversed(self.partial_types):
            if var in scope.map:
                # All scopes within the outermost function are active. Scopes out of
                # the outermost function are inactive to allow local reasoning (important
                # for fine-grained incremental mode).
                disallow_other_scopes = self.options.local_partial_types

                if isinstance(var.type, PartialType) and var.type.type is not None and var.info:
                    # This is an ugly hack to make partial generic self attributes behave
                    # as if --local-partial-types is always on (because it used to be like this).
                    disallow_other_scopes = True

                scope_active = (not disallow_other_scopes
                                or scope.is_local == self.partial_types[-1].is_local)
                return scope_active, scope.is_local, scope.map
        return False, False, None

    def temp_node(self, t: Type, context: Optional[Context] = None) -> TempNode:
        """Create a temporary node with the given, fixed type."""
        return TempNode(t, context=context)

    def fail(self, msg: Union[str, ErrorMessage], context: Context, *,
             code: Optional[ErrorCode] = None) -> None:
        """Produce an error message."""
        if isinstance(msg, ErrorMessage):
            self.msg.fail(msg.value, context, code=msg.code)
            return
        self.msg.fail(msg, context, code=code)

    def note(self,
             msg: str,
             context: Context,
             offset: int = 0,
             *,
             code: Optional[ErrorCode] = None) -> None:
        """Produce a note."""
        self.msg.note(msg, context, offset=offset, code=code)

    def iterable_item_type(self, instance: Instance) -> Type:
        iterable = map_instance_to_supertype(
            instance,
            self.lookup_typeinfo('typing.Iterable'))
        item_type = iterable.args[0]
        if not isinstance(get_proper_type(item_type), AnyType):
            # This relies on 'map_instance_to_supertype' returning 'Iterable[Any]'
            # in case there is no explicit base class.
            return item_type
        # Try also structural typing.
        iter_type = get_proper_type(find_member('__iter__', instance, instance, is_operator=True))
        if iter_type and isinstance(iter_type, CallableType):
            ret_type = get_proper_type(iter_type.ret_type)
            if isinstance(ret_type, Instance):
                iterator = map_instance_to_supertype(ret_type,
                                                     self.lookup_typeinfo('typing.Iterator'))
                item_type = iterator.args[0]
        return item_type

    def function_type(self, func: FuncBase) -> FunctionLike:
        return function_type(func, self.named_type('builtins.function'))

    def push_type_map(self, type_map: 'TypeMap') -> None:
        if type_map is None:
            self.binder.unreachable()
        else:
            for expr, type in type_map.items():
                self.binder.put(expr, type)

    def infer_issubclass_maps(self, node: CallExpr,
                              expr: Expression,
                              ) -> Tuple[TypeMap, TypeMap]:
        """Infer type restrictions for an expression in issubclass call."""
        vartype = self.lookup_type(expr)
        type = self.get_isinstance_type(node.args[1])
        if isinstance(vartype, TypeVarType):
            vartype = vartype.upper_bound
        vartype = get_proper_type(vartype)
        if isinstance(vartype, UnionType):
            union_list = []
            for t in get_proper_types(vartype.items):
                if isinstance(t, TypeType):
                    union_list.append(t.item)
                else:
                    # This is an error that should be reported earlier
                    # if we reach here, we refuse to do any type inference.
                    return {}, {}
            vartype = UnionType(union_list)
        elif isinstance(vartype, TypeType):
            vartype = vartype.item
        elif (isinstance(vartype, Instance) and
                vartype.type.fullname == 'builtins.type'):
            vartype = self.named_type('builtins.object')
        else:
            # Any other object whose type we don't know precisely
            # for example, Any or a custom metaclass.
            return {}, {}  # unknown type
        yes_type, no_type = self.conditional_types_with_intersection(vartype, type, expr)
        yes_map, no_map = conditional_types_to_typemaps(expr, yes_type, no_type)
        yes_map, no_map = map(convert_to_typetype, (yes_map, no_map))
        return yes_map, no_map

    @overload
    def conditional_types_with_intersection(self,
                                            expr_type: Type,
                                            type_ranges: Optional[List[TypeRange]],
                                            ctx: Context,
                                            default: None = None
                                            ) -> Tuple[Optional[Type], Optional[Type]]: ...

    @overload
    def conditional_types_with_intersection(self,
                                            expr_type: Type,
                                            type_ranges: Optional[List[TypeRange]],
                                            ctx: Context,
                                            default: Type
                                            ) -> Tuple[Type, Type]: ...

    def conditional_types_with_intersection(self,
                                            expr_type: Type,
                                            type_ranges: Optional[List[TypeRange]],
                                            ctx: Context,
                                            default: Optional[Type] = None
                                            ) -> Tuple[Optional[Type], Optional[Type]]:
        initial_types = conditional_types(expr_type, type_ranges, default)
        # For some reason, doing "yes_map, no_map = conditional_types_to_typemaps(...)"
        # doesn't work: mypyc will decide that 'yes_map' is of type None if we try.
        yes_type: Optional[Type] = initial_types[0]
        no_type: Optional[Type] = initial_types[1]

        if not isinstance(get_proper_type(yes_type), UninhabitedType) or type_ranges is None:
            return yes_type, no_type

        # If conditional_types was unable to successfully narrow the expr_type
        # using the type_ranges and concluded if-branch is unreachable, we try
        # computing it again using a different algorithm that tries to generate
        # an ad-hoc intersection between the expr_type and the type_ranges.
        proper_type = get_proper_type(expr_type)
        if isinstance(proper_type, UnionType):
            possible_expr_types = get_proper_types(proper_type.relevant_items())
        else:
            possible_expr_types = [proper_type]

        possible_target_types = []
        for tr in type_ranges:
            item = get_proper_type(tr.item)
            if not isinstance(item, Instance) or tr.is_upper_bound:
                return yes_type, no_type
            possible_target_types.append(item)

        out = []
        for v in possible_expr_types:
            if not isinstance(v, Instance):
                return yes_type, no_type
            for t in possible_target_types:
                intersection = self.intersect_instances((v, t), ctx)
                if intersection is None:
                    continue
                out.append(intersection)
        if len(out) == 0:
            return UninhabitedType(), expr_type
        new_yes_type = make_simplified_union(out)
        return new_yes_type, expr_type

    def is_writable_attribute(self, node: Node) -> bool:
        """Check if an attribute is writable"""
        if isinstance(node, Var):
            return True
        elif isinstance(node, OverloadedFuncDef) and node.is_property:
            first_item = cast(Decorator, node.items[0])
            return first_item.var.is_settable_property
        else:
            return False

    def get_isinstance_type(self, expr: Expression) -> Optional[List[TypeRange]]:
        if isinstance(expr, OpExpr) and expr.op == '|':
            left = self.get_isinstance_type(expr.left)
            right = self.get_isinstance_type(expr.right)
            if left is None or right is None:
                return None
            return left + right
        all_types = get_proper_types(flatten_types(self.lookup_type(expr)))
        types: List[TypeRange] = []
        for typ in all_types:
            if isinstance(typ, FunctionLike) and typ.is_type_obj():
                # Type variables may be present -- erase them, which is the best
                # we can do (outside disallowing them here).
                erased_type = erase_typevars(typ.items[0].ret_type)
                types.append(TypeRange(erased_type, is_upper_bound=False))
            elif isinstance(typ, TypeType):
                # Type[A] means "any type that is a subtype of A" rather than "precisely type A"
                # we indicate this by setting is_upper_bound flag
                types.append(TypeRange(typ.item, is_upper_bound=True))
            elif isinstance(typ, Instance) and typ.type.fullname == 'builtins.type':
                object_type = Instance(typ.type.mro[-1], [])
                types.append(TypeRange(object_type, is_upper_bound=True))
            elif isinstance(typ, AnyType):
                types.append(TypeRange(typ, is_upper_bound=False))
            else:  # we didn't see an actual type, but rather a variable with unknown value
                return None
        if not types:
            # this can happen if someone has empty tuple as 2nd argument to isinstance
            # strictly speaking, we should return UninhabitedType but for simplicity we will simply
            # refuse to do any type inference for now
            return None
        return types

    def is_literal_enum(self, n: Expression) -> bool:
        """Returns true if this expression (with the given type context) is an Enum literal.

        For example, if we had an enum:

            class Foo(Enum):
                A = 1
                B = 2

        ...and if the expression 'Foo' referred to that enum within the current type context,
        then the expression 'Foo.A' would be a literal enum. However, if we did 'a = Foo.A',
        then the variable 'a' would *not* be a literal enum.

        We occasionally special-case expressions like 'Foo.A' and treat them as a single primitive
        unit for the same reasons we sometimes treat 'True', 'False', or 'None' as a single
        primitive unit.
        """
        if not isinstance(n, MemberExpr) or not isinstance(n.expr, NameExpr):
            return False

        parent_type = self.lookup_type_or_none(n.expr)
        member_type = self.lookup_type_or_none(n)
        if member_type is None or parent_type is None:
            return False

        parent_type = get_proper_type(parent_type)
        member_type = get_proper_type(coerce_to_literal(member_type))
        if not isinstance(parent_type, FunctionLike) or not isinstance(member_type, LiteralType):
            return False

        if not parent_type.is_type_obj():
            return False

        return (member_type.is_enum_literal()
                and member_type.fallback.type == parent_type.type_object())


class CollectArgTypes(TypeTraverserVisitor):
    """Collects the non-nested argument types in a set."""
    def __init__(self) -> None:
        self.arg_types: Set[Instance] = set()

    def visit_type_var(self, t: TypeVarType) -> None:
        self.arg_types.add(t)


@overload
def conditional_types(current_type: Type,
                      proposed_type_ranges: Optional[List[TypeRange]],
                      default: None = None
                      ) -> Tuple[Optional[Type], Optional[Type]]: ...


@overload
def conditional_types(current_type: Type,
                      proposed_type_ranges: Optional[List[TypeRange]],
                      default: Type
                      ) -> Tuple[Type, Type]: ...


def conditional_types(current_type: Type,
                      proposed_type_ranges: Optional[List[TypeRange]],
                      default: Optional[Type] = None
                      ) -> Tuple[Optional[Type], Optional[Type]]:
    """Takes in the current type and a proposed type of an expression.

    Returns a 2-tuple: The first element is the proposed type, if the expression
    can be the proposed type. The second element is the type it would hold
    if it was not the proposed type, if any. UninhabitedType means unreachable.
    None means no new information can be inferred. If default is set it is returned
    instead."""
    if proposed_type_ranges:
        if len(proposed_type_ranges) == 1:
            target = proposed_type_ranges[0].item
            target = get_proper_type(target)
            if isinstance(target, LiteralType) and (target.is_enum_literal()
                                                    or isinstance(target.value, bool)):
                enum_name = target.fallback.type.fullname
                current_type = try_expanding_sum_type_to_union(current_type,
                                                               enum_name)
        proposed_items = [type_range.item for type_range in proposed_type_ranges]
        proposed_type = make_simplified_union(proposed_items)
        if isinstance(proposed_type, AnyType):
            # We don't really know much about the proposed type, so we shouldn't
            # attempt to narrow anything. Instead, we broaden the expr to Any to
            # avoid false positives
            return proposed_type, default
        elif (not any(type_range.is_upper_bound for type_range in proposed_type_ranges)
           and is_proper_subtype(current_type, proposed_type)):
            # Expression is always of one of the types in proposed_type_ranges
            return default, UninhabitedType()
        elif not is_overlapping_types(current_type, proposed_type,
                                      prohibit_none_typevar_overlap=True):
            # Expression is never of any type in proposed_type_ranges
            return UninhabitedType(), default
        else:
            # we can only restrict when the type is precise, not bounded
            proposed_precise_type = UnionType.make_union([type_range.item
                                      for type_range in proposed_type_ranges
                                      if not type_range.is_upper_bound])
            remaining_type = restrict_subtype_away(current_type, proposed_precise_type)
            return proposed_type, remaining_type
    else:
        # An isinstance check, but we don't understand the type
        return current_type, default


def conditional_types_to_typemaps(expr: Expression,
                                  yes_type: Optional[Type],
                                  no_type: Optional[Type]
                                  ) -> Tuple[TypeMap, TypeMap]:
    maps: List[TypeMap] = []
    for typ in (yes_type, no_type):
        proper_type = get_proper_type(typ)
        if isinstance(proper_type, UninhabitedType):
            maps.append(None)
        elif proper_type is None:
            maps.append({})
        else:
            assert typ is not None
            maps.append({expr: typ})

    return cast(Tuple[TypeMap, TypeMap], tuple(maps))


def gen_unique_name(base: str, table: SymbolTable) -> str:
    """Generate a name that does not appear in table by appending numbers to base."""
    if base not in table:
        return base
    i = 1
    while base + str(i) in table:
        i += 1
    return base + str(i)


def is_true_literal(n: Expression) -> bool:
    """Returns true if this expression is the 'True' literal/keyword."""
    return (refers_to_fullname(n, 'builtins.True')
            or isinstance(n, IntExpr) and n.value != 0)


def is_false_literal(n: Expression) -> bool:
    """Returns true if this expression is the 'False' literal/keyword."""
    return (refers_to_fullname(n, 'builtins.False')
            or isinstance(n, IntExpr) and n.value == 0)


def is_literal_none(n: Expression) -> bool:
    """Returns true if this expression is the 'None' literal/keyword."""
    return isinstance(n, NameExpr) and n.fullname == 'builtins.None'


def is_literal_not_implemented(n: Expression) -> bool:
    return isinstance(n, NameExpr) and n.fullname == 'builtins.NotImplemented'


def builtin_item_type(tp: Type) -> Optional[Type]:
    """Get the item type of a builtin container.

    If 'tp' is not one of the built containers (these includes NamedTuple and TypedDict)
    or if the container is not parameterized (like List or List[Any])
    return None. This function is used to narrow optional types in situations like this:

        x: Optional[int]
        if x in (1, 2, 3):
            x + 42  # OK

    Note: this is only OK for built-in containers, where we know the behavior
    of __contains__.
    """
    tp = get_proper_type(tp)

    if isinstance(tp, Instance):
        if tp.type.fullname in [
            'builtins.list', 'builtins.tuple', 'builtins.dict',
            'builtins.set', 'builtins.frozenset',
        ]:
            if not tp.args:
                # TODO: fix tuple in lib-stub/builtins.pyi (it should be generic).
                return None
            if not isinstance(get_proper_type(tp.args[0]), AnyType):
                return tp.args[0]
    elif isinstance(tp, TupleType) and all(not isinstance(it, AnyType)
                                           for it in get_proper_types(tp.items)):
        return make_simplified_union(tp.items)  # this type is not externally visible
    elif isinstance(tp, TypedDictType):
        # TypedDict always has non-optional string keys. Find the key type from the Mapping
        # base class.
        for base in tp.fallback.type.mro:
            if base.fullname == 'typing.Mapping':
                return map_instance_to_supertype(tp.fallback, base).args[0]
        assert False, 'No Mapping base class found for TypedDict fallback'
    return None


def and_conditional_maps(m1: TypeMap, m2: TypeMap) -> TypeMap:
    """Calculate what information we can learn from the truth of (e1 and e2)
    in terms of the information that we can learn from the truth of e1 and
    the truth of e2.
    """

    if m1 is None or m2 is None:
        # One of the conditions can never be true.
        return None
    # Both conditions can be true; combine the information. Anything
    # we learn from either conditions's truth is valid. If the same
    # expression's type is refined by both conditions, we somewhat
    # arbitrarily give precedence to m2. (In the future, we could use
    # an intersection type.)
    result = m2.copy()
    m2_keys = {literal_hash(n2) for n2 in m2}
    for n1 in m1:
        if literal_hash(n1) not in m2_keys:
            result[n1] = m1[n1]
    return result


def or_conditional_maps(m1: TypeMap, m2: TypeMap) -> TypeMap:
    """Calculate what information we can learn from the truth of (e1 or e2)
    in terms of the information that we can learn from the truth of e1 and
    the truth of e2.
    """

    if m1 is None:
        return m2
    if m2 is None:
        return m1
    # Both conditions can be true. Combine information about
    # expressions whose type is refined by both conditions. (We do not
    # learn anything about expressions whose type is refined by only
    # one condition.)
    result: Dict[Expression, Type] = {}
    for n1 in m1:
        for n2 in m2:
            if literal_hash(n1) == literal_hash(n2):
                result[n1] = make_simplified_union([m1[n1], m2[n2]])
    return result


def reduce_conditional_maps(type_maps: List[Tuple[TypeMap, TypeMap]],
                            ) -> Tuple[TypeMap, TypeMap]:
    """Reduces a list containing pairs of if/else TypeMaps into a single pair.

    We "and" together all of the if TypeMaps and "or" together the else TypeMaps. So
    for example, if we had the input:

        [
            ({x: TypeIfX, shared: TypeIfShared1}, {x: TypeElseX, shared: TypeElseShared1}),
            ({y: TypeIfY, shared: TypeIfShared2}, {y: TypeElseY, shared: TypeElseShared2}),
        ]

    ...we'd return the output:

        (
            {x: TypeIfX,   y: TypeIfY,   shared: PseudoIntersection[TypeIfShared1, TypeIfShared2]},
            {shared: Union[TypeElseShared1, TypeElseShared2]},
        )

    ...where "PseudoIntersection[X, Y] == Y" because mypy actually doesn't understand intersections
    yet, so we settle for just arbitrarily picking the right expr's type.

    We only retain the shared expression in the 'else' case because we don't actually know
    whether x was refined or y was refined -- only just that one of the two was refined.
    """
    if len(type_maps) == 0:
        return {}, {}
    elif len(type_maps) == 1:
        return type_maps[0]
    else:
        final_if_map, final_else_map = type_maps[0]
        for if_map, else_map in type_maps[1:]:
            final_if_map = and_conditional_maps(final_if_map, if_map)
            final_else_map = or_conditional_maps(final_else_map, else_map)

        return final_if_map, final_else_map


def convert_to_typetype(type_map: TypeMap) -> TypeMap:
    converted_type_map: Dict[Expression, Type] = {}
    if type_map is None:
        return None
    for expr, typ in type_map.items():
        t = typ
        if isinstance(t, TypeVarType):
            t = t.upper_bound
        # TODO: should we only allow unions of instances as per PEP 484?
        if not isinstance(get_proper_type(t), (UnionType, Instance)):
            # unknown type; error was likely reported earlier
            return {}
        converted_type_map[expr] = TypeType.make_normalized(typ)
    return converted_type_map


def flatten(t: Expression) -> List[Expression]:
    """Flatten a nested sequence of tuples/lists into one list of nodes."""
    if isinstance(t, TupleExpr) or isinstance(t, ListExpr):
        return [b for a in t.items for b in flatten(a)]
    elif isinstance(t, StarExpr):
        return flatten(t.expr)
    else:
        return [t]


def flatten_types(t: Type) -> List[Type]:
    """Flatten a nested sequence of tuples into one list of nodes."""
    t = get_proper_type(t)
    if isinstance(t, TupleType):
        return [b for a in t.items for b in flatten_types(a)]
    else:
        return [t]


def expand_func(defn: FuncItem, map: Dict[TypeVarId, Type]) -> FuncItem:
    visitor = TypeTransformVisitor(map)
    ret = defn.accept(visitor)
    assert isinstance(ret, FuncItem)
    return ret


class TypeTransformVisitor(TransformVisitor):
    def __init__(self, map: Dict[TypeVarId, Type]) -> None:
        super().__init__()
        self.map = map

    def type(self, type: Type) -> Type:
        return expand_type(type, self.map)


def are_argument_counts_overlapping(t: CallableType, s: CallableType) -> bool:
    """Can a single call match both t and s, based just on positional argument counts?
    """
    min_args = max(t.min_args, s.min_args)
    max_args = min(t.max_possible_positional_args(), s.max_possible_positional_args())
    return min_args <= max_args


def is_unsafe_overlapping_overload_signatures(signature: CallableType,
                                              other: CallableType) -> bool:
    """Check if two overloaded signatures are unsafely overlapping or partially overlapping.

    We consider two functions 's' and 't' to be unsafely overlapping if both
    of the following are true:

    1.  s's parameters are all more precise or partially overlapping with t's
    2.  s's return type is NOT a subtype of t's.

    Assumes that 'signature' appears earlier in the list of overload
    alternatives then 'other' and that their argument counts are overlapping.
    """
    # Try detaching callables from the containing class so that all TypeVars
    # are treated as being free.
    #
    # This lets us identify cases where the two signatures use completely
    # incompatible types -- e.g. see the testOverloadingInferUnionReturnWithMixedTypevars
    # test case.
    signature = detach_callable(signature)
    other = detach_callable(other)

    # Note: We repeat this check twice in both directions due to a slight
    # asymmetry in 'is_callable_compatible'. When checking for partial overlaps,
    # we attempt to unify 'signature' and 'other' both against each other.
    #
    # If 'signature' cannot be unified with 'other', we end early. However,
    # if 'other' cannot be modified with 'signature', the function continues
    # using the older version of 'other'.
    #
    # This discrepancy is unfortunately difficult to get rid of, so we repeat the
    # checks twice in both directions for now.
    return (is_callable_compatible(signature, other,
                                  is_compat=is_overlapping_types_no_promote,
                                  is_compat_return=lambda l, r: not is_subtype_no_promote(l, r),
                                  ignore_return=False,
                                  check_args_covariantly=True,
                                  allow_partial_overlap=True) or
            is_callable_compatible(other, signature,
                                   is_compat=is_overlapping_types_no_promote,
                                   is_compat_return=lambda l, r: not is_subtype_no_promote(r, l),
                                   ignore_return=False,
                                   check_args_covariantly=False,
                                   allow_partial_overlap=True))


def detach_callable(typ: CallableType) -> CallableType:
    """Ensures that the callable's type variables are 'detached' and independent of the context.

    A callable normally keeps track of the type variables it uses within its 'variables' field.
    However, if the callable is from a method and that method is using a class type variable,
    the callable will not keep track of that type variable since it belongs to the class.

    This function will traverse the callable and find all used type vars and add them to the
    variables field if it isn't already present.

    The caller can then unify on all type variables whether or not the callable is originally
    from a class or not."""
    type_list = typ.arg_types + [typ.ret_type]

    appear_map: Dict[str, List[int]] = {}
    for i, inner_type in enumerate(type_list):
        typevars_available = get_type_vars(inner_type)
        for var in typevars_available:
            if var.fullname not in appear_map:
                appear_map[var.fullname] = []
            appear_map[var.fullname].append(i)

    used_type_var_names = set()
    for var_name, appearances in appear_map.items():
        used_type_var_names.add(var_name)

    all_type_vars = get_type_vars(typ)
    new_variables = []
    for var in set(all_type_vars):
        if var.fullname not in used_type_var_names:
            continue
        new_variables.append(TypeVarType(
            name=var.name,
            fullname=var.fullname,
            id=var.id,
            values=var.values,
            upper_bound=var.upper_bound,
            variance=var.variance,
        ))
    out = typ.copy_modified(
        variables=new_variables,
        arg_types=type_list[:-1],
        ret_type=type_list[-1],
    )
    return out


def overload_can_never_match(signature: CallableType, other: CallableType) -> bool:
    """Check if the 'other' method can never be matched due to 'signature'.

    This can happen if signature's parameters are all strictly broader then
    other's parameters.

    Assumes that both signatures have overlapping argument counts.
    """
    # The extra erasure is needed to prevent spurious errors
    # in situations where an `Any` overload is used as a fallback
    # for an overload with type variables. The spurious error appears
    # because the type variables turn into `Any` during unification in
    # the below subtype check and (surprisingly?) `is_proper_subtype(Any, Any)`
    # returns `True`.
    # TODO: find a cleaner solution instead of this ad-hoc erasure.
    exp_signature = expand_type(signature, {tvar.id: erase_def_to_union_or_bound(tvar)
                                for tvar in signature.variables})
    assert isinstance(exp_signature, ProperType)
    assert isinstance(exp_signature, CallableType)
    return is_callable_compatible(exp_signature, other,
                                  is_compat=is_more_precise,
                                  ignore_return=True)


def is_more_general_arg_prefix(t: FunctionLike, s: FunctionLike) -> bool:
    """Does t have wider arguments than s?"""
    # TODO should an overload with additional items be allowed to be more
    #      general than one with fewer items (or just one item)?
    if isinstance(t, CallableType):
        if isinstance(s, CallableType):
            return is_callable_compatible(t, s,
                                          is_compat=is_proper_subtype,
                                          ignore_return=True)
    elif isinstance(t, FunctionLike):
        if isinstance(s, FunctionLike):
            if len(t.items) == len(s.items):
                return all(is_same_arg_prefix(items, itemt)
                           for items, itemt in zip(t.items, s.items))
    return False


def is_same_arg_prefix(t: CallableType, s: CallableType) -> bool:
    return is_callable_compatible(t, s,
                                  is_compat=is_same_type,
                                  ignore_return=True,
                                  check_args_covariantly=True,
                                  ignore_pos_arg_names=True)


def infer_operator_assignment_method(typ: Type, operator: str) -> Tuple[bool, str]:
    """Determine if operator assignment on given value type is in-place, and the method name.

    For example, if operator is '+', return (True, '__iadd__') or (False, '__add__')
    depending on which method is supported by the type.
    """
    typ = get_proper_type(typ)
    method = operators.op_methods[operator]
    if isinstance(typ, Instance):
        if operator in operators.ops_with_inplace_method:
            inplace_method = '__i' + method[2:]
            if typ.type.has_readable_member(inplace_method):
                return True, inplace_method
    return False, method


def is_valid_inferred_type(typ: Type) -> bool:
    """Is an inferred type valid?

    Examples of invalid types include the None type or List[<uninhabited>].

    When not doing strict Optional checking, all types containing None are
    invalid.  When doing strict Optional checking, only None and types that are
    incompletely defined (i.e. contain UninhabitedType) are invalid.
    """
    if isinstance(get_proper_type(typ), (NoneType, UninhabitedType)):
        # With strict Optional checking, we *may* eventually infer NoneType when
        # the initializer is None, but we only do that if we can't infer a
        # specific Optional type.  This resolution happens in
        # leave_partial_types when we pop a partial types scope.
        return False
    return not typ.accept(NothingSeeker())


class NothingSeeker(TypeQuery[bool]):
    """Find any <nothing> types resulting from failed (ambiguous) type inference."""

    def __init__(self) -> None:
        super().__init__(any)

    def visit_uninhabited_type(self, t: UninhabitedType) -> bool:
        return t.ambiguous


class SetNothingToAny(TypeTranslator):
    """Replace all ambiguous <nothing> types with Any (to avoid spurious extra errors)."""

    def visit_uninhabited_type(self, t: UninhabitedType) -> Type:
        if t.ambiguous:
            return AnyType(TypeOfAny.from_error)
        return t

    def visit_type_alias_type(self, t: TypeAliasType) -> Type:
        # Target of the alias cannot by an ambiguous <nothing>, so we just
        # replace the arguments.
        return t.copy_modified(args=[a.accept(self) for a in t.args])


def is_node_static(node: Optional[Node]) -> Optional[bool]:
    """Find out if a node describes a static function method."""

    if isinstance(node, FuncDef):
        return node.is_static

    if isinstance(node, Var):
        return node.is_staticmethod

    return None


class CheckerScope:
    # We keep two stacks combined, to maintain the relative order
    stack: List[Union[TypeInfo, FuncItem, MypyFile]]

    def __init__(self, module: MypyFile) -> None:
        self.stack = [module]

    def top_function(self) -> Optional[FuncItem]:
        for e in reversed(self.stack):
            if isinstance(e, FuncItem):
                return e
        return None

    def top_non_lambda_function(self) -> Optional[FuncItem]:
        for e in reversed(self.stack):
            if isinstance(e, FuncItem) and not isinstance(e, LambdaExpr):
                return e
        return None

    def active_class(self) -> Optional[TypeInfo]:
        if isinstance(self.stack[-1], TypeInfo):
            return self.stack[-1]
        return None

    def enclosing_class(self) -> Optional[TypeInfo]:
        """Is there a class *directly* enclosing this function?"""
        top = self.top_function()
        assert top, "This method must be called from inside a function"
        index = self.stack.index(top)
        assert index, "CheckerScope stack must always start with a module"
        enclosing = self.stack[index - 1]
        if isinstance(enclosing, TypeInfo):
            return enclosing
        return None

    def active_self_type(self) -> Optional[Union[Instance, TupleType]]:
        """An instance or tuple type representing the current class.

        This returns None unless we are in class body or in a method.
        In particular, inside a function nested in method this returns None.
        """
        info = self.active_class()
        if not info and self.top_function():
            info = self.enclosing_class()
        if info:
            return fill_typevars(info)
        return None

    @contextmanager
    def push_function(self, item: FuncItem) -> Iterator[None]:
        self.stack.append(item)
        yield
        self.stack.pop()

    @contextmanager
    def push_class(self, info: TypeInfo) -> Iterator[None]:
        self.stack.append(info)
        yield
        self.stack.pop()


TKey = TypeVar('TKey')
TValue = TypeVar('TValue')


class DisjointDict(Generic[TKey, TValue]):
    """An variation of the union-find algorithm/data structure where instead of keeping
    track of just disjoint sets, we keep track of disjoint dicts -- keep track of multiple
    Set[Key] -> Set[Value] mappings, where each mapping's keys are guaranteed to be disjoint.

    This data structure is currently used exclusively by 'group_comparison_operands' below
    to merge chains of '==' and 'is' comparisons when two or more chains use the same expression
    in best-case O(n), where n is the number of operands.

    Specifically, the `add_mapping()` function and `items()` functions will take on average
    O(k + v) and O(n) respectively, where k and v are the number of keys and values we're adding
    for a given chain. Note that k <= n and v <= n.

    We hit these average/best-case scenarios for most user code: e.g. when the user has just
    a single chain like 'a == b == c == d == ...' or multiple disjoint chains like
    'a==b < c==d < e==f < ...'. (Note that a naive iterative merging would be O(n^2) for
    the latter case).

    In comparison, this data structure will make 'group_comparison_operands' have a worst-case
    runtime of O(n*log(n)): 'add_mapping()' and 'items()' are worst-case O(k*log(n) + v) and
    O(k*log(n)) respectively. This happens only in the rare case where the user keeps repeatedly
    making disjoint mappings before merging them in a way that persistently dodges the path
    compression optimization in '_lookup_root_id', which would end up constructing a single
    tree of height log_2(n). This makes root lookups no longer amoritized constant time when we
    finally call 'items()'.
    """
    def __init__(self) -> None:
        # Each key maps to a unique ID
        self._key_to_id: Dict[TKey, int] = {}

        # Each id points to the parent id, forming a forest of upwards-pointing trees. If the
        # current id already is the root, it points to itself. We gradually flatten these trees
        # as we perform root lookups: eventually all nodes point directly to its root.
        self._id_to_parent_id: Dict[int, int] = {}

        # Each root id in turn maps to the set of values.
        self._root_id_to_values: Dict[int, Set[TValue]] = {}

    def add_mapping(self, keys: Set[TKey], values: Set[TValue]) -> None:
        """Adds a 'Set[TKey] -> Set[TValue]' mapping. If there already exists a mapping
        containing one or more of the given keys, we merge the input mapping with the old one.

        Note that the given set of keys must be non-empty -- otherwise, nothing happens.
        """
        if len(keys) == 0:
            return

        subtree_roots = [self._lookup_or_make_root_id(key) for key in keys]
        new_root = subtree_roots[0]

        root_values = self._root_id_to_values[new_root]
        root_values.update(values)
        for subtree_root in subtree_roots[1:]:
            if subtree_root == new_root or subtree_root not in self._root_id_to_values:
                continue
            self._id_to_parent_id[subtree_root] = new_root
            root_values.update(self._root_id_to_values.pop(subtree_root))

    def items(self) -> List[Tuple[Set[TKey], Set[TValue]]]:
        """Returns all disjoint mappings in key-value pairs."""
        root_id_to_keys: Dict[int, Set[TKey]] = {}
        for key in self._key_to_id:
            root_id = self._lookup_root_id(key)
            if root_id not in root_id_to_keys:
                root_id_to_keys[root_id] = set()
            root_id_to_keys[root_id].add(key)

        output = []
        for root_id, keys in root_id_to_keys.items():
            output.append((keys, self._root_id_to_values[root_id]))

        return output

    def _lookup_or_make_root_id(self, key: TKey) -> int:
        if key in self._key_to_id:
            return self._lookup_root_id(key)
        else:
            new_id = len(self._key_to_id)
            self._key_to_id[key] = new_id
            self._id_to_parent_id[new_id] = new_id
            self._root_id_to_values[new_id] = set()
            return new_id

    def _lookup_root_id(self, key: TKey) -> int:
        i = self._key_to_id[key]
        while i != self._id_to_parent_id[i]:
            # Optimization: make keys directly point to their grandparents to speed up
            # future traversals. This prevents degenerate trees of height n from forming.
            new_parent = self._id_to_parent_id[self._id_to_parent_id[i]]
            self._id_to_parent_id[i] = new_parent
            i = new_parent
        return i


def group_comparison_operands(pairwise_comparisons: Iterable[Tuple[str, Expression, Expression]],
                              operand_to_literal_hash: Mapping[int, Key],
                              operators_to_group: Set[str],
                              ) -> List[Tuple[str, List[int]]]:
    """Group a series of comparison operands together chained by any operand
    in the 'operators_to_group' set. All other pairwise operands are kept in
    groups of size 2.

    For example, suppose we have the input comparison expression:

        x0 == x1 == x2 < x3 < x4 is x5 is x6 is not x7 is not x8

    If we get these expressions in a pairwise way (e.g. by calling ComparisionExpr's
    'pairwise()' method), we get the following as input:

        [('==', x0, x1), ('==', x1, x2), ('<', x2, x3), ('<', x3, x4),
         ('is', x4, x5), ('is', x5, x6), ('is not', x6, x7), ('is not', x7, x8)]

    If `operators_to_group` is the set {'==', 'is'}, this function will produce
    the following "simplified operator list":

       [("==", [0, 1, 2]), ("<", [2, 3]), ("<", [3, 4]),
        ("is", [4, 5, 6]), ("is not", [6, 7]), ("is not", [7, 8])]

    Note that (a) we yield *indices* to the operands rather then the operand
    expressions themselves and that (b) operands used in a consecutive chain
    of '==' or 'is' are grouped together.

    If two of these chains happen to contain operands with the same underlying
    literal hash (e.g. are assignable and correspond to the same expression),
    we combine those chains together. For example, if we had:

        same == x < y == same

    ...and if 'operand_to_literal_hash' contained the same values for the indices
    0 and 3, we'd produce the following output:

        [("==", [0, 1, 2, 3]), ("<", [1, 2])]

    But if the 'operand_to_literal_hash' did *not* contain an entry, we'd instead
    default to returning:

        [("==", [0, 1]), ("<", [1, 2]), ("==", [2, 3])]

    This function is currently only used to assist with type-narrowing refinements
    and is extracted out to a helper function so we can unit test it.
    """
    groups: Dict[str, DisjointDict[Key, int]] = {op: DisjointDict() for op in operators_to_group}

    simplified_operator_list: List[Tuple[str, List[int]]] = []
    last_operator: Optional[str] = None
    current_indices: Set[int] = set()
    current_hashes: Set[Key] = set()
    for i, (operator, left_expr, right_expr) in enumerate(pairwise_comparisons):
        if last_operator is None:
            last_operator = operator

        if current_indices and (operator != last_operator or operator not in operators_to_group):
            # If some of the operands in the chain are assignable, defer adding it: we might
            # end up needing to merge it with other chains that appear later.
            if len(current_hashes) == 0:
                simplified_operator_list.append((last_operator, sorted(current_indices)))
            else:
                groups[last_operator].add_mapping(current_hashes, current_indices)
            last_operator = operator
            current_indices = set()
            current_hashes = set()

        # Note: 'i' corresponds to the left operand index, so 'i + 1' is the
        # right operand.
        current_indices.add(i)
        current_indices.add(i + 1)

        # We only ever want to combine operands/combine chains for these operators
        if operator in operators_to_group:
            left_hash = operand_to_literal_hash.get(i)
            if left_hash is not None:
                current_hashes.add(left_hash)
            right_hash = operand_to_literal_hash.get(i + 1)
            if right_hash is not None:
                current_hashes.add(right_hash)

    if last_operator is not None:
        if len(current_hashes) == 0:
            simplified_operator_list.append((last_operator, sorted(current_indices)))
        else:
            groups[last_operator].add_mapping(current_hashes, current_indices)

    # Now that we know which chains happen to contain the same underlying expressions
    # and can be merged together, add in this info back to the output.
    for operator, disjoint_dict in groups.items():
        for keys, indices in disjoint_dict.items():
            simplified_operator_list.append((operator, sorted(indices)))

    # For stability, reorder list by the first operand index to appear
    simplified_operator_list.sort(key=lambda item: item[1][0])
    return simplified_operator_list


def is_typed_callable(c: Optional[Type]) -> bool:
    c = get_proper_type(c)
    if not c or not isinstance(c, CallableType):
        return False
    return not all(isinstance(t, AnyType) and t.type_of_any == TypeOfAny.unannotated
                   for t in get_proper_types(c.arg_types + [c.ret_type]))


def is_untyped_decorator(typ: Optional[Type]) -> bool:
    typ = get_proper_type(typ)
    if not typ:
        return True
    elif isinstance(typ, CallableType):
        return not is_typed_callable(typ)
    elif isinstance(typ, Instance):
        method = typ.type.get_method('__call__')
        if method:
            if isinstance(method, Decorator):
                return (
                    is_untyped_decorator(method.func.type)
                    or is_untyped_decorator(method.var.type)
                )

            if isinstance(method.type, Overloaded):
                return any(is_untyped_decorator(item) for item in method.type.items)
            else:
                return not is_typed_callable(method.type)
        else:
            return False
    elif isinstance(typ, Overloaded):
        return any(is_untyped_decorator(item) for item in typ.items)
    return True


def is_static(func: Union[FuncBase, Decorator]) -> bool:
    if isinstance(func, Decorator):
        return is_static(func.func)
    elif isinstance(func, FuncBase):
        return func.is_static
    assert False, f"Unexpected func type: {type(func)}"


def is_subtype_no_promote(left: Type, right: Type) -> bool:
    return is_subtype(left, right, ignore_promotions=True)


def is_overlapping_types_no_promote(left: Type, right: Type) -> bool:
    return is_overlapping_types(left, right, ignore_promotions=True)


def is_private(node_name: str) -> bool:
    """Check if node is private to class definition."""
    return node_name.startswith('__') and not node_name.endswith('__')


def is_string_literal(typ: Type) -> bool:
    strs = try_getting_str_literals_from_type(typ)
    return strs is not None and len(strs) == 1


def has_bool_item(typ: ProperType) -> bool:
    """Return True if type is 'bool' or a union with a 'bool' item."""
    if is_named_instance(typ, 'builtins.bool'):
        return True
    if isinstance(typ, UnionType):
        return any(is_named_instance(item, 'builtins.bool')
                   for item in typ.items)
    return False


def collapse_walrus(e: Expression) -> Expression:
    """If an expression is an AssignmentExpr, pull out the assignment target.

    We don't make any attempt to pull out all the targets in code like `x := (y := z)`.
    We could support narrowing those if that sort of code turns out to be common.
    """
    if isinstance(e, AssignmentExpr):
        return e.target
    return e<|MERGE_RESOLUTION|>--- conflicted
+++ resolved
@@ -920,18 +920,13 @@
                         self.fail(message_registry.RETURN_TYPE_CANNOT_BE_CONTRAVARIANT,
                                   typ.ret_type)
 
-<<<<<<< HEAD
                     arg_type_visitor = CollectArgTypes()
                     for argtype in typ.arg_types:
                         argtype.accept(arg_type_visitor)
 
                     if typ.ret_type not in arg_type_visitor.arg_types:
-                        self.fail(message_registry.RETURN_TYPE_CANNOT_BE_CONTRAVARIANT,
-                                  typ.ret_type)
-=======
-                    if not any([isinstance(argtype, TypeVarType) for argtype in typ.arg_types]):
                         self.fail(message_registry.UNBOUND_TYPEVAR, typ.ret_type)
->>>>>>> a7713938
+
 
                 # Check that Generator functions have the appropriate return type.
                 if defn.is_generator:
