--- conflicted
+++ resolved
@@ -17,14 +17,6 @@
     TupleExpr, ListExpr, ExpressionStmt, ReturnStmt, IfStmt,
     WhileStmt, OperatorAssignmentStmt, WithStmt, AssertStmt,
     RaiseStmt, TryStmt, ForStmt, DelStmt, CallExpr, IntExpr, StrExpr,
-<<<<<<< HEAD
-    UnicodeExpr, OpExpr, UnaryExpr, LambdaExpr, TempNode, SymbolTableNode,
-    Context, Decorator, PrintStmt, LITERAL_TYPE, BreakStmt, PassStmt, ContinueStmt,
-    ComparisonExpr, StarExpr, EllipsisExpr, RefExpr, ImportFrom, ImportAll, ImportBase,
-    ARG_POS, CONTRAVARIANT, COVARIANT, ExecStmt, GlobalDecl, Import, NonlocalDecl,
-    MDEF, Node, literal, literal_hash,
-)
-=======
     BytesExpr, UnicodeExpr, FloatExpr, OpExpr, UnaryExpr, CastExpr, RevealTypeExpr, SuperExpr,
     TypeApplication, DictExpr, SliceExpr, LambdaExpr, TempNode, SymbolTableNode,
     Context, ListComprehension, ConditionalExpr, GeneratorExpr,
@@ -33,10 +25,10 @@
     YieldFromExpr, NamedTupleExpr, TypedDictExpr, SetComprehension,
     DictionaryComprehension, ComplexExpr, EllipsisExpr, TypeAliasExpr,
     RefExpr, YieldExpr, BackquoteExpr, Import, ImportFrom, ImportAll, ImportBase,
-    AwaitExpr, PromoteExpr, Node, EnumCallExpr,
+    AwaitExpr, PromoteExpr, Node, EnumCallExpr, literal, literal_hash,
     ARG_POS, MDEF,
-    CONTRAVARIANT, COVARIANT)
->>>>>>> ad2b32e2
+    CONTRAVARIANT, COVARIANT
+)
 from mypy import nodes
 from mypy.types import (
     Type, AnyType, CallableType, FunctionLike, Overloaded, TupleType, TypedDictType,
