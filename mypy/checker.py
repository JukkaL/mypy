"""Mypy type checker."""

import itertools
import fnmatch
from contextlib import contextmanager

from typing import (
    Dict, Set, List, cast, Tuple, TypeVar, Union, Optional, NamedTuple, Iterator
)

from mypy.errors import Errors, report_internal_error
from mypy.nodes import (
    SymbolTable, Statement, MypyFile, Var, Expression, Lvalue, Node,
    OverloadedFuncDef, FuncDef, FuncItem, FuncBase, TypeInfo,
    ClassDef, Block, AssignmentStmt, NameExpr, MemberExpr, IndexExpr,
    TupleExpr, ListExpr, ExpressionStmt, ReturnStmt, IfStmt,
    WhileStmt, OperatorAssignmentStmt, WithStmt, AssertStmt,
    RaiseStmt, TryStmt, ForStmt, DelStmt, CallExpr, IntExpr, StrExpr,
    UnicodeExpr, OpExpr, UnaryExpr, LambdaExpr, TempNode, SymbolTableNode,
    Context, Decorator, PrintStmt, BreakStmt, PassStmt, ContinueStmt,
    ComparisonExpr, StarExpr, EllipsisExpr, RefExpr, PromoteExpr,
    Import, ImportFrom, ImportAll, ImportBase,
    ARG_POS, ARG_STAR, LITERAL_TYPE, MDEF, GDEF,
    CONTRAVARIANT, COVARIANT, INVARIANT,
)
from mypy import nodes
from mypy.literals import literal, literal_hash
from mypy.typeanal import has_any_from_unimported_type, check_for_explicit_any
from mypy.types import (
    Type, AnyType, CallableType, FunctionLike, Overloaded, TupleType, TypedDictType,
    Instance, NoneTyp, strip_type, TypeType, TypeOfAny,
    UnionType, TypeVarId, TypeVarType, PartialType, DeletedType, UninhabitedType, TypeVarDef,
    true_only, false_only, function_type, is_named_instance, union_items,
)
from mypy.sametypes import is_same_type, is_same_types
from mypy.messages import MessageBuilder, make_inferred_type_note
import mypy.checkexpr
from mypy.checkmember import map_type_from_supertype, bind_self, erase_to_bound, type_object_type
from mypy import messages
from mypy.subtypes import (
    is_subtype, is_equivalent, is_proper_subtype, is_more_precise,
    restrict_subtype_away, is_subtype_ignoring_tvars, is_callable_compatible,
    unify_generic_callable, find_member
)
from mypy.maptype import map_instance_to_supertype
from mypy.typevars import fill_typevars, has_no_typevars
from mypy.semanal import set_callable_name, refers_to_fullname, calculate_mro
from mypy.erasetype import erase_typevars
from mypy.expandtype import expand_type, expand_type_by_instance
from mypy.visitor import NodeVisitor
from mypy.join import join_types
from mypy.treetransform import TransformVisitor
from mypy.binder import ConditionalTypeBinder, get_declaration
from mypy.meet import is_overlapping_types, is_partially_overlapping_types
from mypy.options import Options
from mypy.plugin import Plugin, CheckerPluginInterface
from mypy.sharedparse import BINARY_MAGIC_METHODS
from mypy.scope import Scope

from mypy import experiments


T = TypeVar('T')

DEFAULT_LAST_PASS = 1  # Pass numbers start at 0


# A node which is postponed to be processed during the next pass.
# This is used for both batch mode and fine-grained incremental mode.
DeferredNode = NamedTuple(
    'DeferredNode',
    [
        # In batch mode only FuncDef and LambdaExpr are supported
        ('node', Union[FuncDef, LambdaExpr, MypyFile, OverloadedFuncDef]),
        ('context_type_name', Optional[str]),  # Name of the surrounding class (for error messages)
        ('active_typeinfo', Optional[TypeInfo]),  # And its TypeInfo (for semantic analysis
                                                  # self type handling)
    ])


# Data structure returned by find_isinstance_check representing
# information learned from the truth or falsehood of a condition.  The
# dict maps nodes representing expressions like 'a[0].x' to their
# refined types under the assumption that the condition has a
# particular truth value. A value of None means that the condition can
# never have that truth value.

# NB: The keys of this dict are nodes in the original source program,
# which are compared by reference equality--effectively, being *the
# same* expression of the program, not just two identical expressions
# (such as two references to the same variable). TODO: it would
# probably be better to have the dict keyed by the nodes' literal_hash
# field instead.

TypeMap = Optional[Dict[Expression, Type]]

# An object that represents either a precise type or a type with an upper bound;
# it is important for correct type inference with isinstance.
TypeRange = NamedTuple(
    'TypeRange',
    [
        ('item', Type),
        ('is_upper_bound', bool),  # False => precise type
    ])

# Keeps track of partial types in a single scope. In fine-grained incremental
# mode partial types initially defined at the top level cannot be completed in
# a function, and we use the 'is_function' attribute to enforce this.
PartialTypeScope = NamedTuple('PartialTypeScope', [('map', Dict[Var, Context]),
                                                   ('is_function', bool)])


class TypeChecker(NodeVisitor[None], CheckerPluginInterface):
    """Mypy type checker.

    Type check mypy source files that have been semantically analyzed.

    You must create a separate instance for each source file.
    """

    # Are we type checking a stub?
    is_stub = False
    # Error message reporter
    errors = None  # type: Errors
    # Utility for generating messages
    msg = None  # type: MessageBuilder
    # Types of type checked nodes
    type_map = None  # type: Dict[Expression, Type]

    # Helper for managing conditional types
    binder = None  # type: ConditionalTypeBinder
    # Helper for type checking expressions
    expr_checker = None  # type: mypy.checkexpr.ExpressionChecker

    tscope = None  # type: Scope
    scope = None  # type: CheckerScope
    # Stack of function return types
    return_types = None  # type: List[Type]
    # Flags; true for dynamically typed functions
    dynamic_funcs = None  # type: List[bool]
    # Stack of collections of variables with partial types
    partial_types = None  # type: List[PartialTypeScope]
    # Vars for which partial type errors are already reported
    # (to avoid logically duplicate errors with different error context).
    partial_reported = None  # type: Set[Var]
    globals = None  # type: SymbolTable
    modules = None  # type: Dict[str, MypyFile]
    # Nodes that couldn't be checked because some types weren't available. We'll run
    # another pass and try these again.
    deferred_nodes = None  # type: List[DeferredNode]
    # Type checking pass number (0 = first pass)
    pass_num = 0
    # Last pass number to take
    last_pass = DEFAULT_LAST_PASS
    # Have we deferred the current function? If yes, don't infer additional
    # types during this pass within the function.
    current_node_deferred = False
    # Is this file a typeshed stub?
    is_typeshed_stub = False
    # Should strict Optional-related errors be suppressed in this file?
    suppress_none_errors = False  # TODO: Get it from options instead
    options = None  # type: Options
    # Used for collecting inferred attribute types so that they can be checked
    # for consistency.
    inferred_attribute_types = None  # type: Optional[Dict[Var, Type]]
    # Don't infer partial None types if we are processing assignment from Union
    no_partial_types = False  # type: bool

    # The set of all dependencies (suppressed or not) that this module accesses, either
    # directly or indirectly.
    module_refs = None  # type: Set[str]

    # Plugin that provides special type checking rules for specific library
    # functions such as open(), etc.
    plugin = None  # type: Plugin

    def __init__(self, errors: Errors, modules: Dict[str, MypyFile], options: Options,
                 tree: MypyFile, path: str, plugin: Plugin) -> None:
        """Construct a type checker.

        Use errors to report type check errors.
        """
        self.errors = errors
        self.modules = modules
        self.options = options
        self.tree = tree
        self.path = path
        self.msg = MessageBuilder(errors, modules)
        self.plugin = plugin
        self.expr_checker = mypy.checkexpr.ExpressionChecker(self, self.msg, self.plugin)
        self.tscope = Scope()
        self.scope = CheckerScope(tree)
        self.binder = ConditionalTypeBinder()
        self.globals = tree.names
        self.return_types = []
        self.dynamic_funcs = []
        self.partial_types = []
        self.partial_reported = set()
        self.deferred_nodes = []
        self.type_map = {}
        self.module_refs = set()
        self.pass_num = 0
        self.current_node_deferred = False
        self.is_stub = tree.is_stub
        self.is_typeshed_stub = errors.is_typeshed_file(path)
        self.inferred_attribute_types = None
        if options.strict_optional_whitelist is None:
            self.suppress_none_errors = not options.show_none_errors
        else:
            self.suppress_none_errors = not any(fnmatch.fnmatch(path, pattern)
                                                for pattern
                                                in options.strict_optional_whitelist)
        # If True, process function definitions. If False, don't. This is used
        # for processing module top levels in fine-grained incremental mode.
        self.recurse_into_functions = True

    def reset(self) -> None:
        """Cleanup stale state that might be left over from a typechecking run.

        This allows us to reuse TypeChecker objects in fine-grained
        incremental mode.
        """
        # TODO: verify this is still actually worth it over creating new checkers
        self.partial_reported.clear()
        self.module_refs.clear()
        self.binder = ConditionalTypeBinder()
        self.type_map.clear()

        assert self.inferred_attribute_types is None
        assert self.partial_types == []
        assert self.deferred_nodes == []
        assert len(self.scope.stack) == 1
        assert self.partial_types == []

    def check_first_pass(self) -> None:
        """Type check the entire file, but defer functions with unresolved references.

        Unresolved references are forward references to variables
        whose types haven't been inferred yet.  They may occur later
        in the same file or in a different file that's being processed
        later (usually due to an import cycle).

        Deferred functions will be processed by check_second_pass().
        """
        self.recurse_into_functions = True
        with experiments.strict_optional_set(self.options.strict_optional):
            self.errors.set_file(self.path, self.tree.fullname(), scope=self.tscope)
            self.tscope.enter_file(self.tree.fullname())
            with self.enter_partial_types():
                with self.binder.top_frame_context():
                    for d in self.tree.defs:
                        self.accept(d)

            assert not self.current_node_deferred

            all_ = self.globals.get('__all__')
            if all_ is not None and all_.type is not None:
                all_node = all_.node
                assert all_node is not None
                seq_str = self.named_generic_type('typing.Sequence',
                                                [self.named_type('builtins.str')])
                if self.options.python_version[0] < 3:
                    seq_str = self.named_generic_type('typing.Sequence',
                                                    [self.named_type('builtins.unicode')])
                if not is_subtype(all_.type, seq_str):
                    str_seq_s, all_s = self.msg.format_distinctly(seq_str, all_.type)
                    self.fail(messages.ALL_MUST_BE_SEQ_STR.format(str_seq_s, all_s),
                            all_node)

            self.tscope.leave()

    def check_second_pass(self, todo: Optional[List[DeferredNode]] = None) -> bool:
        """Run second or following pass of type checking.

        This goes through deferred nodes, returning True if there were any.
        """
        self.recurse_into_functions = True
        with experiments.strict_optional_set(self.options.strict_optional):
            if not todo and not self.deferred_nodes:
                return False
            self.errors.set_file(self.path, self.tree.fullname(), scope=self.tscope)
            self.tscope.enter_file(self.tree.fullname())
            self.pass_num += 1
            if not todo:
                todo = self.deferred_nodes
            else:
                assert not self.deferred_nodes
            self.deferred_nodes = []
            done = set()  # type: Set[Union[FuncDef, LambdaExpr, MypyFile, OverloadedFuncDef]]
            for node, type_name, active_typeinfo in todo:
                if node in done:
                    continue
                # This is useful for debugging:
                # print("XXX in pass %d, class %s, function %s" %
                #       (self.pass_num, type_name, node.fullname() or node.name()))
                done.add(node)
                with self.tscope.class_scope(active_typeinfo) if active_typeinfo else nothing():
                    with self.scope.push_class(active_typeinfo) if active_typeinfo else nothing():
                        self.check_partial(node)
            self.tscope.leave()
            return True

    def check_partial(self, node: Union[FuncDef,
                                        LambdaExpr,
                                        MypyFile,
                                        OverloadedFuncDef]) -> None:
        if isinstance(node, MypyFile):
            self.check_top_level(node)
        else:
            self.recurse_into_functions = True
            if isinstance(node, LambdaExpr):
                self.expr_checker.accept(node)
            else:
                self.accept(node)

    def check_top_level(self, node: MypyFile) -> None:
        """Check only the top-level of a module, skipping function definitions."""
        self.recurse_into_functions = False
        with self.enter_partial_types():
            with self.binder.top_frame_context():
                for d in node.defs:
                    d.accept(self)

        assert not self.current_node_deferred
        # TODO: Handle __all__

    def handle_cannot_determine_type(self, name: str, context: Context) -> None:
        node = self.scope.top_non_lambda_function()
        if self.pass_num < self.last_pass and isinstance(node, FuncDef):
            # Don't report an error yet. Just defer. Note that we don't defer
            # lambdas because they are coupled to the surrounding function
            # through the binder and the inferred type of the lambda, so it
            # would get messy.
            if self.errors.type_name:
                type_name = self.errors.type_name[-1]
            else:
                type_name = None
            # Shouldn't we freeze the entire scope?
            enclosing_class = self.scope.enclosing_class()
            self.deferred_nodes.append(DeferredNode(node, type_name, enclosing_class))
            # Set a marker so that we won't infer additional types in this
            # function. Any inferred types could be bogus, because there's at
            # least one type that we don't know.
            self.current_node_deferred = True
        else:
            self.msg.cannot_determine_type(name, context)

    def accept(self, stmt: Statement) -> None:
        """Type check a node in the given type context."""
        try:
            stmt.accept(self)
        except Exception as err:
            report_internal_error(err, self.errors.file, stmt.line, self.errors, self.options)

    def accept_loop(self, body: Statement, else_body: Optional[Statement] = None, *,
                    exit_condition: Optional[Expression] = None) -> None:
        """Repeatedly type check a loop body until the frame doesn't change.
        If exit_condition is set, assume it must be False on exit from the loop.

        Then check the else_body.
        """
        # The outer frame accumulates the results of all iterations
        with self.binder.frame_context(can_skip=False):
            while True:
                with self.binder.frame_context(can_skip=True,
                                               break_frame=2, continue_frame=1):
                    self.accept(body)
                if not self.binder.last_pop_changed:
                    break
            if exit_condition:
                _, else_map = self.find_isinstance_check(exit_condition)
                self.push_type_map(else_map)
            if else_body:
                self.accept(else_body)

    #
    # Definitions
    #

    def visit_overloaded_func_def(self, defn: OverloadedFuncDef) -> None:
        if not self.recurse_into_functions:
            return
        with self.tscope.function_scope(defn):
            self._visit_overloaded_func_def(defn)

    def _visit_overloaded_func_def(self, defn: OverloadedFuncDef) -> None:
        num_abstract = 0
        if not defn.items:
            # In this case we have already complained about none of these being
            # valid overloads.
            return None
        if len(defn.items) == 1:
            self.fail('Single overload definition, multiple required', defn)

        if defn.is_property:
            # HACK: Infer the type of the property.
            self.visit_decorator(cast(Decorator, defn.items[0]))
        for fdef in defn.items:
            assert isinstance(fdef, Decorator)
            self.check_func_item(fdef.func, name=fdef.func.name())
            if fdef.func.is_abstract:
                num_abstract += 1
        if num_abstract not in (0, len(defn.items)):
            self.fail(messages.INCONSISTENT_ABSTRACT_OVERLOAD, defn)
        if defn.impl:
            defn.impl.accept(self)
        if defn.info:
            self.check_method_override(defn)
            self.check_inplace_operator_method(defn)
        if not defn.is_property:
            self.check_overlapping_overloads(defn)
        return None

    def check_overlapping_overloads(self, defn: OverloadedFuncDef) -> None:
        # At this point we should have set the impl already, and all remaining
        # items are decorators
        is_descriptor_get = defn.info is not None and defn.name() == "__get__"
        for i, item in enumerate(defn.items):
            # TODO overloads involving decorators
            assert isinstance(item, Decorator)
            sig1 = self.function_type(item.func)
            assert isinstance(sig1, CallableType)

            for j, item2 in enumerate(defn.items[i + 1:]):
                assert isinstance(item2, Decorator)
                sig2 = self.function_type(item2.func)
                assert isinstance(sig2, CallableType)

                if not are_argument_counts_overlapping(sig1, sig2):
                    continue

                if overload_can_never_match(sig1, sig2):
                    self.msg.overloaded_signature_will_never_match(
                        i + 1, i + j + 2, item2.func)
                elif not is_descriptor_get:
                    # Note: we force mypy to check overload signatures in strict-optional mode
                    # so we don't incorrectly report errors when a user tries typing an overload
                    # that happens to have a 'if the argument is None' fallback.
                    #
                    # For example, the following is fine in strict-optional mode but would throw
                    # the unsafe overlap error when strict-optional is disabled:
                    #
                    #     @overload
                    #     def foo(x: None) -> int: ...
                    #     @overload
                    #     def foo(x: str) -> str: ...
                    #
                    # See Python 2's map function for a concrete example of this kind of overload.
                    with experiments.strict_optional_set(True):
                        if is_unsafe_overlapping_overload_signatures(sig1, sig2):
                            self.msg.overloaded_signatures_overlap(
                                i + 1, i + j + 2, item.func)

            if defn.impl:
                if isinstance(defn.impl, FuncDef):
                    impl_type = defn.impl.type
                elif isinstance(defn.impl, Decorator):
                    impl_type = defn.impl.var.type
                else:
                    assert False, "Impl isn't the right type"

                # This can happen if we've got an overload with a different
                # decorator too -- we gave up on the types.
                if impl_type is None or isinstance(impl_type, AnyType):
                    return
                assert isinstance(impl_type, CallableType)

                # Is the overload alternative's arguments subtypes of the implementation's?
                if not is_callable_compatible(impl_type, sig1,
                                              is_compat=is_subtype,
                                              ignore_return=True):
                    self.msg.overloaded_signatures_arg_specific(i + 1, defn.impl)

                #  Repeat the same unification process 'is_callable_compatible'
                #  internally performs so we can examine the return type separately.
                if impl_type.variables:
                    # Note: we set 'ignore_return=True' because 'unify_generic_callable'
                    # normally checks the arguments and return types with differing variance.
                    #
                    # This is normally what we want, but for checking the validity of overload
                    # implementations, we actually want to use the same variance for both.
                    #
                    # TODO: Patch 'is_callable_compatible' and  'unify_generic_callable'?
                    #       somehow so we can customize the variance in all different sorts
                    #       of ways? This would let us infer more constraints, letting us
                    #       infer more precise types.
                    impl_type = unify_generic_callable(impl_type, sig1, ignore_return=True)

                # Is the overload alternative's return type a subtype of the implementation's?
                if impl_type is not None and not is_subtype(sig1.ret_type, impl_type.ret_type):
                    self.msg.overloaded_signatures_ret_specific(i + 1, defn.impl)

    # Here's the scoop about generators and coroutines.
    #
    # There are two kinds of generators: classic generators (functions
    # with `yield` or `yield from` in the body) and coroutines
    # (functions declared with `async def`).  The latter are specified
    # in PEP 492 and only available in Python >= 3.5.
    #
    # Classic generators can be parameterized with three types:
    # - ty is the Yield type (the type of y in `yield y`)
    # - tc is the type reCeived by yield (the type of c in `c = yield`).
    # - tr is the Return type (the type of r in `return r`)
    #
    # A classic generator must define a return type that's either
    # `Generator[ty, tc, tr]`, Iterator[ty], or Iterable[ty] (or
    # object or Any).  If tc/tr are not given, both are None.
    #
    # A coroutine must define a return type corresponding to tr; the
    # other two are unconstrained.  The "external" return type (seen
    # by the caller) is Awaitable[tr].
    #
    # In addition, there's the synthetic type AwaitableGenerator: it
    # inherits from both Awaitable and Generator and can be used both
    # in `yield from` and in `await`.  This type is set automatically
    # for functions decorated with `@types.coroutine` or
    # `@asyncio.coroutine`.  Its single parameter corresponds to tr.
    #
    # PEP 525 adds a new type, the asynchronous generator, which was
    # first released in Python 3.6. Async generators are `async def`
    # functions that can also `yield` values. They can be parameterized
    # with two types, ty and tc, because they cannot return a value.
    #
    # There are several useful methods, each taking a type t and a
    # flag c indicating whether it's for a generator or coroutine:
    #
    # - is_generator_return_type(t, c) returns whether t is a Generator,
    #   Iterator, Iterable (if not c), or Awaitable (if c), or
    #   AwaitableGenerator (regardless of c).
    # - is_async_generator_return_type(t) returns whether t is an
    #   AsyncGenerator.
    # - get_generator_yield_type(t, c) returns ty.
    # - get_generator_receive_type(t, c) returns tc.
    # - get_generator_return_type(t, c) returns tr.

    def is_generator_return_type(self, typ: Type, is_coroutine: bool) -> bool:
        """Is `typ` a valid type for a generator/coroutine?

        True if `typ` is a *supertype* of Generator or Awaitable.
        Also true it it's *exactly* AwaitableGenerator (modulo type parameters).
        """
        if is_coroutine:
            # This means we're in Python 3.5 or later.
            at = self.named_generic_type('typing.Awaitable', [AnyType(TypeOfAny.special_form)])
            if is_subtype(at, typ):
                return True
        else:
            any_type = AnyType(TypeOfAny.special_form)
            gt = self.named_generic_type('typing.Generator', [any_type, any_type, any_type])
            if is_subtype(gt, typ):
                return True
        return isinstance(typ, Instance) and typ.type.fullname() == 'typing.AwaitableGenerator'

    def is_async_generator_return_type(self, typ: Type) -> bool:
        """Is `typ` a valid type for an async generator?

        True if `typ` is a supertype of AsyncGenerator.
        """
        try:
            any_type = AnyType(TypeOfAny.special_form)
            agt = self.named_generic_type('typing.AsyncGenerator', [any_type, any_type])
        except KeyError:
            # we're running on a version of typing that doesn't have AsyncGenerator yet
            return False
        return is_subtype(agt, typ)

    def get_generator_yield_type(self, return_type: Type, is_coroutine: bool) -> Type:
        """Given the declared return type of a generator (t), return the type it yields (ty)."""
        if isinstance(return_type, AnyType):
            return AnyType(TypeOfAny.from_another_any, source_any=return_type)
        elif (not self.is_generator_return_type(return_type, is_coroutine)
                and not self.is_async_generator_return_type(return_type)):
            # If the function doesn't have a proper Generator (or
            # Awaitable) return type, anything is permissible.
            return AnyType(TypeOfAny.from_error)
        elif not isinstance(return_type, Instance):
            # Same as above, but written as a separate branch so the typechecker can understand.
            return AnyType(TypeOfAny.from_error)
        elif return_type.type.fullname() == 'typing.Awaitable':
            # Awaitable: ty is Any.
            return AnyType(TypeOfAny.special_form)
        elif return_type.args:
            # AwaitableGenerator, Generator, AsyncGenerator, Iterator, or Iterable; ty is args[0].
            ret_type = return_type.args[0]
            # TODO not best fix, better have dedicated yield token
            return ret_type
        else:
            # If the function's declared supertype of Generator has no type
            # parameters (i.e. is `object`), then the yielded values can't
            # be accessed so any type is acceptable.  IOW, ty is Any.
            # (However, see https://github.com/python/mypy/issues/1933)
            return AnyType(TypeOfAny.special_form)

    def get_generator_receive_type(self, return_type: Type, is_coroutine: bool) -> Type:
        """Given a declared generator return type (t), return the type its yield receives (tc)."""
        if isinstance(return_type, AnyType):
            return AnyType(TypeOfAny.from_another_any, source_any=return_type)
        elif (not self.is_generator_return_type(return_type, is_coroutine)
                and not self.is_async_generator_return_type(return_type)):
            # If the function doesn't have a proper Generator (or
            # Awaitable) return type, anything is permissible.
            return AnyType(TypeOfAny.from_error)
        elif not isinstance(return_type, Instance):
            # Same as above, but written as a separate branch so the typechecker can understand.
            return AnyType(TypeOfAny.from_error)
        elif return_type.type.fullname() == 'typing.Awaitable':
            # Awaitable, AwaitableGenerator: tc is Any.
            return AnyType(TypeOfAny.special_form)
        elif (return_type.type.fullname() in ('typing.Generator', 'typing.AwaitableGenerator')
              and len(return_type.args) >= 3):
            # Generator: tc is args[1].
            return return_type.args[1]
        elif return_type.type.fullname() == 'typing.AsyncGenerator' and len(return_type.args) >= 2:
            return return_type.args[1]
        else:
            # `return_type` is a supertype of Generator, so callers won't be able to send it
            # values.  IOW, tc is None.
            return NoneTyp()

    def get_coroutine_return_type(self, return_type: Type) -> Type:
        if isinstance(return_type, AnyType):
            return AnyType(TypeOfAny.from_another_any, source_any=return_type)
        assert isinstance(return_type, Instance), "Should only be called on coroutine functions."
        # Note: return type is the 3rd type parameter of Coroutine.
        return return_type.args[2]

    def get_generator_return_type(self, return_type: Type, is_coroutine: bool) -> Type:
        """Given the declared return type of a generator (t), return the type it returns (tr)."""
        if isinstance(return_type, AnyType):
            return AnyType(TypeOfAny.from_another_any, source_any=return_type)
        elif not self.is_generator_return_type(return_type, is_coroutine):
            # If the function doesn't have a proper Generator (or
            # Awaitable) return type, anything is permissible.
            return AnyType(TypeOfAny.from_error)
        elif not isinstance(return_type, Instance):
            # Same as above, but written as a separate branch so the typechecker can understand.
            return AnyType(TypeOfAny.from_error)
        elif return_type.type.fullname() == 'typing.Awaitable' and len(return_type.args) == 1:
            # Awaitable: tr is args[0].
            return return_type.args[0]
        elif (return_type.type.fullname() in ('typing.Generator', 'typing.AwaitableGenerator')
              and len(return_type.args) >= 3):
            # AwaitableGenerator, Generator: tr is args[2].
            return return_type.args[2]
        else:
            # Supertype of Generator (Iterator, Iterable, object): tr is any.
            return AnyType(TypeOfAny.special_form)

    def visit_func_def(self, defn: FuncDef) -> None:
        if not self.recurse_into_functions:
            return
        with self.tscope.function_scope(defn):
            self._visit_func_def(defn)

    def _visit_func_def(self, defn: FuncDef) -> None:
        """Type check a function definition."""
        self.check_func_item(defn, name=defn.name())
        if defn.info:
            if not defn.is_dynamic() and not defn.is_overload and not defn.is_decorated:
                # If the definition is the implementation for an
                # overload, the legality of the override has already
                # been typechecked, and decorated methods will be
                # checked when the decorator is.
                self.check_method_override(defn)
            self.check_inplace_operator_method(defn)
        if defn.original_def:
            # Override previous definition.
            new_type = self.function_type(defn)
            if isinstance(defn.original_def, FuncDef):
                # Function definition overrides function definition.
                if not is_same_type(new_type, self.function_type(defn.original_def)):
                    self.msg.incompatible_conditional_function_def(defn)
            else:
                # Function definition overrides a variable initialized via assignment or a
                # decorated function.
                orig_type = defn.original_def.type
                if orig_type is None:
                    # XXX This can be None, as happens in
                    # test_testcheck_TypeCheckSuite.testRedefinedFunctionInTryWithElse
                    self.msg.note("Internal mypy error checking function redefinition", defn)
                    return
                if isinstance(orig_type, PartialType):
                    if orig_type.type is None:
                        # Ah this is a partial type. Give it the type of the function.
                        orig_def = defn.original_def
                        if isinstance(orig_def, Decorator):
                            var = orig_def.var
                        else:
                            var = orig_def
                        partial_types = self.find_partial_types(var)
                        if partial_types is not None:
                            var.type = new_type
                            del partial_types[var]
                    else:
                        # Trying to redefine something like partial empty list as function.
                        self.fail(messages.INCOMPATIBLE_REDEFINITION, defn)
                else:
                    # TODO: Update conditional type binder.
                    self.check_subtype(new_type, orig_type, defn,
                                       messages.INCOMPATIBLE_REDEFINITION,
                                       'redefinition with type',
                                       'original type')

    def check_func_item(self, defn: FuncItem,
                        type_override: Optional[CallableType] = None,
                        name: Optional[str] = None) -> None:
        """Type check a function.

        If type_override is provided, use it as the function type.
        """
        self.dynamic_funcs.append(defn.is_dynamic() and not type_override)

        with self.enter_partial_types(is_function=True):
            typ = self.function_type(defn)
            if type_override:
                typ = type_override.copy_modified(line=typ.line, column=typ.column)
            if isinstance(typ, CallableType):
                with self.enter_attribute_inference_context():
                    self.check_func_def(defn, typ, name)
            else:
                raise RuntimeError('Not supported')

        self.dynamic_funcs.pop()
        self.current_node_deferred = False

    @contextmanager
    def enter_attribute_inference_context(self) -> Iterator[None]:
        old_types = self.inferred_attribute_types
        self.inferred_attribute_types = {}
        yield None
        self.inferred_attribute_types = old_types

    def check_func_def(self, defn: FuncItem, typ: CallableType, name: Optional[str]) -> None:
        """Type check a function definition."""
        # Expand type variables with value restrictions to ordinary types.
        for item, typ in self.expand_typevars(defn, typ):
            old_binder = self.binder
            self.binder = ConditionalTypeBinder()
            with self.binder.top_frame_context():
                defn.expanded.append(item)

                # We may be checking a function definition or an anonymous
                # function. In the first case, set up another reference with the
                # precise type.
                if isinstance(item, FuncDef):
                    fdef = item
                    # Check if __init__ has an invalid, non-None return type.
                    if (fdef.info and fdef.name() in ('__init__', '__init_subclass__') and
                            not isinstance(typ.ret_type, NoneTyp) and
                            not self.dynamic_funcs[-1]):
                        self.fail(messages.MUST_HAVE_NONE_RETURN_TYPE.format(fdef.name()),
                                  item)

                    self.check_for_missing_annotations(fdef)
                    if self.options.disallow_any_unimported:
                        if fdef.type and isinstance(fdef.type, CallableType):
                            ret_type = fdef.type.ret_type
                            if has_any_from_unimported_type(ret_type):
                                self.msg.unimported_type_becomes_any("Return type", ret_type, fdef)
                            for idx, arg_type in enumerate(fdef.type.arg_types):
                                if has_any_from_unimported_type(arg_type):
                                    prefix = "Argument {} to \"{}\"".format(idx + 1, fdef.name())
                                    self.msg.unimported_type_becomes_any(prefix, arg_type, fdef)
                    check_for_explicit_any(fdef.type, self.options, self.is_typeshed_stub,
                                           self.msg, context=fdef)

                if name:  # Special method names
                    if name in nodes.reverse_op_method_set:
                        self.check_reverse_op_method(item, typ, name, defn)
                    elif name in ('__getattr__', '__getattribute__'):
                        self.check_getattr_method(typ, defn, name)
                    elif name == '__setattr__':
                        self.check_setattr_method(typ, defn)

                # Refuse contravariant return type variable
                if isinstance(typ.ret_type, TypeVarType):
                    if typ.ret_type.variance == CONTRAVARIANT:
                        self.fail(messages.RETURN_TYPE_CANNOT_BE_CONTRAVARIANT,
                             typ.ret_type)

                # Check that Generator functions have the appropriate return type.
                if defn.is_generator:
                    if defn.is_async_generator:
                        if not self.is_async_generator_return_type(typ.ret_type):
                            self.fail(messages.INVALID_RETURN_TYPE_FOR_ASYNC_GENERATOR, typ)
                    else:
                        if not self.is_generator_return_type(typ.ret_type, defn.is_coroutine):
                            self.fail(messages.INVALID_RETURN_TYPE_FOR_GENERATOR, typ)

                    # Python 2 generators aren't allowed to return values.
                    if (self.options.python_version[0] == 2 and
                            isinstance(typ.ret_type, Instance) and
                            typ.ret_type.type.fullname() == 'typing.Generator'):
                        if not isinstance(typ.ret_type.args[2], (NoneTyp, AnyType)):
                            self.fail(messages.INVALID_GENERATOR_RETURN_ITEM_TYPE, typ)

                # Fix the type if decorated with `@types.coroutine` or `@asyncio.coroutine`.
                if defn.is_awaitable_coroutine:
                    # Update the return type to AwaitableGenerator.
                    # (This doesn't exist in typing.py, only in typing.pyi.)
                    t = typ.ret_type
                    c = defn.is_coroutine
                    ty = self.get_generator_yield_type(t, c)
                    tc = self.get_generator_receive_type(t, c)
                    if c:
                        tr = self.get_coroutine_return_type(t)
                    else:
                        tr = self.get_generator_return_type(t, c)
                    ret_type = self.named_generic_type('typing.AwaitableGenerator',
                                                       [ty, tc, tr, t])
                    typ = typ.copy_modified(ret_type=ret_type)
                    defn.type = typ

                # Push return type.
                self.return_types.append(typ.ret_type)

                # Store argument types.
                for i in range(len(typ.arg_types)):
                    arg_type = typ.arg_types[i]

                    ref_type = self.scope.active_self_type()  # type: Optional[Type]
                    if (isinstance(defn, FuncDef) and ref_type is not None and i == 0
                            and not defn.is_static
                            and typ.arg_kinds[0] not in [nodes.ARG_STAR, nodes.ARG_STAR2]):
                        isclass = defn.is_class or defn.name() in ('__new__', '__init_subclass__')
                        if isclass:
                            ref_type = mypy.types.TypeType.make_normalized(ref_type)
                        erased = erase_to_bound(arg_type)
                        if not is_subtype_ignoring_tvars(ref_type, erased):
                            note = None
                            if typ.arg_names[i] in ['self', 'cls']:
                                if (self.options.python_version[0] < 3
                                        and is_same_type(erased, arg_type) and not isclass):
                                    msg = ("Invalid type for self, or extra argument type "
                                           "in function annotation")
                                    note = '(Hint: typically annotations omit the type for self)'
                                else:
                                    msg = ("The erased type of self '{}' "
                                           "is not a supertype of its class '{}'"
                                           ).format(erased, ref_type)
                            else:
                                msg = ("Self argument missing for a non-static method "
                                       "(or an invalid type for self)")
                            self.fail(msg, defn)
                            if note:
                                self.note(note, defn)
                        if defn.is_class and isinstance(arg_type, CallableType):
                            arg_type.is_classmethod_class = True
                    elif isinstance(arg_type, TypeVarType):
                        # Refuse covariant parameter type variables
                        # TODO: check recursively for inner type variables
                        if (
                            arg_type.variance == COVARIANT and
                            defn.name() not in ('__init__', '__new__')
                        ):
                            ctx = arg_type  # type: Context
                            if ctx.line < 0:
                                ctx = typ
                            self.fail(messages.FUNCTION_PARAMETER_CANNOT_BE_COVARIANT, ctx)
                    if typ.arg_kinds[i] == nodes.ARG_STAR:
                        # builtins.tuple[T] is typing.Tuple[T, ...]
                        arg_type = self.named_generic_type('builtins.tuple',
                                                           [arg_type])
                    elif typ.arg_kinds[i] == nodes.ARG_STAR2:
                        arg_type = self.named_generic_type('builtins.dict',
                                                           [self.str_type(),
                                                            arg_type])
                    item.arguments[i].variable.type = arg_type

                # Type check initialization expressions.
                for arg in item.arguments:
                    if arg.initializer is not None:
                        name = arg.variable.name()
                        msg = 'Incompatible default for '
                        if name.startswith('__tuple_arg_'):
                            msg += "tuple argument {}".format(name[12:])
                        else:
                            msg += 'argument "{}"'.format(name)
                        self.check_simple_assignment(arg.variable.type, arg.initializer,
                            context=arg, msg=msg, lvalue_name='argument', rvalue_name='default')

            # Type check body in a new scope.
            with self.binder.top_frame_context():
                with self.scope.push_function(defn):
                    self.accept(item.body)
                unreachable = self.binder.is_unreachable()

            if (self.options.warn_no_return and not unreachable):
                if (defn.is_generator or
                        is_named_instance(self.return_types[-1], 'typing.AwaitableGenerator')):
                    return_type = self.get_generator_return_type(self.return_types[-1],
                                                                 defn.is_coroutine)
                elif defn.is_coroutine:
                    return_type = self.get_coroutine_return_type(self.return_types[-1])
                else:
                    return_type = self.return_types[-1]

                if (not isinstance(return_type, (NoneTyp, AnyType))
                        and not self.is_trivial_body(defn.body)):
                    # Control flow fell off the end of a function that was
                    # declared to return a non-None type and is not
                    # entirely pass/Ellipsis.
                    if isinstance(return_type, UninhabitedType):
                        # This is a NoReturn function
                        self.msg.note(messages.INVALID_IMPLICIT_RETURN, defn)
                    else:
                        self.msg.fail(messages.MISSING_RETURN_STATEMENT, defn)

            self.return_types.pop()

            self.binder = old_binder

    def check_for_missing_annotations(self, fdef: FuncItem) -> None:
        # Check for functions with unspecified/not fully specified types.
        def is_unannotated_any(t: Type) -> bool:
            return isinstance(t, AnyType) and t.type_of_any == TypeOfAny.unannotated

        has_explicit_annotation = (isinstance(fdef.type, CallableType)
                                   and any(not is_unannotated_any(t)
                                           for t in fdef.type.arg_types + [fdef.type.ret_type]))

        show_untyped = not self.is_typeshed_stub or self.options.warn_incomplete_stub
        check_incomplete_defs = self.options.disallow_incomplete_defs and has_explicit_annotation
        if show_untyped and (self.options.disallow_untyped_defs or check_incomplete_defs):
            if fdef.type is None and self.options.disallow_untyped_defs:
                self.fail(messages.FUNCTION_TYPE_EXPECTED, fdef)
            elif isinstance(fdef.type, CallableType):
                ret_type = fdef.type.ret_type
                if is_unannotated_any(ret_type):
                    self.fail(messages.RETURN_TYPE_EXPECTED, fdef)
                elif fdef.is_generator:
                    if is_unannotated_any(self.get_generator_return_type(ret_type,
                                                                        fdef.is_coroutine)):
                        self.fail(messages.RETURN_TYPE_EXPECTED, fdef)
                elif fdef.is_coroutine and isinstance(ret_type, Instance):
                    if is_unannotated_any(self.get_coroutine_return_type(ret_type)):
                        self.fail(messages.RETURN_TYPE_EXPECTED, fdef)
                if any(is_unannotated_any(t) for t in fdef.type.arg_types):
                    self.fail(messages.ARGUMENT_TYPE_EXPECTED, fdef)

    def is_trivial_body(self, block: Block) -> bool:
        body = block.body

        # Skip a docstring
        if (body and isinstance(body[0], ExpressionStmt) and
                isinstance(body[0].expr, (StrExpr, UnicodeExpr))):
            body = block.body[1:]

        if len(body) == 0:
            # There's only a docstring (or no body at all).
            return True
        elif len(body) > 1:
            return False
        stmt = body[0]
        return (isinstance(stmt, PassStmt) or
                (isinstance(stmt, ExpressionStmt) and
                 isinstance(stmt.expr, EllipsisExpr)))

    def check_reverse_op_method(self, defn: FuncItem,
                                reverse_type: CallableType, reverse_name: str,
                                context: Context) -> None:
        """Check a reverse operator method such as __radd__."""
        # Decides whether it's worth calling check_overlapping_op_methods().

        # This used to check for some very obscure scenario.  It now
        # just decides whether it's worth calling
        # check_overlapping_op_methods().

        # First check for a valid signature
        method_type = CallableType([AnyType(TypeOfAny.special_form),
                                    AnyType(TypeOfAny.special_form)],
                                   [nodes.ARG_POS, nodes.ARG_POS],
                                   [None, None],
                                   AnyType(TypeOfAny.special_form),
                                   self.named_type('builtins.function'))
        if not is_subtype(reverse_type, method_type):
            self.msg.invalid_signature(reverse_type, context)
            return

        if reverse_name in ('__eq__', '__ne__'):
            # These are defined for all objects => can't cause trouble.
            return

        # With 'Any' or 'object' return type we are happy, since any possible
        # return value is valid.
        ret_type = reverse_type.ret_type
        if isinstance(ret_type, AnyType):
            return
        if isinstance(ret_type, Instance):
            if ret_type.type.fullname() == 'builtins.object':
                return
        if reverse_type.arg_kinds[0] == ARG_STAR:
            reverse_type = reverse_type.copy_modified(arg_types=[reverse_type.arg_types[0]] * 2,
                                                      arg_kinds=[ARG_POS] * 2,
                                                      arg_names=[reverse_type.arg_names[0], "_"])
        assert len(reverse_type.arg_types) == 2

        forward_name = nodes.normal_from_reverse_op[reverse_name]
        forward_inst = reverse_type.arg_types[1]
        if isinstance(forward_inst, TypeVarType):
            forward_inst = forward_inst.upper_bound
        if isinstance(forward_inst, (FunctionLike, TupleType, TypedDictType)):
            forward_inst = forward_inst.fallback
        if isinstance(forward_inst, TypeType):
            item = forward_inst.item
            if isinstance(item, Instance):
                opt_meta = item.type.metaclass_type
                if opt_meta is not None:
                    forward_inst = opt_meta
        if not (isinstance(forward_inst, (Instance, UnionType))
                and forward_inst.has_readable_member(forward_name)):
            return
        forward_base = reverse_type.arg_types[1]
        forward_type = self.expr_checker.analyze_external_member_access(forward_name, forward_base,
                                                                        context=defn)
        self.check_overlapping_op_methods(reverse_type, reverse_name, defn.info,
                                          forward_type, forward_name, forward_base,
                                          context=defn)

    def check_overlapping_op_methods(self,
                                     reverse_type: CallableType,
                                     reverse_name: str,
                                     reverse_class: TypeInfo,
                                     forward_type: Type,
                                     forward_name: str,
                                     forward_base: Type,
                                     context: Context) -> None:
        """Check for overlapping method and reverse method signatures.

        Assume reverse method has valid argument count and kinds.
        """

        # Reverse operator method that overlaps unsafely with the
        # forward operator method can result in type unsafety. This is
        # similar to overlapping overload variants.
        #
        # This example illustrates the issue:
        #
        #   class X: pass
        #   class A:
        #       def __add__(self, x: X) -> int:
        #           if isinstance(x, X):
        #               return 1
        #           return NotImplemented
        #   class B:
        #       def __radd__(self, x: A) -> str: return 'x'
        #   class C(X, B): pass
        #   def f(b: B) -> None:
        #       A() + b # Result is 1, even though static type seems to be str!
        #   f(C())
        #
        # The reason for the problem is that B and X are overlapping
        # types, and the return types are different. Also, if the type
        # of x in __radd__ would not be A, the methods could be
        # non-overlapping.

        for forward_item in union_items(forward_type):
            if isinstance(forward_item, CallableType):
                # TODO check argument kinds
                if len(forward_item.arg_types) < 1:
                    # Not a valid operator method -- can't succeed anyway.
                    return

                # Construct normalized function signatures corresponding to the
                # operator methods. The first argument is the left operand and the
                # second operand is the right argument -- we switch the order of
                # the arguments of the reverse method.
                forward_tweaked = CallableType(
                    [forward_base, forward_item.arg_types[0]],
                    [nodes.ARG_POS] * 2,
                    [None] * 2,
                    forward_item.ret_type,
                    forward_item.fallback,
                    name=forward_item.name)
                reverse_args = reverse_type.arg_types
                reverse_tweaked = CallableType(
                    [reverse_args[1], reverse_args[0]],
                    [nodes.ARG_POS] * 2,
                    [None] * 2,
                    reverse_type.ret_type,
                    fallback=self.named_type('builtins.function'),
                    name=reverse_type.name)

                if is_unsafe_overlapping_operator_signatures(
                        forward_tweaked, reverse_tweaked):
                    self.msg.operator_method_signatures_overlap(
                        reverse_class, reverse_name,
                        forward_base, forward_name, context)
            elif isinstance(forward_item, Overloaded):
                for item in forward_item.items():
                    self.check_overlapping_op_methods(
                        reverse_type, reverse_name, reverse_class,
                        item, forward_name, forward_base, context)
            elif not isinstance(forward_item, AnyType):
                self.msg.forward_operator_not_callable(forward_name, context)

    def check_inplace_operator_method(self, defn: FuncBase) -> None:
        """Check an inplace operator method such as __iadd__.

        They cannot arbitrarily overlap with __add__.
        """
        method = defn.name()
        if method not in nodes.inplace_operator_methods:
            return
        typ = bind_self(self.function_type(defn))
        cls = defn.info
        other_method = '__' + method[3:]
        if cls.has_readable_member(other_method):
            instance = fill_typevars(cls)
            typ2 = self.expr_checker.analyze_external_member_access(
                other_method, instance, defn)
            fail = False
            if isinstance(typ2, FunctionLike):
                if not is_more_general_arg_prefix(typ, typ2):
                    fail = True
            else:
                # TODO overloads
                fail = True
            if fail:
                self.msg.signatures_incompatible(method, other_method, defn)

    def check_getattr_method(self, typ: Type, context: Context, name: str) -> None:
        if len(self.scope.stack) == 1:
            # module scope
            if name == '__getattribute__':
                self.msg.fail('__getattribute__ is not valid at the module level', context)
                return
            # __getattr__ is fine at the module level as of Python 3.7 (PEP 562). We could
            # show an error for Python < 3.7, but that would be annoying in code that supports
            # both 3.7 and older versions.
            method_type = CallableType([self.named_type('builtins.str')],
                                       [nodes.ARG_POS],
                                       [None],
                                       AnyType(TypeOfAny.special_form),
                                       self.named_type('builtins.function'))
        elif self.scope.active_class():
            method_type = CallableType([AnyType(TypeOfAny.special_form),
                                        self.named_type('builtins.str')],
                                       [nodes.ARG_POS, nodes.ARG_POS],
                                       [None, None],
                                       AnyType(TypeOfAny.special_form),
                                       self.named_type('builtins.function'))
        else:
            return
        if not is_subtype(typ, method_type):
            self.msg.invalid_signature_for_special_method(typ, context, name)

    def check_setattr_method(self, typ: Type, context: Context) -> None:
        if not self.scope.active_class():
            return
        method_type = CallableType([AnyType(TypeOfAny.special_form),
                                    self.named_type('builtins.str'),
                                    AnyType(TypeOfAny.special_form)],
                                   [nodes.ARG_POS, nodes.ARG_POS, nodes.ARG_POS],
                                   [None, None, None],
                                   NoneTyp(),
                                   self.named_type('builtins.function'))
        if not is_subtype(typ, method_type):
            self.msg.invalid_signature_for_special_method(typ, context, '__setattr__')

    def expand_typevars(self, defn: FuncItem,
                        typ: CallableType) -> List[Tuple[FuncItem, CallableType]]:
        # TODO use generator
        subst = []  # type: List[List[Tuple[TypeVarId, Type]]]
        tvars = typ.variables or []
        tvars = tvars[:]
        if defn.info:
            # Class type variables
            tvars += defn.info.defn.type_vars or []
        for tvar in tvars:
            if tvar.values:
                subst.append([(tvar.id, value)
                              for value in tvar.values])
        if subst:
            result = []  # type: List[Tuple[FuncItem, CallableType]]
            for substitutions in itertools.product(*subst):
                mapping = dict(substitutions)
                expanded = cast(CallableType, expand_type(typ, mapping))
                result.append((expand_func(defn, mapping), expanded))
            return result
        else:
            return [(defn, typ)]

    def check_method_override(self, defn: Union[FuncBase, Decorator]) -> None:
        """Check if function definition is compatible with base classes."""
        # Check against definitions in base classes.
        for base in defn.info.mro[1:]:
            self.check_method_or_accessor_override_for_base(defn, base)

    def check_method_or_accessor_override_for_base(self, defn: Union[FuncBase, Decorator],
                                                   base: TypeInfo) -> None:
        """Check if method definition is compatible with a base class."""
        if base:
            name = defn.name()
            if name not in ('__init__', '__new__', '__init_subclass__'):
                # Check method override
                # (__init__, __new__, __init_subclass__ are special).
                self.check_method_override_for_base_with_name(defn, name, base)
                if name in nodes.inplace_operator_methods:
                    # Figure out the name of the corresponding operator method.
                    method = '__' + name[3:]
                    # An inplace operator method such as __iadd__ might not be
                    # always introduced safely if a base class defined __add__.
                    # TODO can't come up with an example where this is
                    #      necessary; now it's "just in case"
                    self.check_method_override_for_base_with_name(defn, method,
                                                                  base)

    def check_method_override_for_base_with_name(
            self, defn: Union[FuncBase, Decorator], name: str, base: TypeInfo) -> None:
        base_attr = base.names.get(name)
        if base_attr:
            # The name of the method is defined in the base class.

            # Point errors at the 'def' line (important for backward compatibility
            # of type ignores).
            if not isinstance(defn, Decorator):
                context = defn
            else:
                context = defn.func
            # Construct the type of the overriding method.
            if isinstance(defn, FuncBase):
                typ = self.function_type(defn)  # type: Type
                override_class_or_static = defn.is_class or defn.is_static
            else:
                assert defn.var.is_ready
                assert defn.var.type is not None
                typ = defn.var.type
                override_class_or_static = defn.func.is_class or defn.func.is_static
            if isinstance(typ, FunctionLike) and not is_static(context):
                typ = bind_self(typ, self.scope.active_self_type())
            # Map the overridden method type to subtype context so that
            # it can be checked for compatibility.
            original_type = base_attr.type
            original_node = base_attr.node
            if original_type is None:
<<<<<<< HEAD
                if isinstance(base_attr.node, FuncBase):
                    original_type = self.function_type(base_attr.node)
                elif isinstance(base_attr.node, Decorator):
                    original_type = self.function_type(base_attr.node.func)
=======
                if isinstance(original_node, FuncBase):
                    original_type = self.function_type(original_node)
                elif isinstance(original_node, Decorator):
                    original_type = self.function_type(original_node.func)
>>>>>>> ab2fb7b5
                else:
                    assert False, str(base_attr.node)
            if isinstance(original_node, FuncBase):
                original_class_or_static = original_node.is_class or original_node.is_static
            elif isinstance(original_node, Decorator):
                fdef = original_node.func
                original_class_or_static = fdef.is_class or fdef.is_static
            else:
                original_class_or_static = False  # a variable can't be class or static
            if isinstance(original_type, AnyType) or isinstance(typ, AnyType):
                pass
            elif isinstance(original_type, FunctionLike) and isinstance(typ, FunctionLike):
                if (isinstance(base_attr.node, (FuncBase, Decorator))
                        and not is_static(base_attr.node)):
                    bound = bind_self(original_type, self.scope.active_self_type())
                else:
                    bound = original_type
                original = map_type_from_supertype(bound, defn.info, base)
                # Check that the types are compatible.
                # TODO overloaded signatures
                self.check_override(typ,
                                    cast(FunctionLike, original),
                                    defn.name(),
                                    name,
                                    base.name(),
                                    original_class_or_static,
                                    override_class_or_static,
                                    context)
            elif is_equivalent(original_type, typ):
                # Assume invariance for a non-callable attribute here. Note
                # that this doesn't affect read-only properties which can have
                # covariant overrides.
                #
                # TODO: Allow covariance for read-only attributes?
                pass
            else:
                self.msg.signature_incompatible_with_supertype(
                    defn.name(), name, base.name(), context)

    def check_override(self, override: FunctionLike, original: FunctionLike,
                       name: str, name_in_super: str, supertype: str,
                       original_class_or_static: bool,
                       override_class_or_static: bool,
                       node: Context) -> None:
        """Check a method override with given signatures.

        Arguments:
          override:  The signature of the overriding method.
          original:  The signature of the original supertype method.
          name:      The name of the subtype. This and the next argument are
                     only used for generating error messages.
          supertype: The name of the supertype.
        """
        # Use boolean variable to clarify code.
        fail = False
        if not is_subtype(override, original, ignore_pos_arg_names=True):
            fail = True
        elif (not isinstance(original, Overloaded) and
              isinstance(override, Overloaded) and
              name in nodes.reverse_op_methods.keys()):
            # Operator method overrides cannot introduce overloading, as
            # this could be unsafe with reverse operator methods.
            fail = True

        if isinstance(original, FunctionLike) and isinstance(override, FunctionLike):
            if original_class_or_static and not override_class_or_static:
                fail = True

        if fail:
            emitted_msg = False
            if (isinstance(override, CallableType) and
                    isinstance(original, CallableType) and
                    len(override.arg_types) == len(original.arg_types) and
                    override.min_args == original.min_args):
                # Give more detailed messages for the common case of both
                # signatures having the same number of arguments and no
                # overloads.

                # override might have its own generic function type
                # variables. If an argument or return type of override
                # does not have the correct subtyping relationship
                # with the original type even after these variables
                # are erased, then it is definitely an incompatibility.

                override_ids = override.type_var_ids()

                def erase_override(t: Type) -> Type:
                    return erase_typevars(t, ids_to_erase=override_ids)

                for i in range(len(override.arg_types)):
                    if not is_subtype(original.arg_types[i],
                                      erase_override(override.arg_types[i])):
                        self.msg.argument_incompatible_with_supertype(
                            i + 1, name, name_in_super, supertype, node)
                        emitted_msg = True

                if not is_subtype(erase_override(override.ret_type),
                                  original.ret_type):
                    self.msg.return_type_incompatible_with_supertype(
                        name, name_in_super, supertype, node)
                    emitted_msg = True

            if not emitted_msg:
                # Fall back to generic incompatibility message.
                self.msg.signature_incompatible_with_supertype(
                    name, name_in_super, supertype, node)

    def visit_class_def(self, defn: ClassDef) -> None:
        """Type check a class definition."""
        typ = defn.info
        if typ.is_protocol and typ.defn.type_vars:
            self.check_protocol_variance(defn)
        with self.tscope.class_scope(defn.info), self.enter_partial_types(is_class=True):
            old_binder = self.binder
            self.binder = ConditionalTypeBinder()
            with self.binder.top_frame_context():
                with self.scope.push_class(defn.info):
                    self.accept(defn.defs)
            self.binder = old_binder
            if not defn.has_incompatible_baseclass:
                # Otherwise we've already found errors; more errors are not useful
                self.check_multiple_inheritance(typ)

            if defn.decorators:
                sig = type_object_type(defn.info, self.named_type)
                # Decorators are applied in reverse order.
                for decorator in reversed(defn.decorators):
                    if (isinstance(decorator, CallExpr)
                            and isinstance(decorator.analyzed, PromoteExpr)):
                        # _promote is a special type checking related construct.
                        continue

                    dec = self.expr_checker.accept(decorator)
                    temp = self.temp_node(sig)
                    fullname = None
                    if isinstance(decorator, RefExpr):
                        fullname = decorator.fullname

                    # TODO: Figure out how to have clearer error messages.
                    # (e.g. "class decorator must be a function that accepts a type."
                    sig, _ = self.expr_checker.check_call(dec, [temp],
                                                          [nodes.ARG_POS], defn,
                                                          callable_name=fullname)
                # TODO: Apply the sig to the actual TypeInfo so we can handle decorators
                # that completely swap out the type.  (e.g. Callable[[Type[A]], Type[B]])

    def check_protocol_variance(self, defn: ClassDef) -> None:
        """Check that protocol definition is compatible with declared
        variances of type variables.

        Note that we also prohibit declaring protocol classes as invariant
        if they are actually covariant/contravariant, since this may break
        transitivity of subtyping, see PEP 544.
        """
        info = defn.info
        object_type = Instance(info.mro[-1], [])
        tvars = info.defn.type_vars
        for i, tvar in enumerate(tvars):
            up_args = [object_type if i == j else AnyType(TypeOfAny.special_form)
                       for j, _ in enumerate(tvars)]  # type: List[Type]
            down_args = [UninhabitedType() if i == j else AnyType(TypeOfAny.special_form)
                         for j, _ in enumerate(tvars)]  # type: List[Type]
            up, down = Instance(info, up_args), Instance(info, down_args)
            # TODO: add advanced variance checks for recursive protocols
            if is_subtype(down, up, ignore_declared_variance=True):
                expected = COVARIANT
            elif is_subtype(up, down, ignore_declared_variance=True):
                expected = CONTRAVARIANT
            else:
                expected = INVARIANT
            if expected != tvar.variance:
                self.msg.bad_proto_variance(tvar.variance, tvar.name, expected, defn)

    def check_multiple_inheritance(self, typ: TypeInfo) -> None:
        """Check for multiple inheritance related errors."""
        if len(typ.bases) <= 1:
            # No multiple inheritance.
            return
        # Verify that inherited attributes are compatible.
        mro = typ.mro[1:]
        for i, base in enumerate(mro):
            for name in base.names:
                for base2 in mro[i + 1:]:
                    # We only need to check compatibility of attributes from classes not
                    # in a subclass relationship. For subclasses, normal (single inheritance)
                    # checks suffice (these are implemented elsewhere).
                    if name in base2.names and base2 not in base.mro:
                        self.check_compatibility(name, base, base2, typ)

    def check_compatibility(self, name: str, base1: TypeInfo,
                            base2: TypeInfo, ctx: Context) -> None:
        """Check if attribute name in base1 is compatible with base2 in multiple inheritance.

        Assume base1 comes before base2 in the MRO, and that base1 and base2 don't have
        a direct subclass relationship (i.e., the compatibility requirement only derives from
        multiple inheritance).
        """
        if name == '__init__':
            # __init__ can be incompatible -- it's a special case.
            return
        first = base1[name]
        second = base2[name]
        first_type = first.type
        if first_type is None and isinstance(first.node, FuncBase):
            first_type = self.function_type(first.node)
        second_type = second.type
        if second_type is None and isinstance(second.node, FuncBase):
            second_type = self.function_type(second.node)
        # TODO: What if some classes are generic?
        if (isinstance(first_type, FunctionLike) and
                isinstance(second_type, FunctionLike)):
            # Method override
            first_sig = bind_self(first_type)
            second_sig = bind_self(second_type)
            ok = is_subtype(first_sig, second_sig, ignore_pos_arg_names=True)
        elif first_type and second_type:
            ok = is_equivalent(first_type, second_type)
        else:
            if first_type is None:
                self.msg.cannot_determine_type_in_base(name, base1.name(), ctx)
            if second_type is None:
                self.msg.cannot_determine_type_in_base(name, base2.name(), ctx)
            ok = True
        # __slots__ is special and the type can vary across class hierarchy.
        if name == '__slots__':
            ok = True
        if not ok:
            self.msg.base_class_definitions_incompatible(name, base1, base2,
                                                         ctx)

    def visit_import_from(self, node: ImportFrom) -> None:
        self.check_import(node)

    def visit_import_all(self, node: ImportAll) -> None:
        self.check_import(node)

    def visit_import(self, s: Import) -> None:
        pass

    def check_import(self, node: ImportBase) -> None:
        for assign in node.assignments:
            lvalue = assign.lvalues[0]
            lvalue_type, _, __ = self.check_lvalue(lvalue)
            if lvalue_type is None:
                # TODO: This is broken.
                lvalue_type = AnyType(TypeOfAny.special_form)
            message = '{} "{}"'.format(messages.INCOMPATIBLE_IMPORT_OF,
                                       cast(NameExpr, assign.rvalue).name)
            self.check_simple_assignment(lvalue_type, assign.rvalue, node,
                                         msg=message, lvalue_name='local name',
                                         rvalue_name='imported name')

    #
    # Statements
    #

    def visit_block(self, b: Block) -> None:
        if b.is_unreachable:
            self.binder.unreachable()
            return
        for s in b.body:
            if self.binder.is_unreachable():
                break
            self.accept(s)

    def visit_assignment_stmt(self, s: AssignmentStmt) -> None:
        """Type check an assignment statement.

        Handle all kinds of assignment statements (simple, indexed, multiple).
        """
        self.check_assignment(s.lvalues[-1], s.rvalue, s.type is None, s.new_syntax)

        if (s.type is not None and
                self.options.disallow_any_unimported and
                has_any_from_unimported_type(s.type)):
            if isinstance(s.lvalues[-1], TupleExpr):
                # This is a multiple assignment. Instead of figuring out which type is problematic,
                # give a generic error message.
                self.msg.unimported_type_becomes_any("A type on this line",
                                                     AnyType(TypeOfAny.special_form), s)
            else:
                self.msg.unimported_type_becomes_any("Type of variable", s.type, s)
        check_for_explicit_any(s.type, self.options, self.is_typeshed_stub, self.msg, context=s)

        if len(s.lvalues) > 1:
            # Chained assignment (e.g. x = y = ...).
            # Make sure that rvalue type will not be reinferred.
            if s.rvalue not in self.type_map:
                self.expr_checker.accept(s.rvalue)
            rvalue = self.temp_node(self.type_map[s.rvalue], s)
            for lv in s.lvalues[:-1]:
                self.check_assignment(lv, rvalue, s.type is None)

    def check_assignment(self, lvalue: Lvalue, rvalue: Expression, infer_lvalue_type: bool = True,
                         new_syntax: bool = False) -> None:
        """Type check a single assignment: lvalue = rvalue."""
        if isinstance(lvalue, TupleExpr) or isinstance(lvalue, ListExpr):
            self.check_assignment_to_multiple_lvalues(lvalue.items, rvalue, lvalue,
                                                      infer_lvalue_type)
        else:
            lvalue_type, index_lvalue, inferred = self.check_lvalue(lvalue)

            # If we're assigning to __getattr__ or similar methods, check that the signature is
            # valid.
            if isinstance(lvalue, NameExpr) and lvalue.node:
                name = lvalue.node.name()
                if name in ('__setattr__', '__getattribute__', '__getattr__'):
                    # If an explicit type is given, use that.
                    if lvalue_type:
                        signature = lvalue_type
                    else:
                        signature = self.expr_checker.accept(rvalue)
                    if signature:
                        if name == '__setattr__':
                            self.check_setattr_method(signature, lvalue)
                        else:
                            self.check_getattr_method(signature, lvalue, name)

            if isinstance(lvalue, RefExpr):
                if self.check_compatibility_all_supers(lvalue, lvalue_type, rvalue):
                    # We hit an error on this line; don't check for any others
                    return

            if lvalue_type:
                if isinstance(lvalue_type, PartialType) and lvalue_type.type is None:
                    # Try to infer a proper type for a variable with a partial None type.
                    rvalue_type = self.expr_checker.accept(rvalue)
                    if isinstance(rvalue_type, NoneTyp):
                        # This doesn't actually provide any additional information -- multiple
                        # None initializers preserve the partial None type.
                        return

                    if is_valid_inferred_type(rvalue_type):
                        var = lvalue_type.var
                        partial_types = self.find_partial_types(var)
                        if partial_types is not None:
                            if not self.current_node_deferred:
                                inferred_type = UnionType.make_simplified_union(
                                    [rvalue_type, NoneTyp()])
                                self.set_inferred_type(var, lvalue, inferred_type)
                            else:
                                var.type = None
                            del partial_types[var]
                            lvalue_type = var.type
                    else:
                        # Try to infer a partial type. No need to check the return value, as
                        # an error will be reported elsewhere.
                        self.infer_partial_type(lvalue_type.var, lvalue, rvalue_type)
                elif (is_literal_none(rvalue) and
                        isinstance(lvalue, NameExpr) and
                        isinstance(lvalue.node, Var) and
                        lvalue.node.is_initialized_in_class and
                        not new_syntax):
                    # Allow None's to be assigned to class variables with non-Optional types.
                    rvalue_type = lvalue_type
                elif (isinstance(lvalue, MemberExpr) and
                        lvalue.kind is None):  # Ignore member access to modules
                    instance_type = self.expr_checker.accept(lvalue.expr)
                    rvalue_type, infer_lvalue_type = self.check_member_assignment(
                        instance_type, lvalue_type, rvalue, lvalue)
                else:
                    rvalue_type = self.check_simple_assignment(lvalue_type, rvalue, lvalue)

                # Special case: only non-abstract non-protocol classes can be assigned to
                # variables with explicit type Type[A], where A is protocol or abstract.
                if (isinstance(rvalue_type, CallableType) and rvalue_type.is_type_obj() and
                        (rvalue_type.type_object().is_abstract or
                         rvalue_type.type_object().is_protocol) and
                        isinstance(lvalue_type, TypeType) and
                        isinstance(lvalue_type.item, Instance) and
                        (lvalue_type.item.type.is_abstract or
                         lvalue_type.item.type.is_protocol)):
                    self.msg.concrete_only_assign(lvalue_type, rvalue)
                    return
                if rvalue_type and infer_lvalue_type and not isinstance(lvalue_type, PartialType):
                    self.binder.assign_type(lvalue, rvalue_type, lvalue_type, False)

            elif index_lvalue:
                self.check_indexed_assignment(index_lvalue, rvalue, lvalue)

            if inferred:
                self.infer_variable_type(inferred, lvalue, self.expr_checker.accept(rvalue),
                                         rvalue)

    def check_compatibility_all_supers(self, lvalue: RefExpr, lvalue_type: Optional[Type],
                                       rvalue: Expression) -> bool:
        lvalue_node = lvalue.node
        # Check if we are a class variable with at least one base class
        if (isinstance(lvalue_node, Var) and
                lvalue.kind in (MDEF, None) and  # None for Vars defined via self
                len(lvalue_node.info.bases) > 0):

            for base in lvalue_node.info.mro[1:]:
                tnode = base.names.get(lvalue_node.name())
                if tnode is not None:
                    if not self.check_compatibility_classvar_super(lvalue_node,
                                                                   base,
                                                                   tnode.node):
                        # Show only one error per variable
                        break

            for base in lvalue_node.info.mro[1:]:
                # Only check __slots__ against the 'object'
                # If a base class defines a Tuple of 3 elements, a child of
                # this class should not be allowed to define it as a Tuple of
                # anything other than 3 elements. The exception to this rule
                # is __slots__, where it is allowed for any child class to
                # redefine it.
                if lvalue_node.name() == "__slots__" and base.fullname() != "builtins.object":
                    continue

                base_type, base_node = self.lvalue_type_from_base(lvalue_node, base)

                if base_type:
                    assert base_node is not None
                    if not self.check_compatibility_super(lvalue,
                                                          lvalue_type,
                                                          rvalue,
                                                          base,
                                                          base_type,
                                                          base_node):
                        # Only show one error per variable; even if other
                        # base classes are also incompatible
                        return True
                    break
        return False

    def check_compatibility_super(self, lvalue: RefExpr, lvalue_type: Optional[Type],
                                  rvalue: Expression, base: TypeInfo, base_type: Type,
                                  base_node: Node) -> bool:
        lvalue_node = lvalue.node
        assert isinstance(lvalue_node, Var)

        # Do not check whether the rvalue is compatible if the
        # lvalue had a type defined; this is handled by other
        # parts, and all we have to worry about in that case is
        # that lvalue is compatible with the base class.
        compare_node = None
        if lvalue_type:
            compare_type = lvalue_type
            compare_node = lvalue.node
        else:
            compare_type = self.expr_checker.accept(rvalue, base_type)
            if isinstance(rvalue, NameExpr):
                compare_node = rvalue.node
                if isinstance(compare_node, Decorator):
                    compare_node = compare_node.func

        if compare_type:
            if (isinstance(base_type, CallableType) and
                    isinstance(compare_type, CallableType)):
                base_static = is_node_static(base_node)
                compare_static = is_node_static(compare_node)

                # In case compare_static is unknown, also check
                # if 'definition' is set. The most common case for
                # this is with TempNode(), where we lose all
                # information about the real rvalue node (but only get
                # the rvalue type)
                if compare_static is None and compare_type.definition:
                    compare_static = is_node_static(compare_type.definition)

                # Compare against False, as is_node_static can return None
                if base_static is False and compare_static is False:
                    # Class-level function objects and classmethods become bound
                    # methods: the former to the instance, the latter to the
                    # class
                    base_type = bind_self(base_type, self.scope.active_self_type())
                    compare_type = bind_self(compare_type, self.scope.active_self_type())

                # If we are a static method, ensure to also tell the
                # lvalue it now contains a static method
                if base_static and compare_static:
                    lvalue_node.is_staticmethod = True

            return self.check_subtype(compare_type, base_type, lvalue,
                                      messages.INCOMPATIBLE_TYPES_IN_ASSIGNMENT,
                                      'expression has type',
                                      'base class "%s" defined the type as' % base.name())
        return True

    def lvalue_type_from_base(self, expr_node: Var,
                              base: TypeInfo) -> Tuple[Optional[Type], Optional[Node]]:
        """For a NameExpr that is part of a class, walk all base classes and try
        to find the first class that defines a Type for the same name."""
        expr_name = expr_node.name()
        base_var = base.names.get(expr_name)

        if base_var:
            base_node = base_var.node
            base_type = base_var.type
            if isinstance(base_node, Decorator):
                base_node = base_node.func
                base_type = base_node.type

            if base_type:
                if not has_no_typevars(base_type):
                    self_type = self.scope.active_self_type()
                    assert self_type is not None, "Internal error: base lookup outside class"
                    if isinstance(self_type, TupleType):
                        instance = self_type.fallback
                    else:
                        instance = self_type
                    itype = map_instance_to_supertype(instance, base)
                    base_type = expand_type_by_instance(base_type, itype)

                if isinstance(base_type, CallableType) and isinstance(base_node, FuncDef):
                    # If we are a property, return the Type of the return
                    # value, not the Callable
                    if base_node.is_property:
                        base_type = base_type.ret_type

                return base_type, base_node

        return None, None

    def check_compatibility_classvar_super(self, node: Var,
                                           base: TypeInfo, base_node: Optional[Node]) -> bool:
        if not isinstance(base_node, Var):
            return True
        if node.is_classvar and not base_node.is_classvar:
            self.fail('Cannot override instance variable '
                      '(previously declared on base class "%s") '
                      'with class variable' % base.name(), node)
            return False
        elif not node.is_classvar and base_node.is_classvar:
            self.fail('Cannot override class variable '
                      '(previously declared on base class "%s") '
                      'with instance variable' % base.name(), node)
            return False
        return True

    def check_assignment_to_multiple_lvalues(self, lvalues: List[Lvalue], rvalue: Expression,
                                             context: Context,
                                             infer_lvalue_type: bool = True) -> None:
        if isinstance(rvalue, TupleExpr) or isinstance(rvalue, ListExpr):
            # Recursively go into Tuple or List expression rhs instead of
            # using the type of rhs, because this allowed more fine grained
            # control in cases like: a, b = [int, str] where rhs would get
            # type List[object]

            rvalues = rvalue.items

            if self.check_rvalue_count_in_assignment(lvalues, len(rvalues), context):
                star_index = next((i for i, lv in enumerate(lvalues) if
                                   isinstance(lv, StarExpr)), len(lvalues))

                left_lvs = lvalues[:star_index]
                star_lv = cast(StarExpr,
                               lvalues[star_index]) if star_index != len(lvalues) else None
                right_lvs = lvalues[star_index + 1:]

                left_rvs, star_rvs, right_rvs = self.split_around_star(
                    rvalues, star_index, len(lvalues))

                lr_pairs = list(zip(left_lvs, left_rvs))
                if star_lv:
                    rv_list = ListExpr(star_rvs)
                    rv_list.set_line(rvalue.get_line())
                    lr_pairs.append((star_lv.expr, rv_list))
                lr_pairs.extend(zip(right_lvs, right_rvs))

                for lv, rv in lr_pairs:
                    self.check_assignment(lv, rv, infer_lvalue_type)
        else:
            self.check_multi_assignment(lvalues, rvalue, context, infer_lvalue_type)

    def check_rvalue_count_in_assignment(self, lvalues: List[Lvalue], rvalue_count: int,
                                         context: Context) -> bool:
        if any(isinstance(lvalue, StarExpr) for lvalue in lvalues):
            if len(lvalues) - 1 > rvalue_count:
                self.msg.wrong_number_values_to_unpack(rvalue_count,
                                                       len(lvalues) - 1, context)
                return False
        elif rvalue_count != len(lvalues):
            self.msg.wrong_number_values_to_unpack(rvalue_count,
                            len(lvalues), context)
            return False
        return True

    def check_multi_assignment(self, lvalues: List[Lvalue],
                               rvalue: Expression,
                               context: Context,
                               infer_lvalue_type: bool = True,
                               rv_type: Optional[Type] = None,
                               undefined_rvalue: bool = False) -> None:
        """Check the assignment of one rvalue to a number of lvalues."""

        # Infer the type of an ordinary rvalue expression.
        # TODO: maybe elsewhere; redundant.
        rvalue_type = rv_type or self.expr_checker.accept(rvalue)

        if isinstance(rvalue_type, UnionType):
            # If this is an Optional type in non-strict Optional code, unwrap it.
            relevant_items = rvalue_type.relevant_items()
            if len(relevant_items) == 1:
                rvalue_type = relevant_items[0]

        if isinstance(rvalue_type, AnyType):
            for lv in lvalues:
                if isinstance(lv, StarExpr):
                    lv = lv.expr
                temp_node = self.temp_node(AnyType(TypeOfAny.from_another_any,
                                                   source_any=rvalue_type), context)
                self.check_assignment(lv, temp_node, infer_lvalue_type)
        elif isinstance(rvalue_type, TupleType):
            self.check_multi_assignment_from_tuple(lvalues, rvalue, rvalue_type,
                                                   context, undefined_rvalue, infer_lvalue_type)
        elif isinstance(rvalue_type, UnionType):
            self.check_multi_assignment_from_union(lvalues, rvalue, rvalue_type, context,
                                                   infer_lvalue_type)
        else:
            self.check_multi_assignment_from_iterable(lvalues, rvalue_type,
                                                      context, infer_lvalue_type)

    def check_multi_assignment_from_union(self, lvalues: List[Expression], rvalue: Expression,
                                          rvalue_type: UnionType, context: Context,
                                          infer_lvalue_type: bool) -> None:
        """Check assignment to multiple lvalue targets when rvalue type is a Union[...].
        For example:

            t: Union[Tuple[int, int], Tuple[str, str]]
            x, y = t
            reveal_type(x)  # Union[int, str]

        The idea in this case is to process the assignment for every item of the union.
        Important note: the types are collected in two places, 'union_types' contains
        inferred types for first assignments, 'assignments' contains the narrowed types
        for binder.
        """
        self.no_partial_types = True
        transposed = tuple([] for _ in
                           self.flatten_lvalues(lvalues))  # type: Tuple[List[Type], ...]
        # Notify binder that we want to defer bindings and instead collect types.
        with self.binder.accumulate_type_assignments() as assignments:
            for item in rvalue_type.items:
                # Type check the assignment separately for each union item and collect
                # the inferred lvalue types for each union item.
                self.check_multi_assignment(lvalues, rvalue, context,
                                            infer_lvalue_type=infer_lvalue_type,
                                            rv_type=item, undefined_rvalue=True)
                for t, lv in zip(transposed, self.flatten_lvalues(lvalues)):
                    t.append(self.type_map.pop(lv, AnyType(TypeOfAny.special_form)))
        union_types = tuple(UnionType.make_simplified_union(col) for col in transposed)
        for expr, items in assignments.items():
            # Bind a union of types collected in 'assignments' to every expression.
            if isinstance(expr, StarExpr):
                expr = expr.expr

            # TODO: See todo in binder.py, ConditionalTypeBinder.assign_type
            # It's unclear why the 'declared_type' param is sometimes 'None'
            clean_items = []  # type: List[Tuple[Type, Type]]
            for type, declared_type in items:
                assert declared_type is not None
                clean_items.append((type, declared_type))

            types, declared_types = zip(*clean_items)
            self.binder.assign_type(expr,
                                    UnionType.make_simplified_union(list(types)),
                                    UnionType.make_simplified_union(list(declared_types)),
                                    False)
        for union, lv in zip(union_types, self.flatten_lvalues(lvalues)):
            # Properly store the inferred types.
            _1, _2, inferred = self.check_lvalue(lv)
            if inferred:
                self.set_inferred_type(inferred, lv, union)
            else:
                self.store_type(lv, union)
        self.no_partial_types = False

    def flatten_lvalues(self, lvalues: List[Expression]) -> List[Expression]:
        res = []  # type: List[Expression]
        for lv in lvalues:
            if isinstance(lv, (TupleExpr, ListExpr)):
                res.extend(self.flatten_lvalues(lv.items))
            if isinstance(lv, StarExpr):
                # Unwrap StarExpr, since it is unwrapped by other helpers.
                lv = lv.expr
            res.append(lv)
        return res

    def check_multi_assignment_from_tuple(self, lvalues: List[Lvalue], rvalue: Expression,
                                          rvalue_type: TupleType, context: Context,
                                          undefined_rvalue: bool,
                                          infer_lvalue_type: bool = True) -> None:
        if self.check_rvalue_count_in_assignment(lvalues, len(rvalue_type.items), context):
            star_index = next((i for i, lv in enumerate(lvalues)
                               if isinstance(lv, StarExpr)), len(lvalues))

            left_lvs = lvalues[:star_index]
            star_lv = cast(StarExpr, lvalues[star_index]) if star_index != len(lvalues) else None
            right_lvs = lvalues[star_index + 1:]

            if not undefined_rvalue:
                # Infer rvalue again, now in the correct type context.
                lvalue_type = self.lvalue_type_for_inference(lvalues, rvalue_type)
                reinferred_rvalue_type = self.expr_checker.accept(rvalue, lvalue_type)

                if isinstance(reinferred_rvalue_type, UnionType):
                    # If this is an Optional type in non-strict Optional code, unwrap it.
                    relevant_items = reinferred_rvalue_type.relevant_items()
                    if len(relevant_items) == 1:
                        reinferred_rvalue_type = relevant_items[0]
                if isinstance(reinferred_rvalue_type, UnionType):
                    self.check_multi_assignment_from_union(lvalues, rvalue,
                                                           reinferred_rvalue_type, context,
                                                           infer_lvalue_type)
                    return
                assert isinstance(reinferred_rvalue_type, TupleType)
                rvalue_type = reinferred_rvalue_type

            left_rv_types, star_rv_types, right_rv_types = self.split_around_star(
                rvalue_type.items, star_index, len(lvalues))

            for lv, rv_type in zip(left_lvs, left_rv_types):
                self.check_assignment(lv, self.temp_node(rv_type, context), infer_lvalue_type)
            if star_lv:
                list_expr = ListExpr([self.temp_node(rv_type, context)
                                      for rv_type in star_rv_types])
                list_expr.set_line(context.get_line())
                self.check_assignment(star_lv.expr, list_expr, infer_lvalue_type)
            for lv, rv_type in zip(right_lvs, right_rv_types):
                self.check_assignment(lv, self.temp_node(rv_type, context), infer_lvalue_type)

    def lvalue_type_for_inference(self, lvalues: List[Lvalue], rvalue_type: TupleType) -> Type:
        star_index = next((i for i, lv in enumerate(lvalues)
                           if isinstance(lv, StarExpr)), len(lvalues))
        left_lvs = lvalues[:star_index]
        star_lv = cast(StarExpr, lvalues[star_index]) if star_index != len(lvalues) else None
        right_lvs = lvalues[star_index + 1:]
        left_rv_types, star_rv_types, right_rv_types = self.split_around_star(
            rvalue_type.items, star_index, len(lvalues))

        type_parameters = []  # type: List[Type]

        def append_types_for_inference(lvs: List[Expression], rv_types: List[Type]) -> None:
            for lv, rv_type in zip(lvs, rv_types):
                sub_lvalue_type, index_expr, inferred = self.check_lvalue(lv)
                if sub_lvalue_type and not isinstance(sub_lvalue_type, PartialType):
                    type_parameters.append(sub_lvalue_type)
                else:  # index lvalue
                    # TODO Figure out more precise type context, probably
                    #      based on the type signature of the _set method.
                    type_parameters.append(rv_type)

        append_types_for_inference(left_lvs, left_rv_types)

        if star_lv:
            sub_lvalue_type, index_expr, inferred = self.check_lvalue(star_lv.expr)
            if sub_lvalue_type and not isinstance(sub_lvalue_type, PartialType):
                type_parameters.extend([sub_lvalue_type] * len(star_rv_types))
            else:  # index lvalue
                # TODO Figure out more precise type context, probably
                #      based on the type signature of the _set method.
                type_parameters.extend(star_rv_types)

        append_types_for_inference(right_lvs, right_rv_types)

        return TupleType(type_parameters, self.named_type('builtins.tuple'))

    def split_around_star(self, items: List[T], star_index: int,
                          length: int) -> Tuple[List[T], List[T], List[T]]:
        """Splits a list of items in three to match another list of length 'length'
        that contains a starred expression at 'star_index' in the following way:

        star_index = 2, length = 5 (i.e., [a,b,*,c,d]), items = [1,2,3,4,5,6,7]
        returns in: ([1,2], [3,4,5], [6,7])
        """
        nr_right_of_star = length - star_index - 1
        right_index = -nr_right_of_star if nr_right_of_star != 0 else len(items)
        left = items[:star_index]
        star = items[star_index:right_index]
        right = items[right_index:]
        return (left, star, right)

    def type_is_iterable(self, type: Type) -> bool:
        if isinstance(type, CallableType) and type.is_type_obj():
            type = type.fallback
        return (is_subtype(type, self.named_generic_type('typing.Iterable',
                                                         [AnyType(TypeOfAny.special_form)])) and
                isinstance(type, Instance))

    def check_multi_assignment_from_iterable(self, lvalues: List[Lvalue], rvalue_type: Type,
                                             context: Context,
                                             infer_lvalue_type: bool = True) -> None:
        if self.type_is_iterable(rvalue_type):
            item_type = self.iterable_item_type(cast(Instance, rvalue_type))
            for lv in lvalues:
                if isinstance(lv, StarExpr):
                    items_type = self.named_generic_type('builtins.list', [item_type])
                    self.check_assignment(lv.expr, self.temp_node(items_type, context),
                                          infer_lvalue_type)
                else:
                    self.check_assignment(lv, self.temp_node(item_type, context),
                                          infer_lvalue_type)
        else:
            self.msg.type_not_iterable(rvalue_type, context)

    def check_lvalue(self, lvalue: Lvalue) -> Tuple[Optional[Type],
                                                    Optional[IndexExpr],
                                                    Optional[Var]]:
        lvalue_type = None
        index_lvalue = None
        inferred = None

        if self.is_definition(lvalue):
            if isinstance(lvalue, NameExpr):
                inferred = cast(Var, lvalue.node)
                assert isinstance(inferred, Var)
            else:
                assert isinstance(lvalue, MemberExpr)
                self.expr_checker.accept(lvalue.expr)
                inferred = lvalue.def_var
        elif isinstance(lvalue, IndexExpr):
            index_lvalue = lvalue
        elif isinstance(lvalue, MemberExpr):
            lvalue_type = self.expr_checker.analyze_ordinary_member_access(lvalue,
                                                                 True)
            self.store_type(lvalue, lvalue_type)
        elif isinstance(lvalue, NameExpr):
            lvalue_type = self.expr_checker.analyze_ref_expr(lvalue, lvalue=True)
            self.store_type(lvalue, lvalue_type)
        elif isinstance(lvalue, TupleExpr) or isinstance(lvalue, ListExpr):
            types = [self.check_lvalue(sub_expr)[0] or
                     # This type will be used as a context for further inference of rvalue,
                     # we put Uninhabited if there is no information available from lvalue.
                     UninhabitedType() for sub_expr in lvalue.items]
            lvalue_type = TupleType(types, self.named_type('builtins.tuple'))
        else:
            lvalue_type = self.expr_checker.accept(lvalue)

        return lvalue_type, index_lvalue, inferred

    def is_definition(self, s: Lvalue) -> bool:
        if isinstance(s, NameExpr):
            if s.is_inferred_def:
                return True
            # If the node type is not defined, this must the first assignment
            # that we process => this is a definition, even though the semantic
            # analyzer did not recognize this as such. This can arise in code
            # that uses isinstance checks, if type checking of the primary
            # definition is skipped due to an always False type check.
            node = s.node
            if isinstance(node, Var):
                return node.type is None
        elif isinstance(s, MemberExpr):
            return s.is_inferred_def
        return False

    def infer_variable_type(self, name: Var, lvalue: Lvalue,
                            init_type: Type, context: Context) -> None:
        """Infer the type of initialized variables from initializer type."""
        if isinstance(init_type, DeletedType):
            self.msg.deleted_as_rvalue(init_type, context)
        elif not is_valid_inferred_type(init_type) and not self.no_partial_types:
            # We cannot use the type of the initialization expression for full type
            # inference (it's not specific enough), but we might be able to give
            # partial type which will be made more specific later. A partial type
            # gets generated in assignment like 'x = []' where item type is not known.
            if not self.infer_partial_type(name, lvalue, init_type):
                self.msg.need_annotation_for_var(name, context)
                self.set_inference_error_fallback_type(name, lvalue, init_type, context)
        elif (isinstance(lvalue, MemberExpr) and self.inferred_attribute_types is not None
              and lvalue.def_var and lvalue.def_var in self.inferred_attribute_types
              and not is_same_type(self.inferred_attribute_types[lvalue.def_var], init_type)):
            # Multiple, inconsistent types inferred for an attribute.
            self.msg.need_annotation_for_var(name, context)
            name.type = AnyType(TypeOfAny.from_error)
        else:
            # Infer type of the target.

            # Make the type more general (strip away function names etc.).
            init_type = strip_type(init_type)

            self.set_inferred_type(name, lvalue, init_type)

    def infer_partial_type(self, name: Var, lvalue: Lvalue, init_type: Type) -> bool:
        if isinstance(init_type, NoneTyp):
            partial_type = PartialType(None, name, [init_type])
        elif isinstance(init_type, Instance):
            fullname = init_type.type.fullname()
            if (isinstance(lvalue, (NameExpr, MemberExpr)) and
                    (fullname == 'builtins.list' or
                     fullname == 'builtins.set' or
                     fullname == 'builtins.dict') and
                    all(isinstance(t, (NoneTyp, UninhabitedType)) for t in init_type.args)):
                partial_type = PartialType(init_type.type, name, init_type.args)
            else:
                return False
        else:
            return False
        self.set_inferred_type(name, lvalue, partial_type)
        self.partial_types[-1].map[name] = lvalue
        return True

    def set_inferred_type(self, var: Var, lvalue: Lvalue, type: Type) -> None:
        """Store inferred variable type.

        Store the type to both the variable node and the expression node that
        refers to the variable (lvalue). If var is None, do nothing.
        """
        if var and not self.current_node_deferred:
            var.type = type
            var.is_inferred = True
            if isinstance(lvalue, MemberExpr) and self.inferred_attribute_types is not None:
                # Store inferred attribute type so that we can check consistency afterwards.
                if lvalue.def_var is not None:
                    self.inferred_attribute_types[lvalue.def_var] = type
            self.store_type(lvalue, type)

    def set_inference_error_fallback_type(self, var: Var, lvalue: Lvalue, type: Type,
                                          context: Context) -> None:
        """If errors on context line are ignored, store dummy type for variable.

        If a program ignores error on type inference error, the variable should get some
        inferred type so that if can used later on in the program. Example:

          x = []  # type: ignore
          x.append(1)   # Should be ok!

        We implement this here by giving x a valid type (Any).
        """
        if context.get_line() in self.errors.ignored_lines[self.errors.file]:
            self.set_inferred_type(var, lvalue, AnyType(TypeOfAny.from_error))

    def check_simple_assignment(self, lvalue_type: Optional[Type], rvalue: Expression,
                                context: Context,
                                msg: str = messages.INCOMPATIBLE_TYPES_IN_ASSIGNMENT,
                                lvalue_name: str = 'variable',
                                rvalue_name: str = 'expression') -> Type:
        if self.is_stub and isinstance(rvalue, EllipsisExpr):
            # '...' is always a valid initializer in a stub.
            return AnyType(TypeOfAny.special_form)
        else:
            always_allow_any = lvalue_type is not None and not isinstance(lvalue_type, AnyType)
            rvalue_type = self.expr_checker.accept(rvalue, lvalue_type,
                                                   always_allow_any=always_allow_any)
            if isinstance(rvalue_type, DeletedType):
                self.msg.deleted_as_rvalue(rvalue_type, context)
            if isinstance(lvalue_type, DeletedType):
                self.msg.deleted_as_lvalue(lvalue_type, context)
            elif lvalue_type:
                self.check_subtype(rvalue_type, lvalue_type, context, msg,
                                   '{} has type'.format(rvalue_name),
                                   '{} has type'.format(lvalue_name))
            return rvalue_type

    def check_member_assignment(self, instance_type: Type, attribute_type: Type,
                                rvalue: Expression, context: Context) -> Tuple[Type, bool]:
        """Type member assignment.

        This defers to check_simple_assignment, unless the member expression
        is a descriptor, in which case this checks descriptor semantics as well.

        Return the inferred rvalue_type and whether to infer anything about the attribute type.
        """
        # Descriptors don't participate in class-attribute access
        if ((isinstance(instance_type, FunctionLike) and instance_type.is_type_obj()) or
                isinstance(instance_type, TypeType)):
            rvalue_type = self.check_simple_assignment(attribute_type, rvalue, context)
            return rvalue_type, True

        if not isinstance(attribute_type, Instance):
            rvalue_type = self.check_simple_assignment(attribute_type, rvalue, context)
            return rvalue_type, True

        if not attribute_type.type.has_readable_member('__set__'):
            # If there is no __set__, we type-check that the assigned value matches
            # the return type of __get__. This doesn't match the python semantics,
            # (which allow you to override the descriptor with any value), but preserves
            # the type of accessing the attribute (even after the override).
            if attribute_type.type.has_readable_member('__get__'):
                attribute_type = self.expr_checker.analyze_descriptor_access(
                    instance_type, attribute_type, context)
            rvalue_type = self.check_simple_assignment(attribute_type, rvalue, context)
            return rvalue_type, True

        dunder_set = attribute_type.type.get_method('__set__')
        if dunder_set is None:
            self.msg.fail("{}.__set__ is not callable".format(attribute_type), context)
            return AnyType(TypeOfAny.from_error), False

        function = function_type(dunder_set, self.named_type('builtins.function'))
        bound_method = bind_self(function, attribute_type)
        typ = map_instance_to_supertype(attribute_type, dunder_set.info)
        dunder_set_type = expand_type_by_instance(bound_method, typ)

        _, inferred_dunder_set_type = self.expr_checker.check_call(
            dunder_set_type, [TempNode(instance_type), rvalue],
            [nodes.ARG_POS, nodes.ARG_POS], context)

        if not isinstance(inferred_dunder_set_type, CallableType):
            self.fail("__set__ is not callable", context)
            return AnyType(TypeOfAny.from_error), True

        if len(inferred_dunder_set_type.arg_types) < 2:
            # A message already will have been recorded in check_call
            return AnyType(TypeOfAny.from_error), False

        return inferred_dunder_set_type.arg_types[1], False

    def check_indexed_assignment(self, lvalue: IndexExpr,
                                 rvalue: Expression, context: Context) -> None:
        """Type check indexed assignment base[index] = rvalue.

        The lvalue argument is the base[index] expression.
        """
        self.try_infer_partial_type_from_indexed_assignment(lvalue, rvalue)
        basetype = self.expr_checker.accept(lvalue.base)
        if isinstance(basetype, TypedDictType):
            item_type = self.expr_checker.visit_typeddict_index_expr(basetype, lvalue.index)
            method_type = CallableType(
                arg_types=[self.named_type('builtins.str'), item_type],
                arg_kinds=[ARG_POS, ARG_POS],
                arg_names=[None, None],
                ret_type=NoneTyp(),
                fallback=self.named_type('builtins.function')
            )  # type: Type
        else:
            method_type = self.expr_checker.analyze_external_member_access(
                '__setitem__', basetype, context)
        lvalue.method_type = method_type
        self.expr_checker.check_call(method_type, [lvalue.index, rvalue],
                                     [nodes.ARG_POS, nodes.ARG_POS],
                                     context)

    def try_infer_partial_type_from_indexed_assignment(
            self, lvalue: IndexExpr, rvalue: Expression) -> None:
        # TODO: Should we share some of this with try_infer_partial_type?
        if isinstance(lvalue.base, RefExpr) and isinstance(lvalue.base.node, Var):
            var = lvalue.base.node
            if isinstance(var.type, PartialType):
                type_type = var.type.type
                if type_type is None:
                    return  # The partial type is None.
                partial_types = self.find_partial_types(var)
                if partial_types is None:
                    return
                typename = type_type.fullname()
                if typename == 'builtins.dict':
                    # TODO: Don't infer things twice.
                    key_type = self.expr_checker.accept(lvalue.index)
                    value_type = self.expr_checker.accept(rvalue)
                    full_key_type = UnionType.make_simplified_union(
                        [key_type, var.type.inner_types[0]])
                    full_value_type = UnionType.make_simplified_union(
                        [value_type, var.type.inner_types[1]])
                    if (is_valid_inferred_type(full_key_type) and
                            is_valid_inferred_type(full_value_type)):
                        if not self.current_node_deferred:
                            var.type = self.named_generic_type('builtins.dict',
                                                               [full_key_type, full_value_type])
                            del partial_types[var]

    def visit_expression_stmt(self, s: ExpressionStmt) -> None:
        self.expr_checker.accept(s.expr, allow_none_return=True, always_allow_any=True)

    def visit_return_stmt(self, s: ReturnStmt) -> None:
        """Type check a return statement."""
        self.check_return_stmt(s)
        self.binder.unreachable()

    def check_return_stmt(self, s: ReturnStmt) -> None:
        defn = self.scope.top_function()
        if defn is not None:
            if defn.is_generator:
                return_type = self.get_generator_return_type(self.return_types[-1],
                                                             defn.is_coroutine)
            elif defn.is_coroutine:
                return_type = self.get_coroutine_return_type(self.return_types[-1])
            else:
                return_type = self.return_types[-1]

            if isinstance(return_type, UninhabitedType):
                self.fail(messages.NO_RETURN_EXPECTED, s)
                return

            if s.expr:
                is_lambda = isinstance(self.scope.top_function(), LambdaExpr)
                declared_none_return = isinstance(return_type, NoneTyp)
                declared_any_return = isinstance(return_type, AnyType)

                # This controls whether or not we allow a function call that
                # returns None as the expression of this return statement.
                # E.g. `return f()` for some `f` that returns None.  We allow
                # this only if we're in a lambda or in a function that returns
                # `None` or `Any`.
                allow_none_func_call = is_lambda or declared_none_return or declared_any_return

                # Return with a value.
                typ = self.expr_checker.accept(s.expr,
                                               return_type,
                                               allow_none_return=allow_none_func_call)

                if defn.is_async_generator:
                    self.fail("'return' with value in async generator is not allowed", s)
                    return
                # Returning a value of type Any is always fine.
                if isinstance(typ, AnyType):
                    # (Unless you asked to be warned in that case, and the
                    # function is not declared to return Any)
                    if (self.options.warn_return_any
                        and not self.current_node_deferred
                        and not is_proper_subtype(AnyType(TypeOfAny.special_form), return_type)
                        and not (defn.name() in BINARY_MAGIC_METHODS and
                                 is_literal_not_implemented(s.expr))):
                        self.msg.incorrectly_returning_any(return_type, s)
                    return

                # Disallow return expressions in functions declared to return
                # None, subject to two exceptions below.
                if declared_none_return:
                    # Lambdas are allowed to have None returns.
                    # Functions returning a value of type None are allowed to have a None return.
                    if is_lambda or isinstance(typ, NoneTyp):
                        return
                    self.fail(messages.NO_RETURN_VALUE_EXPECTED, s)
                else:
                    self.check_subtype(
                        subtype_label='got',
                        subtype=typ,
                        supertype_label='expected',
                        supertype=return_type,
                        context=s,
                        msg=messages.INCOMPATIBLE_RETURN_VALUE_TYPE)
            else:
                # Empty returns are valid in Generators with Any typed returns, but not in
                # coroutines.
                if (defn.is_generator and not defn.is_coroutine and
                        isinstance(return_type, AnyType)):
                    return

                if isinstance(return_type, (NoneTyp, AnyType)):
                    return

                if self.in_checked_function():
                    self.fail(messages.RETURN_VALUE_EXPECTED, s)

    def visit_if_stmt(self, s: IfStmt) -> None:
        """Type check an if statement."""
        # This frame records the knowledge from previous if/elif clauses not being taken.
        # Fall-through to the original frame is handled explicitly in each block.
        with self.binder.frame_context(can_skip=False, fall_through=0):
            for e, b in zip(s.expr, s.body):
                t = self.expr_checker.accept(e)

                if isinstance(t, DeletedType):
                    self.msg.deleted_as_rvalue(t, s)

                if self.options.strict_boolean:
                    is_bool = isinstance(t, Instance) and t.type.fullname() == 'builtins.bool'
                    if not (is_bool or isinstance(t, AnyType)):
                        self.fail(messages.NON_BOOLEAN_IN_CONDITIONAL, e)

                if_map, else_map = self.find_isinstance_check(e)

                # XXX Issue a warning if condition is always False?
                with self.binder.frame_context(can_skip=True, fall_through=2):
                    self.push_type_map(if_map)
                    self.accept(b)

                # XXX Issue a warning if condition is always True?
                self.push_type_map(else_map)

            with self.binder.frame_context(can_skip=False, fall_through=2):
                if s.else_body:
                    self.accept(s.else_body)

    def visit_while_stmt(self, s: WhileStmt) -> None:
        """Type check a while statement."""
        if_stmt = IfStmt([s.expr], [s.body], None)
        if_stmt.set_line(s.get_line(), s.get_column())
        self.accept_loop(if_stmt, s.else_body,
                         exit_condition=s.expr)

    def visit_operator_assignment_stmt(self,
                                       s: OperatorAssignmentStmt) -> None:
        """Type check an operator assignment statement, e.g. x += 1."""
        lvalue_type = self.expr_checker.accept(s.lvalue)
        inplace, method = infer_operator_assignment_method(lvalue_type, s.op)
        if inplace:
            # There is __ifoo__, treat as x = x.__ifoo__(y)
            rvalue_type, method_type = self.expr_checker.check_op(
                method, lvalue_type, s.rvalue, s)
            if not is_subtype(rvalue_type, lvalue_type):
                self.msg.incompatible_operator_assignment(s.op, s)
        else:
            # There is no __ifoo__, treat as x = x <foo> y
            expr = OpExpr(s.op, s.lvalue, s.rvalue)
            expr.set_line(s)
            self.check_assignment(lvalue=s.lvalue, rvalue=expr,
                                  infer_lvalue_type=True, new_syntax=False)

    def visit_assert_stmt(self, s: AssertStmt) -> None:
        self.expr_checker.accept(s.expr)

        if s.msg is not None:
            self.expr_checker.accept(s.msg)

        if isinstance(s.expr, TupleExpr) and len(s.expr.items) > 0:
            self.warn(messages.MALFORMED_ASSERT, s)

        # If this is asserting some isinstance check, bind that type in the following code
        true_map, _ = self.find_isinstance_check(s.expr)
        self.push_type_map(true_map)

    def visit_raise_stmt(self, s: RaiseStmt) -> None:
        """Type check a raise statement."""
        if s.expr:
            self.type_check_raise(s.expr, s)
        if s.from_expr:
            self.type_check_raise(s.from_expr, s, True)
        self.binder.unreachable()

    def type_check_raise(self, e: Expression, s: RaiseStmt,
                         optional: bool = False) -> None:
        typ = self.expr_checker.accept(e)
        if isinstance(typ, TypeType):
            if isinstance(typ.item, AnyType):
                return
            typ = typ.item
        if isinstance(typ, FunctionLike):
            if typ.is_type_obj():
                # Cases like "raise/from ExceptionClass".
                typeinfo = typ.type_object()
                base = self.lookup_typeinfo('builtins.BaseException')
                if base in typeinfo.mro or typeinfo.fallback_to_any:
                    # Good!
                    return
                # Else fall back to the checks below (which will fail).
        if isinstance(typ, TupleType) and self.options.python_version[0] == 2:
            # allow `raise type, value, traceback`
            # https://docs.python.org/2/reference/simple_stmts.html#the-raise-statement
            # TODO: Also check tuple item types.
            if len(typ.items) in (2, 3):
                return
        if isinstance(typ, Instance) and typ.type.fallback_to_any:
            # OK!
            return
        expected_type = self.named_type('builtins.BaseException')  # type: Type
        if optional:
            expected_type = UnionType([expected_type, NoneTyp()])
        self.check_subtype(typ, expected_type, s, messages.INVALID_EXCEPTION)

    def visit_try_stmt(self, s: TryStmt) -> None:
        """Type check a try statement."""
        # Our enclosing frame will get the result if the try/except falls through.
        # This one gets all possible states after the try block exited abnormally
        # (by exception, return, break, etc.)
        with self.binder.frame_context(can_skip=False, fall_through=0):
            # Not only might the body of the try statement exit
            # abnormally, but so might an exception handler or else
            # clause. The finally clause runs in *all* cases, so we
            # need an outer try frame to catch all intermediate states
            # in case an exception is raised during an except or else
            # clause. As an optimization, only create the outer try
            # frame when there actually is a finally clause.
            self.visit_try_without_finally(s, try_frame=bool(s.finally_body))
            if s.finally_body:
                # First we check finally_body is type safe on all abnormal exit paths
                self.accept(s.finally_body)

        if s.finally_body:
            # Then we try again for the more restricted set of options
            # that can fall through. (Why do we need to check the
            # finally clause twice? Depending on whether the finally
            # clause was reached by the try clause falling off the end
            # or exiting abnormally, after completing the finally clause
            # either flow will continue to after the entire try statement
            # or the exception/return/etc. will be processed and control
            # flow will escape. We need to check that the finally clause
            # type checks in both contexts, but only the resulting types
            # from the latter context affect the type state in the code
            # that follows the try statement.)
            self.accept(s.finally_body)

    def visit_try_without_finally(self, s: TryStmt, try_frame: bool) -> None:
        """Type check a try statement, ignoring the finally block.

        On entry, the top frame should receive all flow that exits the
        try block abnormally (i.e., such that the else block does not
        execute), and its parent should receive all flow that exits
        the try block normally.
        """
        # This frame will run the else block if the try fell through.
        # In that case, control flow continues to the parent of what
        # was the top frame on entry.
        with self.binder.frame_context(can_skip=False, fall_through=2, try_frame=try_frame):
            # This frame receives exit via exception, and runs exception handlers
            with self.binder.frame_context(can_skip=False, fall_through=2):
                # Finally, the body of the try statement
                with self.binder.frame_context(can_skip=False, fall_through=2, try_frame=True):
                    self.accept(s.body)
                for i in range(len(s.handlers)):
                    with self.binder.frame_context(can_skip=True, fall_through=4):
                        typ = s.types[i]
                        if typ:
                            t = self.check_except_handler_test(typ)
                            var = s.vars[i]
                            if var:
                                # To support local variables, we make this a definition line,
                                # causing assignment to set the variable's type.
                                var.is_inferred_def = True
                                # We also temporarily set current_node_deferred to False to
                                # make sure the inference happens.
                                # TODO: Use a better solution, e.g. a
                                # separate Var for each except block.
                                am_deferring = self.current_node_deferred
                                self.current_node_deferred = False
                                self.check_assignment(var, self.temp_node(t, var))
                                self.current_node_deferred = am_deferring
                        self.accept(s.handlers[i])
                        var = s.vars[i]
                        if var:
                            # Exception variables are deleted in python 3 but not python 2.
                            # But, since it's bad form in python 2 and the type checking
                            # wouldn't work very well, we delete it anyway.

                            # Unfortunately, this doesn't let us detect usage before the
                            # try/except block.
                            if self.options.python_version[0] >= 3:
                                source = var.name
                            else:
                                source = ('(exception variable "{}", which we do not '
                                          'accept outside except: blocks even in '
                                          'python 2)'.format(var.name))
                            cast(Var, var.node).type = DeletedType(source=source)
                            self.binder.cleanse(var)
            if s.else_body:
                self.accept(s.else_body)

    def check_except_handler_test(self, n: Expression) -> Type:
        """Type check an exception handler test clause."""
        typ = self.expr_checker.accept(n)

        all_types = []  # type: List[Type]
        test_types = self.get_types_from_except_handler(typ, n)

        for ttype in test_types:
            if isinstance(ttype, AnyType):
                all_types.append(ttype)
                continue

            if isinstance(ttype, FunctionLike):
                item = ttype.items()[0]
                if not item.is_type_obj():
                    self.fail(messages.INVALID_EXCEPTION_TYPE, n)
                    return AnyType(TypeOfAny.from_error)
                exc_type = item.ret_type
            elif isinstance(ttype, TypeType):
                exc_type = ttype.item
            else:
                self.fail(messages.INVALID_EXCEPTION_TYPE, n)
                return AnyType(TypeOfAny.from_error)

            if not is_subtype(exc_type, self.named_type('builtins.BaseException')):
                self.fail(messages.INVALID_EXCEPTION_TYPE, n)
                return AnyType(TypeOfAny.from_error)

            all_types.append(exc_type)

        return UnionType.make_simplified_union(all_types)

    def get_types_from_except_handler(self, typ: Type, n: Expression) -> List[Type]:
        """Helper for check_except_handler_test to retrieve handler types."""
        if isinstance(typ, TupleType):
            return typ.items
        elif isinstance(typ, UnionType):
            return [
                union_typ
                for item in typ.relevant_items()
                for union_typ in self.get_types_from_except_handler(item, n)
            ]
        elif isinstance(typ, Instance) and is_named_instance(typ, 'builtins.tuple'):
            # variadic tuple
            return [typ.args[0]]
        else:
            return [typ]

    def visit_for_stmt(self, s: ForStmt) -> None:
        """Type check a for statement."""
        if s.is_async:
            iterator_type, item_type = self.analyze_async_iterable_item_type(s.expr)
        else:
            iterator_type, item_type = self.analyze_iterable_item_type(s.expr)
        s.inferred_item_type = item_type
        s.inferred_iterator_type = iterator_type
        self.analyze_index_variables(s.index, item_type, s.index_type is None, s)
        self.accept_loop(s.body, s.else_body)

    def analyze_async_iterable_item_type(self, expr: Expression) -> Tuple[Type, Type]:
        """Analyse async iterable expression and return iterator and iterator item types."""
        echk = self.expr_checker
        iterable = echk.accept(expr)
        method = echk.analyze_external_member_access('__aiter__', iterable, expr)
        iterator = echk.check_call(method, [], [], expr)[0]
        method = echk.analyze_external_member_access('__anext__', iterator, expr)
        awaitable = echk.check_call(method, [], [], expr)[0]
        item_type = echk.check_awaitable_expr(awaitable, expr,
                                              messages.INCOMPATIBLE_TYPES_IN_ASYNC_FOR)
        return iterator, item_type

    def analyze_iterable_item_type(self, expr: Expression) -> Tuple[Type, Type]:
        """Analyse iterable expression and return iterator and iterator item types."""
        echk = self.expr_checker
        iterable = echk.accept(expr)
        method = echk.analyze_external_member_access('__iter__', iterable, expr)
        iterator = echk.check_call(method, [], [], expr)[0]

        if isinstance(iterable, TupleType):
            joined = UninhabitedType()  # type: Type
            for item in iterable.items:
                joined = join_types(joined, item)
            return iterator, joined
        else:
            # Non-tuple iterable.
            if self.options.python_version[0] >= 3:
                nextmethod = '__next__'
            else:
                nextmethod = 'next'
            method = echk.analyze_external_member_access(nextmethod, iterator,
                                                         expr)
            return iterator, echk.check_call(method, [], [], expr)[0]

    def analyze_index_variables(self, index: Expression, item_type: Type,
                                infer_lvalue_type: bool, context: Context) -> None:
        """Type check or infer for loop or list comprehension index vars."""
        self.check_assignment(index, self.temp_node(item_type, context), infer_lvalue_type)

    def visit_del_stmt(self, s: DelStmt) -> None:
        if isinstance(s.expr, IndexExpr):
            e = s.expr
            m = MemberExpr(e.base, '__delitem__')
            m.line = s.line
            c = CallExpr(m, [e.index], [nodes.ARG_POS], [None])
            c.line = s.line
            self.expr_checker.accept(c, allow_none_return=True)
        else:
            s.expr.accept(self.expr_checker)
            for elt in flatten(s.expr):
                if isinstance(elt, NameExpr):
                    self.binder.assign_type(elt, DeletedType(source=elt.name),
                                            get_declaration(elt), False)

    def visit_decorator(self, e: Decorator) -> None:
        for d in e.decorators:
            if isinstance(d, RefExpr):
                if d.fullname == 'typing.no_type_check':
                    e.var.type = AnyType(TypeOfAny.special_form)
                    e.var.is_ready = True
                    return

        if self.recurse_into_functions:
            with self.tscope.function_scope(e.func):
                self.check_func_item(e.func, name=e.func.name())

        # Process decorators from the inside out to determine decorated signature, which
        # may be different from the declared signature.
        sig = self.function_type(e.func)  # type: Type
        for d in reversed(e.decorators):
            if refers_to_fullname(d, 'typing.overload'):
                self.fail('Single overload definition, multiple required', e)
                continue
            dec = self.expr_checker.accept(d)
            temp = self.temp_node(sig)
            fullname = None
            if isinstance(d, RefExpr):
                fullname = d.fullname
            self.check_for_untyped_decorator(e.func, dec, d)
            sig, t2 = self.expr_checker.check_call(dec, [temp],
                                                   [nodes.ARG_POS], e,
                                                   callable_name=fullname)
        self.check_untyped_after_decorator(sig, e.func)
        sig = cast(FunctionLike, sig)
        sig = set_callable_name(sig, e.func)
        e.var.type = sig
        e.var.is_ready = True
        if e.func.is_property:
            self.check_incompatible_property_override(e)
        if e.func.info and not e.func.is_dynamic():
            self.check_method_override(e)

    def check_for_untyped_decorator(self,
                                    func: FuncDef,
                                    dec_type: Type,
                                    dec_expr: Expression) -> None:
        if (self.options.disallow_untyped_decorators and
                is_typed_callable(func.type) and
                is_untyped_decorator(dec_type)):
            self.msg.typed_function_untyped_decorator(func.name(), dec_expr)

    def check_incompatible_property_override(self, e: Decorator) -> None:
        if not e.var.is_settable_property and e.func.info is not None:
            name = e.func.name()
            for base in e.func.info.mro[1:]:
                base_attr = base.names.get(name)
                if not base_attr:
                    continue
                if (isinstance(base_attr.node, OverloadedFuncDef) and
                        base_attr.node.is_property and
                        cast(Decorator,
                             base_attr.node.items[0]).var.is_settable_property):
                    self.fail(messages.READ_ONLY_PROPERTY_OVERRIDES_READ_WRITE, e)

    def visit_with_stmt(self, s: WithStmt) -> None:
        for expr, target in zip(s.expr, s.target):
            if s.is_async:
                self.check_async_with_item(expr, target, s.target_type is None)
            else:
                self.check_with_item(expr, target, s.target_type is None)
        self.accept(s.body)

    def check_untyped_after_decorator(self, typ: Type, func: FuncDef) -> None:
        if not self.options.disallow_any_decorated or self.is_stub:
            return

        if mypy.checkexpr.has_any_type(typ):
            self.msg.untyped_decorated_function(typ, func)

    def check_async_with_item(self, expr: Expression, target: Optional[Expression],
                              infer_lvalue_type: bool) -> None:
        echk = self.expr_checker
        ctx = echk.accept(expr)
        enter = echk.analyze_external_member_access('__aenter__', ctx, expr)
        obj = echk.check_call(enter, [], [], expr)[0]
        obj = echk.check_awaitable_expr(
            obj, expr, messages.INCOMPATIBLE_TYPES_IN_ASYNC_WITH_AENTER)
        if target:
            self.check_assignment(target, self.temp_node(obj, expr), infer_lvalue_type)
        exit = echk.analyze_external_member_access('__aexit__', ctx, expr)
        arg = self.temp_node(AnyType(TypeOfAny.special_form), expr)
        res = echk.check_call(exit, [arg] * 3, [nodes.ARG_POS] * 3, expr)[0]
        echk.check_awaitable_expr(
            res, expr, messages.INCOMPATIBLE_TYPES_IN_ASYNC_WITH_AEXIT)

    def check_with_item(self, expr: Expression, target: Optional[Expression],
                        infer_lvalue_type: bool) -> None:
        echk = self.expr_checker
        ctx = echk.accept(expr)
        enter = echk.analyze_external_member_access('__enter__', ctx, expr)
        obj = echk.check_call(enter, [], [], expr)[0]
        if target:
            self.check_assignment(target, self.temp_node(obj, expr), infer_lvalue_type)
        exit = echk.analyze_external_member_access('__exit__', ctx, expr)
        arg = self.temp_node(AnyType(TypeOfAny.special_form), expr)
        echk.check_call(exit, [arg] * 3, [nodes.ARG_POS] * 3, expr)

    def visit_print_stmt(self, s: PrintStmt) -> None:
        for arg in s.args:
            self.expr_checker.accept(arg)
        if s.target:
            target_type = self.expr_checker.accept(s.target)
            if not isinstance(target_type, NoneTyp):
                # TODO: Also verify the type of 'write'.
                self.expr_checker.analyze_external_member_access('write', target_type, s.target)

    def visit_break_stmt(self, s: BreakStmt) -> None:
        self.binder.handle_break()

    def visit_continue_stmt(self, s: ContinueStmt) -> None:
        self.binder.handle_continue()
        return None

    def intersect_instance_callable(self, typ: Instance, callable_type: CallableType) -> Instance:
        """Creates a fake type that represents the intersection of an
        Instance and a CallableType.

        It operates by creating a bare-minimum dummy TypeInfo that
        subclasses type and adds a __call__ method matching callable_type.
        """

        # In order for this to work in incremental mode, the type we generate needs to
        # have a valid fullname and a corresponding entry in a symbol table. We generate
        # a unique name inside the symbol table of the current module.
        cur_module = cast(MypyFile, self.scope.stack[0])
        gen_name = gen_unique_name("<callable subtype of {}>".format(typ.type.name()),
                                   cur_module.names)

        # Build the fake ClassDef and TypeInfo together.
        # The ClassDef is full of lies and doesn't actually contain a body.
        # Use format_bare to generate a nice name for error messages.
        # We skip fully filling out a handful of TypeInfo fields because they
        # should be irrelevant for a generated type like this:
        # is_protocol, protocol_members, is_abstract
        short_name = self.msg.format_bare(typ)
        cdef = ClassDef(short_name, Block([]))
        cdef.fullname = cur_module.fullname() + '.' + gen_name
        info = TypeInfo(SymbolTable(), cdef, cur_module.fullname())
        cdef.info = info
        info.bases = [typ]
        calculate_mro(info)
        info.calculate_metaclass_type()

        # Build up a fake FuncDef so we can populate the symbol table.
        func_def = FuncDef('__call__', [], Block([]), callable_type)
        func_def._fullname = cdef.fullname + '.__call__'
        func_def.info = info
        info.names['__call__'] = SymbolTableNode(MDEF, func_def)

        cur_module.names[gen_name] = SymbolTableNode(GDEF, info)

        return Instance(info, [])

    def make_fake_callable(self, typ: Instance) -> Instance:
        """Produce a new type that makes type Callable with a generic callable type."""

        fallback = self.named_type('builtins.function')
        callable_type = CallableType([AnyType(TypeOfAny.explicit),
                                      AnyType(TypeOfAny.explicit)],
                                     [nodes.ARG_STAR, nodes.ARG_STAR2],
                                     [None, None],
                                     ret_type=AnyType(TypeOfAny.explicit),
                                     fallback=fallback,
                                     is_ellipsis_args=True)

        return self.intersect_instance_callable(typ, callable_type)

    def partition_by_callable(self, typ: Type,
                              unsound_partition: bool) -> Tuple[List[Type], List[Type]]:
        """Takes in a type and partitions that type into callable subtypes and
        uncallable subtypes.

        Thus, given:
        `callables, uncallables = partition_by_callable(type)`

        If we assert `callable(type)` then `type` has type Union[*callables], and
        If we assert `not callable(type)` then `type` has type Union[*uncallables]

        If unsound_partition is set, assume that anything that is not
        clearly callable is in fact not callable. Otherwise we generate a
        new subtype that *is* callable.

        Guaranteed to not return [], []

        """
        if isinstance(typ, FunctionLike) or isinstance(typ, TypeType):
            return [typ], []

        if isinstance(typ, AnyType):
            return [typ], [typ]

        if isinstance(typ, UnionType):
            callables = []
            uncallables = []
            for subtype in typ.relevant_items():
                # Use unsound_partition when handling unions in order to
                # allow the expected type discrimination.
                subcallables, subuncallables = self.partition_by_callable(subtype,
                                                                          unsound_partition=True)
                callables.extend(subcallables)
                uncallables.extend(subuncallables)
            return callables, uncallables

        if isinstance(typ, TypeVarType):
            # We could do better probably?
            # Refine the the type variable's bound as our type in the case that
            # callable() is true. This unfortuantely loses the information that
            # the type is a type variable in that branch.
            # This matches what is done for isinstance, but it may be possible to
            # do better.
            # If it is possible for the false branch to execute, return the original
            # type to avoid losing type information.
            callables, uncallables = self.partition_by_callable(typ.erase_to_union_or_bound(),
                                                                unsound_partition)
            uncallables = [typ] if len(uncallables) else []
            return callables, uncallables

        # A TupleType is callable if its fallback is, but needs special handling
        # when we dummy up a new type.
        ityp = typ
        if isinstance(typ, TupleType):
            ityp = typ.fallback

        if isinstance(ityp, Instance):
            method = ityp.type.get_method('__call__')
            if method and method.type:
                callables, uncallables = self.partition_by_callable(method.type,
                                                                    unsound_partition=False)
                if len(callables) and not len(uncallables):
                    # Only consider the type callable if its __call__ method is
                    # definitely callable.
                    return [typ], []

            if not unsound_partition:
                fake = self.make_fake_callable(ityp)
                if isinstance(typ, TupleType):
                    fake.type.tuple_type = TupleType(typ.items, fake)
                    return [fake.type.tuple_type], [typ]
                return [fake], [typ]

        if unsound_partition:
            return [], [typ]
        else:
            # We don't know how properly make the type callable.
            return [typ], [typ]

    def conditional_callable_type_map(self, expr: Expression,
                                      current_type: Optional[Type],
                                      ) -> Tuple[TypeMap, TypeMap]:
        """Takes in an expression and the current type of the expression.

        Returns a 2-tuple: The first element is a map from the expression to
        the restricted type if it were callable. The second element is a
        map from the expression to the type it would hold if it weren't
        callable.
        """
        if not current_type:
            return {}, {}

        if isinstance(current_type, AnyType):
            return {}, {}

        callables, uncallables = self.partition_by_callable(current_type,
                                                            unsound_partition=False)

        if len(callables) and len(uncallables):
            callable_map = {expr: UnionType.make_union(callables)} if len(callables) else None
            uncallable_map = {
                expr: UnionType.make_union(uncallables)} if len(uncallables) else None
            return callable_map, uncallable_map

        elif len(callables):
            return {}, None

        return None, {}

    def find_isinstance_check(self, node: Expression
                              ) -> Tuple[TypeMap, TypeMap]:
        """Find any isinstance checks (within a chain of ands).  Includes
        implicit and explicit checks for None and calls to callable.

        Return value is a map of variables to their types if the condition
        is true and a map of variables to their types if the condition is false.

        If either of the values in the tuple is None, then that particular
        branch can never occur.

        Guaranteed to not return None, None. (But may return {}, {})
        """
        type_map = self.type_map
        if is_true_literal(node):
            return {}, None
        elif is_false_literal(node):
            return None, {}
        elif isinstance(node, CallExpr):
            if refers_to_fullname(node.callee, 'builtins.isinstance'):
                if len(node.args) != 2:  # the error will be reported later
                    return {}, {}
                expr = node.args[0]
                if literal(expr) == LITERAL_TYPE:
                    vartype = type_map[expr]
                    type = get_isinstance_type(node.args[1], type_map)
                    return conditional_type_map(expr, vartype, type)
            elif refers_to_fullname(node.callee, 'builtins.issubclass'):
                expr = node.args[0]
                if literal(expr) == LITERAL_TYPE:
                    vartype = type_map[expr]
                    type = get_isinstance_type(node.args[1], type_map)
                    if isinstance(vartype, UnionType):
                        union_list = []
                        for t in vartype.items:
                            if isinstance(t, TypeType):
                                union_list.append(t.item)
                            else:
                                #  this is an error that should be reported earlier
                                #  if we reach here, we refuse to do any type inference
                                return {}, {}
                        vartype = UnionType(union_list)
                    elif isinstance(vartype, TypeType):
                        vartype = vartype.item
                    else:
                        # any other object whose type we don't know precisely
                        # for example, Any or Instance of type type
                        return {}, {}  # unknown type
                    yes_map, no_map = conditional_type_map(expr, vartype, type)
                    yes_map, no_map = map(convert_to_typetype, (yes_map, no_map))
                    return yes_map, no_map
            elif refers_to_fullname(node.callee, 'builtins.callable'):
                expr = node.args[0]
                if literal(expr) == LITERAL_TYPE:
                    vartype = type_map[expr]
                    return self.conditional_callable_type_map(expr, vartype)
        elif isinstance(node, ComparisonExpr) and experiments.STRICT_OPTIONAL:
            # Check for `x is None` and `x is not None`.
            is_not = node.operators == ['is not']
            if any(is_literal_none(n) for n in node.operands) and (
                    is_not or node.operators == ['is']):
                if_vars = {}  # type: TypeMap
                else_vars = {}  # type: TypeMap
                for expr in node.operands:
                    if (literal(expr) == LITERAL_TYPE and not is_literal_none(expr)
                            and expr in type_map):
                        # This should only be true at most once: there should be
                        # two elements in node.operands, and at least one of them
                        # should represent a None.
                        vartype = type_map[expr]
                        none_typ = [TypeRange(NoneTyp(), is_upper_bound=False)]
                        if_vars, else_vars = conditional_type_map(expr, vartype, none_typ)
                        break

                if is_not:
                    if_vars, else_vars = else_vars, if_vars
                return if_vars, else_vars
            # Check for `x == y` where x is of type Optional[T] and y is of type T
            # or a type that overlaps with T (or vice versa).
            elif node.operators == ['==']:
                first_type = type_map[node.operands[0]]
                second_type = type_map[node.operands[1]]
                if is_optional(first_type) != is_optional(second_type):
                    if is_optional(first_type):
                        optional_type, comp_type = first_type, second_type
                        optional_expr = node.operands[0]
                    else:
                        optional_type, comp_type = second_type, first_type
                        optional_expr = node.operands[1]
                    if is_overlapping_types(optional_type, comp_type):
                        return {optional_expr: remove_optional(optional_type)}, {}
            elif node.operators in [['in'], ['not in']]:
                expr = node.operands[0]
                left_type = type_map[expr]
                right_type = builtin_item_type(type_map[node.operands[1]])
                right_ok = right_type and (not is_optional(right_type) and
                                           (not isinstance(right_type, Instance) or
                                            right_type.type.fullname() != 'builtins.object'))
                if (right_type and right_ok and is_optional(left_type) and
                        literal(expr) == LITERAL_TYPE and not is_literal_none(expr) and
                        is_overlapping_types(left_type, right_type)):
                    if node.operators == ['in']:
                        return {expr: remove_optional(left_type)}, {}
                    if node.operators == ['not in']:
                        return {}, {expr: remove_optional(left_type)}
        elif isinstance(node, RefExpr):
            # Restrict the type of the variable to True-ish/False-ish in the if and else branches
            # respectively
            vartype = type_map[node]
            if_type = true_only(vartype)
            else_type = false_only(vartype)
            ref = node  # type: Expression
            if_map = {ref: if_type} if not isinstance(if_type, UninhabitedType) else None
            else_map = {ref: else_type} if not isinstance(else_type, UninhabitedType) else None
            return if_map, else_map
        elif isinstance(node, OpExpr) and node.op == 'and':
            left_if_vars, left_else_vars = self.find_isinstance_check(node.left)
            right_if_vars, right_else_vars = self.find_isinstance_check(node.right)

            # (e1 and e2) is true if both e1 and e2 are true,
            # and false if at least one of e1 and e2 is false.
            return (and_conditional_maps(left_if_vars, right_if_vars),
                    or_conditional_maps(left_else_vars, right_else_vars))
        elif isinstance(node, OpExpr) and node.op == 'or':
            left_if_vars, left_else_vars = self.find_isinstance_check(node.left)
            right_if_vars, right_else_vars = self.find_isinstance_check(node.right)

            # (e1 or e2) is true if at least one of e1 or e2 is true,
            # and false if both e1 and e2 are false.
            return (or_conditional_maps(left_if_vars, right_if_vars),
                    and_conditional_maps(left_else_vars, right_else_vars))
        elif isinstance(node, UnaryExpr) and node.op == 'not':
            left, right = self.find_isinstance_check(node.expr)
            return right, left

        # Not a supported isinstance check
        return {}, {}

    #
    # Helpers
    #

    def check_subtype(self, subtype: Type, supertype: Type, context: Context,
                      msg: str = messages.INCOMPATIBLE_TYPES,
                      subtype_label: Optional[str] = None,
                      supertype_label: Optional[str] = None) -> bool:
        """Generate an error if the subtype is not compatible with
        supertype."""
        if is_subtype(subtype, supertype):
            return True
        else:
            if self.should_suppress_optional_error([subtype]):
                return False
            extra_info = []  # type: List[str]
            note_msg = ''
            if subtype_label is not None or supertype_label is not None:
                subtype_str, supertype_str = self.msg.format_distinctly(subtype, supertype)
                if subtype_label is not None:
                    extra_info.append(subtype_label + ' ' + subtype_str)
                if supertype_label is not None:
                    extra_info.append(supertype_label + ' ' + supertype_str)
                note_msg = make_inferred_type_note(context, subtype,
                                                   supertype, supertype_str)
            if extra_info:
                msg += ' (' + ', '.join(extra_info) + ')'
            self.fail(msg, context)
            if note_msg:
                self.note(note_msg, context)
            if (isinstance(supertype, Instance) and supertype.type.is_protocol and
                    isinstance(subtype, (Instance, TupleType, TypedDictType))):
                self.msg.report_protocol_problems(subtype, supertype, context)
            if isinstance(supertype, CallableType) and isinstance(subtype, Instance):
                call = find_member('__call__', subtype, subtype)
                if call:
                    self.msg.note_call(subtype, call, context)
            return False

    def contains_none(self, t: Type) -> bool:
        return (
            isinstance(t, NoneTyp) or
            (isinstance(t, UnionType) and any(self.contains_none(ut) for ut in t.items)) or
            (isinstance(t, TupleType) and any(self.contains_none(tt) for tt in t.items)) or
            (isinstance(t, Instance) and bool(t.args)
             and any(self.contains_none(it) for it in t.args))
        )

    def should_suppress_optional_error(self, related_types: List[Type]) -> bool:
        return self.suppress_none_errors and any(self.contains_none(t) for t in related_types)

    def named_type(self, name: str) -> Instance:
        """Return an instance type with type given by the name and no
        type arguments. For example, named_type('builtins.object')
        produces the object type.
        """
        # Assume that the name refers to a type.
        sym = self.lookup_qualified(name)
        node = sym.node
        assert isinstance(node, TypeInfo)
        any_type = AnyType(TypeOfAny.from_omitted_generics)
        return Instance(node, [any_type] * len(node.defn.type_vars))

    def named_generic_type(self, name: str, args: List[Type]) -> Instance:
        """Return an instance with the given name and type arguments.

        Assume that the number of arguments is correct.  Assume that
        the name refers to a compatible generic type.
        """
        info = self.lookup_typeinfo(name)
        # TODO: assert len(args) == len(info.defn.type_vars)
        return Instance(info, args)

    def lookup_typeinfo(self, fullname: str) -> TypeInfo:
        # Assume that the name refers to a class.
        sym = self.lookup_qualified(fullname)
        node = sym.node
        assert isinstance(node, TypeInfo)
        return node

    def type_type(self) -> Instance:
        """Return instance type 'type'."""
        return self.named_type('builtins.type')

    def str_type(self) -> Instance:
        """Return instance type 'str'."""
        return self.named_type('builtins.str')

    def store_type(self, node: Expression, typ: Type) -> None:
        """Store the type of a node in the type map."""
        self.type_map[node] = typ

    def in_checked_function(self) -> bool:
        """Should we type-check the current function?

        - Yes if --check-untyped-defs is set.
        - Yes outside functions.
        - Yes in annotated functions.
        - No otherwise.
        """
        return (self.options.check_untyped_defs
                or not self.dynamic_funcs
                or not self.dynamic_funcs[-1])

    def lookup(self, name: str, kind: int) -> SymbolTableNode:
        """Look up a definition from the symbol table with the given name.
        TODO remove kind argument
        """
        if name in self.globals:
            return self.globals[name]
        else:
            b = self.globals.get('__builtins__', None)
            if b:
                table = cast(MypyFile, b.node).names
                if name in table:
                    return table[name]
            raise KeyError('Failed lookup: {}'.format(name))

    def lookup_qualified(self, name: str) -> SymbolTableNode:
        if '.' not in name:
            return self.lookup(name, GDEF)  # FIX kind
        else:
            parts = name.split('.')
            n = self.modules[parts[0]]
            for i in range(1, len(parts) - 1):
                sym = n.names.get(parts[i])
                assert sym is not None, "Internal error: attempted lookup of unknown name"
                n = cast(MypyFile, sym.node)
            last = parts[-1]
            if last in n.names:
                return n.names[last]
            elif len(parts) == 2 and parts[0] == 'builtins':
                raise KeyError("Could not find builtin symbol '{}'. (Are you running a "
                               "test case? If so, make sure to include a fixture that "
                               "defines this symbol.)".format(last))
            else:
                msg = "Failed qualified lookup: '{}' (fullname = '{}')."
                raise KeyError(msg.format(last, name))

    @contextmanager
    def enter_partial_types(self, *, is_function: bool = False,
                            is_class: bool = False) -> Iterator[None]:
        """Enter a new scope for collecting partial types.

        Also report errors for (some) variables which still have partial
        types, i.e. we couldn't infer a complete type.
        """
        self.partial_types.append(PartialTypeScope({}, is_function))
        yield

        partial_types, _ = self.partial_types.pop()
        if not self.current_node_deferred:
            for var, context in partial_types.items():
                # If we require local partial types, there are a few exceptions where
                # we fall back to inferring just "None" as the type from a None initializer:
                #
                # 1. If all happens within a single function this is acceptable, since only
                #    the topmost function is a separate target in fine-grained incremental mode.
                #    We primarily want to avoid "splitting" partial types across targets.
                #
                # 2. A None initializer in the class body if the attribute is defined in a base
                #    class is fine, since the attribute is already defined and it's currently okay
                #    to vary the type of an attribute covariantly. The None type will still be
                #    checked for compatibility with base classes elsewhere. Without this exception
                #    mypy could require an annotation for an attribute that already has been
                #    declared in a base class, which would be bad.
                allow_none = (not self.options.local_partial_types
                              or is_function
                              or (is_class and self.is_defined_in_base_class(var)))
                if (allow_none
                        and isinstance(var.type, PartialType)
                        and var.type.type is None):
                    var.type = NoneTyp()
                else:
                    if var not in self.partial_reported:
                        self.msg.need_annotation_for_var(var, context)
                        self.partial_reported.add(var)
                    # Give the variable an 'Any' type to avoid generating multiple errors
                    # from a single missing annotation.
                    var.type = AnyType(TypeOfAny.from_error)

    def is_defined_in_base_class(self, var: Var) -> bool:
        if var.info is not None:
            for base in var.info.mro[1:]:
                if base.get(var.name()) is not None:
                    return True
            if var.info.fallback_to_any:
                return True
        return False

    def find_partial_types(self, var: Var) -> Optional[Dict[Var, Context]]:
        """Look for an active partial type scope containing variable.

        A scope is active if assignments in the current context can refine a partial
        type originally defined in the scope. This is affected by the local_partial_types
        configuration option.
        """
        in_scope, partial_types = self.find_partial_types_in_all_scopes(var)
        if in_scope:
            return partial_types
        return None

    def find_partial_types_in_all_scopes(self, var: Var) -> Tuple[bool,
                                                                  Optional[Dict[Var, Context]]]:
        """Look for partial type scope containing variable.

        Return tuple (is the scope active, scope).
        """
        active = self.partial_types
        inactive = []  # type: List[PartialTypeScope]
        if self.options.local_partial_types:
            # All scopes within the outermost function are active. Scopes out of
            # the outermost function are inactive to allow local reasoning (important
            # for fine-grained incremental mode).
            for i, t in enumerate(self.partial_types):
                if t.is_function:
                    active = self.partial_types[i:]
                    inactive = self.partial_types[:i]
                    break
            else:
                # Not within a function -- only the innermost scope is in scope.
                active = self.partial_types[-1:]
                inactive = self.partial_types[:-1]
        # First look within in-scope partial types.
        for scope in reversed(active):
            if var in scope.map:
                return True, scope.map
        # Then for out-of-scope partial types.
        for scope in reversed(inactive):
            if var in scope.map:
                return False, scope.map
        return False, None

    def temp_node(self, t: Type, context: Optional[Context] = None) -> TempNode:
        """Create a temporary node with the given, fixed type."""
        temp = TempNode(t)
        if context:
            temp.set_line(context.get_line())
        return temp

    def fail(self, msg: str, context: Context) -> None:
        """Produce an error message."""
        self.msg.fail(msg, context)

    def warn(self, msg: str, context: Context) -> None:
        """Produce a warning message."""
        self.msg.warn(msg, context)

    def note(self, msg: str, context: Context, offset: int = 0) -> None:
        """Produce a note."""
        self.msg.note(msg, context, offset=offset)

    def iterable_item_type(self, instance: Instance) -> Type:
        iterable = map_instance_to_supertype(
            instance,
            self.lookup_typeinfo('typing.Iterable'))
        item_type = iterable.args[0]
        if not isinstance(item_type, AnyType):
            # This relies on 'map_instance_to_supertype' returning 'Iterable[Any]'
            # in case there is no explicit base class.
            return item_type
        # Try also structural typing.
        iter_type = find_member('__iter__', instance, instance)
        if (iter_type and isinstance(iter_type, CallableType) and
                isinstance(iter_type.ret_type, Instance)):
            iterator = map_instance_to_supertype(iter_type.ret_type,
                                                 self.lookup_typeinfo('typing.Iterator'))
            item_type = iterator.args[0]
        return item_type

    def function_type(self, func: FuncBase) -> FunctionLike:
        return function_type(func, self.named_type('builtins.function'))

    def push_type_map(self, type_map: 'TypeMap') -> None:
        if type_map is None:
            self.binder.unreachable()
        else:
            for expr, type in type_map.items():
                self.binder.put(expr, type)


def conditional_type_map(expr: Expression,
                         current_type: Optional[Type],
                         proposed_type_ranges: Optional[List[TypeRange]],
                         ) -> Tuple[TypeMap, TypeMap]:
    """Takes in an expression, the current type of the expression, and a
    proposed type of that expression.

    Returns a 2-tuple: The first element is a map from the expression to
    the proposed type, if the expression can be the proposed type.  The
    second element is a map from the expression to the type it would hold
    if it was not the proposed type, if any. None means bot, {} means top"""
    if proposed_type_ranges:
        if len(proposed_type_ranges) == 1:
            proposed_type = proposed_type_ranges[0].item  # Union with a single type breaks tests
        else:
            proposed_type = UnionType([type_range.item for type_range in proposed_type_ranges])
        if current_type:
            if (not any(type_range.is_upper_bound for type_range in proposed_type_ranges)
               and is_proper_subtype(current_type, proposed_type)):
                # Expression is always of one of the types in proposed_type_ranges
                return {}, None
            elif not is_overlapping_types(current_type, proposed_type):
                # Expression is never of any type in proposed_type_ranges
                return None, {}
            else:
                # we can only restrict when the type is precise, not bounded
                proposed_precise_type = UnionType([type_range.item
                                          for type_range in proposed_type_ranges
                                          if not type_range.is_upper_bound])
                remaining_type = restrict_subtype_away(current_type, proposed_precise_type)
                return {expr: proposed_type}, {expr: remaining_type}
        else:
            return {expr: proposed_type}, {}
    else:
        # An isinstance check, but we don't understand the type
        return {}, {}


def gen_unique_name(base: str, table: SymbolTable) -> str:
    """Generate a name that does not appear in table by appending numbers to base."""
    if base not in table:
        return base
    i = 1
    while base + str(i) in table:
        i += 1
    return base + str(i)


def is_true_literal(n: Expression) -> bool:
    return (refers_to_fullname(n, 'builtins.True')
            or isinstance(n, IntExpr) and n.value == 1)


def is_false_literal(n: Expression) -> bool:
    return (refers_to_fullname(n, 'builtins.False')
            or isinstance(n, IntExpr) and n.value == 0)


def is_literal_none(n: Expression) -> bool:
    return isinstance(n, NameExpr) and n.fullname == 'builtins.None'


def is_optional(t: Type) -> bool:
    return isinstance(t, UnionType) and any(isinstance(e, NoneTyp) for e in t.items)


def remove_optional(typ: Type) -> Type:
    if isinstance(typ, UnionType):
        return UnionType.make_union([t for t in typ.items if not isinstance(t, NoneTyp)])
    else:
        return typ


def is_literal_not_implemented(n: Expression) -> bool:
    return isinstance(n, NameExpr) and n.fullname == 'builtins.NotImplemented'


def builtin_item_type(tp: Type) -> Optional[Type]:
    """Get the item type of a builtin container.

    If 'tp' is not one of the built containers (these includes NamedTuple and TypedDict)
    or if the container is not parameterized (like List or List[Any])
    return None. This function is used to narrow optional types in situations like this:

        x: Optional[int]
        if x in (1, 2, 3):
            x + 42  # OK

    Note: this is only OK for built-in containers, where we know the behavior
    of __contains__.
    """
    if isinstance(tp, Instance):
        if tp.type.fullname() in ['builtins.list', 'builtins.tuple', 'builtins.dict',
                                  'builtins.set', 'builtins.frozenset']:
            if not tp.args:
                # TODO: fix tuple in lib-stub/builtins.pyi (it should be generic).
                return None
            if not isinstance(tp.args[0], AnyType):
                return tp.args[0]
    elif isinstance(tp, TupleType) and all(not isinstance(it, AnyType) for it in tp.items):
        return UnionType.make_simplified_union(tp.items)  # this type is not externally visible
    elif isinstance(tp, TypedDictType):
        # TypedDict always has non-optional string keys.
        if tp.fallback.type.fullname() == 'typing.Mapping':
            return tp.fallback.args[0]
        elif tp.fallback.type.bases[0].type.fullname() == 'typing.Mapping':
            return tp.fallback.type.bases[0].args[0]
    return None


def and_conditional_maps(m1: TypeMap, m2: TypeMap) -> TypeMap:
    """Calculate what information we can learn from the truth of (e1 and e2)
    in terms of the information that we can learn from the truth of e1 and
    the truth of e2.
    """

    if m1 is None or m2 is None:
        # One of the conditions can never be true.
        return None
    # Both conditions can be true; combine the information. Anything
    # we learn from either conditions's truth is valid. If the same
    # expression's type is refined by both conditions, we somewhat
    # arbitrarily give precedence to m2. (In the future, we could use
    # an intersection type.)
    result = m2.copy()
    m2_keys = set(literal_hash(n2) for n2 in m2)
    for n1 in m1:
        if literal_hash(n1) not in m2_keys:
            result[n1] = m1[n1]
    return result


def or_conditional_maps(m1: TypeMap, m2: TypeMap) -> TypeMap:
    """Calculate what information we can learn from the truth of (e1 or e2)
    in terms of the information that we can learn from the truth of e1 and
    the truth of e2.
    """

    if m1 is None:
        return m2
    if m2 is None:
        return m1
    # Both conditions can be true. Combine information about
    # expressions whose type is refined by both conditions. (We do not
    # learn anything about expressions whose type is refined by only
    # one condition.)
    result = {}
    for n1 in m1:
        for n2 in m2:
            if literal_hash(n1) == literal_hash(n2):
                result[n1] = UnionType.make_simplified_union([m1[n1], m2[n2]])
    return result


def convert_to_typetype(type_map: TypeMap) -> TypeMap:
    converted_type_map = {}  # type: Dict[Expression, Type]
    if type_map is None:
        return None
    for expr, typ in type_map.items():
        if not isinstance(typ, (UnionType, Instance)):
            # unknown type; error was likely reported earlier
            return {}
        converted_type_map[expr] = TypeType.make_normalized(typ)
    return converted_type_map


def flatten(t: Expression) -> List[Expression]:
    """Flatten a nested sequence of tuples/lists into one list of nodes."""
    if isinstance(t, TupleExpr) or isinstance(t, ListExpr):
        return [b for a in t.items for b in flatten(a)]
    else:
        return [t]


def flatten_types(t: Type) -> List[Type]:
    """Flatten a nested sequence of tuples into one list of nodes."""
    if isinstance(t, TupleType):
        return [b for a in t.items for b in flatten_types(a)]
    else:
        return [t]


def get_isinstance_type(expr: Expression,
                        type_map: Dict[Expression, Type]) -> Optional[List[TypeRange]]:
    all_types = flatten_types(type_map[expr])
    types = []  # type: List[TypeRange]
    for typ in all_types:
        if isinstance(typ, FunctionLike) and typ.is_type_obj():
            # Type variables may be present -- erase them, which is the best
            # we can do (outside disallowing them here).
            typ = erase_typevars(typ.items()[0].ret_type)
            types.append(TypeRange(typ, is_upper_bound=False))
        elif isinstance(typ, TypeType):
            # Type[A] means "any type that is a subtype of A" rather than "precisely type A"
            # we indicate this by setting is_upper_bound flag
            types.append(TypeRange(typ.item, is_upper_bound=True))
        elif isinstance(typ, Instance) and typ.type.fullname() == 'builtins.type':
            object_type = Instance(typ.type.mro[-1], [])
            types.append(TypeRange(object_type, is_upper_bound=True))
        elif isinstance(typ, AnyType):
            types.append(TypeRange(typ, is_upper_bound=False))
        else:  # we didn't see an actual type, but rather a variable whose value is unknown to us
            return None
    if not types:
        # this can happen if someone has empty tuple as 2nd argument to isinstance
        # strictly speaking, we should return UninhabitedType but for simplicity we will simply
        # refuse to do any type inference for now
        return None
    return types


def expand_func(defn: FuncItem, map: Dict[TypeVarId, Type]) -> FuncItem:
    visitor = TypeTransformVisitor(map)
    ret = defn.accept(visitor)
    assert isinstance(ret, FuncItem)
    return ret


class TypeTransformVisitor(TransformVisitor):
    def __init__(self, map: Dict[TypeVarId, Type]) -> None:
        super().__init__()
        self.map = map

    def type(self, type: Type) -> Type:
        return expand_type(type, self.map)


def are_argument_counts_overlapping(t: CallableType, s: CallableType) -> bool:
    """Can a single call match both t and s, based just on positional argument counts?
    """
    min_args = max(t.min_args, s.min_args)
    max_args = min(t.max_possible_positional_args(), s.max_possible_positional_args())
    return min_args <= max_args


def is_unsafe_overlapping_overload_signatures(signature: CallableType,
                                              other: CallableType) -> bool:
    """Check if two overloaded function signatures may be unsafely overlapping.

    We consider two functions 's' and 't' to be unsafely overlapping both if
    of the following are true:

    1.  s's parameters are all more precise or partially overlapping with t's
    2.  s's return type is NOT a subtype of t's.

    Assumes that 'signature' appears earlier in the list of overload
    alternatives then 'other' and that their argument counts are overlapping.
    """
    # TODO: Handle partially overlapping parameter types
    #
    # For example, the signatures "f(x: Union[A, B]) -> int" and "f(x: Union[B, C]) -> str"
    # is unsafe: the parameter types are partially overlapping.
    #
    # To fix this, we need to either modify meet.is_overlapping_types or add a new
    # function and use "is_more_precise(...) or is_partially_overlapping(...)" for the is_compat
    # checks.
    #
    # (We already have a rudimentary implementation of 'is_partially_overlapping', but it only
    # attempts to handle the obvious cases -- see its docstring for more info.)

    def is_more_precise_or_partially_overlapping(t: Type, s: Type) -> bool:
        return is_more_precise(t, s) or is_partially_overlapping_types(t, s)

    return is_callable_compatible(signature, other,
                                  is_compat=is_more_precise_or_partially_overlapping,
                                  is_compat_return=lambda l, r: not is_subtype(l, r),
                                  check_args_covariantly=True,
                                  allow_partial_overlap=True)


def overload_can_never_match(signature: CallableType, other: CallableType) -> bool:
    """Check if the 'other' method can never be matched due to 'signature'.

    This can happen if signature's parameters are all strictly broader then
    other's parameters.

    Assumes that both signatures have overlapping argument counts.
    """
    return is_callable_compatible(signature, other,
                                  is_compat=is_more_precise,
                                  ignore_return=True)


def is_unsafe_overlapping_operator_signatures(signature: Type, other: Type) -> bool:
    """Check if two operator method signatures may be unsafely overlapping.

    Two signatures s and t are overlapping if both can be valid for the same
    statically typed values and the return types are incompatible.

    Assume calls are first checked against 'signature', then against 'other'.
    Thus if 'signature' is more general than 'other', there is no unsafe
    overlapping.

    TODO: Clean up this function and make it not perform type erasure.

    Context: This function was previously used to make sure both overloaded
    functions and operator methods were not unsafely overlapping.

    We changed the semantics for we should handle overloaded definitions,
    but not operator functions. (We can't reuse the same semantics for both:
    the overload semantics are too restrictive here).

    We should rewrite this method so that:

    1.  It uses many of the improvements made to overloads: in particular,
        eliminating type erasure.

    2.  It contains just the logic necessary for operator methods.
    """
    if isinstance(signature, CallableType):
        if isinstance(other, CallableType):
            # TODO varargs
            # TODO keyword args
            # TODO erasure
            # TODO allow to vary covariantly
            # Check if the argument counts are overlapping.
            min_args = max(signature.min_args, other.min_args)
            max_args = min(len(signature.arg_types), len(other.arg_types))
            if min_args > max_args:
                # Argument counts are not overlapping.
                return False
            # Signatures are overlapping iff if they are overlapping for the
            # smallest common argument count.
            for i in range(min_args):
                t1 = signature.arg_types[i]
                t2 = other.arg_types[i]
                if not is_overlapping_types(t1, t2):
                    return False
            # All arguments types for the smallest common argument count are
            # overlapping => the signature is overlapping. The overlapping is
            # safe if the return types are identical.
            if is_same_type(signature.ret_type, other.ret_type):
                return False
            # If the first signature has more general argument types, the
            # latter will never be called
            if is_more_general_arg_prefix(signature, other):
                return False
            # Special case: all args are subtypes, and returns are subtypes
            if (all(is_proper_subtype(s, o)
                    for (s, o) in zip(signature.arg_types, other.arg_types)) and
                    is_subtype(signature.ret_type, other.ret_type)):
                return False
            return not is_more_precise_signature(signature, other)
    return True


def is_more_general_arg_prefix(t: FunctionLike, s: FunctionLike) -> bool:
    """Does t have wider arguments than s?"""
    # TODO should an overload with additional items be allowed to be more
    #      general than one with fewer items (or just one item)?
    if isinstance(t, CallableType):
        if isinstance(s, CallableType):
            return is_callable_compatible(t, s,
                                          is_compat=is_proper_subtype,
                                          ignore_return=True)
    elif isinstance(t, FunctionLike):
        if isinstance(s, FunctionLike):
            if len(t.items()) == len(s.items()):
                return all(is_same_arg_prefix(items, itemt)
                           for items, itemt in zip(t.items(), s.items()))
    return False


def is_equivalent_type_var_def(tv1: TypeVarDef, tv2: TypeVarDef) -> bool:
    """Are type variable definitions equivalent?

    Ignore ids, locations in source file and names.
    """
    return (
        tv1.variance == tv2.variance
        and is_same_types(tv1.values, tv2.values)
        and ((tv1.upper_bound is None and tv2.upper_bound is None)
             or (tv1.upper_bound is not None
                 and tv2.upper_bound is not None
                 and is_same_type(tv1.upper_bound, tv2.upper_bound))))


def is_same_arg_prefix(t: CallableType, s: CallableType) -> bool:
    return is_callable_compatible(t, s,
                                  is_compat=is_same_type,
                                  ignore_return=True,
                                  check_args_covariantly=True,
                                  ignore_pos_arg_names=True)


def is_more_precise_signature(t: CallableType, s: CallableType) -> bool:
    """Is t more precise than s?
    A signature t is more precise than s if all argument types and the return
    type of t are more precise than the corresponding types in s.
    Assume that the argument kinds and names are compatible, and that the
    argument counts are overlapping.
    """
    # TODO generic function types
    # Only consider the common prefix of argument types.
    for argt, args in zip(t.arg_types, s.arg_types):
        if not is_more_precise(argt, args):
            return False
    return is_more_precise(t.ret_type, s.ret_type)


def infer_operator_assignment_method(typ: Type, operator: str) -> Tuple[bool, str]:
    """Determine if operator assignment on given value type is in-place, and the method name.

    For example, if operator is '+', return (True, '__iadd__') or (False, '__add__')
    depending on which method is supported by the type.
    """
    method = nodes.op_methods[operator]
    if isinstance(typ, Instance):
        if operator in nodes.ops_with_inplace_method:
            inplace_method = '__i' + method[2:]
            if typ.type.has_readable_member(inplace_method):
                return True, inplace_method
    return False, method


def is_valid_inferred_type(typ: Type) -> bool:
    """Is an inferred type valid?

    Examples of invalid types include the None type or List[<uninhabited>].

    When not doing strict Optional checking, all types containing None are
    invalid.  When doing strict Optional checking, only None and types that are
    incompletely defined (i.e. contain UninhabitedType) are invalid.
    """
    if isinstance(typ, (NoneTyp, UninhabitedType)):
        # With strict Optional checking, we *may* eventually infer NoneTyp when
        # the initializer is None, but we only do that if we can't infer a
        # specific Optional type.  This resolution happens in
        # leave_partial_types when we pop a partial types scope.
        return False
    return is_valid_inferred_type_component(typ)


def is_valid_inferred_type_component(typ: Type) -> bool:
    """Is this part of a type a valid inferred type?

    In strict Optional mode this excludes bare None types, as otherwise every
    type containing None would be invalid.
    """
    if is_same_type(typ, UninhabitedType()):
        return False
    elif isinstance(typ, Instance):
        for arg in typ.args:
            if not is_valid_inferred_type_component(arg):
                return False
    elif isinstance(typ, TupleType):
        for item in typ.items:
            if not is_valid_inferred_type_component(item):
                return False
    return True


def is_node_static(node: Optional[Node]) -> Optional[bool]:
    """Find out if a node describes a static function method."""

    if isinstance(node, FuncDef):
        return node.is_static

    if isinstance(node, Var):
        return node.is_staticmethod

    return None


class CheckerScope:
    # We keep two stacks combined, to maintain the relative order
    stack = None  # type: List[Union[TypeInfo, FuncItem, MypyFile]]

    def __init__(self, module: MypyFile) -> None:
        self.stack = [module]

    def top_function(self) -> Optional[FuncItem]:
        for e in reversed(self.stack):
            if isinstance(e, FuncItem):
                return e
        return None

    def top_non_lambda_function(self) -> Optional[FuncItem]:
        for e in reversed(self.stack):
            if isinstance(e, FuncItem) and not isinstance(e, LambdaExpr):
                return e
        return None

    def active_class(self) -> Optional[TypeInfo]:
        if isinstance(self.stack[-1], TypeInfo):
            return self.stack[-1]
        return None

    def enclosing_class(self) -> Optional[TypeInfo]:
        top = self.top_function()
        assert top, "This method must be called from inside a function"
        index = self.stack.index(top)
        assert index, "CheckerScope stack must always start with a module"
        enclosing = self.stack[index - 1]
        if isinstance(enclosing, TypeInfo):
            return enclosing
        return None

    def active_self_type(self) -> Optional[Union[Instance, TupleType]]:
        info = self.active_class()
        if info:
            return fill_typevars(info)
        return None

    @contextmanager
    def push_function(self, item: FuncItem) -> Iterator[None]:
        self.stack.append(item)
        yield
        self.stack.pop()

    @contextmanager
    def push_class(self, info: TypeInfo) -> Iterator[None]:
        self.stack.append(info)
        yield
        self.stack.pop()


@contextmanager
def nothing() -> Iterator[None]:
    yield


def is_typed_callable(c: Optional[Type]) -> bool:
    if not c or not isinstance(c, CallableType):
        return False
    return not all(isinstance(t, AnyType) and t.type_of_any == TypeOfAny.unannotated
                   for t in c.arg_types + [c.ret_type])


def is_untyped_decorator(typ: Optional[Type]) -> bool:
    if not typ or not isinstance(typ, CallableType):
        return True
    return typ.implicit


def is_static(func: Union[FuncBase, Decorator]) -> bool:
    if isinstance(func, Decorator):
        return is_static(func.func)
    elif isinstance(func, FuncBase):
        return func.is_static
    assert False, "Unexpected func type: {}".format(type(func))<|MERGE_RESOLUTION|>--- conflicted
+++ resolved
@@ -1234,17 +1234,10 @@
             original_type = base_attr.type
             original_node = base_attr.node
             if original_type is None:
-<<<<<<< HEAD
-                if isinstance(base_attr.node, FuncBase):
-                    original_type = self.function_type(base_attr.node)
-                elif isinstance(base_attr.node, Decorator):
-                    original_type = self.function_type(base_attr.node.func)
-=======
                 if isinstance(original_node, FuncBase):
                     original_type = self.function_type(original_node)
                 elif isinstance(original_node, Decorator):
                     original_type = self.function_type(original_node.func)
->>>>>>> ab2fb7b5
                 else:
                     assert False, str(base_attr.node)
             if isinstance(original_node, FuncBase):
