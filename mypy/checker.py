"""Mypy type checker."""

from __future__ import annotations

import itertools
from collections import defaultdict
from contextlib import ExitStack, contextmanager
from typing import (
    AbstractSet,
    Callable,
    Dict,
    Final,
    Generic,
    Iterable,
    Iterator,
    Mapping,
    NamedTuple,
    Optional,
    Sequence,
    Tuple,
    TypeVar,
    Union,
    cast,
    overload,
)
from typing_extensions import TypeAlias as _TypeAlias

import mypy.checkexpr
from mypy import errorcodes as codes, join, message_registry, nodes, operators
from mypy.binder import ConditionalTypeBinder, Frame, get_declaration
from mypy.checkmember import (
    MemberContext,
    analyze_decorator_or_funcbase_access,
    analyze_descriptor_access,
    analyze_member_access,
    type_object_type,
)
from mypy.checkpattern import PatternChecker
from mypy.constraints import SUPERTYPE_OF
from mypy.erasetype import erase_type, erase_typevars, remove_instance_last_known_values
from mypy.errorcodes import TYPE_VAR, UNUSED_AWAITABLE, UNUSED_COROUTINE, ErrorCode
from mypy.errors import Errors, ErrorWatcher, report_internal_error
from mypy.expandtype import expand_self_type, expand_type, expand_type_by_instance
from mypy.literals import Key, extract_var_from_literal_hash, literal, literal_hash
from mypy.maptype import map_instance_to_supertype
from mypy.meet import is_overlapping_erased_types, is_overlapping_types, meet_types
from mypy.message_registry import ErrorMessage
from mypy.messages import (
    SUGGESTED_TEST_FIXTURES,
    MessageBuilder,
    append_invariance_notes,
    append_union_note,
    format_type,
    format_type_bare,
    format_type_distinctly,
    make_inferred_type_note,
    pretty_seq,
)
from mypy.mro import MroError, calculate_mro
from mypy.nodes import (
    ARG_NAMED,
    ARG_POS,
    ARG_STAR,
    CONTRAVARIANT,
    COVARIANT,
    FUNC_NO_INFO,
    GDEF,
    IMPLICITLY_ABSTRACT,
    INVARIANT,
    IS_ABSTRACT,
    LDEF,
    LITERAL_TYPE,
    MDEF,
    NOT_ABSTRACT,
    AssertStmt,
    AssignmentExpr,
    AssignmentStmt,
    Block,
    BreakStmt,
    BytesExpr,
    CallExpr,
    ClassDef,
    ComparisonExpr,
    Context,
    ContinueStmt,
    Decorator,
    DelStmt,
    EllipsisExpr,
    Expression,
    ExpressionStmt,
    FloatExpr,
    ForStmt,
    FuncBase,
    FuncDef,
    FuncItem,
    IfStmt,
    Import,
    ImportAll,
    ImportBase,
    ImportFrom,
    IndexExpr,
    IntExpr,
    LambdaExpr,
    ListExpr,
    Lvalue,
    MatchStmt,
    MemberExpr,
    MypyFile,
    NameExpr,
    Node,
    OperatorAssignmentStmt,
    OpExpr,
    OverloadedFuncDef,
    PassStmt,
    PromoteExpr,
    RaiseStmt,
    RefExpr,
    ReturnStmt,
    StarExpr,
    Statement,
    StrExpr,
    SymbolNode,
    SymbolTable,
    SymbolTableNode,
    TempNode,
    TryStmt,
    TupleExpr,
    TypeAlias,
    TypeAliasStmt,
    TypeInfo,
    TypeVarExpr,
    UnaryExpr,
    Var,
    WhileStmt,
    WithStmt,
    YieldExpr,
    is_final_node,
)
from mypy.operators import flip_ops, int_op_to_method, neg_ops
from mypy.options import PRECISE_TUPLE_TYPES, Options
from mypy.patterns import AsPattern, StarredPattern
from mypy.plugin import CheckerPluginInterface, Plugin
from mypy.plugins import dataclasses as dataclasses_plugin
from mypy.scope import Scope
from mypy.semanal import is_trivial_body, refers_to_fullname, set_callable_name
from mypy.semanal_enum import ENUM_BASES, ENUM_SPECIAL_PROPS
from mypy.sharedparse import BINARY_MAGIC_METHODS
from mypy.state import state
from mypy.subtypes import (
    find_member,
    infer_class_variances,
    is_callable_compatible,
    is_equivalent,
    is_more_precise,
    is_proper_subtype,
    is_same_type,
    is_subtype,
    restrict_subtype_away,
    unify_generic_callable,
)
from mypy.traverser import TraverserVisitor, all_return_statements, has_return_statement
from mypy.treetransform import TransformVisitor
from mypy.typeanal import check_for_explicit_any, has_any_from_unimported_type, make_optional_type
from mypy.typeops import (
    bind_self,
    coerce_to_literal,
    custom_special_method,
    erase_def_to_union_or_bound,
    erase_to_bound,
    erase_to_union_or_bound,
    false_only,
    fixup_partial_type,
    function_type,
    is_literal_type_like,
    is_singleton_type,
    make_simplified_union,
    map_type_from_supertype,
    true_only,
    try_expanding_sum_type_to_union,
    try_getting_int_literals_from_type,
    try_getting_str_literals,
    try_getting_str_literals_from_type,
    tuple_fallback,
)
from mypy.types import (
    ANY_STRATEGY,
    MYPYC_NATIVE_INT_NAMES,
    OVERLOAD_NAMES,
    AnyType,
    BoolTypeQuery,
    CallableType,
    DeletedType,
    ErasedType,
    FunctionLike,
    Instance,
    LiteralType,
    NoneType,
    Overloaded,
    PartialType,
    ProperType,
    TupleType,
    Type,
    TypeAliasType,
    TypedDictType,
    TypeGuardedType,
    TypeOfAny,
    TypeTranslator,
    TypeType,
    TypeVarId,
    TypeVarLikeType,
    TypeVarTupleType,
    TypeVarType,
    UnboundType,
    UninhabitedType,
    UnionType,
    UnpackType,
    find_unpack_in_list,
    flatten_nested_unions,
    get_proper_type,
    get_proper_types,
    is_literal_type,
    is_named_instance,
)
from mypy.types_utils import is_overlapping_none, remove_optional, store_argument_type, strip_type
from mypy.typetraverser import TypeTraverserVisitor
from mypy.typevars import fill_typevars, fill_typevars_with_any, has_no_typevars
from mypy.util import is_dunder, is_sunder
from mypy.visitor import NodeVisitor

T = TypeVar("T")

DEFAULT_LAST_PASS: Final = 1  # Pass numbers start at 0

# Maximum length of fixed tuple types inferred when narrowing from variadic tuples.
MAX_PRECISE_TUPLE_SIZE: Final = 8

DeferredNodeType: _TypeAlias = Union[FuncDef, LambdaExpr, OverloadedFuncDef, Decorator]
FineGrainedDeferredNodeType: _TypeAlias = Union[FuncDef, MypyFile, OverloadedFuncDef]


# A node which is postponed to be processed during the next pass.
# In normal mode one can defer functions and methods (also decorated and/or overloaded)
# and lambda expressions. Nested functions can't be deferred -- only top-level functions
# and methods of classes not defined within a function can be deferred.
class DeferredNode(NamedTuple):
    node: DeferredNodeType
    # And its TypeInfo (for semantic analysis self type handling
    active_typeinfo: TypeInfo | None


# Same as above, but for fine-grained mode targets. Only top-level functions/methods
# and module top levels are allowed as such.
class FineGrainedDeferredNode(NamedTuple):
    node: FineGrainedDeferredNodeType
    active_typeinfo: TypeInfo | None


# Data structure returned by find_isinstance_check representing
# information learned from the truth or falsehood of a condition.  The
# dict maps nodes representing expressions like 'a[0].x' to their
# refined types under the assumption that the condition has a
# particular truth value. A value of None means that the condition can
# never have that truth value.

# NB: The keys of this dict are nodes in the original source program,
# which are compared by reference equality--effectively, being *the
# same* expression of the program, not just two identical expressions
# (such as two references to the same variable). TODO: it would
# probably be better to have the dict keyed by the nodes' literal_hash
# field instead.
TypeMap: _TypeAlias = Optional[Dict[Expression, Type]]


# An object that represents either a precise type or a type with an upper bound;
# it is important for correct type inference with isinstance.
class TypeRange(NamedTuple):
    item: Type
    is_upper_bound: bool  # False => precise type


# Keeps track of partial types in a single scope. In fine-grained incremental
# mode partial types initially defined at the top level cannot be completed in
# a function, and we use the 'is_function' attribute to enforce this.
class PartialTypeScope(NamedTuple):
    map: dict[Var, Context]
    is_function: bool
    is_local: bool


class TypeChecker(NodeVisitor[None], CheckerPluginInterface):
    """Mypy type checker.

    Type check mypy source files that have been semantically analyzed.

    You must create a separate instance for each source file.
    """

    # Are we type checking a stub?
    is_stub = False
    # Error message reporter
    errors: Errors
    # Utility for generating messages
    msg: MessageBuilder
    # Types of type checked nodes. The first item is the "master" type
    # map that will store the final, exported types. Additional items
    # are temporary type maps used during type inference, and these
    # will be eventually popped and either discarded or merged into
    # the master type map.
    #
    # Avoid accessing this directly, but prefer the lookup_type(),
    # has_type() etc. helpers instead.
    _type_maps: list[dict[Expression, Type]]

    # Helper for managing conditional types
    binder: ConditionalTypeBinder
    # Helper for type checking expressions
    expr_checker: mypy.checkexpr.ExpressionChecker

    pattern_checker: PatternChecker

    tscope: Scope
    scope: CheckerScope
    # Stack of function return types
    return_types: list[Type]
    # Flags; true for dynamically typed functions
    dynamic_funcs: list[bool]
    # Stack of collections of variables with partial types
    partial_types: list[PartialTypeScope]
    # Vars for which partial type errors are already reported
    # (to avoid logically duplicate errors with different error context).
    partial_reported: set[Var]
    globals: SymbolTable
    modules: dict[str, MypyFile]
    # Nodes that couldn't be checked because some types weren't available. We'll run
    # another pass and try these again.
    deferred_nodes: list[DeferredNode]
    # Type checking pass number (0 = first pass)
    pass_num = 0
    # Last pass number to take
    last_pass = DEFAULT_LAST_PASS
    # Have we deferred the current function? If yes, don't infer additional
    # types during this pass within the function.
    current_node_deferred = False
    # Is this file a typeshed stub?
    is_typeshed_stub = False
    options: Options
    # Used for collecting inferred attribute types so that they can be checked
    # for consistency.
    inferred_attribute_types: dict[Var, Type] | None = None
    # Don't infer partial None types if we are processing assignment from Union
    no_partial_types: bool = False

    # The set of all dependencies (suppressed or not) that this module accesses, either
    # directly or indirectly.
    module_refs: set[str]

    # A map from variable nodes to a snapshot of the frame ids of the
    # frames that were active when the variable was declared. This can
    # be used to determine nearest common ancestor frame of a variable's
    # declaration and the current frame, which lets us determine if it
    # was declared in a different branch of the same `if` statement
    # (if that frame is a conditional_frame).
    var_decl_frames: dict[Var, set[int]]

    # Plugin that provides special type checking rules for specific library
    # functions such as open(), etc.
    plugin: Plugin

    def __init__(
        self,
        errors: Errors,
        modules: dict[str, MypyFile],
        options: Options,
        tree: MypyFile,
        path: str,
        plugin: Plugin,
        per_line_checking_time_ns: dict[int, int],
    ) -> None:
        """Construct a type checker.

        Use errors to report type check errors.
        """
        self.errors = errors
        self.modules = modules
        self.options = options
        self.tree = tree
        self.path = path
        self.msg = MessageBuilder(errors, modules)
        self.plugin = plugin
        self.tscope = Scope()
        self.scope = CheckerScope(tree)
        self.binder = ConditionalTypeBinder()
        self.globals = tree.names
        self.return_types = []
        self.dynamic_funcs = []
        self.partial_types = []
        self.partial_reported = set()
        self.var_decl_frames = {}
        self.deferred_nodes = []
        self._type_maps = [{}]
        self.module_refs = set()
        self.pass_num = 0
        self.current_node_deferred = False
        self.is_stub = tree.is_stub
        self.is_typeshed_stub = tree.is_typeshed_file(options)
        self.inferred_attribute_types = None

        # If True, process function definitions. If False, don't. This is used
        # for processing module top levels in fine-grained incremental mode.
        self.recurse_into_functions = True
        # This internal flag is used to track whether we a currently type-checking
        # a final declaration (assignment), so that some errors should be suppressed.
        # Should not be set manually, use get_final_context/enter_final_context instead.
        # NOTE: we use the context manager to avoid "threading" an additional `is_final_def`
        # argument through various `checker` and `checkmember` functions.
        self._is_final_def = False

        # This flag is set when we run type-check or attribute access check for the purpose
        # of giving a note on possibly missing "await". It is used to avoid infinite recursion.
        self.checking_missing_await = False

        # While this is True, allow passing an abstract class where Type[T] is expected.
        # although this is technically unsafe, this is desirable in some context, for
        # example when type-checking class decorators.
        self.allow_abstract_call = False

        # Child checker objects for specific AST node types
        self.expr_checker = mypy.checkexpr.ExpressionChecker(
            self, self.msg, self.plugin, per_line_checking_time_ns
        )
        self.pattern_checker = PatternChecker(self, self.msg, self.plugin, options)

    @property
    def type_context(self) -> list[Type | None]:
        return self.expr_checker.type_context

    def reset(self) -> None:
        """Cleanup stale state that might be left over from a typechecking run.

        This allows us to reuse TypeChecker objects in fine-grained
        incremental mode.
        """
        # TODO: verify this is still actually worth it over creating new checkers
        self.partial_reported.clear()
        self.module_refs.clear()
        self.binder = ConditionalTypeBinder()
        self._type_maps[1:] = []
        self._type_maps[0].clear()
        self.temp_type_map = None
        self.expr_checker.reset()

        assert self.inferred_attribute_types is None
        assert self.partial_types == []
        assert self.deferred_nodes == []
        assert len(self.scope.stack) == 1
        assert self.partial_types == []

    def check_first_pass(self) -> None:
        """Type check the entire file, but defer functions with unresolved references.

        Unresolved references are forward references to variables
        whose types haven't been inferred yet.  They may occur later
        in the same file or in a different file that's being processed
        later (usually due to an import cycle).

        Deferred functions will be processed by check_second_pass().
        """
        self.recurse_into_functions = True
        with state.strict_optional_set(self.options.strict_optional):
            self.errors.set_file(
                self.path, self.tree.fullname, scope=self.tscope, options=self.options
            )
            with self.tscope.module_scope(self.tree.fullname):
                with self.enter_partial_types(), self.binder.top_frame_context():
                    for d in self.tree.defs:
                        if self.binder.is_unreachable():
                            if not self.should_report_unreachable_issues():
                                break
                            if not self.is_noop_for_reachability(d):
                                self.msg.unreachable_statement(d)
                                break
                        else:
                            self.accept(d)

                assert not self.current_node_deferred

                all_ = self.globals.get("__all__")
                if all_ is not None and all_.type is not None:
                    all_node = all_.node
                    assert all_node is not None
                    seq_str = self.named_generic_type(
                        "typing.Sequence", [self.named_type("builtins.str")]
                    )
                    if not is_subtype(all_.type, seq_str):
                        str_seq_s, all_s = format_type_distinctly(
                            seq_str, all_.type, options=self.options
                        )
                        self.fail(
                            message_registry.ALL_MUST_BE_SEQ_STR.format(str_seq_s, all_s), all_node
                        )

    def check_second_pass(
        self, todo: Sequence[DeferredNode | FineGrainedDeferredNode] | None = None
    ) -> bool:
        """Run second or following pass of type checking.

        This goes through deferred nodes, returning True if there were any.
        """
        self.recurse_into_functions = True
        with state.strict_optional_set(self.options.strict_optional):
            if not todo and not self.deferred_nodes:
                return False
            self.errors.set_file(
                self.path, self.tree.fullname, scope=self.tscope, options=self.options
            )
            with self.tscope.module_scope(self.tree.fullname):
                self.pass_num += 1
                if not todo:
                    todo = self.deferred_nodes
                else:
                    assert not self.deferred_nodes
                self.deferred_nodes = []
                done: set[DeferredNodeType | FineGrainedDeferredNodeType] = set()
                for node, active_typeinfo in todo:
                    if node in done:
                        continue
                    # This is useful for debugging:
                    # print("XXX in pass %d, class %s, function %s" %
                    #       (self.pass_num, type_name, node.fullname or node.name))
                    done.add(node)
                    with ExitStack() as stack:
                        if active_typeinfo:
                            stack.enter_context(self.tscope.class_scope(active_typeinfo))
                            stack.enter_context(self.scope.push_class(active_typeinfo))
                        self.check_partial(node)
            return True

    def check_partial(self, node: DeferredNodeType | FineGrainedDeferredNodeType) -> None:
        if isinstance(node, MypyFile):
            self.check_top_level(node)
        else:
            self.recurse_into_functions = True
            with self.binder.top_frame_context():
                if isinstance(node, LambdaExpr):
                    self.expr_checker.accept(node)
                else:
                    self.accept(node)

    def check_top_level(self, node: MypyFile) -> None:
        """Check only the top-level of a module, skipping function definitions."""
        self.recurse_into_functions = False
        with self.enter_partial_types():
            with self.binder.top_frame_context():
                for d in node.defs:
                    d.accept(self)

        assert not self.current_node_deferred
        # TODO: Handle __all__

    def defer_node(self, node: DeferredNodeType, enclosing_class: TypeInfo | None) -> None:
        """Defer a node for processing during next type-checking pass.

        Args:
            node: function/method being deferred
            enclosing_class: for methods, the class where the method is defined
        NOTE: this can't handle nested functions/methods.
        """
        # We don't freeze the entire scope since only top-level functions and methods
        # can be deferred. Only module/class level scope information is needed.
        # Module-level scope information is preserved in the TypeChecker instance.
        self.deferred_nodes.append(DeferredNode(node, enclosing_class))

    def handle_cannot_determine_type(self, name: str, context: Context) -> None:
        node = self.scope.top_non_lambda_function()
        if self.pass_num < self.last_pass and isinstance(node, FuncDef):
            # Don't report an error yet. Just defer. Note that we don't defer
            # lambdas because they are coupled to the surrounding function
            # through the binder and the inferred type of the lambda, so it
            # would get messy.
            enclosing_class = self.scope.enclosing_class()
            self.defer_node(node, enclosing_class)
            # Set a marker so that we won't infer additional types in this
            # function. Any inferred types could be bogus, because there's at
            # least one type that we don't know.
            self.current_node_deferred = True
        else:
            self.msg.cannot_determine_type(name, context)

    def accept(self, stmt: Statement) -> None:
        """Type check a node in the given type context."""
        try:
            stmt.accept(self)
        except Exception as err:
            report_internal_error(err, self.errors.file, stmt.line, self.errors, self.options)

    def accept_loop(
        self,
        body: Statement,
        else_body: Statement | None = None,
        *,
        exit_condition: Expression | None = None,
    ) -> None:
        """Repeatedly type check a loop body until the frame doesn't change.
        If exit_condition is set, assume it must be False on exit from the loop.

        Then check the else_body.
        """
        # The outer frame accumulates the results of all iterations
        with self.binder.frame_context(can_skip=False, conditional_frame=True):
            while True:
                with self.binder.frame_context(can_skip=True, break_frame=2, continue_frame=1):
                    self.accept(body)
                if not self.binder.last_pop_changed:
                    break
            if exit_condition:
                _, else_map = self.find_isinstance_check(exit_condition)
                self.push_type_map(else_map)
            if else_body:
                self.accept(else_body)

    #
    # Definitions
    #

    def visit_overloaded_func_def(self, defn: OverloadedFuncDef) -> None:
        if not self.recurse_into_functions:
            return
        with self.tscope.function_scope(defn):
            self._visit_overloaded_func_def(defn)

    def _visit_overloaded_func_def(self, defn: OverloadedFuncDef) -> None:
        num_abstract = 0
        if not defn.items:
            # In this case we have already complained about none of these being
            # valid overloads.
            return
        if len(defn.items) == 1:
            self.fail(message_registry.MULTIPLE_OVERLOADS_REQUIRED, defn)

        if defn.is_property:
            # HACK: Infer the type of the property.
            assert isinstance(defn.items[0], Decorator)
            self.visit_decorator(defn.items[0])
        for fdef in defn.items:
            assert isinstance(fdef, Decorator)
            if defn.is_property:
                self.check_func_item(fdef.func, name=fdef.func.name, allow_empty=True)
            else:
                # Perform full check for real overloads to infer type of all decorated
                # overload variants.
                self.visit_decorator_inner(fdef, allow_empty=True)
            if fdef.func.abstract_status in (IS_ABSTRACT, IMPLICITLY_ABSTRACT):
                num_abstract += 1
        if num_abstract not in (0, len(defn.items)):
            self.fail(message_registry.INCONSISTENT_ABSTRACT_OVERLOAD, defn)
        if defn.impl:
            defn.impl.accept(self)
        if not defn.is_property:
            self.check_overlapping_overloads(defn)
            if defn.type is None:
                item_types = []
                for item in defn.items:
                    assert isinstance(item, Decorator)
                    item_type = self.extract_callable_type(item.var.type, item)
                    if item_type is not None:
                        item_types.append(item_type)
                if item_types:
                    defn.type = Overloaded(item_types)
        # Check override validity after we analyzed current definition.
        if defn.info:
            found_method_base_classes = self.check_method_override(defn)
            if (
                defn.is_explicit_override
                and not found_method_base_classes
                and found_method_base_classes is not None
            ):
                self.msg.no_overridable_method(defn.name, defn)
            self.check_explicit_override_decorator(defn, found_method_base_classes, defn.impl)
            self.check_inplace_operator_method(defn)

    def extract_callable_type(self, inner_type: Type | None, ctx: Context) -> CallableType | None:
        """Get type as seen by an overload item caller."""
        inner_type = get_proper_type(inner_type)
        outer_type: CallableType | None = None
        if inner_type is not None and not isinstance(inner_type, AnyType):
            if isinstance(inner_type, TypeVarLikeType):
                inner_type = get_proper_type(inner_type.upper_bound)
            if isinstance(inner_type, TypeType):
                if isinstance(inner_type.item, Instance):
                    inner_type = expand_type_by_instance(
                        type_object_type(inner_type.item.type, self.named_type), inner_type.item
                    )
            if isinstance(inner_type, CallableType):
                outer_type = inner_type
            elif isinstance(inner_type, Instance):
                inner_call = get_proper_type(
                    analyze_member_access(
                        name="__call__",
                        typ=inner_type,
                        context=ctx,
                        is_lvalue=False,
                        is_super=False,
                        is_operator=True,
                        msg=self.msg,
                        original_type=inner_type,
                        chk=self,
                    )
                )
                if isinstance(inner_call, CallableType):
                    outer_type = inner_call
            elif isinstance(inner_type, UnionType):
                union_type = make_simplified_union(inner_type.items)
                if isinstance(union_type, UnionType):
                    items = []
                    for item in union_type.items:
                        callable_item = self.extract_callable_type(item, ctx)
                        if callable_item is None:
                            break
                        items.append(callable_item)
                    else:
                        joined_type = get_proper_type(join.join_type_list(items))
                        if isinstance(joined_type, CallableType):
                            outer_type = joined_type
                else:
                    return self.extract_callable_type(union_type, ctx)
            if outer_type is None:
                self.msg.not_callable(inner_type, ctx)
        return outer_type

    def check_overlapping_overloads(self, defn: OverloadedFuncDef) -> None:
        # At this point we should have set the impl already, and all remaining
        # items are decorators

        if self.msg.errors.file in self.msg.errors.ignored_files or (
            self.is_typeshed_stub and self.options.test_env
        ):
            # This is a little hacky, however, the quadratic check here is really expensive, this
            # method has no side effects, so we should skip it if we aren't going to report
            # anything. In some other places we swallow errors in stubs, but this error is very
            # useful for stubs!
            return

        # Compute some info about the implementation (if it exists) for use below
        impl_type: CallableType | None = None
        if defn.impl:
            if isinstance(defn.impl, FuncDef):
                inner_type: Type | None = defn.impl.type
            elif isinstance(defn.impl, Decorator):
                inner_type = defn.impl.var.type
            else:
                assert False, "Impl isn't the right type"

            # This can happen if we've got an overload with a different
            # decorator or if the implementation is untyped -- we gave up on the types.
            impl_type = self.extract_callable_type(inner_type, defn.impl)

        is_descriptor_get = defn.info and defn.name == "__get__"
        for i, item in enumerate(defn.items):
            assert isinstance(item, Decorator)
            sig1 = self.extract_callable_type(item.var.type, item)
            if sig1 is None:
                continue

            for j, item2 in enumerate(defn.items[i + 1 :]):
                assert isinstance(item2, Decorator)
                sig2 = self.extract_callable_type(item2.var.type, item2)
                if sig2 is None:
                    continue

                if not are_argument_counts_overlapping(sig1, sig2):
                    continue

                if overload_can_never_match(sig1, sig2):
                    self.msg.overloaded_signature_will_never_match(i + 1, i + j + 2, item2.func)
                elif not is_descriptor_get:
                    # Note: we force mypy to check overload signatures in strict-optional mode
                    # so we don't incorrectly report errors when a user tries typing an overload
                    # that happens to have a 'if the argument is None' fallback.
                    #
                    # For example, the following is fine in strict-optional mode but would throw
                    # the unsafe overlap error when strict-optional is disabled:
                    #
                    #     @overload
                    #     def foo(x: None) -> int: ...
                    #     @overload
                    #     def foo(x: str) -> str: ...
                    #
                    # See Python 2's map function for a concrete example of this kind of overload.
                    current_class = self.scope.active_class()
                    type_vars = current_class.defn.type_vars if current_class else []
                    with state.strict_optional_set(True):
                        if is_unsafe_overlapping_overload_signatures(sig1, sig2, type_vars):
                            flip_note = (
                                j == 0
                                and not is_unsafe_overlapping_overload_signatures(
                                    sig2, sig1, type_vars
                                )
                                and not overload_can_never_match(sig2, sig1)
                            )
                            self.msg.overloaded_signatures_overlap(
                                i + 1, i + j + 2, flip_note, item.func
                            )

            if impl_type is not None:
                assert defn.impl is not None

                # This is what we want from implementation, it should accept all arguments
                # of an overload, but the return types should go the opposite way.
                if is_callable_compatible(
                    impl_type,
                    sig1,
                    is_compat=is_subtype,
                    is_proper_subtype=False,
                    is_compat_return=lambda l, r: is_subtype(r, l),
                ):
                    continue
                # If the above check didn't work, we repeat some key steps in
                # is_callable_compatible() to give a better error message.

                # We perform a unification step that's very similar to what
                # 'is_callable_compatible' does -- the only difference is that
                # we check and see if the impl_type's return value is a
                # *supertype* of the overload alternative, not a *subtype*.
                #
                # This is to match the direction the implementation's return
                # needs to be compatible in.
                if impl_type.variables:
                    impl: CallableType | None = unify_generic_callable(
                        # Normalize both before unifying
                        impl_type.with_unpacked_kwargs(),
                        sig1.with_unpacked_kwargs(),
                        ignore_return=False,
                        return_constraint_direction=SUPERTYPE_OF,
                    )
                    if impl is None:
                        self.msg.overloaded_signatures_typevar_specific(i + 1, defn.impl)
                        continue
                else:
                    impl = impl_type

                # Prevent extra noise from inconsistent use of @classmethod by copying
                # the first arg from the method being checked against.
                if sig1.arg_types and defn.info:
                    impl = impl.copy_modified(arg_types=[sig1.arg_types[0]] + impl.arg_types[1:])

                # Is the overload alternative's arguments subtypes of the implementation's?
                if not is_callable_compatible(
                    impl, sig1, is_compat=is_subtype, is_proper_subtype=False, ignore_return=True
                ):
                    self.msg.overloaded_signatures_arg_specific(i + 1, defn.impl)

                # Is the overload alternative's return type a subtype of the implementation's?
                if not (
                    is_subtype(sig1.ret_type, impl.ret_type)
                    or is_subtype(impl.ret_type, sig1.ret_type)
                ):
                    self.msg.overloaded_signatures_ret_specific(i + 1, defn.impl)

    # Here's the scoop about generators and coroutines.
    #
    # There are two kinds of generators: classic generators (functions
    # with `yield` or `yield from` in the body) and coroutines
    # (functions declared with `async def`).  The latter are specified
    # in PEP 492 and only available in Python >= 3.5.
    #
    # Classic generators can be parameterized with three types:
    # - ty is the Yield type (the type of y in `yield y`)
    # - tc is the type reCeived by yield (the type of c in `c = yield`).
    # - tr is the Return type (the type of r in `return r`)
    #
    # A classic generator must define a return type that's either
    # `Generator[ty, tc, tr]`, Iterator[ty], or Iterable[ty] (or
    # object or Any).  If tc/tr are not given, both are None.
    #
    # A coroutine must define a return type corresponding to tr; the
    # other two are unconstrained.  The "external" return type (seen
    # by the caller) is Awaitable[tr].
    #
    # In addition, there's the synthetic type AwaitableGenerator: it
    # inherits from both Awaitable and Generator and can be used both
    # in `yield from` and in `await`.  This type is set automatically
    # for functions decorated with `@types.coroutine` or
    # `@asyncio.coroutine`.  Its single parameter corresponds to tr.
    #
    # PEP 525 adds a new type, the asynchronous generator, which was
    # first released in Python 3.6. Async generators are `async def`
    # functions that can also `yield` values. They can be parameterized
    # with two types, ty and tc, because they cannot return a value.
    #
    # There are several useful methods, each taking a type t and a
    # flag c indicating whether it's for a generator or coroutine:
    #
    # - is_generator_return_type(t, c) returns whether t is a Generator,
    #   Iterator, Iterable (if not c), or Awaitable (if c), or
    #   AwaitableGenerator (regardless of c).
    # - is_async_generator_return_type(t) returns whether t is an
    #   AsyncGenerator.
    # - get_generator_yield_type(t, c) returns ty.
    # - get_generator_receive_type(t, c) returns tc.
    # - get_generator_return_type(t, c) returns tr.

    def is_generator_return_type(self, typ: Type, is_coroutine: bool) -> bool:
        """Is `typ` a valid type for a generator/coroutine?

        True if `typ` is a *supertype* of Generator or Awaitable.
        Also true it it's *exactly* AwaitableGenerator (modulo type parameters).
        """
        typ = get_proper_type(typ)
        if is_coroutine:
            # This means we're in Python 3.5 or later.
            at = self.named_generic_type("typing.Awaitable", [AnyType(TypeOfAny.special_form)])
            if is_subtype(at, typ):
                return True
        else:
            any_type = AnyType(TypeOfAny.special_form)
            gt = self.named_generic_type("typing.Generator", [any_type, any_type, any_type])
            if is_subtype(gt, typ):
                return True
        return isinstance(typ, Instance) and typ.type.fullname == "typing.AwaitableGenerator"

    def is_async_generator_return_type(self, typ: Type) -> bool:
        """Is `typ` a valid type for an async generator?

        True if `typ` is a supertype of AsyncGenerator.
        """
        try:
            any_type = AnyType(TypeOfAny.special_form)
            agt = self.named_generic_type("typing.AsyncGenerator", [any_type, any_type])
        except KeyError:
            # we're running on a version of typing that doesn't have AsyncGenerator yet
            return False
        return is_subtype(agt, typ)

    def get_generator_yield_type(self, return_type: Type, is_coroutine: bool) -> Type:
        """Given the declared return type of a generator (t), return the type it yields (ty)."""
        return_type = get_proper_type(return_type)

        if isinstance(return_type, AnyType):
            return AnyType(TypeOfAny.from_another_any, source_any=return_type)
        elif isinstance(return_type, UnionType):
            return make_simplified_union(
                [self.get_generator_yield_type(item, is_coroutine) for item in return_type.items]
            )
        elif not self.is_generator_return_type(
            return_type, is_coroutine
        ) and not self.is_async_generator_return_type(return_type):
            # If the function doesn't have a proper Generator (or
            # Awaitable) return type, anything is permissible.
            return AnyType(TypeOfAny.from_error)
        elif not isinstance(return_type, Instance):
            # Same as above, but written as a separate branch so the typechecker can understand.
            return AnyType(TypeOfAny.from_error)
        elif return_type.type.fullname == "typing.Awaitable":
            # Awaitable: ty is Any.
            return AnyType(TypeOfAny.special_form)
        elif return_type.args:
            # AwaitableGenerator, Generator, AsyncGenerator, Iterator, or Iterable; ty is args[0].
            ret_type = return_type.args[0]
            # TODO not best fix, better have dedicated yield token
            return ret_type
        else:
            # If the function's declared supertype of Generator has no type
            # parameters (i.e. is `object`), then the yielded values can't
            # be accessed so any type is acceptable.  IOW, ty is Any.
            # (However, see https://github.com/python/mypy/issues/1933)
            return AnyType(TypeOfAny.special_form)

    def get_generator_receive_type(self, return_type: Type, is_coroutine: bool) -> Type:
        """Given a declared generator return type (t), return the type its yield receives (tc)."""
        return_type = get_proper_type(return_type)

        if isinstance(return_type, AnyType):
            return AnyType(TypeOfAny.from_another_any, source_any=return_type)
        elif isinstance(return_type, UnionType):
            return make_simplified_union(
                [self.get_generator_receive_type(item, is_coroutine) for item in return_type.items]
            )
        elif not self.is_generator_return_type(
            return_type, is_coroutine
        ) and not self.is_async_generator_return_type(return_type):
            # If the function doesn't have a proper Generator (or
            # Awaitable) return type, anything is permissible.
            return AnyType(TypeOfAny.from_error)
        elif not isinstance(return_type, Instance):
            # Same as above, but written as a separate branch so the typechecker can understand.
            return AnyType(TypeOfAny.from_error)
        elif return_type.type.fullname == "typing.Awaitable":
            # Awaitable, AwaitableGenerator: tc is Any.
            return AnyType(TypeOfAny.special_form)
        elif (
            return_type.type.fullname in ("typing.Generator", "typing.AwaitableGenerator")
            and len(return_type.args) >= 3
        ):
            # Generator: tc is args[1].
            return return_type.args[1]
        elif return_type.type.fullname == "typing.AsyncGenerator" and len(return_type.args) >= 2:
            return return_type.args[1]
        else:
            # `return_type` is a supertype of Generator, so callers won't be able to send it
            # values.  IOW, tc is None.
            return NoneType()

    def get_coroutine_return_type(self, return_type: Type) -> Type:
        return_type = get_proper_type(return_type)
        if isinstance(return_type, AnyType):
            return AnyType(TypeOfAny.from_another_any, source_any=return_type)
        assert isinstance(return_type, Instance), "Should only be called on coroutine functions."
        # Note: return type is the 3rd type parameter of Coroutine.
        return return_type.args[2]

    def get_generator_return_type(self, return_type: Type, is_coroutine: bool) -> Type:
        """Given the declared return type of a generator (t), return the type it returns (tr)."""
        return_type = get_proper_type(return_type)

        if isinstance(return_type, AnyType):
            return AnyType(TypeOfAny.from_another_any, source_any=return_type)
        elif isinstance(return_type, UnionType):
            return make_simplified_union(
                [self.get_generator_return_type(item, is_coroutine) for item in return_type.items]
            )
        elif not self.is_generator_return_type(return_type, is_coroutine):
            # If the function doesn't have a proper Generator (or
            # Awaitable) return type, anything is permissible.
            return AnyType(TypeOfAny.from_error)
        elif not isinstance(return_type, Instance):
            # Same as above, but written as a separate branch so the typechecker can understand.
            return AnyType(TypeOfAny.from_error)
        elif return_type.type.fullname == "typing.Awaitable" and len(return_type.args) == 1:
            # Awaitable: tr is args[0].
            return return_type.args[0]
        elif (
            return_type.type.fullname in ("typing.Generator", "typing.AwaitableGenerator")
            and len(return_type.args) >= 3
        ):
            # AwaitableGenerator, Generator: tr is args[2].
            return return_type.args[2]
        else:
            # We have a supertype of Generator (Iterator, Iterable, object)
            # Treat `Iterator[X]` as a shorthand for `Generator[X, Any, None]`.
            return NoneType()

    def visit_func_def(self, defn: FuncDef) -> None:
        if not self.recurse_into_functions:
            return
        with self.tscope.function_scope(defn):
            self._visit_func_def(defn)

    def _visit_func_def(self, defn: FuncDef) -> None:
        """Type check a function definition."""
        self.check_func_item(defn, name=defn.name)
        if defn.info:
            if not defn.is_overload and not defn.is_decorated:
                # If the definition is the implementation for an
                # overload, the legality of the override has already
                # been typechecked, and decorated methods will be
                # checked when the decorator is.
                found_method_base_classes = self.check_method_override(defn)
                self.check_explicit_override_decorator(defn, found_method_base_classes)
            self.check_inplace_operator_method(defn)
        if defn.original_def:
            # Override previous definition.
            new_type = self.function_type(defn)
            if isinstance(defn.original_def, FuncDef):
                # Function definition overrides function definition.
                old_type = self.function_type(defn.original_def)
                if not is_same_type(new_type, old_type):
                    self.msg.incompatible_conditional_function_def(defn, old_type, new_type)
            else:
                # Function definition overrides a variable initialized via assignment or a
                # decorated function.
                orig_type = defn.original_def.type
                if orig_type is None:
                    # If other branch is unreachable, we don't type check it and so we might
                    # not have a type for the original definition
                    return
                if isinstance(orig_type, PartialType):
                    if orig_type.type is None:
                        # Ah this is a partial type. Give it the type of the function.
                        orig_def = defn.original_def
                        if isinstance(orig_def, Decorator):
                            var = orig_def.var
                        else:
                            var = orig_def
                        partial_types = self.find_partial_types(var)
                        if partial_types is not None:
                            var.type = new_type
                            del partial_types[var]
                    else:
                        # Trying to redefine something like partial empty list as function.
                        self.fail(message_registry.INCOMPATIBLE_REDEFINITION, defn)
                else:
                    name_expr = NameExpr(defn.name)
                    name_expr.node = defn.original_def
                    self.binder.assign_type(name_expr, new_type, orig_type)
                    self.check_subtype(
                        new_type,
                        orig_type,
                        defn,
                        message_registry.INCOMPATIBLE_REDEFINITION,
                        "redefinition with type",
                        "original type",
                    )

    def check_func_item(
        self,
        defn: FuncItem,
        type_override: CallableType | None = None,
        name: str | None = None,
        allow_empty: bool = False,
    ) -> None:
        """Type check a function.

        If type_override is provided, use it as the function type.
        """
        self.dynamic_funcs.append(defn.is_dynamic() and not type_override)

        with self.enter_partial_types(is_function=True):
            typ = self.function_type(defn)
            if type_override:
                typ = type_override.copy_modified(line=typ.line, column=typ.column)
            if isinstance(typ, CallableType):
                with self.enter_attribute_inference_context():
                    self.check_func_def(defn, typ, name, allow_empty)
            else:
                raise RuntimeError("Not supported")

        self.dynamic_funcs.pop()
        self.current_node_deferred = False

        if name == "__exit__":
            self.check__exit__return_type(defn)
        # TODO: the following logic should move to the dataclasses plugin
        #  https://github.com/python/mypy/issues/15515
        if name == "__post_init__":
            if dataclasses_plugin.is_processed_dataclass(defn.info):
                dataclasses_plugin.check_post_init(self, defn, defn.info)

    @contextmanager
    def enter_attribute_inference_context(self) -> Iterator[None]:
        old_types = self.inferred_attribute_types
        self.inferred_attribute_types = {}
        yield None
        self.inferred_attribute_types = old_types

    def check_func_def(
        self, defn: FuncItem, typ: CallableType, name: str | None, allow_empty: bool = False
    ) -> None:
        """Type check a function definition."""
        # Expand type variables with value restrictions to ordinary types.
        expanded = self.expand_typevars(defn, typ)
        original_typ = typ
        for item, typ in expanded:
            old_binder = self.binder
            self.binder = ConditionalTypeBinder()
            with self.binder.top_frame_context():
                defn.expanded.append(item)

                # We may be checking a function definition or an anonymous
                # function. In the first case, set up another reference with the
                # precise type.
                if isinstance(item, FuncDef):
                    fdef = item
                    # Check if __init__ has an invalid return type.
                    if (
                        fdef.info
                        and fdef.name in ("__init__", "__init_subclass__")
                        and not isinstance(
                            get_proper_type(typ.ret_type), (NoneType, UninhabitedType)
                        )
                        and not self.dynamic_funcs[-1]
                    ):
                        self.fail(
                            message_registry.MUST_HAVE_NONE_RETURN_TYPE.format(fdef.name), item
                        )

                    # Check validity of __new__ signature
                    if fdef.info and fdef.name == "__new__":
                        self.check___new___signature(fdef, typ)

                    self.check_for_missing_annotations(fdef)
                    if self.options.disallow_any_unimported:
                        if fdef.type and isinstance(fdef.type, CallableType):
                            ret_type = fdef.type.ret_type
                            if has_any_from_unimported_type(ret_type):
                                self.msg.unimported_type_becomes_any("Return type", ret_type, fdef)
                            for idx, arg_type in enumerate(fdef.type.arg_types):
                                if has_any_from_unimported_type(arg_type):
                                    prefix = f'Argument {idx + 1} to "{fdef.name}"'
                                    self.msg.unimported_type_becomes_any(prefix, arg_type, fdef)
                    check_for_explicit_any(
                        fdef.type, self.options, self.is_typeshed_stub, self.msg, context=fdef
                    )

                if name:  # Special method names
                    if defn.info and self.is_reverse_op_method(name):
                        self.check_reverse_op_method(item, typ, name, defn)
                    elif name in ("__getattr__", "__getattribute__"):
                        self.check_getattr_method(typ, defn, name)
                    elif name == "__setattr__":
                        self.check_setattr_method(typ, defn)

                # Refuse contravariant return type variable
                if isinstance(typ.ret_type, TypeVarType):
                    if typ.ret_type.variance == CONTRAVARIANT:
                        self.fail(
                            message_registry.RETURN_TYPE_CANNOT_BE_CONTRAVARIANT, typ.ret_type
                        )
                    self.check_unbound_return_typevar(typ)
                elif (
                    isinstance(original_typ.ret_type, TypeVarType) and original_typ.ret_type.values
                ):
                    # Since type vars with values are expanded, the return type is changed
                    # to a raw value. This is a hack to get it back.
                    self.check_unbound_return_typevar(original_typ)

                # Check that Generator functions have the appropriate return type.
                if defn.is_generator:
                    if defn.is_async_generator:
                        if not self.is_async_generator_return_type(typ.ret_type):
                            self.fail(
                                message_registry.INVALID_RETURN_TYPE_FOR_ASYNC_GENERATOR, typ
                            )
                    else:
                        if not self.is_generator_return_type(typ.ret_type, defn.is_coroutine):
                            self.fail(message_registry.INVALID_RETURN_TYPE_FOR_GENERATOR, typ)

                # Fix the type if decorated with `@types.coroutine` or `@asyncio.coroutine`.
                if defn.is_awaitable_coroutine:
                    # Update the return type to AwaitableGenerator.
                    # (This doesn't exist in typing.py, only in typing.pyi.)
                    t = typ.ret_type
                    c = defn.is_coroutine
                    ty = self.get_generator_yield_type(t, c)
                    tc = self.get_generator_receive_type(t, c)
                    if c:
                        tr = self.get_coroutine_return_type(t)
                    else:
                        tr = self.get_generator_return_type(t, c)
                    ret_type = self.named_generic_type(
                        "typing.AwaitableGenerator", [ty, tc, tr, t]
                    )
                    typ = typ.copy_modified(ret_type=ret_type)
                    defn.type = typ

                # Push return type.
                self.return_types.append(typ.ret_type)

                with self.scope.push_function(defn):
                    # We temporary push the definition to get the self type as
                    # visible from *inside* of this function/method.
                    ref_type: Type | None = self.scope.active_self_type()

                if typ.type_is:
                    arg_index = 0
                    # For methods and classmethods, we want the second parameter
                    if ref_type is not None and (not defn.is_static or defn.name == "__new__"):
                        arg_index = 1
                    if arg_index < len(typ.arg_types) and not is_subtype(
                        typ.type_is, typ.arg_types[arg_index]
                    ):
                        self.fail(
                            message_registry.NARROWED_TYPE_NOT_SUBTYPE.format(
                                format_type(typ.type_is, self.options),
                                format_type(typ.arg_types[arg_index], self.options),
                            ),
                            item,
                        )

                # Store argument types.
                for i in range(len(typ.arg_types)):
                    arg_type = typ.arg_types[i]
                    if (
                        isinstance(defn, FuncDef)
                        and ref_type is not None
                        and i == 0
                        and (not defn.is_static or defn.name == "__new__")
                        and typ.arg_kinds[0] not in [nodes.ARG_STAR, nodes.ARG_STAR2]
                    ):
                        if defn.is_class or defn.name == "__new__":
                            ref_type = mypy.types.TypeType.make_normalized(ref_type)
                        if not is_same_type(arg_type, ref_type):
                            # This level of erasure matches the one in checkmember.check_self_arg(),
                            # better keep these two checks consistent.
                            erased = get_proper_type(erase_typevars(erase_to_bound(arg_type)))
                            if not is_subtype(ref_type, erased, ignore_type_params=True):
                                if (
                                    isinstance(erased, Instance)
                                    and erased.type.is_protocol
                                    or isinstance(erased, TypeType)
                                    and isinstance(erased.item, Instance)
                                    and erased.item.type.is_protocol
                                ):
                                    # We allow the explicit self-type to be not a supertype of
                                    # the current class if it is a protocol. For such cases
                                    # the consistency check will be performed at call sites.
                                    msg = None
                                elif typ.arg_names[i] in {"self", "cls"}:
                                    msg = message_registry.ERASED_SELF_TYPE_NOT_SUPERTYPE.format(
                                        erased.str_with_options(self.options),
                                        ref_type.str_with_options(self.options),
                                    )
                                else:
                                    msg = message_registry.MISSING_OR_INVALID_SELF_TYPE
                                if msg:
                                    self.fail(msg, defn)
                    elif isinstance(arg_type, TypeVarType):
                        # Refuse covariant parameter type variables
                        # TODO: check recursively for inner type variables
                        if (
                            arg_type.variance == COVARIANT
                            and defn.name not in ("__init__", "__new__", "__post_init__")
                            and not is_private(defn.name)  # private methods are not inherited
                        ):
                            ctx: Context = arg_type
                            if ctx.line < 0:
                                ctx = typ
                            self.fail(message_registry.FUNCTION_PARAMETER_CANNOT_BE_COVARIANT, ctx)
                    # Need to store arguments again for the expanded item.
                    store_argument_type(item, i, typ, self.named_generic_type)

                # Type check initialization expressions.
                body_is_trivial = is_trivial_body(defn.body)
                self.check_default_args(item, body_is_trivial)

            # Type check body in a new scope.
            with self.binder.top_frame_context():
                # Copy some type narrowings from an outer function when it seems safe enough
                # (i.e. we can't find an assignment that might change the type of the
                # variable afterwards).
                new_frame: Frame | None = None
                for frame in old_binder.frames:
                    for key, narrowed_type in frame.types.items():
                        key_var = extract_var_from_literal_hash(key)
                        if key_var is not None and not self.is_var_redefined_in_outer_context(
                            key_var, defn.line
                        ):
                            # It seems safe to propagate the type narrowing to a nested scope.
                            if new_frame is None:
                                new_frame = self.binder.push_frame()
                            new_frame.types[key] = narrowed_type
                            self.binder.declarations[key] = old_binder.declarations[key]
                with self.scope.push_function(defn):
                    # We suppress reachability warnings for empty generator functions
                    # (return; yield) which have a "yield" that's unreachable by definition
                    # since it's only there to promote the function into a generator function.
                    #
                    # We also suppress reachability warnings when we use TypeVars with value
                    # restrictions: we only want to report a warning if a certain statement is
                    # marked as being suppressed in *all* of the expansions, but we currently
                    # have no good way of doing this.
                    #
                    # TODO: Find a way of working around this limitation
                    if _is_empty_generator_function(item) or len(expanded) >= 2:
                        self.binder.suppress_unreachable_warnings()
                    self.accept(item.body)
                unreachable = self.binder.is_unreachable()
                if new_frame is not None:
                    self.binder.pop_frame(True, 0)

            if not unreachable:
                if defn.is_generator or is_named_instance(
                    self.return_types[-1], "typing.AwaitableGenerator"
                ):
                    return_type = self.get_generator_return_type(
                        self.return_types[-1], defn.is_coroutine
                    )
                elif defn.is_coroutine:
                    return_type = self.get_coroutine_return_type(self.return_types[-1])
                else:
                    return_type = self.return_types[-1]
                return_type = get_proper_type(return_type)

                allow_empty = allow_empty or self.options.allow_empty_bodies

                show_error = (
                    not body_is_trivial
                    or
                    # Allow empty bodies for abstract methods, overloads, in tests and stubs.
                    (
                        not allow_empty
                        and not (
                            isinstance(defn, FuncDef) and defn.abstract_status != NOT_ABSTRACT
                        )
                        and not self.is_stub
                    )
                )

                # Ignore plugin generated methods, these usually don't need any bodies.
                if defn.info is not FUNC_NO_INFO and (
                    defn.name not in defn.info.names or defn.info.names[defn.name].plugin_generated
                ):
                    show_error = False

                # Ignore also definitions that appear in `if TYPE_CHECKING: ...` blocks.
                # These can't be called at runtime anyway (similar to plugin-generated).
                if isinstance(defn, FuncDef) and defn.is_mypy_only:
                    show_error = False

                # We want to minimize the fallout from checking empty bodies
                # that was absent in many mypy versions.
                if body_is_trivial and is_subtype(NoneType(), return_type):
                    show_error = False

                may_be_abstract = (
                    body_is_trivial
                    and defn.info is not FUNC_NO_INFO
                    and defn.info.metaclass_type is not None
                    and defn.info.metaclass_type.type.has_base("abc.ABCMeta")
                )

                if self.options.warn_no_return:
                    if (
                        not self.current_node_deferred
                        and not isinstance(return_type, (NoneType, AnyType))
                        and show_error
                    ):
                        # Control flow fell off the end of a function that was
                        # declared to return a non-None type.
                        if isinstance(return_type, UninhabitedType):
                            # This is a NoReturn function
                            msg = message_registry.INVALID_IMPLICIT_RETURN
                        else:
                            msg = message_registry.MISSING_RETURN_STATEMENT
                        if body_is_trivial:
                            msg = msg._replace(code=codes.EMPTY_BODY)
                        self.fail(msg, defn)
                        if may_be_abstract:
                            self.note(message_registry.EMPTY_BODY_ABSTRACT, defn)
                elif show_error:
                    msg = message_registry.INCOMPATIBLE_RETURN_VALUE_TYPE
                    if body_is_trivial:
                        msg = msg._replace(code=codes.EMPTY_BODY)
                    # similar to code in check_return_stmt
                    if (
                        not self.check_subtype(
                            subtype_label="implicitly returns",
                            subtype=NoneType(),
                            supertype_label="expected",
                            supertype=return_type,
                            context=defn,
                            msg=msg,
                        )
                        and may_be_abstract
                    ):
                        self.note(message_registry.EMPTY_BODY_ABSTRACT, defn)

            self.return_types.pop()

            self.binder = old_binder

    def is_var_redefined_in_outer_context(self, v: Var, after_line: int) -> bool:
        """Can the variable be assigned to at module top level or outer function?

        Note that this doesn't do a full CFG analysis but uses a line number based
        heuristic that isn't correct in some (rare) cases.
        """
        outers = self.tscope.outer_functions()
        if not outers:
            # Top-level function -- outer context is top level, and we can't reason about
            # globals
            return True
        for outer in outers:
            if isinstance(outer, FuncDef):
                if find_last_var_assignment_line(outer.body, v) >= after_line:
                    return True
        return False

    def check_unbound_return_typevar(self, typ: CallableType) -> None:
        """Fails when the return typevar is not defined in arguments."""
        if isinstance(typ.ret_type, TypeVarType) and typ.ret_type in typ.variables:
            arg_type_visitor = CollectArgTypeVarTypes()
            for argtype in typ.arg_types:
                argtype.accept(arg_type_visitor)

            if typ.ret_type not in arg_type_visitor.arg_types:
                self.fail(message_registry.UNBOUND_TYPEVAR, typ.ret_type, code=TYPE_VAR)
                upper_bound = get_proper_type(typ.ret_type.upper_bound)
                if not (
                    isinstance(upper_bound, Instance)
                    and upper_bound.type.fullname == "builtins.object"
                ):
                    self.note(
                        "Consider using the upper bound "
                        f"{format_type(typ.ret_type.upper_bound, self.options)} instead",
                        context=typ.ret_type,
                    )

    def check_default_args(self, item: FuncItem, body_is_trivial: bool) -> None:
        for arg in item.arguments:
            if arg.initializer is None:
                continue
            if body_is_trivial and isinstance(arg.initializer, EllipsisExpr):
                continue
            name = arg.variable.name
            msg = "Incompatible default for "
            if name.startswith("__tuple_arg_"):
                msg += f"tuple argument {name[12:]}"
            else:
                msg += f'argument "{name}"'
            if (
                not self.options.implicit_optional
                and isinstance(arg.initializer, NameExpr)
                and arg.initializer.fullname == "builtins.None"
            ):
                notes = [
                    "PEP 484 prohibits implicit Optional. "
                    "Accordingly, mypy has changed its default to no_implicit_optional=True",
                    "Use https://github.com/hauntsaninja/no_implicit_optional to automatically "
                    "upgrade your codebase",
                ]
            else:
                notes = None
            self.check_simple_assignment(
                arg.variable.type,
                arg.initializer,
                context=arg.initializer,
                msg=ErrorMessage(msg, code=codes.ASSIGNMENT),
                lvalue_name="argument",
                rvalue_name="default",
                notes=notes,
            )

    def is_forward_op_method(self, method_name: str) -> bool:
        return method_name in operators.reverse_op_methods

    def is_reverse_op_method(self, method_name: str) -> bool:
        return method_name in operators.reverse_op_method_set

    def check_for_missing_annotations(self, fdef: FuncItem) -> None:
        # Check for functions with unspecified/not fully specified types.
        def is_unannotated_any(t: Type) -> bool:
            if not isinstance(t, ProperType):
                return False
            return isinstance(t, AnyType) and t.type_of_any == TypeOfAny.unannotated

        has_explicit_annotation = isinstance(fdef.type, CallableType) and any(
            not is_unannotated_any(t) for t in fdef.type.arg_types + [fdef.type.ret_type]
        )

        show_untyped = not self.is_typeshed_stub or self.options.warn_incomplete_stub
        check_incomplete_defs = self.options.disallow_incomplete_defs and has_explicit_annotation
        if show_untyped and (self.options.disallow_untyped_defs or check_incomplete_defs):
            if fdef.type is None and self.options.disallow_untyped_defs:
                if not fdef.arguments or (
                    len(fdef.arguments) == 1
                    and (fdef.arg_names[0] == "self" or fdef.arg_names[0] == "cls")
                ):
                    self.fail(message_registry.RETURN_TYPE_EXPECTED, fdef)
                    if not has_return_statement(fdef) and not fdef.is_generator:
                        self.note(
                            'Use "-> None" if function does not return a value',
                            fdef,
                            code=codes.NO_UNTYPED_DEF,
                        )
                else:
                    self.fail(message_registry.FUNCTION_TYPE_EXPECTED, fdef)
            elif isinstance(fdef.type, CallableType):
                ret_type = get_proper_type(fdef.type.ret_type)
                if is_unannotated_any(ret_type):
                    self.fail(message_registry.RETURN_TYPE_EXPECTED, fdef)
                elif fdef.is_generator:
                    if is_unannotated_any(
                        self.get_generator_return_type(ret_type, fdef.is_coroutine)
                    ):
                        self.fail(message_registry.RETURN_TYPE_EXPECTED, fdef)
                elif fdef.is_coroutine and isinstance(ret_type, Instance):
                    if is_unannotated_any(self.get_coroutine_return_type(ret_type)):
                        self.fail(message_registry.RETURN_TYPE_EXPECTED, fdef)
                if any(is_unannotated_any(t) for t in fdef.type.arg_types):
                    self.fail(message_registry.ARGUMENT_TYPE_EXPECTED, fdef)

    def check___new___signature(self, fdef: FuncDef, typ: CallableType) -> None:
        self_type = fill_typevars_with_any(fdef.info)
        bound_type = bind_self(typ, self_type, is_classmethod=True)
        # Check that __new__ (after binding cls) returns an instance
        # type (or any).
        if fdef.info.is_metaclass():
            # This is a metaclass, so it must return a new unrelated type.
            self.check_subtype(
                bound_type.ret_type,
                self.type_type(),
                fdef,
                message_registry.INVALID_NEW_TYPE,
                "returns",
                "but must return a subtype of",
            )
        elif not isinstance(
            get_proper_type(bound_type.ret_type), (AnyType, Instance, TupleType, UninhabitedType)
        ):
            self.fail(
                message_registry.NON_INSTANCE_NEW_TYPE.format(
                    format_type(bound_type.ret_type, self.options)
                ),
                fdef,
            )
        else:
            # And that it returns a subtype of the class
            self.check_subtype(
                bound_type.ret_type,
                self_type,
                fdef,
                message_registry.INVALID_NEW_TYPE,
                "returns",
                "but must return a subtype of",
            )

    def check_reverse_op_method(
        self, defn: FuncItem, reverse_type: CallableType, reverse_name: str, context: Context
    ) -> None:
        """Check a reverse operator method such as __radd__."""
        # Decides whether it's worth calling check_overlapping_op_methods().

        # This used to check for some very obscure scenario.  It now
        # just decides whether it's worth calling
        # check_overlapping_op_methods().

        assert defn.info

        # First check for a valid signature
        method_type = CallableType(
            [AnyType(TypeOfAny.special_form), AnyType(TypeOfAny.special_form)],
            [nodes.ARG_POS, nodes.ARG_POS],
            [None, None],
            AnyType(TypeOfAny.special_form),
            self.named_type("builtins.function"),
        )
        if not is_subtype(reverse_type, method_type):
            self.msg.invalid_signature(reverse_type, context)
            return

        if reverse_name in ("__eq__", "__ne__"):
            # These are defined for all objects => can't cause trouble.
            return

        # With 'Any' or 'object' return type we are happy, since any possible
        # return value is valid.
        ret_type = get_proper_type(reverse_type.ret_type)
        if isinstance(ret_type, AnyType):
            return
        if isinstance(ret_type, Instance):
            if ret_type.type.fullname == "builtins.object":
                return
        if reverse_type.arg_kinds[0] == ARG_STAR:
            reverse_type = reverse_type.copy_modified(
                arg_types=[reverse_type.arg_types[0]] * 2,
                arg_kinds=[ARG_POS] * 2,
                arg_names=[reverse_type.arg_names[0], "_"],
            )
        assert len(reverse_type.arg_types) >= 2

        forward_name = operators.normal_from_reverse_op[reverse_name]
        forward_inst = get_proper_type(reverse_type.arg_types[1])
        if isinstance(forward_inst, TypeVarType):
            forward_inst = get_proper_type(forward_inst.upper_bound)
        elif isinstance(forward_inst, TupleType):
            forward_inst = tuple_fallback(forward_inst)
        elif isinstance(forward_inst, (FunctionLike, TypedDictType, LiteralType)):
            forward_inst = forward_inst.fallback
        if isinstance(forward_inst, TypeType):
            item = forward_inst.item
            if isinstance(item, Instance):
                opt_meta = item.type.metaclass_type
                if opt_meta is not None:
                    forward_inst = opt_meta

        def has_readable_member(typ: UnionType | Instance, name: str) -> bool:
            # TODO: Deal with attributes of TupleType etc.
            if isinstance(typ, Instance):
                return typ.type.has_readable_member(name)
            return all(
                (isinstance(x, UnionType) and has_readable_member(x, name))
                or (isinstance(x, Instance) and x.type.has_readable_member(name))
                for x in get_proper_types(typ.relevant_items())
            )

        if not (
            isinstance(forward_inst, (Instance, UnionType))
            and has_readable_member(forward_inst, forward_name)
        ):
            return
        forward_base = reverse_type.arg_types[1]
        forward_type = self.expr_checker.analyze_external_member_access(
            forward_name, forward_base, context=defn
        )
        self.check_overlapping_op_methods(
            reverse_type,
            reverse_name,
            defn.info,
            forward_type,
            forward_name,
            forward_base,
            context=defn,
        )

    def check_overlapping_op_methods(
        self,
        reverse_type: CallableType,
        reverse_name: str,
        reverse_class: TypeInfo,
        forward_type: Type,
        forward_name: str,
        forward_base: Type,
        context: Context,
    ) -> None:
        """Check for overlapping method and reverse method signatures.

        This function assumes that:

        -   The reverse method has valid argument count and kinds.
        -   If the reverse operator method accepts some argument of type
            X, the forward operator method also belong to class X.

            For example, if we have the reverse operator `A.__radd__(B)`, then the
            corresponding forward operator must have the type `B.__add__(...)`.
        """

        # Note: Suppose we have two operator methods "A.__rOP__(B) -> R1" and
        # "B.__OP__(C) -> R2". We check if these two methods are unsafely overlapping
        # by using the following algorithm:
        #
        # 1. Rewrite "B.__OP__(C) -> R1"  to "temp1(B, C) -> R1"
        #
        # 2. Rewrite "A.__rOP__(B) -> R2" to "temp2(B, A) -> R2"
        #
        # 3. Treat temp1 and temp2 as if they were both variants in the same
        #    overloaded function. (This mirrors how the Python runtime calls
        #    operator methods: we first try __OP__, then __rOP__.)
        #
        #    If the first signature is unsafely overlapping with the second,
        #    report an error.
        #
        # 4. However, if temp1 shadows temp2 (e.g. the __rOP__ method can never
        #    be called), do NOT report an error.
        #
        #    This behavior deviates from how we handle overloads -- many of the
        #    modules in typeshed seem to define __OP__ methods that shadow the
        #    corresponding __rOP__ method.
        #
        # Note: we do not attempt to handle unsafe overlaps related to multiple
        # inheritance. (This is consistent with how we handle overloads: we also
        # do not try checking unsafe overlaps due to multiple inheritance there.)

        for forward_item in flatten_nested_unions([forward_type]):
            forward_item = get_proper_type(forward_item)
            if isinstance(forward_item, CallableType):
                if self.is_unsafe_overlapping_op(forward_item, forward_base, reverse_type):
                    self.msg.operator_method_signatures_overlap(
                        reverse_class, reverse_name, forward_base, forward_name, context
                    )
            elif isinstance(forward_item, Overloaded):
                for item in forward_item.items:
                    if self.is_unsafe_overlapping_op(item, forward_base, reverse_type):
                        self.msg.operator_method_signatures_overlap(
                            reverse_class, reverse_name, forward_base, forward_name, context
                        )
            elif not isinstance(forward_item, AnyType):
                self.msg.forward_operator_not_callable(forward_name, context)

    def is_unsafe_overlapping_op(
        self, forward_item: CallableType, forward_base: Type, reverse_type: CallableType
    ) -> bool:
        # TODO: check argument kinds?
        if len(forward_item.arg_types) < 1:
            # Not a valid operator method -- can't succeed anyway.
            return False

        # Erase the type if necessary to make sure we don't have a single
        # TypeVar in forward_tweaked. (Having a function signature containing
        # just a single TypeVar can lead to unpredictable behavior.)
        forward_base_erased = forward_base
        if isinstance(forward_base, TypeVarType):
            forward_base_erased = erase_to_bound(forward_base)

        # Construct normalized function signatures corresponding to the
        # operator methods. The first argument is the left operand and the
        # second operand is the right argument -- we switch the order of
        # the arguments of the reverse method.

        # TODO: this manipulation is dangerous if callables are generic.
        # Shuffling arguments between callables can create meaningless types.
        forward_tweaked = forward_item.copy_modified(
            arg_types=[forward_base_erased, forward_item.arg_types[0]],
            arg_kinds=[nodes.ARG_POS] * 2,
            arg_names=[None] * 2,
        )
        reverse_tweaked = reverse_type.copy_modified(
            arg_types=[reverse_type.arg_types[1], reverse_type.arg_types[0]],
            arg_kinds=[nodes.ARG_POS] * 2,
            arg_names=[None] * 2,
        )

        reverse_base_erased = reverse_type.arg_types[0]
        if isinstance(reverse_base_erased, TypeVarType):
            reverse_base_erased = erase_to_bound(reverse_base_erased)

        if is_same_type(reverse_base_erased, forward_base_erased):
            return False
        elif is_subtype(reverse_base_erased, forward_base_erased):
            first = reverse_tweaked
            second = forward_tweaked
        else:
            first = forward_tweaked
            second = reverse_tweaked

        current_class = self.scope.active_class()
        type_vars = current_class.defn.type_vars if current_class else []
        return is_unsafe_overlapping_overload_signatures(
            first, second, type_vars, partial_only=False
        )

    def check_inplace_operator_method(self, defn: FuncBase) -> None:
        """Check an inplace operator method such as __iadd__.

        They cannot arbitrarily overlap with __add__.
        """
        method = defn.name
        if method not in operators.inplace_operator_methods:
            return
        typ = bind_self(self.function_type(defn))
        cls = defn.info
        other_method = "__" + method[3:]
        if cls.has_readable_member(other_method):
            instance = fill_typevars(cls)
            typ2 = get_proper_type(
                self.expr_checker.analyze_external_member_access(other_method, instance, defn)
            )
            fail = False
            if isinstance(typ2, FunctionLike):
                if not is_more_general_arg_prefix(typ, typ2):
                    fail = True
            else:
                # TODO overloads
                fail = True
            if fail:
                self.msg.signatures_incompatible(method, other_method, defn)

    def check_getattr_method(self, typ: Type, context: Context, name: str) -> None:
        if len(self.scope.stack) == 1:
            # module scope
            if name == "__getattribute__":
                self.fail(message_registry.MODULE_LEVEL_GETATTRIBUTE, context)
                return
            # __getattr__ is fine at the module level as of Python 3.7 (PEP 562). We could
            # show an error for Python < 3.7, but that would be annoying in code that supports
            # both 3.7 and older versions.
            method_type = CallableType(
                [self.named_type("builtins.str")],
                [nodes.ARG_POS],
                [None],
                AnyType(TypeOfAny.special_form),
                self.named_type("builtins.function"),
            )
        elif self.scope.active_class():
            method_type = CallableType(
                [AnyType(TypeOfAny.special_form), self.named_type("builtins.str")],
                [nodes.ARG_POS, nodes.ARG_POS],
                [None, None],
                AnyType(TypeOfAny.special_form),
                self.named_type("builtins.function"),
            )
        else:
            return
        if not is_subtype(typ, method_type):
            self.msg.invalid_signature_for_special_method(typ, context, name)

    def check_setattr_method(self, typ: Type, context: Context) -> None:
        if not self.scope.active_class():
            return
        method_type = CallableType(
            [
                AnyType(TypeOfAny.special_form),
                self.named_type("builtins.str"),
                AnyType(TypeOfAny.special_form),
            ],
            [nodes.ARG_POS, nodes.ARG_POS, nodes.ARG_POS],
            [None, None, None],
            NoneType(),
            self.named_type("builtins.function"),
        )
        if not is_subtype(typ, method_type):
            self.msg.invalid_signature_for_special_method(typ, context, "__setattr__")

    def check_slots_definition(self, typ: Type, context: Context) -> None:
        """Check the type of __slots__."""
        str_type = self.named_type("builtins.str")
        expected_type = UnionType(
            [str_type, self.named_generic_type("typing.Iterable", [str_type])]
        )
        self.check_subtype(
            typ,
            expected_type,
            context,
            message_registry.INVALID_TYPE_FOR_SLOTS,
            "actual type",
            "expected type",
            code=codes.ASSIGNMENT,
        )

    def check_match_args(self, var: Var, typ: Type, context: Context) -> None:
        """Check that __match_args__ contains literal strings"""
        if not self.scope.active_class():
            return
        typ = get_proper_type(typ)
        if not isinstance(typ, TupleType) or not all(
            is_string_literal(item) for item in typ.items
        ):
            self.msg.note(
                "__match_args__ must be a tuple containing string literals for checking "
                "of match statements to work",
                context,
                code=codes.LITERAL_REQ,
            )

    def expand_typevars(
        self, defn: FuncItem, typ: CallableType
    ) -> list[tuple[FuncItem, CallableType]]:
        # TODO use generator
        subst: list[list[tuple[TypeVarId, Type]]] = []
        tvars = list(typ.variables) or []
        if defn.info:
            # Class type variables
            tvars += defn.info.defn.type_vars or []
        for tvar in tvars:
            if isinstance(tvar, TypeVarType) and tvar.values:
                subst.append([(tvar.id, value) for value in tvar.values])
        # Make a copy of the function to check for each combination of
        # value restricted type variables. (Except when running mypyc,
        # where we need one canonical version of the function.)
        if subst and not (self.options.mypyc or self.options.inspections):
            result: list[tuple[FuncItem, CallableType]] = []
            for substitutions in itertools.product(*subst):
                mapping = dict(substitutions)
                result.append((expand_func(defn, mapping), expand_type(typ, mapping)))
            return result
        else:
            return [(defn, typ)]

    def check_explicit_override_decorator(
        self,
        defn: FuncDef | OverloadedFuncDef,
        found_method_base_classes: list[TypeInfo] | None,
        context: Context | None = None,
    ) -> None:
        plugin_generated = False
        if defn.info and (node := defn.info.get(defn.name)) and node.plugin_generated:
            # Do not report issues for plugin generated nodes,
            # they can't realistically use `@override` for their methods.
            plugin_generated = True

        if (
            not plugin_generated
            and found_method_base_classes
            and not defn.is_explicit_override
            and defn.name not in ("__init__", "__new__")
            and not is_private(defn.name)
        ):
            self.msg.explicit_override_decorator_missing(
                defn.name, found_method_base_classes[0].fullname, context or defn
            )

    def check_method_override(
        self, defn: FuncDef | OverloadedFuncDef | Decorator
    ) -> list[TypeInfo] | None:
        """Check if function definition is compatible with base classes.

        This may defer the method if a signature is not available in at least one base class.
        Return ``None`` if that happens.

        Return a list of base classes which contain an attribute with the method name.
        """
        # Check against definitions in base classes.
        check_override_compatibility = defn.name not in (
            "__init__",
            "__new__",
            "__init_subclass__",
            "__post_init__",
        ) and (self.options.check_untyped_defs or not defn.is_dynamic())
        found_method_base_classes: list[TypeInfo] = []
        for base in defn.info.mro[1:]:
            result = self.check_method_or_accessor_override_for_base(
                defn, base, check_override_compatibility
            )
            if result is None:
                # Node was deferred, we will have another attempt later.
                return None
            if result:
                found_method_base_classes.append(base)
        return found_method_base_classes

    def check_method_or_accessor_override_for_base(
        self,
        defn: FuncDef | OverloadedFuncDef | Decorator,
        base: TypeInfo,
        check_override_compatibility: bool,
    ) -> bool | None:
        """Check if method definition is compatible with a base class.

        Return ``None`` if the node was deferred because one of the corresponding
        superclass nodes is not ready.

        Return ``True`` if an attribute with the method name was found in the base class.
        """
        found_base_method = False
        if base:
            name = defn.name
            base_attr = base.names.get(name)
            if base_attr:
                # First, check if we override a final (always an error, even with Any types).
                if is_final_node(base_attr.node) and not is_private(name):
                    self.msg.cant_override_final(name, base.name, defn)
                # Second, final can't override anything writeable independently of types.
                if defn.is_final:
                    self.check_if_final_var_override_writable(name, base_attr.node, defn)
                found_base_method = True
            if check_override_compatibility:
                # Check compatibility of the override signature
                # (__init__, __new__, __init_subclass__ are special).
                if self.check_method_override_for_base_with_name(defn, name, base):
                    return None
                if name in operators.inplace_operator_methods:
                    # Figure out the name of the corresponding operator method.
                    method = "__" + name[3:]
                    # An inplace operator method such as __iadd__ might not be
                    # always introduced safely if a base class defined __add__.
                    # TODO can't come up with an example where this is
                    #      necessary; now it's "just in case"
                    if self.check_method_override_for_base_with_name(defn, method, base):
                        return None
        return found_base_method

    def check_method_override_for_base_with_name(
        self, defn: FuncDef | OverloadedFuncDef | Decorator, name: str, base: TypeInfo
    ) -> bool:
        """Check if overriding an attribute `name` of `base` with `defn` is valid.

        Return True if the supertype node was not analysed yet, and `defn` was deferred.
        """
        base_attr = base.names.get(name)
        if base_attr:
            # The name of the method is defined in the base class.

            # Point errors at the 'def' line (important for backward compatibility
            # of type ignores).
            if not isinstance(defn, Decorator):
                context = defn
            else:
                context = defn.func

            # Construct the type of the overriding method.
            # TODO: this logic is much less complete than similar one in checkmember.py
            if isinstance(defn, (FuncDef, OverloadedFuncDef)):
                typ: Type = self.function_type(defn)
                override_class_or_static = defn.is_class or defn.is_static
                override_class = defn.is_class
            else:
                assert defn.var.is_ready
                assert defn.var.type is not None
                typ = defn.var.type
                override_class_or_static = defn.func.is_class or defn.func.is_static
                override_class = defn.func.is_class
            typ = get_proper_type(typ)
            if isinstance(typ, FunctionLike) and not is_static(context):
                typ = bind_self(typ, self.scope.active_self_type(), is_classmethod=override_class)
            # Map the overridden method type to subtype context so that
            # it can be checked for compatibility.
            original_type = get_proper_type(base_attr.type)
            original_node = base_attr.node
            # `original_type` can be partial if (e.g.) it is originally an
            # instance variable from an `__init__` block that becomes deferred.
            if original_type is None or isinstance(original_type, PartialType):
                if self.pass_num < self.last_pass:
                    # If there are passes left, defer this node until next pass,
                    # otherwise try reconstructing the method type from available information.
                    self.defer_node(defn, defn.info)
                    return True
                elif isinstance(original_node, (FuncDef, OverloadedFuncDef)):
                    original_type = self.function_type(original_node)
                elif isinstance(original_node, Decorator):
                    original_type = self.function_type(original_node.func)
                elif isinstance(original_node, Var):
                    # Super type can define method as an attribute.
                    # See https://github.com/python/mypy/issues/10134

                    # We also check that sometimes `original_node.type` is None.
                    # This is the case when we use something like `__hash__ = None`.
                    if original_node.type is not None:
                        original_type = get_proper_type(original_node.type)
                    else:
                        original_type = NoneType()
                else:
                    # Will always fail to typecheck below, since we know the node is a method
                    original_type = NoneType()
            if isinstance(original_node, (FuncDef, OverloadedFuncDef)):
                original_class_or_static = original_node.is_class or original_node.is_static
            elif isinstance(original_node, Decorator):
                fdef = original_node.func
                original_class_or_static = fdef.is_class or fdef.is_static
            else:
                original_class_or_static = False  # a variable can't be class or static

            if isinstance(original_type, FunctionLike):
                original_type = self.bind_and_map_method(base_attr, original_type, defn.info, base)
                if original_node and is_property(original_node):
                    original_type = get_property_type(original_type)

            if is_property(defn):
                inner: FunctionLike | None
                if isinstance(typ, FunctionLike):
                    inner = typ
                else:
                    inner = self.extract_callable_type(typ, context)
                if inner is not None:
                    typ = inner
                    typ = get_property_type(typ)
                    if (
                        isinstance(original_node, Var)
                        and not original_node.is_final
                        and (not original_node.is_property or original_node.is_settable_property)
                        and isinstance(defn, Decorator)
                    ):
                        # We only give an error where no other similar errors will be given.
                        if not isinstance(original_type, AnyType):
                            self.msg.fail(
                                "Cannot override writeable attribute with read-only property",
                                # Give an error on function line to match old behaviour.
                                defn.func,
                                code=codes.OVERRIDE,
                            )

            if isinstance(original_type, AnyType) or isinstance(typ, AnyType):
                pass
            elif isinstance(original_type, FunctionLike) and isinstance(typ, FunctionLike):
                # Check that the types are compatible.
                self.check_override(
                    typ,
                    original_type,
                    defn.name,
                    name,
                    base.name,
                    original_class_or_static,
                    override_class_or_static,
                    context,
                )
            elif is_equivalent(original_type, typ):
                # Assume invariance for a non-callable attribute here. Note
                # that this doesn't affect read-only properties which can have
                # covariant overrides.
                pass
            elif (
                original_node
                and not self.is_writable_attribute(original_node)
                and is_subtype(typ, original_type)
            ):
                # If the attribute is read-only, allow covariance
                pass
            else:
                self.msg.signature_incompatible_with_supertype(
                    defn.name, name, base.name, context, original=original_type, override=typ
                )
        return False

    def bind_and_map_method(
        self, sym: SymbolTableNode, typ: FunctionLike, sub_info: TypeInfo, super_info: TypeInfo
    ) -> FunctionLike:
        """Bind self-type and map type variables for a method.

        Arguments:
            sym: a symbol that points to method definition
            typ: method type on the definition
            sub_info: class where the method is used
            super_info: class where the method was defined
        """
        if isinstance(sym.node, (FuncDef, OverloadedFuncDef, Decorator)) and not is_static(
            sym.node
        ):
            if isinstance(sym.node, Decorator):
                is_class_method = sym.node.func.is_class
            else:
                is_class_method = sym.node.is_class

            mapped_typ = cast(FunctionLike, map_type_from_supertype(typ, sub_info, super_info))
            active_self_type = self.scope.active_self_type()
            if isinstance(mapped_typ, Overloaded) and active_self_type:
                # If we have an overload, filter to overloads that match the self type.
                # This avoids false positives for concrete subclasses of generic classes,
                # see testSelfTypeOverrideCompatibility for an example.
                filtered_items = []
                for item in mapped_typ.items:
                    if not item.arg_types:
                        filtered_items.append(item)
                    item_arg = item.arg_types[0]
                    if isinstance(item_arg, TypeVarType):
                        item_arg = item_arg.upper_bound
                    if is_subtype(active_self_type, item_arg):
                        filtered_items.append(item)
                # If we don't have any filtered_items, maybe it's always a valid override
                # of the superclass? However if you get to that point you're in murky type
                # territory anyway, so we just preserve the type and have the behaviour match
                # that of older versions of mypy.
                if filtered_items:
                    mapped_typ = Overloaded(filtered_items)

            return bind_self(mapped_typ, active_self_type, is_class_method)
        else:
            return cast(FunctionLike, map_type_from_supertype(typ, sub_info, super_info))

    def get_op_other_domain(self, tp: FunctionLike) -> Type | None:
        if isinstance(tp, CallableType):
            if tp.arg_kinds and tp.arg_kinds[0] == ARG_POS:
                # For generic methods, domain comparison is tricky, as a first
                # approximation erase all remaining type variables.
                return erase_typevars(tp.arg_types[0], {v.id for v in tp.variables})
            return None
        elif isinstance(tp, Overloaded):
            raw_items = [self.get_op_other_domain(it) for it in tp.items]
            items = [it for it in raw_items if it]
            if items:
                return make_simplified_union(items)
            return None
        else:
            assert False, "Need to check all FunctionLike subtypes here"

    def check_override(
        self,
        override: FunctionLike,
        original: FunctionLike,
        name: str,
        name_in_super: str,
        supertype: str,
        original_class_or_static: bool,
        override_class_or_static: bool,
        node: Context,
    ) -> None:
        """Check a method override with given signatures.

        Arguments:
          override:                 The signature of the overriding method.
          original:                 The signature of the original supertype method.
          name:                     The name of the overriding method.
                                    Used primarily for generating error messages.
          name_in_super:            The name of the overridden in the superclass.
                                    Used for generating error messages only.
          supertype:                The name of the supertype.
          original_class_or_static: Indicates whether the original method (from the superclass)
                                    is either a class method or a static method.
          override_class_or_static: Indicates whether the overriding method (from the subclass)
                                    is either a class method or a static method.
          node:                     Context node.
        """
        # Use boolean variable to clarify code.
        fail = False
        op_method_wider_note = False
        if not is_subtype(override, original, ignore_pos_arg_names=True):
            fail = True
        elif isinstance(override, Overloaded) and self.is_forward_op_method(name):
            # Operator method overrides cannot extend the domain, as
            # this could be unsafe with reverse operator methods.
            original_domain = self.get_op_other_domain(original)
            override_domain = self.get_op_other_domain(override)
            if (
                original_domain
                and override_domain
                and not is_subtype(override_domain, original_domain)
            ):
                fail = True
                op_method_wider_note = True
        if isinstance(override, FunctionLike):
            if original_class_or_static and not override_class_or_static:
                fail = True
            elif isinstance(original, CallableType) and isinstance(override, CallableType):
                if original.type_guard is not None and override.type_guard is None:
                    fail = True
                if original.type_is is not None and override.type_is is None:
                    fail = True

        if is_private(name):
            fail = False

        if fail:
            emitted_msg = False

            offset_arguments = isinstance(override, CallableType) and override.unpack_kwargs
            # Normalize signatures, so we get better diagnostics.
            if isinstance(override, (CallableType, Overloaded)):
                override = override.with_unpacked_kwargs()
            if isinstance(original, (CallableType, Overloaded)):
                original = original.with_unpacked_kwargs()

            if (
                isinstance(override, CallableType)
                and isinstance(original, CallableType)
                and len(override.arg_types) == len(original.arg_types)
                and override.min_args == original.min_args
            ):
                # Give more detailed messages for the common case of both
                # signatures having the same number of arguments and no
                # overloads.

                # override might have its own generic function type
                # variables. If an argument or return type of override
                # does not have the correct subtyping relationship
                # with the original type even after these variables
                # are erased, then it is definitely an incompatibility.

                override_ids = override.type_var_ids()
                type_name = None
                if isinstance(override.definition, FuncDef):
                    type_name = override.definition.info.name

                def erase_override(t: Type) -> Type:
                    return erase_typevars(t, ids_to_erase=override_ids)

                for i, (sub_kind, super_kind) in enumerate(
                    zip(override.arg_kinds, original.arg_kinds)
                ):
                    if sub_kind.is_positional() and super_kind.is_positional():
                        override_arg_type = override.arg_types[i]
                        original_arg_type = original.arg_types[i]
                    elif sub_kind.is_named() and super_kind.is_named() and not offset_arguments:
                        arg_name = override.arg_names[i]
                        if arg_name in original.arg_names:
                            override_arg_type = override.arg_types[i]
                            original_i = original.arg_names.index(arg_name)
                            original_arg_type = original.arg_types[original_i]
                        else:
                            continue
                    else:
                        continue
                    if not is_subtype(original_arg_type, erase_override(override_arg_type)):
                        if isinstance(node, FuncDef) and not node.is_property:
                            context: Context = node.arguments[i + len(override.bound_args)]
                        else:
                            context = node
                        self.msg.argument_incompatible_with_supertype(
                            i + 1,
                            name,
                            type_name,
                            name_in_super,
                            original_arg_type,
                            supertype,
                            context,
                            secondary_context=node,
                        )
                        emitted_msg = True

                if not is_subtype(erase_override(override.ret_type), original.ret_type):
                    self.msg.return_type_incompatible_with_supertype(
                        name, name_in_super, supertype, original.ret_type, override.ret_type, node
                    )
                    emitted_msg = True
            elif isinstance(override, Overloaded) and isinstance(original, Overloaded):
                # Give a more detailed message in the case where the user is trying to
                # override an overload, and the subclass's overload is plausible, except
                # that the order of the variants are wrong.
                #
                # For example, if the parent defines the overload f(int) -> int and f(str) -> str
                # (in that order), and if the child swaps the two and does f(str) -> str and
                # f(int) -> int
                order = []
                for child_variant in override.items:
                    for i, parent_variant in enumerate(original.items):
                        if is_subtype(child_variant, parent_variant):
                            order.append(i)
                            break

                if len(order) == len(original.items) and order != sorted(order):
                    self.msg.overload_signature_incompatible_with_supertype(
                        name, name_in_super, supertype, node
                    )
                    emitted_msg = True

            if not emitted_msg:
                # Fall back to generic incompatibility message.
                self.msg.signature_incompatible_with_supertype(
                    name, name_in_super, supertype, node, original=original, override=override
                )
            if op_method_wider_note:
                self.note(
                    "Overloaded operator methods can't have wider argument types in overrides",
                    node,
                    code=codes.OVERRIDE,
                )

    def check__exit__return_type(self, defn: FuncItem) -> None:
        """Generate error if the return type of __exit__ is problematic.

        If __exit__ always returns False but the return type is declared
        as bool, mypy thinks that a with statement may "swallow"
        exceptions even though this is not the case, resulting in
        invalid reachability inference.
        """
        if not defn.type or not isinstance(defn.type, CallableType):
            return

        ret_type = get_proper_type(defn.type.ret_type)
        if not has_bool_item(ret_type):
            return

        returns = all_return_statements(defn)
        if not returns:
            return

        if all(
            isinstance(ret.expr, NameExpr) and ret.expr.fullname == "builtins.False"
            for ret in returns
        ):
            self.msg.incorrect__exit__return(defn)

    def visit_class_def(self, defn: ClassDef) -> None:
        """Type check a class definition."""
        typ = defn.info
        for base in typ.mro[1:]:
            if base.is_final:
                self.fail(message_registry.CANNOT_INHERIT_FROM_FINAL.format(base.name), defn)
        with self.tscope.class_scope(defn.info), self.enter_partial_types(is_class=True):
            old_binder = self.binder
            self.binder = ConditionalTypeBinder()
            with self.binder.top_frame_context():
                with self.scope.push_class(defn.info):
                    self.accept(defn.defs)
            self.binder = old_binder
            if not (defn.info.typeddict_type or defn.info.tuple_type or defn.info.is_enum):
                # If it is not a normal class (not a special form) check class keywords.
                self.check_init_subclass(defn)
            if not defn.has_incompatible_baseclass:
                # Otherwise we've already found errors; more errors are not useful
                self.check_multiple_inheritance(typ)
            self.check_metaclass_compatibility(typ)
            self.check_final_deletable(typ)

            if defn.decorators:
                sig: Type = type_object_type(defn.info, self.named_type)
                # Decorators are applied in reverse order.
                for decorator in reversed(defn.decorators):
                    if isinstance(decorator, CallExpr) and isinstance(
                        decorator.analyzed, PromoteExpr
                    ):
                        # _promote is a special type checking related construct.
                        continue

                    dec = self.expr_checker.accept(decorator)
                    temp = self.temp_node(sig, context=decorator)
                    fullname = None
                    if isinstance(decorator, RefExpr):
                        fullname = decorator.fullname or None

                    # TODO: Figure out how to have clearer error messages.
                    # (e.g. "class decorator must be a function that accepts a type."
                    old_allow_abstract_call = self.allow_abstract_call
                    self.allow_abstract_call = True
                    sig, _ = self.expr_checker.check_call(
                        dec, [temp], [nodes.ARG_POS], defn, callable_name=fullname
                    )
                    self.allow_abstract_call = old_allow_abstract_call
                # TODO: Apply the sig to the actual TypeInfo so we can handle decorators
                # that completely swap out the type.  (e.g. Callable[[Type[A]], Type[B]])
        if typ.defn.type_vars and typ.defn.type_args is None:
            for base_inst in typ.bases:
                for base_tvar, base_decl_tvar in zip(
                    base_inst.args, base_inst.type.defn.type_vars
                ):
                    if (
                        isinstance(base_tvar, TypeVarType)
                        and base_tvar.variance != INVARIANT
                        and isinstance(base_decl_tvar, TypeVarType)
                        and base_decl_tvar.variance != base_tvar.variance
                    ):
                        self.fail(
                            f'Variance of TypeVar "{base_tvar.name}" incompatible '
                            "with variance in parent type",
                            context=defn,
                            code=codes.TYPE_VAR,
                        )

        if typ.is_protocol and typ.defn.type_vars:
            self.check_protocol_variance(defn)
        if not defn.has_incompatible_baseclass and defn.info.is_enum:
            self.check_enum(defn)
        infer_class_variances(defn.info)

    def check_final_deletable(self, typ: TypeInfo) -> None:
        # These checks are only for mypyc. Only perform some checks that are easier
        # to implement here than in mypyc.
        for attr in typ.deletable_attributes:
            node = typ.names.get(attr)
            if node and isinstance(node.node, Var) and node.node.is_final:
                self.fail(message_registry.CANNOT_MAKE_DELETABLE_FINAL, node.node)

    def check_init_subclass(self, defn: ClassDef) -> None:
        """Check that keywords in a class definition are valid arguments for __init_subclass__().

        In this example:
            1   class Base:
            2       def __init_subclass__(cls, thing: int):
            3           pass
            4   class Child(Base, thing=5):
            5       def __init_subclass__(cls):
            6           pass
            7   Child()

        Base.__init_subclass__(thing=5) is called at line 4. This is what we simulate here.
        Child.__init_subclass__ is never called.
        """
        if defn.info.metaclass_type and defn.info.metaclass_type.type.fullname not in (
            "builtins.type",
            "abc.ABCMeta",
        ):
            # We can't safely check situations when both __init_subclass__ and a custom
            # metaclass are present.
            return
        # At runtime, only Base.__init_subclass__ will be called, so
        # we skip the current class itself.
        for base in defn.info.mro[1:]:
            if "__init_subclass__" not in base.names:
                continue
            name_expr = NameExpr(defn.name)
            name_expr.node = base
            callee = MemberExpr(name_expr, "__init_subclass__")
            args = list(defn.keywords.values())
            arg_names: list[str | None] = list(defn.keywords.keys())
            # 'metaclass' keyword is consumed by the rest of the type machinery,
            # and is never passed to __init_subclass__ implementations
            if "metaclass" in arg_names:
                idx = arg_names.index("metaclass")
                arg_names.pop(idx)
                args.pop(idx)
            arg_kinds = [ARG_NAMED] * len(args)
            call_expr = CallExpr(callee, args, arg_kinds, arg_names)
            call_expr.line = defn.line
            call_expr.column = defn.column
            call_expr.end_line = defn.end_line
            self.expr_checker.accept(call_expr, allow_none_return=True, always_allow_any=True)
            # We are only interested in the first Base having __init_subclass__,
            # all other bases have already been checked.
            break

    def check_enum(self, defn: ClassDef) -> None:
        assert defn.info.is_enum
        if defn.info.fullname not in ENUM_BASES:
            for sym in defn.info.names.values():
                if (
                    isinstance(sym.node, Var)
                    and sym.node.has_explicit_value
                    and sym.node.name == "__members__"
                ):
                    # `__members__` will always be overwritten by `Enum` and is considered
                    # read-only so we disallow assigning a value to it
                    self.fail(message_registry.ENUM_MEMBERS_ATTR_WILL_BE_OVERRIDEN, sym.node)
        for base in defn.info.mro[1:-1]:  # we don't need self and `object`
            if base.is_enum and base.fullname not in ENUM_BASES:
                self.check_final_enum(defn, base)

        self.check_enum_bases(defn)
        self.check_enum_new(defn)

    def check_final_enum(self, defn: ClassDef, base: TypeInfo) -> None:
        for sym in base.names.values():
            if self.is_final_enum_value(sym):
                self.fail(f'Cannot extend enum with existing members: "{base.name}"', defn)
                break

    def is_final_enum_value(self, sym: SymbolTableNode) -> bool:
        if isinstance(sym.node, (FuncBase, Decorator)):
            return False  # A method is fine
        if not isinstance(sym.node, Var):
            return True  # Can be a class or anything else

        # Now, only `Var` is left, we need to check:
        # 1. Private name like in `__prop = 1`
        # 2. Dunder name like `__hash__ = some_hasher`
        # 3. Sunder name like `_order_ = 'a, b, c'`
        # 4. If it is a method / descriptor like in `method = classmethod(func)`
        if (
            is_private(sym.node.name)
            or is_dunder(sym.node.name)
            or is_sunder(sym.node.name)
            # TODO: make sure that `x = @class/staticmethod(func)`
            # and `x = property(prop)` both work correctly.
            # Now they are incorrectly counted as enum members.
            or isinstance(get_proper_type(sym.node.type), FunctionLike)
        ):
            return False

        return self.is_stub or sym.node.has_explicit_value

    def check_enum_bases(self, defn: ClassDef) -> None:
        """
        Non-enum mixins cannot appear after enum bases; this is disallowed at runtime:

            class Foo: ...
            class Bar(enum.Enum, Foo): ...

        But any number of enum mixins can appear in a class definition
        (even if multiple enum bases define __new__). So this is fine:

            class Foo(enum.Enum):
                def __new__(cls, val): ...
            class Bar(enum.Enum):
                def __new__(cls, val): ...
            class Baz(int, Foo, Bar, enum.Flag): ...
        """
        enum_base: Instance | None = None
        for base in defn.info.bases:
            if enum_base is None and base.type.is_enum:
                enum_base = base
                continue
            elif enum_base is not None and not base.type.is_enum:
                self.fail(
                    f'No non-enum mixin classes are allowed after "{enum_base.str_with_options(self.options)}"',
                    defn,
                )
                break

    def check_enum_new(self, defn: ClassDef) -> None:
        def has_new_method(info: TypeInfo) -> bool:
            new_method = info.get("__new__")
            return bool(
                new_method
                and new_method.node
                and new_method.node.fullname != "builtins.object.__new__"
            )

        has_new = False
        for base in defn.info.bases:
            candidate = False

            if base.type.is_enum:
                # If we have an `Enum`, then we need to check all its bases.
                candidate = any(not b.is_enum and has_new_method(b) for b in base.type.mro[1:-1])
            else:
                candidate = has_new_method(base.type)

            if candidate and has_new:
                self.fail(
                    "Only a single data type mixin is allowed for Enum subtypes, "
                    'found extra "{}"'.format(base.str_with_options(self.options)),
                    defn,
                )
            elif candidate:
                has_new = True

    def check_protocol_variance(self, defn: ClassDef) -> None:
        """Check that protocol definition is compatible with declared
        variances of type variables.

        Note that we also prohibit declaring protocol classes as invariant
        if they are actually covariant/contravariant, since this may break
        transitivity of subtyping, see PEP 544.
        """
        if defn.type_args is not None:
            # Using new-style syntax (PEP 695), so variance will be inferred
            return
        info = defn.info
        object_type = Instance(info.mro[-1], [])
        tvars = info.defn.type_vars
        for i, tvar in enumerate(tvars):
            if not isinstance(tvar, TypeVarType):
                # Variance of TypeVarTuple and ParamSpec is underspecified by PEPs.
                continue
            up_args: list[Type] = [
                object_type if i == j else AnyType(TypeOfAny.special_form)
                for j, _ in enumerate(tvars)
            ]
            down_args: list[Type] = [
                UninhabitedType() if i == j else AnyType(TypeOfAny.special_form)
                for j, _ in enumerate(tvars)
            ]
            up, down = Instance(info, up_args), Instance(info, down_args)
            # TODO: add advanced variance checks for recursive protocols
            if is_subtype(down, up, ignore_declared_variance=True):
                expected = COVARIANT
            elif is_subtype(up, down, ignore_declared_variance=True):
                expected = CONTRAVARIANT
            else:
                expected = INVARIANT
            if expected != tvar.variance:
                self.msg.bad_proto_variance(tvar.variance, tvar.name, expected, defn)

    def check_multiple_inheritance(self, typ: TypeInfo) -> None:
        """Check for multiple inheritance related errors."""
        if len(typ.bases) <= 1:
            # No multiple inheritance.
            return
        # Verify that inherited attributes are compatible.
        mro = typ.mro[1:]
        for i, base in enumerate(mro):
            # Attributes defined in both the type and base are skipped.
            # Normal checks for attribute compatibility should catch any problems elsewhere.
            non_overridden_attrs = base.names.keys() - typ.names.keys()
            for name in non_overridden_attrs:
                if is_private(name):
                    continue
                for base2 in mro[i + 1 :]:
                    # We only need to check compatibility of attributes from classes not
                    # in a subclass relationship. For subclasses, normal (single inheritance)
                    # checks suffice (these are implemented elsewhere).
                    if name in base2.names and base2 not in base.mro:
                        self.check_compatibility(name, base, base2, typ)

    def determine_type_of_member(self, sym: SymbolTableNode) -> Type | None:
        if sym.type is not None:
            return sym.type
        if isinstance(sym.node, FuncBase):
            return self.function_type(sym.node)
        if isinstance(sym.node, TypeInfo):
            if sym.node.typeddict_type:
                # We special-case TypedDict, because they don't define any constructor.
                return self.expr_checker.typeddict_callable(sym.node)
            else:
                return type_object_type(sym.node, self.named_type)
        if isinstance(sym.node, TypeVarExpr):
            # Use of TypeVars is rejected in an expression/runtime context, so
            # we don't need to check supertype compatibility for them.
            return AnyType(TypeOfAny.special_form)
        if isinstance(sym.node, TypeAlias):
            with self.msg.filter_errors():
                # Suppress any errors, they will be given when analyzing the corresponding node.
                # Here we may have incorrect options and location context.
                return self.expr_checker.alias_type_in_runtime_context(sym.node, ctx=sym.node)
        # TODO: handle more node kinds here.
        return None

    def check_compatibility(
        self, name: str, base1: TypeInfo, base2: TypeInfo, ctx: TypeInfo
    ) -> None:
        """Check if attribute name in base1 is compatible with base2 in multiple inheritance.

        Assume base1 comes before base2 in the MRO, and that base1 and base2 don't have
        a direct subclass relationship (i.e., the compatibility requirement only derives from
        multiple inheritance).

        This check verifies that a definition taken from base1 (and mapped to the current
        class ctx), is type compatible with the definition taken from base2 (also mapped), so
        that unsafe subclassing like this can be detected:
            class A(Generic[T]):
                def foo(self, x: T) -> None: ...

            class B:
                def foo(self, x: str) -> None: ...

            class C(B, A[int]): ...  # this is unsafe because...

            x: A[int] = C()
            x.foo  # ...runtime type is (str) -> None, while static type is (int) -> None
        """
        if name in ("__init__", "__new__", "__init_subclass__"):
            # __init__ and friends can be incompatible -- it's a special case.
            return
        first = base1.names[name]
        second = base2.names[name]
        first_type = get_proper_type(self.determine_type_of_member(first))
        second_type = get_proper_type(self.determine_type_of_member(second))

        # TODO: use more principled logic to decide is_subtype() vs is_equivalent().
        # We should rely on mutability of superclass node, not on types being Callable.

        # start with the special case that Instance can be a subtype of FunctionLike
        call = None
        if isinstance(first_type, Instance):
            call = find_member("__call__", first_type, first_type, is_operator=True)
        if call and isinstance(second_type, FunctionLike):
            second_sig = self.bind_and_map_method(second, second_type, ctx, base2)
            ok = is_subtype(call, second_sig, ignore_pos_arg_names=True)
        elif isinstance(first_type, FunctionLike) and isinstance(second_type, FunctionLike):
            if first_type.is_type_obj() and second_type.is_type_obj():
                # For class objects only check the subtype relationship of the classes,
                # since we allow incompatible overrides of '__init__'/'__new__'
                ok = is_subtype(
                    left=fill_typevars_with_any(first_type.type_object()),
                    right=fill_typevars_with_any(second_type.type_object()),
                )
            else:
                # First bind/map method types when necessary.
                first_sig = self.bind_and_map_method(first, first_type, ctx, base1)
                second_sig = self.bind_and_map_method(second, second_type, ctx, base2)
                ok = is_subtype(first_sig, second_sig, ignore_pos_arg_names=True)
        elif first_type and second_type:
            if isinstance(first.node, Var):
                first_type = expand_self_type(first.node, first_type, fill_typevars(ctx))
            if isinstance(second.node, Var):
                second_type = expand_self_type(second.node, second_type, fill_typevars(ctx))
            ok = is_equivalent(first_type, second_type)
            if not ok:
                second_node = base2[name].node
                if (
                    isinstance(second_type, FunctionLike)
                    and second_node is not None
                    and is_property(second_node)
                ):
                    second_type = get_property_type(second_type)
                    ok = is_subtype(first_type, second_type)
        else:
            if first_type is None:
                self.msg.cannot_determine_type_in_base(name, base1.name, ctx)
            if second_type is None:
                self.msg.cannot_determine_type_in_base(name, base2.name, ctx)
            ok = True
        # Final attributes can never be overridden, but can override
        # non-final read-only attributes.
        if is_final_node(second.node) and not is_private(name):
            self.msg.cant_override_final(name, base2.name, ctx)
        if is_final_node(first.node):
            self.check_if_final_var_override_writable(name, second.node, ctx)
        # Some attributes like __slots__ and __deletable__ are special, and the type can
        # vary across class hierarchy.
        if isinstance(second.node, Var) and second.node.allow_incompatible_override:
            ok = True
        if not ok:
            self.msg.base_class_definitions_incompatible(name, base1, base2, ctx)

    def check_metaclass_compatibility(self, typ: TypeInfo) -> None:
        """Ensures that metaclasses of all parent types are compatible."""
        if (
            typ.is_metaclass()
            or typ.is_protocol
            or typ.is_named_tuple
            or typ.is_enum
            or typ.typeddict_type is not None
        ):
            return  # Reasonable exceptions from this check

        metaclasses = [
            entry.metaclass_type
            for entry in typ.mro[1:-1]
            if entry.metaclass_type
            and not is_named_instance(entry.metaclass_type, "builtins.type")
        ]
        if not metaclasses:
            return
        if typ.metaclass_type is not None and all(
            is_subtype(typ.metaclass_type, meta) for meta in metaclasses
        ):
            return
        self.fail(
            "Metaclass conflict: the metaclass of a derived class must be "
            "a (non-strict) subclass of the metaclasses of all its bases",
            typ,
        )

    def visit_import_from(self, node: ImportFrom) -> None:
        for name, _ in node.names:
            if (sym := self.globals.get(name)) is not None:
                self.warn_deprecated(sym.node, node)
        self.check_import(node)

    def visit_import_all(self, node: ImportAll) -> None:
        self.check_import(node)

    def visit_import(self, node: Import) -> None:
        self.check_import(node)

    def check_import(self, node: ImportBase) -> None:
        for assign in node.assignments:
            lvalue = assign.lvalues[0]
            lvalue_type, _, __ = self.check_lvalue(lvalue)
            if lvalue_type is None:
                # TODO: This is broken.
                lvalue_type = AnyType(TypeOfAny.special_form)
            assert isinstance(assign.rvalue, NameExpr)
            message = message_registry.INCOMPATIBLE_IMPORT_OF.format(assign.rvalue.name)
            self.check_simple_assignment(
                lvalue_type,
                assign.rvalue,
                node,
                msg=message,
                lvalue_name="local name",
                rvalue_name="imported name",
            )

    #
    # Statements
    #

    def visit_block(self, b: Block) -> None:
        if b.is_unreachable:
            # This block was marked as being unreachable during semantic analysis.
            # It turns out any blocks marked in this way are *intentionally* marked
            # as unreachable -- so we don't display an error.
            self.binder.unreachable()
            return
        for s in b.body:
            if self.binder.is_unreachable():
                if not self.should_report_unreachable_issues():
                    break
                if not self.is_noop_for_reachability(s):
                    self.msg.unreachable_statement(s)
                    break
            else:
                self.accept(s)

    def should_report_unreachable_issues(self) -> bool:
        return (
            self.in_checked_function()
            and self.options.warn_unreachable
            and not self.current_node_deferred
            and not self.binder.is_unreachable_warning_suppressed()
        )

    def is_noop_for_reachability(self, s: Statement) -> bool:
        """Returns 'true' if the given statement either throws an error of some kind
        or is a no-op.

        We use this function while handling the '--warn-unreachable' flag. When
        that flag is present, we normally report an error on any unreachable statement.
        But if that statement is just something like a 'pass' or a just-in-case 'assert False',
        reporting an error would be annoying.
        """
        if isinstance(s, AssertStmt) and is_false_literal(s.expr):
            return True
        elif isinstance(s, (RaiseStmt, PassStmt)):
            return True
        elif isinstance(s, ExpressionStmt):
            if isinstance(s.expr, EllipsisExpr):
                return True
            elif isinstance(s.expr, CallExpr):
                with self.expr_checker.msg.filter_errors():
                    typ = get_proper_type(
                        self.expr_checker.accept(
                            s.expr, allow_none_return=True, always_allow_any=True
                        )
                    )

                if isinstance(typ, UninhabitedType):
                    return True
        return False

    def visit_assignment_stmt(self, s: AssignmentStmt) -> None:
        """Type check an assignment statement.

        Handle all kinds of assignment statements (simple, indexed, multiple).
        """

        if s.unanalyzed_type is not None:
            for lvalue in s.lvalues:
<<<<<<< HEAD
                if (
                    isinstance(lvalue, NameExpr)
                    and isinstance(var := lvalue.node, Var)
                ):
                    self.search_deprecated(var.type, s, set())
=======
                if isinstance(lvalue, NameExpr) and isinstance(var := lvalue.node, Var):
                    self.search_deprecated(var.type, s)
>>>>>>> e2ccc4ee

        # Avoid type checking type aliases in stubs to avoid false
        # positives about modern type syntax available in stubs such
        # as X | Y.
        if not (s.is_alias_def and self.is_stub):
            with self.enter_final_context(s.is_final_def):
                self.check_assignment(s.lvalues[-1], s.rvalue, s.type is None, s.new_syntax)

        if s.is_alias_def:
            self.check_type_alias_rvalue(s)

        if (
            s.type is not None
            and self.options.disallow_any_unimported
            and has_any_from_unimported_type(s.type)
        ):
            if isinstance(s.lvalues[-1], TupleExpr):
                # This is a multiple assignment. Instead of figuring out which type is problematic,
                # give a generic error message.
                self.msg.unimported_type_becomes_any(
                    "A type on this line", AnyType(TypeOfAny.special_form), s
                )
            else:
                self.msg.unimported_type_becomes_any("Type of variable", s.type, s)
        check_for_explicit_any(s.type, self.options, self.is_typeshed_stub, self.msg, context=s)

        if len(s.lvalues) > 1:
            # Chained assignment (e.g. x = y = ...).
            # Make sure that rvalue type will not be reinferred.
            if not self.has_type(s.rvalue):
                self.expr_checker.accept(s.rvalue)
            rvalue = self.temp_node(self.lookup_type(s.rvalue), s)
            for lv in s.lvalues[:-1]:
                with self.enter_final_context(s.is_final_def):
                    self.check_assignment(lv, rvalue, s.type is None)

        self.check_final(s)
        if (
            s.is_final_def
            and s.type
            and not has_no_typevars(s.type)
            and self.scope.active_class() is not None
        ):
            self.fail(message_registry.DEPENDENT_FINAL_IN_CLASS_BODY, s)

        if s.unanalyzed_type and not self.in_checked_function():
            self.msg.annotation_in_unchecked_function(context=s)

    def check_type_alias_rvalue(self, s: AssignmentStmt) -> None:
        with self.msg.filter_errors():
            alias_type = self.expr_checker.accept(s.rvalue)
        self.store_type(s.lvalues[-1], alias_type)

    def check_assignment(
        self,
        lvalue: Lvalue,
        rvalue: Expression,
        infer_lvalue_type: bool = True,
        new_syntax: bool = False,
    ) -> None:
        """Type check a single assignment: lvalue = rvalue."""
        if isinstance(lvalue, (TupleExpr, ListExpr)):
            self.check_assignment_to_multiple_lvalues(
                lvalue.items, rvalue, rvalue, infer_lvalue_type
            )
        else:
            self.try_infer_partial_generic_type_from_assignment(lvalue, rvalue, "=")
            lvalue_type, index_lvalue, inferred = self.check_lvalue(lvalue)
            # If we're assigning to __getattr__ or similar methods, check that the signature is
            # valid.
            if isinstance(lvalue, NameExpr) and lvalue.node:
                name = lvalue.node.name
                if name in ("__setattr__", "__getattribute__", "__getattr__"):
                    # If an explicit type is given, use that.
                    if lvalue_type:
                        signature = lvalue_type
                    else:
                        signature = self.expr_checker.accept(rvalue)
                    if signature:
                        if name == "__setattr__":
                            self.check_setattr_method(signature, lvalue)
                        else:
                            self.check_getattr_method(signature, lvalue, name)

                if name == "__slots__":
                    typ = lvalue_type or self.expr_checker.accept(rvalue)
                    self.check_slots_definition(typ, lvalue)
                if name == "__match_args__" and inferred is not None:
                    typ = self.expr_checker.accept(rvalue)
                    self.check_match_args(inferred, typ, lvalue)
                if name == "__post_init__":
                    active_class = self.scope.active_class()
                    if active_class and dataclasses_plugin.is_processed_dataclass(active_class):
                        self.fail(message_registry.DATACLASS_POST_INIT_MUST_BE_A_FUNCTION, rvalue)

            # Defer PartialType's super type checking.
            if (
                isinstance(lvalue, RefExpr)
                and not (isinstance(lvalue_type, PartialType) and lvalue_type.type is None)
                and not (isinstance(lvalue, NameExpr) and lvalue.name == "__match_args__")
            ):
                if self.check_compatibility_all_supers(lvalue, lvalue_type, rvalue):
                    # We hit an error on this line; don't check for any others
                    return

            if isinstance(lvalue, MemberExpr) and lvalue.name == "__match_args__":
                self.fail(message_registry.CANNOT_MODIFY_MATCH_ARGS, lvalue)

            if lvalue_type:
                if isinstance(lvalue_type, PartialType) and lvalue_type.type is None:
                    # Try to infer a proper type for a variable with a partial None type.
                    rvalue_type = self.expr_checker.accept(rvalue)
                    if isinstance(get_proper_type(rvalue_type), NoneType):
                        # This doesn't actually provide any additional information -- multiple
                        # None initializers preserve the partial None type.
                        return

                    var = lvalue_type.var
                    if is_valid_inferred_type(rvalue_type, is_lvalue_final=var.is_final):
                        partial_types = self.find_partial_types(var)
                        if partial_types is not None:
                            if not self.current_node_deferred:
                                # Partial type can't be final, so strip any literal values.
                                rvalue_type = remove_instance_last_known_values(rvalue_type)
                                inferred_type = make_simplified_union([rvalue_type, NoneType()])
                                self.set_inferred_type(var, lvalue, inferred_type)
                            else:
                                var.type = None
                            del partial_types[var]
                            lvalue_type = var.type
                    else:
                        # Try to infer a partial type. No need to check the return value, as
                        # an error will be reported elsewhere.
                        self.infer_partial_type(lvalue_type.var, lvalue, rvalue_type)
                    # Handle None PartialType's super type checking here, after it's resolved.
                    if isinstance(lvalue, RefExpr) and self.check_compatibility_all_supers(
                        lvalue, lvalue_type, rvalue
                    ):
                        # We hit an error on this line; don't check for any others
                        return
                elif (
                    is_literal_none(rvalue)
                    and isinstance(lvalue, NameExpr)
                    and isinstance(lvalue.node, Var)
                    and lvalue.node.is_initialized_in_class
                    and not new_syntax
                ):
                    # Allow None's to be assigned to class variables with non-Optional types.
                    rvalue_type = lvalue_type
                elif (
                    isinstance(lvalue, MemberExpr) and lvalue.kind is None
                ):  # Ignore member access to modules
                    instance_type = self.expr_checker.accept(lvalue.expr)
                    rvalue_type, lvalue_type, infer_lvalue_type = self.check_member_assignment(
                        instance_type, lvalue_type, rvalue, context=rvalue
                    )
                else:
                    # Hacky special case for assigning a literal None
                    # to a variable defined in a previous if
                    # branch. When we detect this, we'll go back and
                    # make the type optional. This is somewhat
                    # unpleasant, and a generalization of this would
                    # be an improvement!
                    if (
                        is_literal_none(rvalue)
                        and isinstance(lvalue, NameExpr)
                        and lvalue.kind == LDEF
                        and isinstance(lvalue.node, Var)
                        and lvalue.node.type
                        and lvalue.node in self.var_decl_frames
                        and not isinstance(get_proper_type(lvalue_type), AnyType)
                    ):
                        decl_frame_map = self.var_decl_frames[lvalue.node]
                        # Check if the nearest common ancestor frame for the definition site
                        # and the current site is the enclosing frame of an if/elif/else block.
                        has_if_ancestor = False
                        for frame in reversed(self.binder.frames):
                            if frame.id in decl_frame_map:
                                has_if_ancestor = frame.conditional_frame
                                break
                        if has_if_ancestor:
                            lvalue_type = make_optional_type(lvalue_type)
                            self.set_inferred_type(lvalue.node, lvalue, lvalue_type)

                    rvalue_type = self.check_simple_assignment(lvalue_type, rvalue, context=rvalue)

                # Special case: only non-abstract non-protocol classes can be assigned to
                # variables with explicit type Type[A], where A is protocol or abstract.
                p_rvalue_type = get_proper_type(rvalue_type)
                p_lvalue_type = get_proper_type(lvalue_type)
                if (
                    isinstance(p_rvalue_type, FunctionLike)
                    and p_rvalue_type.is_type_obj()
                    and (
                        p_rvalue_type.type_object().is_abstract
                        or p_rvalue_type.type_object().is_protocol
                    )
                    and isinstance(p_lvalue_type, TypeType)
                    and isinstance(p_lvalue_type.item, Instance)
                    and (
                        p_lvalue_type.item.type.is_abstract or p_lvalue_type.item.type.is_protocol
                    )
                ):
                    self.msg.concrete_only_assign(p_lvalue_type, rvalue)
                    return
                if rvalue_type and infer_lvalue_type and not isinstance(lvalue_type, PartialType):
                    # Don't use type binder for definitions of special forms, like named tuples.
                    if not (isinstance(lvalue, NameExpr) and lvalue.is_special_form):
                        self.binder.assign_type(lvalue, rvalue_type, lvalue_type, False)

            elif index_lvalue:
                self.check_indexed_assignment(index_lvalue, rvalue, lvalue)

            if inferred:
                type_context = self.get_variable_type_context(inferred)
                rvalue_type = self.expr_checker.accept(rvalue, type_context=type_context)
                if not (
                    inferred.is_final
                    or (isinstance(lvalue, NameExpr) and lvalue.name == "__match_args__")
                ):
                    rvalue_type = remove_instance_last_known_values(rvalue_type)
                self.infer_variable_type(inferred, lvalue, rvalue_type, rvalue)
            self.check_assignment_to_slots(lvalue)

    # (type, operator) tuples for augmented assignments supported with partial types
    partial_type_augmented_ops: Final = {("builtins.list", "+"), ("builtins.set", "|")}

    def get_variable_type_context(self, inferred: Var) -> Type | None:
        type_contexts = []
        if inferred.info:
            for base in inferred.info.mro[1:]:
                base_type, base_node = self.lvalue_type_from_base(inferred, base)
                if (
                    base_type
                    and not (isinstance(base_node, Var) and base_node.invalid_partial_type)
                    and not isinstance(base_type, PartialType)
                ):
                    type_contexts.append(base_type)
        # Use most derived supertype as type context if available.
        if not type_contexts:
            return None
        candidate = type_contexts[0]
        for other in type_contexts:
            if is_proper_subtype(other, candidate):
                candidate = other
            elif not is_subtype(candidate, other):
                # Multiple incompatible candidates, cannot use any of them as context.
                return None
        return candidate

    def try_infer_partial_generic_type_from_assignment(
        self, lvalue: Lvalue, rvalue: Expression, op: str
    ) -> None:
        """Try to infer a precise type for partial generic type from assignment.

        'op' is '=' for normal assignment and a binary operator ('+', ...) for
        augmented assignment.

        Example where this happens:

            x = []
            if foo():
                x = [1]  # Infer List[int] as type of 'x'
        """
        var = None
        if (
            isinstance(lvalue, NameExpr)
            and isinstance(lvalue.node, Var)
            and isinstance(lvalue.node.type, PartialType)
        ):
            var = lvalue.node
        elif isinstance(lvalue, MemberExpr):
            var = self.expr_checker.get_partial_self_var(lvalue)
        if var is not None:
            typ = var.type
            assert isinstance(typ, PartialType)
            if typ.type is None:
                return
            # Return if this is an unsupported augmented assignment.
            if op != "=" and (typ.type.fullname, op) not in self.partial_type_augmented_ops:
                return
            # TODO: some logic here duplicates the None partial type counterpart
            #       inlined in check_assignment(), see #8043.
            partial_types = self.find_partial_types(var)
            if partial_types is None:
                return
            rvalue_type = self.expr_checker.accept(rvalue)
            rvalue_type = get_proper_type(rvalue_type)
            if isinstance(rvalue_type, Instance):
                if rvalue_type.type == typ.type and is_valid_inferred_type(rvalue_type):
                    var.type = rvalue_type
                    del partial_types[var]
            elif isinstance(rvalue_type, AnyType):
                var.type = fill_typevars_with_any(typ.type)
                del partial_types[var]

    def check_compatibility_all_supers(
        self, lvalue: RefExpr, lvalue_type: Type | None, rvalue: Expression
    ) -> bool:
        lvalue_node = lvalue.node
        # Check if we are a class variable with at least one base class
        if (
            isinstance(lvalue_node, Var)
            and lvalue.kind in (MDEF, None)
            and len(lvalue_node.info.bases) > 0  # None for Vars defined via self
        ):
            for base in lvalue_node.info.mro[1:]:
                tnode = base.names.get(lvalue_node.name)
                if tnode is not None:
                    if not self.check_compatibility_classvar_super(lvalue_node, base, tnode.node):
                        # Show only one error per variable
                        break

                    if not self.check_compatibility_final_super(lvalue_node, base, tnode.node):
                        # Show only one error per variable
                        break

            direct_bases = lvalue_node.info.direct_base_classes()
            last_immediate_base = direct_bases[-1] if direct_bases else None

            for base in lvalue_node.info.mro[1:]:
                # The type of "__slots__" and some other attributes usually doesn't need to
                # be compatible with a base class. We'll still check the type of "__slots__"
                # against "object" as an exception.
                if lvalue_node.allow_incompatible_override and not (
                    lvalue_node.name == "__slots__" and base.fullname == "builtins.object"
                ):
                    continue

                if is_private(lvalue_node.name):
                    continue

                base_type, base_node = self.lvalue_type_from_base(lvalue_node, base)
                if isinstance(base_type, PartialType):
                    base_type = None

                if base_type:
                    assert base_node is not None
                    if not self.check_compatibility_super(
                        lvalue, lvalue_type, rvalue, base, base_type, base_node
                    ):
                        # Only show one error per variable; even if other
                        # base classes are also incompatible
                        return True
                    if base is last_immediate_base:
                        # At this point, the attribute was found to be compatible with all
                        # immediate parents.
                        break
        return False

    def check_compatibility_super(
        self,
        lvalue: RefExpr,
        lvalue_type: Type | None,
        rvalue: Expression,
        base: TypeInfo,
        base_type: Type,
        base_node: Node,
    ) -> bool:
        lvalue_node = lvalue.node
        assert isinstance(lvalue_node, Var)

        # Do not check whether the rvalue is compatible if the
        # lvalue had a type defined; this is handled by other
        # parts, and all we have to worry about in that case is
        # that lvalue is compatible with the base class.
        compare_node = None
        if lvalue_type:
            compare_type = lvalue_type
            compare_node = lvalue.node
        else:
            compare_type = self.expr_checker.accept(rvalue, base_type)
            if isinstance(rvalue, NameExpr):
                compare_node = rvalue.node
                if isinstance(compare_node, Decorator):
                    compare_node = compare_node.func

        base_type = get_proper_type(base_type)
        compare_type = get_proper_type(compare_type)
        if compare_type:
            if isinstance(base_type, CallableType) and isinstance(compare_type, CallableType):
                base_static = is_node_static(base_node)
                compare_static = is_node_static(compare_node)

                # In case compare_static is unknown, also check
                # if 'definition' is set. The most common case for
                # this is with TempNode(), where we lose all
                # information about the real rvalue node (but only get
                # the rvalue type)
                if compare_static is None and compare_type.definition:
                    compare_static = is_node_static(compare_type.definition)

                # Compare against False, as is_node_static can return None
                if base_static is False and compare_static is False:
                    # Class-level function objects and classmethods become bound
                    # methods: the former to the instance, the latter to the
                    # class
                    base_type = bind_self(base_type, self.scope.active_self_type())
                    compare_type = bind_self(compare_type, self.scope.active_self_type())

                # If we are a static method, ensure to also tell the
                # lvalue it now contains a static method
                if base_static and compare_static:
                    lvalue_node.is_staticmethod = True

            ok = self.check_subtype(
                compare_type,
                base_type,
                rvalue,
                message_registry.INCOMPATIBLE_TYPES_IN_ASSIGNMENT,
                "expression has type",
                f'base class "{base.name}" defined the type as',
            )
            if (
                ok
                and codes.MUTABLE_OVERRIDE in self.options.enabled_error_codes
                and self.is_writable_attribute(base_node)
            ):
                ok = self.check_subtype(
                    base_type,
                    compare_type,
                    rvalue,
                    message_registry.COVARIANT_OVERRIDE_OF_MUTABLE_ATTRIBUTE,
                    f'base class "{base.name}" defined the type as',
                    "expression has type",
                )
            return ok
        return True

    def lvalue_type_from_base(
        self, expr_node: Var, base: TypeInfo
    ) -> tuple[Type | None, Node | None]:
        """For a NameExpr that is part of a class, walk all base classes and try
        to find the first class that defines a Type for the same name."""
        expr_name = expr_node.name
        base_var = base.names.get(expr_name)

        if base_var:
            base_node = base_var.node
            base_type = base_var.type
            if isinstance(base_node, Var) and base_type is not None:
                base_type = expand_self_type(base_node, base_type, fill_typevars(expr_node.info))
            if isinstance(base_node, Decorator):
                base_node = base_node.func
                base_type = base_node.type

            if base_type:
                if not has_no_typevars(base_type):
                    self_type = self.scope.active_self_type()
                    assert self_type is not None, "Internal error: base lookup outside class"
                    if isinstance(self_type, TupleType):
                        instance = tuple_fallback(self_type)
                    else:
                        instance = self_type
                    itype = map_instance_to_supertype(instance, base)
                    base_type = expand_type_by_instance(base_type, itype)

                base_type = get_proper_type(base_type)
                if isinstance(base_type, CallableType) and isinstance(base_node, FuncDef):
                    # If we are a property, return the Type of the return
                    # value, not the Callable
                    if base_node.is_property:
                        base_type = get_proper_type(base_type.ret_type)
                if isinstance(base_type, FunctionLike) and isinstance(
                    base_node, OverloadedFuncDef
                ):
                    # Same for properties with setter
                    if base_node.is_property:
                        base_type = base_type.items[0].ret_type

                return base_type, base_node

        return None, None

    def check_compatibility_classvar_super(
        self, node: Var, base: TypeInfo, base_node: Node | None
    ) -> bool:
        if not isinstance(base_node, Var):
            return True
        if node.is_classvar and not base_node.is_classvar:
            self.fail(message_registry.CANNOT_OVERRIDE_INSTANCE_VAR.format(base.name), node)
            return False
        elif not node.is_classvar and base_node.is_classvar:
            self.fail(message_registry.CANNOT_OVERRIDE_CLASS_VAR.format(base.name), node)
            return False
        return True

    def check_compatibility_final_super(
        self, node: Var, base: TypeInfo, base_node: Node | None
    ) -> bool:
        """Check if an assignment overrides a final attribute in a base class.

        This only checks situations where either a node in base class is not a variable
        but a final method, or where override is explicitly declared as final.
        In these cases we give a more detailed error message. In addition, we check that
        a final variable doesn't override writeable attribute, which is not safe.

        Other situations are checked in `check_final()`.
        """
        if not isinstance(base_node, (Var, FuncBase, Decorator)):
            return True
        if is_private(node.name):
            return True
        if base_node.is_final and (node.is_final or not isinstance(base_node, Var)):
            # Give this error only for explicit override attempt with `Final`, or
            # if we are overriding a final method with variable.
            # Other override attempts will be flagged as assignment to constant
            # in `check_final()`.
            self.msg.cant_override_final(node.name, base.name, node)
            return False
        if node.is_final:
            if base.fullname in ENUM_BASES or node.name in ENUM_SPECIAL_PROPS:
                return True
            self.check_if_final_var_override_writable(node.name, base_node, node)
        return True

    def check_if_final_var_override_writable(
        self, name: str, base_node: Node | None, ctx: Context
    ) -> None:
        """Check that a final variable doesn't override writeable attribute.

        This is done to prevent situations like this:
            class C:
                attr = 1
            class D(C):
                attr: Final = 2

            x: C = D()
            x.attr = 3  # Oops!
        """
        writable = True
        if base_node:
            writable = self.is_writable_attribute(base_node)
        if writable:
            self.msg.final_cant_override_writable(name, ctx)

    def get_final_context(self) -> bool:
        """Check whether we a currently checking a final declaration."""
        return self._is_final_def

    @contextmanager
    def enter_final_context(self, is_final_def: bool) -> Iterator[None]:
        """Store whether the current checked assignment is a final declaration."""
        old_ctx = self._is_final_def
        self._is_final_def = is_final_def
        try:
            yield
        finally:
            self._is_final_def = old_ctx

    def check_final(self, s: AssignmentStmt | OperatorAssignmentStmt | AssignmentExpr) -> None:
        """Check if this assignment does not assign to a final attribute.

        This function performs the check only for name assignments at module
        and class scope. The assignments to `obj.attr` and `Cls.attr` are checked
        in checkmember.py.
        """
        if isinstance(s, AssignmentStmt):
            lvs = self.flatten_lvalues(s.lvalues)
        elif isinstance(s, AssignmentExpr):
            lvs = [s.target]
        else:
            lvs = [s.lvalue]
        is_final_decl = s.is_final_def if isinstance(s, AssignmentStmt) else False
        if is_final_decl and self.scope.active_class():
            lv = lvs[0]
            assert isinstance(lv, RefExpr)
            if lv.node is not None:
                assert isinstance(lv.node, Var)
                if (
                    lv.node.final_unset_in_class
                    and not lv.node.final_set_in_init
                    and not self.is_stub  # It is OK to skip initializer in stub files.
                    and
                    # Avoid extra error messages, if there is no type in Final[...],
                    # then we already reported the error about missing r.h.s.
                    isinstance(s, AssignmentStmt)
                    and s.type is not None
                ):
                    self.msg.final_without_value(s)
        for lv in lvs:
            if isinstance(lv, RefExpr) and isinstance(lv.node, Var):
                name = lv.node.name
                cls = self.scope.active_class()
                if cls is not None:
                    # These additional checks exist to give more error messages
                    # even if the final attribute was overridden with a new symbol
                    # (which is itself an error)...
                    for base in cls.mro[1:]:
                        sym = base.names.get(name)
                        # We only give this error if base node is variable,
                        # overriding final method will be caught in
                        # `check_compatibility_final_super()`.
                        if sym and isinstance(sym.node, Var):
                            if sym.node.is_final and not is_final_decl:
                                self.msg.cant_assign_to_final(name, sym.node.info is None, s)
                                # ...but only once
                                break
                if lv.node.is_final and not is_final_decl:
                    self.msg.cant_assign_to_final(name, lv.node.info is None, s)

    def check_assignment_to_slots(self, lvalue: Lvalue) -> None:
        if not isinstance(lvalue, MemberExpr):
            return

        inst = get_proper_type(self.expr_checker.accept(lvalue.expr))
        if not isinstance(inst, Instance):
            return
        if inst.type.slots is None:
            return  # Slots do not exist, we can allow any assignment
        if lvalue.name in inst.type.slots:
            return  # We are assigning to an existing slot
        for base_info in inst.type.mro[:-1]:
            if base_info.names.get("__setattr__") is not None:
                # When type has `__setattr__` defined,
                # we can assign any dynamic value.
                # We exclude object, because it always has `__setattr__`.
                return

        definition = inst.type.get(lvalue.name)
        if definition is None:
            # We don't want to duplicate
            # `"SomeType" has no attribute "some_attr"`
            # error twice.
            return
        if self.is_assignable_slot(lvalue, definition.type):
            return

        self.fail(
            message_registry.NAME_NOT_IN_SLOTS.format(lvalue.name, inst.type.fullname), lvalue
        )

    def is_assignable_slot(self, lvalue: Lvalue, typ: Type | None) -> bool:
        if getattr(lvalue, "node", None):
            return False  # This is a definition

        typ = get_proper_type(typ)
        if typ is None or isinstance(typ, AnyType):
            return True  # Any can be literally anything, like `@propery`
        if isinstance(typ, Instance):
            # When working with instances, we need to know if they contain
            # `__set__` special method. Like `@property` does.
            # This makes assigning to properties possible,
            # even without extra slot spec.
            return typ.type.get("__set__") is not None
        if isinstance(typ, FunctionLike):
            return True  # Can be a property, or some other magic
        if isinstance(typ, UnionType):
            return all(self.is_assignable_slot(lvalue, u) for u in typ.items)
        return False

    def flatten_rvalues(self, rvalues: list[Expression]) -> list[Expression]:
        """Flatten expression list by expanding those * items that have tuple type.

        For each regular type item in the tuple type use a TempNode(), for an Unpack
        item use a corresponding StarExpr(TempNode()).
        """
        new_rvalues = []
        for rv in rvalues:
            if not isinstance(rv, StarExpr):
                new_rvalues.append(rv)
                continue
            typ = get_proper_type(self.expr_checker.accept(rv.expr))
            if not isinstance(typ, TupleType):
                new_rvalues.append(rv)
                continue
            for t in typ.items:
                if not isinstance(t, UnpackType):
                    new_rvalues.append(TempNode(t))
                else:
                    unpacked = get_proper_type(t.type)
                    if isinstance(unpacked, TypeVarTupleType):
                        fallback = unpacked.upper_bound
                    else:
                        assert (
                            isinstance(unpacked, Instance)
                            and unpacked.type.fullname == "builtins.tuple"
                        )
                        fallback = unpacked
                    new_rvalues.append(StarExpr(TempNode(fallback)))
        return new_rvalues

    def check_assignment_to_multiple_lvalues(
        self,
        lvalues: list[Lvalue],
        rvalue: Expression,
        context: Context,
        infer_lvalue_type: bool = True,
    ) -> None:
        if isinstance(rvalue, (TupleExpr, ListExpr)):
            # Recursively go into Tuple or List expression rhs instead of
            # using the type of rhs, because this allows more fine-grained
            # control in cases like: a, b = [int, str] where rhs would get
            # type List[object]
            rvalues: list[Expression] = []
            iterable_type: Type | None = None
            last_idx: int | None = None
            for idx_rval, rval in enumerate(self.flatten_rvalues(rvalue.items)):
                if isinstance(rval, StarExpr):
                    typs = get_proper_type(self.expr_checker.accept(rval.expr))
                    if self.type_is_iterable(typs) and isinstance(typs, Instance):
                        if iterable_type is not None and iterable_type != self.iterable_item_type(
                            typs, rvalue
                        ):
                            self.fail(message_registry.CONTIGUOUS_ITERABLE_EXPECTED, context)
                        else:
                            if last_idx is None or last_idx + 1 == idx_rval:
                                rvalues.append(rval)
                                last_idx = idx_rval
                                iterable_type = self.iterable_item_type(typs, rvalue)
                            else:
                                self.fail(message_registry.CONTIGUOUS_ITERABLE_EXPECTED, context)
                    else:
                        self.fail(message_registry.ITERABLE_TYPE_EXPECTED.format(typs), context)
                else:
                    rvalues.append(rval)
            iterable_start: int | None = None
            iterable_end: int | None = None
            for i, rval in enumerate(rvalues):
                if isinstance(rval, StarExpr):
                    typs = get_proper_type(self.expr_checker.accept(rval.expr))
                    if self.type_is_iterable(typs) and isinstance(typs, Instance):
                        if iterable_start is None:
                            iterable_start = i
                        iterable_end = i
            if (
                iterable_start is not None
                and iterable_end is not None
                and iterable_type is not None
            ):
                iterable_num = iterable_end - iterable_start + 1
                rvalue_needed = len(lvalues) - (len(rvalues) - iterable_num)
                if rvalue_needed > 0:
                    rvalues = (
                        rvalues[0:iterable_start]
                        + [TempNode(iterable_type) for i in range(rvalue_needed)]
                        + rvalues[iterable_end + 1 :]
                    )

            if self.check_rvalue_count_in_assignment(lvalues, len(rvalues), context):
                star_index = next(
                    (i for i, lv in enumerate(lvalues) if isinstance(lv, StarExpr)), len(lvalues)
                )

                left_lvs = lvalues[:star_index]
                star_lv = (
                    cast(StarExpr, lvalues[star_index]) if star_index != len(lvalues) else None
                )
                right_lvs = lvalues[star_index + 1 :]

                left_rvs, star_rvs, right_rvs = self.split_around_star(
                    rvalues, star_index, len(lvalues)
                )

                lr_pairs = list(zip(left_lvs, left_rvs))
                if star_lv:
                    rv_list = ListExpr(star_rvs)
                    rv_list.set_line(rvalue)
                    lr_pairs.append((star_lv.expr, rv_list))
                lr_pairs.extend(zip(right_lvs, right_rvs))

                for lv, rv in lr_pairs:
                    self.check_assignment(lv, rv, infer_lvalue_type)
        else:
            self.check_multi_assignment(lvalues, rvalue, context, infer_lvalue_type)

    def check_rvalue_count_in_assignment(
        self,
        lvalues: list[Lvalue],
        rvalue_count: int,
        context: Context,
        rvalue_unpack: int | None = None,
    ) -> bool:
        if rvalue_unpack is not None:
            if not any(isinstance(e, StarExpr) for e in lvalues):
                self.fail("Variadic tuple unpacking requires a star target", context)
                return False
            if len(lvalues) > rvalue_count:
                self.fail(message_registry.TOO_MANY_TARGETS_FOR_VARIADIC_UNPACK, context)
                return False
            left_star_index = next(i for i, lv in enumerate(lvalues) if isinstance(lv, StarExpr))
            left_prefix = left_star_index
            left_suffix = len(lvalues) - left_star_index - 1
            right_prefix = rvalue_unpack
            right_suffix = rvalue_count - rvalue_unpack - 1
            if left_suffix > right_suffix or left_prefix > right_prefix:
                # Case of asymmetric unpack like:
                #     rv: tuple[int, *Ts, int, int]
                #     x, y, *xs, z = rv
                # it is technically valid, but is tricky to reason about.
                # TODO: support this (at least if the r.h.s. unpack is a homogeneous tuple).
                self.fail(message_registry.TOO_MANY_TARGETS_FOR_VARIADIC_UNPACK, context)
            return True
        if any(isinstance(lvalue, StarExpr) for lvalue in lvalues):
            if len(lvalues) - 1 > rvalue_count:
                self.msg.wrong_number_values_to_unpack(rvalue_count, len(lvalues) - 1, context)
                return False
        elif rvalue_count != len(lvalues):
            self.msg.wrong_number_values_to_unpack(rvalue_count, len(lvalues), context)
            return False
        return True

    def check_multi_assignment(
        self,
        lvalues: list[Lvalue],
        rvalue: Expression,
        context: Context,
        infer_lvalue_type: bool = True,
        rv_type: Type | None = None,
        undefined_rvalue: bool = False,
    ) -> None:
        """Check the assignment of one rvalue to a number of lvalues."""

        # Infer the type of an ordinary rvalue expression.
        # TODO: maybe elsewhere; redundant.
        rvalue_type = get_proper_type(rv_type or self.expr_checker.accept(rvalue))

        if isinstance(rvalue_type, TypeVarLikeType):
            rvalue_type = get_proper_type(rvalue_type.upper_bound)

        if isinstance(rvalue_type, UnionType):
            # If this is an Optional type in non-strict Optional code, unwrap it.
            relevant_items = rvalue_type.relevant_items()
            if len(relevant_items) == 1:
                rvalue_type = get_proper_type(relevant_items[0])

        if (
            isinstance(rvalue_type, TupleType)
            and find_unpack_in_list(rvalue_type.items) is not None
        ):
            # Normalize for consistent handling with "old-style" homogeneous tuples.
            rvalue_type = expand_type(rvalue_type, {})

        if isinstance(rvalue_type, AnyType):
            for lv in lvalues:
                if isinstance(lv, StarExpr):
                    lv = lv.expr
                temp_node = self.temp_node(
                    AnyType(TypeOfAny.from_another_any, source_any=rvalue_type), context
                )
                self.check_assignment(lv, temp_node, infer_lvalue_type)
        elif isinstance(rvalue_type, TupleType):
            self.check_multi_assignment_from_tuple(
                lvalues, rvalue, rvalue_type, context, undefined_rvalue, infer_lvalue_type
            )
        elif isinstance(rvalue_type, UnionType):
            self.check_multi_assignment_from_union(
                lvalues, rvalue, rvalue_type, context, infer_lvalue_type
            )
        elif isinstance(rvalue_type, Instance) and rvalue_type.type.fullname == "builtins.str":
            self.msg.unpacking_strings_disallowed(context)
        else:
            self.check_multi_assignment_from_iterable(
                lvalues, rvalue_type, context, infer_lvalue_type
            )

    def check_multi_assignment_from_union(
        self,
        lvalues: list[Expression],
        rvalue: Expression,
        rvalue_type: UnionType,
        context: Context,
        infer_lvalue_type: bool,
    ) -> None:
        """Check assignment to multiple lvalue targets when rvalue type is a Union[...].
        For example:

            t: Union[Tuple[int, int], Tuple[str, str]]
            x, y = t
            reveal_type(x)  # Union[int, str]

        The idea in this case is to process the assignment for every item of the union.
        Important note: the types are collected in two places, 'union_types' contains
        inferred types for first assignments, 'assignments' contains the narrowed types
        for binder.
        """
        self.no_partial_types = True
        transposed: tuple[list[Type], ...] = tuple([] for _ in self.flatten_lvalues(lvalues))
        # Notify binder that we want to defer bindings and instead collect types.
        with self.binder.accumulate_type_assignments() as assignments:
            for item in rvalue_type.items:
                # Type check the assignment separately for each union item and collect
                # the inferred lvalue types for each union item.
                self.check_multi_assignment(
                    lvalues,
                    rvalue,
                    context,
                    infer_lvalue_type=infer_lvalue_type,
                    rv_type=item,
                    undefined_rvalue=True,
                )
                for t, lv in zip(transposed, self.flatten_lvalues(lvalues)):
                    # We can access _type_maps directly since temporary type maps are
                    # only created within expressions.
                    t.append(self._type_maps[0].pop(lv, AnyType(TypeOfAny.special_form)))
        union_types = tuple(make_simplified_union(col) for col in transposed)
        for expr, items in assignments.items():
            # Bind a union of types collected in 'assignments' to every expression.
            if isinstance(expr, StarExpr):
                expr = expr.expr

            # TODO: See todo in binder.py, ConditionalTypeBinder.assign_type
            # It's unclear why the 'declared_type' param is sometimes 'None'
            clean_items: list[tuple[Type, Type]] = []
            for type, declared_type in items:
                assert declared_type is not None
                clean_items.append((type, declared_type))

            types, declared_types = zip(*clean_items)
            self.binder.assign_type(
                expr,
                make_simplified_union(list(types)),
                make_simplified_union(list(declared_types)),
                False,
            )
        for union, lv in zip(union_types, self.flatten_lvalues(lvalues)):
            # Properly store the inferred types.
            _1, _2, inferred = self.check_lvalue(lv)
            if inferred:
                self.set_inferred_type(inferred, lv, union)
            else:
                self.store_type(lv, union)
        self.no_partial_types = False

    def flatten_lvalues(self, lvalues: list[Expression]) -> list[Expression]:
        res: list[Expression] = []
        for lv in lvalues:
            if isinstance(lv, (TupleExpr, ListExpr)):
                res.extend(self.flatten_lvalues(lv.items))
            if isinstance(lv, StarExpr):
                # Unwrap StarExpr, since it is unwrapped by other helpers.
                lv = lv.expr
            res.append(lv)
        return res

    def check_multi_assignment_from_tuple(
        self,
        lvalues: list[Lvalue],
        rvalue: Expression,
        rvalue_type: TupleType,
        context: Context,
        undefined_rvalue: bool,
        infer_lvalue_type: bool = True,
    ) -> None:
        rvalue_unpack = find_unpack_in_list(rvalue_type.items)
        if self.check_rvalue_count_in_assignment(
            lvalues, len(rvalue_type.items), context, rvalue_unpack=rvalue_unpack
        ):
            star_index = next(
                (i for i, lv in enumerate(lvalues) if isinstance(lv, StarExpr)), len(lvalues)
            )

            left_lvs = lvalues[:star_index]
            star_lv = cast(StarExpr, lvalues[star_index]) if star_index != len(lvalues) else None
            right_lvs = lvalues[star_index + 1 :]

            if not undefined_rvalue:
                # Infer rvalue again, now in the correct type context.
                lvalue_type = self.lvalue_type_for_inference(lvalues, rvalue_type)
                reinferred_rvalue_type = get_proper_type(
                    self.expr_checker.accept(rvalue, lvalue_type)
                )

                if isinstance(reinferred_rvalue_type, TypeVarLikeType):
                    reinferred_rvalue_type = get_proper_type(reinferred_rvalue_type.upper_bound)
                if isinstance(reinferred_rvalue_type, UnionType):
                    # If this is an Optional type in non-strict Optional code, unwrap it.
                    relevant_items = reinferred_rvalue_type.relevant_items()
                    if len(relevant_items) == 1:
                        reinferred_rvalue_type = get_proper_type(relevant_items[0])
                if isinstance(reinferred_rvalue_type, UnionType):
                    self.check_multi_assignment_from_union(
                        lvalues, rvalue, reinferred_rvalue_type, context, infer_lvalue_type
                    )
                    return
                if isinstance(reinferred_rvalue_type, AnyType):
                    # We can get Any if the current node is
                    # deferred. Doing more inference in deferred nodes
                    # is hard, so give up for now.  We can also get
                    # here if reinferring types above changes the
                    # inferred return type for an overloaded function
                    # to be ambiguous.
                    return
                assert isinstance(reinferred_rvalue_type, TupleType)
                rvalue_type = reinferred_rvalue_type

            left_rv_types, star_rv_types, right_rv_types = self.split_around_star(
                rvalue_type.items, star_index, len(lvalues)
            )

            for lv, rv_type in zip(left_lvs, left_rv_types):
                self.check_assignment(lv, self.temp_node(rv_type, context), infer_lvalue_type)
            if star_lv:
                list_expr = ListExpr(
                    [
                        (
                            self.temp_node(rv_type, context)
                            if not isinstance(rv_type, UnpackType)
                            else StarExpr(self.temp_node(rv_type.type, context))
                        )
                        for rv_type in star_rv_types
                    ]
                )
                list_expr.set_line(context)
                self.check_assignment(star_lv.expr, list_expr, infer_lvalue_type)
            for lv, rv_type in zip(right_lvs, right_rv_types):
                self.check_assignment(lv, self.temp_node(rv_type, context), infer_lvalue_type)
        else:
            # Store meaningful Any types for lvalues, errors are already given
            # by check_rvalue_count_in_assignment()
            if infer_lvalue_type:
                for lv in lvalues:
                    if (
                        isinstance(lv, NameExpr)
                        and isinstance(lv.node, Var)
                        and lv.node.type is None
                    ):
                        lv.node.type = AnyType(TypeOfAny.from_error)
                    elif isinstance(lv, StarExpr):
                        if (
                            isinstance(lv.expr, NameExpr)
                            and isinstance(lv.expr.node, Var)
                            and lv.expr.node.type is None
                        ):
                            lv.expr.node.type = self.named_generic_type(
                                "builtins.list", [AnyType(TypeOfAny.from_error)]
                            )

    def lvalue_type_for_inference(self, lvalues: list[Lvalue], rvalue_type: TupleType) -> Type:
        star_index = next(
            (i for i, lv in enumerate(lvalues) if isinstance(lv, StarExpr)), len(lvalues)
        )
        left_lvs = lvalues[:star_index]
        star_lv = cast(StarExpr, lvalues[star_index]) if star_index != len(lvalues) else None
        right_lvs = lvalues[star_index + 1 :]
        left_rv_types, star_rv_types, right_rv_types = self.split_around_star(
            rvalue_type.items, star_index, len(lvalues)
        )

        type_parameters: list[Type] = []

        def append_types_for_inference(lvs: list[Expression], rv_types: list[Type]) -> None:
            for lv, rv_type in zip(lvs, rv_types):
                sub_lvalue_type, index_expr, inferred = self.check_lvalue(lv)
                if sub_lvalue_type and not isinstance(sub_lvalue_type, PartialType):
                    type_parameters.append(sub_lvalue_type)
                else:  # index lvalue
                    # TODO Figure out more precise type context, probably
                    #      based on the type signature of the _set method.
                    type_parameters.append(rv_type)

        append_types_for_inference(left_lvs, left_rv_types)

        if star_lv:
            sub_lvalue_type, index_expr, inferred = self.check_lvalue(star_lv.expr)
            if sub_lvalue_type and not isinstance(sub_lvalue_type, PartialType):
                type_parameters.extend([sub_lvalue_type] * len(star_rv_types))
            else:  # index lvalue
                # TODO Figure out more precise type context, probably
                #      based on the type signature of the _set method.
                type_parameters.extend(star_rv_types)

        append_types_for_inference(right_lvs, right_rv_types)

        return TupleType(type_parameters, self.named_type("builtins.tuple"))

    def split_around_star(
        self, items: list[T], star_index: int, length: int
    ) -> tuple[list[T], list[T], list[T]]:
        """Splits a list of items in three to match another list of length 'length'
        that contains a starred expression at 'star_index' in the following way:

        star_index = 2, length = 5 (i.e., [a,b,*,c,d]), items = [1,2,3,4,5,6,7]
        returns in: ([1,2], [3,4,5], [6,7])
        """
        nr_right_of_star = length - star_index - 1
        right_index = -nr_right_of_star if nr_right_of_star != 0 else len(items)
        left = items[:star_index]
        star = items[star_index:right_index]
        right = items[right_index:]
        return left, star, right

    def type_is_iterable(self, type: Type) -> bool:
        type = get_proper_type(type)
        if isinstance(type, FunctionLike) and type.is_type_obj():
            type = type.fallback
        return is_subtype(
            type, self.named_generic_type("typing.Iterable", [AnyType(TypeOfAny.special_form)])
        )

    def check_multi_assignment_from_iterable(
        self,
        lvalues: list[Lvalue],
        rvalue_type: Type,
        context: Context,
        infer_lvalue_type: bool = True,
    ) -> None:
        rvalue_type = get_proper_type(rvalue_type)
        if self.type_is_iterable(rvalue_type) and isinstance(
            rvalue_type, (Instance, CallableType, TypeType, Overloaded)
        ):
            item_type = self.iterable_item_type(rvalue_type, context)
            for lv in lvalues:
                if isinstance(lv, StarExpr):
                    items_type = self.named_generic_type("builtins.list", [item_type])
                    self.check_assignment(
                        lv.expr, self.temp_node(items_type, context), infer_lvalue_type
                    )
                else:
                    self.check_assignment(
                        lv, self.temp_node(item_type, context), infer_lvalue_type
                    )
        else:
            self.msg.type_not_iterable(rvalue_type, context)

    def check_lvalue(self, lvalue: Lvalue) -> tuple[Type | None, IndexExpr | None, Var | None]:
        lvalue_type = None
        index_lvalue = None
        inferred = None

        if self.is_definition(lvalue) and (
            not isinstance(lvalue, NameExpr) or isinstance(lvalue.node, Var)
        ):
            if isinstance(lvalue, NameExpr):
                assert isinstance(lvalue.node, Var)
                inferred = lvalue.node
            else:
                assert isinstance(lvalue, MemberExpr)
                self.expr_checker.accept(lvalue.expr)
                inferred = lvalue.def_var
        elif isinstance(lvalue, IndexExpr):
            index_lvalue = lvalue
        elif isinstance(lvalue, MemberExpr):
            lvalue_type = self.expr_checker.analyze_ordinary_member_access(lvalue, True)
            self.store_type(lvalue, lvalue_type)
        elif isinstance(lvalue, NameExpr):
            lvalue_type = self.expr_checker.analyze_ref_expr(lvalue, lvalue=True)
            self.store_type(lvalue, lvalue_type)
        elif isinstance(lvalue, (TupleExpr, ListExpr)):
            types = [
                self.check_lvalue(sub_expr)[0] or
                # This type will be used as a context for further inference of rvalue,
                # we put Uninhabited if there is no information available from lvalue.
                UninhabitedType()
                for sub_expr in lvalue.items
            ]
            lvalue_type = TupleType(types, self.named_type("builtins.tuple"))
        elif isinstance(lvalue, StarExpr):
            lvalue_type, _, _ = self.check_lvalue(lvalue.expr)
        else:
            lvalue_type = self.expr_checker.accept(lvalue)

        return lvalue_type, index_lvalue, inferred

    def is_definition(self, s: Lvalue) -> bool:
        if isinstance(s, NameExpr):
            if s.is_inferred_def:
                return True
            # If the node type is not defined, this must the first assignment
            # that we process => this is a definition, even though the semantic
            # analyzer did not recognize this as such. This can arise in code
            # that uses isinstance checks, if type checking of the primary
            # definition is skipped due to an always False type check.
            node = s.node
            if isinstance(node, Var):
                return node.type is None
        elif isinstance(s, MemberExpr):
            return s.is_inferred_def
        return False

    def infer_variable_type(
        self, name: Var, lvalue: Lvalue, init_type: Type, context: Context
    ) -> None:
        """Infer the type of initialized variables from initializer type."""
        if isinstance(init_type, DeletedType):
            self.msg.deleted_as_rvalue(init_type, context)
        elif (
            not is_valid_inferred_type(init_type, is_lvalue_final=name.is_final)
            and not self.no_partial_types
        ):
            # We cannot use the type of the initialization expression for full type
            # inference (it's not specific enough), but we might be able to give
            # partial type which will be made more specific later. A partial type
            # gets generated in assignment like 'x = []' where item type is not known.
            if not self.infer_partial_type(name, lvalue, init_type):
                self.msg.need_annotation_for_var(name, context, self.options.python_version)
                self.set_inference_error_fallback_type(name, lvalue, init_type)
        elif (
            isinstance(lvalue, MemberExpr)
            and self.inferred_attribute_types is not None
            and lvalue.def_var
            and lvalue.def_var in self.inferred_attribute_types
            and not is_same_type(self.inferred_attribute_types[lvalue.def_var], init_type)
        ):
            # Multiple, inconsistent types inferred for an attribute.
            self.msg.need_annotation_for_var(name, context, self.options.python_version)
            name.type = AnyType(TypeOfAny.from_error)
        else:
            # Infer type of the target.

            # Make the type more general (strip away function names etc.).
            init_type = strip_type(init_type)

            self.set_inferred_type(name, lvalue, init_type)

    def infer_partial_type(self, name: Var, lvalue: Lvalue, init_type: Type) -> bool:
        init_type = get_proper_type(init_type)
        if isinstance(init_type, NoneType):
            partial_type = PartialType(None, name)
        elif isinstance(init_type, Instance):
            fullname = init_type.type.fullname
            is_ref = isinstance(lvalue, RefExpr)
            if (
                is_ref
                and (
                    fullname == "builtins.list"
                    or fullname == "builtins.set"
                    or fullname == "builtins.dict"
                    or fullname == "collections.OrderedDict"
                )
                and all(
                    isinstance(t, (NoneType, UninhabitedType))
                    for t in get_proper_types(init_type.args)
                )
            ):
                partial_type = PartialType(init_type.type, name)
            elif is_ref and fullname == "collections.defaultdict":
                arg0 = get_proper_type(init_type.args[0])
                arg1 = get_proper_type(init_type.args[1])
                if isinstance(
                    arg0, (NoneType, UninhabitedType)
                ) and self.is_valid_defaultdict_partial_value_type(arg1):
                    arg1 = erase_type(arg1)
                    assert isinstance(arg1, Instance)
                    partial_type = PartialType(init_type.type, name, arg1)
                else:
                    return False
            else:
                return False
        else:
            return False
        self.set_inferred_type(name, lvalue, partial_type)
        self.partial_types[-1].map[name] = lvalue
        return True

    def is_valid_defaultdict_partial_value_type(self, t: ProperType) -> bool:
        """Check if t can be used as the basis for a partial defaultdict value type.

        Examples:

          * t is 'int' --> True
          * t is 'list[Never]' --> True
          * t is 'dict[...]' --> False (only generic types with a single type
            argument supported)
        """
        if not isinstance(t, Instance):
            return False
        if len(t.args) == 0:
            return True
        if len(t.args) == 1:
            arg = get_proper_type(t.args[0])
            if self.options.old_type_inference:
                # Allow leaked TypeVars for legacy inference logic.
                allowed = isinstance(arg, (UninhabitedType, NoneType, TypeVarType))
            else:
                allowed = isinstance(arg, (UninhabitedType, NoneType))
            if allowed:
                return True
        return False

    def set_inferred_type(self, var: Var, lvalue: Lvalue, type: Type) -> None:
        """Store inferred variable type.

        Store the type to both the variable node and the expression node that
        refers to the variable (lvalue). If var is None, do nothing.
        """
        if var and not self.current_node_deferred:
            var.type = type
            var.is_inferred = True
            if var not in self.var_decl_frames:
                # Used for the hack to improve optional type inference in conditionals
                self.var_decl_frames[var] = {frame.id for frame in self.binder.frames}
            if isinstance(lvalue, MemberExpr) and self.inferred_attribute_types is not None:
                # Store inferred attribute type so that we can check consistency afterwards.
                if lvalue.def_var is not None:
                    self.inferred_attribute_types[lvalue.def_var] = type
            self.store_type(lvalue, type)

    def set_inference_error_fallback_type(self, var: Var, lvalue: Lvalue, type: Type) -> None:
        """Store best known type for variable if type inference failed.

        If a program ignores error on type inference error, the variable should get some
        inferred type so that if can used later on in the program. Example:

          x = []  # type: ignore
          x.append(1)   # Should be ok!

        We implement this here by giving x a valid type (replacing inferred Never with Any).
        """
        fallback = self.inference_error_fallback_type(type)
        self.set_inferred_type(var, lvalue, fallback)

    def inference_error_fallback_type(self, type: Type) -> Type:
        fallback = type.accept(SetNothingToAny())
        # Type variables may leak from inference, see https://github.com/python/mypy/issues/5738,
        # we therefore need to erase them.
        return erase_typevars(fallback)

    def simple_rvalue(self, rvalue: Expression) -> bool:
        """Returns True for expressions for which inferred type should not depend on context.

        Note that this function can still return False for some expressions where inferred type
        does not depend on context. It only exists for performance optimizations.
        """
        if isinstance(rvalue, (IntExpr, StrExpr, BytesExpr, FloatExpr, RefExpr)):
            return True
        if isinstance(rvalue, CallExpr):
            if isinstance(rvalue.callee, RefExpr) and isinstance(rvalue.callee.node, FuncBase):
                typ = rvalue.callee.node.type
                if isinstance(typ, CallableType):
                    return not typ.variables
                elif isinstance(typ, Overloaded):
                    return not any(item.variables for item in typ.items)
        return False

    def check_simple_assignment(
        self,
        lvalue_type: Type | None,
        rvalue: Expression,
        context: Context,
        msg: ErrorMessage = message_registry.INCOMPATIBLE_TYPES_IN_ASSIGNMENT,
        lvalue_name: str = "variable",
        rvalue_name: str = "expression",
        *,
        notes: list[str] | None = None,
    ) -> Type:
        if self.is_stub and isinstance(rvalue, EllipsisExpr):
            # '...' is always a valid initializer in a stub.
            return AnyType(TypeOfAny.special_form)
        else:
            always_allow_any = lvalue_type is not None and not isinstance(
                get_proper_type(lvalue_type), AnyType
            )
            rvalue_type = self.expr_checker.accept(
                rvalue, lvalue_type, always_allow_any=always_allow_any
            )
            if (
                isinstance(get_proper_type(lvalue_type), UnionType)
                # Skip literal types, as they have special logic (for better errors).
                and not isinstance(get_proper_type(rvalue_type), LiteralType)
                and not self.simple_rvalue(rvalue)
            ):
                # Try re-inferring r.h.s. in empty context, and use that if it
                # results in a narrower type. We don't do this always because this
                # may cause some perf impact, plus we want to partially preserve
                # the old behavior. This helps with various practical examples, see
                # e.g. testOptionalTypeNarrowedByGenericCall.
                with self.msg.filter_errors() as local_errors, self.local_type_map() as type_map:
                    alt_rvalue_type = self.expr_checker.accept(
                        rvalue, None, always_allow_any=always_allow_any
                    )
                if (
                    not local_errors.has_new_errors()
                    # Skip Any type, since it is special cased in binder.
                    and not isinstance(get_proper_type(alt_rvalue_type), AnyType)
                    and is_valid_inferred_type(alt_rvalue_type)
                    and is_proper_subtype(alt_rvalue_type, rvalue_type)
                ):
                    rvalue_type = alt_rvalue_type
                    self.store_types(type_map)
            if isinstance(rvalue_type, DeletedType):
                self.msg.deleted_as_rvalue(rvalue_type, context)
            if isinstance(lvalue_type, DeletedType):
                self.msg.deleted_as_lvalue(lvalue_type, context)
            elif lvalue_type:
                self.check_subtype(
                    # Preserve original aliases for error messages when possible.
                    rvalue_type,
                    lvalue_type,
                    context,
                    msg,
                    f"{rvalue_name} has type",
                    f"{lvalue_name} has type",
                    notes=notes,
                )
            return rvalue_type

    def check_member_assignment(
        self, instance_type: Type, attribute_type: Type, rvalue: Expression, context: Context
    ) -> tuple[Type, Type, bool]:
        """Type member assignment.

        This defers to check_simple_assignment, unless the member expression
        is a descriptor, in which case this checks descriptor semantics as well.

        Return the inferred rvalue_type, inferred lvalue_type, and whether to use the binder
        for this assignment.

        Note: this method exists here and not in checkmember.py, because we need to take
        care about interaction between binder and __set__().
        """
        instance_type = get_proper_type(instance_type)
        attribute_type = get_proper_type(attribute_type)
        # Descriptors don't participate in class-attribute access
        if (isinstance(instance_type, FunctionLike) and instance_type.is_type_obj()) or isinstance(
            instance_type, TypeType
        ):
            rvalue_type = self.check_simple_assignment(attribute_type, rvalue, context)
            return rvalue_type, attribute_type, True

        if not isinstance(attribute_type, Instance):
            # TODO: support __set__() for union types.
            rvalue_type = self.check_simple_assignment(attribute_type, rvalue, context)
            return rvalue_type, attribute_type, True

        mx = MemberContext(
            is_lvalue=False,
            is_super=False,
            is_operator=False,
            original_type=instance_type,
            context=context,
            self_type=None,
            msg=self.msg,
            chk=self,
        )
        get_type = analyze_descriptor_access(attribute_type, mx)
        if not attribute_type.type.has_readable_member("__set__"):
            # If there is no __set__, we type-check that the assigned value matches
            # the return type of __get__. This doesn't match the python semantics,
            # (which allow you to override the descriptor with any value), but preserves
            # the type of accessing the attribute (even after the override).
            rvalue_type = self.check_simple_assignment(get_type, rvalue, context)
            return rvalue_type, get_type, True

        dunder_set = attribute_type.type.get_method("__set__")
        if dunder_set is None:
            self.fail(
                message_registry.DESCRIPTOR_SET_NOT_CALLABLE.format(
                    attribute_type.str_with_options(self.options)
                ),
                context,
            )
            return AnyType(TypeOfAny.from_error), get_type, False

        bound_method = analyze_decorator_or_funcbase_access(
            defn=dunder_set,
            itype=attribute_type,
            info=attribute_type.type,
            self_type=attribute_type,
            name="__set__",
            mx=mx,
        )
        typ = map_instance_to_supertype(attribute_type, dunder_set.info)
        dunder_set_type = expand_type_by_instance(bound_method, typ)

        callable_name = self.expr_checker.method_fullname(attribute_type, "__set__")
        dunder_set_type = self.expr_checker.transform_callee_type(
            callable_name,
            dunder_set_type,
            [TempNode(instance_type, context=context), rvalue],
            [nodes.ARG_POS, nodes.ARG_POS],
            context,
            object_type=attribute_type,
        )

        # For non-overloaded setters, the result should be type-checked like a regular assignment.
        # Hence, we first only try to infer the type by using the rvalue as type context.
        type_context = rvalue
        with self.msg.filter_errors():
            _, inferred_dunder_set_type = self.expr_checker.check_call(
                dunder_set_type,
                [TempNode(instance_type, context=context), type_context],
                [nodes.ARG_POS, nodes.ARG_POS],
                context,
                object_type=attribute_type,
                callable_name=callable_name,
            )

        # And now we in fact type check the call, to show errors related to wrong arguments
        # count, etc., replacing the type context for non-overloaded setters only.
        inferred_dunder_set_type = get_proper_type(inferred_dunder_set_type)
        if isinstance(inferred_dunder_set_type, CallableType):
            type_context = TempNode(AnyType(TypeOfAny.special_form), context=context)
        self.expr_checker.check_call(
            dunder_set_type,
            [TempNode(instance_type, context=context), type_context],
            [nodes.ARG_POS, nodes.ARG_POS],
            context,
            object_type=attribute_type,
            callable_name=callable_name,
        )

        # In the following cases, a message already will have been recorded in check_call.
        if (not isinstance(inferred_dunder_set_type, CallableType)) or (
            len(inferred_dunder_set_type.arg_types) < 2
        ):
            return AnyType(TypeOfAny.from_error), get_type, False

        set_type = inferred_dunder_set_type.arg_types[1]
        # Special case: if the rvalue_type is a subtype of both '__get__' and '__set__' types,
        # and '__get__' type is narrower than '__set__', then we invoke the binder to narrow type
        # by this assignment. Technically, this is not safe, but in practice this is
        # what a user expects.
        rvalue_type = self.check_simple_assignment(set_type, rvalue, context)
        infer = is_subtype(rvalue_type, get_type) and is_subtype(get_type, set_type)
        return rvalue_type if infer else set_type, get_type, infer

    def check_indexed_assignment(
        self, lvalue: IndexExpr, rvalue: Expression, context: Context
    ) -> None:
        """Type check indexed assignment base[index] = rvalue.

        The lvalue argument is the base[index] expression.
        """
        self.try_infer_partial_type_from_indexed_assignment(lvalue, rvalue)
        basetype = get_proper_type(self.expr_checker.accept(lvalue.base))
        method_type = self.expr_checker.analyze_external_member_access(
            "__setitem__", basetype, lvalue
        )

        lvalue.method_type = method_type
        res_type, _ = self.expr_checker.check_method_call(
            "__setitem__",
            basetype,
            method_type,
            [lvalue.index, rvalue],
            [nodes.ARG_POS, nodes.ARG_POS],
            context,
        )
        res_type = get_proper_type(res_type)
        if isinstance(res_type, UninhabitedType) and not res_type.ambiguous:
            self.binder.unreachable()

    def try_infer_partial_type_from_indexed_assignment(
        self, lvalue: IndexExpr, rvalue: Expression
    ) -> None:
        # TODO: Should we share some of this with try_infer_partial_type?
        var = None
        if isinstance(lvalue.base, RefExpr) and isinstance(lvalue.base.node, Var):
            var = lvalue.base.node
        elif isinstance(lvalue.base, MemberExpr):
            var = self.expr_checker.get_partial_self_var(lvalue.base)
        if isinstance(var, Var):
            if isinstance(var.type, PartialType):
                type_type = var.type.type
                if type_type is None:
                    return  # The partial type is None.
                partial_types = self.find_partial_types(var)
                if partial_types is None:
                    return
                typename = type_type.fullname
                if (
                    typename == "builtins.dict"
                    or typename == "collections.OrderedDict"
                    or typename == "collections.defaultdict"
                ):
                    # TODO: Don't infer things twice.
                    key_type = self.expr_checker.accept(lvalue.index)
                    value_type = self.expr_checker.accept(rvalue)
                    if (
                        is_valid_inferred_type(key_type)
                        and is_valid_inferred_type(value_type)
                        and not self.current_node_deferred
                        and not (
                            typename == "collections.defaultdict"
                            and var.type.value_type is not None
                            and not is_equivalent(value_type, var.type.value_type)
                        )
                    ):
                        var.type = self.named_generic_type(typename, [key_type, value_type])
                        del partial_types[var]

    def type_requires_usage(self, typ: Type) -> tuple[str, ErrorCode] | None:
        """Some types require usage in all cases. The classic example is
        an unused coroutine.

        In the case that it does require usage, returns a note to attach
        to the error message.
        """
        proper_type = get_proper_type(typ)
        if isinstance(proper_type, Instance):
            # We use different error codes for generic awaitable vs coroutine.
            # Coroutines are on by default, whereas generic awaitables are not.
            if proper_type.type.fullname == "typing.Coroutine":
                return ("Are you missing an await?", UNUSED_COROUTINE)
            if proper_type.type.get("__await__") is not None:
                return ("Are you missing an await?", UNUSED_AWAITABLE)
        return None

    def visit_expression_stmt(self, s: ExpressionStmt) -> None:
        expr_type = self.expr_checker.accept(s.expr, allow_none_return=True, always_allow_any=True)
        error_note_and_code = self.type_requires_usage(expr_type)
        if error_note_and_code:
            error_note, code = error_note_and_code
            self.fail(
                message_registry.TYPE_MUST_BE_USED.format(format_type(expr_type, self.options)),
                s,
                code=code,
            )
            self.note(error_note, s, code=code)

    def visit_return_stmt(self, s: ReturnStmt) -> None:
        """Type check a return statement."""
        self.check_return_stmt(s)
        self.binder.unreachable()

    def check_return_stmt(self, s: ReturnStmt) -> None:
        defn = self.scope.top_function()
        if defn is not None:
            if defn.is_generator:
                return_type = self.get_generator_return_type(
                    self.return_types[-1], defn.is_coroutine
                )
            elif defn.is_coroutine:
                return_type = self.get_coroutine_return_type(self.return_types[-1])
            else:
                return_type = self.return_types[-1]
            return_type = get_proper_type(return_type)

            is_lambda = isinstance(self.scope.top_function(), LambdaExpr)
            if isinstance(return_type, UninhabitedType):
                # Avoid extra error messages for failed inference in lambdas
                if not is_lambda and not return_type.ambiguous:
                    self.fail(message_registry.NO_RETURN_EXPECTED, s)
                    return

            if s.expr:
                declared_none_return = isinstance(return_type, NoneType)
                declared_any_return = isinstance(return_type, AnyType)

                # This controls whether or not we allow a function call that
                # returns None as the expression of this return statement.
                # E.g. `return f()` for some `f` that returns None.  We allow
                # this only if we're in a lambda or in a function that returns
                # `None` or `Any`.
                allow_none_func_call = is_lambda or declared_none_return or declared_any_return

                # Return with a value.
                typ = get_proper_type(
                    self.expr_checker.accept(
                        s.expr, return_type, allow_none_return=allow_none_func_call
                    )
                )

                if defn.is_async_generator:
                    self.fail(message_registry.RETURN_IN_ASYNC_GENERATOR, s)
                    return
                # Returning a value of type Any is always fine.
                if isinstance(typ, AnyType):
                    # (Unless you asked to be warned in that case, and the
                    # function is not declared to return Any)
                    if (
                        self.options.warn_return_any
                        and not self.current_node_deferred
                        and not is_proper_subtype(AnyType(TypeOfAny.special_form), return_type)
                        and not (
                            defn.name in BINARY_MAGIC_METHODS
                            and is_literal_not_implemented(s.expr)
                        )
                        and not (
                            isinstance(return_type, Instance)
                            and return_type.type.fullname == "builtins.object"
                        )
                        and not is_lambda
                    ):
                        self.msg.incorrectly_returning_any(return_type, s)
                    return

                # Disallow return expressions in functions declared to return
                # None, subject to two exceptions below.
                if declared_none_return:
                    # Lambdas are allowed to have None returns.
                    # Functions returning a value of type None are allowed to have a None return.
                    if is_lambda or isinstance(typ, NoneType):
                        return
                    self.fail(message_registry.NO_RETURN_VALUE_EXPECTED, s)
                else:
                    self.check_subtype(
                        subtype_label="got",
                        subtype=typ,
                        supertype_label="expected",
                        supertype=return_type,
                        context=s.expr,
                        outer_context=s,
                        msg=message_registry.INCOMPATIBLE_RETURN_VALUE_TYPE,
                    )
            else:
                # Empty returns are valid in Generators with Any typed returns, but not in
                # coroutines.
                if (
                    defn.is_generator
                    and not defn.is_coroutine
                    and isinstance(return_type, AnyType)
                ):
                    return

                if isinstance(return_type, (NoneType, AnyType)):
                    return

                if self.in_checked_function():
                    self.fail(message_registry.RETURN_VALUE_EXPECTED, s)

    def visit_if_stmt(self, s: IfStmt) -> None:
        """Type check an if statement."""
        # This frame records the knowledge from previous if/elif clauses not being taken.
        # Fall-through to the original frame is handled explicitly in each block.
        with self.binder.frame_context(can_skip=False, conditional_frame=True, fall_through=0):
            for e, b in zip(s.expr, s.body):
                t = get_proper_type(self.expr_checker.accept(e))

                if isinstance(t, DeletedType):
                    self.msg.deleted_as_rvalue(t, s)

                if_map, else_map = self.find_isinstance_check(e)

                # XXX Issue a warning if condition is always False?
                with self.binder.frame_context(can_skip=True, fall_through=2):
                    self.push_type_map(if_map)
                    self.accept(b)

                # XXX Issue a warning if condition is always True?
                self.push_type_map(else_map)

            with self.binder.frame_context(can_skip=False, fall_through=2):
                if s.else_body:
                    self.accept(s.else_body)

    def visit_while_stmt(self, s: WhileStmt) -> None:
        """Type check a while statement."""
        if_stmt = IfStmt([s.expr], [s.body], None)
        if_stmt.set_line(s)
        self.accept_loop(if_stmt, s.else_body, exit_condition=s.expr)

    def visit_operator_assignment_stmt(self, s: OperatorAssignmentStmt) -> None:
        """Type check an operator assignment statement, e.g. x += 1."""
        self.try_infer_partial_generic_type_from_assignment(s.lvalue, s.rvalue, s.op)
        if isinstance(s.lvalue, MemberExpr):
            # Special case, some additional errors may be given for
            # assignments to read-only or final attributes.
            lvalue_type = self.expr_checker.visit_member_expr(s.lvalue, True)
        else:
            lvalue_type = self.expr_checker.accept(s.lvalue)
        inplace, method = infer_operator_assignment_method(lvalue_type, s.op)
        if inplace:
            # There is __ifoo__, treat as x = x.__ifoo__(y)
            rvalue_type, method_type = self.expr_checker.check_op(method, lvalue_type, s.rvalue, s)
            if isinstance(inst := get_proper_type(lvalue_type), Instance) and isinstance(
                defn := inst.type.get_method(method), OverloadedFuncDef
            ):
                for item in defn.items:
                    if (
                        isinstance(item, Decorator)
                        and isinstance(typ := item.func.type, CallableType)
                        and (bind_self(typ) == method_type)
                    ):
                        self.warn_deprecated(item.func, s)
            if not is_subtype(rvalue_type, lvalue_type):
                self.msg.incompatible_operator_assignment(s.op, s)
        else:
            # There is no __ifoo__, treat as x = x <foo> y
            expr = OpExpr(s.op, s.lvalue, s.rvalue)
            expr.set_line(s)
            self.check_assignment(
                lvalue=s.lvalue, rvalue=expr, infer_lvalue_type=True, new_syntax=False
            )
        self.check_final(s)

    def visit_assert_stmt(self, s: AssertStmt) -> None:
        self.expr_checker.accept(s.expr)

        if isinstance(s.expr, TupleExpr) and len(s.expr.items) > 0:
            self.fail(message_registry.MALFORMED_ASSERT, s)

        # If this is asserting some isinstance check, bind that type in the following code
        true_map, else_map = self.find_isinstance_check(s.expr)
        if s.msg is not None:
            self.expr_checker.analyze_cond_branch(else_map, s.msg, None)
        self.push_type_map(true_map)

    def visit_raise_stmt(self, s: RaiseStmt) -> None:
        """Type check a raise statement."""
        if s.expr:
            self.type_check_raise(s.expr, s)
        if s.from_expr:
            self.type_check_raise(s.from_expr, s, optional=True)
        self.binder.unreachable()

    def type_check_raise(self, e: Expression, s: RaiseStmt, optional: bool = False) -> None:
        typ = get_proper_type(self.expr_checker.accept(e))
        if isinstance(typ, DeletedType):
            self.msg.deleted_as_rvalue(typ, e)
            return

        exc_type = self.named_type("builtins.BaseException")
        expected_type_items = [exc_type, TypeType(exc_type)]
        if optional:
            # This is used for `x` part in a case like `raise e from x`,
            # where we allow `raise e from None`.
            expected_type_items.append(NoneType())

        self.check_subtype(
            typ, UnionType.make_union(expected_type_items), s, message_registry.INVALID_EXCEPTION
        )

        if isinstance(typ, FunctionLike):
            # https://github.com/python/mypy/issues/11089
            self.expr_checker.check_call(typ, [], [], e)

    def visit_try_stmt(self, s: TryStmt) -> None:
        """Type check a try statement."""
        # Our enclosing frame will get the result if the try/except falls through.
        # This one gets all possible states after the try block exited abnormally
        # (by exception, return, break, etc.)
        with self.binder.frame_context(can_skip=False, fall_through=0):
            # Not only might the body of the try statement exit
            # abnormally, but so might an exception handler or else
            # clause. The finally clause runs in *all* cases, so we
            # need an outer try frame to catch all intermediate states
            # in case an exception is raised during an except or else
            # clause. As an optimization, only create the outer try
            # frame when there actually is a finally clause.
            self.visit_try_without_finally(s, try_frame=bool(s.finally_body))
            if s.finally_body:
                # First we check finally_body is type safe on all abnormal exit paths
                self.accept(s.finally_body)

        if s.finally_body:
            # Then we try again for the more restricted set of options
            # that can fall through. (Why do we need to check the
            # finally clause twice? Depending on whether the finally
            # clause was reached by the try clause falling off the end
            # or exiting abnormally, after completing the finally clause
            # either flow will continue to after the entire try statement
            # or the exception/return/etc. will be processed and control
            # flow will escape. We need to check that the finally clause
            # type checks in both contexts, but only the resulting types
            # from the latter context affect the type state in the code
            # that follows the try statement.)
            if not self.binder.is_unreachable():
                self.accept(s.finally_body)

    def visit_try_without_finally(self, s: TryStmt, try_frame: bool) -> None:
        """Type check a try statement, ignoring the finally block.

        On entry, the top frame should receive all flow that exits the
        try block abnormally (i.e., such that the else block does not
        execute), and its parent should receive all flow that exits
        the try block normally.
        """
        # This frame will run the else block if the try fell through.
        # In that case, control flow continues to the parent of what
        # was the top frame on entry.
        with self.binder.frame_context(can_skip=False, fall_through=2, try_frame=try_frame):
            # This frame receives exit via exception, and runs exception handlers
            with self.binder.frame_context(can_skip=False, conditional_frame=True, fall_through=2):
                # Finally, the body of the try statement
                with self.binder.frame_context(can_skip=False, fall_through=2, try_frame=True):
                    self.accept(s.body)
                for i in range(len(s.handlers)):
                    with self.binder.frame_context(can_skip=True, fall_through=4):
                        typ = s.types[i]
                        if typ:
                            t = self.check_except_handler_test(typ, s.is_star)
                            var = s.vars[i]
                            if var:
                                # To support local variables, we make this a definition line,
                                # causing assignment to set the variable's type.
                                var.is_inferred_def = True
                                self.check_assignment(var, self.temp_node(t, var))
                        self.accept(s.handlers[i])
                        var = s.vars[i]
                        if var:
                            # Exception variables are deleted.
                            # Unfortunately, this doesn't let us detect usage before the
                            # try/except block.
                            source = var.name
                            if isinstance(var.node, Var):
                                var.node.type = DeletedType(source=source)
                            self.binder.cleanse(var)
            if s.else_body:
                self.accept(s.else_body)

    def check_except_handler_test(self, n: Expression, is_star: bool) -> Type:
        """Type check an exception handler test clause."""
        typ = self.expr_checker.accept(n)

        all_types: list[Type] = []
        test_types = self.get_types_from_except_handler(typ, n)

        for ttype in get_proper_types(test_types):
            if isinstance(ttype, AnyType):
                all_types.append(ttype)
                continue

            if isinstance(ttype, FunctionLike):
                item = ttype.items[0]
                if not item.is_type_obj():
                    self.fail(message_registry.INVALID_EXCEPTION_TYPE, n)
                    return self.default_exception_type(is_star)
                exc_type = erase_typevars(item.ret_type)
            elif isinstance(ttype, TypeType):
                exc_type = ttype.item
            else:
                self.fail(message_registry.INVALID_EXCEPTION_TYPE, n)
                return self.default_exception_type(is_star)

            if not is_subtype(exc_type, self.named_type("builtins.BaseException")):
                self.fail(message_registry.INVALID_EXCEPTION_TYPE, n)
                return self.default_exception_type(is_star)

            all_types.append(exc_type)

        if is_star:
            new_all_types: list[Type] = []
            for typ in all_types:
                if is_proper_subtype(typ, self.named_type("builtins.BaseExceptionGroup")):
                    self.fail(message_registry.INVALID_EXCEPTION_GROUP, n)
                    new_all_types.append(AnyType(TypeOfAny.from_error))
                else:
                    new_all_types.append(typ)
            return self.wrap_exception_group(new_all_types)
        return make_simplified_union(all_types)

    def default_exception_type(self, is_star: bool) -> Type:
        """Exception type to return in case of a previous type error."""
        any_type = AnyType(TypeOfAny.from_error)
        if is_star:
            return self.named_generic_type("builtins.ExceptionGroup", [any_type])
        return any_type

    def wrap_exception_group(self, types: Sequence[Type]) -> Type:
        """Transform except* variable type into an appropriate exception group."""
        arg = make_simplified_union(types)
        if is_subtype(arg, self.named_type("builtins.Exception")):
            base = "builtins.ExceptionGroup"
        else:
            base = "builtins.BaseExceptionGroup"
        return self.named_generic_type(base, [arg])

    def get_types_from_except_handler(self, typ: Type, n: Expression) -> list[Type]:
        """Helper for check_except_handler_test to retrieve handler types."""
        typ = get_proper_type(typ)
        if isinstance(typ, TupleType):
            return typ.items
        elif isinstance(typ, UnionType):
            return [
                union_typ
                for item in typ.relevant_items()
                for union_typ in self.get_types_from_except_handler(item, n)
            ]
        elif is_named_instance(typ, "builtins.tuple"):
            # variadic tuple
            return [typ.args[0]]
        else:
            return [typ]

    def visit_for_stmt(self, s: ForStmt) -> None:
        """Type check a for statement."""
        if s.is_async:
            iterator_type, item_type = self.analyze_async_iterable_item_type(s.expr)
        else:
            iterator_type, item_type = self.analyze_iterable_item_type(s.expr)
        s.inferred_item_type = item_type
        s.inferred_iterator_type = iterator_type
        self.analyze_index_variables(s.index, item_type, s.index_type is None, s)
        self.accept_loop(s.body, s.else_body)

    def analyze_async_iterable_item_type(self, expr: Expression) -> tuple[Type, Type]:
        """Analyse async iterable expression and return iterator and iterator item types."""
        echk = self.expr_checker
        iterable = echk.accept(expr)
        iterator = echk.check_method_call_by_name("__aiter__", iterable, [], [], expr)[0]
        awaitable = echk.check_method_call_by_name("__anext__", iterator, [], [], expr)[0]
        item_type = echk.check_awaitable_expr(
            awaitable, expr, message_registry.INCOMPATIBLE_TYPES_IN_ASYNC_FOR
        )
        return iterator, item_type

    def analyze_iterable_item_type(self, expr: Expression) -> tuple[Type, Type]:
        """Analyse iterable expression and return iterator and iterator item types."""
        iterator, iterable = self.analyze_iterable_item_type_without_expression(
            self.expr_checker.accept(expr), context=expr
        )
        int_type = self.analyze_range_native_int_type(expr)
        if int_type:
            return iterator, int_type
        return iterator, iterable

    def analyze_iterable_item_type_without_expression(
        self, type: Type, context: Context
    ) -> tuple[Type, Type]:
        """Analyse iterable type and return iterator and iterator item types."""
        echk = self.expr_checker
        iterable: Type
        iterable = get_proper_type(type)
        iterator = echk.check_method_call_by_name("__iter__", iterable, [], [], context)[0]

        if (
            isinstance(iterable, TupleType)
            and iterable.partial_fallback.type.fullname == "builtins.tuple"
        ):
            return iterator, tuple_fallback(iterable).args[0]
        else:
            # Non-tuple iterable.
            iterable = echk.check_method_call_by_name("__next__", iterator, [], [], context)[0]
            return iterator, iterable

    def analyze_range_native_int_type(self, expr: Expression) -> Type | None:
        """Try to infer native int item type from arguments to range(...).

        For example, return i64 if the expression is "range(0, i64(n))".

        Return None if unsuccessful.
        """
        if (
            isinstance(expr, CallExpr)
            and isinstance(expr.callee, RefExpr)
            and expr.callee.fullname == "builtins.range"
            and 1 <= len(expr.args) <= 3
            and all(kind == ARG_POS for kind in expr.arg_kinds)
        ):
            native_int: Type | None = None
            ok = True
            for arg in expr.args:
                argt = get_proper_type(self.lookup_type(arg))
                if isinstance(argt, Instance) and argt.type.fullname in MYPYC_NATIVE_INT_NAMES:
                    if native_int is None:
                        native_int = argt
                    elif argt != native_int:
                        ok = False
            if ok and native_int:
                return native_int
        return None

    def analyze_container_item_type(self, typ: Type) -> Type | None:
        """Check if a type is a nominal container of a union of such.

        Return the corresponding container item type.
        """
        typ = get_proper_type(typ)
        if isinstance(typ, UnionType):
            types: list[Type] = []
            for item in typ.items:
                c_type = self.analyze_container_item_type(item)
                if c_type:
                    types.append(c_type)
            return UnionType.make_union(types)
        if isinstance(typ, Instance) and typ.type.has_base("typing.Container"):
            supertype = self.named_type("typing.Container").type
            super_instance = map_instance_to_supertype(typ, supertype)
            assert len(super_instance.args) == 1
            return super_instance.args[0]
        if isinstance(typ, TupleType):
            return self.analyze_container_item_type(tuple_fallback(typ))
        return None

    def analyze_index_variables(
        self, index: Expression, item_type: Type, infer_lvalue_type: bool, context: Context
    ) -> None:
        """Type check or infer for loop or list comprehension index vars."""
        self.check_assignment(index, self.temp_node(item_type, context), infer_lvalue_type)

    def visit_del_stmt(self, s: DelStmt) -> None:
        if isinstance(s.expr, IndexExpr):
            e = s.expr
            m = MemberExpr(e.base, "__delitem__")
            m.line = s.line
            m.column = s.column
            c = CallExpr(m, [e.index], [nodes.ARG_POS], [None])
            c.line = s.line
            c.column = s.column
            self.expr_checker.accept(c, allow_none_return=True)
        else:
            s.expr.accept(self.expr_checker)
            for elt in flatten(s.expr):
                if isinstance(elt, NameExpr):
                    self.binder.assign_type(
                        elt, DeletedType(source=elt.name), get_declaration(elt), False
                    )

    def visit_decorator(self, e: Decorator) -> None:
        for d in e.decorators:
            if isinstance(d, RefExpr):
                if d.fullname == "typing.no_type_check":
                    e.var.type = AnyType(TypeOfAny.special_form)
                    e.var.is_ready = True
                    return
        self.visit_decorator_inner(e)

    def visit_decorator_inner(self, e: Decorator, allow_empty: bool = False) -> None:
        if self.recurse_into_functions:
            with self.tscope.function_scope(e.func):
                self.check_func_item(e.func, name=e.func.name, allow_empty=allow_empty)

        # Process decorators from the inside out to determine decorated signature, which
        # may be different from the declared signature.
        sig: Type = self.function_type(e.func)
        for d in reversed(e.decorators):
            if refers_to_fullname(d, OVERLOAD_NAMES):
                if not allow_empty:
                    self.fail(message_registry.MULTIPLE_OVERLOADS_REQUIRED, e)
                continue
            dec = self.expr_checker.accept(d)
            temp = self.temp_node(sig, context=e)
            fullname = None
            if isinstance(d, RefExpr):
                fullname = d.fullname or None
            # if this is a expression like @b.a where b is an object, get the type of b
            # so we can pass it the method hook in the plugins
            object_type: Type | None = None
            if fullname is None and isinstance(d, MemberExpr) and self.has_type(d.expr):
                object_type = self.lookup_type(d.expr)
                fullname = self.expr_checker.method_fullname(object_type, d.name)
            self.check_for_untyped_decorator(e.func, dec, d)
            sig, t2 = self.expr_checker.check_call(
                dec, [temp], [nodes.ARG_POS], e, callable_name=fullname, object_type=object_type
            )
        self.check_untyped_after_decorator(sig, e.func)
        sig = set_callable_name(sig, e.func)
        e.var.type = sig
        e.var.is_ready = True
        if e.func.is_property:
            if isinstance(sig, CallableType):
                if len([k for k in sig.arg_kinds if k.is_required()]) > 1:
                    self.msg.fail("Too many arguments for property", e)
            self.check_incompatible_property_override(e)
        # For overloaded functions we already checked override for overload as a whole.
        if allow_empty:
            return
        if e.func.info and not e.func.is_dynamic() and not e.is_overload:
            found_method_base_classes = self.check_method_override(e)
            if (
                e.func.is_explicit_override
                and not found_method_base_classes
                and found_method_base_classes is not None
            ):
                self.msg.no_overridable_method(e.func.name, e.func)
            self.check_explicit_override_decorator(e.func, found_method_base_classes)

        if e.func.info and e.func.name in ("__init__", "__new__"):
            if e.type and not isinstance(get_proper_type(e.type), (FunctionLike, AnyType)):
                self.fail(message_registry.BAD_CONSTRUCTOR_TYPE, e)

    def check_for_untyped_decorator(
        self, func: FuncDef, dec_type: Type, dec_expr: Expression
    ) -> None:
        if (
            self.options.disallow_untyped_decorators
            and is_typed_callable(func.type)
            and is_untyped_decorator(dec_type)
        ):
            self.msg.typed_function_untyped_decorator(func.name, dec_expr)

    def check_incompatible_property_override(self, e: Decorator) -> None:
        if not e.var.is_settable_property and e.func.info:
            name = e.func.name
            for base in e.func.info.mro[1:]:
                base_attr = base.names.get(name)
                if not base_attr:
                    continue
                if (
                    isinstance(base_attr.node, OverloadedFuncDef)
                    and base_attr.node.is_property
                    and cast(Decorator, base_attr.node.items[0]).var.is_settable_property
                ):
                    self.fail(message_registry.READ_ONLY_PROPERTY_OVERRIDES_READ_WRITE, e)

    def visit_with_stmt(self, s: WithStmt) -> None:
        exceptions_maybe_suppressed = False
        for expr, target in zip(s.expr, s.target):
            if s.is_async:
                exit_ret_type = self.check_async_with_item(expr, target, s.unanalyzed_type is None)
            else:
                exit_ret_type = self.check_with_item(expr, target, s.unanalyzed_type is None)

            # Based on the return type, determine if this context manager 'swallows'
            # exceptions or not. We determine this using a heuristic based on the
            # return type of the __exit__ method -- see the discussion in
            # https://github.com/python/mypy/issues/7214 and the section about context managers
            # in https://github.com/python/typeshed/blob/main/CONTRIBUTING.md#conventions
            # for more details.

            exit_ret_type = get_proper_type(exit_ret_type)
            if is_literal_type(exit_ret_type, "builtins.bool", False):
                continue

            if is_literal_type(exit_ret_type, "builtins.bool", True) or (
                isinstance(exit_ret_type, Instance)
                and exit_ret_type.type.fullname == "builtins.bool"
                and state.strict_optional
            ):
                # Note: if strict-optional is disabled, this bool instance
                # could actually be an Optional[bool].
                exceptions_maybe_suppressed = True

        if exceptions_maybe_suppressed:
            # Treat this 'with' block in the same way we'd treat a 'try: BODY; except: pass'
            # block. This means control flow can continue after the 'with' even if the 'with'
            # block immediately returns.
            with self.binder.frame_context(can_skip=True, try_frame=True):
                self.accept(s.body)
        else:
            self.accept(s.body)

    def check_untyped_after_decorator(self, typ: Type, func: FuncDef) -> None:
        if not self.options.disallow_any_decorated or self.is_stub:
            return

        if mypy.checkexpr.has_any_type(typ):
            self.msg.untyped_decorated_function(typ, func)

    def check_async_with_item(
        self, expr: Expression, target: Expression | None, infer_lvalue_type: bool
    ) -> Type:
        echk = self.expr_checker
        ctx = echk.accept(expr)
        obj = echk.check_method_call_by_name("__aenter__", ctx, [], [], expr)[0]
        obj = echk.check_awaitable_expr(
            obj, expr, message_registry.INCOMPATIBLE_TYPES_IN_ASYNC_WITH_AENTER
        )
        if target:
            self.check_assignment(target, self.temp_node(obj, expr), infer_lvalue_type)
        arg = self.temp_node(AnyType(TypeOfAny.special_form), expr)
        res, _ = echk.check_method_call_by_name(
            "__aexit__", ctx, [arg] * 3, [nodes.ARG_POS] * 3, expr
        )
        return echk.check_awaitable_expr(
            res, expr, message_registry.INCOMPATIBLE_TYPES_IN_ASYNC_WITH_AEXIT
        )

    def check_with_item(
        self, expr: Expression, target: Expression | None, infer_lvalue_type: bool
    ) -> Type:
        echk = self.expr_checker
        ctx = echk.accept(expr)
        obj = echk.check_method_call_by_name("__enter__", ctx, [], [], expr)[0]
        if target:
            self.check_assignment(target, self.temp_node(obj, expr), infer_lvalue_type)
        arg = self.temp_node(AnyType(TypeOfAny.special_form), expr)
        res, _ = echk.check_method_call_by_name(
            "__exit__", ctx, [arg] * 3, [nodes.ARG_POS] * 3, expr
        )
        return res

    def visit_break_stmt(self, s: BreakStmt) -> None:
        self.binder.handle_break()

    def visit_continue_stmt(self, s: ContinueStmt) -> None:
        self.binder.handle_continue()
        return

    def visit_match_stmt(self, s: MatchStmt) -> None:
        named_subject: Expression
        if isinstance(s.subject, CallExpr):
            # Create a dummy subject expression to handle cases where a match statement's subject
            # is not a literal value. This lets us correctly narrow types and check exhaustivity
            # This is hack!
            id = s.subject.callee.fullname if isinstance(s.subject.callee, RefExpr) else ""
            name = "dummy-match-" + id
            v = Var(name)
            named_subject = NameExpr(name)
            named_subject.node = v
        else:
            named_subject = s.subject

        with self.binder.frame_context(can_skip=False, fall_through=0):
            subject_type = get_proper_type(self.expr_checker.accept(s.subject))

            if isinstance(subject_type, DeletedType):
                self.msg.deleted_as_rvalue(subject_type, s)

            # We infer types of patterns twice. The first pass is used
            # to infer the types of capture variables. The type of a
            # capture variable may depend on multiple patterns (it
            # will be a union of all capture types). This pass ignores
            # guard expressions.
            pattern_types = [self.pattern_checker.accept(p, subject_type) for p in s.patterns]
            type_maps: list[TypeMap] = [t.captures for t in pattern_types]
            inferred_types = self.infer_variable_types_from_type_maps(type_maps)

            # The second pass narrows down the types and type checks bodies.
            for p, g, b in zip(s.patterns, s.guards, s.bodies):
                current_subject_type = self.expr_checker.narrow_type_from_binder(
                    named_subject, subject_type
                )
                pattern_type = self.pattern_checker.accept(p, current_subject_type)
                with self.binder.frame_context(can_skip=True, fall_through=2):
                    if b.is_unreachable or isinstance(
                        get_proper_type(pattern_type.type), UninhabitedType
                    ):
                        self.push_type_map(None)
                        else_map: TypeMap = {}
                    else:
                        pattern_map, else_map = conditional_types_to_typemaps(
                            named_subject, pattern_type.type, pattern_type.rest_type
                        )
                        self.remove_capture_conflicts(pattern_type.captures, inferred_types)
                        self.push_type_map(pattern_map)
                        if pattern_map:
                            for expr, typ in pattern_map.items():
                                self.push_type_map(self._get_recursive_sub_patterns_map(expr, typ))
                        self.push_type_map(pattern_type.captures)
                    if g is not None:
                        with self.binder.frame_context(can_skip=False, fall_through=3):
                            gt = get_proper_type(self.expr_checker.accept(g))

                            if isinstance(gt, DeletedType):
                                self.msg.deleted_as_rvalue(gt, s)

                            guard_map, guard_else_map = self.find_isinstance_check(g)
                            else_map = or_conditional_maps(else_map, guard_else_map)

                            # If the guard narrowed the subject, copy the narrowed types over
                            if isinstance(p, AsPattern):
                                case_target = p.pattern or p.name
                                if isinstance(case_target, NameExpr):
                                    for type_map in (guard_map, else_map):
                                        if not type_map:
                                            continue
                                        for expr in list(type_map):
                                            if not (
                                                isinstance(expr, NameExpr)
                                                and expr.fullname == case_target.fullname
                                            ):
                                                continue
                                            type_map[named_subject] = type_map[expr]

                            self.push_type_map(guard_map)
                            self.accept(b)
                    else:
                        self.accept(b)
                self.push_type_map(else_map)

            # This is needed due to a quirk in frame_context. Without it types will stay narrowed
            # after the match.
            with self.binder.frame_context(can_skip=False, fall_through=2):
                pass

    def _get_recursive_sub_patterns_map(
        self, expr: Expression, typ: Type
    ) -> dict[Expression, Type]:
        sub_patterns_map: dict[Expression, Type] = {}
        typ_ = get_proper_type(typ)
        if isinstance(expr, TupleExpr) and isinstance(typ_, TupleType):
            # When matching a tuple expression with a sequence pattern, narrow individual tuple items
            assert len(expr.items) == len(typ_.items)
            for item_expr, item_typ in zip(expr.items, typ_.items):
                sub_patterns_map[item_expr] = item_typ
                sub_patterns_map.update(self._get_recursive_sub_patterns_map(item_expr, item_typ))

        return sub_patterns_map

    def infer_variable_types_from_type_maps(self, type_maps: list[TypeMap]) -> dict[Var, Type]:
        all_captures: dict[Var, list[tuple[NameExpr, Type]]] = defaultdict(list)
        for tm in type_maps:
            if tm is not None:
                for expr, typ in tm.items():
                    if isinstance(expr, NameExpr):
                        node = expr.node
                        assert isinstance(node, Var)
                        all_captures[node].append((expr, typ))

        inferred_types: dict[Var, Type] = {}
        for var, captures in all_captures.items():
            already_exists = False
            types: list[Type] = []
            for expr, typ in captures:
                types.append(typ)

                previous_type, _, _ = self.check_lvalue(expr)
                if previous_type is not None:
                    already_exists = True
                    if self.check_subtype(
                        typ,
                        previous_type,
                        expr,
                        msg=message_registry.INCOMPATIBLE_TYPES_IN_CAPTURE,
                        subtype_label="pattern captures type",
                        supertype_label="variable has type",
                    ):
                        inferred_types[var] = previous_type

            if not already_exists:
                new_type = UnionType.make_union(types)
                # Infer the union type at the first occurrence
                first_occurrence, _ = captures[0]
                inferred_types[var] = new_type
                self.infer_variable_type(var, first_occurrence, new_type, first_occurrence)
        return inferred_types

    def remove_capture_conflicts(self, type_map: TypeMap, inferred_types: dict[Var, Type]) -> None:
        if type_map:
            for expr, typ in list(type_map.items()):
                if isinstance(expr, NameExpr):
                    node = expr.node
                    assert isinstance(node, Var)
                    if node not in inferred_types or not is_subtype(typ, inferred_types[node]):
                        del type_map[expr]

    def visit_type_alias_stmt(self, o: TypeAliasStmt) -> None:
        with self.msg.filter_errors():
            self.expr_checker.accept(o.value)

    def make_fake_typeinfo(
        self,
        curr_module_fullname: str,
        class_gen_name: str,
        class_short_name: str,
        bases: list[Instance],
    ) -> tuple[ClassDef, TypeInfo]:
        # Build the fake ClassDef and TypeInfo together.
        # The ClassDef is full of lies and doesn't actually contain a body.
        # Use format_bare to generate a nice name for error messages.
        # We skip fully filling out a handful of TypeInfo fields because they
        # should be irrelevant for a generated type like this:
        # is_protocol, protocol_members, is_abstract
        cdef = ClassDef(class_short_name, Block([]))
        cdef.fullname = curr_module_fullname + "." + class_gen_name
        info = TypeInfo(SymbolTable(), cdef, curr_module_fullname)
        cdef.info = info
        info.bases = bases
        calculate_mro(info)
        info.metaclass_type = info.calculate_metaclass_type()
        return cdef, info

    def intersect_instances(
        self, instances: tuple[Instance, Instance], errors: list[tuple[str, str]]
    ) -> Instance | None:
        """Try creating an ad-hoc intersection of the given instances.

        Note that this function does *not* try and create a full-fledged
        intersection type. Instead, it returns an instance of a new ad-hoc
        subclass of the given instances.

        This is mainly useful when you need a way of representing some
        theoretical subclass of the instances the user may be trying to use
        the generated intersection can serve as a placeholder.

        This function will create a fresh subclass every time you call it,
        even if you pass in the exact same arguments. So this means calling
        `self.intersect_intersection([inst_1, inst_2], ctx)` twice will result
        in instances of two distinct subclasses of inst_1 and inst_2.

        This is by design: we want each ad-hoc intersection to be unique since
        they're supposed represent some other unknown subclass.

        Returns None if creating the subclass is impossible (e.g. due to
        MRO errors or incompatible signatures). If we do successfully create
        a subclass, its TypeInfo will automatically be added to the global scope.
        """
        curr_module = self.scope.stack[0]
        assert isinstance(curr_module, MypyFile)

        # First, retry narrowing while allowing promotions (they are disabled by default
        # for isinstance() checks, etc). This way we will still type-check branches like
        # x: complex = 1
        # if isinstance(x, int):
        #     ...
        left, right = instances
        if is_proper_subtype(left, right, ignore_promotions=False):
            return left
        if is_proper_subtype(right, left, ignore_promotions=False):
            return right

        def _get_base_classes(instances_: tuple[Instance, Instance]) -> list[Instance]:
            base_classes_ = []
            for inst in instances_:
                if inst.type.is_intersection:
                    expanded = inst.type.bases
                else:
                    expanded = [inst]

                for expanded_inst in expanded:
                    base_classes_.append(expanded_inst)
            return base_classes_

        def _make_fake_typeinfo_and_full_name(
            base_classes_: list[Instance], curr_module_: MypyFile
        ) -> tuple[TypeInfo, str]:
            names_list = pretty_seq([x.type.name for x in base_classes_], "and")
            short_name = f"<subclass of {names_list}>"
            full_name_ = gen_unique_name(short_name, curr_module_.names)
            cdef, info_ = self.make_fake_typeinfo(
                curr_module_.fullname, full_name_, short_name, base_classes_
            )
            return info_, full_name_

        base_classes = _get_base_classes(instances)
        # We use the pretty_names_list for error messages but can't
        # use it for the real name that goes into the symbol table
        # because it can have dots in it.
        pretty_names_list = pretty_seq(
            format_type_distinctly(*base_classes, options=self.options, bare=True), "and"
        )

        new_errors = []
        for base in base_classes:
            if base.type.is_final:
                new_errors.append((pretty_names_list, f'"{base.type.name}" is final'))
        if new_errors:
            errors.extend(new_errors)
            return None

        try:
            info, full_name = _make_fake_typeinfo_and_full_name(base_classes, curr_module)
            with self.msg.filter_errors() as local_errors:
                self.check_multiple_inheritance(info)
            if local_errors.has_new_errors():
                # "class A(B, C)" unsafe, now check "class A(C, B)":
                base_classes = _get_base_classes(instances[::-1])
                info, full_name = _make_fake_typeinfo_and_full_name(base_classes, curr_module)
                with self.msg.filter_errors() as local_errors:
                    self.check_multiple_inheritance(info)
            info.is_intersection = True
        except MroError:
            errors.append((pretty_names_list, "would have inconsistent method resolution order"))
            return None
        if local_errors.has_new_errors():
            errors.append((pretty_names_list, "would have incompatible method signatures"))
            return None

        curr_module.names[full_name] = SymbolTableNode(GDEF, info)
        return Instance(info, [], extra_attrs=instances[0].extra_attrs or instances[1].extra_attrs)

    def intersect_instance_callable(self, typ: Instance, callable_type: CallableType) -> Instance:
        """Creates a fake type that represents the intersection of an Instance and a CallableType.

        It operates by creating a bare-minimum dummy TypeInfo that
        subclasses type and adds a __call__ method matching callable_type.
        """

        # In order for this to work in incremental mode, the type we generate needs to
        # have a valid fullname and a corresponding entry in a symbol table. We generate
        # a unique name inside the symbol table of the current module.
        cur_module = self.scope.stack[0]
        assert isinstance(cur_module, MypyFile)
        gen_name = gen_unique_name(f"<callable subtype of {typ.type.name}>", cur_module.names)

        # Synthesize a fake TypeInfo
        short_name = format_type_bare(typ, self.options)
        cdef, info = self.make_fake_typeinfo(cur_module.fullname, gen_name, short_name, [typ])

        # Build up a fake FuncDef so we can populate the symbol table.
        func_def = FuncDef("__call__", [], Block([]), callable_type)
        func_def._fullname = cdef.fullname + ".__call__"
        func_def.info = info
        info.names["__call__"] = SymbolTableNode(MDEF, func_def)

        cur_module.names[gen_name] = SymbolTableNode(GDEF, info)

        return Instance(info, [], extra_attrs=typ.extra_attrs)

    def make_fake_callable(self, typ: Instance) -> Instance:
        """Produce a new type that makes type Callable with a generic callable type."""

        fallback = self.named_type("builtins.function")
        callable_type = CallableType(
            [AnyType(TypeOfAny.explicit), AnyType(TypeOfAny.explicit)],
            [nodes.ARG_STAR, nodes.ARG_STAR2],
            [None, None],
            ret_type=AnyType(TypeOfAny.explicit),
            fallback=fallback,
            is_ellipsis_args=True,
        )

        return self.intersect_instance_callable(typ, callable_type)

    def partition_by_callable(
        self, typ: Type, unsound_partition: bool
    ) -> tuple[list[Type], list[Type]]:
        """Partitions a type into callable subtypes and uncallable subtypes.

        Thus, given:
        `callables, uncallables = partition_by_callable(type)`

        If we assert `callable(type)` then `type` has type Union[*callables], and
        If we assert `not callable(type)` then `type` has type Union[*uncallables]

        If unsound_partition is set, assume that anything that is not
        clearly callable is in fact not callable. Otherwise we generate a
        new subtype that *is* callable.

        Guaranteed to not return [], [].
        """
        typ = get_proper_type(typ)

        if isinstance(typ, (FunctionLike, TypeType)):
            return [typ], []

        if isinstance(typ, AnyType):
            return [typ], [typ]

        if isinstance(typ, NoneType):
            return [], [typ]

        if isinstance(typ, UnionType):
            callables = []
            uncallables = []
            for subtype in typ.items:
                # Use unsound_partition when handling unions in order to
                # allow the expected type discrimination.
                subcallables, subuncallables = self.partition_by_callable(
                    subtype, unsound_partition=True
                )
                callables.extend(subcallables)
                uncallables.extend(subuncallables)
            return callables, uncallables

        if isinstance(typ, TypeVarType):
            # We could do better probably?
            # Refine the the type variable's bound as our type in the case that
            # callable() is true. This unfortunately loses the information that
            # the type is a type variable in that branch.
            # This matches what is done for isinstance, but it may be possible to
            # do better.
            # If it is possible for the false branch to execute, return the original
            # type to avoid losing type information.
            callables, uncallables = self.partition_by_callable(
                erase_to_union_or_bound(typ), unsound_partition
            )
            uncallables = [typ] if uncallables else []
            return callables, uncallables

        # A TupleType is callable if its fallback is, but needs special handling
        # when we dummy up a new type.
        ityp = typ
        if isinstance(typ, TupleType):
            ityp = tuple_fallback(typ)

        if isinstance(ityp, Instance):
            method = ityp.type.get_method("__call__")
            if method and method.type:
                callables, uncallables = self.partition_by_callable(
                    method.type, unsound_partition=False
                )
                if callables and not uncallables:
                    # Only consider the type callable if its __call__ method is
                    # definitely callable.
                    return [typ], []

            if not unsound_partition:
                fake = self.make_fake_callable(ityp)
                if isinstance(typ, TupleType):
                    fake.type.tuple_type = TupleType(typ.items, fake)
                    return [fake.type.tuple_type], [typ]
                return [fake], [typ]

        if unsound_partition:
            return [], [typ]
        else:
            # We don't know how properly make the type callable.
            return [typ], [typ]

    def conditional_callable_type_map(
        self, expr: Expression, current_type: Type | None
    ) -> tuple[TypeMap, TypeMap]:
        """Takes in an expression and the current type of the expression.

        Returns a 2-tuple: The first element is a map from the expression to
        the restricted type if it were callable. The second element is a
        map from the expression to the type it would hold if it weren't
        callable.
        """
        if not current_type:
            return {}, {}

        if isinstance(get_proper_type(current_type), AnyType):
            return {}, {}

        callables, uncallables = self.partition_by_callable(current_type, unsound_partition=False)

        if callables and uncallables:
            callable_map = {expr: UnionType.make_union(callables)} if callables else None
            uncallable_map = {expr: UnionType.make_union(uncallables)} if uncallables else None
            return callable_map, uncallable_map

        elif callables:
            return {}, None

        return None, {}

    def conditional_types_for_iterable(
        self, item_type: Type, iterable_type: Type
    ) -> tuple[Type | None, Type | None]:
        """
        Narrows the type of `iterable_type` based on the type of `item_type`.
        For now, we only support narrowing unions of TypedDicts based on left operand being literal string(s).
        """
        if_types: list[Type] = []
        else_types: list[Type] = []

        iterable_type = get_proper_type(iterable_type)
        if isinstance(iterable_type, UnionType):
            possible_iterable_types = get_proper_types(iterable_type.relevant_items())
        else:
            possible_iterable_types = [iterable_type]

        item_str_literals = try_getting_str_literals_from_type(item_type)

        for possible_iterable_type in possible_iterable_types:
            if item_str_literals and isinstance(possible_iterable_type, TypedDictType):
                for key in item_str_literals:
                    if key in possible_iterable_type.required_keys:
                        if_types.append(possible_iterable_type)
                    elif (
                        key in possible_iterable_type.items or not possible_iterable_type.is_final
                    ):
                        if_types.append(possible_iterable_type)
                        else_types.append(possible_iterable_type)
                    else:
                        else_types.append(possible_iterable_type)
            else:
                if_types.append(possible_iterable_type)
                else_types.append(possible_iterable_type)

        return (
            UnionType.make_union(if_types) if if_types else None,
            UnionType.make_union(else_types) if else_types else None,
        )

    def _is_truthy_type(self, t: ProperType) -> bool:
        return (
            (
                isinstance(t, Instance)
                and bool(t.type)
                and not t.type.has_readable_member("__bool__")
                and not t.type.has_readable_member("__len__")
                and t.type.fullname != "builtins.object"
            )
            or isinstance(t, FunctionLike)
            or (
                isinstance(t, UnionType)
                and all(self._is_truthy_type(t) for t in get_proper_types(t.items))
            )
        )

    def check_for_truthy_type(self, t: Type, expr: Expression) -> None:
        """
        Check if a type can have a truthy value.

        Used in checks like::

            if x: # <---

            not x  # <---
        """
        if not state.strict_optional:
            return  # if everything can be None, all bets are off

        t = get_proper_type(t)
        if not self._is_truthy_type(t):
            return

        def format_expr_type() -> str:
            typ = format_type(t, self.options)
            if isinstance(expr, MemberExpr):
                return f'Member "{expr.name}" has type {typ}'
            elif isinstance(expr, RefExpr) and expr.fullname:
                return f'"{expr.fullname}" has type {typ}'
            elif isinstance(expr, CallExpr):
                if isinstance(expr.callee, MemberExpr):
                    return f'"{expr.callee.name}" returns {typ}'
                elif isinstance(expr.callee, RefExpr) and expr.callee.fullname:
                    return f'"{expr.callee.fullname}" returns {typ}'
                return f"Call returns {typ}"
            else:
                return f"Expression has type {typ}"

        def get_expr_name() -> str:
            if isinstance(expr, (NameExpr, MemberExpr)):
                return f'"{expr.name}"'
            else:
                # return type if expr has no name
                return format_type(t, self.options)

        if isinstance(t, FunctionLike):
            self.fail(message_registry.FUNCTION_ALWAYS_TRUE.format(get_expr_name()), expr)
        elif isinstance(t, UnionType):
            self.fail(message_registry.TYPE_ALWAYS_TRUE_UNIONTYPE.format(format_expr_type()), expr)
        elif isinstance(t, Instance) and t.type.fullname == "typing.Iterable":
            _, info = self.make_fake_typeinfo("typing", "Collection", "Collection", [])
            self.fail(
                message_registry.ITERABLE_ALWAYS_TRUE.format(
                    format_expr_type(), format_type(Instance(info, t.args), self.options)
                ),
                expr,
            )
        else:
            self.fail(message_registry.TYPE_ALWAYS_TRUE.format(format_expr_type()), expr)

    def find_type_equals_check(
        self, node: ComparisonExpr, expr_indices: list[int]
    ) -> tuple[TypeMap, TypeMap]:
        """Narrow types based on any checks of the type ``type(x) == T``

        Args:
            node: The node that might contain the comparison
            expr_indices: The list of indices of expressions in ``node`` that are being
                compared
        """

        def is_type_call(expr: CallExpr) -> bool:
            """Is expr a call to type with one argument?"""
            return refers_to_fullname(expr.callee, "builtins.type") and len(expr.args) == 1

        # exprs that are being passed into type
        exprs_in_type_calls: list[Expression] = []
        # type that is being compared to type(expr)
        type_being_compared: list[TypeRange] | None = None
        # whether the type being compared to is final
        is_final = False

        for index in expr_indices:
            expr = node.operands[index]

            if isinstance(expr, CallExpr) and is_type_call(expr):
                exprs_in_type_calls.append(expr.args[0])
            else:
                current_type = self.get_isinstance_type(expr)
                if current_type is None:
                    continue
                if type_being_compared is not None:
                    # It doesn't really make sense to have several types being
                    # compared to the output of type (like type(x) == int == str)
                    # because whether that's true is solely dependent on what the
                    # types being compared are, so we don't try to narrow types any
                    # further because we can't really get any information about the
                    # type of x from that check
                    return {}, {}
                else:
                    if isinstance(expr, RefExpr) and isinstance(expr.node, TypeInfo):
                        is_final = expr.node.is_final
                    type_being_compared = current_type

        if not exprs_in_type_calls:
            return {}, {}

        if_maps: list[TypeMap] = []
        else_maps: list[TypeMap] = []
        for expr in exprs_in_type_calls:
            current_if_type, current_else_type = self.conditional_types_with_intersection(
                self.lookup_type(expr), type_being_compared, expr
            )
            current_if_map, current_else_map = conditional_types_to_typemaps(
                expr, current_if_type, current_else_type
            )
            if_maps.append(current_if_map)
            else_maps.append(current_else_map)

        def combine_maps(list_maps: list[TypeMap]) -> TypeMap:
            """Combine all typemaps in list_maps into one typemap"""
            result_map = {}
            for d in list_maps:
                if d is not None:
                    result_map.update(d)
            return result_map

        if_map = combine_maps(if_maps)
        # type(x) == T is only true when x has the same type as T, meaning
        # that it can be false if x is an instance of a subclass of T. That means
        # we can't do any narrowing in the else case unless T is final, in which
        # case T can't be subclassed
        if is_final:
            else_map = combine_maps(else_maps)
        else:
            else_map = {}
        return if_map, else_map

    def find_isinstance_check(
        self, node: Expression, *, in_boolean_context: bool = True
    ) -> tuple[TypeMap, TypeMap]:
        """Find any isinstance checks (within a chain of ands).  Includes
        implicit and explicit checks for None and calls to callable.
        Also includes TypeGuard and TypeIs functions.

        Return value is a map of variables to their types if the condition
        is true and a map of variables to their types if the condition is false.

        If either of the values in the tuple is None, then that particular
        branch can never occur.

        If `in_boolean_context=True` is passed, it means that we handle
        a walrus expression. We treat rhs values
        in expressions like `(a := A())` specially:
        for example, some errors are suppressed.

        May return {}, {}.
        Can return None, None in situations involving NoReturn.
        """
        if_map, else_map = self.find_isinstance_check_helper(
            node, in_boolean_context=in_boolean_context
        )
        new_if_map = self.propagate_up_typemap_info(if_map)
        new_else_map = self.propagate_up_typemap_info(else_map)
        return new_if_map, new_else_map

    def find_isinstance_check_helper(
        self, node: Expression, *, in_boolean_context: bool = True
    ) -> tuple[TypeMap, TypeMap]:
        if is_true_literal(node):
            return {}, None
        if is_false_literal(node):
            return None, {}

        if isinstance(node, CallExpr) and len(node.args) != 0:
            expr = collapse_walrus(node.args[0])
            if refers_to_fullname(node.callee, "builtins.isinstance"):
                if len(node.args) != 2:  # the error will be reported elsewhere
                    return {}, {}
                if literal(expr) == LITERAL_TYPE:
                    return conditional_types_to_typemaps(
                        expr,
                        *self.conditional_types_with_intersection(
                            self.lookup_type(expr), self.get_isinstance_type(node.args[1]), expr
                        ),
                    )
            elif refers_to_fullname(node.callee, "builtins.issubclass"):
                if len(node.args) != 2:  # the error will be reported elsewhere
                    return {}, {}
                if literal(expr) == LITERAL_TYPE:
                    return self.infer_issubclass_maps(node, expr)
            elif refers_to_fullname(node.callee, "builtins.callable"):
                if len(node.args) != 1:  # the error will be reported elsewhere
                    return {}, {}
                if literal(expr) == LITERAL_TYPE:
                    vartype = self.lookup_type(expr)
                    return self.conditional_callable_type_map(expr, vartype)
            elif refers_to_fullname(node.callee, "builtins.hasattr"):
                if len(node.args) != 2:  # the error will be reported elsewhere
                    return {}, {}
                attr = try_getting_str_literals(node.args[1], self.lookup_type(node.args[1]))
                if literal(expr) == LITERAL_TYPE and attr and len(attr) == 1:
                    return self.hasattr_type_maps(expr, self.lookup_type(expr), attr[0])
            elif isinstance(node.callee, RefExpr):
                if node.callee.type_guard is not None or node.callee.type_is is not None:
                    # TODO: Follow *args, **kwargs
                    if node.arg_kinds[0] != nodes.ARG_POS:
                        # the first argument might be used as a kwarg
                        called_type = get_proper_type(self.lookup_type(node.callee))

                        # TODO: there are some more cases in check_call() to handle.
                        if isinstance(called_type, Instance):
                            call = find_member(
                                "__call__", called_type, called_type, is_operator=True
                            )
                            if call is not None:
                                called_type = get_proper_type(call)

                        # *assuming* the overloaded function is correct, there's a couple cases:
                        #  1) The first argument has different names, but is pos-only. We don't
                        #     care about this case, the argument must be passed positionally.
                        #  2) The first argument allows keyword reference, therefore must be the
                        #     same between overloads.
                        if isinstance(called_type, (CallableType, Overloaded)):
                            name = called_type.items[0].arg_names[0]
                            if name in node.arg_names:
                                idx = node.arg_names.index(name)
                                # we want the idx-th variable to be narrowed
                                expr = collapse_walrus(node.args[idx])
                            else:
                                kind = (
                                    "guard" if node.callee.type_guard is not None else "narrower"
                                )
                                self.fail(
                                    message_registry.TYPE_GUARD_POS_ARG_REQUIRED.format(kind), node
                                )
                                return {}, {}
                    if literal(expr) == LITERAL_TYPE:
                        # Note: we wrap the target type, so that we can special case later.
                        # Namely, for isinstance() we use a normal meet, while TypeGuard is
                        # considered "always right" (i.e. even if the types are not overlapping).
                        # Also note that a care must be taken to unwrap this back at read places
                        # where we use this to narrow down declared type.
                        if node.callee.type_guard is not None:
                            return {expr: TypeGuardedType(node.callee.type_guard)}, {}
                        else:
                            assert node.callee.type_is is not None
                            return conditional_types_to_typemaps(
                                expr,
                                *self.conditional_types_with_intersection(
                                    self.lookup_type(expr),
                                    [TypeRange(node.callee.type_is, is_upper_bound=False)],
                                    expr,
                                ),
                            )
        elif isinstance(node, ComparisonExpr):
            # Step 1: Obtain the types of each operand and whether or not we can
            # narrow their types. (For example, we shouldn't try narrowing the
            # types of literal string or enum expressions).

            operands = [collapse_walrus(x) for x in node.operands]
            operand_types = []
            narrowable_operand_index_to_hash = {}
            for i, expr in enumerate(operands):
                if not self.has_type(expr):
                    return {}, {}
                expr_type = self.lookup_type(expr)
                operand_types.append(expr_type)

                if (
                    literal(expr) == LITERAL_TYPE
                    and not is_literal_none(expr)
                    and not self.is_literal_enum(expr)
                ):
                    h = literal_hash(expr)
                    if h is not None:
                        narrowable_operand_index_to_hash[i] = h

            # Step 2: Group operands chained by either the 'is' or '==' operands
            # together. For all other operands, we keep them in groups of size 2.
            # So the expression:
            #
            #   x0 == x1 == x2 < x3 < x4 is x5 is x6 is not x7 is not x8
            #
            # ...is converted into the simplified operator list:
            #
            #  [("==", [0, 1, 2]), ("<", [2, 3]), ("<", [3, 4]),
            #   ("is", [4, 5, 6]), ("is not", [6, 7]), ("is not", [7, 8])]
            #
            # We group identity/equality expressions so we can propagate information
            # we discover about one operand across the entire chain. We don't bother
            # handling 'is not' and '!=' chains in a special way: those are very rare
            # in practice.

            simplified_operator_list = group_comparison_operands(
                node.pairwise(), narrowable_operand_index_to_hash, {"==", "is"}
            )

            # Step 3: Analyze each group and infer more precise type maps for each
            # assignable operand, if possible. We combine these type maps together
            # in the final step.

            partial_type_maps = []
            for operator, expr_indices in simplified_operator_list:
                if operator in {"is", "is not", "==", "!="}:
                    # is_valid_target:
                    #   Controls which types we're allowed to narrow exprs to. Note that
                    #   we cannot use 'is_literal_type_like' in both cases since doing
                    #   'x = 10000 + 1; x is 10001' is not always True in all Python
                    #   implementations.
                    #
                    # coerce_only_in_literal_context:
                    #   If true, coerce types into literal types only if one or more of
                    #   the provided exprs contains an explicit Literal type. This could
                    #   technically be set to any arbitrary value, but it seems being liberal
                    #   with narrowing when using 'is' and conservative when using '==' seems
                    #   to break the least amount of real-world code.
                    #
                    # should_narrow_by_identity:
                    #   Set to 'false' only if the user defines custom __eq__ or __ne__ methods
                    #   that could cause identity-based narrowing to produce invalid results.
                    if operator in {"is", "is not"}:
                        is_valid_target: Callable[[Type], bool] = is_singleton_type
                        coerce_only_in_literal_context = False
                        should_narrow_by_identity = True
                    else:

                        def is_exactly_literal_type(t: Type) -> bool:
                            return isinstance(get_proper_type(t), LiteralType)

                        def has_no_custom_eq_checks(t: Type) -> bool:
                            return not custom_special_method(
                                t, "__eq__", check_all=False
                            ) and not custom_special_method(t, "__ne__", check_all=False)

                        is_valid_target = is_exactly_literal_type
                        coerce_only_in_literal_context = True

                        expr_types = [operand_types[i] for i in expr_indices]
                        should_narrow_by_identity = all(
                            map(has_no_custom_eq_checks, expr_types)
                        ) and not is_ambiguous_mix_of_enums(expr_types)

                    if_map: TypeMap = {}
                    else_map: TypeMap = {}
                    if should_narrow_by_identity:
                        if_map, else_map = self.refine_identity_comparison_expression(
                            operands,
                            operand_types,
                            expr_indices,
                            narrowable_operand_index_to_hash.keys(),
                            is_valid_target,
                            coerce_only_in_literal_context,
                        )

                    # Strictly speaking, we should also skip this check if the objects in the expr
                    # chain have custom __eq__ or __ne__ methods. But we (maybe optimistically)
                    # assume nobody would actually create a custom objects that considers itself
                    # equal to None.
                    if if_map == {} and else_map == {}:
                        if_map, else_map = self.refine_away_none_in_comparison(
                            operands,
                            operand_types,
                            expr_indices,
                            narrowable_operand_index_to_hash.keys(),
                        )

                    # If we haven't been able to narrow types yet, we might be dealing with a
                    # explicit type(x) == some_type check
                    if if_map == {} and else_map == {}:
                        if_map, else_map = self.find_type_equals_check(node, expr_indices)
                elif operator in {"in", "not in"}:
                    assert len(expr_indices) == 2
                    left_index, right_index = expr_indices
                    item_type = operand_types[left_index]
                    iterable_type = operand_types[right_index]

                    if_map, else_map = {}, {}

                    if left_index in narrowable_operand_index_to_hash:
                        # We only try and narrow away 'None' for now
                        if is_overlapping_none(item_type):
                            collection_item_type = get_proper_type(
                                builtin_item_type(iterable_type)
                            )
                            if (
                                collection_item_type is not None
                                and not is_overlapping_none(collection_item_type)
                                and not (
                                    isinstance(collection_item_type, Instance)
                                    and collection_item_type.type.fullname == "builtins.object"
                                )
                                and is_overlapping_erased_types(item_type, collection_item_type)
                            ):
                                if_map[operands[left_index]] = remove_optional(item_type)

                    if right_index in narrowable_operand_index_to_hash:
                        if_type, else_type = self.conditional_types_for_iterable(
                            item_type, iterable_type
                        )
                        expr = operands[right_index]
                        if if_type is None:
                            if_map = None
                        else:
                            if_map[expr] = if_type
                        if else_type is None:
                            else_map = None
                        else:
                            else_map[expr] = else_type

                else:
                    if_map = {}
                    else_map = {}

                if operator in {"is not", "!=", "not in"}:
                    if_map, else_map = else_map, if_map

                partial_type_maps.append((if_map, else_map))

            # If we have found non-trivial restrictions from the regular comparisons,
            # then return soon. Otherwise try to infer restrictions involving `len(x)`.
            # TODO: support regular and len() narrowing in the same chain.
            if any(m != ({}, {}) for m in partial_type_maps):
                return reduce_conditional_maps(partial_type_maps)
            else:
                # Use meet for `and` maps to get correct results for chained checks
                # like `if 1 < len(x) < 4: ...`
                return reduce_conditional_maps(self.find_tuple_len_narrowing(node), use_meet=True)
        elif isinstance(node, AssignmentExpr):
            if_map = {}
            else_map = {}

            if_assignment_map, else_assignment_map = self.find_isinstance_check(node.target)

            if if_assignment_map is not None:
                if_map.update(if_assignment_map)
            if else_assignment_map is not None:
                else_map.update(else_assignment_map)

            if_condition_map, else_condition_map = self.find_isinstance_check(
                node.value, in_boolean_context=False
            )

            if if_condition_map is not None:
                if_map.update(if_condition_map)
            if else_condition_map is not None:
                else_map.update(else_condition_map)

            return (
                (None if if_assignment_map is None or if_condition_map is None else if_map),
                (None if else_assignment_map is None or else_condition_map is None else else_map),
            )
        elif isinstance(node, OpExpr) and node.op == "and":
            left_if_vars, left_else_vars = self.find_isinstance_check(node.left)
            right_if_vars, right_else_vars = self.find_isinstance_check(node.right)

            # (e1 and e2) is true if both e1 and e2 are true,
            # and false if at least one of e1 and e2 is false.
            return (
                and_conditional_maps(left_if_vars, right_if_vars),
                # Note that if left else type is Any, we can't add any additional
                # types to it, since the right maps were computed assuming
                # the left is True, which may be not the case in the else branch.
                or_conditional_maps(left_else_vars, right_else_vars, coalesce_any=True),
            )
        elif isinstance(node, OpExpr) and node.op == "or":
            left_if_vars, left_else_vars = self.find_isinstance_check(node.left)
            right_if_vars, right_else_vars = self.find_isinstance_check(node.right)

            # (e1 or e2) is true if at least one of e1 or e2 is true,
            # and false if both e1 and e2 are false.
            return (
                or_conditional_maps(left_if_vars, right_if_vars),
                and_conditional_maps(left_else_vars, right_else_vars),
            )
        elif isinstance(node, UnaryExpr) and node.op == "not":
            left, right = self.find_isinstance_check(node.expr)
            return right, left
        elif (
            literal(node) == LITERAL_TYPE
            and self.has_type(node)
            and self.can_be_narrowed_with_len(self.lookup_type(node))
            # Only translate `if x` to `if len(x) > 0` when possible.
            and not custom_special_method(self.lookup_type(node), "__bool__")
            and self.options.strict_optional
        ):
            # Combine a `len(x) > 0` check with the default logic below.
            yes_type, no_type = self.narrow_with_len(self.lookup_type(node), ">", 0)
            if yes_type is not None:
                yes_type = true_only(yes_type)
            else:
                yes_type = UninhabitedType()
            if no_type is not None:
                no_type = false_only(no_type)
            else:
                no_type = UninhabitedType()
            if_map = {node: yes_type} if not isinstance(yes_type, UninhabitedType) else None
            else_map = {node: no_type} if not isinstance(no_type, UninhabitedType) else None
            return if_map, else_map

        # Restrict the type of the variable to True-ish/False-ish in the if and else branches
        # respectively
        original_vartype = self.lookup_type(node)
        if in_boolean_context:
            # We don't check `:=` values in expressions like `(a := A())`,
            # because they produce two error messages.
            self.check_for_truthy_type(original_vartype, node)
        vartype = try_expanding_sum_type_to_union(original_vartype, "builtins.bool")

        if_type = true_only(vartype)
        else_type = false_only(vartype)
        if_map = {node: if_type} if not isinstance(if_type, UninhabitedType) else None
        else_map = {node: else_type} if not isinstance(else_type, UninhabitedType) else None
        return if_map, else_map

    def propagate_up_typemap_info(self, new_types: TypeMap) -> TypeMap:
        """Attempts refining parent expressions of any MemberExpr or IndexExprs in new_types.

        Specifically, this function accepts two mappings of expression to original types:
        the original mapping (existing_types), and a new mapping (new_types) intended to
        update the original.

        This function iterates through new_types and attempts to use the information to try
        refining any parent types that happen to be unions.

        For example, suppose there are two types "A = Tuple[int, int]" and "B = Tuple[str, str]".
        Next, suppose that 'new_types' specifies the expression 'foo[0]' has a refined type
        of 'int' and that 'foo' was previously deduced to be of type Union[A, B].

        Then, this function will observe that since A[0] is an int and B[0] is not, the type of
        'foo' can be further refined from Union[A, B] into just B.

        We perform this kind of "parent narrowing" for member lookup expressions and indexing
        expressions into tuples, namedtuples, and typeddicts. We repeat this narrowing
        recursively if the parent is also a "lookup expression". So for example, if we have
        the expression "foo['bar'].baz[0]", we'd potentially end up refining types for the
        expressions "foo", "foo['bar']", and "foo['bar'].baz".

        We return the newly refined map. This map is guaranteed to be a superset of 'new_types'.
        """
        if new_types is None:
            return None
        output_map = {}
        for expr, expr_type in new_types.items():
            # The original inferred type should always be present in the output map, of course
            output_map[expr] = expr_type

            # Next, try using this information to refine the parent types, if applicable.
            new_mapping = self.refine_parent_types(expr, expr_type)
            for parent_expr, proposed_parent_type in new_mapping.items():
                # We don't try inferring anything if we've already inferred something for
                # the parent expression.
                # TODO: Consider picking the narrower type instead of always discarding this?
                if parent_expr in new_types:
                    continue
                output_map[parent_expr] = proposed_parent_type
        return output_map

    def refine_parent_types(self, expr: Expression, expr_type: Type) -> Mapping[Expression, Type]:
        """Checks if the given expr is a 'lookup operation' into a union and iteratively refines
        the parent types based on the 'expr_type'.

        For example, if 'expr' is an expression like 'a.b.c.d', we'll potentially return refined
        types for expressions 'a', 'a.b', and 'a.b.c'.

        For more details about what a 'lookup operation' is and how we use the expr_type to refine
        the parent types of lookup_expr, see the docstring in 'propagate_up_typemap_info'.
        """
        output: dict[Expression, Type] = {}

        # Note: parent_expr and parent_type are progressively refined as we crawl up the
        # parent lookup chain.
        while True:
            # First, check if this expression is one that's attempting to
            # "lookup" some key in the parent type. If so, save the parent type
            # and create function that will try replaying the same lookup
            # operation against arbitrary types.
            if isinstance(expr, MemberExpr):
                parent_expr = collapse_walrus(expr.expr)
                parent_type = self.lookup_type_or_none(parent_expr)
                member_name = expr.name

                def replay_lookup(new_parent_type: ProperType) -> Type | None:
                    with self.msg.filter_errors() as w:
                        member_type = analyze_member_access(
                            name=member_name,
                            typ=new_parent_type,
                            context=parent_expr,
                            is_lvalue=False,
                            is_super=False,
                            is_operator=False,
                            msg=self.msg,
                            original_type=new_parent_type,
                            chk=self,
                            in_literal_context=False,
                        )
                    if w.has_new_errors():
                        return None
                    else:
                        return member_type

            elif isinstance(expr, IndexExpr):
                parent_expr = collapse_walrus(expr.base)
                parent_type = self.lookup_type_or_none(parent_expr)

                index_type = self.lookup_type_or_none(expr.index)
                if index_type is None:
                    return output

                str_literals = try_getting_str_literals_from_type(index_type)
                if str_literals is not None:
                    # Refactoring these two indexing replay functions is surprisingly
                    # tricky -- see https://github.com/python/mypy/pull/7917, which
                    # was blocked by https://github.com/mypyc/mypyc/issues/586
                    def replay_lookup(new_parent_type: ProperType) -> Type | None:
                        if not isinstance(new_parent_type, TypedDictType):
                            return None
                        try:
                            assert str_literals is not None
                            member_types = [new_parent_type.items[key] for key in str_literals]
                        except KeyError:
                            return None
                        return make_simplified_union(member_types)

                else:
                    int_literals = try_getting_int_literals_from_type(index_type)
                    if int_literals is not None:

                        def replay_lookup(new_parent_type: ProperType) -> Type | None:
                            if not isinstance(new_parent_type, TupleType):
                                return None
                            try:
                                assert int_literals is not None
                                member_types = [new_parent_type.items[key] for key in int_literals]
                            except IndexError:
                                return None
                            return make_simplified_union(member_types)

                    else:
                        return output
            else:
                return output

            # If we somehow didn't previously derive the parent type, abort completely
            # with what we have so far: something went wrong at an earlier stage.
            if parent_type is None:
                return output

            # We currently only try refining the parent type if it's a Union.
            # If not, there's no point in trying to refine any further parents
            # since we have no further information we can use to refine the lookup
            # chain, so we end early as an optimization.
            parent_type = get_proper_type(parent_type)
            if not isinstance(parent_type, UnionType):
                return output

            # Take each element in the parent union and replay the original lookup procedure
            # to figure out which parents are compatible.
            new_parent_types = []
            for item in flatten_nested_unions(parent_type.items):
                member_type = replay_lookup(get_proper_type(item))
                if member_type is None:
                    # We were unable to obtain the member type. So, we give up on refining this
                    # parent type entirely and abort.
                    return output

                if is_overlapping_types(member_type, expr_type):
                    new_parent_types.append(item)

            # If none of the parent types overlap (if we derived an empty union), something
            # went wrong. We should never hit this case, but deriving the uninhabited type or
            # reporting an error both seem unhelpful. So we abort.
            if not new_parent_types:
                return output

            expr = parent_expr
            expr_type = output[parent_expr] = make_simplified_union(new_parent_types)

    def refine_identity_comparison_expression(
        self,
        operands: list[Expression],
        operand_types: list[Type],
        chain_indices: list[int],
        narrowable_operand_indices: AbstractSet[int],
        is_valid_target: Callable[[ProperType], bool],
        coerce_only_in_literal_context: bool,
    ) -> tuple[TypeMap, TypeMap]:
        """Produce conditional type maps refining expressions by an identity/equality comparison.

        The 'operands' and 'operand_types' lists should be the full list of operands used
        in the overall comparison expression. The 'chain_indices' list is the list of indices
        actually used within this identity comparison chain.

        So if we have the expression:

            a <= b is c is d <= e

        ...then 'operands' and 'operand_types' would be lists of length 5 and 'chain_indices'
        would be the list [1, 2, 3].

        The 'narrowable_operand_indices' parameter is the set of all indices we are allowed
        to refine the types of: that is, all operands that will potentially be a part of
        the output TypeMaps.

        Although this function could theoretically try setting the types of the operands
        in the chains to the meet, doing that causes too many issues in real-world code.
        Instead, we use 'is_valid_target' to identify which of the given chain types
        we could plausibly use as the refined type for the expressions in the chain.

        Similarly, 'coerce_only_in_literal_context' controls whether we should try coercing
        expressions in the chain to a Literal type. Performing this coercion is sometimes
        too aggressive of a narrowing, depending on context.
        """
        should_coerce = True
        if coerce_only_in_literal_context:

            def should_coerce_inner(typ: Type) -> bool:
                typ = get_proper_type(typ)
                return is_literal_type_like(typ) or (
                    isinstance(typ, Instance) and typ.type.is_enum
                )

            should_coerce = any(should_coerce_inner(operand_types[i]) for i in chain_indices)

        target: Type | None = None
        possible_target_indices = []
        for i in chain_indices:
            expr_type = operand_types[i]
            if should_coerce:
                expr_type = coerce_to_literal(expr_type)
            if not is_valid_target(get_proper_type(expr_type)):
                continue
            if target and not is_same_type(target, expr_type):
                # We have multiple disjoint target types. So the 'if' branch
                # must be unreachable.
                return None, {}
            target = expr_type
            possible_target_indices.append(i)

        # There's nothing we can currently infer if none of the operands are valid targets,
        # so we end early and infer nothing.
        if target is None:
            return {}, {}

        # If possible, use an unassignable expression as the target.
        # We skip refining the type of the target below, so ideally we'd
        # want to pick an expression we were going to skip anyways.
        singleton_index = -1
        for i in possible_target_indices:
            if i not in narrowable_operand_indices:
                singleton_index = i

        # But if none of the possible singletons are unassignable ones, we give up
        # and arbitrarily pick the last item, mostly because other parts of the
        # type narrowing logic bias towards picking the rightmost item and it'd be
        # nice to stay consistent.
        #
        # That said, it shouldn't matter which index we pick. For example, suppose we
        # have this if statement, where 'x' and 'y' both have singleton types:
        #
        #     if x is y:
        #         reveal_type(x)
        #         reveal_type(y)
        #     else:
        #         reveal_type(x)
        #         reveal_type(y)
        #
        # At this point, 'x' and 'y' *must* have the same singleton type: we would have
        # ended early in the first for-loop in this function if they weren't.
        #
        # So, we should always get the same result in the 'if' case no matter which
        # index we pick. And while we do end up getting different results in the 'else'
        # case depending on the index (e.g. if we pick 'y', then its type stays the same
        # while 'x' is narrowed to '<uninhabited>'), this distinction is also moot: mypy
        # currently will just mark the whole branch as unreachable if either operand is
        # narrowed to <uninhabited>.
        if singleton_index == -1:
            singleton_index = possible_target_indices[-1]

        sum_type_name = None
        target = get_proper_type(target)
        if isinstance(target, LiteralType) and (
            target.is_enum_literal() or isinstance(target.value, bool)
        ):
            sum_type_name = target.fallback.type.fullname

        target_type = [TypeRange(target, is_upper_bound=False)]

        partial_type_maps = []
        for i in chain_indices:
            # If we try refining a type against itself, conditional_type_map
            # will end up assuming that the 'else' branch is unreachable. This is
            # typically not what we want: generally the user will intend for the
            # target type to be some fixed 'sentinel' value and will want to refine
            # the other exprs against this one instead.
            if i == singleton_index:
                continue

            # Naturally, we can't refine operands which are not permitted to be refined.
            if i not in narrowable_operand_indices:
                continue

            expr = operands[i]
            expr_type = coerce_to_literal(operand_types[i])

            if sum_type_name is not None:
                expr_type = try_expanding_sum_type_to_union(expr_type, sum_type_name)

            # We intentionally use 'conditional_types' directly here instead of
            # 'self.conditional_types_with_intersection': we only compute ad-hoc
            # intersections when working with pure instances.
            types = conditional_types(expr_type, target_type)
            partial_type_maps.append(conditional_types_to_typemaps(expr, *types))

        return reduce_conditional_maps(partial_type_maps)

    def refine_away_none_in_comparison(
        self,
        operands: list[Expression],
        operand_types: list[Type],
        chain_indices: list[int],
        narrowable_operand_indices: AbstractSet[int],
    ) -> tuple[TypeMap, TypeMap]:
        """Produces conditional type maps refining away None in an identity/equality chain.

        For more details about what the different arguments mean, see the
        docstring of 'refine_identity_comparison_expression' up above.
        """
        non_optional_types = []
        for i in chain_indices:
            typ = operand_types[i]
            if not is_overlapping_none(typ):
                non_optional_types.append(typ)

        # Make sure we have a mixture of optional and non-optional types.
        if len(non_optional_types) == 0 or len(non_optional_types) == len(chain_indices):
            return {}, {}

        if_map = {}
        for i in narrowable_operand_indices:
            expr_type = operand_types[i]
            if not is_overlapping_none(expr_type):
                continue
            if any(is_overlapping_erased_types(expr_type, t) for t in non_optional_types):
                if_map[operands[i]] = remove_optional(expr_type)

        return if_map, {}

    def is_len_of_tuple(self, expr: Expression) -> bool:
        """Is this expression a `len(x)` call where x is a tuple or union of tuples?"""
        if not isinstance(expr, CallExpr):
            return False
        if not refers_to_fullname(expr.callee, "builtins.len"):
            return False
        if len(expr.args) != 1:
            return False
        expr = expr.args[0]
        if literal(expr) != LITERAL_TYPE:
            return False
        if not self.has_type(expr):
            return False
        return self.can_be_narrowed_with_len(self.lookup_type(expr))

    def can_be_narrowed_with_len(self, typ: Type) -> bool:
        """Is this a type that can benefit from length check type restrictions?

        Currently supported types are TupleTypes, Instances of builtins.tuple, and
        unions involving such types.
        """
        if custom_special_method(typ, "__len__"):
            # If user overrides builtin behavior, we can't do anything.
            return False
        p_typ = get_proper_type(typ)
        # Note: we are conservative about tuple subclasses, because some code may rely on
        # the fact that tuple_type of fallback TypeInfo matches the original TupleType.
        if isinstance(p_typ, TupleType):
            if any(isinstance(t, UnpackType) for t in p_typ.items):
                return p_typ.partial_fallback.type.fullname == "builtins.tuple"
            return True
        if isinstance(p_typ, Instance):
            return p_typ.type.has_base("builtins.tuple")
        if isinstance(p_typ, UnionType):
            return any(self.can_be_narrowed_with_len(t) for t in p_typ.items)
        return False

    def literal_int_expr(self, expr: Expression) -> int | None:
        """Is this expression an int literal, or a reference to an int constant?

        If yes, return the corresponding int value, otherwise return None.
        """
        if not self.has_type(expr):
            return None
        expr_type = self.lookup_type(expr)
        expr_type = coerce_to_literal(expr_type)
        proper_type = get_proper_type(expr_type)
        if not isinstance(proper_type, LiteralType):
            return None
        if not isinstance(proper_type.value, int):
            return None
        return proper_type.value

    def find_tuple_len_narrowing(self, node: ComparisonExpr) -> list[tuple[TypeMap, TypeMap]]:
        """Top-level logic to find type restrictions from a length check on tuples.

        We try to detect `if` checks like the following:
            x: tuple[int, int] | tuple[int, int, int]
            y: tuple[int, int] | tuple[int, int, int]
            if len(x) == len(y) == 2:
                a, b = x  # OK
                c, d = y  # OK

            z: tuple[int, ...]
            if 1 < len(z) < 4:
                x = z  # OK
        and report corresponding type restrictions to the binder.
        """
        # First step: group consecutive `is` and `==` comparisons together.
        # This is essentially a simplified version of group_comparison_operands(),
        # tuned to the len()-like checks. Note that we don't propagate indirect
        # restrictions like e.g. `len(x) > foo() > 1` yet, since it is tricky.
        # TODO: propagate indirect len() comparison restrictions.
        chained = []
        last_group = set()
        for op, left, right in node.pairwise():
            if isinstance(left, AssignmentExpr):
                left = left.value
            if isinstance(right, AssignmentExpr):
                right = right.value
            if op in ("is", "=="):
                last_group.add(left)
                last_group.add(right)
            else:
                if last_group:
                    chained.append(("==", list(last_group)))
                    last_group = set()
                if op in {"is not", "!=", "<", "<=", ">", ">="}:
                    chained.append((op, [left, right]))
        if last_group:
            chained.append(("==", list(last_group)))

        # Second step: infer type restrictions from each group found above.
        type_maps = []
        for op, items in chained:
            # TODO: support unions of literal types as len() comparison targets.
            if not any(self.literal_int_expr(it) is not None for it in items):
                continue
            if not any(self.is_len_of_tuple(it) for it in items):
                continue

            # At this step we know there is at least one len(x) and one literal in the group.
            if op in ("is", "=="):
                literal_values = set()
                tuples = []
                for it in items:
                    lit = self.literal_int_expr(it)
                    if lit is not None:
                        literal_values.add(lit)
                        continue
                    if self.is_len_of_tuple(it):
                        assert isinstance(it, CallExpr)
                        tuples.append(it.args[0])
                if len(literal_values) > 1:
                    # More than one different literal value found, like 1 == len(x) == 2,
                    # so the corresponding branch is unreachable.
                    return [(None, {})]
                size = literal_values.pop()
                if size > MAX_PRECISE_TUPLE_SIZE:
                    # Avoid creating huge tuples from checks like if len(x) == 300.
                    continue
                for tpl in tuples:
                    yes_type, no_type = self.narrow_with_len(self.lookup_type(tpl), op, size)
                    yes_map = None if yes_type is None else {tpl: yes_type}
                    no_map = None if no_type is None else {tpl: no_type}
                    type_maps.append((yes_map, no_map))
            else:
                left, right = items
                if self.is_len_of_tuple(right):
                    # Normalize `1 < len(x)` and similar as `len(x) > 1`.
                    left, right = right, left
                    op = flip_ops.get(op, op)
                r_size = self.literal_int_expr(right)
                assert r_size is not None
                if r_size > MAX_PRECISE_TUPLE_SIZE:
                    # Avoid creating huge unions from checks like if len(x) > 300.
                    continue
                assert isinstance(left, CallExpr)
                yes_type, no_type = self.narrow_with_len(
                    self.lookup_type(left.args[0]), op, r_size
                )
                yes_map = None if yes_type is None else {left.args[0]: yes_type}
                no_map = None if no_type is None else {left.args[0]: no_type}
                type_maps.append((yes_map, no_map))
        return type_maps

    def narrow_with_len(self, typ: Type, op: str, size: int) -> tuple[Type | None, Type | None]:
        """Dispatch tuple type narrowing logic depending on the kind of type we got."""
        typ = get_proper_type(typ)
        if isinstance(typ, TupleType):
            return self.refine_tuple_type_with_len(typ, op, size)
        elif isinstance(typ, Instance):
            return self.refine_instance_type_with_len(typ, op, size)
        elif isinstance(typ, UnionType):
            yes_types = []
            no_types = []
            other_types = []
            for t in typ.items:
                if not self.can_be_narrowed_with_len(t):
                    other_types.append(t)
                    continue
                yt, nt = self.narrow_with_len(t, op, size)
                if yt is not None:
                    yes_types.append(yt)
                if nt is not None:
                    no_types.append(nt)
            yes_types += other_types
            no_types += other_types
            if yes_types:
                yes_type = make_simplified_union(yes_types)
            else:
                yes_type = None
            if no_types:
                no_type = make_simplified_union(no_types)
            else:
                no_type = None
            return yes_type, no_type
        else:
            assert False, "Unsupported type for len narrowing"

    def refine_tuple_type_with_len(
        self, typ: TupleType, op: str, size: int
    ) -> tuple[Type | None, Type | None]:
        """Narrow a TupleType using length restrictions."""
        unpack_index = find_unpack_in_list(typ.items)
        if unpack_index is None:
            # For fixed length tuple situation is trivial, it is either reachable or not,
            # depending on the current length, expected length, and the comparison op.
            method = int_op_to_method[op]
            if method(typ.length(), size):
                return typ, None
            return None, typ
        unpack = typ.items[unpack_index]
        assert isinstance(unpack, UnpackType)
        unpacked = get_proper_type(unpack.type)
        if isinstance(unpacked, TypeVarTupleType):
            # For tuples involving TypeVarTuple unpack we can't do much except
            # inferring reachability, and recording the restrictions on TypeVarTuple
            # for further "manual" use elsewhere.
            min_len = typ.length() - 1 + unpacked.min_len
            if op in ("==", "is"):
                if min_len <= size:
                    return typ, typ
                return None, typ
            elif op in ("<", "<="):
                if op == "<=":
                    size += 1
                if min_len < size:
                    prefix = typ.items[:unpack_index]
                    suffix = typ.items[unpack_index + 1 :]
                    # TODO: also record max_len to avoid false negatives?
                    unpack = UnpackType(unpacked.copy_modified(min_len=size - typ.length() + 1))
                    return typ, typ.copy_modified(items=prefix + [unpack] + suffix)
                return None, typ
            else:
                yes_type, no_type = self.refine_tuple_type_with_len(typ, neg_ops[op], size)
                return no_type, yes_type
        # Homogeneous variadic item is the case where we are most flexible. Essentially,
        # we adjust the variadic item by "eating away" from it to satisfy the restriction.
        assert isinstance(unpacked, Instance) and unpacked.type.fullname == "builtins.tuple"
        min_len = typ.length() - 1
        arg = unpacked.args[0]
        prefix = typ.items[:unpack_index]
        suffix = typ.items[unpack_index + 1 :]
        if op in ("==", "is"):
            if min_len <= size:
                # TODO: return fixed union + prefixed variadic tuple for no_type?
                return typ.copy_modified(items=prefix + [arg] * (size - min_len) + suffix), typ
            return None, typ
        elif op in ("<", "<="):
            if op == "<=":
                size += 1
            if min_len < size:
                # Note: there is some ambiguity w.r.t. to where to put the additional
                # items: before or after the unpack. However, such types are equivalent,
                # so we always put them before for consistency.
                no_type = typ.copy_modified(
                    items=prefix + [arg] * (size - min_len) + [unpack] + suffix
                )
                yes_items = []
                for n in range(size - min_len):
                    yes_items.append(typ.copy_modified(items=prefix + [arg] * n + suffix))
                return UnionType.make_union(yes_items, typ.line, typ.column), no_type
            return None, typ
        else:
            yes_type, no_type = self.refine_tuple_type_with_len(typ, neg_ops[op], size)
            return no_type, yes_type

    def refine_instance_type_with_len(
        self, typ: Instance, op: str, size: int
    ) -> tuple[Type | None, Type | None]:
        """Narrow a homogeneous tuple using length restrictions."""
        base = map_instance_to_supertype(typ, self.lookup_typeinfo("builtins.tuple"))
        arg = base.args[0]
        # Again, we are conservative about subclasses until we gain more confidence.
        allow_precise = (
            PRECISE_TUPLE_TYPES in self.options.enable_incomplete_feature
        ) and typ.type.fullname == "builtins.tuple"
        if op in ("==", "is"):
            # TODO: return fixed union + prefixed variadic tuple for no_type?
            return TupleType(items=[arg] * size, fallback=typ), typ
        elif op in ("<", "<="):
            if op == "<=":
                size += 1
            if allow_precise:
                unpack = UnpackType(self.named_generic_type("builtins.tuple", [arg]))
                no_type: Type | None = TupleType(items=[arg] * size + [unpack], fallback=typ)
            else:
                no_type = typ
            if allow_precise:
                items = []
                for n in range(size):
                    items.append(TupleType([arg] * n, fallback=typ))
                yes_type: Type | None = UnionType.make_union(items, typ.line, typ.column)
            else:
                yes_type = typ
            return yes_type, no_type
        else:
            yes_type, no_type = self.refine_instance_type_with_len(typ, neg_ops[op], size)
            return no_type, yes_type

    #
    # Helpers
    #
    @overload
    def check_subtype(
        self,
        subtype: Type,
        supertype: Type,
        context: Context,
        msg: str,
        subtype_label: str | None = None,
        supertype_label: str | None = None,
        *,
        notes: list[str] | None = None,
        code: ErrorCode | None = None,
        outer_context: Context | None = None,
    ) -> bool: ...

    @overload
    def check_subtype(
        self,
        subtype: Type,
        supertype: Type,
        context: Context,
        msg: ErrorMessage,
        subtype_label: str | None = None,
        supertype_label: str | None = None,
        *,
        notes: list[str] | None = None,
        outer_context: Context | None = None,
    ) -> bool: ...

    def check_subtype(
        self,
        subtype: Type,
        supertype: Type,
        context: Context,
        msg: str | ErrorMessage,
        subtype_label: str | None = None,
        supertype_label: str | None = None,
        *,
        notes: list[str] | None = None,
        code: ErrorCode | None = None,
        outer_context: Context | None = None,
    ) -> bool:
        """Generate an error if the subtype is not compatible with supertype."""
        if is_subtype(subtype, supertype, options=self.options):
            return True

        if isinstance(msg, str):
            msg = ErrorMessage(msg, code=code)

        if self.msg.prefer_simple_messages():
            self.fail(msg, context)  # Fast path -- skip all fancy logic
            return False

        orig_subtype = subtype
        subtype = get_proper_type(subtype)
        orig_supertype = supertype
        supertype = get_proper_type(supertype)
        if self.msg.try_report_long_tuple_assignment_error(
            subtype, supertype, context, msg, subtype_label, supertype_label
        ):
            return False
        extra_info: list[str] = []
        note_msg = ""
        notes = notes or []
        if subtype_label is not None or supertype_label is not None:
            subtype_str, supertype_str = format_type_distinctly(
                orig_subtype, orig_supertype, options=self.options
            )
            if subtype_label is not None:
                extra_info.append(subtype_label + " " + subtype_str)
            if supertype_label is not None:
                extra_info.append(supertype_label + " " + supertype_str)
            note_msg = make_inferred_type_note(
                outer_context or context, subtype, supertype, supertype_str
            )
            if isinstance(subtype, Instance) and isinstance(supertype, Instance):
                notes = append_invariance_notes(notes, subtype, supertype)
            if isinstance(subtype, UnionType) and isinstance(supertype, UnionType):
                notes = append_union_note(notes, subtype, supertype, self.options)
        if extra_info:
            msg = msg.with_additional_msg(" (" + ", ".join(extra_info) + ")")

        self.fail(msg, context)
        for note in notes:
            self.msg.note(note, context, code=msg.code)
        if note_msg:
            self.note(note_msg, context, code=msg.code)
        self.msg.maybe_note_concatenate_pos_args(subtype, supertype, context, code=msg.code)
        if (
            isinstance(supertype, Instance)
            and supertype.type.is_protocol
            and isinstance(subtype, (CallableType, Instance, TupleType, TypedDictType))
        ):
            self.msg.report_protocol_problems(subtype, supertype, context, code=msg.code)
        if isinstance(supertype, CallableType) and isinstance(subtype, Instance):
            call = find_member("__call__", subtype, subtype, is_operator=True)
            if call:
                self.msg.note_call(subtype, call, context, code=msg.code)
        if isinstance(subtype, (CallableType, Overloaded)) and isinstance(supertype, Instance):
            if supertype.type.is_protocol and "__call__" in supertype.type.protocol_members:
                call = find_member("__call__", supertype, subtype, is_operator=True)
                assert call is not None
                if not is_subtype(subtype, call, options=self.options):
                    self.msg.note_call(supertype, call, context, code=msg.code)
        self.check_possible_missing_await(subtype, supertype, context, code=msg.code)
        return False

    def get_precise_awaitable_type(self, typ: Type, local_errors: ErrorWatcher) -> Type | None:
        """If type implements Awaitable[X] with non-Any X, return X.

        In all other cases return None. This method must be called in context
        of local_errors.
        """
        if isinstance(get_proper_type(typ), PartialType):
            # Partial types are special, ignore them here.
            return None
        try:
            aw_type = self.expr_checker.check_awaitable_expr(
                typ, Context(), "", ignore_binder=True
            )
        except KeyError:
            # This is a hack to speed up tests by not including Awaitable in all typing stubs.
            return None
        if local_errors.has_new_errors():
            return None
        if isinstance(get_proper_type(aw_type), (AnyType, UnboundType)):
            return None
        return aw_type

    @contextmanager
    def checking_await_set(self) -> Iterator[None]:
        self.checking_missing_await = True
        try:
            yield
        finally:
            self.checking_missing_await = False

    def check_possible_missing_await(
        self, subtype: Type, supertype: Type, context: Context, code: ErrorCode | None
    ) -> None:
        """Check if the given type becomes a subtype when awaited."""
        if self.checking_missing_await:
            # Avoid infinite recursion.
            return
        with self.checking_await_set(), self.msg.filter_errors() as local_errors:
            aw_type = self.get_precise_awaitable_type(subtype, local_errors)
            if aw_type is None:
                return
            if not self.check_subtype(
                aw_type, supertype, context, msg=message_registry.INCOMPATIBLE_TYPES
            ):
                return
        self.msg.possible_missing_await(context, code)

    def named_type(self, name: str) -> Instance:
        """Return an instance type with given name and implicit Any type args.

        For example, named_type('builtins.object') produces the 'object' type.
        """
        # Assume that the name refers to a type.
        sym = self.lookup_qualified(name)
        node = sym.node
        if isinstance(node, TypeAlias):
            assert isinstance(node.target, Instance)  # type: ignore[misc]
            node = node.target.type
        assert isinstance(node, TypeInfo)
        any_type = AnyType(TypeOfAny.from_omitted_generics)
        return Instance(node, [any_type] * len(node.defn.type_vars))

    def named_generic_type(self, name: str, args: list[Type]) -> Instance:
        """Return an instance with the given name and type arguments.

        Assume that the number of arguments is correct.  Assume that
        the name refers to a compatible generic type.
        """
        info = self.lookup_typeinfo(name)
        args = [remove_instance_last_known_values(arg) for arg in args]
        # TODO: assert len(args) == len(info.defn.type_vars)
        return Instance(info, args)

    def lookup_typeinfo(self, fullname: str) -> TypeInfo:
        # Assume that the name refers to a class.
        sym = self.lookup_qualified(fullname)
        node = sym.node
        assert isinstance(node, TypeInfo)
        return node

    def type_type(self) -> Instance:
        """Return instance type 'type'."""
        return self.named_type("builtins.type")

    def str_type(self) -> Instance:
        """Return instance type 'str'."""
        return self.named_type("builtins.str")

    def store_type(self, node: Expression, typ: Type) -> None:
        """Store the type of a node in the type map."""
        self._type_maps[-1][node] = typ

    def has_type(self, node: Expression) -> bool:
        return any(node in m for m in reversed(self._type_maps))

    def lookup_type_or_none(self, node: Expression) -> Type | None:
        for m in reversed(self._type_maps):
            if node in m:
                return m[node]
        return None

    def lookup_type(self, node: Expression) -> Type:
        for m in reversed(self._type_maps):
            t = m.get(node)
            if t is not None:
                return t
        raise KeyError(node)

    def store_types(self, d: dict[Expression, Type]) -> None:
        self._type_maps[-1].update(d)

    @contextmanager
    def local_type_map(self) -> Iterator[dict[Expression, Type]]:
        """Store inferred types into a temporary type map (returned).

        This can be used to perform type checking "experiments" without
        affecting exported types (which are used by mypyc).
        """
        temp_type_map: dict[Expression, Type] = {}
        self._type_maps.append(temp_type_map)
        yield temp_type_map
        self._type_maps.pop()

    def in_checked_function(self) -> bool:
        """Should we type-check the current function?

        - Yes if --check-untyped-defs is set.
        - Yes outside functions.
        - Yes in annotated functions.
        - No otherwise.
        """
        return (
            self.options.check_untyped_defs or not self.dynamic_funcs or not self.dynamic_funcs[-1]
        )

    def lookup(self, name: str) -> SymbolTableNode:
        """Look up a definition from the symbol table with the given name."""
        if name in self.globals:
            return self.globals[name]
        else:
            b = self.globals.get("__builtins__", None)
            if b:
                assert isinstance(b.node, MypyFile)
                table = b.node.names
                if name in table:
                    return table[name]
            raise KeyError(f"Failed lookup: {name}")

    def lookup_qualified(self, name: str) -> SymbolTableNode:
        if "." not in name:
            return self.lookup(name)
        else:
            parts = name.split(".")
            n = self.modules[parts[0]]
            for i in range(1, len(parts) - 1):
                sym = n.names.get(parts[i])
                assert sym is not None, "Internal error: attempted lookup of unknown name"
                assert isinstance(sym.node, MypyFile)
                n = sym.node
            last = parts[-1]
            if last in n.names:
                return n.names[last]
            elif len(parts) == 2 and parts[0] in ("builtins", "typing"):
                fullname = ".".join(parts)
                if fullname in SUGGESTED_TEST_FIXTURES:
                    suggestion = ", e.g. add '[{} fixtures/{}]' to your test".format(
                        parts[0], SUGGESTED_TEST_FIXTURES[fullname]
                    )
                else:
                    suggestion = ""
                raise KeyError(
                    "Could not find builtin symbol '{}' (If you are running a "
                    "test case, use a fixture that "
                    "defines this symbol{})".format(last, suggestion)
                )
            else:
                msg = "Failed qualified lookup: '{}' (fullname = '{}')."
                raise KeyError(msg.format(last, name))

    @contextmanager
    def enter_partial_types(
        self, *, is_function: bool = False, is_class: bool = False
    ) -> Iterator[None]:
        """Enter a new scope for collecting partial types.

        Also report errors for (some) variables which still have partial
        types, i.e. we couldn't infer a complete type.
        """
        is_local = (self.partial_types and self.partial_types[-1].is_local) or is_function
        self.partial_types.append(PartialTypeScope({}, is_function, is_local))
        yield

        # Don't complain about not being able to infer partials if it is
        # at the toplevel (with allow_untyped_globals) or if it is in an
        # untyped function being checked with check_untyped_defs.
        permissive = (self.options.allow_untyped_globals and not is_local) or (
            self.options.check_untyped_defs and self.dynamic_funcs and self.dynamic_funcs[-1]
        )

        partial_types, _, _ = self.partial_types.pop()
        if not self.current_node_deferred:
            for var, context in partial_types.items():
                # If we require local partial types, there are a few exceptions where
                # we fall back to inferring just "None" as the type from a None initializer:
                #
                # 1. If all happens within a single function this is acceptable, since only
                #    the topmost function is a separate target in fine-grained incremental mode.
                #    We primarily want to avoid "splitting" partial types across targets.
                #
                # 2. A None initializer in the class body if the attribute is defined in a base
                #    class is fine, since the attribute is already defined and it's currently okay
                #    to vary the type of an attribute covariantly. The None type will still be
                #    checked for compatibility with base classes elsewhere. Without this exception
                #    mypy could require an annotation for an attribute that already has been
                #    declared in a base class, which would be bad.
                allow_none = (
                    not self.options.local_partial_types
                    or is_function
                    or (is_class and self.is_defined_in_base_class(var))
                )
                if (
                    allow_none
                    and isinstance(var.type, PartialType)
                    and var.type.type is None
                    and not permissive
                ):
                    var.type = NoneType()
                else:
                    if var not in self.partial_reported and not permissive:
                        self.msg.need_annotation_for_var(var, context, self.options.python_version)
                        self.partial_reported.add(var)
                    if var.type:
                        fixed = fixup_partial_type(var.type)
                        var.invalid_partial_type = fixed != var.type
                        var.type = fixed

    def handle_partial_var_type(
        self, typ: PartialType, is_lvalue: bool, node: Var, context: Context
    ) -> Type:
        """Handle a reference to a partial type through a var.

        (Used by checkexpr and checkmember.)
        """
        in_scope, is_local, partial_types = self.find_partial_types_in_all_scopes(node)
        if typ.type is None and in_scope:
            # 'None' partial type. It has a well-defined type. In an lvalue context
            # we want to preserve the knowledge of it being a partial type.
            if not is_lvalue:
                return NoneType()
            else:
                return typ
        else:
            if partial_types is not None and not self.current_node_deferred:
                if in_scope:
                    context = partial_types[node]
                    if is_local or not self.options.allow_untyped_globals:
                        self.msg.need_annotation_for_var(
                            node, context, self.options.python_version
                        )
                        self.partial_reported.add(node)
                else:
                    # Defer the node -- we might get a better type in the outer scope
                    self.handle_cannot_determine_type(node.name, context)
            return fixup_partial_type(typ)

    def is_defined_in_base_class(self, var: Var) -> bool:
        if not var.info:
            return False
        return var.info.fallback_to_any or any(
            base.get(var.name) is not None for base in var.info.mro[1:]
        )

    def find_partial_types(self, var: Var) -> dict[Var, Context] | None:
        """Look for an active partial type scope containing variable.

        A scope is active if assignments in the current context can refine a partial
        type originally defined in the scope. This is affected by the local_partial_types
        configuration option.
        """
        in_scope, _, partial_types = self.find_partial_types_in_all_scopes(var)
        if in_scope:
            return partial_types
        return None

    def find_partial_types_in_all_scopes(
        self, var: Var
    ) -> tuple[bool, bool, dict[Var, Context] | None]:
        """Look for partial type scope containing variable.

        Return tuple (is the scope active, is the scope a local scope, scope).
        """
        for scope in reversed(self.partial_types):
            if var in scope.map:
                # All scopes within the outermost function are active. Scopes out of
                # the outermost function are inactive to allow local reasoning (important
                # for fine-grained incremental mode).
                disallow_other_scopes = self.options.local_partial_types

                if isinstance(var.type, PartialType) and var.type.type is not None and var.info:
                    # This is an ugly hack to make partial generic self attributes behave
                    # as if --local-partial-types is always on (because it used to be like this).
                    disallow_other_scopes = True

                scope_active = (
                    not disallow_other_scopes or scope.is_local == self.partial_types[-1].is_local
                )
                return scope_active, scope.is_local, scope.map
        return False, False, None

    def temp_node(self, t: Type, context: Context | None = None) -> TempNode:
        """Create a temporary node with the given, fixed type."""
        return TempNode(t, context=context)

    def fail(
        self, msg: str | ErrorMessage, context: Context, *, code: ErrorCode | None = None
    ) -> None:
        """Produce an error message."""
        if isinstance(msg, ErrorMessage):
            self.msg.fail(msg.value, context, code=msg.code)
            return
        self.msg.fail(msg, context, code=code)

    def note(
        self,
        msg: str | ErrorMessage,
        context: Context,
        offset: int = 0,
        *,
        code: ErrorCode | None = None,
    ) -> None:
        """Produce a note."""
        if isinstance(msg, ErrorMessage):
            self.msg.note(msg.value, context, code=msg.code)
            return
        self.msg.note(msg, context, offset=offset, code=code)

    def iterable_item_type(
        self, it: Instance | CallableType | TypeType | Overloaded, context: Context
    ) -> Type:
        if isinstance(it, Instance):
            iterable = map_instance_to_supertype(it, self.lookup_typeinfo("typing.Iterable"))
            item_type = iterable.args[0]
            if not isinstance(get_proper_type(item_type), AnyType):
                # This relies on 'map_instance_to_supertype' returning 'Iterable[Any]'
                # in case there is no explicit base class.
                return item_type
        # Try also structural typing.
        return self.analyze_iterable_item_type_without_expression(it, context)[1]

    def function_type(self, func: FuncBase) -> FunctionLike:
        return function_type(func, self.named_type("builtins.function"))

    def push_type_map(self, type_map: TypeMap) -> None:
        if type_map is None:
            self.binder.unreachable()
        else:
            for expr, type in type_map.items():
                self.binder.put(expr, type)

    def infer_issubclass_maps(self, node: CallExpr, expr: Expression) -> tuple[TypeMap, TypeMap]:
        """Infer type restrictions for an expression in issubclass call."""
        vartype = self.lookup_type(expr)
        type = self.get_isinstance_type(node.args[1])
        if isinstance(vartype, TypeVarType):
            vartype = vartype.upper_bound
        vartype = get_proper_type(vartype)
        if isinstance(vartype, UnionType):
            union_list = []
            for t in get_proper_types(vartype.items):
                if isinstance(t, TypeType):
                    union_list.append(t.item)
                else:
                    # This is an error that should be reported earlier
                    # if we reach here, we refuse to do any type inference.
                    return {}, {}
            vartype = UnionType(union_list)
        elif isinstance(vartype, TypeType):
            vartype = vartype.item
        elif isinstance(vartype, Instance) and vartype.type.is_metaclass():
            vartype = self.named_type("builtins.object")
        else:
            # Any other object whose type we don't know precisely
            # for example, Any or a custom metaclass.
            return {}, {}  # unknown type
        yes_type, no_type = self.conditional_types_with_intersection(vartype, type, expr)
        yes_map, no_map = conditional_types_to_typemaps(expr, yes_type, no_type)
        yes_map, no_map = map(convert_to_typetype, (yes_map, no_map))
        return yes_map, no_map

    @overload
    def conditional_types_with_intersection(
        self,
        expr_type: Type,
        type_ranges: list[TypeRange] | None,
        ctx: Context,
        default: None = None,
    ) -> tuple[Type | None, Type | None]: ...

    @overload
    def conditional_types_with_intersection(
        self, expr_type: Type, type_ranges: list[TypeRange] | None, ctx: Context, default: Type
    ) -> tuple[Type, Type]: ...

    def conditional_types_with_intersection(
        self,
        expr_type: Type,
        type_ranges: list[TypeRange] | None,
        ctx: Context,
        default: Type | None = None,
    ) -> tuple[Type | None, Type | None]:
        initial_types = conditional_types(expr_type, type_ranges, default)
        # For some reason, doing "yes_map, no_map = conditional_types_to_typemaps(...)"
        # doesn't work: mypyc will decide that 'yes_map' is of type None if we try.
        yes_type: Type | None = initial_types[0]
        no_type: Type | None = initial_types[1]

        if not isinstance(get_proper_type(yes_type), UninhabitedType) or type_ranges is None:
            return yes_type, no_type

        # If conditional_types was unable to successfully narrow the expr_type
        # using the type_ranges and concluded if-branch is unreachable, we try
        # computing it again using a different algorithm that tries to generate
        # an ad-hoc intersection between the expr_type and the type_ranges.
        proper_type = get_proper_type(expr_type)
        if isinstance(proper_type, UnionType):
            possible_expr_types = get_proper_types(proper_type.relevant_items())
        else:
            possible_expr_types = [proper_type]

        possible_target_types = []
        for tr in type_ranges:
            item = get_proper_type(tr.item)
            if isinstance(item, (Instance, NoneType)):
                possible_target_types.append(item)
        if not possible_target_types:
            return yes_type, no_type

        out = []
        errors: list[tuple[str, str]] = []
        for v in possible_expr_types:
            if not isinstance(v, Instance):
                return yes_type, no_type
            for t in possible_target_types:
                if isinstance(t, NoneType):
                    errors.append((f'"{v.type.name}" and "NoneType"', '"NoneType" is final'))
                    continue
                intersection = self.intersect_instances((v, t), errors)
                if intersection is None:
                    continue
                out.append(intersection)
        if not out:
            # Only report errors if no element in the union worked.
            if self.should_report_unreachable_issues():
                for types, reason in errors:
                    self.msg.impossible_intersection(types, reason, ctx)
            return UninhabitedType(), expr_type
        new_yes_type = make_simplified_union(out)
        return new_yes_type, expr_type

    def is_writable_attribute(self, node: Node) -> bool:
        """Check if an attribute is writable"""
        if isinstance(node, Var):
            if node.is_property and not node.is_settable_property:
                return False
            return True
        elif isinstance(node, OverloadedFuncDef) and node.is_property:
            first_item = node.items[0]
            assert isinstance(first_item, Decorator)
            return first_item.var.is_settable_property
        return False

    def get_isinstance_type(self, expr: Expression) -> list[TypeRange] | None:
        if isinstance(expr, OpExpr) and expr.op == "|":
            left = self.get_isinstance_type(expr.left)
            if left is None and is_literal_none(expr.left):
                left = [TypeRange(NoneType(), is_upper_bound=False)]
            right = self.get_isinstance_type(expr.right)
            if right is None and is_literal_none(expr.right):
                right = [TypeRange(NoneType(), is_upper_bound=False)]
            if left is None or right is None:
                return None
            return left + right
        all_types = get_proper_types(flatten_types(self.lookup_type(expr)))
        types: list[TypeRange] = []
        for typ in all_types:
            if isinstance(typ, FunctionLike) and typ.is_type_obj():
                # Type variables may be present -- erase them, which is the best
                # we can do (outside disallowing them here).
                erased_type = erase_typevars(typ.items[0].ret_type)
                types.append(TypeRange(erased_type, is_upper_bound=False))
            elif isinstance(typ, TypeType):
                # Type[A] means "any type that is a subtype of A" rather than "precisely type A"
                # we indicate this by setting is_upper_bound flag
                is_upper_bound = True
                if isinstance(typ.item, NoneType):
                    # except for Type[None], because "'NoneType' is not an acceptable base type"
                    is_upper_bound = False
                types.append(TypeRange(typ.item, is_upper_bound=is_upper_bound))
            elif isinstance(typ, Instance) and typ.type.fullname == "builtins.type":
                object_type = Instance(typ.type.mro[-1], [])
                types.append(TypeRange(object_type, is_upper_bound=True))
            elif isinstance(typ, Instance) and typ.type.fullname == "types.UnionType" and typ.args:
                types.append(TypeRange(UnionType(typ.args), is_upper_bound=False))
            elif isinstance(typ, AnyType):
                types.append(TypeRange(typ, is_upper_bound=False))
            else:  # we didn't see an actual type, but rather a variable with unknown value
                return None
        if not types:
            # this can happen if someone has empty tuple as 2nd argument to isinstance
            # strictly speaking, we should return UninhabitedType but for simplicity we will simply
            # refuse to do any type inference for now
            return None
        return types

    def is_literal_enum(self, n: Expression) -> bool:
        """Returns true if this expression (with the given type context) is an Enum literal.

        For example, if we had an enum:

            class Foo(Enum):
                A = 1
                B = 2

        ...and if the expression 'Foo' referred to that enum within the current type context,
        then the expression 'Foo.A' would be a literal enum. However, if we did 'a = Foo.A',
        then the variable 'a' would *not* be a literal enum.

        We occasionally special-case expressions like 'Foo.A' and treat them as a single primitive
        unit for the same reasons we sometimes treat 'True', 'False', or 'None' as a single
        primitive unit.
        """
        if not isinstance(n, MemberExpr) or not isinstance(n.expr, NameExpr):
            return False

        parent_type = self.lookup_type_or_none(n.expr)
        member_type = self.lookup_type_or_none(n)
        if member_type is None or parent_type is None:
            return False

        parent_type = get_proper_type(parent_type)
        member_type = get_proper_type(coerce_to_literal(member_type))
        if not isinstance(parent_type, FunctionLike) or not isinstance(member_type, LiteralType):
            return False

        if not parent_type.is_type_obj():
            return False

        return (
            member_type.is_enum_literal()
            and member_type.fallback.type == parent_type.type_object()
        )

    def add_any_attribute_to_type(self, typ: Type, name: str) -> Type:
        """Inject an extra attribute with Any type using fallbacks."""
        orig_typ = typ
        typ = get_proper_type(typ)
        any_type = AnyType(TypeOfAny.unannotated)
        if isinstance(typ, Instance):
            result = typ.copy_with_extra_attr(name, any_type)
            # For instances, we erase the possible module name, so that restrictions
            # become anonymous types.ModuleType instances, allowing hasattr() to
            # have effect on modules.
            assert result.extra_attrs is not None
            result.extra_attrs.mod_name = None
            return result
        if isinstance(typ, TupleType):
            fallback = typ.partial_fallback.copy_with_extra_attr(name, any_type)
            return typ.copy_modified(fallback=fallback)
        if isinstance(typ, CallableType):
            fallback = typ.fallback.copy_with_extra_attr(name, any_type)
            return typ.copy_modified(fallback=fallback)
        if isinstance(typ, TypeType) and isinstance(typ.item, Instance):
            return TypeType.make_normalized(self.add_any_attribute_to_type(typ.item, name))
        if isinstance(typ, TypeVarType):
            return typ.copy_modified(
                upper_bound=self.add_any_attribute_to_type(typ.upper_bound, name),
                values=[self.add_any_attribute_to_type(v, name) for v in typ.values],
            )
        if isinstance(typ, UnionType):
            with_attr, without_attr = self.partition_union_by_attr(typ, name)
            return make_simplified_union(
                with_attr + [self.add_any_attribute_to_type(typ, name) for typ in without_attr]
            )
        return orig_typ

    def hasattr_type_maps(
        self, expr: Expression, source_type: Type, name: str
    ) -> tuple[TypeMap, TypeMap]:
        """Simple support for hasattr() checks.

        Essentially the logic is following:
            * In the if branch, keep types that already has a valid attribute as is,
              for other inject an attribute with `Any` type.
            * In the else branch, remove types that already have a valid attribute,
              while keeping the rest.
        """
        if self.has_valid_attribute(source_type, name):
            return {expr: source_type}, {}

        source_type = get_proper_type(source_type)
        if isinstance(source_type, UnionType):
            _, without_attr = self.partition_union_by_attr(source_type, name)
            yes_map = {expr: self.add_any_attribute_to_type(source_type, name)}
            return yes_map, {expr: make_simplified_union(without_attr)}

        type_with_attr = self.add_any_attribute_to_type(source_type, name)
        if type_with_attr != source_type:
            return {expr: type_with_attr}, {}
        return {}, {}

    def partition_union_by_attr(
        self, source_type: UnionType, name: str
    ) -> tuple[list[Type], list[Type]]:
        with_attr = []
        without_attr = []
        for item in source_type.items:
            if self.has_valid_attribute(item, name):
                with_attr.append(item)
            else:
                without_attr.append(item)
        return with_attr, without_attr

    def has_valid_attribute(self, typ: Type, name: str) -> bool:
        p_typ = get_proper_type(typ)
        if isinstance(p_typ, AnyType):
            return False
        if isinstance(p_typ, Instance) and p_typ.extra_attrs and p_typ.extra_attrs.mod_name:
            # Presence of module_symbol_table means this check will skip ModuleType.__getattr__
            module_symbol_table = p_typ.type.names
        else:
            module_symbol_table = None
        with self.msg.filter_errors() as watcher:
            analyze_member_access(
                name,
                typ,
                TempNode(AnyType(TypeOfAny.special_form)),
                False,
                False,
                False,
                self.msg,
                original_type=typ,
                chk=self,
                # This is not a real attribute lookup so don't mess with deferring nodes.
                no_deferral=True,
                module_symbol_table=module_symbol_table,
            )
        return not watcher.has_new_errors()

    def get_expression_type(self, node: Expression, type_context: Type | None = None) -> Type:
        return self.expr_checker.accept(node, type_context=type_context)

    def check_deprecated(self, node: SymbolNode | None, context: Context) -> None:
        """Warn if deprecated and not directly imported with a `from` statement."""
        if isinstance(node, Decorator):
            node = node.func
        if isinstance(node, (FuncDef, OverloadedFuncDef, TypeInfo)) and (
            node.deprecated is not None
        ):
            for imp in self.tree.imports:
                if isinstance(imp, ImportFrom) and any(node.name == n[0] for n in imp.names):
                    break
            else:
                self.warn_deprecated(node, context)

    def warn_deprecated(self, node: SymbolNode | None, context: Context) -> None:
        """Warn if deprecated."""
        if isinstance(node, Decorator):
            node = node.func
        if isinstance(node, (FuncDef, OverloadedFuncDef, TypeInfo)) and (
            (deprecated := node.deprecated) is not None
        ):
            warn = self.msg.fail if self.options.report_deprecated_as_error else self.msg.note
            warn(deprecated, context, code=codes.DEPRECATED)

    def search_deprecated(self, typ: Type | None, s: AssignmentStmt, visited: set[Type]) -> None:

        if typ not in visited:
            visited.add(typ)
            if isinstance(typ := get_proper_type(typ), Instance):
                    self.check_deprecated(typ.type, s)
                    for arg in typ.args:
                        self.search_deprecated(arg, s, visited)
            elif isinstance(typ, (UnionType, TupleType)):
                for item in typ.items:
                     self.search_deprecated(item, s, visited)


class CollectArgTypeVarTypes(TypeTraverserVisitor):
    """Collects the non-nested argument types in a set."""

    def __init__(self) -> None:
        self.arg_types: set[TypeVarType] = set()

    def visit_type_var(self, t: TypeVarType) -> None:
        self.arg_types.add(t)


@overload
def conditional_types(
    current_type: Type, proposed_type_ranges: list[TypeRange] | None, default: None = None
) -> tuple[Type | None, Type | None]: ...


@overload
def conditional_types(
    current_type: Type, proposed_type_ranges: list[TypeRange] | None, default: Type
) -> tuple[Type, Type]: ...


def conditional_types(
    current_type: Type, proposed_type_ranges: list[TypeRange] | None, default: Type | None = None
) -> tuple[Type | None, Type | None]:
    """Takes in the current type and a proposed type of an expression.

    Returns a 2-tuple: The first element is the proposed type, if the expression
    can be the proposed type. The second element is the type it would hold
    if it was not the proposed type, if any. UninhabitedType means unreachable.
    None means no new information can be inferred. If default is set it is returned
    instead."""
    if proposed_type_ranges:
        if len(proposed_type_ranges) == 1:
            target = proposed_type_ranges[0].item
            target = get_proper_type(target)
            if isinstance(target, LiteralType) and (
                target.is_enum_literal() or isinstance(target.value, bool)
            ):
                enum_name = target.fallback.type.fullname
                current_type = try_expanding_sum_type_to_union(current_type, enum_name)
        proposed_items = [type_range.item for type_range in proposed_type_ranges]
        proposed_type = make_simplified_union(proposed_items)
        if isinstance(proposed_type, AnyType):
            # We don't really know much about the proposed type, so we shouldn't
            # attempt to narrow anything. Instead, we broaden the expr to Any to
            # avoid false positives
            return proposed_type, default
        elif not any(
            type_range.is_upper_bound for type_range in proposed_type_ranges
        ) and is_proper_subtype(current_type, proposed_type, ignore_promotions=True):
            # Expression is always of one of the types in proposed_type_ranges
            return default, UninhabitedType()
        elif not is_overlapping_types(
            current_type, proposed_type, prohibit_none_typevar_overlap=True, ignore_promotions=True
        ):
            # Expression is never of any type in proposed_type_ranges
            return UninhabitedType(), default
        else:
            # we can only restrict when the type is precise, not bounded
            proposed_precise_type = UnionType.make_union(
                [
                    type_range.item
                    for type_range in proposed_type_ranges
                    if not type_range.is_upper_bound
                ]
            )
            remaining_type = restrict_subtype_away(current_type, proposed_precise_type)
            return proposed_type, remaining_type
    else:
        # An isinstance check, but we don't understand the type
        return current_type, default


def conditional_types_to_typemaps(
    expr: Expression, yes_type: Type | None, no_type: Type | None
) -> tuple[TypeMap, TypeMap]:
    expr = collapse_walrus(expr)
    maps: list[TypeMap] = []
    for typ in (yes_type, no_type):
        proper_type = get_proper_type(typ)
        if isinstance(proper_type, UninhabitedType):
            maps.append(None)
        elif proper_type is None:
            maps.append({})
        else:
            assert typ is not None
            maps.append({expr: typ})

    return cast(Tuple[TypeMap, TypeMap], tuple(maps))


def gen_unique_name(base: str, table: SymbolTable) -> str:
    """Generate a name that does not appear in table by appending numbers to base."""
    if base not in table:
        return base
    i = 1
    while base + str(i) in table:
        i += 1
    return base + str(i)


def is_true_literal(n: Expression) -> bool:
    """Returns true if this expression is the 'True' literal/keyword."""
    return refers_to_fullname(n, "builtins.True") or isinstance(n, IntExpr) and n.value != 0


def is_false_literal(n: Expression) -> bool:
    """Returns true if this expression is the 'False' literal/keyword."""
    return refers_to_fullname(n, "builtins.False") or isinstance(n, IntExpr) and n.value == 0


def is_literal_none(n: Expression) -> bool:
    """Returns true if this expression is the 'None' literal/keyword."""
    return isinstance(n, NameExpr) and n.fullname == "builtins.None"


def is_literal_not_implemented(n: Expression) -> bool:
    return isinstance(n, NameExpr) and n.fullname == "builtins.NotImplemented"


def _is_empty_generator_function(func: FuncItem) -> bool:
    """
    Checks whether a function's body is 'return; yield' (the yield being added only
    to promote the function into a generator function).
    """
    body = func.body.body
    return (
        len(body) == 2
        and isinstance(ret_stmt := body[0], ReturnStmt)
        and (ret_stmt.expr is None or is_literal_none(ret_stmt.expr))
        and isinstance(expr_stmt := body[1], ExpressionStmt)
        and isinstance(yield_expr := expr_stmt.expr, YieldExpr)
        and (yield_expr.expr is None or is_literal_none(yield_expr.expr))
    )


def builtin_item_type(tp: Type) -> Type | None:
    """Get the item type of a builtin container.

    If 'tp' is not one of the built containers (these includes NamedTuple and TypedDict)
    or if the container is not parameterized (like List or List[Any])
    return None. This function is used to narrow optional types in situations like this:

        x: Optional[int]
        if x in (1, 2, 3):
            x + 42  # OK

    Note: this is only OK for built-in containers, where we know the behavior
    of __contains__.
    """
    tp = get_proper_type(tp)

    if isinstance(tp, Instance):
        if tp.type.fullname in [
            "builtins.list",
            "builtins.tuple",
            "builtins.dict",
            "builtins.set",
            "builtins.frozenset",
            "_collections_abc.dict_keys",
            "typing.KeysView",
        ]:
            if not tp.args:
                # TODO: fix tuple in lib-stub/builtins.pyi (it should be generic).
                return None
            if not isinstance(get_proper_type(tp.args[0]), AnyType):
                return tp.args[0]
    elif isinstance(tp, TupleType):
        normalized_items = []
        for it in tp.items:
            # This use case is probably rare, but not handling unpacks here can cause crashes.
            if isinstance(it, UnpackType):
                unpacked = get_proper_type(it.type)
                if isinstance(unpacked, TypeVarTupleType):
                    unpacked = get_proper_type(unpacked.upper_bound)
                assert (
                    isinstance(unpacked, Instance) and unpacked.type.fullname == "builtins.tuple"
                )
                normalized_items.append(unpacked.args[0])
            else:
                normalized_items.append(it)
        if all(not isinstance(it, AnyType) for it in get_proper_types(normalized_items)):
            return make_simplified_union(normalized_items)  # this type is not externally visible
    elif isinstance(tp, TypedDictType):
        # TypedDict always has non-optional string keys. Find the key type from the Mapping
        # base class.
        for base in tp.fallback.type.mro:
            if base.fullname == "typing.Mapping":
                return map_instance_to_supertype(tp.fallback, base).args[0]
        assert False, "No Mapping base class found for TypedDict fallback"
    return None


def and_conditional_maps(m1: TypeMap, m2: TypeMap, use_meet: bool = False) -> TypeMap:
    """Calculate what information we can learn from the truth of (e1 and e2)
    in terms of the information that we can learn from the truth of e1 and
    the truth of e2.
    """

    if m1 is None or m2 is None:
        # One of the conditions can never be true.
        return None
    # Both conditions can be true; combine the information. Anything
    # we learn from either conditions' truth is valid. If the same
    # expression's type is refined by both conditions, we somewhat
    # arbitrarily give precedence to m2 unless m1 value is Any.
    # In the future, we could use an intersection type or meet_types().
    result = m2.copy()
    m2_keys = {literal_hash(n2) for n2 in m2}
    for n1 in m1:
        if literal_hash(n1) not in m2_keys or isinstance(get_proper_type(m1[n1]), AnyType):
            result[n1] = m1[n1]
    if use_meet:
        # For now, meet common keys only if specifically requested.
        # This is currently used for tuple types narrowing, where having
        # a precise result is important.
        for n1 in m1:
            for n2 in m2:
                if literal_hash(n1) == literal_hash(n2):
                    result[n1] = meet_types(m1[n1], m2[n2])
    return result


def or_conditional_maps(m1: TypeMap, m2: TypeMap, coalesce_any: bool = False) -> TypeMap:
    """Calculate what information we can learn from the truth of (e1 or e2)
    in terms of the information that we can learn from the truth of e1 and
    the truth of e2. If coalesce_any is True, consider Any a supertype when
    joining restrictions.
    """

    if m1 is None:
        return m2
    if m2 is None:
        return m1
    # Both conditions can be true. Combine information about
    # expressions whose type is refined by both conditions. (We do not
    # learn anything about expressions whose type is refined by only
    # one condition.)
    result: dict[Expression, Type] = {}
    for n1 in m1:
        for n2 in m2:
            if literal_hash(n1) == literal_hash(n2):
                if coalesce_any and isinstance(get_proper_type(m1[n1]), AnyType):
                    result[n1] = m1[n1]
                else:
                    result[n1] = make_simplified_union([m1[n1], m2[n2]])
    return result


def reduce_conditional_maps(
    type_maps: list[tuple[TypeMap, TypeMap]], use_meet: bool = False
) -> tuple[TypeMap, TypeMap]:
    """Reduces a list containing pairs of if/else TypeMaps into a single pair.

    We "and" together all of the if TypeMaps and "or" together the else TypeMaps. So
    for example, if we had the input:

        [
            ({x: TypeIfX, shared: TypeIfShared1}, {x: TypeElseX, shared: TypeElseShared1}),
            ({y: TypeIfY, shared: TypeIfShared2}, {y: TypeElseY, shared: TypeElseShared2}),
        ]

    ...we'd return the output:

        (
            {x: TypeIfX,   y: TypeIfY,   shared: PseudoIntersection[TypeIfShared1, TypeIfShared2]},
            {shared: Union[TypeElseShared1, TypeElseShared2]},
        )

    ...where "PseudoIntersection[X, Y] == Y" because mypy actually doesn't understand intersections
    yet, so we settle for just arbitrarily picking the right expr's type.

    We only retain the shared expression in the 'else' case because we don't actually know
    whether x was refined or y was refined -- only just that one of the two was refined.
    """
    if len(type_maps) == 0:
        return {}, {}
    elif len(type_maps) == 1:
        return type_maps[0]
    else:
        final_if_map, final_else_map = type_maps[0]
        for if_map, else_map in type_maps[1:]:
            final_if_map = and_conditional_maps(final_if_map, if_map, use_meet=use_meet)
            final_else_map = or_conditional_maps(final_else_map, else_map)

        return final_if_map, final_else_map


def convert_to_typetype(type_map: TypeMap) -> TypeMap:
    converted_type_map: dict[Expression, Type] = {}
    if type_map is None:
        return None
    for expr, typ in type_map.items():
        t = typ
        if isinstance(t, TypeVarType):
            t = t.upper_bound
        # TODO: should we only allow unions of instances as per PEP 484?
        if not isinstance(get_proper_type(t), (UnionType, Instance, NoneType)):
            # unknown type; error was likely reported earlier
            return {}
        converted_type_map[expr] = TypeType.make_normalized(typ)
    return converted_type_map


def flatten(t: Expression) -> list[Expression]:
    """Flatten a nested sequence of tuples/lists into one list of nodes."""
    if isinstance(t, (TupleExpr, ListExpr)):
        return [b for a in t.items for b in flatten(a)]
    elif isinstance(t, StarExpr):
        return flatten(t.expr)
    else:
        return [t]


def flatten_types(t: Type) -> list[Type]:
    """Flatten a nested sequence of tuples into one list of nodes."""
    t = get_proper_type(t)
    if isinstance(t, TupleType):
        return [b for a in t.items for b in flatten_types(a)]
    elif is_named_instance(t, "builtins.tuple"):
        return [t.args[0]]
    else:
        return [t]


def expand_func(defn: FuncItem, map: dict[TypeVarId, Type]) -> FuncItem:
    visitor = TypeTransformVisitor(map)
    ret = visitor.node(defn)
    assert isinstance(ret, FuncItem)
    return ret


class TypeTransformVisitor(TransformVisitor):
    def __init__(self, map: dict[TypeVarId, Type]) -> None:
        super().__init__()
        self.map = map

    def type(self, type: Type) -> Type:
        return expand_type(type, self.map)


def are_argument_counts_overlapping(t: CallableType, s: CallableType) -> bool:
    """Can a single call match both t and s, based just on positional argument counts?"""
    min_args = max(t.min_args, s.min_args)
    max_args = min(t.max_possible_positional_args(), s.max_possible_positional_args())
    return min_args <= max_args


def expand_callable_variants(c: CallableType) -> list[CallableType]:
    """Expand a generic callable using all combinations of type variables' values/bounds."""
    for tv in c.variables:
        # We need to expand self-type before other variables, because this is the only
        # type variable that can have other type variables in the upper bound.
        if tv.id.is_self():
            c = expand_type(c, {tv.id: tv.upper_bound}).copy_modified(
                variables=[v for v in c.variables if not v.id.is_self()]
            )
            break

    if not c.is_generic():
        # Fast path.
        return [c]

    tvar_values = []
    for tvar in c.variables:
        if isinstance(tvar, TypeVarType) and tvar.values:
            tvar_values.append(tvar.values)
        else:
            tvar_values.append([tvar.upper_bound])

    variants = []
    for combination in itertools.product(*tvar_values):
        tvar_map = {tv.id: subst for (tv, subst) in zip(c.variables, combination)}
        variants.append(expand_type(c, tvar_map).copy_modified(variables=[]))
    return variants


def is_unsafe_overlapping_overload_signatures(
    signature: CallableType,
    other: CallableType,
    class_type_vars: list[TypeVarLikeType],
    partial_only: bool = True,
) -> bool:
    """Check if two overloaded signatures are unsafely overlapping or partially overlapping.

    We consider two functions 's' and 't' to be unsafely overlapping if three
    conditions hold:

    1.  s's parameters are partially overlapping with t's. i.e. there are calls that are
        valid for both signatures.
    2.  for these common calls, some of t's parameters types are wider that s's.
    3.  s's return type is NOT a subset of t's.

    Note that we use subset rather than subtype relationship in these checks because:
    * Overload selection happens at runtime, not statically.
    * This results in more lenient behavior.
    This can cause false negatives (e.g. if overloaded function returns an externally
    visible attribute with invariant type), but such situations are rare. In general,
    overloads in Python are generally unsafe, so we intentionally try to avoid giving
    non-actionable errors (see more details in comments below).

    Assumes that 'signature' appears earlier in the list of overload
    alternatives then 'other' and that their argument counts are overlapping.
    """
    # Try detaching callables from the containing class so that all TypeVars
    # are treated as being free, i.e. the signature is as seen from inside the class,
    # where "self" is not yet bound to anything.
    signature = detach_callable(signature, class_type_vars)
    other = detach_callable(other, class_type_vars)

    # Note: We repeat this check twice in both directions compensate for slight
    # asymmetries in 'is_callable_compatible'.

    for sig_variant in expand_callable_variants(signature):
        for other_variant in expand_callable_variants(other):
            # Using only expanded callables may cause false negatives, we can add
            # more variants (e.g. using inference between callables) in the future.
            if is_subset_no_promote(sig_variant.ret_type, other_variant.ret_type):
                continue
            if not (
                is_callable_compatible(
                    sig_variant,
                    other_variant,
                    is_compat=is_overlapping_types_for_overload,
                    check_args_covariantly=False,
                    is_proper_subtype=False,
                    is_compat_return=lambda l, r: not is_subset_no_promote(l, r),
                    allow_partial_overlap=True,
                )
                or is_callable_compatible(
                    other_variant,
                    sig_variant,
                    is_compat=is_overlapping_types_for_overload,
                    check_args_covariantly=True,
                    is_proper_subtype=False,
                    is_compat_return=lambda l, r: not is_subset_no_promote(r, l),
                    allow_partial_overlap=True,
                )
            ):
                continue
            # Using the same `allow_partial_overlap` flag as before, can cause false
            # negatives in case where star argument is used in a catch-all fallback overload.
            # But again, practicality beats purity here.
            if not partial_only or not is_callable_compatible(
                other_variant,
                sig_variant,
                is_compat=is_subset_no_promote,
                check_args_covariantly=True,
                is_proper_subtype=False,
                ignore_return=True,
                allow_partial_overlap=True,
            ):
                return True
    return False


def detach_callable(typ: CallableType, class_type_vars: list[TypeVarLikeType]) -> CallableType:
    """Ensures that the callable's type variables are 'detached' and independent of the context.

    A callable normally keeps track of the type variables it uses within its 'variables' field.
    However, if the callable is from a method and that method is using a class type variable,
    the callable will not keep track of that type variable since it belongs to the class.
    """
    if not class_type_vars:
        # Fast path, nothing to update.
        return typ
    return typ.copy_modified(variables=list(typ.variables) + class_type_vars)


def overload_can_never_match(signature: CallableType, other: CallableType) -> bool:
    """Check if the 'other' method can never be matched due to 'signature'.

    This can happen if signature's parameters are all strictly broader then
    other's parameters.

    Assumes that both signatures have overlapping argument counts.
    """
    # The extra erasure is needed to prevent spurious errors
    # in situations where an `Any` overload is used as a fallback
    # for an overload with type variables. The spurious error appears
    # because the type variables turn into `Any` during unification in
    # the below subtype check and (surprisingly?) `is_proper_subtype(Any, Any)`
    # returns `True`.
    # TODO: find a cleaner solution instead of this ad-hoc erasure.
    exp_signature = expand_type(
        signature, {tvar.id: erase_def_to_union_or_bound(tvar) for tvar in signature.variables}
    )
    return is_callable_compatible(
        exp_signature, other, is_compat=is_more_precise, is_proper_subtype=True, ignore_return=True
    )


def is_more_general_arg_prefix(t: FunctionLike, s: FunctionLike) -> bool:
    """Does t have wider arguments than s?"""
    # TODO should an overload with additional items be allowed to be more
    #      general than one with fewer items (or just one item)?
    if isinstance(t, CallableType):
        if isinstance(s, CallableType):
            return is_callable_compatible(
                t, s, is_compat=is_proper_subtype, is_proper_subtype=True, ignore_return=True
            )
    elif isinstance(t, FunctionLike):
        if isinstance(s, FunctionLike):
            if len(t.items) == len(s.items):
                return all(
                    is_same_arg_prefix(items, itemt) for items, itemt in zip(t.items, s.items)
                )
    return False


def is_same_arg_prefix(t: CallableType, s: CallableType) -> bool:
    return is_callable_compatible(
        t,
        s,
        is_compat=is_same_type,
        is_proper_subtype=True,
        ignore_return=True,
        check_args_covariantly=True,
        ignore_pos_arg_names=True,
    )


def infer_operator_assignment_method(typ: Type, operator: str) -> tuple[bool, str]:
    """Determine if operator assignment on given value type is in-place, and the method name.

    For example, if operator is '+', return (True, '__iadd__') or (False, '__add__')
    depending on which method is supported by the type.
    """
    typ = get_proper_type(typ)
    method = operators.op_methods[operator]
    existing_method = None
    if isinstance(typ, Instance):
        existing_method = _find_inplace_method(typ, method, operator)
    elif isinstance(typ, TypedDictType):
        existing_method = _find_inplace_method(typ.fallback, method, operator)

    if existing_method is not None:
        return True, existing_method
    return False, method


def _find_inplace_method(inst: Instance, method: str, operator: str) -> str | None:
    if operator in operators.ops_with_inplace_method:
        inplace_method = "__i" + method[2:]
        if inst.type.has_readable_member(inplace_method):
            return inplace_method
    return None


def is_valid_inferred_type(typ: Type, is_lvalue_final: bool = False) -> bool:
    """Is an inferred type valid and needs no further refinement?

    Examples of invalid types include the None type (when we are not assigning
    None to a final lvalue) or List[<uninhabited>].

    When not doing strict Optional checking, all types containing None are
    invalid.  When doing strict Optional checking, only None and types that are
    incompletely defined (i.e. contain UninhabitedType) are invalid.
    """
    proper_type = get_proper_type(typ)
    if isinstance(proper_type, NoneType):
        # If the lvalue is final, we may immediately infer NoneType when the
        # initializer is None.
        #
        # If not, we want to defer making this decision. The final inferred
        # type could either be NoneType or an Optional type, depending on
        # the context. This resolution happens in leave_partial_types when
        # we pop a partial types scope.
        return is_lvalue_final
    elif isinstance(proper_type, UninhabitedType):
        return False
    return not typ.accept(InvalidInferredTypes())


class InvalidInferredTypes(BoolTypeQuery):
    """Find type components that are not valid for an inferred type.

    These include <Erased> type, and any uninhabited types resulting from failed
    (ambiguous) type inference.
    """

    def __init__(self) -> None:
        super().__init__(ANY_STRATEGY)

    def visit_uninhabited_type(self, t: UninhabitedType) -> bool:
        return t.ambiguous

    def visit_erased_type(self, t: ErasedType) -> bool:
        # This can happen inside a lambda.
        return True

    def visit_type_var(self, t: TypeVarType) -> bool:
        # This is needed to prevent leaking into partial types during
        # multi-step type inference.
        return t.id.is_meta_var()


class SetNothingToAny(TypeTranslator):
    """Replace all ambiguous Uninhabited types with Any (to avoid spurious extra errors)."""

    def visit_uninhabited_type(self, t: UninhabitedType) -> Type:
        if t.ambiguous:
            return AnyType(TypeOfAny.from_error)
        return t

    def visit_type_alias_type(self, t: TypeAliasType) -> Type:
        # Target of the alias cannot be an ambiguous UninhabitedType, so we just
        # replace the arguments.
        return t.copy_modified(args=[a.accept(self) for a in t.args])


def is_node_static(node: Node | None) -> bool | None:
    """Find out if a node describes a static function method."""

    if isinstance(node, FuncDef):
        return node.is_static

    if isinstance(node, Var):
        return node.is_staticmethod

    return None


class CheckerScope:
    # We keep two stacks combined, to maintain the relative order
    stack: list[TypeInfo | FuncItem | MypyFile]

    def __init__(self, module: MypyFile) -> None:
        self.stack = [module]

    def top_function(self) -> FuncItem | None:
        for e in reversed(self.stack):
            if isinstance(e, FuncItem):
                return e
        return None

    def top_non_lambda_function(self) -> FuncItem | None:
        for e in reversed(self.stack):
            if isinstance(e, FuncItem) and not isinstance(e, LambdaExpr):
                return e
        return None

    def active_class(self) -> TypeInfo | None:
        if isinstance(self.stack[-1], TypeInfo):
            return self.stack[-1]
        return None

    def enclosing_class(self) -> TypeInfo | None:
        """Is there a class *directly* enclosing this function?"""
        top = self.top_function()
        assert top, "This method must be called from inside a function"
        index = self.stack.index(top)
        assert index, "CheckerScope stack must always start with a module"
        enclosing = self.stack[index - 1]
        if isinstance(enclosing, TypeInfo):
            return enclosing
        return None

    def active_self_type(self) -> Instance | TupleType | None:
        """An instance or tuple type representing the current class.

        This returns None unless we are in class body or in a method.
        In particular, inside a function nested in method this returns None.
        """
        info = self.active_class()
        if not info and self.top_function():
            info = self.enclosing_class()
        if info:
            return fill_typevars(info)
        return None

    @contextmanager
    def push_function(self, item: FuncItem) -> Iterator[None]:
        self.stack.append(item)
        yield
        self.stack.pop()

    @contextmanager
    def push_class(self, info: TypeInfo) -> Iterator[None]:
        self.stack.append(info)
        yield
        self.stack.pop()


TKey = TypeVar("TKey")
TValue = TypeVar("TValue")


class DisjointDict(Generic[TKey, TValue]):
    """An variation of the union-find algorithm/data structure where instead of keeping
    track of just disjoint sets, we keep track of disjoint dicts -- keep track of multiple
    Set[Key] -> Set[Value] mappings, where each mapping's keys are guaranteed to be disjoint.

    This data structure is currently used exclusively by 'group_comparison_operands' below
    to merge chains of '==' and 'is' comparisons when two or more chains use the same expression
    in best-case O(n), where n is the number of operands.

    Specifically, the `add_mapping()` function and `items()` functions will take on average
    O(k + v) and O(n) respectively, where k and v are the number of keys and values we're adding
    for a given chain. Note that k <= n and v <= n.

    We hit these average/best-case scenarios for most user code: e.g. when the user has just
    a single chain like 'a == b == c == d == ...' or multiple disjoint chains like
    'a==b < c==d < e==f < ...'. (Note that a naive iterative merging would be O(n^2) for
    the latter case).

    In comparison, this data structure will make 'group_comparison_operands' have a worst-case
    runtime of O(n*log(n)): 'add_mapping()' and 'items()' are worst-case O(k*log(n) + v) and
    O(k*log(n)) respectively. This happens only in the rare case where the user keeps repeatedly
    making disjoint mappings before merging them in a way that persistently dodges the path
    compression optimization in '_lookup_root_id', which would end up constructing a single
    tree of height log_2(n). This makes root lookups no longer amoritized constant time when we
    finally call 'items()'.
    """

    def __init__(self) -> None:
        # Each key maps to a unique ID
        self._key_to_id: dict[TKey, int] = {}

        # Each id points to the parent id, forming a forest of upwards-pointing trees. If the
        # current id already is the root, it points to itself. We gradually flatten these trees
        # as we perform root lookups: eventually all nodes point directly to its root.
        self._id_to_parent_id: dict[int, int] = {}

        # Each root id in turn maps to the set of values.
        self._root_id_to_values: dict[int, set[TValue]] = {}

    def add_mapping(self, keys: set[TKey], values: set[TValue]) -> None:
        """Adds a 'Set[TKey] -> Set[TValue]' mapping. If there already exists a mapping
        containing one or more of the given keys, we merge the input mapping with the old one.

        Note that the given set of keys must be non-empty -- otherwise, nothing happens.
        """
        if not keys:
            return

        subtree_roots = [self._lookup_or_make_root_id(key) for key in keys]
        new_root = subtree_roots[0]

        root_values = self._root_id_to_values[new_root]
        root_values.update(values)
        for subtree_root in subtree_roots[1:]:
            if subtree_root == new_root or subtree_root not in self._root_id_to_values:
                continue
            self._id_to_parent_id[subtree_root] = new_root
            root_values.update(self._root_id_to_values.pop(subtree_root))

    def items(self) -> list[tuple[set[TKey], set[TValue]]]:
        """Returns all disjoint mappings in key-value pairs."""
        root_id_to_keys: dict[int, set[TKey]] = {}
        for key in self._key_to_id:
            root_id = self._lookup_root_id(key)
            if root_id not in root_id_to_keys:
                root_id_to_keys[root_id] = set()
            root_id_to_keys[root_id].add(key)

        output = []
        for root_id, keys in root_id_to_keys.items():
            output.append((keys, self._root_id_to_values[root_id]))

        return output

    def _lookup_or_make_root_id(self, key: TKey) -> int:
        if key in self._key_to_id:
            return self._lookup_root_id(key)
        else:
            new_id = len(self._key_to_id)
            self._key_to_id[key] = new_id
            self._id_to_parent_id[new_id] = new_id
            self._root_id_to_values[new_id] = set()
            return new_id

    def _lookup_root_id(self, key: TKey) -> int:
        i = self._key_to_id[key]
        while i != self._id_to_parent_id[i]:
            # Optimization: make keys directly point to their grandparents to speed up
            # future traversals. This prevents degenerate trees of height n from forming.
            new_parent = self._id_to_parent_id[self._id_to_parent_id[i]]
            self._id_to_parent_id[i] = new_parent
            i = new_parent
        return i


def group_comparison_operands(
    pairwise_comparisons: Iterable[tuple[str, Expression, Expression]],
    operand_to_literal_hash: Mapping[int, Key],
    operators_to_group: set[str],
) -> list[tuple[str, list[int]]]:
    """Group a series of comparison operands together chained by any operand
    in the 'operators_to_group' set. All other pairwise operands are kept in
    groups of size 2.

    For example, suppose we have the input comparison expression:

        x0 == x1 == x2 < x3 < x4 is x5 is x6 is not x7 is not x8

    If we get these expressions in a pairwise way (e.g. by calling ComparisionExpr's
    'pairwise()' method), we get the following as input:

        [('==', x0, x1), ('==', x1, x2), ('<', x2, x3), ('<', x3, x4),
         ('is', x4, x5), ('is', x5, x6), ('is not', x6, x7), ('is not', x7, x8)]

    If `operators_to_group` is the set {'==', 'is'}, this function will produce
    the following "simplified operator list":

       [("==", [0, 1, 2]), ("<", [2, 3]), ("<", [3, 4]),
        ("is", [4, 5, 6]), ("is not", [6, 7]), ("is not", [7, 8])]

    Note that (a) we yield *indices* to the operands rather then the operand
    expressions themselves and that (b) operands used in a consecutive chain
    of '==' or 'is' are grouped together.

    If two of these chains happen to contain operands with the same underlying
    literal hash (e.g. are assignable and correspond to the same expression),
    we combine those chains together. For example, if we had:

        same == x < y == same

    ...and if 'operand_to_literal_hash' contained the same values for the indices
    0 and 3, we'd produce the following output:

        [("==", [0, 1, 2, 3]), ("<", [1, 2])]

    But if the 'operand_to_literal_hash' did *not* contain an entry, we'd instead
    default to returning:

        [("==", [0, 1]), ("<", [1, 2]), ("==", [2, 3])]

    This function is currently only used to assist with type-narrowing refinements
    and is extracted out to a helper function so we can unit test it.
    """
    groups: dict[str, DisjointDict[Key, int]] = {op: DisjointDict() for op in operators_to_group}

    simplified_operator_list: list[tuple[str, list[int]]] = []
    last_operator: str | None = None
    current_indices: set[int] = set()
    current_hashes: set[Key] = set()
    for i, (operator, left_expr, right_expr) in enumerate(pairwise_comparisons):
        if last_operator is None:
            last_operator = operator

        if current_indices and (operator != last_operator or operator not in operators_to_group):
            # If some of the operands in the chain are assignable, defer adding it: we might
            # end up needing to merge it with other chains that appear later.
            if not current_hashes:
                simplified_operator_list.append((last_operator, sorted(current_indices)))
            else:
                groups[last_operator].add_mapping(current_hashes, current_indices)
            last_operator = operator
            current_indices = set()
            current_hashes = set()

        # Note: 'i' corresponds to the left operand index, so 'i + 1' is the
        # right operand.
        current_indices.add(i)
        current_indices.add(i + 1)

        # We only ever want to combine operands/combine chains for these operators
        if operator in operators_to_group:
            left_hash = operand_to_literal_hash.get(i)
            if left_hash is not None:
                current_hashes.add(left_hash)
            right_hash = operand_to_literal_hash.get(i + 1)
            if right_hash is not None:
                current_hashes.add(right_hash)

    if last_operator is not None:
        if not current_hashes:
            simplified_operator_list.append((last_operator, sorted(current_indices)))
        else:
            groups[last_operator].add_mapping(current_hashes, current_indices)

    # Now that we know which chains happen to contain the same underlying expressions
    # and can be merged together, add in this info back to the output.
    for operator, disjoint_dict in groups.items():
        for keys, indices in disjoint_dict.items():
            simplified_operator_list.append((operator, sorted(indices)))

    # For stability, reorder list by the first operand index to appear
    simplified_operator_list.sort(key=lambda item: item[1][0])
    return simplified_operator_list


def is_typed_callable(c: Type | None) -> bool:
    c = get_proper_type(c)
    if not c or not isinstance(c, CallableType):
        return False
    return not all(
        isinstance(t, AnyType) and t.type_of_any == TypeOfAny.unannotated
        for t in get_proper_types(c.arg_types + [c.ret_type])
    )


def is_untyped_decorator(typ: Type | None) -> bool:
    typ = get_proper_type(typ)
    if not typ:
        return True
    elif isinstance(typ, CallableType):
        return not is_typed_callable(typ)
    elif isinstance(typ, Instance):
        method = typ.type.get_method("__call__")
        if method:
            if isinstance(method, Decorator):
                return is_untyped_decorator(method.func.type) or is_untyped_decorator(
                    method.var.type
                )

            if isinstance(method.type, Overloaded):
                return any(is_untyped_decorator(item) for item in method.type.items)
            else:
                return not is_typed_callable(method.type)
        else:
            return False
    elif isinstance(typ, Overloaded):
        return any(is_untyped_decorator(item) for item in typ.items)
    return True


def is_static(func: FuncBase | Decorator) -> bool:
    if isinstance(func, Decorator):
        return is_static(func.func)
    elif isinstance(func, FuncBase):
        return func.is_static
    assert False, f"Unexpected func type: {type(func)}"


def is_property(defn: SymbolNode) -> bool:
    if isinstance(defn, Decorator):
        return defn.func.is_property
    if isinstance(defn, OverloadedFuncDef):
        if defn.items and isinstance(defn.items[0], Decorator):
            return defn.items[0].func.is_property
    return False


def get_property_type(t: ProperType) -> ProperType:
    if isinstance(t, CallableType):
        return get_proper_type(t.ret_type)
    if isinstance(t, Overloaded):
        return get_proper_type(t.items[0].ret_type)
    return t


def is_subset_no_promote(left: Type, right: Type) -> bool:
    return is_subtype(left, right, ignore_promotions=True, always_covariant=True)


def is_overlapping_types_for_overload(left: Type, right: Type) -> bool:
    # Note that among other effects 'overlap_for_overloads' flag will effectively
    # ignore possible overlap between type variables and None. This is technically
    # unsafe, but unsafety is tiny and this prevents some common use cases like:
    #     @overload
    #     def foo(x: None) -> None: ..
    #     @overload
    #     def foo(x: T) -> Foo[T]: ...
    return is_overlapping_types(
        left,
        right,
        ignore_promotions=True,
        prohibit_none_typevar_overlap=True,
        overlap_for_overloads=True,
    )


def is_private(node_name: str) -> bool:
    """Check if node is private to class definition."""
    return node_name.startswith("__") and not node_name.endswith("__")


def is_string_literal(typ: Type) -> bool:
    strs = try_getting_str_literals_from_type(typ)
    return strs is not None and len(strs) == 1


def has_bool_item(typ: ProperType) -> bool:
    """Return True if type is 'bool' or a union with a 'bool' item."""
    if is_named_instance(typ, "builtins.bool"):
        return True
    if isinstance(typ, UnionType):
        return any(is_named_instance(item, "builtins.bool") for item in typ.items)
    return False


def collapse_walrus(e: Expression) -> Expression:
    """If an expression is an AssignmentExpr, pull out the assignment target.

    We don't make any attempt to pull out all the targets in code like `x := (y := z)`.
    We could support narrowing those if that sort of code turns out to be common.
    """
    if isinstance(e, AssignmentExpr):
        return e.target
    return e


def find_last_var_assignment_line(n: Node, v: Var) -> int:
    """Find the highest line number of a potential assignment to variable within node.

    This supports local and global variables.

    Return -1 if no assignment was found.
    """
    visitor = VarAssignVisitor(v)
    n.accept(visitor)
    return visitor.last_line


class VarAssignVisitor(TraverserVisitor):
    def __init__(self, v: Var) -> None:
        self.last_line = -1
        self.lvalue = False
        self.var_node = v

    def visit_assignment_stmt(self, s: AssignmentStmt) -> None:
        self.lvalue = True
        for lv in s.lvalues:
            lv.accept(self)
        self.lvalue = False

    def visit_name_expr(self, e: NameExpr) -> None:
        if self.lvalue and e.node is self.var_node:
            self.last_line = max(self.last_line, e.line)

    def visit_member_expr(self, e: MemberExpr) -> None:
        old_lvalue = self.lvalue
        self.lvalue = False
        super().visit_member_expr(e)
        self.lvalue = old_lvalue

    def visit_index_expr(self, e: IndexExpr) -> None:
        old_lvalue = self.lvalue
        self.lvalue = False
        super().visit_index_expr(e)
        self.lvalue = old_lvalue

    def visit_with_stmt(self, s: WithStmt) -> None:
        self.lvalue = True
        for lv in s.target:
            if lv is not None:
                lv.accept(self)
        self.lvalue = False
        s.body.accept(self)

    def visit_for_stmt(self, s: ForStmt) -> None:
        self.lvalue = True
        s.index.accept(self)
        self.lvalue = False
        s.body.accept(self)
        if s.else_body:
            s.else_body.accept(self)

    def visit_assignment_expr(self, e: AssignmentExpr) -> None:
        self.lvalue = True
        e.target.accept(self)
        self.lvalue = False
        e.value.accept(self)

    def visit_as_pattern(self, p: AsPattern) -> None:
        if p.pattern is not None:
            p.pattern.accept(self)
        if p.name is not None:
            self.lvalue = True
            p.name.accept(self)
            self.lvalue = False

    def visit_starred_pattern(self, p: StarredPattern) -> None:
        if p.capture is not None:
            self.lvalue = True
            p.capture.accept(self)
            self.lvalue = False


def is_ambiguous_mix_of_enums(types: list[Type]) -> bool:
    """Do types have IntEnum/StrEnum types that are potentially overlapping with other types?

    If True, we shouldn't attempt type narrowing based on enum values, as it gets
    too ambiguous.

    For example, return True if there's an 'int' type together with an IntEnum literal.
    However, IntEnum together with a literal of the same IntEnum type is not ambiguous.
    """
    # We need these things for this to be ambiguous:
    #  (1) an IntEnum or StrEnum type
    #  (2) either a different IntEnum/StrEnum type or a non-enum type ("<other>")
    #
    # It would be slightly more correct to calculate this separately for IntEnum and
    # StrEnum related types, as an IntEnum can't be confused with a StrEnum.
    return len(_ambiguous_enum_variants(types)) > 1


def _ambiguous_enum_variants(types: list[Type]) -> set[str]:
    result = set()
    for t in types:
        t = get_proper_type(t)
        if isinstance(t, UnionType):
            result.update(_ambiguous_enum_variants(t.items))
        elif isinstance(t, Instance):
            if t.last_known_value:
                result.update(_ambiguous_enum_variants([t.last_known_value]))
            elif t.type.is_enum and any(
                base.fullname in ("enum.IntEnum", "enum.StrEnum") for base in t.type.mro
            ):
                result.add(t.type.fullname)
            elif not t.type.is_enum:
                # These might compare equal to IntEnum/StrEnum types (e.g. Decimal), so
                # let's be conservative
                result.add("<other>")
        elif isinstance(t, LiteralType):
            result.update(_ambiguous_enum_variants([t.fallback]))
        elif isinstance(t, NoneType):
            pass
        else:
            result.add("<other>")
    return result<|MERGE_RESOLUTION|>--- conflicted
+++ resolved
@@ -2932,16 +2932,8 @@
 
         if s.unanalyzed_type is not None:
             for lvalue in s.lvalues:
-<<<<<<< HEAD
-                if (
-                    isinstance(lvalue, NameExpr)
-                    and isinstance(var := lvalue.node, Var)
-                ):
+                if isinstance(lvalue, NameExpr) and isinstance(var := lvalue.node, Var):
                     self.search_deprecated(var.type, s, set())
-=======
-                if isinstance(lvalue, NameExpr) and isinstance(var := lvalue.node, Var):
-                    self.search_deprecated(var.type, s)
->>>>>>> e2ccc4ee
 
         # Avoid type checking type aliases in stubs to avoid false
         # positives about modern type syntax available in stubs such
