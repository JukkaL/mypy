--- conflicted
+++ resolved
@@ -3981,13 +3981,9 @@
 
                 partial_type_maps.append((if_map, else_map))
 
-<<<<<<< HEAD
-            return reduce_partial_conditional_maps(partial_type_maps)
+            return reduce_conditional_maps(partial_type_maps)
         elif isinstance(node, AssignmentExpr):
             return self.find_isinstance_check_helper(node.target)
-=======
-            return reduce_conditional_maps(partial_type_maps)
->>>>>>> 70557254
         elif isinstance(node, RefExpr):
             # Restrict the type of the variable to True-ish/False-ish in the if and else branches
             # respectively
