--- conflicted
+++ resolved
@@ -10,7 +10,6 @@
 # TODO: gradually move existing lookup functions to this module.
 
 
-<<<<<<< HEAD
 def lookup_symbol_table(name: str, symbol_table: SymbolTable) -> SymbolTableNode:
     """Look up a definition from the symbol table with the given name.
 
@@ -68,10 +67,7 @@
     return node
 
 
-def lookup_fully_qualified(name: str, modules: Dict[str, MypyFile],
-=======
 def lookup_fully_qualified(name: str, modules: Dict[str, MypyFile], *,
->>>>>>> e942bc85
                            raise_on_missing: bool = False) -> Optional[SymbolTableNode]:
     """Find a symbol using it fully qualified name.
 
