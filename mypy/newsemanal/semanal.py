--- conflicted
+++ resolved
@@ -88,11 +88,7 @@
 from mypy.newsemanal.typeanal import (
     TypeAnalyser, analyze_type_alias, no_subscript_builtin_alias,
     TypeVariableQuery, TypeVarList, remove_dups, has_any_from_unimported_type,
-<<<<<<< HEAD
-    check_for_explicit_any, type_constructors
-=======
-    check_for_explicit_any, fix_instance_types
->>>>>>> 70565cda
+    check_for_explicit_any, type_constructors, fix_instance_types
 )
 from mypy.exprtotype import expr_to_unanalyzed_type, TypeTranslationError
 from mypy.options import Options
@@ -564,17 +560,13 @@
                 # Signature must be analyzed in the surrounding scope so that
                 # class-level imported names and type variables are in scope.
                 analyzer = self.type_analyzer()
-<<<<<<< HEAD
-                defn.type = analyzer.visit_callable_type(defn.type, nested=False)
-                if has_placeholder(defn.type):
-                    self.defer()
-=======
                 tag = self.track_incomplete_refs()
                 result = analyzer.visit_callable_type(defn.type, nested=False)
                 if self.found_incomplete_ref(tag):
                     return
                 defn.type = result
->>>>>>> 70565cda
+                if has_placeholder(defn.type):
+                    self.defer()
                 self.add_type_alias_deps(analyzer.aliases_used)
                 self.check_function_signature(defn)
                 if isinstance(defn, FuncDef):
@@ -1985,12 +1977,10 @@
             return
         if self.analyze_namedtuple_assign(s):
             return
-<<<<<<< HEAD
+        if self.analyze_typeddict_assign(s):
+            return
         if self.check_and_set_up_type_alias(s):
             s.is_alias_def = True
-=======
-        if self.analyze_typeddict_assign(s):
->>>>>>> 70565cda
             return
         self.analyze_lvalues(s)
         self.check_final_implicit_def(s)
