"""Mypy type checker command line tool."""

import argparse
import configparser
import fnmatch
import os
import re
import sys
import time

from typing import Any, Dict, List, Mapping, Optional, Set, Tuple

from mypy import build
from mypy import defaults
from mypy import experiments
from mypy import util
from mypy.build import BuildSource, BuildResult, PYTHON_EXTENSIONS
from mypy.errors import CompileError
from mypy.options import Options, BuildType
from mypy.report import reporter_classes

from mypy.version import __version__

PY_EXTENSIONS = tuple(PYTHON_EXTENSIONS)


class InvalidPackageName(Exception):
    """Exception indicating that a package name was invalid."""


def main(script_path: str, args: List[str] = None) -> None:
    """Main entry point to the type checker.

    Args:
        script_path: Path to the 'mypy' script (used for finding data files).
        args: Custom command-line arguments.  If not given, sys.argv[1:] will
        be used.
    """
    t0 = time.time()
    if script_path:
        bin_dir = find_bin_directory(script_path)
    else:
        bin_dir = None
    sys.setrecursionlimit(2 ** 14)
    if args is None:
        args = sys.argv[1:]
    sources, options = process_options(args)
    serious = False
    try:
        res = type_check_only(sources, bin_dir, options)
        a = res.errors
    except CompileError as e:
        a = e.messages
        if not e.use_stdout:
            serious = True
    if options.junit_xml:
        t1 = time.time()
        util.write_junit_xml(t1 - t0, serious, a, options.junit_xml)
    if a:
        f = sys.stderr if serious else sys.stdout
        try:
            for m in a:
                f.write(m + '\n')
        except BrokenPipeError:
            pass
        sys.exit(1)


def find_bin_directory(script_path: str) -> str:
    """Find the directory that contains this script.

    This is used by build to find stubs and other data files.
    """
    # Follow up to 5 symbolic links (cap to avoid cycles).
    for i in range(5):
        if os.path.islink(script_path):
            script_path = readlinkabs(script_path)
        else:
            break
    return os.path.dirname(script_path)


def readlinkabs(link: str) -> str:
    """Return an absolute path to symbolic link destination."""
    # Adapted from code by Greg Smith.
    assert os.path.islink(link)
    path = os.readlink(link)
    if os.path.isabs(path):
        return path
    return os.path.join(os.path.dirname(link), path)


def type_check_only(sources: List[BuildSource], bin_dir: str, options: Options) -> BuildResult:
    # Type-check the program and dependencies and translate to Python.
    return build.build(sources=sources,
                       bin_dir=bin_dir,
                       options=options)


<<<<<<< HEAD
disallow_any_options = ['unimported', 'unannotated', 'decorated']
=======
disallow_any_options = ['unimported', 'expr', 'unannotated']
>>>>>>> 4bc10c7d


def disallow_any_argument_type(raw_options: str) -> List[str]:
    if not raw_options:
        # empty string disables all options
        return []
    flag_options = [o.strip() for o in raw_options.split(',')]
    for option in flag_options:
        if option not in disallow_any_options:
            formatted_valid_options = ', '.join(
                "'{}'".format(o) for o in disallow_any_options)
            message = "Invalid '--disallow-any' option '{}' (valid options are: {}).".format(
                option, formatted_valid_options)
            raise argparse.ArgumentError(None, message)
    return flag_options


FOOTER = """environment variables:
MYPYPATH     additional module search path"""


class SplitNamespace(argparse.Namespace):
    def __init__(self, standard_namespace: object, alt_namespace: object, alt_prefix: str) -> None:
        self.__dict__['_standard_namespace'] = standard_namespace
        self.__dict__['_alt_namespace'] = alt_namespace
        self.__dict__['_alt_prefix'] = alt_prefix

    def _get(self) -> Tuple[Any, Any]:
        return (self._standard_namespace, self._alt_namespace)

    def __setattr__(self, name: str, value: Any) -> None:
        if name.startswith(self._alt_prefix):
            setattr(self._alt_namespace, name[len(self._alt_prefix):], value)
        else:
            setattr(self._standard_namespace, name, value)

    def __getattr__(self, name: str) -> Any:
        if name.startswith(self._alt_prefix):
            return getattr(self._alt_namespace, name[len(self._alt_prefix):])
        else:
            return getattr(self._standard_namespace, name)


def parse_version(v: str) -> Tuple[int, int]:
    m = re.match(r'\A(\d)\.(\d+)\Z', v)
    if not m:
        raise argparse.ArgumentTypeError(
            "Invalid python version '{}' (expected format: 'x.y')".format(v))
    major, minor = int(m.group(1)), int(m.group(2))
    if major == 2:
        if minor != 7:
            raise argparse.ArgumentTypeError(
                "Python 2.{} is not supported (must be 2.7)".format(minor))
    elif major == 3:
        if minor <= 2:
            raise argparse.ArgumentTypeError(
                "Python 3.{} is not supported (must be 3.3 or higher)".format(minor))
    else:
        raise argparse.ArgumentTypeError(
            "Python major version '{}' out of range (must be 2 or 3)".format(major))
    return major, minor


# Make the help output a little less jarring.
class AugmentedHelpFormatter(argparse.HelpFormatter):
    def __init__(self, prog: Optional[str]) -> None:
        super().__init__(prog=prog, max_help_position=28)


# Define pairs of flag prefixes with inverse meaning.
flag_prefix_pairs = [
    ('allow', 'disallow'),
    ('show', 'hide'),
]
flag_prefix_map = {}  # type: Dict[str, str]
for a, b in flag_prefix_pairs:
    flag_prefix_map[a] = b
    flag_prefix_map[b] = a


def invert_flag_name(flag: str) -> str:
    split = flag[2:].split('-', 1)
    if len(split) == 2:
        prefix, rest = split
        if prefix in flag_prefix_map:
            return '--{}-{}'.format(flag_prefix_map[prefix], rest)
        elif prefix == 'no':
            return '--{}'.format(rest)

    return '--no-{}'.format(flag[2:])


def process_options(args: List[str],
                    require_targets: bool = True
                    ) -> Tuple[List[BuildSource], Options]:
    """Parse command line arguments."""

    parser = argparse.ArgumentParser(prog='mypy', epilog=FOOTER,
                                     fromfile_prefix_chars='@',
                                     formatter_class=AugmentedHelpFormatter)

    strict_flag_names = []  # type: List[str]
    strict_flag_assignments = []  # type: List[Tuple[str, bool]]

    def add_invertible_flag(flag: str,
                            *,
                            inverse: str = None,
                            default: bool,
                            dest: str = None,
                            help: str,
                            strict_flag: bool = False
                            ) -> None:
        if inverse is None:
            inverse = invert_flag_name(flag)

        if help is not argparse.SUPPRESS:
            help += " (inverse: {})".format(inverse)

        arg = parser.add_argument(flag,  # type: ignore  # incorrect stub for add_argument
                                  action='store_false' if default else 'store_true',
                                  dest=dest,
                                  help=help)
        dest = arg.dest
        arg = parser.add_argument(inverse,  # type: ignore  # incorrect stub for add_argument
                                  action='store_true' if default else 'store_false',
                                  dest=dest,
                                  help=argparse.SUPPRESS)
        if strict_flag:
            strict_flag_names.append(flag)
            strict_flag_assignments.append((dest, not default))

    # Unless otherwise specified, arguments will be parsed directly onto an
    # Options object.  Options that require further processing should have
    # their `dest` prefixed with `special-opts:`, which will cause them to be
    # parsed into the separate special_opts namespace object.
    parser.add_argument('-v', '--verbose', action='count', dest='verbosity',
                        help="more verbose messages")
    parser.add_argument('-V', '--version', action='version',
                        version='%(prog)s ' + __version__)
    parser.add_argument('--python-version', type=parse_version, metavar='x.y',
                        help='use Python x.y')
    parser.add_argument('--platform', action='store', metavar='PLATFORM',
                        help="typecheck special-cased code for the given OS platform "
                        "(defaults to sys.platform).")
    parser.add_argument('-2', '--py2', dest='python_version', action='store_const',
                        const=defaults.PYTHON2_VERSION, help="use Python 2 mode")
    parser.add_argument('--ignore-missing-imports', action='store_true',
                        help="silently ignore imports of missing modules")
    parser.add_argument('--follow-imports', choices=['normal', 'silent', 'skip', 'error'],
                        default='normal', help="how to treat imports (default normal)")
    parser.add_argument('--disallow-any', type=disallow_any_argument_type, default=[],
                        metavar='{{{}}}'.format(', '.join(disallow_any_options)),
                        help="disallow various types of Any in a module. Takes a comma-separated "
                             "list of options (defaults to all options disabled)")
    add_invertible_flag('--disallow-untyped-calls', default=False, strict_flag=True,
                        help="disallow calling functions without type annotations"
                        " from functions with type annotations")
    add_invertible_flag('--disallow-untyped-defs', default=False, strict_flag=True,
                        help="disallow defining functions without type annotations"
                        " or with incomplete type annotations")
    add_invertible_flag('--check-untyped-defs', default=False, strict_flag=True,
                        help="type check the interior of functions without type annotations")
    add_invertible_flag('--disallow-subclassing-any', default=False, strict_flag=True,
                        help="disallow subclassing values of type 'Any' when defining classes")
    add_invertible_flag('--warn-incomplete-stub', default=False,
                        help="warn if missing type annotation in typeshed, only relevant with"
                        " --check-untyped-defs enabled")
    add_invertible_flag('--warn-redundant-casts', default=False, strict_flag=True,
                        help="warn about casting an expression to its inferred type")
    add_invertible_flag('--no-warn-no-return', dest='warn_no_return', default=True,
                        help="do not warn about functions that end without returning")
    add_invertible_flag('--warn-return-any', default=False, strict_flag=True,
                        help="warn about returning values of type Any"
                             " from non-Any typed functions")
    add_invertible_flag('--warn-unused-ignores', default=False, strict_flag=True,
                        help="warn about unneeded '# type: ignore' comments")
    add_invertible_flag('--show-error-context', default=False,
                        dest='show_error_context',
                        help='Precede errors with "note:" messages explaining context')
    add_invertible_flag('--no-implicit-optional', default=False, strict_flag=True,
                        help="don't assume arguments with default values of None are Optional")
    parser.add_argument('-i', '--incremental', action='store_true',
                        help="enable module cache, (inverse: --no-incremental)")
    parser.add_argument('--no-incremental', action='store_false', dest='incremental',
                        help=argparse.SUPPRESS)
    parser.add_argument('--quick-and-dirty', action='store_true',
                        help="use cache even if dependencies out of date "
                        "(implies --incremental)")
    parser.add_argument('--cache-dir', action='store', metavar='DIR',
                        help="store module cache info in the given folder in incremental mode "
                        "(defaults to '{}')".format(defaults.CACHE_DIR))
    add_invertible_flag('--strict-optional', default=False, strict_flag=True,
                        help="enable experimental strict Optional checks")
    parser.add_argument('--strict-optional-whitelist', metavar='GLOB', nargs='*',
                        help="suppress strict Optional errors in all but the provided files "
                        "(experimental -- read documentation before using!).  "
                        "Implies --strict-optional.  Has the undesirable side-effect of "
                        "suppressing other errors in non-whitelisted files.")
    parser.add_argument('--junit-xml', help="write junit.xml to the given file")
    parser.add_argument('--pdb', action='store_true', help="invoke pdb on fatal error")
    parser.add_argument('--show-traceback', '--tb', action='store_true',
                        help="show traceback on fatal error")
    parser.add_argument('--stats', action='store_true', dest='dump_type_stats', help="dump stats")
    parser.add_argument('--inferstats', action='store_true', dest='dump_inference_stats',
                        help="dump type inference stats")
    parser.add_argument('--custom-typing', metavar='MODULE', dest='custom_typing_module',
                        help="use a custom typing module")
    parser.add_argument('--custom-typeshed-dir', metavar='DIR',
                        help="use the custom typeshed in DIR")
    parser.add_argument('--scripts-are-modules', action='store_true',
                        help="Script x becomes module x instead of __main__")
    parser.add_argument('--config-file',
                        help="Configuration file, must have a [mypy] section "
                        "(defaults to {})".format(defaults.CONFIG_FILE))
    add_invertible_flag('--show-column-numbers', default=False,
                        help="Show column numbers in error messages")
    parser.add_argument('--find-occurrences', metavar='CLASS.MEMBER',
                        dest='special-opts:find_occurrences',
                        help="print out all usages of a class member (experimental)")
    strict_help = "Strict mode. Enables the following flags: {}".format(
        ", ".join(strict_flag_names))
    parser.add_argument('--strict', action='store_true', dest='special-opts:strict',
                        help=strict_help)
    # hidden options
    # --shadow-file a.py tmp.py will typecheck tmp.py in place of a.py.
    # Useful for tools to make transformations to a file to get more
    # information from a mypy run without having to change the file in-place
    # (e.g. by adding a call to reveal_type).
    parser.add_argument('--shadow-file', metavar='PATH', nargs=2, dest='shadow_file',
                        help=argparse.SUPPRESS)
    # --debug-cache will disable any cache-related compressions/optimizations,
    # which will make the cache writing process output pretty-printed JSON (which
    # is easier to debug).
    parser.add_argument('--debug-cache', action='store_true', help=argparse.SUPPRESS)
    # --dump-graph will dump the contents of the graph of SCCs and exit.
    parser.add_argument('--dump-graph', action='store_true', help=argparse.SUPPRESS)
    # deprecated options
    add_invertible_flag('--strict-boolean', default=False,
                        help=argparse.SUPPRESS)
    parser.add_argument('-f', '--dirty-stubs', action='store_true',
                        dest='special-opts:dirty_stubs',
                        help=argparse.SUPPRESS)
    parser.add_argument('--use-python-path', action='store_true',
                        dest='special-opts:use_python_path',
                        help=argparse.SUPPRESS)
    parser.add_argument('-s', '--silent-imports', action='store_true',
                        dest='special-opts:silent_imports',
                        help=argparse.SUPPRESS)
    parser.add_argument('--almost-silent', action='store_true',
                        dest='special-opts:almost_silent',
                        help=argparse.SUPPRESS)
    parser.add_argument('--fast-parser', action='store_true', dest='special-opts:fast_parser',
                        help=argparse.SUPPRESS)
    parser.add_argument('--no-fast-parser', action='store_true',
                        dest='special-opts:no_fast_parser',
                        help=argparse.SUPPRESS)

    report_group = parser.add_argument_group(
        title='report generation',
        description='Generate a report in the specified format.')
    for report_type in sorted(reporter_classes):
        report_group.add_argument('--%s-report' % report_type.replace('_', '-'),
                                  metavar='DIR',
                                  dest='special-opts:%s_report' % report_type)

    code_group = parser.add_argument_group(title='How to specify the code to type check')
    code_group.add_argument('-m', '--module', action='append', metavar='MODULE',
                            dest='special-opts:modules',
                            help="type-check module; can repeat for more modules")
    # TODO: `mypy -p A -p B` currently silently ignores A
    # (last option wins).  Perhaps -c, -m and -p could just be
    # command-line flags that modify how we interpret self.files?
    code_group.add_argument('-c', '--command', action='append', metavar='PROGRAM_TEXT',
                            dest='special-opts:command',
                            help="type-check program passed in as string")
    code_group.add_argument('-p', '--package', metavar='PACKAGE', dest='special-opts:package',
                            help="type-check all files in a directory")
    code_group.add_argument(metavar='files', nargs='*', dest='special-opts:files',
                            help="type-check given files or directories")

    # Parse arguments once into a dummy namespace so we can get the
    # filename for the config file and know if the user requested all strict options.
    dummy = argparse.Namespace()
    parser.parse_args(args, dummy)
    config_file = dummy.config_file
    if config_file is not None and not os.path.exists(config_file):
        parser.error("Cannot find config file '%s'" % config_file)

    # Parse config file first, so command line can override.
    options = Options()
    parse_config_file(options, config_file)

    # Set strict flags before parsing (if strict mode enabled), so other command
    # line options can override.
    if getattr(dummy, 'special-opts:strict'):
        for dest, value in strict_flag_assignments:
            setattr(options, dest, value)

    # Parse command line for real, using a split namespace.
    special_opts = argparse.Namespace()
    parser.parse_args(args, SplitNamespace(options, special_opts, 'special-opts:'))

    # --use-python-path is no longer supported; explain why.
    if special_opts.use_python_path:
        parser.error("Sorry, --use-python-path is no longer supported.\n"
                     "If you are trying this because your code depends on a library module,\n"
                     "you should really investigate how to obtain stubs for that module.\n"
                     "See https://github.com/python/mypy/issues/1411 for more discussion."
                     )

    # Process deprecated options
    if options.strict_boolean:
        print("Warning: --strict-boolean is deprecated; "
              "see https://github.com/python/mypy/issues/3195", file=sys.stderr)
    if special_opts.almost_silent:
        print("Warning: --almost-silent has been replaced by "
              "--follow-imports=errors", file=sys.stderr)
        if options.follow_imports == 'normal':
            options.follow_imports = 'errors'
    elif special_opts.silent_imports:
        print("Warning: --silent-imports has been replaced by "
              "--ignore-missing-imports --follow-imports=skip", file=sys.stderr)
        options.ignore_missing_imports = True
        if options.follow_imports == 'normal':
            options.follow_imports = 'skip'
    if special_opts.dirty_stubs:
        print("Warning: -f/--dirty-stubs is deprecated and no longer necessary. Mypy no longer "
              "checks the git status of stubs.",
              file=sys.stderr)
    if special_opts.fast_parser:
        print("Warning: --fast-parser is now the default (and only) parser.")
    if special_opts.no_fast_parser:
        print("Warning: --no-fast-parser no longer has any effect.  The fast parser "
              "is now mypy's default and only parser.")

    if 'unannotated' in options.disallow_any:
        options.disallow_untyped_defs = True

    # Check for invalid argument combinations.
    if require_targets:
        code_methods = sum(bool(c) for c in [special_opts.modules,
                                             special_opts.command,
                                             special_opts.package,
                                             special_opts.files])
        if code_methods == 0:
            parser.error("Missing target module, package, files, or command.")
        elif code_methods > 1:
            parser.error("May only specify one of: module, package, files, or command.")

    # Set build flags.
    if options.strict_optional_whitelist is not None:
        # TODO: Deprecate, then kill this flag
        options.strict_optional = True
    if options.strict_optional:
        experiments.STRICT_OPTIONAL = True
    if special_opts.find_occurrences:
        experiments.find_occurrences = special_opts.find_occurrences.split('.')
        if len(experiments.find_occurrences) < 2:
            parser.error("Can only find occurrences of class members.")
        if len(experiments.find_occurrences) != 2:
            parser.error("Can only find occurrences of non-nested class members.")

    # Set reports.
    for flag, val in vars(special_opts).items():
        if flag.endswith('_report') and val is not None:
            report_type = flag[:-7].replace('_', '-')
            report_dir = val
            options.report_dirs[report_type] = report_dir

    # Let quick_and_dirty imply incremental.
    if options.quick_and_dirty:
        options.incremental = True

    # Set target.
    if special_opts.modules:
        options.build_type = BuildType.MODULE
        targets = [BuildSource(None, m, None) for m in special_opts.modules]
        return targets, options
    elif special_opts.package:
        if os.sep in special_opts.package or os.altsep and os.altsep in special_opts.package:
            fail("Package name '{}' cannot have a slash in it."
                 .format(special_opts.package))
        options.build_type = BuildType.MODULE
        lib_path = [os.getcwd()] + build.mypy_path()
        targets = build.find_modules_recursive(special_opts.package, lib_path)
        if not targets:
            fail("Can't find package '{}'".format(special_opts.package))
        return targets, options
    elif special_opts.command:
        options.build_type = BuildType.PROGRAM_TEXT
        targets = [BuildSource(None, None, '\n'.join(special_opts.command))]
        return targets, options
    else:
        targets = []
        for f in special_opts.files:
            if f.endswith(PY_EXTENSIONS):
                try:
                    targets.append(BuildSource(f, crawl_up(f)[1], None))
                except InvalidPackageName as e:
                    fail(str(e))
            elif os.path.isdir(f):
                try:
                    sub_targets = expand_dir(f)
                except InvalidPackageName as e:
                    fail(str(e))
                if not sub_targets:
                    fail("There are no .py[i] files in directory '{}'"
                         .format(f))
                targets.extend(sub_targets)
            else:
                mod = os.path.basename(f) if options.scripts_are_modules else None
                targets.append(BuildSource(f, mod, None))
        return targets, options


def keyfunc(name: str) -> Tuple[int, str]:
    """Determines sort order for directory listing.

    The desirable property is foo < foo.pyi < foo.py.
    """
    base, suffix = os.path.splitext(name)
    for i, ext in enumerate(PY_EXTENSIONS):
        if suffix == ext:
            return (i, base)
    return (-1, name)


def expand_dir(arg: str, mod_prefix: str = '') -> List[BuildSource]:
    """Convert a directory name to a list of sources to build."""
    f = get_init_file(arg)
    if mod_prefix and not f:
        return []
    seen = set()  # type: Set[str]
    sources = []
    if f and not mod_prefix:
        top_dir, top_mod = crawl_up(f)
        mod_prefix = top_mod + '.'
    if mod_prefix:
        sources.append(BuildSource(f, mod_prefix.rstrip('.'), None))
    names = os.listdir(arg)
    names.sort(key=keyfunc)
    for name in names:
        path = os.path.join(arg, name)
        if os.path.isdir(path):
            sub_sources = expand_dir(path, mod_prefix + name + '.')
            if sub_sources:
                seen.add(name)
                sources.extend(sub_sources)
        else:
            base, suffix = os.path.splitext(name)
            if base == '__init__':
                continue
            if base not in seen and '.' not in base and suffix in PY_EXTENSIONS:
                seen.add(base)
                src = BuildSource(path, mod_prefix + base, None)
                sources.append(src)
    return sources


def crawl_up(arg: str) -> Tuple[str, str]:
    """Given a .py[i] filename, return (root directory, module).

    We crawl up the path until we find a directory without
    __init__.py[i], or until we run out of path components.
    """
    dir, mod = os.path.split(arg)
    mod = strip_py(mod) or mod
    while dir and get_init_file(dir):
        dir, base = os.path.split(dir)
        if not base:
            break
        # Ensure that base is a valid python module name
        if not base.isidentifier():
            raise InvalidPackageName('{} is not a valid Python package name'.format(base))
        if mod == '__init__' or not mod:
            mod = base
        else:
            mod = base + '.' + mod

    return dir, mod


def strip_py(arg: str) -> Optional[str]:
    """Strip a trailing .py or .pyi suffix.

    Return None if no such suffix is found.
    """
    for ext in PY_EXTENSIONS:
        if arg.endswith(ext):
            return arg[:-len(ext)]
    return None


def get_init_file(dir: str) -> Optional[str]:
    """Check whether a directory contains a file named __init__.py[i].

    If so, return the file's name (with dir prefixed).  If not, return
    None.

    This prefers .pyi over .py (because of the ordering of PY_EXTENSIONS).
    """
    for ext in PY_EXTENSIONS:
        f = os.path.join(dir, '__init__' + ext)
        if os.path.isfile(f):
            return f
    return None


# For most options, the type of the default value set in options.py is
# sufficient, and we don't have to do anything here.  This table
# exists to specify types for values initialized to None or container
# types.
config_types = {
    'python_version': parse_version,
    'strict_optional_whitelist': lambda s: s.split(),
    'custom_typing_module': str,
    'custom_typeshed_dir': str,
    'mypy_path': lambda s: [p.strip() for p in re.split('[,:]', s)],
    'junit_xml': str,
    'disallow_any': disallow_any_argument_type,
    # These two are for backwards compatibility
    'silent_imports': bool,
    'almost_silent': bool,
    'plugins': lambda s: [p.strip() for p in s.split(',')],
}

SHARED_CONFIG_FILES = ('setup.cfg',)


def parse_config_file(options: Options, filename: Optional[str]) -> None:
    """Parse a config file into an Options object.

    Errors are written to stderr but are not fatal.

    If filename is None, fall back to default config file and then
    to setup.cfg.
    """
    config_files = None  # type: Tuple[str, ...]
    if filename is not None:
        config_files = (filename,)
    else:
        config_files = (defaults.CONFIG_FILE,) + SHARED_CONFIG_FILES

    parser = configparser.RawConfigParser()

    for config_file in config_files:
        if not os.path.exists(config_file):
            continue
        try:
            parser.read(config_file)
        except configparser.Error as err:
            print("%s: %s" % (config_file, err), file=sys.stderr)
        else:
            file_read = config_file
            break
    else:
        return

    if 'mypy' not in parser:
        if filename or file_read not in SHARED_CONFIG_FILES:
            print("%s: No [mypy] section in config file" % file_read, file=sys.stderr)
    else:
        section = parser['mypy']
        prefix = '%s: [%s]' % (file_read, 'mypy')
        updates, report_dirs = parse_section(prefix, options, section)
        for k, v in updates.items():
            setattr(options, k, v)
        options.report_dirs.update(report_dirs)

    for name, section in parser.items():
        if name.startswith('mypy-'):
            prefix = '%s: [%s]' % (file_read, name)
            updates, report_dirs = parse_section(prefix, options, section)
            if report_dirs:
                print("%s: Per-module sections should not specify reports (%s)" %
                      (prefix, ', '.join(s + '_report' for s in sorted(report_dirs))),
                      file=sys.stderr)
            if set(updates) - Options.PER_MODULE_OPTIONS:
                print("%s: Per-module sections should only specify per-module flags (%s)" %
                      (prefix, ', '.join(sorted(set(updates) - Options.PER_MODULE_OPTIONS))),
                      file=sys.stderr)
                updates = {k: v for k, v in updates.items() if k in Options.PER_MODULE_OPTIONS}
            globs = name[5:]
            for glob in globs.split(','):
                # For backwards compatibility, replace (back)slashes with dots.
                glob = glob.replace(os.sep, '.')
                if os.altsep:
                    glob = glob.replace(os.altsep, '.')
                pattern = re.compile(fnmatch.translate(glob))
                options.per_module_options[pattern] = updates


def parse_section(prefix: str, template: Options,
                  section: Mapping[str, str]) -> Tuple[Dict[str, object], Dict[str, str]]:
    """Parse one section of a config file.

    Returns a dict of option values encountered, and a dict of report directories.
    """
    results = {}  # type: Dict[str, object]
    report_dirs = {}  # type: Dict[str, str]
    for key in section:
        key = key.replace('-', '_')
        if key in config_types:
            ct = config_types[key]
        else:
            dv = getattr(template, key, None)
            if dv is None:
                if key.endswith('_report'):
                    report_type = key[:-7].replace('_', '-')
                    if report_type in reporter_classes:
                        report_dirs[report_type] = section.get(key)
                    else:
                        print("%s: Unrecognized report type: %s" % (prefix, key),
                              file=sys.stderr)
                    continue
                print("%s: Unrecognized option: %s = %s" % (prefix, key, section[key]),
                      file=sys.stderr)
                continue
            ct = type(dv)
        v = None  # type: Any
        try:
            if ct is bool:
                v = section.getboolean(key)  # type: ignore  # Until better stub
            elif callable(ct):
                try:
                    v = ct(section.get(key))
                except argparse.ArgumentTypeError as err:
                    print("%s: %s: %s" % (prefix, key, err), file=sys.stderr)
                    continue
            else:
                print("%s: Don't know what type %s should have" % (prefix, key), file=sys.stderr)
                continue
        except ValueError as err:
            print("%s: %s: %s" % (prefix, key, err), file=sys.stderr)
            continue
        if key == 'disallow_any':
            results['disallow_untyped_defs'] = v and 'unannotated' in v
        if key == 'silent_imports':
            print("%s: silent_imports has been replaced by "
                  "ignore_missing_imports=True; follow_imports=skip" % prefix, file=sys.stderr)
            if v:
                if 'ignore_missing_imports' not in results:
                    results['ignore_missing_imports'] = True
                if 'follow_imports' not in results:
                    results['follow_imports'] = 'skip'
        if key == 'almost_silent':
            print("%s: almost_silent has been replaced by "
                  "follow_imports=error" % prefix, file=sys.stderr)
            if v:
                if 'follow_imports' not in results:
                    results['follow_imports'] = 'error'
        results[key] = v
    return results, report_dirs


def fail(msg: str) -> None:
    sys.stderr.write('%s\n' % msg)
    sys.exit(1)<|MERGE_RESOLUTION|>--- conflicted
+++ resolved
@@ -97,11 +97,7 @@
                        options=options)
 
 
-<<<<<<< HEAD
-disallow_any_options = ['unimported', 'unannotated', 'decorated']
-=======
-disallow_any_options = ['unimported', 'expr', 'unannotated']
->>>>>>> 4bc10c7d
+disallow_any_options = ['unimported', 'expr', 'unannotated', 'decorated']
 
 
 def disallow_any_argument_type(raw_options: str) -> List[str]:
