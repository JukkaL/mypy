--- conflicted
+++ resolved
@@ -510,6 +510,12 @@
                              " non-overlapping types",
                         group=strictness_group)
 
+    strict_help = "Strict mode; enables the following flags: {}".format(
+        ", ".join(strict_flag_names))
+    strictness_group.add_argument(
+        '--strict', action='store_true', dest='special-opts:strict',
+        help=strict_help)
+
     error_group = parser.add_argument_group(
         title='Configuring error messages',
         description="Adjust the amount of detail shown in error messages.")
@@ -534,12 +540,10 @@
     add_invertible_flag('--no-error-summary', dest='error_summary', default=True,
                         help="Do not show error stats summary",
                         group=error_group)
-
-    strict_help = "Strict mode; enables the following flags: {}".format(
-        ", ".join(strict_flag_names))
-    strictness_group.add_argument(
-        '--strict', action='store_true', dest='special-opts:strict',
-        help=strict_help)
+    add_invertible_flag('--show-absolute-path', default=False,
+                        help="Show absolute paths to files",
+                        group=error_group)
+
 
     incremental_group = parser.add_argument_group(
         title='Incremental mode',
@@ -600,43 +604,6 @@
     add_invertible_flag('--fast-exit', default=False, help=argparse.SUPPRESS,
                         group=internals_group)
 
-<<<<<<< HEAD
-=======
-    error_group = parser.add_argument_group(
-        title='Error reporting',
-        description="Adjust the amount of detail shown in error messages.")
-    add_invertible_flag('--show-error-context', default=False,
-                        dest='show_error_context',
-                        help='Precede errors with "note:" messages explaining context',
-                        group=error_group)
-    add_invertible_flag('--show-column-numbers', default=False,
-                        help="Show column numbers in error messages",
-                        group=error_group)
-    add_invertible_flag('--show-error-codes', default=False,
-                        help="Show error codes in error messages",
-                        group=error_group)
-    add_invertible_flag('--pretty', default=False,
-                        help="Use visually nicer output in error messages:"
-                             " Use soft word wrap, show source code snippets,"
-                             " and error location markers",
-                        group=error_group)
-    add_invertible_flag('--no-color-output', dest='color_output', default=True,
-                        help="Do not colorize error messages",
-                        group=error_group)
-    add_invertible_flag('--no-error-summary', dest='error_summary', default=True,
-                        help="Do not show error stats summary",
-                        group=error_group)
-    add_invertible_flag('--show-absolute-path', default=False,
-                        help="Show absolute paths to files",
-                        group=error_group)
-
-    strict_help = "Strict mode; enables the following flags: {}".format(
-        ", ".join(strict_flag_names))
-    strictness_group.add_argument(
-        '--strict', action='store_true', dest='special-opts:strict',
-        help=strict_help)
-
->>>>>>> deaa5c74
     report_group = parser.add_argument_group(
         title='Report generation',
         description='Generate a report in the specified format.')
