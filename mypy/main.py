--- conflicted
+++ resolved
@@ -1180,14 +1180,9 @@
 
     # Set strict flags before parsing (if strict mode enabled), so other command
     # line options can override.
-<<<<<<< HEAD
     if getattr(dummy, 'special-opts:strict'):  # noqa
         for dest, value in strict_flag_assignments:
             setattr(options, dest, value)
-=======
-    if getattr(dummy, "special-opts:strict"):  # noqa
-        set_strict_flags()
->>>>>>> 97c5ee99
 
     # Override cache_dir if provided in the environment
     environ_cache_dir = os.getenv("MYPY_CACHE_DIR", "")
