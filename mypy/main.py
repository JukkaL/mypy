"""Mypy type checker command line tool."""

import argparse
import configparser
import os
import re
import sys
import time

from typing import Any, Dict, List, Mapping, Optional, Set, Tuple

from mypy import build
from mypy import defaults
from mypy import git
from mypy import experiments
from mypy import util
from mypy.build import BuildSource, BuildResult, PYTHON_EXTENSIONS
from mypy.errors import CompileError
from mypy.options import Options, BuildType
from mypy.report import reporter_classes

from mypy.version import __version__

PY_EXTENSIONS = tuple(PYTHON_EXTENSIONS)


def main(script_path: str) -> None:
    """Main entry point to the type checker.

    Args:
        script_path: Path to the 'mypy' script (used for finding data files).
    """
    t0 = time.time()
    if script_path:
        bin_dir = find_bin_directory(script_path)
    else:
        bin_dir = None
    sources, options = process_options(sys.argv[1:])
    serious = False
    try:
        res = type_check_only(sources, bin_dir, options)
        a = res.errors
    except CompileError as e:
        a = e.messages
        if not e.use_stdout:
            serious = True
    if options.junit_xml:
        t1 = time.time()
        util.write_junit_xml(t1 - t0, serious, a, options.junit_xml)
    if a:
        f = sys.stderr if serious else sys.stdout
        for m in a:
            f.write(m + '\n')
        sys.exit(1)


def find_bin_directory(script_path: str) -> str:
    """Find the directory that contains this script.

    This is used by build to find stubs and other data files.
    """
    # Follow up to 5 symbolic links (cap to avoid cycles).
    for i in range(5):
        if os.path.islink(script_path):
            script_path = readlinkabs(script_path)
        else:
            break
    return os.path.dirname(script_path)


def readlinkabs(link: str) -> str:
    """Return an absolute path to symbolic link destination."""
    # Adapted from code by Greg Smith.
    assert os.path.islink(link)
    path = os.readlink(link)
    if os.path.isabs(path):
        return path
    return os.path.join(os.path.dirname(link), path)


def type_check_only(sources: List[BuildSource],
        bin_dir: str, options: Options) -> BuildResult:
    # Type-check the program and dependencies and translate to Python.
    return build.build(sources=sources,
                       bin_dir=bin_dir,
                       options=options)


FOOTER = """environment variables:
MYPYPATH     additional module search path"""


class SplitNamespace(argparse.Namespace):
    def __init__(self, standard_namespace: object, alt_namespace: object, alt_prefix: str) -> None:
        self.__dict__['_standard_namespace'] = standard_namespace
        self.__dict__['_alt_namespace'] = alt_namespace
        self.__dict__['_alt_prefix'] = alt_prefix

    def _get(self) -> Tuple[Any, Any]:
        return (self._standard_namespace, self._alt_namespace)

    def __setattr__(self, name: str, value: Any) -> None:
        if name.startswith(self._alt_prefix):
            setattr(self._alt_namespace, name[len(self._alt_prefix):], value)
        else:
            setattr(self._standard_namespace, name, value)

    def __getattr__(self, name: str) -> Any:
        if name.startswith(self._alt_prefix):
            return getattr(self._alt_namespace, name[len(self._alt_prefix):])
        else:
            return getattr(self._standard_namespace, name)


def parse_version(v: str) -> Tuple[int, int]:
    m = re.match(r'\A(\d)\.(\d+)\Z', v)
    if m:
        return int(m.group(1)), int(m.group(2))
    else:
        raise argparse.ArgumentTypeError(
            "Invalid python version '{}' (expected format: 'x.y')".format(v))


def process_options(args: List[str],
                    require_targets: bool = True
                    ) -> Tuple[List[BuildSource], Options]:
    """Parse command line arguments."""

    # Make the help output a little less jarring.
    help_factory = (lambda prog:
                    argparse.RawDescriptionHelpFormatter(prog=prog, max_help_position=28))
    parser = argparse.ArgumentParser(prog='mypy', epilog=FOOTER,
                                     fromfile_prefix_chars='@',
                                     formatter_class=help_factory)

    # Unless otherwise specified, arguments will be parsed directly onto an
    # Options object.  Options that require further processing should have
    # their `dest` prefixed with `special-opts:`, which will cause them to be
    # parsed into the separate special_opts namespace object.
    parser.add_argument('-v', '--verbose', action='count', dest='verbosity',
                        help="more verbose messages")
    parser.add_argument('-V', '--version', action='version',
                        version='%(prog)s ' + __version__)
    parser.add_argument('--python-version', type=parse_version, metavar='x.y',
                        help='use Python x.y')
    parser.add_argument('--platform', action='store', metavar='PLATFORM',
                        help="typecheck special-cased code for the given OS platform "
                        "(defaults to sys.platform).")
    parser.add_argument('-2', '--py2', dest='python_version', action='store_const',
                        const=defaults.PYTHON2_VERSION, help="use Python 2 mode")
    parser.add_argument('-s', '--silent-imports', action='store_true',
                        help="don't follow imports to .py files")
    parser.add_argument('--almost-silent', action='store_true',
                        help="like --silent-imports but reports the imports as errors")
    parser.add_argument('--disallow-untyped-calls', action='store_true',
                        help="disallow calling functions without type annotations"
                        " from functions with type annotations")
    parser.add_argument('--disallow-untyped-defs', action='store_true',
                        help="disallow defining functions without type annotations"
                        " or with incomplete type annotations")
    parser.add_argument('--check-untyped-defs', action='store_true',
                        help="type check the interior of functions without type annotations")
    parser.add_argument('--disallow-subclassing-any', action='store_true',
                        help="disallow subclassing values of type 'Any' when defining classes")
    parser.add_argument('--warn-incomplete-stub', action='store_true',
                        help="warn if missing type annotation in typeshed, only relevant with"
                        " --check-untyped-defs enabled")
    parser.add_argument('--warn-redundant-casts', action='store_true',
                        help="warn about casting an expression to its inferred type")
    parser.add_argument('--warn-no-return', action='store_true',
                        help="warn about functions that end without returning")
    parser.add_argument('--warn-unused-ignores', action='store_true',
                        help="warn about unneeded '# type: ignore' comments")
    parser.add_argument('--hide-error-context', action='store_true',
                        dest='hide_error_context',
                        help="Hide context notes before errors")
    parser.add_argument('--fast-parser', action='store_true',
                        help="enable experimental fast parser")
    parser.add_argument('-i', '--incremental', action='store_true',
                        help="enable experimental module cache")
    parser.add_argument('--cache-dir', action='store', metavar='DIR',
                        help="store module cache info in the given folder in incremental mode "
                        "(defaults to '{}')".format(defaults.CACHE_DIR))
    parser.add_argument('--strict-optional', action='store_true',
                        dest='strict_optional',
                        help="enable experimental strict Optional checks")
    parser.add_argument('--strict-optional-whitelist', metavar='GLOB', nargs='*',
                        help="suppress strict Optional errors in all but the provided files "
                        "(experimental -- read documentation before using!).  "
                        "Implies --strict-optional.  Has the undesirable side-effect of "
                        "suppressing other errors in non-whitelisted files.")
    parser.add_argument('--junit-xml', help="write junit.xml to the given file")
    parser.add_argument('--pdb', action='store_true', help="invoke pdb on fatal error")
    parser.add_argument('--show-traceback', '--tb', action='store_true',
                        help="show traceback on fatal error")
    parser.add_argument('--stats', action='store_true', dest='dump_type_stats', help="dump stats")
    parser.add_argument('--inferstats', action='store_true', dest='dump_inference_stats',
                        help="dump type inference stats")
    parser.add_argument('--custom-typing', metavar='MODULE', dest='custom_typing_module',
                        help="use a custom typing module")
    parser.add_argument('--custom-typeshed-dir', metavar='DIR',
                        help="use the custom typeshed in DIR")
    parser.add_argument('--scripts-are-modules', action='store_true',
                        help="Script x becomes module x instead of __main__")
    parser.add_argument('--config-file',
                        help="Configuration file, must have a [mypy] section "
                        "(defaults to {})".format(defaults.CONFIG_FILE))
    parser.add_argument('--show-column-numbers', action='store_true',
                        dest='show_column_numbers',
                        help="Show column numbers in error messages")
    parser.add_argument('--find-occurrences', metavar='CLASS.MEMBER',
                        dest='special-opts:find_occurrences',
                        help="print out all usages of a class member (experimental)")
    # hidden options
    # --shadow-file a.py tmp.py will typecheck tmp.py in place of a.py.
    # Useful for tools to make transformations to a file to get more
    # information from a mypy run without having to change the file in-place
    # (e.g. by adding a call to reveal_type).
    parser.add_argument('--shadow-file', metavar='PATH', nargs=2, dest='shadow_file',
                        help=argparse.SUPPRESS)
    # --debug-cache will disable any cache-related compressions/optimizations,
    # which will make the cache writing process output pretty-printed JSON (which
    # is easier to debug).
    parser.add_argument('--debug-cache', action='store_true', help=argparse.SUPPRESS)
    # deprecated options
    parser.add_argument('--silent', action='store_true', dest='special-opts:silent',
                        help=argparse.SUPPRESS)
    parser.add_argument('-f', '--dirty-stubs', action='store_true',
                        dest='special-opts:dirty_stubs',
                        help=argparse.SUPPRESS)
    parser.add_argument('--use-python-path', action='store_true',
                        dest='special-opts:use_python_path',
                        help=argparse.SUPPRESS)

    report_group = parser.add_argument_group(
        title='report generation',
        description='Generate a report in the specified format.')
    for report_type in sorted(reporter_classes):
        report_group.add_argument('--%s-report' % report_type.replace('_', '-'),
                                  metavar='DIR',
                                  dest='special-opts:%s_report' % report_type)

    code_group = parser.add_argument_group(title='How to specify the code to type check')
    code_group.add_argument('-m', '--module', action='append', metavar='MODULE',
                            dest='special-opts:modules',
                            help="type-check module; can repeat for more modules")
    # TODO: `mypy -p A -p B` currently silently ignores ignores A
    # (last option wins).  Perhaps -c, -m and -p could just be
    # command-line flags that modify how we interpret self.files?
    code_group.add_argument('-c', '--command', action='append', metavar='PROGRAM_TEXT',
                            dest='special-opts:command',
                            help="type-check program passed in as string")
    code_group.add_argument('-p', '--package', metavar='PACKAGE', dest='special-opts:package',
                            help="type-check all files in a directory")
    code_group.add_argument(metavar='files', nargs='*', dest='special-opts:files',
                            help="type-check given files or directories")

    # Parse arguments once into a dummy namespace so we can get the
    # filename for the config file.
    dummy = argparse.Namespace()
    parser.parse_args(args, dummy)
    config_file = dummy.config_file or defaults.CONFIG_FILE

    # Parse config file first, so command line can override.
    options = Options()
    if config_file and os.path.exists(config_file):
        parse_config_file(options, config_file)

    # Parse command line for real, using a split namespace.
    special_opts = argparse.Namespace()
    parser.parse_args(args, SplitNamespace(options, special_opts, 'special-opts:'))

    # --use-python-path is no longer supported; explain why.
    if special_opts.use_python_path:
        parser.error("Sorry, --use-python-path is no longer supported.\n"
                     "If you are trying this because your code depends on a library module,\n"
                     "you should really investigate how to obtain stubs for that module.\n"
                     "See https://github.com/python/mypy/issues/1411 for more discussion."
                     )

    # warn about deprecated options
    if special_opts.silent:
        print("Warning: --silent is deprecated; use --silent-imports",
              file=sys.stderr)
        options.silent_imports = True
    if special_opts.dirty_stubs:
        print("Warning: -f/--dirty-stubs is deprecated and no longer necessary. Mypy no longer "
              "checks the git status of stubs.",
              file=sys.stderr)

    # Check for invalid argument combinations.
    if require_targets:
        code_methods = sum(bool(c) for c in [special_opts.modules,
                                            special_opts.command,
                                            special_opts.package,
                                            special_opts.files])
        if code_methods == 0:
            parser.error("Missing target module, package, files, or command.")
        elif code_methods > 1:
            parser.error("May only specify one of: module, package, files, or command.")

    # Set build flags.
    if options.strict_optional_whitelist is not None:
        # TODO: Deprecate, then kill this flag
        options.strict_optional = True
    if options.strict_optional:
        experiments.STRICT_OPTIONAL = True
    if special_opts.find_occurrences:
        experiments.find_occurrences = special_opts.find_occurrences.split('.')
        if len(experiments.find_occurrences) < 2:
            parser.error("Can only find occurrences of class members.")
        if len(experiments.find_occurrences) != 2:
            parser.error("Can only find occurrences of non-nested class members.")

    # Set reports.
    for flag, val in vars(special_opts).items():
        if flag.endswith('_report') and val is not None:
            report_type = flag[:-7].replace('_', '-')
            report_dir = val
            options.report_dirs[report_type] = report_dir

    # Set target.
    if special_opts.modules:
        options.build_type = BuildType.MODULE
        targets = [BuildSource(None, m, None) for m in special_opts.modules]
        return targets, options
    elif special_opts.package:
        if os.sep in special_opts.package or os.altsep and os.altsep in special_opts.package:
            fail("Package name '{}' cannot have a slash in it."
                 .format(special_opts.package))
        options.build_type = BuildType.MODULE
        lib_path = [os.getcwd()] + build.mypy_path()
        targets = build.find_modules_recursive(special_opts.package, lib_path)
        if not targets:
            fail("Can't find package '{}'".format(special_opts.package))
        return targets, options
    elif special_opts.command:
        options.build_type = BuildType.PROGRAM_TEXT
        return [BuildSource(None, None, '\n'.join(special_opts.command))], options
    else:
        targets = []
        for f in special_opts.files:
            if f.endswith(PY_EXTENSIONS):
                targets.append(BuildSource(f, crawl_up(f)[1], None))
            elif os.path.isdir(f):
                sub_targets = expand_dir(f)
                if not sub_targets:
                    fail("There are no .py[i] files in directory '{}'"
                         .format(f))
                targets.extend(sub_targets)
            else:
                mod = os.path.basename(f) if options.scripts_are_modules else None
                targets.append(BuildSource(f, mod, None))
        return targets, options


def keyfunc(name: str) -> Tuple[int, str]:
    """Determines sort order for directory listing.

    The desirable property is foo < foo.pyi < foo.py.
    """
    base, suffix = os.path.splitext(name)
    for i, ext in enumerate(PY_EXTENSIONS):
        if suffix == ext:
            return (i, base)
    return (-1, name)


def expand_dir(arg: str, mod_prefix: str = '') -> List[BuildSource]:
    """Convert a directory name to a list of sources to build."""
    f = get_init_file(arg)
    if mod_prefix and not f:
        return []
    seen = set()  # type: Set[str]
    sources = []
    if f and not mod_prefix:
        top_dir, top_mod = crawl_up(f)
        mod_prefix = top_mod + '.'
    if mod_prefix:
        sources.append(BuildSource(f, mod_prefix.rstrip('.'), None))
    names = os.listdir(arg)
    names.sort(key=keyfunc)
    for name in names:
        path = os.path.join(arg, name)
        if os.path.isdir(path):
            sub_sources = expand_dir(path, mod_prefix + name + '.')
            if sub_sources:
                seen.add(name)
                sources.extend(sub_sources)
        else:
            base, suffix = os.path.splitext(name)
            if base == '__init__':
                continue
            if base not in seen and '.' not in base and suffix in PY_EXTENSIONS:
                seen.add(base)
                src = BuildSource(path, mod_prefix + base, None)
                sources.append(src)
    return sources


def crawl_up(arg: str) -> Tuple[str, str]:
    """Given a .py[i] filename, return (root directory, module).

    We crawl up the path until we find a directory without
    __init__.py[i], or until we run out of path components.
    """
    dir, mod = os.path.split(arg)
    mod = strip_py(mod) or mod
    assert '.' not in mod
    while dir and get_init_file(dir):
        dir, base = os.path.split(dir)
        if not base:
            break
        if mod == '__init__' or not mod:
            mod = base
        else:
            mod = base + '.' + mod
    return dir, mod


def strip_py(arg: str) -> Optional[str]:
    """Strip a trailing .py or .pyi suffix.

    Return None if no such suffix is found.
    """
    for ext in PY_EXTENSIONS:
        if arg.endswith(ext):
            return arg[:-len(ext)]
    return None


def get_init_file(dir: str) -> Optional[str]:
    """Check whether a directory contains a file named __init__.py[i].

    If so, return the file's name (with dir prefixed).  If not, return
    None.

    This prefers .pyi over .py (because of the ordering of PY_EXTENSIONS).
    """
    for ext in PY_EXTENSIONS:
        f = os.path.join(dir, '__init__' + ext)
        if os.path.isfile(f):
            return f
    return None


# For most options, the type of the default value set in options.py is
# sufficient, and we don't have to do anything here.  This table
# exists to specify types for values initialized to None or container
# types.
config_types = {
    # TODO: Check validity of python version
    'python_version': lambda s: tuple(map(int, s.split('.'))),
    'strict_optional_whitelist': lambda s: s.split(),
    'custom_typing_module': str,
<<<<<<< HEAD
    'custom_typeshed_dir': str,
=======
    'junit_xml': str,
>>>>>>> d0ea1260
}


def parse_config_file(options: Options, filename: str) -> None:
    """Parse a config file into an Options object.

    Errors are written to stderr but are not fatal.
    """
    parser = configparser.RawConfigParser()
    try:
        parser.read(filename)
    except configparser.Error as err:
        print("%s: %s" % (filename, err), file=sys.stderr)
        return
    if 'mypy' not in parser:
        print("%s: No [mypy] section in config file" % filename, file=sys.stderr)
        return

    section = parser['mypy']
    prefix = '%s: [%s]' % (filename, 'mypy')
    updates, report_dirs = parse_section(prefix, options, section)
    for k, v in updates.items():
        setattr(options, k, v)
    options.report_dirs.update(report_dirs)

    for name, section in parser.items():
        if name.startswith('mypy-'):
            prefix = '%s: [%s]' % (filename, name)
            updates, report_dirs = parse_section(prefix, options, section)
            # TODO: Limit updates to flags that can be per-file.
            if report_dirs:
                print("%s: Per-file sections should not specify reports (%s)" %
                      (prefix, ', '.join(s + '_report' for s in sorted(report_dirs))),
                      file=sys.stderr)
            if set(updates) - Options.PER_FILE_OPTIONS:
                print("%s: Per-file sections should only specify per-file flags (%s)" %
                      (prefix, ', '.join(sorted(set(updates) - Options.PER_FILE_OPTIONS))),
                      file=sys.stderr)
                updates = {k: v for k, v in updates.items() if k in Options.PER_FILE_OPTIONS}
            globs = name[5:]
            for glob in globs.split(','):
                options.per_file_options[glob] = updates


def parse_section(prefix: str, template: Options,
                  section: Mapping[str, str]) -> Tuple[Dict[str, object], Dict[str, str]]:
    """Parse one section of a config file.

    Returns a dict of option values encountered, and a dict of report directories.
    """
    results = {}
    report_dirs = {}  # type: Dict[str, str]
    for key in section:
        key = key.replace('-', '_')
        if key in config_types:
            ct = config_types[key]
        else:
            dv = getattr(template, key, None)
            if dv is None:
                if key.endswith('_report'):
                    report_type = key[:-7].replace('_', '-')
                    if report_type in reporter_classes:
                        report_dirs[report_type] = section.get(key)
                    else:
                        print("%s: Unrecognized report type: %s" % (prefix, key),
                              file=sys.stderr)
                    continue
                print("%s: Unrecognized option: %s = %s" % (prefix, key, section[key]),
                      file=sys.stderr)
                continue
            ct = type(dv)
        v = None  # type: Any
        try:
            if ct is bool:
                v = section.getboolean(key)  # type: ignore  # Until better stub
            elif callable(ct):
                v = ct(section.get(key))
            else:
                print("%s: Don't know what type %s should have" % (prefix, key), file=sys.stderr)
                continue
        except ValueError as err:
            print("%s: %s: %s" % (prefix, key, err), file=sys.stderr)
            continue
        results[key] = v
    return results, report_dirs


def fail(msg: str) -> None:
    sys.stderr.write('%s\n' % msg)
    sys.exit(1)<|MERGE_RESOLUTION|>--- conflicted
+++ resolved
@@ -453,11 +453,8 @@
     'python_version': lambda s: tuple(map(int, s.split('.'))),
     'strict_optional_whitelist': lambda s: s.split(),
     'custom_typing_module': str,
-<<<<<<< HEAD
     'custom_typeshed_dir': str,
-=======
     'junit_xml': str,
->>>>>>> d0ea1260
 }
 
 
