"""Mypy type checker command line tool."""

from __future__ import annotations

import argparse
import os
import subprocess
import sys
import time
from gettext import gettext
from typing import IO, Any, NoReturn, Sequence, TextIO
from typing_extensions import Final

from mypy import build, defaults, state, util
from mypy.config_parser import get_config_module_names, parse_config_file, parse_version
from mypy.errorcodes import error_codes
from mypy.errors import CompileError
from mypy.find_sources import InvalidSourceList, create_source_list
from mypy.fscache import FileSystemCache
from mypy.modulefinder import BuildSource, FindModuleCache, SearchPaths, get_search_dirs, mypy_path
from mypy.options import INCOMPLETE_FEATURES, BuildType, Options
from mypy.split_namespace import SplitNamespace
from mypy.version import __version__

orig_stat: Final = os.stat
MEM_PROFILE: Final = False  # If True, dump memory profile


def stat_proxy(path: str) -> os.stat_result:
    try:
        st = orig_stat(path)
    except os.error as err:
        print(f"stat({path!r}) -> {err}")
        raise
    else:
        print(
            "stat(%r) -> (st_mode=%o, st_mtime=%d, st_size=%d)"
            % (path, st.st_mode, st.st_mtime, st.st_size)
        )
        return st


def main(
    *,
    args: list[str] | None = None,
    stdout: TextIO = sys.stdout,
    stderr: TextIO = sys.stderr,
    clean_exit: bool = False,
) -> None:
    """Main entry point to the type checker.

    Args:
        args: Custom command-line arguments.  If not given, sys.argv[1:] will
            be used.
        clean_exit: Don't hard kill the process on exit. This allows catching
            SystemExit.
    """
    util.check_python_version("mypy")
    t0 = time.time()
    # To log stat() calls: os.stat = stat_proxy
    sys.setrecursionlimit(2**14)
    if args is None:
        args = sys.argv[1:]

    fscache = FileSystemCache()
    sources, options = process_options(args, stdout=stdout, stderr=stderr, fscache=fscache)
    if clean_exit:
        options.fast_exit = False

    formatter = util.FancyFormatter(stdout, stderr, options.hide_error_codes)

    if options.install_types and (stdout is not sys.stdout or stderr is not sys.stderr):
        # Since --install-types performs user input, we want regular stdout and stderr.
        fail("error: --install-types not supported in this mode of running mypy", stderr, options)

    if options.non_interactive and not options.install_types:
        fail("error: --non-interactive is only supported with --install-types", stderr, options)

    if options.install_types and not options.incremental:
        fail(
            "error: --install-types not supported with incremental mode disabled", stderr, options
        )

    if options.install_types and options.python_executable is None:
        fail(
            "error: --install-types not supported without python executable or site packages",
            stderr,
            options,
        )

    if options.install_types and not sources:
        install_types(formatter, options, non_interactive=options.non_interactive)
        return

    res, messages, blockers = run_build(sources, options, fscache, t0, stdout, stderr)

    if options.non_interactive:
        missing_pkgs = read_types_packages_to_install(options.cache_dir, after_run=True)
        if missing_pkgs:
            # Install missing type packages and rerun build.
            install_types(formatter, options, after_run=True, non_interactive=True)
            fscache.flush()
            print()
            res, messages, blockers = run_build(sources, options, fscache, t0, stdout, stderr)
        show_messages(messages, stderr, formatter, options)

    if MEM_PROFILE:
        from mypy.memprofile import print_memory_profile

        print_memory_profile()

    code = 0
    n_errors, n_notes, n_files = util.count_stats(messages)
    if messages and n_notes < len(messages):
        code = 2 if blockers else 1
    if options.error_summary:
        if n_errors:
            summary = formatter.format_error(
                n_errors, n_files, len(sources), blockers=blockers, use_color=options.color_output
            )
            stdout.write(summary + "\n")
        # Only notes should also output success
        elif not messages or n_notes == len(messages):
            stdout.write(formatter.format_success(len(sources), options.color_output) + "\n")
        stdout.flush()

    if options.install_types and not options.non_interactive:
        result = install_types(formatter, options, after_run=True, non_interactive=False)
        if result:
            print()
            print("note: Run mypy again for up-to-date results with installed types")
            code = 2

    if options.fast_exit:
        # Exit without freeing objects -- it's faster.
        #
        # NOTE: We don't flush all open files on exit (or run other destructors)!
        util.hard_exit(code)
    elif code:
        sys.exit(code)

    # HACK: keep res alive so that mypyc won't free it before the hard_exit
    list([res])


def run_build(
    sources: list[BuildSource],
    options: Options,
    fscache: FileSystemCache,
    t0: float,
    stdout: TextIO,
    stderr: TextIO,
) -> tuple[build.BuildResult | None, list[str], bool]:
    formatter = util.FancyFormatter(stdout, stderr, options.hide_error_codes)

    messages = []

    def flush_errors(new_messages: list[str], serious: bool) -> None:
        if options.pretty:
            new_messages = formatter.fit_in_terminal(new_messages)
        messages.extend(new_messages)
        if options.non_interactive:
            # Collect messages and possibly show them later.
            return
        f = stderr if serious else stdout
        show_messages(new_messages, f, formatter, options)

    serious = False
    blockers = False
    res = None
    try:
        # Keep a dummy reference (res) for memory profiling afterwards, as otherwise
        # the result could be freed.
        res = build.build(sources, options, None, flush_errors, fscache, stdout, stderr)
    except CompileError as e:
        blockers = True
        if not e.use_stdout:
            serious = True
    if (
        options.warn_unused_configs
        and options.unused_configs
        and not options.incremental
        and not options.non_interactive
    ):
        print(
            "Warning: unused section(s) in %s: %s"
            % (
                options.config_file,
                get_config_module_names(
                    options.config_file,
                    [
                        glob
                        for glob in options.per_module_options.keys()
                        if glob in options.unused_configs
                    ],
                ),
            ),
            file=stderr,
        )
    maybe_write_junit_xml(time.time() - t0, serious, messages, options)
    return res, messages, blockers


def show_messages(
    messages: list[str], f: TextIO, formatter: util.FancyFormatter, options: Options
) -> None:
    for msg in messages:
        if options.color_output:
            msg = formatter.colorize(msg)
        f.write(msg + "\n")
    f.flush()


# Make the help output a little less jarring.
class AugmentedHelpFormatter(argparse.RawDescriptionHelpFormatter):
    def __init__(self, prog: str) -> None:
        super().__init__(prog=prog, max_help_position=28)

    def _fill_text(self, text: str, width: int, indent: str) -> str:
        if "\n" in text:
            # Assume we want to manually format the text
            return super()._fill_text(text, width, indent)
        else:
            # Assume we want argparse to manage wrapping, indenting, and
            # formatting the text for us.
            return argparse.HelpFormatter._fill_text(self, text, width, indent)


# Define pairs of flag prefixes with inverse meaning.
flag_prefix_pairs: Final = [("allow", "disallow"), ("show", "hide")]
flag_prefix_map: Final[dict[str, str]] = {}
for a, b in flag_prefix_pairs:
    flag_prefix_map[a] = b
    flag_prefix_map[b] = a


def invert_flag_name(flag: str) -> str:
    split = flag[2:].split("-", 1)
    if len(split) == 2:
        prefix, rest = split
        if prefix in flag_prefix_map:
            return f"--{flag_prefix_map[prefix]}-{rest}"
        elif prefix == "no":
            return f"--{rest}"

    return f"--no-{flag[2:]}"


class PythonExecutableInferenceError(Exception):
    """Represents a failure to infer the version or executable while searching."""


def python_executable_prefix(v: str) -> list[str]:
    if sys.platform == "win32":
        # on Windows, all Python executables are named `python`. To handle this, there
        # is the `py` launcher, which can be passed a version e.g. `py -3.8`, and it will
        # execute an installed Python 3.8 interpreter. See also:
        # https://docs.python.org/3/using/windows.html#python-launcher-for-windows
        return ["py", f"-{v}"]
    else:
        return [f"python{v}"]


def _python_executable_from_version(python_version: tuple[int, int]) -> str:
    if sys.version_info[:2] == python_version:
        return sys.executable
    str_ver = ".".join(map(str, python_version))
    try:
        sys_exe = (
            subprocess.check_output(
                python_executable_prefix(str_ver) + ["-c", "import sys; print(sys.executable)"],
                stderr=subprocess.STDOUT,
            )
            .decode()
            .strip()
        )
        return sys_exe
    except (subprocess.CalledProcessError, FileNotFoundError) as e:
        raise PythonExecutableInferenceError(
            "failed to find a Python executable matching version {},"
            " perhaps try --python-executable, or --no-site-packages?".format(python_version)
        ) from e


def infer_python_executable(options: Options, special_opts: argparse.Namespace) -> None:
    """Infer the Python executable from the given version.

    This function mutates options based on special_opts to infer the correct Python executable
    to use.
    """
    # TODO: (ethanhs) Look at folding these checks and the site packages subprocess calls into
    # one subprocess call for speed.

    # Use the command line specified executable, or fall back to one set in the
    # config file. If an executable is not specified, infer it from the version
    # (unless no_executable is set)
    python_executable = special_opts.python_executable or options.python_executable

    if python_executable is None:
        if not special_opts.no_executable and not options.no_site_packages:
            python_executable = _python_executable_from_version(options.python_version)
    options.python_executable = python_executable


HEADER: Final = """%(prog)s [-h] [-v] [-V] [more options; see below]
            [-m MODULE] [-p PACKAGE] [-c PROGRAM_TEXT] [files ...]"""


DESCRIPTION: Final = """
Mypy is a program that will type check your Python code.

Pass in any files or folders you want to type check. Mypy will
recursively traverse any provided folders to find .py files:

    $ mypy my_program.py my_src_folder

For more information on getting started, see:

- https://mypy.readthedocs.io/en/stable/getting_started.html

For more details on both running mypy and using the flags below, see:

- https://mypy.readthedocs.io/en/stable/running_mypy.html
- https://mypy.readthedocs.io/en/stable/command_line.html

You can also use a config file to configure mypy instead of using
command line flags. For more details, see:

- https://mypy.readthedocs.io/en/stable/config_file.html
"""

FOOTER: Final = """Environment variables:
  Define MYPYPATH for additional module search path entries.
  Define MYPY_CACHE_DIR to override configuration cache_dir path."""


class CapturableArgumentParser(argparse.ArgumentParser):

    """Override ArgumentParser methods that use sys.stdout/sys.stderr directly.

    This is needed because hijacking sys.std* is not thread-safe,
    yet output must be captured to properly support mypy.api.run.
    """

    def __init__(self, *args: Any, **kwargs: Any):
        self.stdout = kwargs.pop("stdout", sys.stdout)
        self.stderr = kwargs.pop("stderr", sys.stderr)
        super().__init__(*args, **kwargs)

    # =====================
    # Help-printing methods
    # =====================
    def print_usage(self, file: IO[str] | None = None) -> None:
        if file is None:
            file = self.stdout
        self._print_message(self.format_usage(), file)

    def print_help(self, file: IO[str] | None = None) -> None:
        if file is None:
            file = self.stdout
        self._print_message(self.format_help(), file)

    def _print_message(self, message: str, file: IO[str] | None = None) -> None:
        if message:
            if file is None:
                file = self.stderr
            file.write(message)

    # ===============
    # Exiting methods
    # ===============
    def exit(self, status: int = 0, message: str | None = None) -> NoReturn:
        if message:
            self._print_message(message, self.stderr)
        sys.exit(status)

    def error(self, message: str) -> NoReturn:
        """error(message: string)

        Prints a usage message incorporating the message to stderr and
        exits.

        If you override this in a subclass, it should not return -- it
        should either exit or raise an exception.
        """
        self.print_usage(self.stderr)
        args = {"prog": self.prog, "message": message}
        self.exit(2, gettext("%(prog)s: error: %(message)s\n") % args)


class CapturableVersionAction(argparse.Action):

    """Supplement CapturableArgumentParser to handle --version.

    This is nearly identical to argparse._VersionAction except,
    like CapturableArgumentParser, it allows output to be captured.

    Another notable difference is that version is mandatory.
    This allows removing a line in __call__ that falls back to parser.version
    (which does not appear to exist).
    """

    def __init__(
        self,
        option_strings: Sequence[str],
        version: str,
        dest: str = argparse.SUPPRESS,
        default: str = argparse.SUPPRESS,
        help: str = "show program's version number and exit",
        stdout: IO[str] | None = None,
    ):
        super().__init__(
            option_strings=option_strings, dest=dest, default=default, nargs=0, help=help
        )
        self.version = version
        self.stdout = stdout or sys.stdout

    def __call__(
        self,
        parser: argparse.ArgumentParser,
        namespace: argparse.Namespace,
        values: str | Sequence[Any] | None,
        option_string: str | None = None,
    ) -> NoReturn:
        formatter = parser._get_formatter()
        formatter.add_text(self.version)
        parser._print_message(formatter.format_help(), self.stdout)
        parser.exit()


def process_options(
    args: list[str],
    stdout: TextIO | None = None,
    stderr: TextIO | None = None,
    require_targets: bool = True,
    server_options: bool = False,
    fscache: FileSystemCache | None = None,
    program: str = "mypy",
    header: str = HEADER,
) -> tuple[list[BuildSource], Options]:
    """Parse command line arguments.

    If a FileSystemCache is passed in, and package_root options are given,
    call fscache.set_package_root() to set the cache's package root.
    """
    stdout = stdout or sys.stdout
    stderr = stderr or sys.stderr

    parser = CapturableArgumentParser(
        prog=program,
        usage=header,
        description=DESCRIPTION,
        epilog=FOOTER,
        fromfile_prefix_chars="@",
        formatter_class=AugmentedHelpFormatter,
        add_help=False,
        stdout=stdout,
        stderr=stderr,
    )

    strict_flag_names: list[str] = []
    strict_flag_assignments: list[tuple[str, bool]] = []

    def add_invertible_flag(
        flag: str,
        *,
        inverse: str | None = None,
        default: bool,
        dest: str | None = None,
        help: str,
        strict_flag: bool = False,
        group: argparse._ActionsContainer | None = None,
    ) -> None:
        if inverse is None:
            inverse = invert_flag_name(flag)
        if group is None:
            group = parser

        if help is not argparse.SUPPRESS:
            help += f" (inverse: {inverse})"

        arg = group.add_argument(
            flag, action="store_false" if default else "store_true", dest=dest, help=help
        )
        dest = arg.dest
        group.add_argument(
            inverse,
            action="store_true" if default else "store_false",
            dest=dest,
            help=argparse.SUPPRESS,
        )
        if strict_flag:
            assert dest is not None
            strict_flag_names.append(flag)
            strict_flag_assignments.append((dest, not default))

    # Unless otherwise specified, arguments will be parsed directly onto an
    # Options object.  Options that require further processing should have
    # their `dest` prefixed with `special-opts:`, which will cause them to be
    # parsed into the separate special_opts namespace object.

    # Note: we have a style guide for formatting the mypy --help text. See
    # https://github.com/python/mypy/wiki/Documentation-Conventions

    general_group = parser.add_argument_group(title="Optional arguments")
    general_group.add_argument(
        "-h", "--help", action="help", help="Show this help message and exit"
    )
    general_group.add_argument(
        "-v", "--verbose", action="count", dest="verbosity", help="More verbose messages"
    )

    compilation_status = "no" if __file__.endswith(".py") else "yes"
    general_group.add_argument(
        "-V",
        "--version",
        action=CapturableVersionAction,
        version="%(prog)s " + __version__ + f" (compiled: {compilation_status})",
        help="Show program's version number and exit",
        stdout=stdout,
    )

    config_group = parser.add_argument_group(
        title="Config file",
        description="Use a config file instead of command line arguments. "
        "This is useful if you are using many flags or want "
        "to set different options per each module.",
    )
    config_group.add_argument(
        "--config-file",
        help="Configuration file, must have a [mypy] section "
        "(defaults to {})".format(", ".join(defaults.CONFIG_FILES)),
    )
    add_invertible_flag(
        "--warn-unused-configs",
        default=False,
        strict_flag=True,
        help="Warn about unused '[mypy-<pattern>]' or '[[tool.mypy.overrides]]' "
        "config sections",
        group=config_group,
    )

    imports_group = parser.add_argument_group(
        title="Import discovery", description="Configure how imports are discovered and followed."
    )
    add_invertible_flag(
        "--no-namespace-packages",
        dest="namespace_packages",
        default=True,
        help="Support namespace packages (PEP 420, __init__.py-less)",
        group=imports_group,
    )
    imports_group.add_argument(
        "--ignore-missing-imports",
        action="store_true",
        help="Silently ignore imports of missing modules",
    )
    imports_group.add_argument(
        "--follow-imports",
        choices=["normal", "silent", "skip", "error"],
        default="normal",
        help="How to treat imports (default normal)",
    )
    imports_group.add_argument(
        "--python-executable",
        action="store",
        metavar="EXECUTABLE",
        help="Python executable used for finding PEP 561 compliant installed"
        " packages and stubs",
        dest="special-opts:python_executable",
    )
    imports_group.add_argument(
        "--no-site-packages",
        action="store_true",
        dest="special-opts:no_executable",
        help="Do not search for installed PEP 561 compliant packages",
    )
    imports_group.add_argument(
        "--no-silence-site-packages",
        action="store_true",
        help="Do not silence errors in PEP 561 compliant installed packages",
    )

    platform_group = parser.add_argument_group(
        title="Platform configuration",
        description="Type check code assuming it will be run under certain "
        "runtime conditions. By default, mypy assumes your code "
        "will be run using the same operating system and Python "
        "version you are using to run mypy itself.",
    )
    platform_group.add_argument(
        "--python-version",
        type=parse_version,
        metavar="x.y",
        help="Type check code assuming it will be running on Python x.y",
        dest="special-opts:python_version",
    )
    platform_group.add_argument(
        "-2",
        "--py2",
        dest="special-opts:python_version",
        action="store_const",
        const=defaults.PYTHON2_VERSION,
        help="Use Python 2 mode (same as --python-version 2.7)",
    )
    platform_group.add_argument(
        "--platform",
        action="store",
        metavar="PLATFORM",
        help="Type check special-cased code for the given OS platform "
        "(defaults to sys.platform)",
    )
    platform_group.add_argument(
        "--always-true",
        metavar="NAME",
        action="append",
        default=[],
        help="Additional variable to be considered True (may be repeated)",
    )
    platform_group.add_argument(
        "--always-false",
        metavar="NAME",
        action="append",
        default=[],
        help="Additional variable to be considered False (may be repeated)",
    )

    disallow_any_group = parser.add_argument_group(
        title="Disallow dynamic typing",
        description="Disallow the use of the dynamic 'Any' type under certain conditions.",
    )
    disallow_any_group.add_argument(
        "--disallow-any-unimported",
        default=False,
        action="store_true",
        help="Disallow Any types resulting from unfollowed imports",
    )
    disallow_any_group.add_argument(
        "--disallow-any-expr",
        default=False,
        action="store_true",
        help="Disallow all expressions that have type Any",
    )
    disallow_any_group.add_argument(
        "--disallow-any-decorated",
        default=False,
        action="store_true",
        help="Disallow functions that have Any in their signature "
        "after decorator transformation",
    )
    disallow_any_group.add_argument(
        "--disallow-any-explicit",
        default=False,
        action="store_true",
        help="Disallow explicit Any in type positions",
    )
    add_invertible_flag(
        "--disallow-any-generics",
        default=False,
        strict_flag=True,
        help="Disallow usage of generic types that do not specify explicit type parameters",
        group=disallow_any_group,
    )
    add_invertible_flag(
        "--disallow-subclassing-any",
        default=False,
        strict_flag=True,
        help="Disallow subclassing values of type 'Any' when defining classes",
        group=disallow_any_group,
    )

    # TODO: is the Note really helpful if --check-untyped-defs is enabled by default? (Maybe
    # reword it to emphasize that mypy doesn't infer return types?)
    untyped_group = parser.add_argument_group(
        title="Untyped definitions and calls",
        description="Configure how untyped definitions and calls are handled. "
<<<<<<< HEAD
                    "Note: by default, mypy assumes any calls to untyped "
                    "functions have a return type of 'Any'.")
    add_invertible_flag('--disallow-untyped-calls', default=False, strict_flag=True,
                        help="Disallow calling functions without type annotations"
                        " from functions with type annotations",
                        group=untyped_group)
    add_invertible_flag('--disallow-untyped-defs', default=False, strict_flag=True,
                        help="Disallow defining functions without type annotations"
                        " or with incomplete type annotations",
                        group=untyped_group)
    add_invertible_flag('--disallow-incomplete-defs', default=False, strict_flag=True,
                        help="Disallow defining functions with incomplete type annotations",
                        group=untyped_group)
    add_invertible_flag('--no-check-untyped-defs', default=True,
                        dest='check_untyped_defs',
                        help="Don't type check the interior of functions without type annotations",
                        group=untyped_group)
    add_invertible_flag('--disallow-untyped-decorators', default=False, strict_flag=True,
                        help="Disallow decorating typed functions with untyped decorators",
                        group=untyped_group)
=======
        "Note: by default, mypy ignores any untyped function definitions "
        "and assumes any calls to such functions have a return "
        "type of 'Any'.",
    )
    add_invertible_flag(
        "--disallow-untyped-calls",
        default=False,
        strict_flag=True,
        help="Disallow calling functions without type annotations"
        " from functions with type annotations",
        group=untyped_group,
    )
    add_invertible_flag(
        "--disallow-untyped-defs",
        default=False,
        strict_flag=True,
        help="Disallow defining functions without type annotations"
        " or with incomplete type annotations",
        group=untyped_group,
    )
    add_invertible_flag(
        "--disallow-incomplete-defs",
        default=False,
        strict_flag=True,
        help="Disallow defining functions with incomplete type annotations",
        group=untyped_group,
    )
    add_invertible_flag(
        "--check-untyped-defs",
        default=False,
        strict_flag=True,
        help="Type check the interior of functions without type annotations",
        group=untyped_group,
    )
    add_invertible_flag(
        "--disallow-untyped-decorators",
        default=False,
        strict_flag=True,
        help="Disallow decorating typed functions with untyped decorators",
        group=untyped_group,
    )
>>>>>>> 41c16023

    none_group = parser.add_argument_group(
        title="None and Optional handling",
        description="Adjust how values of type 'None' are handled. For more context on "
        "how mypy handles values of type 'None', see: "
        "https://mypy.readthedocs.io/en/stable/kinds_of_types.html#no-strict-optional",
    )
    add_invertible_flag(
        "--implicit-optional",
        default=False,
        help="Assume arguments with default values of None are Optional",
        group=none_group,
    )
    none_group.add_argument("--strict-optional", action="store_true", help=argparse.SUPPRESS)
    none_group.add_argument(
        "--no-strict-optional",
        action="store_false",
        dest="strict_optional",
        help="Disable strict Optional checks (inverse: --strict-optional)",
    )

    lint_group = parser.add_argument_group(
        title="Configuring warnings",
        description="Detect code that is sound but redundant or problematic.",
    )
    add_invertible_flag(
        "--warn-redundant-casts",
        default=False,
        strict_flag=True,
        help="Warn about casting an expression to its inferred type",
        group=lint_group,
    )
    add_invertible_flag(
        "--warn-unused-ignores",
        default=False,
        strict_flag=True,
        help="Warn about unneeded '# type: ignore' comments",
        group=lint_group,
    )
    add_invertible_flag(
        "--no-warn-no-return",
        dest="warn_no_return",
        default=True,
        help="Do not warn about functions that end without returning",
        group=lint_group,
    )
    add_invertible_flag(
        "--warn-return-any",
        default=False,
        strict_flag=True,
        help="Warn about returning values of type Any from non-Any typed functions",
        group=lint_group,
    )
    add_invertible_flag(
        "--warn-unreachable",
        default=False,
        strict_flag=False,
        help="Warn about statements or expressions inferred to be unreachable",
        group=lint_group,
    )

    # Note: this group is intentionally added here even though we don't add
    # --strict to this group near the end.
    #
    # That way, this group will appear after the various strictness groups
    # but before the remaining flags.
    # We add `--strict` near the end so we don't accidentally miss any strictness
    # flags that are added after this group.
    strictness_group = parser.add_argument_group(title="Miscellaneous strictness flags")

    add_invertible_flag(
        "--allow-untyped-globals",
        default=False,
        strict_flag=False,
        help="Suppress toplevel errors caused by missing annotations",
        group=strictness_group,
    )

    add_invertible_flag(
        "--allow-redefinition",
        default=False,
        strict_flag=False,
        help="Allow unconditional variable redefinition with a new type",
        group=strictness_group,
    )

    add_invertible_flag(
        "--no-implicit-reexport",
        default=True,
        strict_flag=True,
        dest="implicit_reexport",
        help="Treat imports as private unless aliased",
        group=strictness_group,
    )

    add_invertible_flag(
        "--strict-equality",
        default=False,
        strict_flag=True,
        help="Prohibit equality, identity, and container checks for non-overlapping types",
        group=strictness_group,
    )

    add_invertible_flag(
        "--strict-concatenate",
        default=False,
        strict_flag=True,
        help="Make arguments prepended via Concatenate be truly positional-only",
        group=strictness_group,
    )

    strict_help = "Strict mode; enables the following flags: {}".format(
        ", ".join(strict_flag_names)
    )
    strictness_group.add_argument(
        "--strict", action="store_true", dest="special-opts:strict", help=strict_help
    )

    strictness_group.add_argument(
        "--disable-error-code",
        metavar="NAME",
        action="append",
        default=[],
        help="Disable a specific error code",
    )
    strictness_group.add_argument(
        "--enable-error-code",
        metavar="NAME",
        action="append",
        default=[],
        help="Enable a specific error code",
    )

    error_group = parser.add_argument_group(
        title="Configuring error messages",
        description="Adjust the amount of detail shown in error messages.",
    )
    add_invertible_flag(
        "--show-error-context",
        default=False,
        dest="show_error_context",
        help='Precede errors with "note:" messages explaining context',
        group=error_group,
    )
    add_invertible_flag(
        "--show-column-numbers",
        default=False,
        help="Show column numbers in error messages",
        group=error_group,
    )
    add_invertible_flag(
        "--show-error-end",
        default=False,
        help="Show end line/end column numbers in error messages."
        " This implies --show-column-numbers",
        group=error_group,
    )
    add_invertible_flag(
        "--hide-error-codes",
        default=False,
        help="Hide error codes in error messages",
        group=error_group,
    )
    add_invertible_flag(
        "--pretty",
        default=False,
        help="Use visually nicer output in error messages:"
        " Use soft word wrap, show source code snippets,"
        " and show error location markers",
        group=error_group,
    )
    add_invertible_flag(
        "--no-color-output",
        dest="color_output",
        default=True,
        help="Do not colorize error messages",
        group=error_group,
    )
    add_invertible_flag(
        "--no-error-summary",
        dest="error_summary",
        default=True,
        help="Do not show error stats summary",
        group=error_group,
    )
    add_invertible_flag(
        "--show-absolute-path",
        default=False,
        help="Show absolute paths to files",
        group=error_group,
    )
    error_group.add_argument(
        "--soft-error-limit",
        default=defaults.MANY_ERRORS_THRESHOLD,
        type=int,
        dest="many_errors_threshold",
        help=argparse.SUPPRESS,
    )

    incremental_group = parser.add_argument_group(
        title="Incremental mode",
        description="Adjust how mypy incrementally type checks and caches modules. "
        "Mypy caches type information about modules into a cache to "
        "let you speed up future invocations of mypy. Also see "
        "mypy's daemon mode: "
        "mypy.readthedocs.io/en/stable/mypy_daemon.html#mypy-daemon",
    )
    incremental_group.add_argument(
        "-i", "--incremental", action="store_true", help=argparse.SUPPRESS
    )
    incremental_group.add_argument(
        "--no-incremental",
        action="store_false",
        dest="incremental",
        help="Disable module cache (inverse: --incremental)",
    )
    incremental_group.add_argument(
        "--cache-dir",
        action="store",
        metavar="DIR",
        help="Store module cache info in the given folder in incremental mode "
        "(defaults to '{}')".format(defaults.CACHE_DIR),
    )
    add_invertible_flag(
        "--sqlite-cache",
        default=False,
        help="Use a sqlite database to store the cache",
        group=incremental_group,
    )
    incremental_group.add_argument(
        "--cache-fine-grained",
        action="store_true",
        help="Include fine-grained dependency information in the cache for the mypy daemon",
    )
    incremental_group.add_argument(
        "--skip-version-check",
        action="store_true",
        help="Allow using cache written by older mypy version",
    )
    incremental_group.add_argument(
        "--skip-cache-mtime-checks",
        action="store_true",
        help="Skip cache internal consistency checks based on mtime",
    )

    internals_group = parser.add_argument_group(
        title="Advanced options", description="Debug and customize mypy internals."
    )
    internals_group.add_argument("--pdb", action="store_true", help="Invoke pdb on fatal error")
    internals_group.add_argument(
        "--show-traceback", "--tb", action="store_true", help="Show traceback on fatal error"
    )
    internals_group.add_argument(
        "--raise-exceptions", action="store_true", help="Raise exception on fatal error"
    )
    internals_group.add_argument(
        "--custom-typing-module",
        metavar="MODULE",
        dest="custom_typing_module",
        help="Use a custom typing module",
    )
    internals_group.add_argument(
        "--disable-recursive-aliases",
        action="store_true",
        help="Disable experimental support for recursive type aliases",
    )
    # Deprecated reverse variant of the above.
    internals_group.add_argument(
        "--enable-recursive-aliases", action="store_true", help=argparse.SUPPRESS
    )
    parser.add_argument(
        "--enable-incomplete-feature",
        action="append",
        metavar="FEATURE",
        help="Enable support of incomplete/experimental features for early preview",
    )
    internals_group.add_argument(
        "--custom-typeshed-dir", metavar="DIR", help="Use the custom typeshed in DIR"
    )
    add_invertible_flag(
        "--warn-incomplete-stub",
        default=False,
        help="Warn if missing type annotation in typeshed, only relevant with"
        " --disallow-untyped-defs or --disallow-incomplete-defs enabled",
        group=internals_group,
    )
    internals_group.add_argument(
        "--shadow-file",
        nargs=2,
        metavar=("SOURCE_FILE", "SHADOW_FILE"),
        dest="shadow_file",
        action="append",
        help="When encountering SOURCE_FILE, read and type check "
        "the contents of SHADOW_FILE instead.",
    )
    add_invertible_flag("--fast-exit", default=True, help=argparse.SUPPRESS, group=internals_group)
    # This flag is useful for mypy tests, where function bodies may be omitted. Plugin developers
    # may want to use this as well in their tests.
    add_invertible_flag(
        "--allow-empty-bodies", default=False, help=argparse.SUPPRESS, group=internals_group
    )

    report_group = parser.add_argument_group(
        title="Report generation", description="Generate a report in the specified format."
    )
    for report_type in sorted(defaults.REPORTER_NAMES):
        if report_type not in {"memory-xml"}:
            report_group.add_argument(
                f"--{report_type.replace('_', '-')}-report",
                metavar="DIR",
                dest=f"special-opts:{report_type}_report",
            )

    other_group = parser.add_argument_group(title="Miscellaneous")
    other_group.add_argument("--quickstart-file", help=argparse.SUPPRESS)
    other_group.add_argument("--junit-xml", help="Write junit.xml to the given file")
    other_group.add_argument(
        "--find-occurrences",
        metavar="CLASS.MEMBER",
        dest="special-opts:find_occurrences",
        help="Print out all usages of a class member (experimental)",
    )
    other_group.add_argument(
        "--scripts-are-modules",
        action="store_true",
        help="Script x becomes module x instead of __main__",
    )

    add_invertible_flag(
        "--install-types",
        default=False,
        strict_flag=False,
        help="Install detected missing library stub packages using pip",
        group=other_group,
    )
    add_invertible_flag(
        "--non-interactive",
        default=False,
        strict_flag=False,
        help=(
            "Install stubs without asking for confirmation and hide "
            + "errors, with --install-types"
        ),
        group=other_group,
        inverse="--interactive",
    )

    if server_options:
        # TODO: This flag is superfluous; remove after a short transition (2018-03-16)
        other_group.add_argument(
            "--experimental",
            action="store_true",
            dest="fine_grained_incremental",
            help="Enable fine-grained incremental mode",
        )
        other_group.add_argument(
            "--use-fine-grained-cache",
            action="store_true",
            help="Use the cache in fine-grained incremental mode",
        )

    # hidden options
    parser.add_argument(
        "--stats", action="store_true", dest="dump_type_stats", help=argparse.SUPPRESS
    )
    parser.add_argument(
        "--inferstats", action="store_true", dest="dump_inference_stats", help=argparse.SUPPRESS
    )
    parser.add_argument("--dump-build-stats", action="store_true", help=argparse.SUPPRESS)
    # dump timing  stats for each processed file into the given output file
    parser.add_argument("--timing-stats", dest="timing_stats", help=argparse.SUPPRESS)
    # --debug-cache will disable any cache-related compressions/optimizations,
    # which will make the cache writing process output pretty-printed JSON (which
    # is easier to debug).
    parser.add_argument("--debug-cache", action="store_true", help=argparse.SUPPRESS)
    # --dump-deps will dump all fine-grained dependencies to stdout
    parser.add_argument("--dump-deps", action="store_true", help=argparse.SUPPRESS)
    # --dump-graph will dump the contents of the graph of SCCs and exit.
    parser.add_argument("--dump-graph", action="store_true", help=argparse.SUPPRESS)
    # --semantic-analysis-only does exactly that.
    parser.add_argument("--semantic-analysis-only", action="store_true", help=argparse.SUPPRESS)
    # --local-partial-types disallows partial types spanning module top level and a function
    # (implicitly defined in fine-grained incremental mode)
    parser.add_argument("--local-partial-types", action="store_true", help=argparse.SUPPRESS)
    # --logical-deps adds some more dependencies that are not semantically needed, but
    # may be helpful to determine relative importance of classes and functions for overall
    # type precision in a code base. It also _removes_ some deps, so this flag should be never
    # used except for generating code stats. This also automatically enables --cache-fine-grained.
    # NOTE: This is an experimental option that may be modified or removed at any time.
    parser.add_argument("--logical-deps", action="store_true", help=argparse.SUPPRESS)
    # --bazel changes some behaviors for use with Bazel (https://bazel.build).
    parser.add_argument("--bazel", action="store_true", help=argparse.SUPPRESS)
    # --package-root adds a directory below which directories are considered
    # packages even without __init__.py.  May be repeated.
    parser.add_argument(
        "--package-root", metavar="ROOT", action="append", default=[], help=argparse.SUPPRESS
    )
    # --cache-map FILE ... gives a mapping from source files to cache files.
    # Each triple of arguments is a source file, a cache meta file, and a cache data file.
    # Modules not mentioned in the file will go through cache_dir.
    # Must be followed by another flag or by '--' (and then only file args may follow).
    parser.add_argument(
        "--cache-map", nargs="+", dest="special-opts:cache_map", help=argparse.SUPPRESS
    )
    # This one is deprecated, but we will keep it for few releases.
    parser.add_argument(
        "--enable-incomplete-features", action="store_true", help=argparse.SUPPRESS
    )
    parser.add_argument(
        "--disable-bytearray-promotion", action="store_true", help=argparse.SUPPRESS
    )
    parser.add_argument(
        "--disable-memoryview-promotion", action="store_true", help=argparse.SUPPRESS
    )

    # options specifying code to check
    code_group = parser.add_argument_group(
        title="Running code",
        description="Specify the code you want to type check. For more details, see "
        "mypy.readthedocs.io/en/stable/running_mypy.html#running-mypy",
    )
    add_invertible_flag(
        "--explicit-package-bases",
        default=False,
        help="Use current directory and MYPYPATH to determine module names of files passed",
        group=code_group,
    )
    add_invertible_flag(
        "--fast-module-lookup", default=False, help=argparse.SUPPRESS, group=code_group
    )
    code_group.add_argument(
        "--exclude",
        action="append",
        metavar="PATTERN",
        default=[],
        help=(
            "Regular expression to match file names, directory names or paths which mypy should "
            "ignore while recursively discovering files to check, e.g. --exclude '/setup\\.py$'. "
            "May be specified more than once, eg. --exclude a --exclude b"
        ),
    )
    code_group.add_argument(
        "-m",
        "--module",
        action="append",
        metavar="MODULE",
        default=[],
        dest="special-opts:modules",
        help="Type-check module; can repeat for more modules",
    )
    code_group.add_argument(
        "-p",
        "--package",
        action="append",
        metavar="PACKAGE",
        default=[],
        dest="special-opts:packages",
        help="Type-check package recursively; can be repeated",
    )
    code_group.add_argument(
        "-c",
        "--command",
        action="append",
        metavar="PROGRAM_TEXT",
        dest="special-opts:command",
        help="Type-check program passed in as string",
    )
    code_group.add_argument(
        metavar="files",
        nargs="*",
        dest="special-opts:files",
        help="Type-check given files or directories",
    )

    # Parse arguments once into a dummy namespace so we can get the
    # filename for the config file and know if the user requested all strict options.
    dummy = argparse.Namespace()
    parser.parse_args(args, dummy)
    config_file = dummy.config_file
    # Don't explicitly test if "config_file is not None" for this check.
    # This lets `--config-file=` (an empty string) be used to disable all config files.
    if config_file and not os.path.exists(config_file):
        parser.error(f"Cannot find config file '{config_file}'")

    options = Options()

    def set_strict_flags() -> None:
        for dest, value in strict_flag_assignments:
            setattr(options, dest, value)

    # Parse config file first, so command line can override.
    parse_config_file(options, set_strict_flags, config_file, stdout, stderr)

    # Set strict flags before parsing (if strict mode enabled), so other command
    # line options can override.
    if getattr(dummy, "special-opts:strict"):
        set_strict_flags()

    # Override cache_dir if provided in the environment
    environ_cache_dir = os.getenv("MYPY_CACHE_DIR", "")
    if environ_cache_dir.strip():
        options.cache_dir = environ_cache_dir
    options.cache_dir = os.path.expanduser(options.cache_dir)

    # Parse command line for real, using a split namespace.
    special_opts = argparse.Namespace()
    parser.parse_args(args, SplitNamespace(options, special_opts, "special-opts:"))

    # The python_version is either the default, which can be overridden via a config file,
    # or stored in special_opts and is passed via the command line.
    options.python_version = special_opts.python_version or options.python_version
    if options.python_version < (3,):
        parser.error(
            "Mypy no longer supports checking Python 2 code. "
            "Consider pinning to mypy<0.980 if you need to check Python 2 code."
        )
    try:
        infer_python_executable(options, special_opts)
    except PythonExecutableInferenceError as e:
        parser.error(str(e))

    if special_opts.no_executable or options.no_site_packages:
        options.python_executable = None

    # Paths listed in the config file will be ignored if any paths, modules or packages
    # are passed on the command line.
    if not (special_opts.files or special_opts.packages or special_opts.modules):
        if options.files:
            special_opts.files = options.files
        if options.packages:
            special_opts.packages = options.packages
        if options.modules:
            special_opts.modules = options.modules

    # Check for invalid argument combinations.
    if require_targets:
        code_methods = sum(
            bool(c)
            for c in [
                special_opts.modules + special_opts.packages,
                special_opts.command,
                special_opts.files,
            ]
        )
        if code_methods == 0 and not options.install_types:
            parser.error("Missing target module, package, files, or command.")
        elif code_methods > 1:
            parser.error("May only specify one of: module/package, files, or command.")
    if options.explicit_package_bases and not options.namespace_packages:
        parser.error(
            "Can only use --explicit-package-bases with --namespace-packages, since otherwise "
            "examining __init__.py's is sufficient to determine module names for files"
        )

    # Check for overlapping `--always-true` and `--always-false` flags.
    overlap = set(options.always_true) & set(options.always_false)
    if overlap:
        parser.error(
            "You can't make a variable always true and always false (%s)"
            % ", ".join(sorted(overlap))
        )

    # Process `--enable-error-code` and `--disable-error-code` flags
    disabled_codes = set(options.disable_error_code)
    enabled_codes = set(options.enable_error_code)

    valid_error_codes = set(error_codes.keys())

    invalid_codes = (enabled_codes | disabled_codes) - valid_error_codes
    if invalid_codes:
        parser.error(f"Invalid error code(s): {', '.join(sorted(invalid_codes))}")

    options.disabled_error_codes |= {error_codes[code] for code in disabled_codes}
    options.enabled_error_codes |= {error_codes[code] for code in enabled_codes}

    # Enabling an error code always overrides disabling
    options.disabled_error_codes -= options.enabled_error_codes

    # Validate incomplete features.
    for feature in options.enable_incomplete_feature:
        if feature not in INCOMPLETE_FEATURES:
            parser.error(f"Unknown incomplete feature: {feature}")
    if options.enable_incomplete_features:
        print(
            "Warning: --enable-incomplete-features is deprecated, use"
            " --enable-incomplete-feature=FEATURE instead"
        )
        options.enable_incomplete_feature = list(INCOMPLETE_FEATURES)

    # Compute absolute path for custom typeshed (if present).
    if options.custom_typeshed_dir is not None:
        options.abs_custom_typeshed_dir = os.path.abspath(options.custom_typeshed_dir)

    # Set build flags.
    if special_opts.find_occurrences:
        state.find_occurrences = special_opts.find_occurrences.split(".")
        assert state.find_occurrences is not None
        if len(state.find_occurrences) < 2:
            parser.error("Can only find occurrences of class members.")
        if len(state.find_occurrences) != 2:
            parser.error("Can only find occurrences of non-nested class members.")

    # Set reports.
    for flag, val in vars(special_opts).items():
        if flag.endswith("_report") and val is not None:
            report_type = flag[:-7].replace("_", "-")
            report_dir = val
            options.report_dirs[report_type] = report_dir

    # Process --package-root.
    if options.package_root:
        process_package_roots(fscache, parser, options)

    # Process --cache-map.
    if special_opts.cache_map:
        if options.sqlite_cache:
            parser.error("--cache-map is incompatible with --sqlite-cache")

        process_cache_map(parser, special_opts, options)

    # An explicitly specified cache_fine_grained implies local_partial_types
    # (because otherwise the cache is not compatible with dmypy)
    if options.cache_fine_grained:
        options.local_partial_types = True

    #  Implicitly show column numbers if error location end is shown
    if options.show_error_end:
        options.show_column_numbers = True

    # Let logical_deps imply cache_fine_grained (otherwise the former is useless).
    if options.logical_deps:
        options.cache_fine_grained = True

    if options.enable_recursive_aliases:
        print(
            "Warning: --enable-recursive-aliases is deprecated;"
            " recursive types are enabled by default"
        )

    # Set target.
    if special_opts.modules + special_opts.packages:
        options.build_type = BuildType.MODULE
        sys_path, _ = get_search_dirs(options.python_executable)
        search_paths = SearchPaths(
            (os.getcwd(),), tuple(mypy_path() + options.mypy_path), tuple(sys_path), ()
        )
        targets = []
        # TODO: use the same cache that the BuildManager will
        cache = FindModuleCache(search_paths, fscache, options)
        for p in special_opts.packages:
            if os.sep in p or os.altsep and os.altsep in p:
                fail(f"Package name '{p}' cannot have a slash in it.", stderr, options)
            p_targets = cache.find_modules_recursive(p)
            if not p_targets:
                fail(f"Can't find package '{p}'", stderr, options)
            targets.extend(p_targets)
        for m in special_opts.modules:
            targets.append(BuildSource(None, m, None))
        return targets, options
    elif special_opts.command:
        options.build_type = BuildType.PROGRAM_TEXT
        targets = [BuildSource(None, None, "\n".join(special_opts.command))]
        return targets, options
    else:
        try:
            targets = create_source_list(special_opts.files, options, fscache)
        # Variable named e2 instead of e to work around mypyc bug #620
        # which causes issues when using the same variable to catch
        # exceptions of different types.
        except InvalidSourceList as e2:
            fail(str(e2), stderr, options)
        return targets, options


def process_package_roots(
    fscache: FileSystemCache | None, parser: argparse.ArgumentParser, options: Options
) -> None:
    """Validate and normalize package_root."""
    if fscache is None:
        parser.error("--package-root does not work here (no fscache)")
    assert fscache is not None  # Since mypy doesn't know parser.error() raises.
    # Do some stuff with drive letters to make Windows happy (esp. tests).
    current_drive, _ = os.path.splitdrive(os.getcwd())
    dot = os.curdir
    dotslash = os.curdir + os.sep
    dotdotslash = os.pardir + os.sep
    trivial_paths = {dot, dotslash}
    package_root = []
    for root in options.package_root:
        if os.path.isabs(root):
            parser.error(f"Package root cannot be absolute: {root!r}")
        drive, root = os.path.splitdrive(root)
        if drive and drive != current_drive:
            parser.error(f"Package root must be on current drive: {drive + root!r}")
        # Empty package root is always okay.
        if root:
            root = os.path.relpath(root)  # Normalize the heck out of it.
            if not root.endswith(os.sep):
                root = root + os.sep
            if root.startswith(dotdotslash):
                parser.error(f"Package root cannot be above current directory: {root!r}")
            if root in trivial_paths:
                root = ""
        package_root.append(root)
    options.package_root = package_root
    # Pass the package root on the the filesystem cache.
    fscache.set_package_root(package_root)


def process_cache_map(
    parser: argparse.ArgumentParser, special_opts: argparse.Namespace, options: Options
) -> None:
    """Validate cache_map and copy into options.cache_map."""
    n = len(special_opts.cache_map)
    if n % 3 != 0:
        parser.error("--cache-map requires one or more triples (see source)")
    for i in range(0, n, 3):
        source, meta_file, data_file = special_opts.cache_map[i : i + 3]
        if source in options.cache_map:
            parser.error(f"Duplicate --cache-map source {source})")
        if not source.endswith(".py") and not source.endswith(".pyi"):
            parser.error(f"Invalid --cache-map source {source} (triple[0] must be *.py[i])")
        if not meta_file.endswith(".meta.json"):
            parser.error(
                "Invalid --cache-map meta_file %s (triple[1] must be *.meta.json)" % meta_file
            )
        if not data_file.endswith(".data.json"):
            parser.error(
                "Invalid --cache-map data_file %s (triple[2] must be *.data.json)" % data_file
            )
        options.cache_map[source] = (meta_file, data_file)


def maybe_write_junit_xml(td: float, serious: bool, messages: list[str], options: Options) -> None:
    if options.junit_xml:
        py_version = f"{options.python_version[0]}_{options.python_version[1]}"
        util.write_junit_xml(
            td, serious, messages, options.junit_xml, py_version, options.platform
        )


def fail(msg: str, stderr: TextIO, options: Options) -> NoReturn:
    """Fail with a serious error."""
    stderr.write(f"{msg}\n")
    maybe_write_junit_xml(0.0, serious=True, messages=[msg], options=options)
    sys.exit(2)


def read_types_packages_to_install(cache_dir: str, after_run: bool) -> list[str]:
    if not os.path.isdir(cache_dir):
        if not after_run:
            sys.stderr.write(
                "error: Can't determine which types to install with no files to check "
                + "(and no cache from previous mypy run)\n"
            )
        else:
            sys.stderr.write("error: --install-types failed (no mypy cache directory)\n")
        sys.exit(2)
    fnam = build.missing_stubs_file(cache_dir)
    if not os.path.isfile(fnam):
        # No missing stubs.
        return []
    with open(fnam) as f:
        return [line.strip() for line in f.readlines()]


def install_types(
    formatter: util.FancyFormatter,
    options: Options,
    *,
    after_run: bool = False,
    non_interactive: bool = False,
) -> bool:
    """Install stub packages using pip if some missing stubs were detected."""
    packages = read_types_packages_to_install(options.cache_dir, after_run)
    if not packages:
        # If there are no missing stubs, generate no output.
        return False
    if after_run and not non_interactive:
        print()
    print("Installing missing stub packages:")
    assert options.python_executable, "Python executable required to install types"
    cmd = [options.python_executable, "-m", "pip", "install"] + packages
    print(formatter.style(" ".join(cmd), "none", bold=True))
    print()
    if not non_interactive:
        x = input("Install? [yN] ")
        if not x.strip() or not x.lower().startswith("y"):
            print(formatter.style("mypy: Skipping installation", "red", bold=True))
            sys.exit(2)
        print()
    subprocess.run(cmd)
    return True<|MERGE_RESOLUTION|>--- conflicted
+++ resolved
@@ -674,31 +674,8 @@
     untyped_group = parser.add_argument_group(
         title="Untyped definitions and calls",
         description="Configure how untyped definitions and calls are handled. "
-<<<<<<< HEAD
-                    "Note: by default, mypy assumes any calls to untyped "
-                    "functions have a return type of 'Any'.")
-    add_invertible_flag('--disallow-untyped-calls', default=False, strict_flag=True,
-                        help="Disallow calling functions without type annotations"
-                        " from functions with type annotations",
-                        group=untyped_group)
-    add_invertible_flag('--disallow-untyped-defs', default=False, strict_flag=True,
-                        help="Disallow defining functions without type annotations"
-                        " or with incomplete type annotations",
-                        group=untyped_group)
-    add_invertible_flag('--disallow-incomplete-defs', default=False, strict_flag=True,
-                        help="Disallow defining functions with incomplete type annotations",
-                        group=untyped_group)
-    add_invertible_flag('--no-check-untyped-defs', default=True,
-                        dest='check_untyped_defs',
-                        help="Don't type check the interior of functions without type annotations",
-                        group=untyped_group)
-    add_invertible_flag('--disallow-untyped-decorators', default=False, strict_flag=True,
-                        help="Disallow decorating typed functions with untyped decorators",
-                        group=untyped_group)
-=======
-        "Note: by default, mypy ignores any untyped function definitions "
-        "and assumes any calls to such functions have a return "
-        "type of 'Any'.",
+        "Note: by default, mypy assumes any calls to untyped "
+        "functions have a return type of 'Any'."
     )
     add_invertible_flag(
         "--disallow-untyped-calls",
@@ -724,10 +701,10 @@
         group=untyped_group,
     )
     add_invertible_flag(
-        "--check-untyped-defs",
-        default=False,
-        strict_flag=True,
-        help="Type check the interior of functions without type annotations",
+        "--no-check-untyped-defs",
+        default=True,
+        dest='check_untyped_defs',
+        help="Don't type check the interior of functions without type annotations",
         group=untyped_group,
     )
     add_invertible_flag(
@@ -737,7 +714,6 @@
         help="Disallow decorating typed functions with untyped decorators",
         group=untyped_group,
     )
->>>>>>> 41c16023
 
     none_group = parser.add_argument_group(
         title="None and Optional handling",
