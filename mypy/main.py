--- conflicted
+++ resolved
@@ -139,6 +139,8 @@
                         help="behave as though all functions were annotated with Any")
     parser.add_argument('--fast-parser', action='store_true',
                         help="enable experimental fast parser")
+    parser.add_argument('-i', '--incremental', action='store_true',
+                        help="enable experimental module cache")
     parser.add_argument('-f', '--dirty-stubs', action='store_true',
                         help="don't warn if typeshed is out of sync")
     parser.add_argument('--pdb', action='store_true', help="invoke pdb on fatal error")
@@ -184,101 +186,11 @@
 
     # Set options.
     options = Options()
-<<<<<<< HEAD
-    help = False
-    ver = False
-    while args and args[0].startswith('-'):
-        if args[0] in ('--verbose', '-v'):
-            options.build_flags.append(build.VERBOSE)
-            args = args[1:]
-        elif args[0] == '--py1':
-            fail("Are you kidding me?")
-        elif args[0] == '--py2':
-            # Use Python 2 mode.
-            options.pyversion = defaults.PYTHON2_VERSION
-            args = args[1:]
-        elif args[0] == '--python-version':
-            version_components = args[1].split(".")[0:2]
-            if len(version_components) != 2:
-                fail("Invalid python version {} (expected format: 'x.y')".format(
-                    repr(args[1])))
-            if not all(item.isdigit() for item in version_components):
-                fail("Found non-digit in python version: {}".format(
-                    args[1]))
-            options.pyversion = (int(version_components[0]), int(version_components[1]))
-            args = args[2:]
-        elif args[0] == '-f' or args[0] == '--dirty-stubs':
-            options.dirty_stubs = True
-            args = args[1:]
-        elif args[0] == '-m' and args[1:]:
-            if args[2:]:
-                fail("No extra argument should appear after '-m mod'")
-            options.build_flags.append(build.MODULE)
-            return [BuildSource(None, args[1], None)], options
-        elif args[0] == '--package' and args[1:]:
-            if args[2:]:
-                fail("No extra argument should appear after '--package dir'")
-            options.build_flags.append(build.MODULE)
-            lib_path = [os.getcwd()] + build.mypy_path()
-            targets = build.find_modules_recursive(args[1], lib_path)
-            if not targets:
-                fail("Can't find package '{}'".format(args[1]))
-            return targets, options
-        elif args[0] == '-c' and args[1:]:
-            if args[2:]:
-                fail("No extra argument should appear after '-c string'")
-            options.build_flags.append(build.PROGRAM_TEXT)
-            return [BuildSource(None, None, args[1])], options
-        elif args[0] in ('-h', '--help'):
-            help = True
-            args = args[1:]
-        elif args[0] == '--stats':
-            options.build_flags.append(build.DUMP_TYPE_STATS)
-            args = args[1:]
-        elif args[0] == '--inferstats':
-            options.build_flags.append(build.DUMP_INFER_STATS)
-            args = args[1:]
-        elif args[0] == '--custom-typing' and args[1:]:
-            options.custom_typing_module = args[1]
-            args = args[2:]
-        elif is_report(args[0]) and args[1:]:
-            report_type = args[0][2:-7]
-            report_dir = args[1]
-            options.report_dirs[report_type] = report_dir
-            args = args[2:]
-        elif args[0] == '--use-python-path':
-            options.python_path = True
-            args = args[1:]
-        elif args[0] in ('--silent-imports', '--silent', '-s'):
-            options.build_flags.append(build.SILENT_IMPORTS)
-            args = args[1:]
-        elif args[0] == '--pdb':
-            options.pdb = True
-            args = args[1:]
-        elif args[0] == '--implicit-any':
-            options.implicit_any = True
-            args = args[1:]
-        elif args[0] == '--fast-parser':
-            options.build_flags.append(build.FAST_PARSER)
-            args = args[1:]
-        elif args[0] == '--disallow-untyped-calls':
-            options.build_flags.append(build.DISALLOW_UNTYPED_CALLS)
-            args = args[1:]
-        elif args[0] in ('--incremental', '-i'):
-            options.build_flags.append(build.INCREMENTAL)
-            args = args[1:]
-        elif args[0] in ('--version', '-V'):
-            ver = True
-            args = args[1:]
-        else:
-            usage('Unknown option: {}'.format(args[0]))
-=======
     options.dirty_stubs = args.dirty_stubs
     options.python_path = args.use_python_path
     options.pdb = args.pdb
     options.implicit_any = args.implicit_any
     options.custom_typing_module = args.custom_typing
->>>>>>> aa5efb0a
 
     # Set build flags.
     if args.py2:
@@ -308,6 +220,8 @@
     # experimental
     if args.fast_parser:
         options.build_flags.append(build.FAST_PARSER)
+    if args.incremental:
+        options.build_flags.append(build.INCREMENTAL)
 
     # Set reports.
     for flag, val in vars(args).items():
@@ -404,77 +318,6 @@
     return False
 
 
-<<<<<<< HEAD
-# Don't generate this from mypy.reports, not all are meant to be public.
-REPORTS = [
-    'html',
-    'old-html',
-    'xslt-html',
-    'xml',
-    'txt',
-    'xslt-txt',
-]
-
-
-def is_report(arg: str) -> bool:
-    if arg.startswith('--') and arg.endswith('-report'):
-        report_type = arg[2:-7]
-        return report_type in REPORTS
-    return False
-
-
-def usage(msg: str = None) -> None:
-    if msg:
-        sys.stderr.write('%s\n' % msg)
-        sys.stderr.write("""\
-usage: mypy [option ...] [-c cmd | -m mod | file_or_dir ...]
-Try 'mypy -h' for more information.
-""")
-        sys.exit(2)
-    else:
-        sys.stdout.write("""\
-usage: mypy [option ...] [-c string | -m mod | file_or_dir ...]
-
-Options:
-  -h, --help         print this help message and exit
-  -V, --version      show the current version information and exit
-  -v, --verbose      more verbose messages
-  --py2              use Python 2 mode
-  --python-version x.y  use Python x.y
-  -s, --silent-imports  don't follow imports to .py files
-  --disallow-untyped-calls  disallow calling functions without type annotations
-                            from functions with type annotations
-  -i, --incremental  incremental mode: cache type-checking results
-  --implicit-any     behave as though all functions were annotated with Any
-  -f, --dirty-stubs  don't warn if typeshed is out of sync
-  --pdb              invoke pdb on fatal error
-  --use-python-path  search for modules in sys.path of running Python
-  --stats            dump stats
-  --inferstats       dump type inference stats
-  --custom-typing mod  use a custom typing module
-  --<fmt>-report dir generate a <fmt> report of type precision under dir/
-                     <fmt> may be one of: %s
-
-How to specify the code to type-check:
-  -m mod             type-check module (may be a dotted name)
-  -c string          type-check program passed in as string
-  --package dir      type-check all files in a directory
-  file ...           type-check given files
-  dir ...            type-check all files in given directories
-
-Environment variables:
-  MYPYPATH     additional module search path
-""" % ', '.join(REPORTS))
-        sys.exit(0)
-
-
-def version() -> None:
-    sys.stdout.write("mypy {}\n".format(__version__))
-    sys.exit(0)
-
-
-=======
->>>>>>> aa5efb0a
 def fail(msg: str) -> None:
     sys.stderr.write('%s\n' % msg)
     sys.exit(1)