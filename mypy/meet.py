from typing import Callable, List, Optional, Tuple

from mypy import join
from mypy.erasetype import erase_type
from mypy.maptype import map_instance_to_supertype
from mypy.state import state
from mypy.subtypes import is_callable_compatible, is_equivalent, is_proper_subtype, is_subtype
from mypy.typeops import is_recursive_pair, make_simplified_union, tuple_fallback
from mypy.types import (
    AnyType,
    CallableType,
    DeletedType,
    ErasedType,
    FunctionLike,
    Instance,
    LiteralType,
    NoneType,
    Overloaded,
    Parameters,
    ParamSpecType,
    PartialType,
    ProperType,
    TupleType,
    Type,
    TypeAliasType,
    TypedDictType,
    TypeGuardedType,
    TypeOfAny,
    TypeType,
    TypeVarLikeType,
    TypeVarTupleType,
    TypeVarType,
    TypeVisitor,
    UnboundType,
    UninhabitedType,
    UnionType,
    UnpackType,
    get_proper_type,
    get_proper_types,
)

# TODO Describe this module.


def trivial_meet(s: Type, t: Type) -> ProperType:
    """Return one of types (expanded) if it is a subtype of other, otherwise bottom type."""
    if is_subtype(s, t):
        return get_proper_type(s)
    elif is_subtype(t, s):
        return get_proper_type(t)
    else:
        if state.strict_optional:
            return UninhabitedType()
        else:
            return NoneType()


def meet_types(s: Type, t: Type) -> ProperType:
    """Return the greatest lower bound of two types."""
    if is_recursive_pair(s, t):
        # This case can trigger an infinite recursion, general support for this will be
        # tricky so we use a trivial meet (like for protocols).
        return trivial_meet(s, t)
    s = get_proper_type(s)
    t = get_proper_type(t)

    if not isinstance(s, UnboundType) and not isinstance(t, UnboundType):
        if is_proper_subtype(s, t, ignore_promotions=True):
            return s
        if is_proper_subtype(t, s, ignore_promotions=True):
            return t

    if isinstance(s, ErasedType):
        return s
    if isinstance(s, AnyType):
        return t
    if isinstance(s, UnionType) and not isinstance(t, UnionType):
        s, t = t, s
    return t.accept(TypeMeetVisitor(s))


def narrow_declared_type(declared: Type, narrowed: Type) -> Type:
    """Return the declared type narrowed down to another type."""
    # TODO: check infinite recursion for aliases here.
    if isinstance(narrowed, TypeGuardedType):  # type: ignore[misc]
        # A type guard forces the new type even if it doesn't overlap the old.
        return narrowed.type_guard

    original_declared = declared
    original_narrowed = narrowed
    declared = get_proper_type(declared)
    narrowed = get_proper_type(narrowed)

    if declared == narrowed:
        return original_declared
    if isinstance(declared, UnionType):
        return make_simplified_union(
            [narrow_declared_type(x, narrowed) for x in declared.relevant_items()]
        )
    if is_enum_overlapping_union(declared, narrowed):
        return original_narrowed
    elif not is_overlapping_types(declared, narrowed, prohibit_none_typevar_overlap=True):
        if state.strict_optional:
            return UninhabitedType()
        else:
            return NoneType()
    elif isinstance(narrowed, UnionType):
        return make_simplified_union(
            [narrow_declared_type(declared, x) for x in narrowed.relevant_items()]
        )
    elif isinstance(narrowed, AnyType):
        return original_narrowed
    elif isinstance(narrowed, TypeVarType) and is_subtype(narrowed.upper_bound, declared):
        return narrowed
    elif isinstance(declared, TypeType) and isinstance(narrowed, TypeType):
        return TypeType.make_normalized(narrow_declared_type(declared.item, narrowed.item))
    elif (
        isinstance(declared, TypeType)
        and isinstance(narrowed, Instance)
        and narrowed.type.is_metaclass()
    ):
        # We'd need intersection types, so give up.
        return original_declared
    elif isinstance(declared, Instance):
        if declared.type.alt_promote:
            # Special case: low-level integer type can't be narrowed
<<<<<<< HEAD
            return declared
        if (isinstance(narrowed, Instance)
                and narrowed.type.alt_promote
                and narrowed.type.alt_promote is declared.type):
            # Special case: 'int' can't be narrowed down to a native int type such as
            # i64, since they have different runtime representations.
            return declared
        return meet_types(declared, narrowed)
=======
            return original_declared
        return meet_types(original_declared, original_narrowed)
>>>>>>> 11fe1654
    elif isinstance(declared, (TupleType, TypeType, LiteralType)):
        return meet_types(original_declared, original_narrowed)
    elif isinstance(declared, TypedDictType) and isinstance(narrowed, Instance):
        # Special case useful for selecting TypedDicts from unions using isinstance(x, dict).
        if narrowed.type.fullname == "builtins.dict" and all(
            isinstance(t, AnyType) for t in get_proper_types(narrowed.args)
        ):
            return original_declared
        return meet_types(original_declared, original_narrowed)
    return original_narrowed


def get_possible_variants(typ: Type) -> List[Type]:
    """This function takes any "Union-like" type and returns a list of the available "options".

    Specifically, there are currently exactly three different types that can have
    "variants" or are "union-like":

    - Unions
    - TypeVars with value restrictions
    - Overloads

    This function will return a list of each "option" present in those types.

    If this function receives any other type, we return a list containing just that
    original type. (E.g. pretend the type was contained within a singleton union).

    The only current exceptions are regular TypeVars and ParamSpecs. For these "TypeVarLike"s,
    we return a list containing that TypeVarLike's upper bound.

    This function is useful primarily when checking to see if two types are overlapping:
    the algorithm to check if two unions are overlapping is fundamentally the same as
    the algorithm for checking if two overloads are overlapping.

    Normalizing both kinds of types in the same way lets us reuse the same algorithm
    for both.
    """
    typ = get_proper_type(typ)

    if isinstance(typ, TypeVarType):
        if len(typ.values) > 0:
            return typ.values
        else:
            return [typ.upper_bound]
    elif isinstance(typ, ParamSpecType):
        return [typ.upper_bound]
    elif isinstance(typ, UnionType):
        return list(typ.items)
    elif isinstance(typ, Overloaded):
        # Note: doing 'return typ.items()' makes mypy
        # infer a too-specific return type of List[CallableType]
        return list(typ.items)
    else:
        return [typ]


def is_enum_overlapping_union(x: ProperType, y: ProperType) -> bool:
    """Return True if x is an Enum, and y is an Union with at least one Literal from x"""
    return (
        isinstance(x, Instance)
        and x.type.is_enum
        and isinstance(y, UnionType)
        and any(
            isinstance(p, LiteralType) and x.type == p.fallback.type
            for p in (get_proper_type(z) for z in y.relevant_items())
        )
    )


def is_literal_in_union(x: ProperType, y: ProperType) -> bool:
    """Return True if x is a Literal and y is an Union that includes x"""
    return (
        isinstance(x, LiteralType)
        and isinstance(y, UnionType)
        and any(x == get_proper_type(z) for z in y.items)
    )


def is_overlapping_types(
    left: Type,
    right: Type,
    ignore_promotions: bool = False,
    prohibit_none_typevar_overlap: bool = False,
) -> bool:
    """Can a value of type 'left' also be of type 'right' or vice-versa?

    If 'ignore_promotions' is True, we ignore promotions while checking for overlaps.
    If 'prohibit_none_typevar_overlap' is True, we disallow None from overlapping with
    TypeVars (in both strict-optional and non-strict-optional mode).
    """
    if isinstance(left, TypeGuardedType) or isinstance(  # type: ignore[misc]
        right, TypeGuardedType
    ):
        # A type guard forces the new type even if it doesn't overlap the old.
        return True

    left, right = get_proper_types((left, right))

    def _is_overlapping_types(left: Type, right: Type) -> bool:
        """Encode the kind of overlapping check to perform.

        This function mostly exists so we don't have to repeat keyword arguments everywhere."""
        return is_overlapping_types(
            left,
            right,
            ignore_promotions=ignore_promotions,
            prohibit_none_typevar_overlap=prohibit_none_typevar_overlap,
        )

    # We should never encounter this type.
    if isinstance(left, PartialType) or isinstance(right, PartialType):
        assert False, "Unexpectedly encountered partial type"

    # We should also never encounter these types, but it's possible a few
    # have snuck through due to unrelated bugs. For now, we handle these
    # in the same way we handle 'Any'.
    #
    # TODO: Replace these with an 'assert False' once we are more confident.
    illegal_types = (UnboundType, ErasedType, DeletedType)
    if isinstance(left, illegal_types) or isinstance(right, illegal_types):
        return True

    # When running under non-strict optional mode, simplify away types of
    # the form 'Union[A, B, C, None]' into just 'Union[A, B, C]'.

    if not state.strict_optional:
        if isinstance(left, UnionType):
            left = UnionType.make_union(left.relevant_items())
        if isinstance(right, UnionType):
            right = UnionType.make_union(right.relevant_items())
        left, right = get_proper_types((left, right))

    # 'Any' may or may not be overlapping with the other type
    if isinstance(left, AnyType) or isinstance(right, AnyType):
        return True

    # We check for complete overlaps next as a general-purpose failsafe.
    # If this check fails, we start checking to see if there exists a
    # *partial* overlap between types.
    #
    # These checks will also handle the NoneType and UninhabitedType cases for us.

    # enums are sometimes expanded into an Union of Literals
    # when that happens we want to make sure we treat the two as overlapping
    # and crucially, we want to do that *fast* in case the enum is large
    # so we do it before expanding variants below to avoid O(n**2) behavior
    if (
        is_enum_overlapping_union(left, right)
        or is_enum_overlapping_union(right, left)
        or is_literal_in_union(left, right)
        or is_literal_in_union(right, left)
    ):
        return True

    if is_proper_subtype(left, right, ignore_promotions=ignore_promotions) or is_proper_subtype(
        right, left, ignore_promotions=ignore_promotions
    ):
        return True

    # See the docstring for 'get_possible_variants' for more info on what the
    # following lines are doing.

    left_possible = get_possible_variants(left)
    right_possible = get_possible_variants(right)

    # We start by checking multi-variant types like Unions first. We also perform
    # the same logic if either type happens to be a TypeVar/ParamSpec/TypeVarTuple.
    #
    # Handling the TypeVarLikes now lets us simulate having them bind to the corresponding
    # type -- if we deferred these checks, the "return-early" logic of the other
    # checks will prevent us from detecting certain overlaps.
    #
    # If both types are singleton variants (and are not TypeVarLikes), we've hit the base case:
    # we skip these checks to avoid infinitely recursing.

    def is_none_typevarlike_overlap(t1: Type, t2: Type) -> bool:
        t1, t2 = get_proper_types((t1, t2))
        return isinstance(t1, NoneType) and isinstance(t2, TypeVarLikeType)

    if prohibit_none_typevar_overlap:
        if is_none_typevarlike_overlap(left, right) or is_none_typevarlike_overlap(right, left):
            return False

    if (
        len(left_possible) > 1
        or len(right_possible) > 1
        or isinstance(left, TypeVarLikeType)
        or isinstance(right, TypeVarLikeType)
    ):
        for l in left_possible:
            for r in right_possible:
                if _is_overlapping_types(l, r):
                    return True
        return False

    # Now that we've finished handling TypeVarLikes, we're free to end early
    # if one one of the types is None and we're running in strict-optional mode.
    # (None only overlaps with None in strict-optional mode).
    #
    # We must perform this check after the TypeVarLike checks because
    # a TypeVar could be bound to None, for example.

    if state.strict_optional and isinstance(left, NoneType) != isinstance(right, NoneType):
        return False

    # Next, we handle single-variant types that may be inherently partially overlapping:
    #
    # - TypedDicts
    # - Tuples
    #
    # If we cannot identify a partial overlap and end early, we degrade these two types
    # into their 'Instance' fallbacks.

    if isinstance(left, TypedDictType) and isinstance(right, TypedDictType):
        return are_typed_dicts_overlapping(left, right, ignore_promotions=ignore_promotions)
    elif typed_dict_mapping_pair(left, right):
        # Overlaps between TypedDicts and Mappings require dedicated logic.
        return typed_dict_mapping_overlap(left, right, overlapping=_is_overlapping_types)
    elif isinstance(left, TypedDictType):
        left = left.fallback
    elif isinstance(right, TypedDictType):
        right = right.fallback

    if is_tuple(left) and is_tuple(right):
        return are_tuples_overlapping(left, right, ignore_promotions=ignore_promotions)
    elif isinstance(left, TupleType):
        left = tuple_fallback(left)
    elif isinstance(right, TupleType):
        right = tuple_fallback(right)

    # Next, we handle single-variant types that cannot be inherently partially overlapping,
    # but do require custom logic to inspect.
    #
    # As before, we degrade into 'Instance' whenever possible.

    if isinstance(left, TypeType) and isinstance(right, TypeType):
        return _is_overlapping_types(left.item, right.item)

    def _type_object_overlap(left: Type, right: Type) -> bool:
        """Special cases for type object types overlaps."""
        # TODO: these checks are a bit in gray area, adjust if they cause problems.
        left, right = get_proper_types((left, right))
        # 1. Type[C] vs Callable[..., C] overlap even if the latter is not class object.
        if isinstance(left, TypeType) and isinstance(right, CallableType):
            return _is_overlapping_types(left.item, right.ret_type)
        # 2. Type[C] vs Meta, where Meta is a metaclass for C.
        if isinstance(left, TypeType) and isinstance(right, Instance):
            if isinstance(left.item, Instance):
                left_meta = left.item.type.metaclass_type
                if left_meta is not None:
                    return _is_overlapping_types(left_meta, right)
                # builtins.type (default metaclass) overlaps with all metaclasses
                return right.type.has_base("builtins.type")
            elif isinstance(left.item, AnyType):
                return right.type.has_base("builtins.type")
        # 3. Callable[..., C] vs Meta is considered below, when we switch to fallbacks.
        return False

    if isinstance(left, TypeType) or isinstance(right, TypeType):
        return _type_object_overlap(left, right) or _type_object_overlap(right, left)

    if isinstance(left, CallableType) and isinstance(right, CallableType):

        def _callable_overlap(left: CallableType, right: CallableType) -> bool:
            return is_callable_compatible(
                left,
                right,
                is_compat=_is_overlapping_types,
                ignore_pos_arg_names=True,
                allow_partial_overlap=True,
            )

        # Compare both directions to handle type objects.
        return _callable_overlap(left, right) or _callable_overlap(right, left)
    elif isinstance(left, CallableType):
        left = left.fallback
    elif isinstance(right, CallableType):
        right = right.fallback

    if isinstance(left, LiteralType) and isinstance(right, LiteralType):
        if left.value == right.value:
            # If values are the same, we still need to check if fallbacks are overlapping,
            # this is done below.
            left = left.fallback
            right = right.fallback
        else:
            return False
    elif isinstance(left, LiteralType):
        left = left.fallback
    elif isinstance(right, LiteralType):
        right = right.fallback

    # Finally, we handle the case where left and right are instances.

    if isinstance(left, Instance) and isinstance(right, Instance):
        # First we need to handle promotions and structural compatibility for instances
        # that came as fallbacks, so simply call is_subtype() to avoid code duplication.
        if is_subtype(left, right, ignore_promotions=ignore_promotions) or is_subtype(
            right, left, ignore_promotions=ignore_promotions
        ):
            return True

        # Two unrelated types cannot be partially overlapping: they're disjoint.
        if left.type.has_base(right.type.fullname):
            left = map_instance_to_supertype(left, right.type)
        elif right.type.has_base(left.type.fullname):
            right = map_instance_to_supertype(right, left.type)
        else:
            return False

        if len(left.args) == len(right.args):
            # Note: we don't really care about variance here, since the overlapping check
            # is symmetric and since we want to return 'True' even for partial overlaps.
            #
            # For example, suppose we have two types Wrapper[Parent] and Wrapper[Child].
            # It doesn't matter whether Wrapper is covariant or contravariant since
            # either way, one of the two types will overlap with the other.
            #
            # Similarly, if Wrapper was invariant, the two types could still be partially
            # overlapping -- what if Wrapper[Parent] happened to contain only instances of
            # specifically Child?
            #
            # Or, to use a more concrete example, List[Union[A, B]] and List[Union[B, C]]
            # would be considered partially overlapping since it's possible for both lists
            # to contain only instances of B at runtime.
            if all(
                _is_overlapping_types(left_arg, right_arg)
                for left_arg, right_arg in zip(left.args, right.args)
            ):
                return True

        return False

    # We ought to have handled every case by now: we conclude the
    # two types are not overlapping, either completely or partially.
    #
    # Note: it's unclear however, whether returning False is the right thing
    # to do when inferring reachability -- see  https://github.com/python/mypy/issues/5529

    assert type(left) != type(right)
    return False


def is_overlapping_erased_types(
    left: Type, right: Type, *, ignore_promotions: bool = False
) -> bool:
    """The same as 'is_overlapping_erased_types', except the types are erased first."""
    return is_overlapping_types(
        erase_type(left),
        erase_type(right),
        ignore_promotions=ignore_promotions,
        prohibit_none_typevar_overlap=True,
    )


def are_typed_dicts_overlapping(
    left: TypedDictType,
    right: TypedDictType,
    *,
    ignore_promotions: bool = False,
    prohibit_none_typevar_overlap: bool = False,
) -> bool:
    """Returns 'true' if left and right are overlapping TypeDictTypes."""
    # All required keys in left are present and overlapping with something in right
    for key in left.required_keys:
        if key not in right.items:
            return False
        if not is_overlapping_types(
            left.items[key],
            right.items[key],
            ignore_promotions=ignore_promotions,
            prohibit_none_typevar_overlap=prohibit_none_typevar_overlap,
        ):
            return False

    # Repeat check in the other direction
    for key in right.required_keys:
        if key not in left.items:
            return False
        if not is_overlapping_types(
            left.items[key], right.items[key], ignore_promotions=ignore_promotions
        ):
            return False

    # The presence of any additional optional keys does not affect whether the two
    # TypedDicts are partially overlapping: the dicts would be overlapping if the
    # keys happened to be missing.
    return True


def are_tuples_overlapping(
    left: Type,
    right: Type,
    *,
    ignore_promotions: bool = False,
    prohibit_none_typevar_overlap: bool = False,
) -> bool:
    """Returns true if left and right are overlapping tuples."""
    left, right = get_proper_types((left, right))
    left = adjust_tuple(left, right) or left
    right = adjust_tuple(right, left) or right
    assert isinstance(left, TupleType), f"Type {left} is not a tuple"
    assert isinstance(right, TupleType), f"Type {right} is not a tuple"
    if len(left.items) != len(right.items):
        return False
    return all(
        is_overlapping_types(
            l,
            r,
            ignore_promotions=ignore_promotions,
            prohibit_none_typevar_overlap=prohibit_none_typevar_overlap,
        )
        for l, r in zip(left.items, right.items)
    )


def adjust_tuple(left: ProperType, r: ProperType) -> Optional[TupleType]:
    """Find out if `left` is a Tuple[A, ...], and adjust its length to `right`"""
    if isinstance(left, Instance) and left.type.fullname == "builtins.tuple":
        n = r.length() if isinstance(r, TupleType) else 1
        return TupleType([left.args[0]] * n, left)
    return None


def is_tuple(typ: Type) -> bool:
    typ = get_proper_type(typ)
    return isinstance(typ, TupleType) or (
        isinstance(typ, Instance) and typ.type.fullname == "builtins.tuple"
    )


class TypeMeetVisitor(TypeVisitor[ProperType]):
    def __init__(self, s: ProperType) -> None:
        self.s = s

    def visit_unbound_type(self, t: UnboundType) -> ProperType:
        if isinstance(self.s, NoneType):
            if state.strict_optional:
                return AnyType(TypeOfAny.special_form)
            else:
                return self.s
        elif isinstance(self.s, UninhabitedType):
            return self.s
        else:
            return AnyType(TypeOfAny.special_form)

    def visit_any(self, t: AnyType) -> ProperType:
        return self.s

    def visit_union_type(self, t: UnionType) -> ProperType:
        if isinstance(self.s, UnionType):
            meets: List[Type] = []
            for x in t.items:
                for y in self.s.items:
                    meets.append(meet_types(x, y))
        else:
            meets = [meet_types(x, self.s) for x in t.items]
        return make_simplified_union(meets)

    def visit_none_type(self, t: NoneType) -> ProperType:
        if state.strict_optional:
            if isinstance(self.s, NoneType) or (
                isinstance(self.s, Instance) and self.s.type.fullname == "builtins.object"
            ):
                return t
            else:
                return UninhabitedType()
        else:
            return t

    def visit_uninhabited_type(self, t: UninhabitedType) -> ProperType:
        return t

    def visit_deleted_type(self, t: DeletedType) -> ProperType:
        if isinstance(self.s, NoneType):
            if state.strict_optional:
                return t
            else:
                return self.s
        elif isinstance(self.s, UninhabitedType):
            return self.s
        else:
            return t

    def visit_erased_type(self, t: ErasedType) -> ProperType:
        return self.s

    def visit_type_var(self, t: TypeVarType) -> ProperType:
        if isinstance(self.s, TypeVarType) and self.s.id == t.id:
            return self.s
        else:
            return self.default(self.s)

    def visit_param_spec(self, t: ParamSpecType) -> ProperType:
        if self.s == t:
            return self.s
        else:
            return self.default(self.s)

    def visit_type_var_tuple(self, t: TypeVarTupleType) -> ProperType:
        if self.s == t:
            return self.s
        else:
            return self.default(self.s)

    def visit_unpack_type(self, t: UnpackType) -> ProperType:
        raise NotImplementedError

    def visit_parameters(self, t: Parameters) -> ProperType:
        # TODO: is this the right variance?
        if isinstance(self.s, Parameters) or isinstance(self.s, CallableType):
            if len(t.arg_types) != len(self.s.arg_types):
                return self.default(self.s)
            return t.copy_modified(
                arg_types=[meet_types(s_a, t_a) for s_a, t_a in zip(self.s.arg_types, t.arg_types)]
            )
        else:
            return self.default(self.s)

    def visit_instance(self, t: Instance) -> ProperType:
        if isinstance(self.s, Instance):
            if t.type == self.s.type:
                if is_subtype(t, self.s) or is_subtype(self.s, t):
                    # Combine type arguments. We could have used join below
                    # equivalently.
                    args: List[Type] = []
                    # N.B: We use zip instead of indexing because the lengths might have
                    # mismatches during daemon reprocessing.
                    for ta, sia in zip(t.args, self.s.args):
                        args.append(self.meet(ta, sia))
                    return Instance(t.type, args)
                else:
                    if state.strict_optional:
                        return UninhabitedType()
                    else:
                        return NoneType()
            else:
                alt_promote = t.type.alt_promote
                if alt_promote and alt_promote is self.s.type:
                    return t
                alt_promote = self.s.type.alt_promote
                if alt_promote and alt_promote is t.type:
                    return self.s
                if is_subtype(t, self.s):
                    return t
                elif is_subtype(self.s, t):
                    # See also above comment.
                    return self.s
                else:
                    if state.strict_optional:
                        return UninhabitedType()
                    else:
                        return NoneType()
        elif isinstance(self.s, FunctionLike) and t.type.is_protocol:
            call = join.unpack_callback_protocol(t)
            if call:
                return meet_types(call, self.s)
        elif isinstance(self.s, FunctionLike) and self.s.is_type_obj() and t.type.is_metaclass():
            if is_subtype(self.s.fallback, t):
                return self.s
            return self.default(self.s)
        elif isinstance(self.s, TypeType):
            return meet_types(t, self.s)
        elif isinstance(self.s, TupleType):
            return meet_types(t, self.s)
        elif isinstance(self.s, LiteralType):
            return meet_types(t, self.s)
        elif isinstance(self.s, TypedDictType):
            return meet_types(t, self.s)
        return self.default(self.s)

    def visit_callable_type(self, t: CallableType) -> ProperType:
        if isinstance(self.s, CallableType) and join.is_similar_callables(t, self.s):
            if is_equivalent(t, self.s):
                return join.combine_similar_callables(t, self.s)
            result = meet_similar_callables(t, self.s)
            # We set the from_type_type flag to suppress error when a collection of
            # concrete class objects gets inferred as their common abstract superclass.
            if not (
                (t.is_type_obj() and t.type_object().is_abstract)
                or (self.s.is_type_obj() and self.s.type_object().is_abstract)
            ):
                result.from_type_type = True
            if isinstance(get_proper_type(result.ret_type), UninhabitedType):
                # Return a plain None or <uninhabited> instead of a weird function.
                return self.default(self.s)
            return result
        elif isinstance(self.s, TypeType) and t.is_type_obj() and not t.is_generic():
            # In this case we are able to potentially produce a better meet.
            res = meet_types(self.s.item, t.ret_type)
            if not isinstance(res, (NoneType, UninhabitedType)):
                return TypeType.make_normalized(res)
            return self.default(self.s)
        elif isinstance(self.s, Instance) and self.s.type.is_protocol:
            call = join.unpack_callback_protocol(self.s)
            if call:
                return meet_types(t, call)
        return self.default(self.s)

    def visit_overloaded(self, t: Overloaded) -> ProperType:
        # TODO: Implement a better algorithm that covers at least the same cases
        # as TypeJoinVisitor.visit_overloaded().
        s = self.s
        if isinstance(s, FunctionLike):
            if s.items == t.items:
                return Overloaded(t.items)
            elif is_subtype(s, t):
                return s
            elif is_subtype(t, s):
                return t
            else:
                return meet_types(t.fallback, s.fallback)
        elif isinstance(self.s, Instance) and self.s.type.is_protocol:
            call = join.unpack_callback_protocol(self.s)
            if call:
                return meet_types(t, call)
        return meet_types(t.fallback, s)

    def visit_tuple_type(self, t: TupleType) -> ProperType:
        if isinstance(self.s, TupleType) and self.s.length() == t.length():
            items: List[Type] = []
            for i in range(t.length()):
                items.append(self.meet(t.items[i], self.s.items[i]))
            # TODO: What if the fallbacks are different?
            return TupleType(items, tuple_fallback(t))
        elif isinstance(self.s, Instance):
            # meet(Tuple[t1, t2, <...>], Tuple[s, ...]) == Tuple[meet(t1, s), meet(t2, s), <...>].
            if self.s.type.fullname == "builtins.tuple" and self.s.args:
                return t.copy_modified(items=[meet_types(it, self.s.args[0]) for it in t.items])
            elif is_proper_subtype(t, self.s):
                # A named tuple that inherits from a normal class
                return t
        return self.default(self.s)

    def visit_typeddict_type(self, t: TypedDictType) -> ProperType:
        if isinstance(self.s, TypedDictType):
            for (name, l, r) in self.s.zip(t):
                if not is_equivalent(l, r) or (name in t.required_keys) != (
                    name in self.s.required_keys
                ):
                    return self.default(self.s)
            item_list: List[Tuple[str, Type]] = []
            for (item_name, s_item_type, t_item_type) in self.s.zipall(t):
                if s_item_type is not None:
                    item_list.append((item_name, s_item_type))
                else:
                    # at least one of s_item_type and t_item_type is not None
                    assert t_item_type is not None
                    item_list.append((item_name, t_item_type))
            items = dict(item_list)
            fallback = self.s.create_anonymous_fallback()
            required_keys = t.required_keys | self.s.required_keys
            return TypedDictType(items, required_keys, fallback)
        elif isinstance(self.s, Instance) and is_subtype(t, self.s):
            return t
        else:
            return self.default(self.s)

    def visit_literal_type(self, t: LiteralType) -> ProperType:
        if isinstance(self.s, LiteralType) and self.s == t:
            return t
        elif isinstance(self.s, Instance) and is_subtype(t.fallback, self.s):
            return t
        else:
            return self.default(self.s)

    def visit_partial_type(self, t: PartialType) -> ProperType:
        # We can't determine the meet of partial types. We should never get here.
        assert False, "Internal error"

    def visit_type_type(self, t: TypeType) -> ProperType:
        if isinstance(self.s, TypeType):
            typ = self.meet(t.item, self.s.item)
            if not isinstance(typ, NoneType):
                typ = TypeType.make_normalized(typ, line=t.line)
            return typ
        elif isinstance(self.s, Instance) and self.s.type.fullname == "builtins.type":
            return t
        elif isinstance(self.s, CallableType):
            return self.meet(t, self.s)
        else:
            return self.default(self.s)

    def visit_type_alias_type(self, t: TypeAliasType) -> ProperType:
        assert False, f"This should be never called, got {t}"

    def meet(self, s: Type, t: Type) -> ProperType:
        return meet_types(s, t)

    def default(self, typ: Type) -> ProperType:
        if isinstance(typ, UnboundType):
            return AnyType(TypeOfAny.special_form)
        else:
            if state.strict_optional:
                return UninhabitedType()
            else:
                return NoneType()


def meet_similar_callables(t: CallableType, s: CallableType) -> CallableType:
    from mypy.join import join_types

    arg_types: List[Type] = []
    for i in range(len(t.arg_types)):
        arg_types.append(join_types(t.arg_types[i], s.arg_types[i]))
    # TODO in combine_similar_callables also applies here (names and kinds)
    # The fallback type can be either 'function' or 'type'. The result should have 'function' as
    # fallback only if both operands have it as 'function'.
    if t.fallback.type.fullname != "builtins.function":
        fallback = t.fallback
    else:
        fallback = s.fallback
    return t.copy_modified(
        arg_types=arg_types,
        ret_type=meet_types(t.ret_type, s.ret_type),
        fallback=fallback,
        name=None,
    )


def meet_type_list(types: List[Type]) -> Type:
    if not types:
        # This should probably be builtins.object but that is hard to get and
        # it doesn't matter for any current users.
        return AnyType(TypeOfAny.implementation_artifact)
    met = types[0]
    for t in types[1:]:
        met = meet_types(met, t)
    return met


def typed_dict_mapping_pair(left: Type, right: Type) -> bool:
    """Is this a pair where one type is a TypedDict and another one is an instance of Mapping?

    This case requires a precise/principled consideration because there are two use cases
    that push the boundary the opposite ways: we need to avoid spurious overlaps to avoid
    false positives for overloads, but we also need to avoid spuriously non-overlapping types
    to avoid false positives with --strict-equality.
    """
    left, right = get_proper_types((left, right))
    assert not isinstance(left, TypedDictType) or not isinstance(right, TypedDictType)

    if isinstance(left, TypedDictType):
        _, other = left, right
    elif isinstance(right, TypedDictType):
        _, other = right, left
    else:
        return False
    return isinstance(other, Instance) and other.type.has_base("typing.Mapping")


def typed_dict_mapping_overlap(
    left: Type, right: Type, overlapping: Callable[[Type, Type], bool]
) -> bool:
    """Check if a TypedDict type is overlapping with a Mapping.

    The basic logic here consists of two rules:

    * A TypedDict with some required keys is overlapping with Mapping[str, <some type>]
      if and only if every key type is overlapping with <some type>. For example:

      - TypedDict(x=int, y=str) overlaps with Dict[str, Union[str, int]]
      - TypedDict(x=int, y=str) doesn't overlap with Dict[str, int]

      Note that any additional non-required keys can't change the above result.

    * A TypedDict with no required keys overlaps with Mapping[str, <some type>] if and
      only if at least one of key types overlaps with <some type>. For example:

      - TypedDict(x=str, y=str, total=False) overlaps with Dict[str, str]
      - TypedDict(x=str, y=str, total=False) doesn't overlap with Dict[str, int]
      - TypedDict(x=int, y=str, total=False) overlaps with Dict[str, str]

    As usual empty, dictionaries lie in a gray area. In general, List[str] and List[str]
    are considered non-overlapping despite empty list belongs to both. However, List[int]
    and List[<nothing>] are considered overlapping.

    So here we follow the same logic: a TypedDict with no required keys is considered
    non-overlapping with Mapping[str, <some type>], but is considered overlapping with
    Mapping[<nothing>, <nothing>]. This way we avoid false positives for overloads, and also
    avoid false positives for comparisons like SomeTypedDict == {} under --strict-equality.
    """
    left, right = get_proper_types((left, right))
    assert not isinstance(left, TypedDictType) or not isinstance(right, TypedDictType)

    if isinstance(left, TypedDictType):
        assert isinstance(right, Instance)
        typed, other = left, right
    else:
        assert isinstance(left, Instance)
        assert isinstance(right, TypedDictType)
        typed, other = right, left

    mapping = next(base for base in other.type.mro if base.fullname == "typing.Mapping")
    other = map_instance_to_supertype(other, mapping)
    key_type, value_type = get_proper_types(other.args)

    # TODO: is there a cleaner way to get str_type here?
    fallback = typed.as_anonymous().fallback
    str_type = fallback.type.bases[0].args[0]  # typing._TypedDict inherits Mapping[str, object]

    # Special case: a TypedDict with no required keys overlaps with an empty dict.
    if isinstance(key_type, UninhabitedType) and isinstance(value_type, UninhabitedType):
        return not typed.required_keys

    if typed.required_keys:
        if not overlapping(key_type, str_type):
            return False
        return all(overlapping(typed.items[k], value_type) for k in typed.required_keys)
    else:
        if not overlapping(key_type, str_type):
            return False
        non_required = set(typed.items.keys()) - typed.required_keys
        return any(overlapping(typed.items[k], value_type) for k in non_required)<|MERGE_RESOLUTION|>--- conflicted
+++ resolved
@@ -124,19 +124,14 @@
     elif isinstance(declared, Instance):
         if declared.type.alt_promote:
             # Special case: low-level integer type can't be narrowed
-<<<<<<< HEAD
-            return declared
+            return original_declared
         if (isinstance(narrowed, Instance)
                 and narrowed.type.alt_promote
                 and narrowed.type.alt_promote is declared.type):
             # Special case: 'int' can't be narrowed down to a native int type such as
             # i64, since they have different runtime representations.
-            return declared
-        return meet_types(declared, narrowed)
-=======
             return original_declared
         return meet_types(original_declared, original_narrowed)
->>>>>>> 11fe1654
     elif isinstance(declared, (TupleType, TypeType, LiteralType)):
         return meet_types(original_declared, original_narrowed)
     elif isinstance(declared, TypedDictType) and isinstance(narrowed, Instance):
