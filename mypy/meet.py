from mypy.backports import OrderedDict
from typing import List, Optional, Tuple, Callable

from mypy.types import (
    Type, AnyType, TypeVisitor, UnboundType, NoneType, TypeVarType, Instance, CallableType,
    TupleType, TypedDictType, ErasedType, UnionType, PartialType, DeletedType,
    UninhabitedType, TypeType, TypeOfAny, Overloaded, FunctionLike, LiteralType,
    ProperType, get_proper_type, get_proper_types, TypeAliasType, TypeGuardedType
)
from mypy.subtypes import is_equivalent, is_subtype, is_callable_compatible, is_proper_subtype
from mypy.erasetype import erase_type
from mypy.maptype import map_instance_to_supertype
from mypy.typeops import tuple_fallback, make_simplified_union, is_recursive_pair
from mypy import state
from mypy import join

# TODO Describe this module.


def trivial_meet(s: Type, t: Type) -> ProperType:
    """Return one of types (expanded) if it is a subtype of other, otherwise bottom type."""
    if is_subtype(s, t):
        return get_proper_type(s)
    elif is_subtype(t, s):
        return get_proper_type(t)
    else:
        if state.strict_optional:
            return UninhabitedType()
        else:
            return NoneType()


def meet_types(s: Type, t: Type) -> ProperType:
    """Return the greatest lower bound of two types."""
    if is_recursive_pair(s, t):
        # This case can trigger an infinite recursion, general support for this will be
        # tricky so we use a trivial meet (like for protocols).
        return trivial_meet(s, t)
    s = get_proper_type(s)
    t = get_proper_type(t)

    if isinstance(s, ErasedType):
        return s
    if isinstance(s, AnyType):
        return t
    if isinstance(s, UnionType) and not isinstance(t, UnionType):
        s, t = t, s
    return t.accept(TypeMeetVisitor(s))


def narrow_declared_type(declared: Type, narrowed: Type) -> Type:
    """Return the declared type narrowed down to another type."""
    # TODO: check infinite recursion for aliases here.
    if isinstance(narrowed, TypeGuardedType):  # type: ignore[misc]
        # A type guard forces the new type even if it doesn't overlap the old.
        return narrowed.type_guard

    declared = get_proper_type(declared)
    narrowed = get_proper_type(narrowed)

    if declared == narrowed:
        return declared
<<<<<<< HEAD
    if isinstance(declared, UnionType):
=======
    # Ignore the error about using get_proper_type().
    if isinstance(narrowed, TypeGuardType):
        # A type guard forces the new type even if it doesn't overlap the old.
        return narrowed.type_guard
    elif isinstance(declared, UnionType):
>>>>>>> e654572f
        return make_simplified_union([narrow_declared_type(x, narrowed)
                                      for x in declared.relevant_items()])
    elif not is_overlapping_types(declared, narrowed,
                                  prohibit_none_typevar_overlap=True):
        if state.strict_optional:
            return UninhabitedType()
        else:
            return NoneType()
    elif isinstance(narrowed, UnionType):
        return make_simplified_union([narrow_declared_type(declared, x)
                                      for x in narrowed.relevant_items()])
    elif isinstance(narrowed, AnyType):
        return narrowed
    elif isinstance(narrowed, TypeVarType) and is_subtype(narrowed.upper_bound, declared):
        return narrowed
    elif isinstance(declared, TypeType) and isinstance(narrowed, TypeType):
        return TypeType.make_normalized(narrow_declared_type(declared.item, narrowed.item))
    elif (isinstance(declared, TypeType)
          and isinstance(narrowed, Instance)
          and narrowed.type.is_metaclass()):
        # We'd need intersection types, so give up.
        return declared
    elif isinstance(declared, (Instance, TupleType, TypeType, LiteralType)):
        return meet_types(declared, narrowed)
    elif isinstance(declared, TypedDictType) and isinstance(narrowed, Instance):
        # Special case useful for selecting TypedDicts from unions using isinstance(x, dict).
        if (narrowed.type.fullname == 'builtins.dict' and
                all(isinstance(t, AnyType) for t in get_proper_types(narrowed.args))):
            return declared
        return meet_types(declared, narrowed)
    return narrowed


def get_possible_variants(typ: Type) -> List[Type]:
    """This function takes any "Union-like" type and returns a list of the available "options".

    Specifically, there are currently exactly three different types that can have
    "variants" or are "union-like":

    - Unions
    - TypeVars with value restrictions
    - Overloads

    This function will return a list of each "option" present in those types.

    If this function receives any other type, we return a list containing just that
    original type. (E.g. pretend the type was contained within a singleton union).

    The only exception is regular TypeVars: we return a list containing that TypeVar's
    upper bound.

    This function is useful primarily when checking to see if two types are overlapping:
    the algorithm to check if two unions are overlapping is fundamentally the same as
    the algorithm for checking if two overloads are overlapping.

    Normalizing both kinds of types in the same way lets us reuse the same algorithm
    for both.
    """
    typ = get_proper_type(typ)

    if isinstance(typ, TypeVarType):
        if len(typ.values) > 0:
            return typ.values
        else:
            return [typ.upper_bound]
    elif isinstance(typ, UnionType):
        return list(typ.items)
    elif isinstance(typ, Overloaded):
        # Note: doing 'return typ.items()' makes mypy
        # infer a too-specific return type of List[CallableType]
        return list(typ.items)
    else:
        return [typ]


def is_overlapping_types(left: Type,
                         right: Type,
                         ignore_promotions: bool = False,
                         prohibit_none_typevar_overlap: bool = False) -> bool:
    """Can a value of type 'left' also be of type 'right' or vice-versa?

    If 'ignore_promotions' is True, we ignore promotions while checking for overlaps.
    If 'prohibit_none_typevar_overlap' is True, we disallow None from overlapping with
    TypeVars (in both strict-optional and non-strict-optional mode).
    """
    left, right = get_proper_types((left, right))

    def _is_overlapping_types(left: Type, right: Type) -> bool:
        '''Encode the kind of overlapping check to perform.

        This function mostly exists so we don't have to repeat keyword arguments everywhere.'''
        return is_overlapping_types(
            left, right,
            ignore_promotions=ignore_promotions,
            prohibit_none_typevar_overlap=prohibit_none_typevar_overlap)

    # We should never encounter this type.
    if isinstance(left, PartialType) or isinstance(right, PartialType):
        assert False, "Unexpectedly encountered partial type"

<<<<<<< HEAD
=======
    # Ignore the error about using get_proper_type().
    if isinstance(left, TypeGuardType) or isinstance(right, TypeGuardType):
        # A type guard forces the new type even if it doesn't overlap the old.
        return True

>>>>>>> e654572f
    # We should also never encounter these types, but it's possible a few
    # have snuck through due to unrelated bugs. For now, we handle these
    # in the same way we handle 'Any'.
    #
    # TODO: Replace these with an 'assert False' once we are more confident.
    illegal_types = (UnboundType, ErasedType, DeletedType)
    if isinstance(left, illegal_types) or isinstance(right, illegal_types):
        return True

    # When running under non-strict optional mode, simplify away types of
    # the form 'Union[A, B, C, None]' into just 'Union[A, B, C]'.

    if not state.strict_optional:
        if isinstance(left, UnionType):
            left = UnionType.make_union(left.relevant_items())
        if isinstance(right, UnionType):
            right = UnionType.make_union(right.relevant_items())
        left, right = get_proper_types((left, right))

    # 'Any' may or may not be overlapping with the other type
    if isinstance(left, AnyType) or isinstance(right, AnyType):
        return True

    # We check for complete overlaps next as a general-purpose failsafe.
    # If this check fails, we start checking to see if there exists a
    # *partial* overlap between types.
    #
    # These checks will also handle the NoneType and UninhabitedType cases for us.

    if (is_proper_subtype(left, right, ignore_promotions=ignore_promotions)
            or is_proper_subtype(right, left, ignore_promotions=ignore_promotions)):
        return True

    # See the docstring for 'get_possible_variants' for more info on what the
    # following lines are doing.

    left_possible = get_possible_variants(left)
    right_possible = get_possible_variants(right)

    # We start by checking multi-variant types like Unions first. We also perform
    # the same logic if either type happens to be a TypeVar.
    #
    # Handling the TypeVars now lets us simulate having them bind to the corresponding
    # type -- if we deferred these checks, the "return-early" logic of the other
    # checks will prevent us from detecting certain overlaps.
    #
    # If both types are singleton variants (and are not TypeVars), we've hit the base case:
    # we skip these checks to avoid infinitely recursing.

    def is_none_typevar_overlap(t1: Type, t2: Type) -> bool:
        t1, t2 = get_proper_types((t1, t2))
        return isinstance(t1, NoneType) and isinstance(t2, TypeVarType)

    if prohibit_none_typevar_overlap:
        if is_none_typevar_overlap(left, right) or is_none_typevar_overlap(right, left):
            return False

    if (len(left_possible) > 1 or len(right_possible) > 1
            or isinstance(left, TypeVarType) or isinstance(right, TypeVarType)):
        for l in left_possible:
            for r in right_possible:
                if _is_overlapping_types(l, r):
                    return True
        return False

    # Now that we've finished handling TypeVars, we're free to end early
    # if one one of the types is None and we're running in strict-optional mode.
    # (None only overlaps with None in strict-optional mode).
    #
    # We must perform this check after the TypeVar checks because
    # a TypeVar could be bound to None, for example.

    if state.strict_optional and isinstance(left, NoneType) != isinstance(right, NoneType):
        return False

    # Next, we handle single-variant types that may be inherently partially overlapping:
    #
    # - TypedDicts
    # - Tuples
    #
    # If we cannot identify a partial overlap and end early, we degrade these two types
    # into their 'Instance' fallbacks.

    if isinstance(left, TypedDictType) and isinstance(right, TypedDictType):
        return are_typed_dicts_overlapping(left, right, ignore_promotions=ignore_promotions)
    elif typed_dict_mapping_pair(left, right):
        # Overlaps between TypedDicts and Mappings require dedicated logic.
        return typed_dict_mapping_overlap(left, right,
                                          overlapping=_is_overlapping_types)
    elif isinstance(left, TypedDictType):
        left = left.fallback
    elif isinstance(right, TypedDictType):
        right = right.fallback

    if is_tuple(left) and is_tuple(right):
        return are_tuples_overlapping(left, right, ignore_promotions=ignore_promotions)
    elif isinstance(left, TupleType):
        left = tuple_fallback(left)
    elif isinstance(right, TupleType):
        right = tuple_fallback(right)

    # Next, we handle single-variant types that cannot be inherently partially overlapping,
    # but do require custom logic to inspect.
    #
    # As before, we degrade into 'Instance' whenever possible.

    if isinstance(left, TypeType) and isinstance(right, TypeType):
        return _is_overlapping_types(left.item, right.item)

    def _type_object_overlap(left: Type, right: Type) -> bool:
        """Special cases for type object types overlaps."""
        # TODO: these checks are a bit in gray area, adjust if they cause problems.
        left, right = get_proper_types((left, right))
        # 1. Type[C] vs Callable[..., C], where the latter is class object.
        if isinstance(left, TypeType) and isinstance(right, CallableType) and right.is_type_obj():
            return _is_overlapping_types(left.item, right.ret_type)
        # 2. Type[C] vs Meta, where Meta is a metaclass for C.
        if isinstance(left, TypeType) and isinstance(right, Instance):
            if isinstance(left.item, Instance):
                left_meta = left.item.type.metaclass_type
                if left_meta is not None:
                    return _is_overlapping_types(left_meta, right)
                # builtins.type (default metaclass) overlaps with all metaclasses
                return right.type.has_base('builtins.type')
            elif isinstance(left.item, AnyType):
                return right.type.has_base('builtins.type')
        # 3. Callable[..., C] vs Meta is considered below, when we switch to fallbacks.
        return False

    if isinstance(left, TypeType) or isinstance(right, TypeType):
        return _type_object_overlap(left, right) or _type_object_overlap(right, left)

    if isinstance(left, CallableType) and isinstance(right, CallableType):
        return is_callable_compatible(left, right,
                                      is_compat=_is_overlapping_types,
                                      ignore_pos_arg_names=True,
                                      allow_partial_overlap=True)
    elif isinstance(left, CallableType):
        left = left.fallback
    elif isinstance(right, CallableType):
        right = right.fallback

    if isinstance(left, LiteralType) and isinstance(right, LiteralType):
        if left.value == right.value:
            # If values are the same, we still need to check if fallbacks are overlapping,
            # this is done below.
            left = left.fallback
            right = right.fallback
        else:
            return False
    elif isinstance(left, LiteralType):
        left = left.fallback
    elif isinstance(right, LiteralType):
        right = right.fallback

    # Finally, we handle the case where left and right are instances.

    if isinstance(left, Instance) and isinstance(right, Instance):
        # First we need to handle promotions and structural compatibility for instances
        # that came as fallbacks, so simply call is_subtype() to avoid code duplication.
        if (is_subtype(left, right, ignore_promotions=ignore_promotions)
                or is_subtype(right, left, ignore_promotions=ignore_promotions)):
            return True

        # Two unrelated types cannot be partially overlapping: they're disjoint.
        if left.type.has_base(right.type.fullname):
            left = map_instance_to_supertype(left, right.type)
        elif right.type.has_base(left.type.fullname):
            right = map_instance_to_supertype(right, left.type)
        else:
            return False

        if len(left.args) == len(right.args):
            # Note: we don't really care about variance here, since the overlapping check
            # is symmetric and since we want to return 'True' even for partial overlaps.
            #
            # For example, suppose we have two types Wrapper[Parent] and Wrapper[Child].
            # It doesn't matter whether Wrapper is covariant or contravariant since
            # either way, one of the two types will overlap with the other.
            #
            # Similarly, if Wrapper was invariant, the two types could still be partially
            # overlapping -- what if Wrapper[Parent] happened to contain only instances of
            # specifically Child?
            #
            # Or, to use a more concrete example, List[Union[A, B]] and List[Union[B, C]]
            # would be considered partially overlapping since it's possible for both lists
            # to contain only instances of B at runtime.
            if all(_is_overlapping_types(left_arg, right_arg)
                   for left_arg, right_arg in zip(left.args, right.args)):
                return True

        return False

    # We ought to have handled every case by now: we conclude the
    # two types are not overlapping, either completely or partially.
    #
    # Note: it's unclear however, whether returning False is the right thing
    # to do when inferring reachability -- see  https://github.com/python/mypy/issues/5529

    assert type(left) != type(right)
    return False


def is_overlapping_erased_types(left: Type, right: Type, *,
                                ignore_promotions: bool = False) -> bool:
    """The same as 'is_overlapping_erased_types', except the types are erased first."""
    return is_overlapping_types(erase_type(left), erase_type(right),
                                ignore_promotions=ignore_promotions,
                                prohibit_none_typevar_overlap=True)


def are_typed_dicts_overlapping(left: TypedDictType, right: TypedDictType, *,
                                ignore_promotions: bool = False,
                                prohibit_none_typevar_overlap: bool = False) -> bool:
    """Returns 'true' if left and right are overlapping TypeDictTypes."""
    # All required keys in left are present and overlapping with something in right
    for key in left.required_keys:
        if key not in right.items:
            return False
        if not is_overlapping_types(left.items[key], right.items[key],
                                    ignore_promotions=ignore_promotions,
                                    prohibit_none_typevar_overlap=prohibit_none_typevar_overlap):
            return False

    # Repeat check in the other direction
    for key in right.required_keys:
        if key not in left.items:
            return False
        if not is_overlapping_types(left.items[key], right.items[key],
                                    ignore_promotions=ignore_promotions):
            return False

    # The presence of any additional optional keys does not affect whether the two
    # TypedDicts are partially overlapping: the dicts would be overlapping if the
    # keys happened to be missing.
    return True


def are_tuples_overlapping(left: Type, right: Type, *,
                           ignore_promotions: bool = False,
                           prohibit_none_typevar_overlap: bool = False) -> bool:
    """Returns true if left and right are overlapping tuples."""
    left, right = get_proper_types((left, right))
    left = adjust_tuple(left, right) or left
    right = adjust_tuple(right, left) or right
    assert isinstance(left, TupleType), 'Type {} is not a tuple'.format(left)
    assert isinstance(right, TupleType), 'Type {} is not a tuple'.format(right)
    if len(left.items) != len(right.items):
        return False
    return all(is_overlapping_types(l, r,
                                    ignore_promotions=ignore_promotions,
                                    prohibit_none_typevar_overlap=prohibit_none_typevar_overlap)
               for l, r in zip(left.items, right.items))


def adjust_tuple(left: ProperType, r: ProperType) -> Optional[TupleType]:
    """Find out if `left` is a Tuple[A, ...], and adjust its length to `right`"""
    if isinstance(left, Instance) and left.type.fullname == 'builtins.tuple':
        n = r.length() if isinstance(r, TupleType) else 1
        return TupleType([left.args[0]] * n, left)
    return None


def is_tuple(typ: Type) -> bool:
    typ = get_proper_type(typ)
    return (isinstance(typ, TupleType)
            or (isinstance(typ, Instance) and typ.type.fullname == 'builtins.tuple'))


class TypeMeetVisitor(TypeVisitor[ProperType]):
    def __init__(self, s: ProperType) -> None:
        self.s = s

    def visit_unbound_type(self, t: UnboundType) -> ProperType:
        if isinstance(self.s, NoneType):
            if state.strict_optional:
                return AnyType(TypeOfAny.special_form)
            else:
                return self.s
        elif isinstance(self.s, UninhabitedType):
            return self.s
        else:
            return AnyType(TypeOfAny.special_form)

    def visit_any(self, t: AnyType) -> ProperType:
        return self.s

    def visit_union_type(self, t: UnionType) -> ProperType:
        if isinstance(self.s, UnionType):
            meets: List[Type] = []
            for x in t.items:
                for y in self.s.items:
                    meets.append(meet_types(x, y))
        else:
            meets = [meet_types(x, self.s)
                     for x in t.items]
        return make_simplified_union(meets)

    def visit_none_type(self, t: NoneType) -> ProperType:
        if state.strict_optional:
            if isinstance(self.s, NoneType) or (isinstance(self.s, Instance) and
                                               self.s.type.fullname == 'builtins.object'):
                return t
            else:
                return UninhabitedType()
        else:
            return t

    def visit_uninhabited_type(self, t: UninhabitedType) -> ProperType:
        return t

    def visit_deleted_type(self, t: DeletedType) -> ProperType:
        if isinstance(self.s, NoneType):
            if state.strict_optional:
                return t
            else:
                return self.s
        elif isinstance(self.s, UninhabitedType):
            return self.s
        else:
            return t

    def visit_erased_type(self, t: ErasedType) -> ProperType:
        return self.s

    def visit_type_var(self, t: TypeVarType) -> ProperType:
        if isinstance(self.s, TypeVarType) and self.s.id == t.id:
            return self.s
        else:
            return self.default(self.s)

    def visit_instance(self, t: Instance) -> ProperType:
        if isinstance(self.s, Instance):
            si = self.s
            if t.type == si.type:
                if is_subtype(t, self.s) or is_subtype(self.s, t):
                    # Combine type arguments. We could have used join below
                    # equivalently.
                    args: List[Type] = []
                    # N.B: We use zip instead of indexing because the lengths might have
                    # mismatches during daemon reprocessing.
                    for ta, sia in zip(t.args, si.args):
                        args.append(self.meet(ta, sia))
                    return Instance(t.type, args)
                else:
                    if state.strict_optional:
                        return UninhabitedType()
                    else:
                        return NoneType()
            else:
                if is_subtype(t, self.s):
                    return t
                elif is_subtype(self.s, t):
                    # See also above comment.
                    return self.s
                else:
                    if state.strict_optional:
                        return UninhabitedType()
                    else:
                        return NoneType()
        elif isinstance(self.s, FunctionLike) and t.type.is_protocol:
            call = join.unpack_callback_protocol(t)
            if call:
                return meet_types(call, self.s)
        elif isinstance(self.s, FunctionLike) and self.s.is_type_obj() and t.type.is_metaclass():
            if is_subtype(self.s.fallback, t):
                return self.s
            return self.default(self.s)
        elif isinstance(self.s, TypeType):
            return meet_types(t, self.s)
        elif isinstance(self.s, TupleType):
            return meet_types(t, self.s)
        elif isinstance(self.s, LiteralType):
            return meet_types(t, self.s)
        elif isinstance(self.s, TypedDictType):
            return meet_types(t, self.s)
        return self.default(self.s)

    def visit_callable_type(self, t: CallableType) -> ProperType:
        if isinstance(self.s, CallableType) and join.is_similar_callables(t, self.s):
            if is_equivalent(t, self.s):
                return join.combine_similar_callables(t, self.s)
            result = meet_similar_callables(t, self.s)
            # We set the from_type_type flag to suppress error when a collection of
            # concrete class objects gets inferred as their common abstract superclass.
            if not ((t.is_type_obj() and t.type_object().is_abstract) or
                    (self.s.is_type_obj() and self.s.type_object().is_abstract)):
                result.from_type_type = True
            if isinstance(get_proper_type(result.ret_type), UninhabitedType):
                # Return a plain None or <uninhabited> instead of a weird function.
                return self.default(self.s)
            return result
        elif isinstance(self.s, TypeType) and t.is_type_obj() and not t.is_generic():
            # In this case we are able to potentially produce a better meet.
            res = meet_types(self.s.item, t.ret_type)
            if not isinstance(res, (NoneType, UninhabitedType)):
                return TypeType.make_normalized(res)
            return self.default(self.s)
        elif isinstance(self.s, Instance) and self.s.type.is_protocol:
            call = join.unpack_callback_protocol(self.s)
            if call:
                return meet_types(t, call)
        return self.default(self.s)

    def visit_overloaded(self, t: Overloaded) -> ProperType:
        # TODO: Implement a better algorithm that covers at least the same cases
        # as TypeJoinVisitor.visit_overloaded().
        s = self.s
        if isinstance(s, FunctionLike):
            if s.items == t.items:
                return Overloaded(t.items)
            elif is_subtype(s, t):
                return s
            elif is_subtype(t, s):
                return t
            else:
                return meet_types(t.fallback, s.fallback)
        elif isinstance(self.s, Instance) and self.s.type.is_protocol:
            call = join.unpack_callback_protocol(self.s)
            if call:
                return meet_types(t, call)
        return meet_types(t.fallback, s)

    def visit_tuple_type(self, t: TupleType) -> ProperType:
        if isinstance(self.s, TupleType) and self.s.length() == t.length():
            items: List[Type] = []
            for i in range(t.length()):
                items.append(self.meet(t.items[i], self.s.items[i]))
            # TODO: What if the fallbacks are different?
            return TupleType(items, tuple_fallback(t))
        elif isinstance(self.s, Instance):
            # meet(Tuple[t1, t2, <...>], Tuple[s, ...]) == Tuple[meet(t1, s), meet(t2, s), <...>].
            if self.s.type.fullname == 'builtins.tuple' and self.s.args:
                return t.copy_modified(items=[meet_types(it, self.s.args[0]) for it in t.items])
            elif is_proper_subtype(t, self.s):
                # A named tuple that inherits from a normal class
                return t
        return self.default(self.s)

    def visit_typeddict_type(self, t: TypedDictType) -> ProperType:
        if isinstance(self.s, TypedDictType):
            for (name, l, r) in self.s.zip(t):
                if (not is_equivalent(l, r) or
                        (name in t.required_keys) != (name in self.s.required_keys)):
                    return self.default(self.s)
            item_list: List[Tuple[str, Type]] = []
            for (item_name, s_item_type, t_item_type) in self.s.zipall(t):
                if s_item_type is not None:
                    item_list.append((item_name, s_item_type))
                else:
                    # at least one of s_item_type and t_item_type is not None
                    assert t_item_type is not None
                    item_list.append((item_name, t_item_type))
            items = OrderedDict(item_list)
            mapping_value_type = join.join_type_list(list(items.values()))
            fallback = self.s.create_anonymous_fallback(value_type=mapping_value_type)
            required_keys = t.required_keys | self.s.required_keys
            return TypedDictType(items, required_keys, fallback)
        elif isinstance(self.s, Instance) and is_subtype(t, self.s):
            return t
        else:
            return self.default(self.s)

    def visit_literal_type(self, t: LiteralType) -> ProperType:
        if isinstance(self.s, LiteralType) and self.s == t:
            return t
        elif isinstance(self.s, Instance) and is_subtype(t.fallback, self.s):
            return t
        else:
            return self.default(self.s)

    def visit_partial_type(self, t: PartialType) -> ProperType:
        # We can't determine the meet of partial types. We should never get here.
        assert False, 'Internal error'

    def visit_type_type(self, t: TypeType) -> ProperType:
        if isinstance(self.s, TypeType):
            typ = self.meet(t.item, self.s.item)
            if not isinstance(typ, NoneType):
                typ = TypeType.make_normalized(typ, line=t.line)
            return typ
        elif isinstance(self.s, Instance) and self.s.type.fullname == 'builtins.type':
            return t
        elif isinstance(self.s, CallableType):
            return self.meet(t, self.s)
        else:
            return self.default(self.s)

    def visit_type_alias_type(self, t: TypeAliasType) -> ProperType:
        assert False, "This should be never called, got {}".format(t)

    def meet(self, s: Type, t: Type) -> ProperType:
        return meet_types(s, t)

    def default(self, typ: Type) -> ProperType:
        if isinstance(typ, UnboundType):
            return AnyType(TypeOfAny.special_form)
        else:
            if state.strict_optional:
                return UninhabitedType()
            else:
                return NoneType()


def meet_similar_callables(t: CallableType, s: CallableType) -> CallableType:
    from mypy.join import join_types

    arg_types: List[Type] = []
    for i in range(len(t.arg_types)):
        arg_types.append(join_types(t.arg_types[i], s.arg_types[i]))
    # TODO in combine_similar_callables also applies here (names and kinds)
    # The fallback type can be either 'function' or 'type'. The result should have 'function' as
    # fallback only if both operands have it as 'function'.
    if t.fallback.type.fullname != 'builtins.function':
        fallback = t.fallback
    else:
        fallback = s.fallback
    return t.copy_modified(arg_types=arg_types,
                           ret_type=meet_types(t.ret_type, s.ret_type),
                           fallback=fallback,
                           name=None)


def meet_type_list(types: List[Type]) -> Type:
    if not types:
        # This should probably be builtins.object but that is hard to get and
        # it doesn't matter for any current users.
        return AnyType(TypeOfAny.implementation_artifact)
    met = types[0]
    for t in types[1:]:
        met = meet_types(met, t)
    return met


def typed_dict_mapping_pair(left: Type, right: Type) -> bool:
    """Is this a pair where one type is a TypedDict and another one is an instance of Mapping?

    This case requires a precise/principled consideration because there are two use cases
    that push the boundary the opposite ways: we need to avoid spurious overlaps to avoid
    false positives for overloads, but we also need to avoid spuriously non-overlapping types
    to avoid false positives with --strict-equality.
    """
    left, right = get_proper_types((left, right))
    assert not isinstance(left, TypedDictType) or not isinstance(right, TypedDictType)

    if isinstance(left, TypedDictType):
        _, other = left, right
    elif isinstance(right, TypedDictType):
        _, other = right, left
    else:
        return False
    return isinstance(other, Instance) and other.type.has_base('typing.Mapping')


def typed_dict_mapping_overlap(left: Type, right: Type,
                               overlapping: Callable[[Type, Type], bool]) -> bool:
    """Check if a TypedDict type is overlapping with a Mapping.

    The basic logic here consists of two rules:

    * A TypedDict with some required keys is overlapping with Mapping[str, <some type>]
      if and only if every key type is overlapping with <some type>. For example:

      - TypedDict(x=int, y=str) overlaps with Dict[str, Union[str, int]]
      - TypedDict(x=int, y=str) doesn't overlap with Dict[str, int]

      Note that any additional non-required keys can't change the above result.

    * A TypedDict with no required keys overlaps with Mapping[str, <some type>] if and
      only if at least one of key types overlaps with <some type>. For example:

      - TypedDict(x=str, y=str, total=False) overlaps with Dict[str, str]
      - TypedDict(x=str, y=str, total=False) doesn't overlap with Dict[str, int]
      - TypedDict(x=int, y=str, total=False) overlaps with Dict[str, str]

    As usual empty, dictionaries lie in a gray area. In general, List[str] and List[str]
    are considered non-overlapping despite empty list belongs to both. However, List[int]
    and List[<nothing>] are considered overlapping.

    So here we follow the same logic: a TypedDict with no required keys is considered
    non-overlapping with Mapping[str, <some type>], but is considered overlapping with
    Mapping[<nothing>, <nothing>]. This way we avoid false positives for overloads, and also
    avoid false positives for comparisons like SomeTypedDict == {} under --strict-equality.
    """
    left, right = get_proper_types((left, right))
    assert not isinstance(left, TypedDictType) or not isinstance(right, TypedDictType)

    if isinstance(left, TypedDictType):
        assert isinstance(right, Instance)
        typed, other = left, right
    else:
        assert isinstance(left, Instance)
        assert isinstance(right, TypedDictType)
        typed, other = right, left

    mapping = next(base for base in other.type.mro if base.fullname == 'typing.Mapping')
    other = map_instance_to_supertype(other, mapping)
    key_type, value_type = get_proper_types(other.args)

    # TODO: is there a cleaner way to get str_type here?
    fallback = typed.as_anonymous().fallback
    str_type = fallback.type.bases[0].args[0]  # typing._TypedDict inherits Mapping[str, object]

    # Special case: a TypedDict with no required keys overlaps with an empty dict.
    if isinstance(key_type, UninhabitedType) and isinstance(value_type, UninhabitedType):
        return not typed.required_keys

    if typed.required_keys:
        if not overlapping(key_type, str_type):
            return False
        return all(overlapping(typed.items[k], value_type) for k in typed.required_keys)
    else:
        if not overlapping(key_type, str_type):
            return False
        non_required = set(typed.items.keys()) - typed.required_keys
        return any(overlapping(typed.items[k], value_type) for k in non_required)<|MERGE_RESOLUTION|>--- conflicted
+++ resolved
@@ -60,15 +60,7 @@
 
     if declared == narrowed:
         return declared
-<<<<<<< HEAD
     if isinstance(declared, UnionType):
-=======
-    # Ignore the error about using get_proper_type().
-    if isinstance(narrowed, TypeGuardType):
-        # A type guard forces the new type even if it doesn't overlap the old.
-        return narrowed.type_guard
-    elif isinstance(declared, UnionType):
->>>>>>> e654572f
         return make_simplified_union([narrow_declared_type(x, narrowed)
                                       for x in declared.relevant_items()])
     elif not is_overlapping_types(declared, narrowed,
@@ -169,14 +161,6 @@
     if isinstance(left, PartialType) or isinstance(right, PartialType):
         assert False, "Unexpectedly encountered partial type"
 
-<<<<<<< HEAD
-=======
-    # Ignore the error about using get_proper_type().
-    if isinstance(left, TypeGuardType) or isinstance(right, TypeGuardType):
-        # A type guard forces the new type even if it doesn't overlap the old.
-        return True
-
->>>>>>> e654572f
     # We should also never encounter these types, but it's possible a few
     # have snuck through due to unrelated bugs. For now, we handle these
     # in the same way we handle 'Any'.
