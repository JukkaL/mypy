--- conflicted
+++ resolved
@@ -5,12 +5,8 @@
     Type, AnyType, TypeVisitor, UnboundType, NoneType, TypeVarType, Instance, CallableType,
     TupleType, TypedDictType, ErasedType, UnionType, PartialType, DeletedType,
     UninhabitedType, TypeType, TypeOfAny, Overloaded, FunctionLike, LiteralType,
-<<<<<<< HEAD
-    ProperType, get_proper_type, get_proper_types, TypeAliasType, TypeGuardType, SelfType
-=======
-    ProperType, get_proper_type, get_proper_types, TypeAliasType, TypeGuardedType,
+    ProperType, get_proper_type, get_proper_types, TypeAliasType, TypeGuardedType, SelfType
     ParamSpecType
->>>>>>> f1eb04ad
 )
 from mypy.subtypes import is_equivalent, is_subtype, is_callable_compatible, is_proper_subtype
 from mypy.erasetype import erase_type
@@ -504,16 +500,14 @@
         else:
             return self.default(self.s)
 
-<<<<<<< HEAD
     def visit_self_type(self, t: SelfType) -> ProperType:
         return self.meet(self.s, t.instance)
-=======
+
     def visit_param_spec(self, t: ParamSpecType) -> ProperType:
         if self.s == t:
             return self.s
         else:
             return self.default(self.s)
->>>>>>> f1eb04ad
 
     def visit_instance(self, t: Instance) -> ProperType:
         if isinstance(self.s, Instance):
