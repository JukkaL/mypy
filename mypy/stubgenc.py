#!/usr/bin/env python3
"""Stub generator for C modules.

The public interface is via the mypy.stubgen module.
"""

from __future__ import annotations

import glob
import importlib
import inspect
import keyword
import os.path
from types import FunctionType, ModuleType
from typing import Any, Callable, Mapping

from mypy.fastparse import parse_type_comment
from mypy.moduleinspect import is_c_module
from mypy.stubdoc import (
    ArgSig,
    FunctionSig,
    Sig,
    find_unique_signatures,
    infer_arg_sig_from_anon_docstring,
    infer_prop_type_from_docstring,
    infer_ret_type_sig_from_anon_docstring,
    infer_ret_type_sig_from_docstring,
    infer_sig_from_docstring,
    parse_all_signatures,
)
from mypy.stubutil import (
    BaseStubGenerator,
    ClassInfo,
    FunctionContext,
    SignatureGenerator,
    infer_method_arg_types,
    infer_method_ret_type,
)


class ExternalSignatureGenerator(SignatureGenerator):
    def __init__(
        self, func_sigs: dict[str, str] | None = None, class_sigs: dict[str, str] | None = None
    ) -> None:
        """
        Takes a mapping of function/method names to signatures and class name to
        class signatures (usually corresponds to __init__).
        """
        self.func_sigs = func_sigs or {}
        self.class_sigs = class_sigs or {}

    @classmethod
    def from_doc_dir(cls, doc_dir: str) -> ExternalSignatureGenerator:
        """Instantiate from a directory of .rst files."""
        all_sigs: list[Sig] = []
        all_class_sigs: list[Sig] = []
        for path in glob.glob(f"{doc_dir}/*.rst"):
            with open(path) as f:
                loc_sigs, loc_class_sigs = parse_all_signatures(f.readlines())
            all_sigs += loc_sigs
            all_class_sigs += loc_class_sigs
        sigs = dict(find_unique_signatures(all_sigs))
        class_sigs = dict(find_unique_signatures(all_class_sigs))
        return ExternalSignatureGenerator(sigs, class_sigs)

    def get_function_sig(
        self, default_sig: FunctionSig, ctx: FunctionContext
    ) -> list[FunctionSig] | None:
        # method:
        if (
            ctx.class_info
            and ctx.name in ("__new__", "__init__")
            and ctx.name not in self.func_sigs
            and ctx.class_info.name in self.class_sigs
        ):
            return [
                FunctionSig(
                    name=ctx.name,
                    args=infer_arg_sig_from_anon_docstring(self.class_sigs[ctx.class_info.name]),
                    ret_type=infer_method_ret_type(ctx.name),
                )
            ]

        # function:
        if ctx.name not in self.func_sigs:
            return None

        inferred = [
            FunctionSig(
                name=ctx.name,
                args=infer_arg_sig_from_anon_docstring(self.func_sigs[ctx.name]),
                ret_type=None,
            )
        ]
        if ctx.class_info:
            return self.remove_self_type(inferred, ctx.class_info.self_var)
        else:
            return inferred

    def get_property_type(self, default_type: str | None, ctx: FunctionContext) -> str | None:
        return None


class DocstringSignatureGenerator(SignatureGenerator):
    def get_function_sig(
        self, default_sig: FunctionSig, ctx: FunctionContext
    ) -> list[FunctionSig] | None:
        inferred = infer_sig_from_docstring(ctx.docstring, ctx.name)
        if inferred:
            assert ctx.docstring is not None
            if is_pybind11_overloaded_function_docstring(ctx.docstring, ctx.name):
                # Remove pybind11 umbrella (*args, **kwargs) for overloaded functions
                del inferred[-1]

        if ctx.class_info:
            if not inferred and ctx.name == "__init__":
                # look for class-level constructor signatures of the form <class_name>(<signature>)
                inferred = infer_sig_from_docstring(ctx.class_info.docstring, ctx.class_info.name)
                if inferred:
                    inferred = [sig._replace(name="__init__") for sig in inferred]
            return self.remove_self_type(inferred, ctx.class_info.self_var)
        else:
            return inferred

    def get_property_type(self, default_type: str | None, ctx: FunctionContext) -> str | None:
        """Infer property type from docstring or docstring signature."""
        if ctx.docstring is not None:
            inferred = infer_ret_type_sig_from_anon_docstring(ctx.docstring)
            if inferred:
                return inferred
            inferred = infer_ret_type_sig_from_docstring(ctx.docstring, ctx.name)
            if inferred:
                return inferred
            inferred = infer_prop_type_from_docstring(ctx.docstring)
            return inferred
        else:
            return None


def is_pybind11_overloaded_function_docstring(docstring: str, name: str) -> bool:
    return docstring.startswith(f"{name}(*args, **kwargs)\nOverloaded function.\n\n")


def generate_stub_for_c_module(
    module_name: str,
    target: str,
    known_modules: list[str],
    doc_dir: str = "",
    *,
    include_private: bool = False,
    export_less: bool = False,
    include_docstrings: bool = False,
) -> None:
    """Generate stub for C module.

    Signature generators are called in order until a list of signatures is returned.  The order
    is:
    - signatures inferred from .rst documentation (if given)
    - simple runtime introspection (looking for docstrings and attributes
      with simple builtin types)
    - fallback based special method names or "(*args, **kwargs)"

    If directory for target doesn't exist it will be created. Existing stub
    will be overwritten.
    """
    subdir = os.path.dirname(target)
    if subdir and not os.path.isdir(subdir):
        os.makedirs(subdir)

    gen = InspectionStubGenerator(
        module_name,
        known_modules,
        doc_dir,
        include_private=include_private,
        export_less=export_less,
        include_docstrings=include_docstrings,
    )
    gen.generate_module()
    output = gen.output()

    with open(target, "w", encoding="utf-8") as file:
        file.write(output)


class CFunctionStub:
    """
    Class that mimics a C function in order to provide parseable docstrings.
    """

    def __init__(self, name: str, doc: str, is_abstract: bool = False) -> None:
        self.__name__ = name
        self.__doc__ = doc
        self.__abstractmethod__ = is_abstract

    @classmethod
    def _from_sig(cls, sig: FunctionSig, is_abstract: bool = False) -> CFunctionStub:
        return CFunctionStub(sig.name, sig.format_sig()[:-4], is_abstract)

    @classmethod
    def _from_sigs(cls, sigs: list[FunctionSig], is_abstract: bool = False) -> CFunctionStub:
        return CFunctionStub(
            sigs[0].name, "\n".join(sig.format_sig()[:-4] for sig in sigs), is_abstract
        )

    def __get__(self) -> None:
        """
        This exists to make this object look like a method descriptor and thus
        return true for CStubGenerator.ismethod()
        """
        pass


class InspectionStubGenerator(BaseStubGenerator):
    """Stub generator that does not parse code.

    Generation is performed by inspecting the module's contents, and thus works
    for highly dynamic modules, pyc files, and C modules (via the CStubGenerator
    subclass).
    """

    def __init__(
        self,
        module_name: str,
        known_modules: list[str],
        doc_dir: str = "",
        _all_: list[str] | None = None,
        include_private: bool = False,
        export_less: bool = False,
        include_docstrings: bool = False,
        module: ModuleType | None = None,
    ) -> None:
        self.doc_dir = doc_dir
        if module is None:
            self.module = importlib.import_module(module_name)
        else:
            self.module = module
        self.is_c_module = is_c_module(self.module)
        self.known_modules = known_modules
        self.resort_members = self.is_c_module
        super().__init__(_all_, include_private, export_less, include_docstrings)
        self.module_name = module_name
        if self.is_c_module:
            # Add additional implicit imports.
            # C-extensions are given more lattitude since they do not import the typing module.
            self.known_imports.update(
                {
                    "typing": [
                        "Any",
                        "Callable",
                        "ClassVar",
                        "Dict",
                        "Iterable",
                        "Iterator",
                        "List",
                        "Literal",
                        "NamedTuple",
                        "Optional",
                        "Tuple",
                        "Union",
                    ]
                }
            )

    def get_default_function_sig(self, func: object, ctx: FunctionContext) -> FunctionSig:
        argspec = None
        if not self.is_c_module:
            # Get the full argument specification of the function
            try:
                argspec = inspect.getfullargspec(func)
            except TypeError:
                # some callables cannot be inspected, e.g. functools.partial
                pass
        if argspec is None:
            if ctx.class_info is not None:
                # method:
                return FunctionSig(
                    name=ctx.name,
                    args=infer_c_method_args(ctx.name, ctx.class_info.self_var),
                    ret_type=infer_method_ret_type(ctx.name),
                )
            else:
                # function:
                return FunctionSig(
                    name=ctx.name,
                    args=[ArgSig(name="*args"), ArgSig(name="**kwargs")],
                    ret_type=None,
                )

        # Extract the function arguments, defaults, and varargs
        args = argspec.args
        defaults = argspec.defaults
        varargs = argspec.varargs
        kwargs = argspec.varkw
        annotations = argspec.annotations
        kwonlyargs = argspec.kwonlyargs
        kwonlydefaults = argspec.kwonlydefaults

        def get_annotation(key: str) -> str | None:
            if key not in annotations:
                return None
            argtype = annotations[key]
            if argtype is None:
                return "None"
            if not isinstance(argtype, str):
                return self.get_type_fullname(argtype)
            return argtype

        arglist: list[ArgSig] = []

        # Add the arguments to the signature
        def add_args(
            args: list[str], get_default_value: Callable[[int, str], object | None]
        ) -> None:
            for i, arg in enumerate(args):
                # Check if the argument has a default value
                default_value = get_default_value(i, arg)
                if default_value is not None:
                    if arg in annotations:
                        argtype = annotations[arg]
                    else:
                        argtype = self.get_type_annotation(default_value)
                        if argtype == "None":
                            # None is not a useful annotation, but we can infer that the arg
                            # is optional
                            incomplete = self.add_name("_typeshed.Incomplete")
                            argtype = f"{incomplete} | None"

                    arglist.append(ArgSig(arg, argtype, default=True))
                else:
                    arglist.append(ArgSig(arg, get_annotation(arg), default=False))

        def get_pos_default(i: int, _arg: str) -> Any | None:
            if defaults and i >= len(args) - len(defaults):
                return defaults[i - (len(args) - len(defaults))]
            else:
                return None

        add_args(args, get_pos_default)

        # Add *args if present
        if varargs:
            arglist.append(ArgSig(f"*{varargs}", get_annotation(varargs)))
        # if we have keyword only args, then wee need to add "*"
        elif kwonlyargs:
            arglist.append(ArgSig("*"))

        def get_kw_default(_i: int, arg: str) -> Any | None:
            if kwonlydefaults:
                return kwonlydefaults.get(arg)
            else:
                return None

        add_args(kwonlyargs, get_kw_default)

        # Add **kwargs if present
        if kwargs:
            arglist.append(ArgSig(f"**{kwargs}", get_annotation(kwargs)))

        # add types for known special methods
        if ctx.class_info is not None and all(
            arg.type is None and arg.default is False for arg in arglist
        ):
            new_args = infer_method_arg_types(
                ctx.name, ctx.class_info.self_var, [arg.name for arg in arglist if arg.name]
            )
            if new_args is not None:
                arglist = new_args

        ret_type = get_annotation("return") or infer_method_ret_type(ctx.name)
        return FunctionSig(ctx.name, arglist, ret_type)

    def get_sig_generators(self) -> list[SignatureGenerator]:
        if not self.is_c_module:
            return []
        else:
            sig_generators: list[SignatureGenerator] = [DocstringSignatureGenerator()]
            if self.doc_dir:
                # Collect info from docs (if given). Always check these first.
                sig_generators.insert(0, ExternalSignatureGenerator.from_doc_dir(self.doc_dir))
            return sig_generators

    def strip_or_import(self, type_name: str) -> str:
        """Strips unnecessary module names from typ.

        If typ represents a type that is inside module or is a type coming from builtins, remove
        module declaration from it. Return stripped name of the type.

        Arguments:
            typ: name of the type
        """
        local_modules = ["builtins", self.module_name]
        parsed_type = parse_type_comment(type_name, 0, 0, None)[1]
        assert parsed_type is not None, type_name
        return self.print_annotation(parsed_type, self.known_modules, local_modules)

    def get_obj_module(self, obj: object) -> str | None:
        """Return module name of the object."""
        return getattr(obj, "__module__", None)

    def is_defined_in_module(self, obj: object) -> bool:
        """Check if object is considered defined in the current module."""
        module = self.get_obj_module(obj)
        return module is None or module == self.module_name

    def generate_module(self) -> None:
        all_items = self.get_members(self.module)
        if self.resort_members:
            all_items = sorted(all_items, key=lambda x: x[0])
        items = []
        for name, obj in all_items:
            if inspect.ismodule(obj) and obj.__name__ in self.known_modules:
                module_name = obj.__name__
                if module_name.startswith(self.module_name + "."):
                    # from {.rel_name} import {mod_name} as {name}
                    pkg_name, mod_name = module_name.rsplit(".", 1)
                    rel_module = pkg_name[len(self.module_name) :] or "."
                    self.import_tracker.add_import_from(rel_module, [(mod_name, name)])
                    self.import_tracker.reexport(name)
                else:
                    # import {module_name} as {name}
                    self.import_tracker.add_import(module_name, name)
                    self.import_tracker.reexport(name)
            elif self.is_defined_in_module(obj) and not inspect.ismodule(obj):
                # process this below
                items.append((name, obj))
            else:
                # from {obj_module} import {obj_name}
                obj_module_name = self.get_obj_module(obj)
                if obj_module_name:
                    self.import_tracker.add_import_from(obj_module_name, [(name, None)])
                    if self.should_reexport(name, obj_module_name, name_is_alias=False):
                        self.import_tracker.reexport(name)

        self.set_defined_names({name for name, obj in all_items if not inspect.ismodule(obj)})

        if self.resort_members:
            functions: list[str] = []
            types: list[str] = []
            variables: list[str] = []
        else:
            output: list[str] = []
            functions = types = variables = output

        for name, obj in items:
            if self.is_function(obj):
                self.generate_function_stub(name, obj, output=functions)
            elif inspect.isclass(obj):
                self.generate_class_stub(name, obj, output=types)
            else:
                self.generate_variable_stub(name, obj, output=variables)

        self._output = []

        if self.resort_members:
            for line in variables:
                self._output.append(line + "\n")
            for line in types:
                if line.startswith("class") and self._output and self._output[-1]:
                    self._output.append("\n")
                self._output.append(line + "\n")
            if self._output and functions:
                self._output.append("\n")
            for line in functions:
                self._output.append(line + "\n")
        else:
            for i, line in enumerate(output):
                if (
                    self._output
                    and line.startswith("class")
                    and (
                        not self._output[-1].startswith("class")
                        or (len(output) > i + 1 and output[i + 1].startswith("    "))
                    )
                ) or (
                    self._output
                    and self._output[-1].startswith("def")
                    and not line.startswith("def")
                ):
                    self._output.append("\n")
                self._output.append(line + "\n")
        self.check_undefined_names()

    def is_skipped_attribute(self, attr: str) -> bool:
        return (
            attr
            in (
                "__class__",
                "__getattribute__",
                "__str__",
                "__repr__",
                "__doc__",
                "__dict__",
                "__module__",
                "__weakref__",
                "__annotations__",
                "__firstlineno__",
                "__static_attributes__",
                "__annotate__",
            )
            or attr in self.IGNORED_DUNDERS
            or is_pybind_skipped_attribute(attr)  # For pickling
            or keyword.iskeyword(attr)
        )

    def get_members(self, obj: object) -> list[tuple[str, Any]]:
        obj_dict: Mapping[str, Any] = getattr(obj, "__dict__")  # noqa: B009
        results = []
        for name in obj_dict:
            if self.is_skipped_attribute(name):
                continue
            # Try to get the value via getattr
            try:
                value = getattr(obj, name)
            except AttributeError:
                continue
            else:
                results.append((name, value))
        return results

    def get_type_annotation(self, obj: object) -> str:
        """
        Given an instance, return a string representation of its type that is valid
        to use as a type annotation.
        """
        if obj is None or obj is type(None):
            return "None"
        elif inspect.isclass(obj):
            return f"type[{self.get_type_fullname(obj)}]"
        elif isinstance(obj, FunctionType):
            return self.add_name("typing.Callable")
        elif isinstance(obj, ModuleType):
            return self.add_name("types.ModuleType", require=False)
        else:
            return self.get_type_fullname(type(obj))

    def is_function(self, obj: object) -> bool:
        if self.is_c_module:
            return inspect.isbuiltin(obj)
        else:
            return inspect.isfunction(obj)

    def is_method(self, class_info: ClassInfo, name: str, obj: object) -> bool:
        if self.is_c_module:
            return inspect.ismethoddescriptor(obj) or type(obj) in (
                type(str.index),
                type(str.__add__),
                type(str.__new__),
            )
        else:
            # this is valid because it is only called on members of a class
            return inspect.isfunction(obj)

    def is_classmethod(self, class_info: ClassInfo, name: str, obj: object) -> bool:
        if self.is_c_module:
            return inspect.isbuiltin(obj) or type(obj).__name__ in (
                "classmethod",
                "classmethod_descriptor",
            )
        else:
            return inspect.ismethod(obj)

    def is_staticmethod(self, class_info: ClassInfo | None, name: str, obj: object) -> bool:
        if class_info is None:
            return False
        elif self.is_c_module:
            raw_lookup: Mapping[str, Any] = getattr(class_info.cls, "__dict__")  # noqa: B009
            raw_value = raw_lookup.get(name, obj)
            return isinstance(raw_value, staticmethod)
        else:
            return isinstance(inspect.getattr_static(class_info.cls, name), staticmethod)

    @staticmethod
    def is_abstract_method(obj: object) -> bool:
        return getattr(obj, "__abstractmethod__", False)

    @staticmethod
    def is_property(class_info: ClassInfo, name: str, obj: object) -> bool:
        return inspect.isdatadescriptor(obj) or hasattr(obj, "fget")

    @staticmethod
    def is_property_readonly(prop: Any) -> bool:
        return hasattr(prop, "fset") and prop.fset is None

    def is_static_property(self, obj: object) -> bool:
        """For c-modules, whether the property behaves like an attribute"""
        if self.is_c_module:
            # StaticProperty is from boost-python
            return type(obj).__name__ in ("pybind11_static_property", "StaticProperty")
        else:
            return False

    def process_inferred_sigs(self, inferred: list[FunctionSig]) -> None:
        for i, sig in enumerate(inferred):
            for arg in sig.args:
                if arg.type is not None:
                    arg.type = self.strip_or_import(arg.type)
            if sig.ret_type is not None:
                inferred[i] = sig._replace(ret_type=self.strip_or_import(sig.ret_type))

    def generate_function_stub(
        self, name: str, obj: object, *, output: list[str], class_info: ClassInfo | None = None
    ) -> None:
        """Generate stub for a single function or method.

        The result (always a single line) will be appended to 'output'.
        If necessary, any required names will be added to 'imports'.
        The 'class_name' is used to find signature of __init__ or __new__ in
        'class_sigs'.
        """
        docstring: Any = getattr(obj, "__doc__", None)
        if not isinstance(docstring, str):
            docstring = None

        ctx = FunctionContext(
            self.module_name,
            name,
            docstring=docstring,
            is_abstract=self.is_abstract_method(obj),
            class_info=class_info,
        )
        if self.is_private_name(name, ctx.fullname) or self.is_not_in_all(name):
            return

        self.record_name(ctx.name)
        default_sig = self.get_default_function_sig(obj, ctx)
        inferred = self.get_signatures(default_sig, self.sig_generators, ctx)
        self.process_inferred_sigs(inferred)

        decorators = []
        if len(inferred) > 1:
            decorators.append("@{}".format(self.add_name("typing.overload")))

        if ctx.is_abstract:
            decorators.append("@{}".format(self.add_name("abc.abstractmethod")))

        if class_info is not None:
            if self.is_staticmethod(class_info, name, obj):
                decorators.append("@staticmethod")
            else:
                for sig in inferred:
                    if not sig.args or sig.args[0].name not in ("self", "cls"):
                        sig.args.insert(0, ArgSig(name=class_info.self_var))
                # a sig generator indicates @classmethod by specifying the cls arg.
                if inferred[0].args and inferred[0].args[0].name == "cls":
                    decorators.append("@classmethod")

        if docstring:
            docstring = self._indent_docstring(docstring)
        output.extend(self.format_func_def(inferred, decorators=decorators, docstring=docstring))
        self._fix_iter(ctx, inferred, output)

    def _indent_docstring(self, docstring: str) -> str:
        """Fix indentation of docstring extracted from pybind11 or other binding generators."""
        lines = docstring.splitlines(keepends=True)
        indent = self._indent + "    "
        if len(lines) > 1:
            if not all(line.startswith(indent) or not line.strip() for line in lines):
                # if the docstring is not indented, then indent all but the first line
                for i, line in enumerate(lines[1:]):
                    if line.strip():
                        lines[i + 1] = indent + line
        # if there's a trailing newline, add a final line to visually indent the quoted docstring
        if lines[-1].endswith("\n"):
            if len(lines) > 1:
                lines.append(indent)
            else:
                lines[-1] = lines[-1][:-1]
        return "".join(lines)

    def _fix_iter(
        self, ctx: FunctionContext, inferred: list[FunctionSig], output: list[str]
    ) -> None:
        """Ensure that objects which implement old-style iteration via __getitem__
        are considered iterable.
        """
        if (
            ctx.class_info
            and ctx.class_info.cls is not None
            and ctx.name == "__getitem__"
            and "__iter__" not in ctx.class_info.cls.__dict__
        ):
            item_type: str | None = None
            for sig in inferred:
                if sig.args and sig.args[-1].type == "int":
                    item_type = sig.ret_type
                    break
            if item_type is None:
                return
            obj = CFunctionStub(
                "__iter__", f"def __iter__(self) -> typing.Iterator[{item_type}]\n"
            )
            self.generate_function_stub("__iter__", obj, output=output, class_info=ctx.class_info)

    def generate_property_stub(
        self,
        name: str,
        raw_obj: object,
        obj: object,
        static_properties: list[str],
        rw_properties: list[str],
        ro_properties: list[str],
        class_info: ClassInfo | None = None,
    ) -> None:
        """Generate property stub using introspection of 'obj'.

        Try to infer type from docstring, append resulting lines to 'output'.

        raw_obj : object before evaluation of descriptor (if any)
        obj : object after evaluation of descriptor
        """

        docstring = getattr(raw_obj, "__doc__", None)
        fget = getattr(raw_obj, "fget", None)
        if fget:
            alt_docstr = getattr(fget, "__doc__", None)
            if alt_docstr and docstring:
                docstring += "\n" + alt_docstr
            elif alt_docstr:
                docstring = alt_docstr

        ctx = FunctionContext(
            self.module_name, name, docstring=docstring, is_abstract=False, class_info=class_info
        )

        if self.is_private_name(name, ctx.fullname) or self.is_not_in_all(name):
            return

        self.record_name(ctx.name)
        static = self.is_static_property(raw_obj)
        readonly = self.is_property_readonly(raw_obj)
        if static:
            ret_type: str | None = self.strip_or_import(self.get_type_annotation(obj))
        else:
            default_sig = self.get_default_function_sig(raw_obj, ctx)
            ret_type = default_sig.ret_type

        inferred_type = self.get_property_type(ret_type, self.sig_generators, ctx)
        if inferred_type is not None:
            inferred_type = self.strip_or_import(inferred_type)

        if static:
            classvar = self.add_name("typing.ClassVar")
            trailing_comment = "  # read-only" if readonly else ""
            if inferred_type is None:
                inferred_type = self.add_name("_typeshed.Incomplete")

            static_properties.append(
                f"{self._indent}{name}: {classvar}[{inferred_type}] = ...{trailing_comment}"
            )
        else:  # regular property
            if readonly:
                ro_properties.append(f"{self._indent}@property")
                sig = FunctionSig(name, [ArgSig("self")], inferred_type)
                ro_properties.append(sig.format_sig(indent=self._indent))
            else:
                if inferred_type is None:
                    inferred_type = self.add_name("_typeshed.Incomplete")

                rw_properties.append(f"{self._indent}{name}: {inferred_type}")

    def get_type_fullname(self, typ: type[object]) -> str:
        """Given a type, return a string representation"""
        if typ is Any:  # type: ignore[comparison-overlap]
            return "Any"
        typename = getattr(typ, "__qualname__", typ.__name__)
        module_name = self.get_obj_module(typ)
        assert module_name is not None, typ
        if module_name != "builtins":
            typename = f"{module_name}.{typename}"
        return typename

    def get_base_types(self, obj: type[object]) -> list[str]:
        all_bases = type.mro(obj)
        if all_bases[-1] is object:
            # TODO: Is this always object?
            del all_bases[-1]
        # remove pybind11_object. All classes generated by pybind11 have pybind11_object in their MRO,
        # which only overrides a few functions in object type
        if all_bases and all_bases[-1].__name__ == "pybind11_object":
            del all_bases[-1]
        # remove the class itself
        all_bases = all_bases[1:]
        # Remove base classes of other bases as redundant.
        bases: list[type[object]] = []
        for base in all_bases:
            if not any(issubclass(b, base) for b in bases):
                bases.append(base)
        return [self.strip_or_import(self.get_type_fullname(base)) for base in bases]

<<<<<<< HEAD
    def generate_class_stub(self, class_name: str, cls: type[object], output: list[str]) -> None:
=======
    def generate_class_stub(
        self, class_name: str, cls: type, output: list[str], parent_class: ClassInfo | None = None
    ) -> None:
>>>>>>> 1f200dde
        """Generate stub for a single class using runtime introspection.

        The result lines will be appended to 'output'. If necessary, any
        required names will be added to 'imports'.
        """
        raw_lookup: Mapping[str, Any] = getattr(cls, "__dict__")  # noqa: B009
        items = self.get_members(cls)
        if self.resort_members:
            items = sorted(items, key=lambda x: method_name_sort_key(x[0]))
        names = {x[0] for x in items}
        methods: list[str] = []
        types: list[str] = []
        static_properties: list[str] = []
        rw_properties: list[str] = []
        ro_properties: list[str] = []
        attrs: list[tuple[str, Any]] = []

        self.record_name(class_name)
        self.indent()

        class_info = ClassInfo(
            class_name, "", getattr(cls, "__doc__", None), cls, parent=parent_class
        )

        for attr, value in items:
            # use unevaluated descriptors when dealing with property inspection
            raw_value = raw_lookup.get(attr, value)
            if self.is_method(class_info, attr, value) or self.is_classmethod(
                class_info, attr, value
            ):
                if attr == "__new__":
                    # TODO: We should support __new__.
                    if "__init__" in names:
                        # Avoid duplicate functions if both are present.
                        # But is there any case where .__new__() has a
                        # better signature than __init__() ?
                        continue
                    attr = "__init__"
                # FIXME: make this nicer
                if self.is_staticmethod(class_info, attr, value):
                    class_info.self_var = ""
                elif self.is_classmethod(class_info, attr, value):
                    class_info.self_var = "cls"
                else:
                    class_info.self_var = "self"
                self.generate_function_stub(attr, value, output=methods, class_info=class_info)
            elif self.is_property(class_info, attr, raw_value):
                self.generate_property_stub(
                    attr,
                    raw_value,
                    value,
                    static_properties,
                    rw_properties,
                    ro_properties,
                    class_info,
                )
            elif inspect.isclass(value) and self.is_defined_in_module(value):
                self.generate_class_stub(attr, value, types, parent_class=class_info)
            else:
                attrs.append((attr, value))

        for attr, value in attrs:
            if attr == "__hash__" and value is None:
                # special case for __hash__
                continue
            prop_type_name = self.strip_or_import(self.get_type_annotation(value))
            classvar = self.add_name("typing.ClassVar")
            static_properties.append(f"{self._indent}{attr}: {classvar}[{prop_type_name}] = ...")

        self.dedent()

        bases = self.get_base_types(cls)
        if bases:
            bases_str = "(%s)" % ", ".join(bases)
        else:
            bases_str = ""
        if types or static_properties or rw_properties or methods or ro_properties:
            output.append(f"{self._indent}class {class_name}{bases_str}:")
            for line in types:
                if (
                    output
                    and output[-1]
                    and not output[-1].strip().startswith("class")
                    and line.strip().startswith("class")
                ):
                    output.append("")
                output.append(line)
            for line in static_properties:
                output.append(line)
            for line in rw_properties:
                output.append(line)
            for line in methods:
                output.append(line)
            for line in ro_properties:
                output.append(line)
        else:
            output.append(f"{self._indent}class {class_name}{bases_str}: ...")

    def generate_variable_stub(self, name: str, obj: object, output: list[str]) -> None:
        """Generate stub for a single variable using runtime introspection.

        The result lines will be appended to 'output'. If necessary, any
        required names will be added to 'imports'.
        """
        if self.is_private_name(name, f"{self.module_name}.{name}") or self.is_not_in_all(name):
            return
        self.record_name(name)
        type_str = self.strip_or_import(self.get_type_annotation(obj))
        output.append(f"{name}: {type_str}")


def method_name_sort_key(name: str) -> tuple[int, str]:
    """Sort methods in classes in a typical order.

    I.e.: constructor, normal methods, special methods.
    """
    if name in ("__new__", "__init__"):
        return 0, name
    if name.startswith("__") and name.endswith("__"):
        return 2, name
    return 1, name


def is_pybind_skipped_attribute(attr: str) -> bool:
    return attr.startswith("__pybind11_module_local_")


def infer_c_method_args(
    name: str, self_var: str = "self", arg_names: list[str] | None = None
) -> list[ArgSig]:
    args: list[ArgSig] | None = None
    if name.startswith("__") and name.endswith("__"):
        name = name[2:-2]
        if name in (
            "hash",
            "iter",
            "next",
            "sizeof",
            "copy",
            "deepcopy",
            "reduce",
            "getinitargs",
            "int",
            "float",
            "trunc",
            "complex",
            "bool",
            "abs",
            "bytes",
            "dir",
            "len",
            "reversed",
            "round",
            "index",
            "enter",
        ):
            args = []
        elif name == "getitem":
            args = [ArgSig(name="index")]
        elif name == "setitem":
            args = [ArgSig(name="index"), ArgSig(name="object")]
        elif name in ("delattr", "getattr"):
            args = [ArgSig(name="name")]
        elif name == "setattr":
            args = [ArgSig(name="name"), ArgSig(name="value")]
        elif name == "getstate":
            args = []
        elif name == "setstate":
            args = [ArgSig(name="state")]
        elif name in ("eq", "ne", "lt", "le", "gt", "ge"):
            args = [ArgSig(name="other", type="object")]
        elif name in (
            "add",
            "radd",
            "sub",
            "rsub",
            "mul",
            "rmul",
            "mod",
            "rmod",
            "floordiv",
            "rfloordiv",
            "truediv",
            "rtruediv",
            "divmod",
            "rdivmod",
            "pow",
            "rpow",
            "xor",
            "rxor",
            "or",
            "ror",
            "and",
            "rand",
            "lshift",
            "rlshift",
            "rshift",
            "rrshift",
            "contains",
            "delitem",
            "iadd",
            "iand",
            "ifloordiv",
            "ilshift",
            "imod",
            "imul",
            "ior",
            "ipow",
            "irshift",
            "isub",
            "itruediv",
            "ixor",
        ):
            args = [ArgSig(name="other")]
        elif name in ("neg", "pos", "invert"):
            args = []
        elif name == "get":
            args = [ArgSig(name="instance"), ArgSig(name="owner")]
        elif name == "set":
            args = [ArgSig(name="instance"), ArgSig(name="value")]
        elif name == "reduce_ex":
            args = [ArgSig(name="protocol")]
        elif name == "exit":
            args = [
                ArgSig(name="type", type="type[BaseException] | None"),
                ArgSig(name="value", type="BaseException | None"),
                ArgSig(name="traceback", type="types.TracebackType | None"),
            ]
    if args is None:
        args = infer_method_arg_types(name, self_var, arg_names)
    else:
        args = [ArgSig(name=self_var)] + args
    if args is None:
        args = [ArgSig(name="*args"), ArgSig(name="**kwargs")]
    return args<|MERGE_RESOLUTION|>--- conflicted
+++ resolved
@@ -787,13 +787,9 @@
                 bases.append(base)
         return [self.strip_or_import(self.get_type_fullname(base)) for base in bases]
 
-<<<<<<< HEAD
-    def generate_class_stub(self, class_name: str, cls: type[object], output: list[str]) -> None:
-=======
     def generate_class_stub(
-        self, class_name: str, cls: type, output: list[str], parent_class: ClassInfo | None = None
+        self, class_name: str, cls: type[object], output: list[str], parent_class: ClassInfo | None = None
     ) -> None:
->>>>>>> 1f200dde
         """Generate stub for a single class using runtime introspection.
 
         The result lines will be appended to 'output'. If necessary, any
