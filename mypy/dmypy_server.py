"""Client for mypy daemon mode.

Highly experimental!  Only supports UNIX-like systems.

This manages a daemon process which keeps useful state in memory
rather than having to read it back from disk on each run.
"""

import gc
import io
import json
import os
import socket
import sys
import time
import traceback

from typing import Any, Callable, Dict, List, Mapping, Optional, Sequence, Tuple

import mypy.build
import mypy.errors
import mypy.main
from mypy.server.update import FineGrainedBuildManager
from mypy.dmypy_util import STATUS_FILE, receive
from mypy.gclogger import GcLogger
from mypy.fscache import FileSystemCache
from mypy.fswatcher import FileSystemWatcher, FileData
from mypy.options import Options


def daemonize(func: Callable[[], None], log_file: Optional[str] = None) -> int:
    """Arrange to call func() in a grandchild of the current process.

    Return 0 for success, exit status for failure, negative if
    subprocess killed by signal.
    """
    # See https://stackoverflow.com/questions/473620/how-do-you-create-a-daemon-in-python
    sys.stdout.flush()
    sys.stderr.flush()
    pid = os.fork()
    if pid:
        # Parent process: wait for child in case things go bad there.
        npid, sts = os.waitpid(pid, 0)
        sig = sts & 0xff
        if sig:
            print("Child killed by signal", sig)
            return -sig
        sts = sts >> 8
        if sts:
            print("Child exit status", sts)
        return sts
    # Child process: do a bunch of UNIX stuff and then fork a grandchild.
    try:
        os.setsid()  # Detach controlling terminal
        os.umask(0o27)
        devnull = os.open('/dev/null', os.O_RDWR)
        os.dup2(devnull, 0)
        os.dup2(devnull, 1)
        os.dup2(devnull, 2)
        os.close(devnull)
        pid = os.fork()
        if pid:
            # Child is done, exit to parent.
            os._exit(0)
        # Grandchild: run the server.
        if log_file:
            sys.stdout = sys.stderr = open(log_file, 'a', buffering=1)
            fd = sys.stdout.fileno()
            os.dup2(fd, 2)
            os.dup2(fd, 1)
        func()
    finally:
        # Make sure we never get back into the caller.
        os._exit(1)


# Server code.

SOCKET_NAME = 'dmypy.sock'  # In current directory.


def process_start_options(flags: List[str]) -> Options:
    import mypy.main
    sources, options = mypy.main.process_options(['-i'] + flags,
                                                 require_targets=False,
                                                 server_options=True)
    if sources:
        sys.exit("dmypy: start/restart does not accept sources")
    if options.report_dirs:
        sys.exit("dmypy: start/restart cannot generate reports")
    if options.junit_xml:
        sys.exit("dmypy: start/restart does not support --junit-xml; "
                 "pass it to check/recheck instead")
    if not options.incremental:
        sys.exit("dmypy: start/restart should not disable incremental mode")
    if options.quick_and_dirty:
        sys.exit("dmypy: start/restart should not specify quick_and_dirty mode")
    if options.use_fine_grained_cache and not options.fine_grained_incremental:
        sys.exit("dmypy: fine-grained cache can only be used in experimental mode")
    # Our file change tracking can't yet handle changes to files that aren't
    # specified in the sources list.
    if options.follow_imports not in ('skip', 'error'):
        sys.exit("dmypy: follow-imports must be 'skip' or 'error'")
    return options


class Server:

    # NOTE: the instance is constructed in the parent process but
    # serve() is called in the grandchild (by daemonize()).

    def __init__(self, options: Options,
                 timeout: Optional[int] = None,
                 alt_lib_path: Optional[str] = None) -> None:
        """Initialize the server with the desired mypy flags."""
        self.saved_cache = {}  # type: mypy.build.SavedCache
        self.fine_grained = options.fine_grained_incremental
        self.options = options
        self.timeout = timeout
        self.alt_lib_path = alt_lib_path
        self.fine_grained_manager = None  # type: Optional[FineGrainedBuildManager]

        if os.path.isfile(STATUS_FILE):
            os.unlink(STATUS_FILE)
        if self.fine_grained:
            options.incremental = True
            options.show_traceback = True
            if options.use_fine_grained_cache:
                options.cache_fine_grained = True  # set this so that cache options match
            else:
                options.cache_dir = os.devnull
            # Fine-grained incremental doesn't support general partial types
            # (details in https://github.com/python/mypy/issues/4492)
            options.local_partial_types = True

    def serve(self) -> None:
        """Serve requests, synchronously (no thread or fork)."""
        try:
            sock = self.create_listening_socket()
            if self.timeout is not None:
                sock.settimeout(self.timeout)
            try:
                with open(STATUS_FILE, 'w') as f:
                    json.dump({'pid': os.getpid(), 'sockname': sock.getsockname()}, f)
                    f.write('\n')  # I like my JSON with trailing newline
                while True:
                    try:
                        conn, addr = sock.accept()
                    except socket.timeout:
                        print("Exiting due to inactivity.")
                        sys.exit(0)
                    try:
                        data = receive(conn)
                    except OSError as err:
                        conn.close()  # Maybe the client hung up
                        continue
                    resp = {}  # type: Dict[str, Any]
                    if 'command' not in data:
                        resp = {'error': "No command found in request"}
                    else:
                        command = data['command']
                        if not isinstance(command, str):
                            resp = {'error': "Command is not a string"}
                        else:
                            command = data.pop('command')
                        resp = self.run_command(command, data)
                    try:
                        conn.sendall(json.dumps(resp).encode('utf8'))
                    except OSError as err:
                        pass  # Maybe the client hung up
                    conn.close()
                    if command == 'stop':
                        sock.close()
                        sys.exit(0)
            finally:
                os.unlink(STATUS_FILE)
        finally:
            os.unlink(self.sockname)
            exc_info = sys.exc_info()
            if exc_info[0] and exc_info[0] is not SystemExit:
                traceback.print_exception(*exc_info)  # type: ignore

    def create_listening_socket(self) -> socket.socket:
        """Create the socket and set it up for listening."""
        self.sockname = os.path.abspath(SOCKET_NAME)
        if os.path.exists(self.sockname):
            os.unlink(self.sockname)
        sock = socket.socket(socket.AF_UNIX)
        sock.bind(self.sockname)
        sock.listen(1)
        return sock

    def run_command(self, command: str, data: Mapping[str, object]) -> Dict[str, object]:
        """Run a specific command from the registry."""
        key = 'cmd_' + command
        method = getattr(self.__class__, key, None)
        if method is None:
            return {'error': "Unrecognized command '%s'" % command}
        else:
            return method(self, **data)

    # Command functions (run in the server via RPC).

    def cmd_status(self) -> Dict[str, object]:
        """Return daemon status."""
        res = {}  # type: Dict[str, object]
        res.update(get_meminfo())
        return res

    def cmd_stop(self) -> Dict[str, object]:
        """Stop daemon."""
        return {}

    last_sources = None  # type: List[mypy.build.BuildSource]

    def cmd_check(self, files: Sequence[str]) -> Dict[str, object]:
        """Check a list of files."""
        # TODO: Move this into check(), in case one of the args is a directory.
        # Capture stdout/stderr and catch SystemExit while processing the source list.
        save_stdout = sys.stdout
        save_stderr = sys.stderr
        try:
            sys.stdout = stdout = io.StringIO()
            sys.stderr = stderr = io.StringIO()
            self.last_sources = mypy.main.create_source_list(files, self.options)
        except SystemExit as err:
            return {'out': stdout.getvalue(), 'err': stderr.getvalue(), 'status': err.code}
        finally:
            sys.stdout = save_stdout
            sys.stderr = save_stderr
        return self.check(self.last_sources)

    def cmd_recheck(self) -> Dict[str, object]:
        """Check the same list of files we checked most recently."""
        if not self.last_sources:
            return {'error': "Command 'recheck' is only valid after a 'check' command"}
        return self.check(self.last_sources)

    # Needed by tests.
    last_manager = None  # type: Optional[mypy.build.BuildManager]

    def check(self, sources: List[mypy.build.BuildSource]) -> Dict[str, Any]:
        if self.fine_grained:
            return self.check_fine_grained(sources)
        else:
            return self.check_default(sources)

    def check_default(self, sources: List[mypy.build.BuildSource]) -> Dict[str, Any]:
        """Check using the default (per-file) incremental mode."""
        self.last_manager = None
        blockers = False
        with GcLogger() as gc_result:
            try:
                # saved_cache is mutated in place.
                res = mypy.build.build(sources, self.options,
                                       saved_cache=self.saved_cache,
                                       alt_lib_path=self.alt_lib_path)
                msgs = res.errors
                self.last_manager = res.manager  # type: Optional[mypy.build.BuildManager]
            except mypy.errors.CompileError as err:
                blockers = True
                msgs = err.messages
        if msgs:
            msgs.append("")
            text = "\n".join(msgs)
            if blockers:
                response = {'out': "", 'err': text, 'status': 2}
            else:
                response = {'out': text, 'err': "", 'status': 1}
        else:
            response = {'out': "", 'err': "", 'status': 0}
        response.update(gc_result.get_stats())
        response.update(get_meminfo())
        if self.last_manager is not None:
            response.update(self.last_manager.stats_summary())
        return response

    def check_fine_grained(self, sources: List[mypy.build.BuildSource]) -> Dict[str, Any]:
        """Check using fine-grained incremental mode."""
        if not self.fine_grained_manager:
            return self.initialize_fine_grained(sources)
        else:
            return self.fine_grained_increment(sources)

    def initialize_fine_grained(self, sources: List[mypy.build.BuildSource]) -> Dict[str, Any]:
        # The file system cache we create gets passed off to
        # BuildManager, and thence to FineGrainedBuildManager, which
        # assumes responsibility for clearing it after updates.
        fscache = FileSystemCache(self.options.python_version)
        self.fswatcher = FileSystemWatcher(fscache)
        self.update_sources(sources)
        try:
            result = mypy.build.build(sources=sources,
                                      options=self.options,
                                      fscache=fscache,
                                      alt_lib_path=self.alt_lib_path)
        except mypy.errors.CompileError as e:
            output = ''.join(s + '\n' for s in e.messages)
            if e.use_stdout:
                out, err = output, ''
            else:
                out, err = '', output
            return {'out': out, 'err': err, 'status': 2}
        messages = result.errors
        self.fine_grained_manager = mypy.server.update.FineGrainedBuildManager(result)
        self.previous_sources = sources

        # If we are using the fine-grained cache, build hasn't actually done
        # the typechecking on the updated files yet.
        # Run a fine-grained update starting from the cached data
        if result.used_cache:
            # Pull times and hashes out of the saved_cache and stick them into
            # the fswatcher, so we pick up the changes.
            for state in self.fine_grained_manager.graph.values():
                meta = state.meta
                if meta is None: continue
                assert state.path is not None
                self.fswatcher.set_file_data(
                    state.path,
                    FileData(st_mtime=float(meta.mtime), st_size=meta.size, md5=meta.hash))

<<<<<<< HEAD
            changed = self.find_changed(sources)
=======
            # Run an update
            changed, removed = self.find_changed(sources)
>>>>>>> e3a3a48a

            # Find anything that has had its dependency list change
            for state in self.fine_grained_manager.graph.values():
                if not state.is_fresh():
                    assert state.path is not None
                    changed.append((state.id, state.path))

<<<<<<< HEAD
            # Run an update
            messages = self.fine_grained_manager.update(changed)
=======
            if changed or removed:
                messages = self.fine_grained_manager.update(changed, removed)
>>>>>>> e3a3a48a
        else:
            # Stores the initial state of sources as a side effect.
            self.fswatcher.find_changed()

        fscache.flush()
        status = 1 if messages else 0
        return {'out': ''.join(s + '\n' for s in messages), 'err': '', 'status': status}

    def fine_grained_increment(self, sources: List[mypy.build.BuildSource]) -> Dict[str, Any]:
        assert self.fine_grained_manager is not None

        t0 = time.time()
        self.update_sources(sources)
        changed, removed = self.find_changed(sources)
        t1 = time.time()
<<<<<<< HEAD
        messages = self.fine_grained_manager.update(changed)
=======
        if not (changed or removed):
            # Nothing changed -- just produce the same result as before.
            messages = self.previous_messages
        else:
            messages = self.fine_grained_manager.update(changed, removed)
>>>>>>> e3a3a48a
        t2 = time.time()
        self.fine_grained_manager.manager.log(
            "fine-grained increment: find_changed: {:.3f}s, update: {:.3f}s".format(
                t1 - t0, t2 - t1))
        status = 1 if messages else 0
        self.previous_sources = sources
        return {'out': ''.join(s + '\n' for s in messages), 'err': '', 'status': status}

    def update_sources(self, sources: List[mypy.build.BuildSource]) -> None:
        paths = [source.path for source in sources if source.path is not None]
        self.fswatcher.add_watched_paths(paths)

    def find_changed(self, sources: List[mypy.build.BuildSource]) -> Tuple[List[Tuple[str, str]],
                                                                           List[Tuple[str, str]]]:
        changed_paths = self.fswatcher.find_changed()
        changed = [(source.module, source.path)
                   for source in sources
                   if source.path in changed_paths]
        modules = {source.module for source in sources}
        omitted = [source for source in self.previous_sources if source.module not in modules]
        removed = []
        for source in omitted:
            path = source.path
            assert path
            removed.append((source.module, path))
        return changed, removed

    def cmd_hang(self) -> Dict[str, object]:
        """Hang for 100 seconds, as a debug hack."""
        time.sleep(100)
        return {}


# Misc utilities.


MiB = 2**20


def get_meminfo() -> Dict[str, Any]:
    # See https://stackoverflow.com/questions/938733/total-memory-used-by-python-process
    import resource  # Since it doesn't exist on Windows.
    res = {}  # type: Dict[str, Any]
    rusage = resource.getrusage(resource.RUSAGE_SELF)
    if sys.platform == 'darwin':
        factor = 1
    else:
        factor = 1024  # Linux
    res['memory_maxrss_mib'] = rusage.ru_maxrss * factor / MiB
    # If we can import psutil, use it for some extra data
    try:
        import psutil  # type: ignore  # It's not in typeshed yet
    except ImportError:
        if sys.platform != 'win32':
            res['memory_psutil_missing'] = (
                'psutil not found, run pip install mypy[dmypy] '
                'to install the needed components for dmypy'
            )
    else:
        process = psutil.Process(os.getpid())
        meminfo = process.memory_info()
        res['memory_rss_mib'] = meminfo.rss / MiB
        res['memory_vms_mib'] = meminfo.vms / MiB
    return res<|MERGE_RESOLUTION|>--- conflicted
+++ resolved
@@ -319,12 +319,7 @@
                     state.path,
                     FileData(st_mtime=float(meta.mtime), st_size=meta.size, md5=meta.hash))
 
-<<<<<<< HEAD
-            changed = self.find_changed(sources)
-=======
-            # Run an update
             changed, removed = self.find_changed(sources)
->>>>>>> e3a3a48a
 
             # Find anything that has had its dependency list change
             for state in self.fine_grained_manager.graph.values():
@@ -332,13 +327,8 @@
                     assert state.path is not None
                     changed.append((state.id, state.path))
 
-<<<<<<< HEAD
             # Run an update
-            messages = self.fine_grained_manager.update(changed)
-=======
-            if changed or removed:
-                messages = self.fine_grained_manager.update(changed, removed)
->>>>>>> e3a3a48a
+            messages = self.fine_grained_manager.update(changed, removed)
         else:
             # Stores the initial state of sources as a side effect.
             self.fswatcher.find_changed()
@@ -354,15 +344,7 @@
         self.update_sources(sources)
         changed, removed = self.find_changed(sources)
         t1 = time.time()
-<<<<<<< HEAD
-        messages = self.fine_grained_manager.update(changed)
-=======
-        if not (changed or removed):
-            # Nothing changed -- just produce the same result as before.
-            messages = self.previous_messages
-        else:
-            messages = self.fine_grained_manager.update(changed, removed)
->>>>>>> e3a3a48a
+        messages = self.fine_grained_manager.update(changed, removed)
         t2 = time.time()
         self.fine_grained_manager.manager.log(
             "fine-grained increment: find_changed: {:.3f}s, update: {:.3f}s".format(
