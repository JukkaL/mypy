--- conflicted
+++ resolved
@@ -530,21 +530,12 @@
                 self.style(note[start:end], 'none', underline=True) +
                 note[end:])
 
-<<<<<<< HEAD
-    def format_success(self, n_sources: int) -> str:
+    def format_success(self, n_sources: int, use_color: bool = True) -> str:
         """Format short summary in case of success.
 
         n_sources is total number of files passed directly on command line,
         i.e. excluding stubs and followed imports.
         """
-        return self.style('Success: no issues found in {}'
-                          ' source file{}'.format(n_sources, 's' if n_sources != 1 else ''),
-                          'green', bold=True)
-
-    def format_error(self, n_errors: int, n_files: int, n_sources: int) -> str:
-        """Format a short summary in case of errors."""
-=======
-    def format_success(self, n_sources: int, use_color: bool = True) -> str:
         msg = 'Success: no issues found in {}' \
               ' source file{}'.format(n_sources, 's' if n_sources != 1 else '')
         if not use_color:
@@ -553,7 +544,7 @@
 
     def format_error(self, n_errors: int, n_files: int, n_sources: int,
                      use_color: bool = True) -> str:
->>>>>>> 7b83c354
+        """Format a short summary in case of errors."""
         msg = 'Found {} error{} in {} file{}' \
               ' (checked {} source file{})'.format(n_errors, 's' if n_errors != 1 else '',
                                                    n_files, 's' if n_files != 1 else '',
