--- conflicted
+++ resolved
@@ -254,11 +254,11 @@
     os._exit(status)
 
 
-<<<<<<< HEAD
 def unmangle(name: str) -> str:
     """Remove internal suffixes from a short name."""
     return name.rstrip("'")
-=======
+
+
 # The following is a backport of stream redirect utilities from Lib/contextlib.py
 # We need this for 3.4 support. They can be removed in March 2019!
 
@@ -303,5 +303,4 @@
 class redirect_stderr(_RedirectStream):
     """Context manager for temporarily redirecting stderr to another file."""
 
-    _stream = "stderr"
->>>>>>> f82319f8
+    _stream = "stderr"