--- conflicted
+++ resolved
@@ -345,13 +345,8 @@
         pretty = self.pretty_name(o.name, o.kind, o.fullname, o.is_def, o.node)
         return short_type(o) + '(' + pretty + ')'
 
-<<<<<<< HEAD
     def pretty_name(self, name: str, kind: Optional[int], fullname: Optional[str],
-                    is_def: bool, target_node: 'mypy.nodes.Node' = None) -> str:
-=======
-    def pretty_name(self, name: str, kind: int, fullname: str, is_def: bool,
-                    target_node: 'Optional[mypy.nodes.Node]' = None) -> str:
->>>>>>> 6d75649e
+                    is_def: bool, target_node: 'Optional[mypy.nodes.Node]' = None) -> str:
         n = name
         if is_def:
             n += '*'
