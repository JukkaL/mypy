from typing import Dict, Iterable, List, Optional, Set, Union

from mypy.types import TypeVisitor
import mypy.types as types
from mypy.util import split_module_names


def extract_module_names(type_name: Optional[str]) -> List[str]:
    """Returns the module names of a fully qualified type name."""
    if type_name is not None:
        # Discard the first one, which is just the qualified name of the type
        possible_module_names = split_module_names(type_name)
        return possible_module_names[1:]
    else:
        return []


class TypeIndirectionVisitor(TypeVisitor[Set[str]]):
    """Returns all module references within a particular type."""

    def __init__(self) -> None:
        self.cache: Dict[types.Type, Set[str]] = {}
        self.seen_aliases: Set[types.TypeAliasType] = set()

    def find_modules(self, typs: Iterable[types.Type]) -> Set[str]:
        self.seen_aliases.clear()
        return self._visit(typs)

    def _visit(self, typ_or_typs: Union[types.Type, Iterable[types.Type]]) -> Set[str]:
        typs = [typ_or_typs] if isinstance(typ_or_typs, types.Type) else typ_or_typs
        output: Set[str] = set()
        for typ in typs:
            if isinstance(typ, types.TypeAliasType):
                # Avoid infinite recursion for recursive type aliases.
                if typ in self.seen_aliases:
                    continue
                self.seen_aliases.add(typ)
            if typ in self.cache:
                modules = self.cache[typ]
            else:
                modules = typ.accept(self)
                self.cache[typ] = set(modules)
            output.update(modules)
        return output

    def visit_unbound_type(self, t: types.UnboundType) -> Set[str]:
        return self._visit(t.args)

    def visit_any(self, t: types.AnyType) -> Set[str]:
        return set()

    def visit_none_type(self, t: types.NoneType) -> Set[str]:
        return set()

    def visit_uninhabited_type(self, t: types.UninhabitedType) -> Set[str]:
        return set()

    def visit_erased_type(self, t: types.ErasedType) -> Set[str]:
        return set()

    def visit_deleted_type(self, t: types.DeletedType) -> Set[str]:
        return set()

    def visit_type_var(self, t: types.TypeVarType) -> Set[str]:
        return self._visit(t.values) | self._visit(t.upper_bound)

    def visit_param_spec(self, t: types.ParamSpecType) -> Set[str]:
        return set()

<<<<<<< HEAD
    def visit_parameters(self, t: types.Parameters) -> Set[str]:
        return self._visit(t.arg_types)
=======
    def visit_unpack_type(self, t: types.UnpackType) -> Set[str]:
        return t.type.accept(self)
>>>>>>> 82bc8df2

    def visit_instance(self, t: types.Instance) -> Set[str]:
        out = self._visit(t.args)
        if t.type:
            # Uses of a class depend on everything in the MRO,
            # as changes to classes in the MRO can add types to methods,
            # change property types, change the MRO itself, etc.
            for s in t.type.mro:
                out.update(split_module_names(s.module_name))
            if t.type.metaclass_type is not None:
                out.update(split_module_names(t.type.metaclass_type.type.module_name))
        return out

    def visit_callable_type(self, t: types.CallableType) -> Set[str]:
        out = self._visit(t.arg_types) | self._visit(t.ret_type)
        if t.definition is not None:
            out.update(extract_module_names(t.definition.fullname))
        return out

    def visit_overloaded(self, t: types.Overloaded) -> Set[str]:
        return self._visit(t.items) | self._visit(t.fallback)

    def visit_tuple_type(self, t: types.TupleType) -> Set[str]:
        return self._visit(t.items) | self._visit(t.partial_fallback)

    def visit_typeddict_type(self, t: types.TypedDictType) -> Set[str]:
        return self._visit(t.items.values()) | self._visit(t.fallback)

    def visit_literal_type(self, t: types.LiteralType) -> Set[str]:
        return self._visit(t.fallback)

    def visit_union_type(self, t: types.UnionType) -> Set[str]:
        return self._visit(t.items)

    def visit_partial_type(self, t: types.PartialType) -> Set[str]:
        return set()

    def visit_type_type(self, t: types.TypeType) -> Set[str]:
        return self._visit(t.item)

    def visit_type_alias_type(self, t: types.TypeAliasType) -> Set[str]:
        return self._visit(types.get_proper_type(t))<|MERGE_RESOLUTION|>--- conflicted
+++ resolved
@@ -67,13 +67,11 @@
     def visit_param_spec(self, t: types.ParamSpecType) -> Set[str]:
         return set()
 
-<<<<<<< HEAD
+    def visit_unpack_type(self, t: types.UnpackType) -> Set[str]:
+        return t.type.accept(self)
+
     def visit_parameters(self, t: types.Parameters) -> Set[str]:
         return self._visit(t.arg_types)
-=======
-    def visit_unpack_type(self, t: types.UnpackType) -> Set[str]:
-        return t.type.accept(self)
->>>>>>> 82bc8df2
 
     def visit_instance(self, t: types.Instance) -> Set[str]:
         out = self._visit(t.args)
