--- conflicted
+++ resolved
@@ -64,11 +64,10 @@
     def visit_type_var(self, t: types.TypeVarType) -> Set[str]:
         return self._visit(t.values) | self._visit(t.upper_bound)
 
-<<<<<<< HEAD
     def visit_self_type(self, t: types.SelfType) -> Set[str]:
-=======
+        return set()
+
     def visit_param_spec(self, t: types.ParamSpecType) -> Set[str]:
->>>>>>> f1eb04ad
         return set()
 
     def visit_instance(self, t: types.Instance) -> Set[str]:
