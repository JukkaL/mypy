--- conflicted
+++ resolved
@@ -159,29 +159,6 @@
 
 # Reuse the ini_config_types and overwrite the diff
 toml_config_types: Final[Dict[str, _INI_PARSER_CALLABLE]] = ini_config_types.copy()
-<<<<<<< HEAD
-toml_config_types.update({
-    'python_version': parse_version,
-    'strict_optional_whitelist': try_split,
-    'mypy_path': lambda s: [expand_path(p) for p in try_split(s, '[,:]')],
-    'files': lambda s: split_and_match_files_list(try_split(s)),
-    'follow_imports': lambda s: check_follow_imports(str(s)),
-    'plugins': try_split,
-    'always_true': try_split,
-    'always_false': try_split,
-    'disable_error_code': try_split,
-    'enable_error_code': try_split,
-    'package_root': try_split,
-    'exclude': str_or_array_as_list,
-})
-
-
-def parse_config_file(options: Options,
-                      strict_flag_assignments: Sequence[Tuple[str, object]],
-                      filename: Optional[str],
-                      stdout: Optional[TextIO] = None,
-                      stderr: Optional[TextIO] = None) -> None:
-=======
 toml_config_types.update(
     {
         "python_version": parse_version,
@@ -200,14 +177,11 @@
 )
 
 
-def parse_config_file(
-    options: Options,
-    set_strict_flags: Callable[[], None],
-    filename: Optional[str],
-    stdout: Optional[TextIO] = None,
-    stderr: Optional[TextIO] = None,
-) -> None:
->>>>>>> 97c5ee99
+def parse_config_file(options: Options,
+                      strict_flag_assignments: Sequence[Tuple[str, object]],
+                      filename: Optional[str],
+                      stdout: Optional[TextIO] = None,
+                      stderr: Optional[TextIO] = None) -> None:
     """Parse a config file into an Options object.
 
     Errors are written to stderr but are not fatal.
@@ -256,14 +230,10 @@
 
     os.environ["MYPY_CONFIG_FILE_DIR"] = os.path.dirname(os.path.abspath(config_file))
 
-<<<<<<< HEAD
     def set_strict_flags(updates: Dict[str, object]) -> None:
         updates.update(strict_flag_assignments)
 
     if 'mypy' not in parser:
-=======
-    if "mypy" not in parser:
->>>>>>> 97c5ee99
         if filename or file_read not in defaults.SHARED_CONFIG_FILES:
             print(f"{file_read}: No [mypy] section in config file", file=stderr)
     else:
@@ -285,12 +255,7 @@
         if name.startswith("mypy-"):
             prefix = get_prefix(file_read, name)
             updates, report_dirs = parse_section(
-<<<<<<< HEAD
                 prefix, options, set_strict_flags_section, section, config_types, stderr)
-=======
-                prefix, options, set_strict_flags, section, config_types, stderr
-            )
->>>>>>> 97c5ee99
             if report_dirs:
                 print(
                     "%sPer-module sections should not specify reports (%s)"
@@ -420,23 +385,12 @@
     return result
 
 
-<<<<<<< HEAD
 def parse_section(prefix: str, template: Options,
                   set_strict_flags: Callable[[Dict[str, object]], None],
                   section: Mapping[str, Any],
                   config_types: Dict[str, Any],
                   stderr: TextIO = sys.stderr
                   ) -> Tuple[Dict[str, object], Dict[str, str]]:
-=======
-def parse_section(
-    prefix: str,
-    template: Options,
-    set_strict_flags: Callable[[], None],
-    section: Mapping[str, Any],
-    config_types: Dict[str, Any],
-    stderr: TextIO = sys.stderr,
-) -> Tuple[Dict[str, object], Dict[str, str]]:
->>>>>>> 97c5ee99
     """Parse one section of a config file.
 
     Returns a dict of option values encountered, and a dict of report directories.
