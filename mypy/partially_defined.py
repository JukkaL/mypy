--- conflicted
+++ resolved
@@ -526,11 +526,6 @@
                     exc_type.accept(self)
                 var = o.vars[i]
                 if var is not None:
-<<<<<<< HEAD
-                    var.accept(self)
-                o.handlers[i].accept(self)
-        self.tracker.end_branch_statement()
-=======
                     self.process_definition(var.name)
                     var.accept(self)
                 o.handlers[i].accept(self)
@@ -538,7 +533,6 @@
                     self.tracker.delete_var(var.name)
         self.tracker.end_branch_statement()
 
->>>>>>> c1a693f6
         if o.finally_body is not None:
             o.finally_body.accept(self)
 
