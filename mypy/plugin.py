<<<<<<< HEAD
from collections import OrderedDict
=======
"""Plugin system for extending mypy."""

from abc import abstractmethod
>>>>>>> 81ec44b0
from typing import Callable, List, Tuple, Optional, NamedTuple, TypeVar

from mypy.nodes import Expression, StrExpr, IntExpr, UnaryExpr, Context, DictExpr
from mypy.types import (
    Type, Instance, CallableType, TypedDictType, UnionType, NoneTyp, FunctionLike, TypeVarType,
    AnyType, TypeList, UnboundType
)
from mypy.messages import MessageBuilder
from mypy.options import Options


class AnalyzerPluginInterface:
    """Interface for accessing semantic analyzer functionality in plugins."""

    @abstractmethod
    def fail(self, msg: str, ctx: Context) -> None:
        raise NotImplementedError

    @abstractmethod
    def named_type(self, name: str, args: List[Type]) -> Instance:
        raise NotImplementedError

    @abstractmethod
    def analyze_type(self, typ: Type) -> Type:
        raise NotImplementedError

    @abstractmethod
    def analyze_callable_args(self, arglist: TypeList) -> Optional[Tuple[List[Type],
                                                                         List[int],
                                                                         List[Optional[str]]]]:
        raise NotImplementedError


# A context for a hook that semantically analyzes an unbound type.
AnalyzeTypeContext = NamedTuple(
    'AnalyzeTypeContext', [
        ('type', UnboundType),  # Type to analyze
        ('context', Context),
        ('api', AnalyzerPluginInterface)])


class CheckerPluginInterface:
    """Interface for accessing type checker functionality in plugins."""

    msg = None  # type: MessageBuilder

    @abstractmethod
    def named_generic_type(self, name: str, args: List[Type]) -> Instance:
        raise NotImplementedError


# A context for a function hook that infers the return type of a function with
# a special signature.
#
# A no-op callback would just return the inferred return type, but a useful
# callback at least sometimes can infer a more precise type.
FunctionContext = NamedTuple(
    'FunctionContext', [
        ('arg_types', List[List[Type]]),   # List of actual caller types for each formal argument
        ('default_return_type', Type),     # Return type inferred from signature
        ('args', List[List[Expression]]),  # Actual expressions for each formal argument
        ('context', Context),
        ('api', CheckerPluginInterface)])

# A context for a method signature hook that infers a better signature for a
# method.  Note that argument types aren't available yet.  If you need them,
# you have to use a method hook instead.
MethodSigContext = NamedTuple(
    'MethodSigContext', [
        ('type', Type),                       # Base object type for method call
        ('args', List[List[Expression]]),     # Actual expressions for each formal argument
        ('default_signature', CallableType),  # Original signature of the method
        ('context', Context),
        ('api', CheckerPluginInterface)])

# A context for a method hook that infers the return type of a method with a
# special signature.
#
# This is very similar to FunctionContext (only differences are documented).
MethodContext = NamedTuple(
    'MethodContext', [
        ('type', Type),                    # Base object type for method call
        ('arg_types', List[List[Type]]),
        ('default_return_type', Type),
        ('args', List[List[Expression]]),
        ('context', Context),
        ('api', CheckerPluginInterface)])

# A context for an attribute type hook that infers the type of an attribute.
AttributeContext = NamedTuple(
    'AttributeContext', [
        ('type', Type),                # Type of object with attribute
        ('default_attr_type', Type),  # Original attribute type
        ('context', Context),
        ('api', CheckerPluginInterface)])


class Plugin:
    """Base class of all type checker plugins.

    This defines a no-op plugin.  Subclasses can override some methods to
    provide some actual functionality.

    All get_ methods are treated as pure functions (you should assume that
    results might be cached).

    Look at the comments of various *Context objects for descriptions of
    various hooks.
    """

    def __init__(self, options: Options) -> None:
        self.options = options
        self.python_version = options.python_version

    def get_type_analyze_hook(self, fullname: str
                              ) -> Optional[Callable[[AnalyzeTypeContext], Type]]:
        return None

    def get_function_hook(self, fullname: str
                          ) -> Optional[Callable[[FunctionContext], Type]]:
        return None

    def get_method_signature_hook(self, fullname: str
                                  ) -> Optional[Callable[[MethodSigContext], CallableType]]:
        return None

    def get_method_hook(self, fullname: str
                        ) -> Optional[Callable[[MethodContext], Type]]:
        return None

    def get_attribute_hook(self, fullname: str
                           ) -> Optional[Callable[[AttributeContext], Type]]:
        return None

    # TODO: metaclass / class decorator hook


T = TypeVar('T')


class ChainedPlugin(Plugin):
    """A plugin that represents a sequence of chained plugins.

    Each lookup method returns the hook for the first plugin that
    reports a match.

    This class should not be subclassed -- use Plugin as the base class
    for all plugins.
    """

    # TODO: Support caching of lookup results (through a LRU cache, for example).

    def __init__(self, options: Options, plugins: List[Plugin]) -> None:
        """Initialize chained plugin.

        Assume that the child plugins aren't mutated (results may be cached).
        """
        super().__init__(options)
        self._plugins = plugins

    def get_type_analyze_hook(self, fullname: str
                              ) -> Optional[Callable[[AnalyzeTypeContext], Type]]:
        return self._find_hook(lambda plugin: plugin.get_type_analyze_hook(fullname))

    def get_function_hook(self, fullname: str
                          ) -> Optional[Callable[[FunctionContext], Type]]:
        return self._find_hook(lambda plugin: plugin.get_function_hook(fullname))

    def get_method_signature_hook(self, fullname: str
                                  ) -> Optional[Callable[[MethodSigContext], CallableType]]:
        return self._find_hook(lambda plugin: plugin.get_method_signature_hook(fullname))

    def get_method_hook(self, fullname: str
                        ) -> Optional[Callable[[MethodContext], Type]]:
        return self._find_hook(lambda plugin: plugin.get_method_hook(fullname))

    def get_attribute_hook(self, fullname: str
                           ) -> Optional[Callable[[AttributeContext], Type]]:
        return self._find_hook(lambda plugin: plugin.get_attribute_hook(fullname))

    def _find_hook(self, lookup: Callable[[Plugin], T]) -> Optional[T]:
        for plugin in self._plugins:
            hook = lookup(plugin)
            if hook:
                return hook
        return None


class DefaultPlugin(Plugin):
    """Type checker plugin that is enabled by default."""

    def get_function_hook(self, fullname: str
                          ) -> Optional[Callable[[FunctionContext], Type]]:
        if fullname == 'contextlib.contextmanager':
            return contextmanager_callback
        elif fullname == 'builtins.open' and self.python_version[0] == 3:
            return open_callback
        return None

    def get_method_signature_hook(self, fullname: str
                                  ) -> Optional[Callable[[MethodSigContext], CallableType]]:
        if fullname == 'typing.Mapping.get':
            return typed_dict_get_signature_callback
        return None

    def get_method_hook(self, fullname: str
                        ) -> Optional[Callable[[MethodContext], Type]]:
        if fullname == 'typing.Mapping.get':
            return typed_dict_get_callback
        elif fullname == 'builtins.int.__pow__':
            return int_pow_callback
        return None


def open_callback(ctx: FunctionContext) -> Type:
    """Infer a better return type for 'open'.

    Infer TextIO or BinaryIO as the return value if the mode argument is not
    given or is a literal.
    """
    mode = None
    if not ctx.arg_types or len(ctx.arg_types[1]) != 1:
        mode = 'r'
    elif isinstance(ctx.args[1][0], StrExpr):
        mode = ctx.args[1][0].value
    if mode is not None:
        assert isinstance(ctx.default_return_type, Instance)
        if 'b' in mode:
            return ctx.api.named_generic_type('typing.BinaryIO', [])
        else:
            return ctx.api.named_generic_type('typing.TextIO', [])
    return ctx.default_return_type


def contextmanager_callback(ctx: FunctionContext) -> Type:
    """Infer a better return type for 'contextlib.contextmanager'."""
    # Be defensive, just in case.
    if ctx.arg_types and len(ctx.arg_types[0]) == 1:
        arg_type = ctx.arg_types[0][0]
        if (isinstance(arg_type, CallableType)
                and isinstance(ctx.default_return_type, CallableType)):
            # The stub signature doesn't preserve information about arguments so
            # add them back here.
            return ctx.default_return_type.copy_modified(
                arg_types=arg_type.arg_types,
                arg_kinds=arg_type.arg_kinds,
                arg_names=arg_type.arg_names)
    return ctx.default_return_type


def typed_dict_get_signature_callback(ctx: MethodSigContext) -> CallableType:
    """Try to infer a better signature type for TypedDict.get.

    This is used to get better type context for the second argument that
    depends on a TypedDict value type.
    """
    signature = ctx.default_signature
    if (isinstance(ctx.type, TypedDictType)
            and len(ctx.args) == 2
            and len(ctx.args[0]) == 1
            and isinstance(ctx.args[0][0], StrExpr)
            and len(signature.arg_types) == 2
<<<<<<< HEAD
            and len(signature.variables) == 1
            and len(args[1]) == 1):
        key = args[0][0].value
        value_type = object_type.items.get(key)
        ret_type = signature.ret_type
=======
            and len(signature.variables) == 1):
        key = ctx.args[0][0].value
        value_type = ctx.type.items.get(key)
>>>>>>> 81ec44b0
        if value_type:
            default_arg = args[1][0]
            if (isinstance(value_type, TypedDictType)
                    and isinstance(default_arg, DictExpr)
                    and len(default_arg.items) == 0):
                # Caller has empty dict {} as default for typed dict.
                value_type = value_type.copy_modified(required_keys=set())
            # Tweak the signature to include the value type as context. It's
            # only needed for type inference since there's a union with a type
            # variable that accepts everything.
            tv = TypeVarType(signature.variables[0])
            return signature.copy_modified(
                arg_types=[signature.arg_types[0],
                           UnionType.make_simplified_union([value_type, tv])],
                ret_type=ret_type)
    return signature


def typed_dict_get_callback(ctx: MethodContext) -> Type:
    """Infer a precise return type for TypedDict.get with literal first argument."""
    if (isinstance(ctx.type, TypedDictType)
            and len(ctx.arg_types) >= 1
            and len(ctx.arg_types[0]) == 1):
        if isinstance(ctx.args[0][0], StrExpr):
            key = ctx.args[0][0].value
            value_type = ctx.type.items.get(key)
            if value_type:
                if len(ctx.arg_types) == 1:
                    return UnionType.make_simplified_union([value_type, NoneTyp()])
<<<<<<< HEAD
                elif len(arg_types) == 2 and len(arg_types[1]) == 1 and len(args[1]) == 1:
                    default_arg = args[1][0]
                    if (isinstance(default_arg, DictExpr) and len(default_arg.items) == 0
                            and isinstance(value_type, TypedDictType)):
                        # Special case '{}' as the default for a typed dict type.
                        return value_type.copy_modified(required_keys=set())
                    else:
                        return UnionType.make_simplified_union([value_type, arg_types[1][0]])
=======
                elif len(ctx.arg_types) == 2 and len(ctx.arg_types[1]) == 1:
                    return UnionType.make_simplified_union([value_type, ctx.arg_types[1][0]])
>>>>>>> 81ec44b0
            else:
                ctx.api.msg.typeddict_item_name_not_found(ctx.type, key, ctx.context)
                return AnyType()
    return ctx.default_return_type


def int_pow_callback(ctx: MethodContext) -> Type:
    """Infer a more precise return type for int.__pow__."""
    if (len(ctx.arg_types) == 1
            and len(ctx.arg_types[0]) == 1):
        arg = ctx.args[0][0]
        if isinstance(arg, IntExpr):
            exponent = arg.value
        elif isinstance(arg, UnaryExpr) and arg.op == '-' and isinstance(arg.expr, IntExpr):
            exponent = -arg.expr.value
        else:
            # Right operand not an int literal or a negated literal -- give up.
            return ctx.default_return_type
        if exponent >= 0:
            return ctx.api.named_generic_type('builtins.int', [])
        else:
            return ctx.api.named_generic_type('builtins.float', [])
    return ctx.default_return_type<|MERGE_RESOLUTION|>--- conflicted
+++ resolved
@@ -1,10 +1,7 @@
-<<<<<<< HEAD
+"""Plugin system for extending mypy."""
+
 from collections import OrderedDict
-=======
-"""Plugin system for extending mypy."""
-
 from abc import abstractmethod
->>>>>>> 81ec44b0
 from typing import Callable, List, Tuple, Optional, NamedTuple, TypeVar
 
 from mypy.nodes import Expression, StrExpr, IntExpr, UnaryExpr, Context, DictExpr
@@ -267,17 +264,10 @@
             and len(ctx.args[0]) == 1
             and isinstance(ctx.args[0][0], StrExpr)
             and len(signature.arg_types) == 2
-<<<<<<< HEAD
             and len(signature.variables) == 1
-            and len(args[1]) == 1):
-        key = args[0][0].value
-        value_type = object_type.items.get(key)
-        ret_type = signature.ret_type
-=======
-            and len(signature.variables) == 1):
+            and len(ctx.args[1]) == 1):
         key = ctx.args[0][0].value
         value_type = ctx.type.items.get(key)
->>>>>>> 81ec44b0
         if value_type:
             default_arg = args[1][0]
             if (isinstance(value_type, TypedDictType)
@@ -307,19 +297,15 @@
             if value_type:
                 if len(ctx.arg_types) == 1:
                     return UnionType.make_simplified_union([value_type, NoneTyp()])
-<<<<<<< HEAD
-                elif len(arg_types) == 2 and len(arg_types[1]) == 1 and len(args[1]) == 1:
-                    default_arg = args[1][0]
+                elif (len(ctx.arg_types) == 2 and len(ctx.arg_types[1]) == 1
+                          and len(ctx.args[1]) == 1):
+                    default_arg = ctx.args[1][0]
                     if (isinstance(default_arg, DictExpr) and len(default_arg.items) == 0
                             and isinstance(value_type, TypedDictType)):
                         # Special case '{}' as the default for a typed dict type.
                         return value_type.copy_modified(required_keys=set())
                     else:
-                        return UnionType.make_simplified_union([value_type, arg_types[1][0]])
-=======
-                elif len(ctx.arg_types) == 2 and len(ctx.arg_types[1]) == 1:
-                    return UnionType.make_simplified_union([value_type, ctx.arg_types[1][0]])
->>>>>>> 81ec44b0
+                        return UnionType.make_simplified_union([value_type, ctx.arg_types[1][0]])
             else:
                 ctx.api.msg.typeddict_item_name_not_found(ctx.type, key, ctx.context)
                 return AnyType()
