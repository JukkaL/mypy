--- conflicted
+++ resolved
@@ -7,11 +7,6 @@
 from typing import Callable, List, Tuple, Optional, NamedTuple, TypeVar, Dict
 from mypy_extensions import trait
 
-<<<<<<< HEAD
-import mypy.plugins.attrs
-import mypy.plugins.ctypes
-=======
->>>>>>> b923c587
 from mypy.nodes import (
     Expression, StrExpr, IntExpr, UnaryExpr, Context, DictExpr, ClassDef,
     TypeInfo, SymbolTableNode, MypyFile
@@ -361,23 +356,27 @@
     def get_method_signature_hook(self, fullname: str
                                   ) -> Optional[Callable[[MethodSigContext], CallableType]]:
         print(f"get_method_signature_hook({fullname!r})")  # XXX debugging
+        from mypy.plugins import ctypes
+
         if fullname == 'typing.Mapping.get':
             return typed_dict_get_signature_callback
         elif fullname == 'ctypes.Array.__init__':
-            return mypy.plugins.ctypes.array_init_callback
+            return ctypes.array_init_callback
         return None
 
     def get_method_hook(self, fullname: str
                         ) -> Optional[Callable[[MethodContext], Type]]:
         print(f"get_method_hook({fullname!r})")  # XXX debugging
+        from mypy.plugins import ctypes
+
         if fullname == 'typing.Mapping.get':
             return typed_dict_get_callback
         elif fullname == 'builtins.int.__pow__':
             return int_pow_callback
         elif fullname == 'ctypes.Array.__getitem__':
-            return mypy.plugins.ctypes.array_getitem_callback
+            return ctypes.array_getitem_callback
         elif fullname == 'ctypes.Array.__iter__':
-            return mypy.plugins.ctypes.array_iter_callback
+            return ctypes.array_iter_callback
         return None
 
     def get_attribute_hook(self, fullname: str
