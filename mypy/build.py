"""Facilities to analyze entire programs, including imported modules.

Parse and analyze the source files of a program in the correct order
(based on file dependencies), and collect the results.

This module only directs a build, which is performed in multiple passes per
file.  The individual passes are implemented in separate modules.

The function build() is the main interface to this module.
"""
# TODO: More consistent terminology, e.g. path/fnam, module/id, state/file

from __future__ import annotations

import collections
import contextlib
import errno
import gc
import json
import os
import platform
import re
import stat
import sys
import time
import types
from typing import (
    TYPE_CHECKING,
    AbstractSet,
    Any,
    Callable,
    ClassVar,
    Dict,
    Iterable,
    Iterator,
    Mapping,
    NamedTuple,
    NoReturn,
    Sequence,
    TextIO,
    TypeVar,
)
from typing_extensions import Final, TypeAlias as _TypeAlias

from mypy_extensions import TypedDict

import mypy.semanal_main
from mypy.checker import TypeChecker
from mypy.errors import CompileError, ErrorInfo, Errors, report_internal_error
from mypy.indirection import TypeIndirectionVisitor
<<<<<<< HEAD
from mypy.errors import Errors, CompileError, ErrorInfo, report_internal_error
from mypy.error_formatter import ErrorFormatter, JSONFormatter
=======
from mypy.messages import MessageBuilder
from mypy.nodes import Import, ImportAll, ImportBase, ImportFrom, MypyFile, SymbolTable, TypeInfo
from mypy.partially_defined import PossiblyUndefinedVariableVisitor
from mypy.semanal import SemanticAnalyzer
from mypy.semanal_pass1 import SemanticAnalyzerPreAnalysis
>>>>>>> 29bcc7ff
from mypy.util import (
    DecodeError,
    decode_python_encoding,
    get_mypy_comments,
    get_top_two_prefixes,
    hash_digest,
    is_stub_package_file,
    is_sub_path,
    is_typeshed_file,
    module_prefix,
    read_py_file,
    time_ref,
    time_spent_us,
)

if TYPE_CHECKING:
    from mypy.report import Reports  # Avoid unconditional slow import

from mypy import errorcodes as codes
from mypy.config_parser import parse_mypy_comments
from mypy.fixup import fixup_module
from mypy.freetree import free_tree
from mypy.fscache import FileSystemCache
from mypy.metastore import FilesystemMetadataStore, MetadataStore, SqliteMetadataStore
from mypy.modulefinder import (
    BuildSource as BuildSource,
    BuildSourceSet as BuildSourceSet,
    FindModuleCache,
    ModuleNotFoundReason,
    ModuleSearchResult,
    SearchPaths,
    compute_search_paths,
)
from mypy.nodes import Expression
from mypy.options import Options
from mypy.parse import parse
from mypy.plugin import ChainedPlugin, Plugin, ReportConfigContext
from mypy.plugins.default import DefaultPlugin
from mypy.renaming import LimitedVariableRenameVisitor, VariableRenameVisitor
from mypy.stats import dump_type_stats
from mypy.stubinfo import (
    is_legacy_bundled_package,
    legacy_bundled_packages,
    non_bundled_packages,
    stub_package_name,
)
from mypy.types import Type
from mypy.typestate import reset_global_state, type_state
from mypy.version import __version__

# Switch to True to produce debug output related to fine-grained incremental
# mode only that is useful during development. This produces only a subset of
# output compared to --verbose output. We use a global flag to enable this so
# that it's easy to enable this when running tests.
DEBUG_FINE_GRAINED: Final = False

# These modules are special and should always come from typeshed.
CORE_BUILTIN_MODULES: Final = {
    "builtins",
    "typing",
    "types",
    "typing_extensions",
    "mypy_extensions",
    "_importlib_modulespec",
    "sys",
    "abc",
}


Graph: _TypeAlias = Dict[str, "State"]


# TODO: Get rid of BuildResult.  We might as well return a BuildManager.
class BuildResult:
    """The result of a successful build.

    Attributes:
      manager: The build manager.
      files:   Dictionary from module name to related AST node.
      types:   Dictionary from parse tree node to its inferred type.
      used_cache: Whether the build took advantage of a pre-existing cache
      errors:  List of error messages.
    """

    def __init__(self, manager: BuildManager, graph: Graph) -> None:
        self.manager = manager
        self.graph = graph
        self.files = manager.modules
        self.types = manager.all_types  # Non-empty if export_types True in options
        self.used_cache = manager.cache_enabled
        self.errors: list[str] = []  # Filled in by build if desired


def build(
    sources: list[BuildSource],
    options: Options,
    alt_lib_path: str | None = None,
    flush_errors: Callable[[list[str], bool], None] | None = None,
    fscache: FileSystemCache | None = None,
    stdout: TextIO | None = None,
    stderr: TextIO | None = None,
    extra_plugins: Sequence[Plugin] | None = None,
) -> BuildResult:
    """Analyze a program.

    A single call to build performs parsing, semantic analysis and optionally
    type checking for the program *and* all imported modules, recursively.

    Return BuildResult if successful or only non-blocking errors were found;
    otherwise raise CompileError.

    If a flush_errors callback is provided, all error messages will be
    passed to it and the errors and messages fields of BuildResult and
    CompileError (respectively) will be empty. Otherwise those fields will
    report any error messages.

    Args:
      sources: list of sources to build
      options: build options
      alt_lib_path: an additional directory for looking up library modules
        (takes precedence over other directories)
      flush_errors: optional function to flush errors after a file is processed
      fscache: optionally a file-system cacher

    """
    # If we were not given a flush_errors, we use one that will populate those
    # fields for callers that want the traditional API.
    messages = []

    def default_flush_errors(new_messages: list[str], is_serious: bool) -> None:
        messages.extend(new_messages)

    flush_errors = flush_errors or default_flush_errors
    stdout = stdout or sys.stdout
    stderr = stderr or sys.stderr
    extra_plugins = extra_plugins or []

    try:
        result = _build(
            sources, options, alt_lib_path, flush_errors, fscache, stdout, stderr, extra_plugins
        )
        result.errors = messages
        return result
    except CompileError as e:
        # CompileErrors raised from an errors object carry all of the
        # messages that have not been reported out by error streaming.
        # Patch it up to contain either none or all none of the messages,
        # depending on whether we are flushing errors.
        serious = not e.use_stdout
        flush_errors(e.messages, serious)
        e.messages = messages
        raise


def _build(
    sources: list[BuildSource],
    options: Options,
    alt_lib_path: str | None,
    flush_errors: Callable[[list[str], bool], None],
    fscache: FileSystemCache | None,
    stdout: TextIO,
    stderr: TextIO,
    extra_plugins: Sequence[Plugin],
) -> BuildResult:
    if platform.python_implementation() == "CPython":
        # This seems the most reasonable place to tune garbage collection.
        gc.set_threshold(150 * 1000)

    data_dir = default_data_dir()
    fscache = fscache or FileSystemCache()

    search_paths = compute_search_paths(sources, options, data_dir, alt_lib_path)

    reports = None
    if options.report_dirs:
        # Import lazily to avoid slowing down startup.
        from mypy.report import Reports

        reports = Reports(data_dir, options.report_dirs)

    source_set = BuildSourceSet(sources)
    cached_read = fscache.read
    errors = Errors(
        options.show_error_context,
        options.show_column_numbers,
        options.hide_error_codes,
        options.pretty,
        options.show_error_end,
        lambda path: read_py_file(path, cached_read),
        options.show_absolute_path,
        options.many_errors_threshold,
        options,
    )
    plugin, snapshot = load_plugins(options, errors, stdout, extra_plugins)

    # Add catch-all .gitignore to cache dir if we created it
    cache_dir_existed = os.path.isdir(options.cache_dir)

    # Construct a build manager object to hold state during the build.
    #
    # Ignore current directory prefix in error messages.
<<<<<<< HEAD
    manager = BuildManager(data_dir, search_paths,
                           ignore_prefix=os.getcwd(),
                           source_set=source_set,
                           reports=reports,
                           options=options,
                           version_id=__version__,
                           plugin=plugin,
                           plugins_snapshot=snapshot,
                           errors=errors,
                           error_formatter=JSONFormatter() if options.output == 'json' else None,
                           flush_errors=flush_errors,
                           fscache=fscache,
                           stdout=stdout,
                           stderr=stderr)
=======
    manager = BuildManager(
        data_dir,
        search_paths,
        ignore_prefix=os.getcwd(),
        source_set=source_set,
        reports=reports,
        options=options,
        version_id=__version__,
        plugin=plugin,
        plugins_snapshot=snapshot,
        errors=errors,
        flush_errors=flush_errors,
        fscache=fscache,
        stdout=stdout,
        stderr=stderr,
    )
>>>>>>> 29bcc7ff
    manager.trace(repr(options))

    reset_global_state()
    try:
        graph = dispatch(sources, manager, stdout)
        if not options.fine_grained_incremental:
            type_state.reset_all_subtype_caches()
        if options.timing_stats is not None:
            dump_timing_stats(options.timing_stats, graph)
        if options.line_checking_stats is not None:
            dump_line_checking_stats(options.line_checking_stats, graph)
        return BuildResult(manager, graph)
    finally:
        t0 = time.time()
        manager.metastore.commit()
        manager.add_stats(cache_commit_time=time.time() - t0)
        manager.log(
            "Build finished in %.3f seconds with %d modules, and %d errors"
            % (
                time.time() - manager.start_time,
                len(manager.modules),
                manager.errors.num_messages(),
            )
        )
        manager.dump_stats()
        if reports is not None:
            # Finish the HTML or XML reports even if CompileError was raised.
            reports.finish()
        if not cache_dir_existed and os.path.isdir(options.cache_dir):
            add_catch_all_gitignore(options.cache_dir)
            exclude_from_backups(options.cache_dir)
        if os.path.isdir(options.cache_dir):
            record_missing_stub_packages(options.cache_dir, manager.missing_stub_packages)


def default_data_dir() -> str:
    """Returns directory containing typeshed directory."""
    return os.path.dirname(__file__)


def normpath(path: str, options: Options) -> str:
    """Convert path to absolute; but to relative in bazel mode.

    (Bazel's distributed cache doesn't like filesystem metadata to
    end up in output files.)
    """
    # TODO: Could we always use relpath?  (A worry in non-bazel
    # mode would be that a moved file may change its full module
    # name without changing its size, mtime or hash.)
    if options.bazel:
        return os.path.relpath(path)
    else:
        return os.path.abspath(path)


class CacheMeta(NamedTuple):
    id: str
    path: str
    mtime: int
    size: int
    hash: str
    dependencies: list[str]  # names of imported modules
    data_mtime: int  # mtime of data_json
    data_json: str  # path of <id>.data.json
    suppressed: list[str]  # dependencies that weren't imported
    options: dict[str, object] | None  # build options
    # dep_prios and dep_lines are in parallel with dependencies + suppressed
    dep_prios: list[int]
    dep_lines: list[int]
    interface_hash: str  # hash representing the public interface
    version_id: str  # mypy version for cache invalidation
    ignore_all: bool  # if errors were ignored
    plugin_data: Any  # config data from plugins


# NOTE: dependencies + suppressed == all reachable imports;
# suppressed contains those reachable imports that were prevented by
# silent mode or simply not found.


# Metadata for the fine-grained dependencies file associated with a module.
FgDepMeta = TypedDict("FgDepMeta", {"path": str, "mtime": int})


def cache_meta_from_dict(meta: dict[str, Any], data_json: str) -> CacheMeta:
    """Build a CacheMeta object from a json metadata dictionary

    Args:
      meta: JSON metadata read from the metadata cache file
      data_json: Path to the .data.json file containing the AST trees
    """
    sentinel: Any = None  # Values to be validated by the caller
    return CacheMeta(
        meta.get("id", sentinel),
        meta.get("path", sentinel),
        int(meta["mtime"]) if "mtime" in meta else sentinel,
        meta.get("size", sentinel),
        meta.get("hash", sentinel),
        meta.get("dependencies", []),
        int(meta["data_mtime"]) if "data_mtime" in meta else sentinel,
        data_json,
        meta.get("suppressed", []),
        meta.get("options"),
        meta.get("dep_prios", []),
        meta.get("dep_lines", []),
        meta.get("interface_hash", ""),
        meta.get("version_id", sentinel),
        meta.get("ignore_all", True),
        meta.get("plugin_data", None),
    )


# Priorities used for imports.  (Here, top-level includes inside a class.)
# These are used to determine a more predictable order in which the
# nodes in an import cycle are processed.
PRI_HIGH: Final = 5  # top-level "from X import blah"
PRI_MED: Final = 10  # top-level "import X"
PRI_LOW: Final = 20  # either form inside a function
PRI_MYPY: Final = 25  # inside "if MYPY" or "if TYPE_CHECKING"
PRI_INDIRECT: Final = 30  # an indirect dependency
PRI_ALL: Final = 99  # include all priorities


def import_priority(imp: ImportBase, toplevel_priority: int) -> int:
    """Compute import priority from an import node."""
    if not imp.is_top_level:
        # Inside a function
        return PRI_LOW
    if imp.is_mypy_only:
        # Inside "if MYPY" or "if typing.TYPE_CHECKING"
        return max(PRI_MYPY, toplevel_priority)
    # A regular import; priority determined by argument.
    return toplevel_priority


def load_plugins_from_config(
    options: Options, errors: Errors, stdout: TextIO
) -> tuple[list[Plugin], dict[str, str]]:
    """Load all configured plugins.

    Return a list of all the loaded plugins from the config file.
    The second return value is a snapshot of versions/hashes of loaded user
    plugins (for cache validation).
    """
    import importlib

    snapshot: dict[str, str] = {}

    if not options.config_file:
        return [], snapshot

    line = find_config_file_line_number(options.config_file, "mypy", "plugins")
    if line == -1:
        line = 1  # We need to pick some line number that doesn't look too confusing

    def plugin_error(message: str) -> NoReturn:
        errors.report(line, 0, message)
        errors.raise_error(use_stdout=False)

    custom_plugins: list[Plugin] = []
    errors.set_file(options.config_file, None, options)
    for plugin_path in options.plugins:
        func_name = "plugin"
        plugin_dir: str | None = None
        if ":" in os.path.basename(plugin_path):
            plugin_path, func_name = plugin_path.rsplit(":", 1)
        if plugin_path.endswith(".py"):
            # Plugin paths can be relative to the config file location.
            plugin_path = os.path.join(os.path.dirname(options.config_file), plugin_path)
            if not os.path.isfile(plugin_path):
                plugin_error(f'Can\'t find plugin "{plugin_path}"')
            # Use an absolute path to avoid populating the cache entry
            # for 'tmp' during tests, since it will be different in
            # different tests.
            plugin_dir = os.path.abspath(os.path.dirname(plugin_path))
            fnam = os.path.basename(plugin_path)
            module_name = fnam[:-3]
            sys.path.insert(0, plugin_dir)
        elif re.search(r"[\\/]", plugin_path):
            fnam = os.path.basename(plugin_path)
            plugin_error(f'Plugin "{fnam}" does not have a .py extension')
        else:
            module_name = plugin_path

        try:
            module = importlib.import_module(module_name)
        except Exception as exc:
            plugin_error(f'Error importing plugin "{plugin_path}": {exc}')
        finally:
            if plugin_dir is not None:
                assert sys.path[0] == plugin_dir
                del sys.path[0]

        if not hasattr(module, func_name):
            plugin_error(
                'Plugin "{}" does not define entry point function "{}"'.format(
                    plugin_path, func_name
                )
            )

        try:
            plugin_type = getattr(module, func_name)(__version__)
        except Exception:
            print(f"Error calling the plugin(version) entry point of {plugin_path}\n", file=stdout)
            raise  # Propagate to display traceback

        if not isinstance(plugin_type, type):
            plugin_error(
                'Type object expected as the return value of "plugin"; got {!r} (in {})'.format(
                    plugin_type, plugin_path
                )
            )
        if not issubclass(plugin_type, Plugin):
            plugin_error(
                'Return value of "plugin" must be a subclass of "mypy.plugin.Plugin" '
                "(in {})".format(plugin_path)
            )
        try:
            custom_plugins.append(plugin_type(options))
            snapshot[module_name] = take_module_snapshot(module)
        except Exception:
            print(f"Error constructing plugin instance of {plugin_type.__name__}\n", file=stdout)
            raise  # Propagate to display traceback

    return custom_plugins, snapshot


def load_plugins(
    options: Options, errors: Errors, stdout: TextIO, extra_plugins: Sequence[Plugin]
) -> tuple[Plugin, dict[str, str]]:
    """Load all configured plugins.

    Return a plugin that encapsulates all plugins chained together. Always
    at least include the default plugin (it's last in the chain).
    The second return value is a snapshot of versions/hashes of loaded user
    plugins (for cache validation).
    """
    custom_plugins, snapshot = load_plugins_from_config(options, errors, stdout)

    custom_plugins += extra_plugins

    default_plugin: Plugin = DefaultPlugin(options)
    if not custom_plugins:
        return default_plugin, snapshot

    # Custom plugins take precedence over the default plugin.
    return ChainedPlugin(options, custom_plugins + [default_plugin]), snapshot


def take_module_snapshot(module: types.ModuleType) -> str:
    """Take plugin module snapshot by recording its version and hash.

    We record _both_ hash and the version to detect more possible changes
    (e.g. if there is a change in modules imported by a plugin).
    """
    if hasattr(module, "__file__"):
        assert module.__file__ is not None
        with open(module.__file__, "rb") as f:
            digest = hash_digest(f.read())
    else:
        digest = "unknown"
    ver = getattr(module, "__version__", "none")
    return f"{ver}:{digest}"


def find_config_file_line_number(path: str, section: str, setting_name: str) -> int:
    """Return the approximate location of setting_name within mypy config file.

    Return -1 if can't determine the line unambiguously.
    """
    in_desired_section = False
    try:
        results = []
        with open(path, encoding="UTF-8") as f:
            for i, line in enumerate(f):
                line = line.strip()
                if line.startswith("[") and line.endswith("]"):
                    current_section = line[1:-1].strip()
                    in_desired_section = current_section == section
                elif in_desired_section and re.match(rf"{setting_name}\s*=", line):
                    results.append(i + 1)
        if len(results) == 1:
            return results[0]
    except OSError:
        pass
    return -1


class BuildManager:
    """This class holds shared state for building a mypy program.

    It is used to coordinate parsing, import processing, semantic
    analysis and type checking.  The actual build steps are carried
    out by dispatch().

    Attributes:
      data_dir:        Mypy data directory (contains stubs)
      search_paths:    SearchPaths instance indicating where to look for modules
      modules:         Mapping of module ID to MypyFile (shared by the passes)
      semantic_analyzer:
                       Semantic analyzer, pass 2
      all_types:       Map {Expression: Type} from all modules (enabled by export_types)
      options:         Build options
      missing_modules: Set of modules that could not be imported encountered so far
      stale_modules:   Set of modules that needed to be rechecked (only used by tests)
      fg_deps_meta:    Metadata for fine-grained dependencies caches associated with modules
      fg_deps:         A fine-grained dependency map
      version_id:      The current mypy version (based on commit id when possible)
      plugin:          Active mypy plugin(s)
      plugins_snapshot:
                       Snapshot of currently active user plugins (versions and hashes)
      old_plugins_snapshot:
                       Plugins snapshot from previous incremental run (or None in
                       non-incremental mode and if cache was not found)
      errors:          Used for reporting all errors
      flush_errors:    A function for processing errors after each SCC
      cache_enabled:   Whether cache is being read. This is set based on options,
                       but is disabled if fine-grained cache loading fails
                       and after an initial fine-grained load. This doesn't
                       determine whether we write cache files or not.
      quickstart_state:
                       A cache of filename -> mtime/size/hash info used to avoid
                       needing to hash source files when using a cache with mismatching mtimes
      stats:           Dict with various instrumentation numbers, it is used
                       not only for debugging, but also required for correctness,
                       in particular to check consistency of the fine-grained dependency cache.
      fscache:         A file system cacher
      ast_cache:       AST cache to speed up mypy daemon
    """

<<<<<<< HEAD
    def __init__(self, data_dir: str,
                 search_paths: SearchPaths,
                 ignore_prefix: str,
                 source_set: BuildSourceSet,
                 reports: 'Optional[Reports]',
                 options: Options,
                 version_id: str,
                 plugin: Plugin,
                 plugins_snapshot: Dict[str, str],
                 errors: Errors,
                 flush_errors: Callable[[List[str], bool], None],
                 fscache: FileSystemCache,
                 stdout: TextIO,
                 stderr: TextIO,
                 error_formatter: Optional['ErrorFormatter'] = None,
                 ) -> None:
        self.stats: Dict[str, Any] = {}  # Values are ints or floats
=======
    def __init__(
        self,
        data_dir: str,
        search_paths: SearchPaths,
        ignore_prefix: str,
        source_set: BuildSourceSet,
        reports: Reports | None,
        options: Options,
        version_id: str,
        plugin: Plugin,
        plugins_snapshot: dict[str, str],
        errors: Errors,
        flush_errors: Callable[[list[str], bool], None],
        fscache: FileSystemCache,
        stdout: TextIO,
        stderr: TextIO,
    ) -> None:
        self.stats: dict[str, Any] = {}  # Values are ints or floats
>>>>>>> 29bcc7ff
        self.stdout = stdout
        self.stderr = stderr
        self.start_time = time.time()
        self.data_dir = data_dir
        self.errors = errors
        self.errors.set_ignore_prefix(ignore_prefix)
        self.error_formatter = error_formatter
        self.search_paths = search_paths
        self.source_set = source_set
        self.reports = reports
        self.options = options
        self.version_id = version_id
        self.modules: dict[str, MypyFile] = {}
        self.missing_modules: set[str] = set()
        self.fg_deps_meta: dict[str, FgDepMeta] = {}
        # fg_deps holds the dependencies of every module that has been
        # processed. We store this in BuildManager so that we can compute
        # dependencies as we go, which allows us to free ASTs and type information,
        # saving a ton of memory on net.
        self.fg_deps: dict[str, set[str]] = {}
        # Always convert the plugin to a ChainedPlugin so that it can be manipulated if needed
        if not isinstance(plugin, ChainedPlugin):
            plugin = ChainedPlugin(options, [plugin])
        self.plugin = plugin
        # Set of namespaces (module or class) that are being populated during semantic
        # analysis and may have missing definitions.
        self.incomplete_namespaces: set[str] = set()
        self.semantic_analyzer = SemanticAnalyzer(
            self.modules,
            self.missing_modules,
            self.incomplete_namespaces,
            self.errors,
            self.plugin,
        )
        self.all_types: dict[Expression, Type] = {}  # Enabled by export_types
        self.indirection_detector = TypeIndirectionVisitor()
        self.stale_modules: set[str] = set()
        self.rechecked_modules: set[str] = set()
        self.flush_errors = flush_errors
        has_reporters = reports is not None and reports.reporters
        self.cache_enabled = (
            options.incremental
            and (not options.fine_grained_incremental or options.use_fine_grained_cache)
            and not has_reporters
        )
        self.fscache = fscache
        self.find_module_cache = FindModuleCache(
            self.search_paths, self.fscache, self.options, source_set=self.source_set
        )
        for module in CORE_BUILTIN_MODULES:
            if options.use_builtins_fixtures:
                continue
            if module == "_importlib_modulespec":
                continue
            path = self.find_module_cache.find_module(module)
            if not isinstance(path, str):
                raise CompileError(
                    [f"Failed to find builtin module {module}, perhaps typeshed is broken?"]
                )
            if is_typeshed_file(options.abs_custom_typeshed_dir, path) or is_stub_package_file(
                path
            ):
                continue

            raise CompileError(
                [
                    f'mypy: "{os.path.relpath(path)}" shadows library module "{module}"',
                    f'note: A user-defined top-level module with name "{module}" is not supported',
                ]
            )

        self.metastore = create_metastore(options)

        # a mapping from source files to their corresponding shadow files
        # for efficient lookup
        self.shadow_map: dict[str, str] = {}
        if self.options.shadow_file is not None:
            self.shadow_map = {
                source_file: shadow_file for (source_file, shadow_file) in self.options.shadow_file
            }
        # a mapping from each file being typechecked to its possible shadow file
        self.shadow_equivalence_map: dict[str, str | None] = {}
        self.plugin = plugin
        self.plugins_snapshot = plugins_snapshot
        self.old_plugins_snapshot = read_plugins_snapshot(self)
        self.quickstart_state = read_quickstart_file(options, self.stdout)
        # Fine grained targets (module top levels and top level functions) processed by
        # the semantic analyzer, used only for testing. Currently used only by the new
        # semantic analyzer.
        self.processed_targets: list[str] = []
        # Missing stub packages encountered.
        self.missing_stub_packages: set[str] = set()
        # Cache for mypy ASTs that have completed semantic analysis
        # pass 1. When multiple files are added to the build in a
        # single daemon increment, only one of the files gets added
        # per step and the others are discarded. This gets repeated
        # until all the files have been added. This means that a
        # new file can be processed O(n**2) times. This cache
        # avoids most of this redundant work.
        self.ast_cache: dict[str, tuple[MypyFile, list[ErrorInfo]]] = {}

    def dump_stats(self) -> None:
        if self.options.dump_build_stats:
            print("Stats:")
            for key, value in sorted(self.stats_summary().items()):
                print(f"{key + ':':24}{value}")

    def use_fine_grained_cache(self) -> bool:
        return self.cache_enabled and self.options.use_fine_grained_cache

    def maybe_swap_for_shadow_path(self, path: str) -> str:
        if not self.shadow_map:
            return path

        path = normpath(path, self.options)

        previously_checked = path in self.shadow_equivalence_map
        if not previously_checked:
            for source, shadow in self.shadow_map.items():
                if self.fscache.samefile(path, source):
                    self.shadow_equivalence_map[path] = shadow
                    break
                else:
                    self.shadow_equivalence_map[path] = None

        shadow_file = self.shadow_equivalence_map.get(path)
        return shadow_file if shadow_file else path

    def get_stat(self, path: str) -> os.stat_result:
        return self.fscache.stat(self.maybe_swap_for_shadow_path(path))

    def getmtime(self, path: str) -> int:
        """Return a file's mtime; but 0 in bazel mode.

        (Bazel's distributed cache doesn't like filesystem metadata to
        end up in output files.)
        """
        if self.options.bazel:
            return 0
        else:
            return int(self.metastore.getmtime(path))

    def all_imported_modules_in_file(self, file: MypyFile) -> list[tuple[int, str, int]]:
        """Find all reachable import statements in a file.

        Return list of tuples (priority, module id, import line number)
        for all modules imported in file; lower numbers == higher priority.

        Can generate blocking errors on bogus relative imports.
        """

        def correct_rel_imp(imp: ImportFrom | ImportAll) -> str:
            """Function to correct for relative imports."""
            file_id = file.fullname
            rel = imp.relative
            if rel == 0:
                return imp.id
            if os.path.basename(file.path).startswith("__init__."):
                rel -= 1
            if rel != 0:
                file_id = ".".join(file_id.split(".")[:-rel])
            new_id = file_id + "." + imp.id if imp.id else file_id

            if not new_id:
                self.errors.set_file(file.path, file.name, self.options)
                self.errors.report(
                    imp.line, 0, "No parent module -- cannot perform relative import", blocker=True
                )

            return new_id

        res: list[tuple[int, str, int]] = []
        for imp in file.imports:
            if not imp.is_unreachable:
                if isinstance(imp, Import):
                    pri = import_priority(imp, PRI_MED)
                    ancestor_pri = import_priority(imp, PRI_LOW)
                    for id, _ in imp.ids:
                        res.append((pri, id, imp.line))
                        ancestor_parts = id.split(".")[:-1]
                        ancestors = []
                        for part in ancestor_parts:
                            ancestors.append(part)
                            res.append((ancestor_pri, ".".join(ancestors), imp.line))
                elif isinstance(imp, ImportFrom):
                    cur_id = correct_rel_imp(imp)
                    all_are_submodules = True
                    # Also add any imported names that are submodules.
                    pri = import_priority(imp, PRI_MED)
                    for name, __ in imp.names:
                        sub_id = cur_id + "." + name
                        if self.is_module(sub_id):
                            res.append((pri, sub_id, imp.line))
                        else:
                            all_are_submodules = False
                    # Add cur_id as a dependency, even if all of the
                    # imports are submodules. Processing import from will try
                    # to look through cur_id, so we should depend on it.
                    # As a workaround for for some bugs in cycle handling (#4498),
                    # if all of the imports are submodules, do the import at a lower
                    # priority.
                    pri = import_priority(imp, PRI_HIGH if not all_are_submodules else PRI_LOW)
                    res.append((pri, cur_id, imp.line))
                elif isinstance(imp, ImportAll):
                    pri = import_priority(imp, PRI_HIGH)
                    res.append((pri, correct_rel_imp(imp), imp.line))

        # Sort such that module (e.g. foo.bar.baz) comes before its ancestors (e.g. foo
        # and foo.bar) so that, if FindModuleCache finds the target module in a
        # package marked with py.typed underneath a namespace package installed in
        # site-packages, (gasp), that cache's knowledge of the ancestors
        # (aka FindModuleCache.ns_ancestors) can be primed when it is asked to find
        # the parent.
        res.sort(key=lambda x: -x[1].count("."))
        return res

    def is_module(self, id: str) -> bool:
        """Is there a file in the file system corresponding to module id?"""
        return find_module_simple(id, self) is not None

    def parse_file(
        self, id: str, path: str, source: str, ignore_errors: bool, options: Options
    ) -> MypyFile:
        """Parse the source of a file with the given name.

        Raise CompileError if there is a parse error.
        """
        t0 = time.time()
        tree = parse(source, path, id, self.errors, options=options)
        tree._fullname = id
        self.add_stats(
            files_parsed=1,
            modules_parsed=int(not tree.is_stub),
            stubs_parsed=int(tree.is_stub),
            parse_time=time.time() - t0,
        )

        if self.errors.is_blockers():
            self.log("Bailing due to parse errors")
            self.errors.raise_error()

        self.errors.set_file_ignored_lines(path, tree.ignored_lines, ignore_errors)
        return tree

    def load_fine_grained_deps(self, id: str) -> dict[str, set[str]]:
        t0 = time.time()
        if id in self.fg_deps_meta:
            # TODO: Assert deps file wasn't changed.
            deps = json.loads(self.metastore.read(self.fg_deps_meta[id]["path"]))
        else:
            deps = {}
        val = {k: set(v) for k, v in deps.items()}
        self.add_stats(load_fg_deps_time=time.time() - t0)
        return val

    def report_file(
        self, file: MypyFile, type_map: dict[Expression, Type], options: Options
    ) -> None:
        if self.reports is not None and self.source_set.is_source(file):
            self.reports.file(file, self.modules, type_map, options)

    def verbosity(self) -> int:
        return self.options.verbosity

    def log(self, *message: str) -> None:
        if self.verbosity() >= 1:
            if message:
                print("LOG: ", *message, file=self.stderr)
            else:
                print(file=self.stderr)
            self.stderr.flush()

    def log_fine_grained(self, *message: str) -> None:
        import mypy.build

        if self.verbosity() >= 1:
            self.log("fine-grained:", *message)
        elif mypy.build.DEBUG_FINE_GRAINED:
            # Output log in a simplified format that is quick to browse.
            if message:
                print(*message, file=self.stderr)
            else:
                print(file=self.stderr)
            self.stderr.flush()

    def trace(self, *message: str) -> None:
        if self.verbosity() >= 2:
            print("TRACE:", *message, file=self.stderr)
            self.stderr.flush()

    def add_stats(self, **kwds: Any) -> None:
        for key, value in kwds.items():
            if key in self.stats:
                self.stats[key] += value
            else:
                self.stats[key] = value

    def stats_summary(self) -> Mapping[str, object]:
        return self.stats


def deps_to_json(x: dict[str, set[str]]) -> str:
    return json.dumps({k: list(v) for k, v in x.items()})


# File for storing metadata about all the fine-grained dependency caches
DEPS_META_FILE: Final = "@deps.meta.json"
# File for storing fine-grained dependencies that didn't a parent in the build
DEPS_ROOT_FILE: Final = "@root.deps.json"

# The name of the fake module used to store fine-grained dependencies that
# have no other place to go.
FAKE_ROOT_MODULE: Final = "@root"


def write_deps_cache(
    rdeps: dict[str, dict[str, set[str]]], manager: BuildManager, graph: Graph
) -> None:
    """Write cache files for fine-grained dependencies.

    Serialize fine-grained dependencies map for fine grained mode.

    Dependencies on some module 'm' is stored in the dependency cache
    file m.deps.json.  This entails some spooky action at a distance:
    if module 'n' depends on 'm', that produces entries in m.deps.json.
    When there is a dependency on a module that does not exist in the
    build, it is stored with its first existing parent module. If no
    such module exists, it is stored with the fake module FAKE_ROOT_MODULE.

    This means that the validity of the fine-grained dependency caches
    are a global property, so we store validity checking information for
    fine-grained dependencies in a global cache file:
     * We take a snapshot of current sources to later check consistency
       between the fine-grained dependency cache and module cache metadata
     * We store the mtime of all of the dependency files to verify they
       haven't changed
    """
    metastore = manager.metastore

    error = False

    fg_deps_meta = manager.fg_deps_meta.copy()

    for id in rdeps:
        if id != FAKE_ROOT_MODULE:
            _, _, deps_json = get_cache_names(id, graph[id].xpath, manager.options)
        else:
            deps_json = DEPS_ROOT_FILE
        assert deps_json
        manager.log("Writing deps cache", deps_json)
        if not manager.metastore.write(deps_json, deps_to_json(rdeps[id])):
            manager.log(f"Error writing fine-grained deps JSON file {deps_json}")
            error = True
        else:
            fg_deps_meta[id] = {"path": deps_json, "mtime": manager.getmtime(deps_json)}

    meta_snapshot: dict[str, str] = {}
    for id, st in graph.items():
        # If we didn't parse a file (so it doesn't have a
        # source_hash), then it must be a module with a fresh cache,
        # so use the hash from that.
        if st.source_hash:
            hash = st.source_hash
        else:
            assert st.meta, "Module must be either parsed or cached"
            hash = st.meta.hash
        meta_snapshot[id] = hash

    meta = {"snapshot": meta_snapshot, "deps_meta": fg_deps_meta}

    if not metastore.write(DEPS_META_FILE, json.dumps(meta)):
        manager.log(f"Error writing fine-grained deps meta JSON file {DEPS_META_FILE}")
        error = True

    if error:
        manager.errors.set_file(_cache_dir_prefix(manager.options), None, manager.options)
        manager.errors.report(0, 0, "Error writing fine-grained dependencies cache", blocker=True)


def invert_deps(deps: dict[str, set[str]], graph: Graph) -> dict[str, dict[str, set[str]]]:
    """Splits fine-grained dependencies based on the module of the trigger.

    Returns a dictionary from module ids to all dependencies on that
    module. Dependencies not associated with a module in the build will be
    associated with the nearest parent module that is in the build, or the
    fake module FAKE_ROOT_MODULE if none are.
    """
    # Lazy import to speed up startup
    from mypy.server.target import trigger_to_target

    # Prepopulate the map for all the modules that have been processed,
    # so that we always generate files for processed modules (even if
    # there aren't any dependencies to them.)
    rdeps: dict[str, dict[str, set[str]]] = {id: {} for id, st in graph.items() if st.tree}
    for trigger, targets in deps.items():
        module = module_prefix(graph, trigger_to_target(trigger))
        if not module or not graph[module].tree:
            module = FAKE_ROOT_MODULE

        mod_rdeps = rdeps.setdefault(module, {})
        mod_rdeps.setdefault(trigger, set()).update(targets)

    return rdeps


def generate_deps_for_cache(manager: BuildManager, graph: Graph) -> dict[str, dict[str, set[str]]]:
    """Generate fine-grained dependencies into a form suitable for serializing.

    This does a couple things:
    1. Splits fine-grained deps based on the module of the trigger
    2. For each module we generated fine-grained deps for, load any previous
       deps and merge them in.

    Returns a dictionary from module ids to all dependencies on that
    module. Dependencies not associated with a module in the build will be
    associated with the nearest parent module that is in the build, or the
    fake module FAKE_ROOT_MODULE if none are.
    """
    from mypy.server.deps import merge_dependencies  # Lazy import to speed up startup

    # Split the dependencies out into based on the module that is depended on.
    rdeps = invert_deps(manager.fg_deps, graph)

    # We can't just clobber existing dependency information, so we
    # load the deps for every module we've generated new dependencies
    # to and merge the new deps into them.
    for module, mdeps in rdeps.items():
        old_deps = manager.load_fine_grained_deps(module)
        merge_dependencies(old_deps, mdeps)

    return rdeps


PLUGIN_SNAPSHOT_FILE: Final = "@plugins_snapshot.json"


def write_plugins_snapshot(manager: BuildManager) -> None:
    """Write snapshot of versions and hashes of currently active plugins."""
    if not manager.metastore.write(PLUGIN_SNAPSHOT_FILE, json.dumps(manager.plugins_snapshot)):
        manager.errors.set_file(_cache_dir_prefix(manager.options), None, manager.options)
        manager.errors.report(0, 0, "Error writing plugins snapshot", blocker=True)


def read_plugins_snapshot(manager: BuildManager) -> dict[str, str] | None:
    """Read cached snapshot of versions and hashes of plugins from previous run."""
    snapshot = _load_json_file(
        PLUGIN_SNAPSHOT_FILE,
        manager,
        log_success="Plugins snapshot ",
        log_error="Could not load plugins snapshot: ",
    )
    if snapshot is None:
        return None
    if not isinstance(snapshot, dict):
        manager.log(f"Could not load plugins snapshot: cache is not a dict: {type(snapshot)}")
        return None
    return snapshot


def read_quickstart_file(
    options: Options, stdout: TextIO
) -> dict[str, tuple[float, int, str]] | None:
    quickstart: dict[str, tuple[float, int, str]] | None = None
    if options.quickstart_file:
        # This is very "best effort". If the file is missing or malformed,
        # just ignore it.
        raw_quickstart: dict[str, Any] = {}
        try:
            with open(options.quickstart_file) as f:
                raw_quickstart = json.load(f)

            quickstart = {}
            for file, (x, y, z) in raw_quickstart.items():
                quickstart[file] = (x, y, z)
        except Exception as e:
            print(f"Warning: Failed to load quickstart file: {str(e)}\n", file=stdout)
    return quickstart


def read_deps_cache(manager: BuildManager, graph: Graph) -> dict[str, FgDepMeta] | None:
    """Read and validate the fine-grained dependencies cache.

    See the write_deps_cache documentation for more information on
    the details of the cache.

    Returns None if the cache was invalid in some way.
    """
    deps_meta = _load_json_file(
        DEPS_META_FILE,
        manager,
        log_success="Deps meta ",
        log_error="Could not load fine-grained dependency metadata: ",
    )
    if deps_meta is None:
        return None
    meta_snapshot = deps_meta["snapshot"]
    # Take a snapshot of the source hashes from all of the metas we found.
    # (Including the ones we rejected because they were out of date.)
    # We use this to verify that they match up with the proto_deps.
    current_meta_snapshot = {
        id: st.meta_source_hash for id, st in graph.items() if st.meta_source_hash is not None
    }

    common = set(meta_snapshot.keys()) & set(current_meta_snapshot.keys())
    if any(meta_snapshot[id] != current_meta_snapshot[id] for id in common):
        # TODO: invalidate also if options changed (like --strict-optional)?
        manager.log("Fine-grained dependencies cache inconsistent, ignoring")
        return None

    module_deps_metas = deps_meta["deps_meta"]
    assert isinstance(module_deps_metas, dict)
    if not manager.options.skip_cache_mtime_checks:
        for id, meta in module_deps_metas.items():
            try:
                matched = manager.getmtime(meta["path"]) == meta["mtime"]
            except FileNotFoundError:
                matched = False
            if not matched:
                manager.log(f"Invalid or missing fine-grained deps cache: {meta['path']}")
                return None

    return module_deps_metas


def _load_json_file(
    file: str, manager: BuildManager, log_success: str, log_error: str
) -> dict[str, Any] | None:
    """A simple helper to read a JSON file with logging."""
    t0 = time.time()
    try:
        data = manager.metastore.read(file)
    except OSError:
        manager.log(log_error + file)
        return None
    manager.add_stats(metastore_read_time=time.time() - t0)
    # Only bother to compute the log message if we are logging it, since it could be big
    if manager.verbosity() >= 2:
        manager.trace(log_success + data.rstrip())
    try:
        t1 = time.time()
        result = json.loads(data)
        manager.add_stats(data_json_load_time=time.time() - t1)
    except json.JSONDecodeError:
        manager.errors.set_file(file, None, manager.options)
        manager.errors.report(
            -1,
            -1,
            "Error reading JSON file;"
            " you likely have a bad cache.\n"
            "Try removing the {cache_dir} directory"
            " and run mypy again.".format(cache_dir=manager.options.cache_dir),
            blocker=True,
        )
        return None
    else:
        assert isinstance(result, dict)
        return result


def _cache_dir_prefix(options: Options) -> str:
    """Get current cache directory (or file if id is given)."""
    if options.bazel:
        # This is needed so the cache map works.
        return os.curdir
    cache_dir = options.cache_dir
    pyversion = options.python_version
    base = os.path.join(cache_dir, "%d.%d" % pyversion)
    return base


def add_catch_all_gitignore(target_dir: str) -> None:
    """Add catch-all .gitignore to an existing directory.

    No-op if the .gitignore already exists.
    """
    gitignore = os.path.join(target_dir, ".gitignore")
    try:
        with open(gitignore, "x") as f:
            print("# Automatically created by mypy", file=f)
            print("*", file=f)
    except FileExistsError:
        pass


def exclude_from_backups(target_dir: str) -> None:
    """Exclude the directory from various archives and backups supporting CACHEDIR.TAG.

    If the CACHEDIR.TAG file exists the function is a no-op.
    """
    cachedir_tag = os.path.join(target_dir, "CACHEDIR.TAG")
    try:
        with open(cachedir_tag, "x") as f:
            f.write(
                """Signature: 8a477f597d28d172789f06886806bc55
# This file is a cache directory tag automatically created by mypy.
# For information about cache directory tags see https://bford.info/cachedir/
"""
            )
    except FileExistsError:
        pass


def create_metastore(options: Options) -> MetadataStore:
    """Create the appropriate metadata store."""
    if options.sqlite_cache:
        mds: MetadataStore = SqliteMetadataStore(_cache_dir_prefix(options))
    else:
        mds = FilesystemMetadataStore(_cache_dir_prefix(options))
    return mds


def get_cache_names(id: str, path: str, options: Options) -> tuple[str, str, str | None]:
    """Return the file names for the cache files.

    Args:
      id: module ID
      path: module path
      cache_dir: cache directory
      pyversion: Python version (major, minor)

    Returns:
      A tuple with the file names to be used for the meta JSON, the
      data JSON, and the fine-grained deps JSON, respectively.
    """
    if options.cache_map:
        pair = options.cache_map.get(normpath(path, options))
    else:
        pair = None
    if pair is not None:
        # The cache map paths were specified relative to the base directory,
        # but the filesystem metastore APIs operates relative to the cache
        # prefix directory.
        # Solve this by rewriting the paths as relative to the root dir.
        # This only makes sense when using the filesystem backed cache.
        root = _cache_dir_prefix(options)
        return (os.path.relpath(pair[0], root), os.path.relpath(pair[1], root), None)
    prefix = os.path.join(*id.split("."))
    is_package = os.path.basename(path).startswith("__init__.py")
    if is_package:
        prefix = os.path.join(prefix, "__init__")

    deps_json = None
    if options.cache_fine_grained:
        deps_json = prefix + ".deps.json"
    return (prefix + ".meta.json", prefix + ".data.json", deps_json)


def find_cache_meta(id: str, path: str, manager: BuildManager) -> CacheMeta | None:
    """Find cache data for a module.

    Args:
      id: module ID
      path: module path
      manager: the build manager (for pyversion, log/trace, and build options)

    Returns:
      A CacheMeta instance if the cache data was found and appears
      valid; otherwise None.
    """
    # TODO: May need to take more build options into account
    meta_json, data_json, _ = get_cache_names(id, path, manager.options)
    manager.trace(f"Looking for {id} at {meta_json}")
    t0 = time.time()
    meta = _load_json_file(
        meta_json, manager, log_success=f"Meta {id} ", log_error=f"Could not load cache for {id}: "
    )
    t1 = time.time()
    if meta is None:
        return None
    if not isinstance(meta, dict):
        manager.log(f"Could not load cache for {id}: meta cache is not a dict: {repr(meta)}")
        return None
    m = cache_meta_from_dict(meta, data_json)
    t2 = time.time()
    manager.add_stats(
        load_meta_time=t2 - t0, load_meta_load_time=t1 - t0, load_meta_from_dict_time=t2 - t1
    )

    # Don't check for path match, that is dealt with in validate_meta().
    #
    # TODO: these `type: ignore`s wouldn't be necessary
    # if the type annotations for CacheMeta were more accurate
    # (all of these attributes can be `None`)
    if (
        m.id != id
        or m.mtime is None  # type: ignore[redundant-expr]
        or m.size is None  # type: ignore[redundant-expr]
        or m.dependencies is None  # type: ignore[redundant-expr]
        or m.data_mtime is None
    ):
        manager.log(f"Metadata abandoned for {id}: attributes are missing")
        return None

    # Ignore cache if generated by an older mypy version.
    if (
        (m.version_id != manager.version_id and not manager.options.skip_version_check)
        or m.options is None
        or len(m.dependencies) + len(m.suppressed) != len(m.dep_prios)
        or len(m.dependencies) + len(m.suppressed) != len(m.dep_lines)
    ):
        manager.log(f"Metadata abandoned for {id}: new attributes are missing")
        return None

    # Ignore cache if (relevant) options aren't the same.
    # Note that it's fine to mutilate cached_options since it's only used here.
    cached_options = m.options
    current_options = manager.options.clone_for_module(id).select_options_affecting_cache()
    if manager.options.skip_version_check:
        # When we're lax about version we're also lax about platform.
        cached_options["platform"] = current_options["platform"]
    if "debug_cache" in cached_options:
        # Older versions included debug_cache, but it's silly to compare it.
        del cached_options["debug_cache"]
    if cached_options != current_options:
        manager.log(f"Metadata abandoned for {id}: options differ")
        if manager.options.verbosity >= 2:
            for key in sorted(set(cached_options) | set(current_options)):
                if cached_options.get(key) != current_options.get(key):
                    manager.trace(
                        "    {}: {} != {}".format(
                            key, cached_options.get(key), current_options.get(key)
                        )
                    )
        return None
    if manager.old_plugins_snapshot and manager.plugins_snapshot:
        # Check if plugins are still the same.
        if manager.plugins_snapshot != manager.old_plugins_snapshot:
            manager.log(f"Metadata abandoned for {id}: plugins differ")
            return None
    # So that plugins can return data with tuples in it without
    # things silently always invalidating modules, we round-trip
    # the config data. This isn't beautiful.
    plugin_data = json.loads(
        json.dumps(manager.plugin.report_config_data(ReportConfigContext(id, path, is_check=True)))
    )
    if m.plugin_data != plugin_data:
        manager.log(f"Metadata abandoned for {id}: plugin configuration differs")
        return None

    manager.add_stats(fresh_metas=1)
    return m


def validate_meta(
    meta: CacheMeta | None, id: str, path: str | None, ignore_all: bool, manager: BuildManager
) -> CacheMeta | None:
    """Checks whether the cached AST of this module can be used.

    Returns:
      None, if the cached AST is unusable.
      Original meta, if mtime/size matched.
      Meta with mtime updated to match source file, if hash/size matched but mtime/path didn't.
    """
    # This requires two steps. The first one is obvious: we check that the module source file
    # contents is the same as it was when the cache data file was created. The second one is not
    # too obvious: we check that the cache data file mtime has not changed; it is needed because
    # we use cache data file mtime to propagate information about changes in the dependencies.

    if meta is None:
        manager.log(f"Metadata not found for {id}")
        return None

    if meta.ignore_all and not ignore_all:
        manager.log(f"Metadata abandoned for {id}: errors were previously ignored")
        return None

    t0 = time.time()
    bazel = manager.options.bazel
    assert path is not None, "Internal error: meta was provided without a path"
    if not manager.options.skip_cache_mtime_checks:
        # Check data_json; assume if its mtime matches it's good.
        try:
            data_mtime = manager.getmtime(meta.data_json)
        except OSError:
            manager.log(f"Metadata abandoned for {id}: failed to stat data_json")
            return None
        if data_mtime != meta.data_mtime:
            manager.log(f"Metadata abandoned for {id}: data cache is modified")
            return None

    if bazel:
        # Normalize path under bazel to make sure it isn't absolute
        path = normpath(path, manager.options)
    try:
        st = manager.get_stat(path)
    except OSError:
        return None
    if not stat.S_ISDIR(st.st_mode) and not stat.S_ISREG(st.st_mode):
        manager.log(f"Metadata abandoned for {id}: file or directory {path} does not exist")
        return None

    manager.add_stats(validate_stat_time=time.time() - t0)

    # When we are using a fine-grained cache, we want our initial
    # build() to load all of the cache information and then do a
    # fine-grained incremental update to catch anything that has
    # changed since the cache was generated. We *don't* want to do a
    # coarse-grained incremental rebuild, so we accept the cache
    # metadata even if it doesn't match the source file.
    #
    # We still *do* the mtime/hash checks, however, to enable
    # fine-grained mode to take advantage of the mtime-updating
    # optimization when mtimes differ but hashes match.  There is
    # essentially no extra time cost to computing the hash here, since
    # it will be cached and will be needed for finding changed files
    # later anyways.
    fine_grained_cache = manager.use_fine_grained_cache()

    size = st.st_size
    # Bazel ensures the cache is valid.
    if size != meta.size and not bazel and not fine_grained_cache:
        manager.log(f"Metadata abandoned for {id}: file {path} has different size")
        return None

    # Bazel ensures the cache is valid.
    mtime = 0 if bazel else int(st.st_mtime)
    if not bazel and (mtime != meta.mtime or path != meta.path):
        if manager.quickstart_state and path in manager.quickstart_state:
            # If the mtime and the size of the file recorded in the quickstart dump matches
            # what we see on disk, we know (assume) that the hash matches the quickstart
            # data as well. If that hash matches the hash in the metadata, then we know
            # the file is up to date even though the mtime is wrong, without needing to hash it.
            qmtime, qsize, qhash = manager.quickstart_state[path]
            if int(qmtime) == mtime and qsize == size and qhash == meta.hash:
                manager.log(f"Metadata fresh (by quickstart) for {id}: file {path}")
                meta = meta._replace(mtime=mtime, path=path)
                return meta

        t0 = time.time()
        try:
            # dir means it is a namespace package
            if stat.S_ISDIR(st.st_mode):
                source_hash = ""
            else:
                source_hash = manager.fscache.hash_digest(path)
        except (OSError, UnicodeDecodeError, DecodeError):
            return None
        manager.add_stats(validate_hash_time=time.time() - t0)
        if source_hash != meta.hash:
            if fine_grained_cache:
                manager.log(f"Using stale metadata for {id}: file {path}")
                return meta
            else:
                manager.log(f"Metadata abandoned for {id}: file {path} has different hash")
                return None
        else:
            t0 = time.time()
            # Optimization: update mtime and path (otherwise, this mismatch will reappear).
            meta = meta._replace(mtime=mtime, path=path)
            # Construct a dict we can pass to json.dumps() (compare to write_cache()).
            meta_dict = {
                "id": id,
                "path": path,
                "mtime": mtime,
                "size": size,
                "hash": source_hash,
                "data_mtime": meta.data_mtime,
                "dependencies": meta.dependencies,
                "suppressed": meta.suppressed,
                "options": (manager.options.clone_for_module(id).select_options_affecting_cache()),
                "dep_prios": meta.dep_prios,
                "dep_lines": meta.dep_lines,
                "interface_hash": meta.interface_hash,
                "version_id": manager.version_id,
                "ignore_all": meta.ignore_all,
                "plugin_data": meta.plugin_data,
            }
            if manager.options.debug_cache:
                meta_str = json.dumps(meta_dict, indent=2, sort_keys=True)
            else:
                meta_str = json.dumps(meta_dict)
            meta_json, _, _ = get_cache_names(id, path, manager.options)
            manager.log(
                "Updating mtime for {}: file {}, meta {}, mtime {}".format(
                    id, path, meta_json, meta.mtime
                )
            )
            t1 = time.time()
            manager.metastore.write(meta_json, meta_str)  # Ignore errors, just an optimization.
            manager.add_stats(validate_update_time=time.time() - t1, validate_munging_time=t1 - t0)
            return meta

    # It's a match on (id, path, size, hash, mtime).
    manager.log(f"Metadata fresh for {id}: file {path}")
    return meta


def compute_hash(text: str) -> str:
    # We use a crypto hash instead of the builtin hash(...) function
    # because the output of hash(...)  can differ between runs due to
    # hash randomization (enabled by default in Python 3.3).  See the
    # note in
    # https://docs.python.org/3/reference/datamodel.html#object.__hash__.
    return hash_digest(text.encode("utf-8"))


def json_dumps(obj: Any, debug_cache: bool) -> str:
    if debug_cache:
        return json.dumps(obj, indent=2, sort_keys=True)
    else:
        return json.dumps(obj, sort_keys=True)


def write_cache(
    id: str,
    path: str,
    tree: MypyFile,
    dependencies: list[str],
    suppressed: list[str],
    dep_prios: list[int],
    dep_lines: list[int],
    old_interface_hash: str,
    source_hash: str,
    ignore_all: bool,
    manager: BuildManager,
) -> tuple[str, CacheMeta | None]:
    """Write cache files for a module.

    Note that this mypy's behavior is still correct when any given
    write_cache() call is replaced with a no-op, so error handling
    code that bails without writing anything is okay.

    Args:
      id: module ID
      path: module path
      tree: the fully checked module data
      dependencies: module IDs on which this module depends
      suppressed: module IDs which were suppressed as dependencies
      dep_prios: priorities (parallel array to dependencies)
      dep_lines: import line locations (parallel array to dependencies)
      old_interface_hash: the hash from the previous version of the data cache file
      source_hash: the hash of the source code
      ignore_all: the ignore_all flag for this module
      manager: the build manager (for pyversion, log/trace)

    Returns:
      A tuple containing the interface hash and CacheMeta
      corresponding to the metadata that was written (the latter may
      be None if the cache could not be written).
    """
    metastore = manager.metastore
    # For Bazel we use relative paths and zero mtimes.
    bazel = manager.options.bazel

    # Obtain file paths.
    meta_json, data_json, _ = get_cache_names(id, path, manager.options)
    manager.log(f"Writing {id} {path} {meta_json} {data_json}")

    # Update tree.path so that in bazel mode it's made relative (since
    # sometimes paths leak out).
    if bazel:
        tree.path = path

    # Serialize data and analyze interface
    data = tree.serialize()
    data_str = json_dumps(data, manager.options.debug_cache)
    interface_hash = compute_hash(data_str)

    plugin_data = manager.plugin.report_config_data(ReportConfigContext(id, path, is_check=False))

    # Obtain and set up metadata
    try:
        st = manager.get_stat(path)
    except OSError as err:
        manager.log(f"Cannot get stat for {path}: {err}")
        # Remove apparently-invalid cache files.
        # (This is purely an optimization.)
        for filename in [data_json, meta_json]:
            try:
                os.remove(filename)
            except OSError:
                pass
        # Still return the interface hash we computed.
        return interface_hash, None

    # Write data cache file, if applicable
    # Note that for Bazel we don't record the data file's mtime.
    if old_interface_hash == interface_hash:
        manager.trace(f"Interface for {id} is unchanged")
    else:
        manager.trace(f"Interface for {id} has changed")
        if not metastore.write(data_json, data_str):
            # Most likely the error is the replace() call
            # (see https://github.com/python/mypy/issues/3215).
            manager.log(f"Error writing data JSON file {data_json}")
            # Let's continue without writing the meta file.  Analysis:
            # If the replace failed, we've changed nothing except left
            # behind an extraneous temporary file; if the replace
            # worked but the getmtime() call failed, the meta file
            # will be considered invalid on the next run because the
            # data_mtime field won't match the data file's mtime.
            # Both have the effect of slowing down the next run a
            # little bit due to an out-of-date cache file.
            return interface_hash, None

    try:
        data_mtime = manager.getmtime(data_json)
    except OSError:
        manager.log(f"Error in os.stat({data_json!r}), skipping cache write")
        return interface_hash, None

    mtime = 0 if bazel else int(st.st_mtime)
    size = st.st_size
    # Note that the options we store in the cache are the options as
    # specified by the command line/config file and *don't* reflect
    # updates made by inline config directives in the file. This is
    # important, or otherwise the options would never match when
    # verifying the cache.
    options = manager.options.clone_for_module(id)
    assert source_hash is not None
    meta = {
        "id": id,
        "path": path,
        "mtime": mtime,
        "size": size,
        "hash": source_hash,
        "data_mtime": data_mtime,
        "dependencies": dependencies,
        "suppressed": suppressed,
        "options": options.select_options_affecting_cache(),
        "dep_prios": dep_prios,
        "dep_lines": dep_lines,
        "interface_hash": interface_hash,
        "version_id": manager.version_id,
        "ignore_all": ignore_all,
        "plugin_data": plugin_data,
    }

    # Write meta cache file
    meta_str = json_dumps(meta, manager.options.debug_cache)
    if not metastore.write(meta_json, meta_str):
        # Most likely the error is the replace() call
        # (see https://github.com/python/mypy/issues/3215).
        # The next run will simply find the cache entry out of date.
        manager.log(f"Error writing meta JSON file {meta_json}")

    return interface_hash, cache_meta_from_dict(meta, data_json)


def delete_cache(id: str, path: str, manager: BuildManager) -> None:
    """Delete cache files for a module.

    The cache files for a module are deleted when mypy finds errors there.
    This avoids inconsistent states with cache files from different mypy runs,
    see #4043 for an example.
    """
    # We don't delete .deps files on errors, since the dependencies
    # are mostly generated from other files and the metadata is
    # tracked separately.
    meta_path, data_path, _ = get_cache_names(id, path, manager.options)
    cache_paths = [meta_path, data_path]
    manager.log(f"Deleting {id} {path} {' '.join(x for x in cache_paths if x)}")

    for filename in cache_paths:
        try:
            manager.metastore.remove(filename)
        except OSError as e:
            if e.errno != errno.ENOENT:
                manager.log(f"Error deleting cache file {filename}: {e.strerror}")


"""Dependency manager.

Design
======

Ideally
-------

A. Collapse cycles (each SCC -- strongly connected component --
   becomes one "supernode").

B. Topologically sort nodes based on dependencies.

C. Process from leaves towards roots.

Wrinkles
--------

a. Need to parse source modules to determine dependencies.

b. Processing order for modules within an SCC.

c. Must order mtimes of files to decide whether to re-process; depends
   on clock never resetting.

d. from P import M; checks filesystem whether module P.M exists in
   filesystem.

e. Race conditions, where somebody modifies a file while we're
   processing. Solved by using a FileSystemCache.


Steps
-----

1. For each explicitly given module find the source file location.

2. For each such module load and check the cache metadata, and decide
   whether it's valid.

3. Now recursively (or iteratively) find dependencies and add those to
   the graph:

   - for cached nodes use the list of dependencies from the cache
     metadata (this will be valid even if we later end up re-parsing
     the same source);

   - for uncached nodes parse the file and process all imports found,
     taking care of (a) above.

Step 3 should also address (d) above.

Once step 3 terminates we have the entire dependency graph, and for
each module we've either loaded the cache metadata or parsed the
source code.  (However, we may still need to parse those modules for
which we have cache metadata but that depend, directly or indirectly,
on at least one module for which the cache metadata is stale.)

Now we can execute steps A-C from the first section.  Finding SCCs for
step A shouldn't be hard; there's a recipe here:
http://code.activestate.com/recipes/578507/.  There's also a plethora
of topsort recipes, e.g. http://code.activestate.com/recipes/577413/.

For single nodes, processing is simple.  If the node was cached, we
deserialize the cache data and fix up cross-references.  Otherwise, we
do semantic analysis followed by type checking.  We also handle (c)
above; if a module has valid cache data *but* any of its
dependencies was processed from source, then the module should be
processed from source.

A relatively simple optimization (outside SCCs) we might do in the
future is as follows: if a node's cache data is valid, but one or more
of its dependencies are out of date so we have to re-parse the node
from source, once we have fully type-checked the node, we can decide
whether its symbol table actually changed compared to the cache data
(by reading the cache data and comparing it to the data we would be
writing).  If there is no change we can declare the node up to date,
and any node that depends (and for which we have cached data, and
whose other dependencies are up to date) on it won't need to be
re-parsed from source.

Import cycles
-------------

Finally we have to decide how to handle (c), import cycles.  Here
we'll need a modified version of the original state machine
(build.py), but we only need to do this per SCC, and we won't have to
deal with changes to the list of nodes while we're processing it.

If all nodes in the SCC have valid cache metadata and all dependencies
outside the SCC are still valid, we can proceed as follows:

  1. Load cache data for all nodes in the SCC.

  2. Fix up cross-references for all nodes in the SCC.

Otherwise, the simplest (but potentially slow) way to proceed is to
invalidate all cache data in the SCC and re-parse all nodes in the SCC
from source.  We can do this as follows:

  1. Parse source for all nodes in the SCC.

  2. Semantic analysis for all nodes in the SCC.

  3. Type check all nodes in the SCC.

(If there are more passes the process is the same -- each pass should
be done for all nodes before starting the next pass for any nodes in
the SCC.)

We could process the nodes in the SCC in any order.  For sentimental
reasons, I've decided to process them in the reverse order in which we
encountered them when originally constructing the graph.  That's how
the old build.py deals with cycles, and at least this reproduces the
previous implementation more accurately.

Can we do better than re-parsing all nodes in the SCC when any of its
dependencies are out of date?  It's doubtful.  The optimization
mentioned at the end of the previous section would require re-parsing
and type-checking a node and then comparing its symbol table to the
cached data; but because the node is part of a cycle we can't
technically type-check it until the semantic analysis of all other
nodes in the cycle has completed.  (This is an important issue because
Dropbox has a very large cycle in production code.  But I'd like to
deal with it later.)

Additional wrinkles
-------------------

During implementation more wrinkles were found.

- When a submodule of a package (e.g. x.y) is encountered, the parent
  package (e.g. x) must also be loaded, but it is not strictly a
  dependency.  See State.add_ancestors() below.
"""


class ModuleNotFound(Exception):
    """Control flow exception to signal that a module was not found."""


class State:
    """The state for a module.

    The source is only used for the -c command line option; in that
    case path is None.  Otherwise source is None and path isn't.
    """

    manager: BuildManager
    order_counter: ClassVar[int] = 0
    order: int  # Order in which modules were encountered
    id: str  # Fully qualified module name
    path: str | None = None  # Path to module source
    abspath: str | None = None  # Absolute path to module source
    xpath: str  # Path or '<string>'
    source: str | None = None  # Module source code
    source_hash: str | None = None  # Hash calculated based on the source code
    meta_source_hash: str | None = None  # Hash of the source given in the meta, if any
    meta: CacheMeta | None = None
    data: str | None = None
    tree: MypyFile | None = None
    # We keep both a list and set of dependencies. A set because it makes it efficient to
    # prevent duplicates and the list because I am afraid of changing the order of
    # iteration over dependencies.
    # They should be managed with add_dependency and suppress_dependency.
    dependencies: list[str]  # Modules directly imported by the module
    dependencies_set: set[str]  # The same but as a set for deduplication purposes
    suppressed: list[str]  # Suppressed/missing dependencies
    suppressed_set: set[str]  # Suppressed/missing dependencies
    priorities: dict[str, int]

    # Map each dependency to the line number where it is first imported
    dep_line_map: dict[str, int]

    # Parent package, its parent, etc.
    ancestors: list[str] | None = None

    # List of (path, line number) tuples giving context for import
    import_context: list[tuple[str, int]]

    # The State from which this module was imported, if any
    caller_state: State | None = None

    # If caller_state is set, the line number in the caller where the import occurred
    caller_line = 0

    # If True, indicate that the public interface of this module is unchanged
    externally_same = True

    # Contains a hash of the public interface in incremental mode
    interface_hash: str = ""

    # Options, specialized for this file
    options: Options

    # Whether to ignore all errors
    ignore_all = False

    # Whether the module has an error or any of its dependencies have one.
    transitive_error = False

    # Errors reported before semantic analysis, to allow fine-grained
    # mode to keep reporting them.
    early_errors: list[ErrorInfo]

    # Type checker used for checking this file.  Use type_checker() for
    # access and to construct this on demand.
    _type_checker: TypeChecker | None = None

    fine_grained_deps_loaded = False

    # Cumulative time spent on this file, in microseconds (for profiling stats)
    time_spent_us: int = 0

    # Per-line type-checking time (cumulative time spent type-checking expressions
    # on a given source code line).
    per_line_checking_time_ns: dict[int, int]

    def __init__(
        self,
        id: str | None,
        path: str | None,
        source: str | None,
        manager: BuildManager,
        caller_state: State | None = None,
        caller_line: int = 0,
        ancestor_for: State | None = None,
        root_source: bool = False,
        # If `temporary` is True, this State is being created to just
        # quickly parse/load the tree, without an intention to further
        # process it. With this flag, any changes to external state as well
        # as error reporting should be avoided.
        temporary: bool = False,
    ) -> None:
        if not temporary:
            assert id or path or source is not None, "Neither id, path nor source given"
        self.manager = manager
        State.order_counter += 1
        self.order = State.order_counter
        self.caller_state = caller_state
        self.caller_line = caller_line
        if caller_state:
            self.import_context = caller_state.import_context[:]
            self.import_context.append((caller_state.xpath, caller_line))
        else:
            self.import_context = []
        self.id = id or "__main__"
        self.options = manager.options.clone_for_module(self.id)
        self.early_errors = []
        self._type_checker = None
        if not path and source is None:
            assert id is not None
            try:
                path, follow_imports = find_module_and_diagnose(
                    manager,
                    id,
                    self.options,
                    caller_state,
                    caller_line,
                    ancestor_for,
                    root_source,
                    skip_diagnose=temporary,
                )
            except ModuleNotFound:
                if not temporary:
                    manager.missing_modules.add(id)
                raise
            if follow_imports == "silent":
                self.ignore_all = True
        elif path and is_silent_import_module(manager, path) and not root_source:
            self.ignore_all = True
        self.path = path
        if path:
            self.abspath = os.path.abspath(path)
        self.xpath = path or "<string>"
        if path and source is None and self.manager.cache_enabled:
            self.meta = find_cache_meta(self.id, path, manager)
            # TODO: Get mtime if not cached.
            if self.meta is not None:
                self.interface_hash = self.meta.interface_hash
                self.meta_source_hash = self.meta.hash
        if path and source is None and self.manager.fscache.isdir(path):
            source = ""
        self.source = source
        self.add_ancestors()
        self.per_line_checking_time_ns = collections.defaultdict(int)
        t0 = time.time()
        self.meta = validate_meta(self.meta, self.id, self.path, self.ignore_all, manager)
        self.manager.add_stats(validate_meta_time=time.time() - t0)
        if self.meta:
            # Make copies, since we may modify these and want to
            # compare them to the originals later.
            self.dependencies = list(self.meta.dependencies)
            self.dependencies_set = set(self.dependencies)
            self.suppressed = list(self.meta.suppressed)
            self.suppressed_set = set(self.suppressed)
            all_deps = self.dependencies + self.suppressed
            assert len(all_deps) == len(self.meta.dep_prios)
            self.priorities = {id: pri for id, pri in zip(all_deps, self.meta.dep_prios)}
            assert len(all_deps) == len(self.meta.dep_lines)
            self.dep_line_map = {id: line for id, line in zip(all_deps, self.meta.dep_lines)}
            if temporary:
                self.load_tree(temporary=True)
            if not manager.use_fine_grained_cache():
                # Special case: if there were a previously missing package imported here
                # and it is not present, then we need to re-calculate dependencies.
                # This is to support patterns like this:
                #     from missing_package import missing_module  # type: ignore
                # At first mypy doesn't know that `missing_module` is a module
                # (it may be a variable, a class, or a function), so it is not added to
                # suppressed dependencies. Therefore, when the package with module is added,
                # we need to re-calculate dependencies.
                # NOTE: see comment below for why we skip this in fine grained mode.
                if exist_added_packages(self.suppressed, manager, self.options):
                    self.parse_file()  # This is safe because the cache is anyway stale.
                    self.compute_dependencies()
        else:
            # When doing a fine-grained cache load, pretend we only
            # know about modules that have cache information and defer
            # handling new modules until the fine-grained update.
            if manager.use_fine_grained_cache():
                manager.log(f"Deferring module to fine-grained update {path} ({id})")
                raise ModuleNotFound

            # Parse the file (and then some) to get the dependencies.
            self.parse_file()
            self.compute_dependencies()

    @property
    def xmeta(self) -> CacheMeta:
        assert self.meta, "missing meta on allegedly fresh module"
        return self.meta

    def add_ancestors(self) -> None:
        if self.path is not None:
            _, name = os.path.split(self.path)
            base, _ = os.path.splitext(name)
            if "." in base:
                # This is just a weird filename, don't add anything
                self.ancestors = []
                return
        # All parent packages are new ancestors.
        ancestors = []
        parent = self.id
        while "." in parent:
            parent, _ = parent.rsplit(".", 1)
            ancestors.append(parent)
        self.ancestors = ancestors

    def is_fresh(self) -> bool:
        """Return whether the cache data for this file is fresh."""
        # NOTE: self.dependencies may differ from
        # self.meta.dependencies when a dependency is dropped due to
        # suppression by silent mode.  However when a suppressed
        # dependency is added back we find out later in the process.
        return (
            self.meta is not None
            and self.is_interface_fresh()
            and self.dependencies == self.meta.dependencies
        )

    def is_interface_fresh(self) -> bool:
        return self.externally_same

    def mark_as_rechecked(self) -> None:
        """Marks this module as having been fully re-analyzed by the type-checker."""
        self.manager.rechecked_modules.add(self.id)

    def mark_interface_stale(self, *, on_errors: bool = False) -> None:
        """Marks this module as having a stale public interface, and discards the cache data."""
        self.externally_same = False
        if not on_errors:
            self.manager.stale_modules.add(self.id)

    def check_blockers(self) -> None:
        """Raise CompileError if a blocking error is detected."""
        if self.manager.errors.is_blockers():
            self.manager.log("Bailing due to blocking errors")
            self.manager.errors.raise_error()

    @contextlib.contextmanager
    def wrap_context(self, check_blockers: bool = True) -> Iterator[None]:
        """Temporarily change the error import context to match this state.

        Also report an internal error if an unexpected exception was raised
        and raise an exception on a blocking error, unless
        check_blockers is False. Skipping blocking error reporting is used
        in the semantic analyzer so that we can report all blocking errors
        for a file (across multiple targets) to maintain backward
        compatibility.
        """
        save_import_context = self.manager.errors.import_context()
        self.manager.errors.set_import_context(self.import_context)
        try:
            yield
        except CompileError:
            raise
        except Exception as err:
            report_internal_error(
                err,
                self.path,
                0,
                self.manager.errors,
                self.options,
                self.manager.stdout,
                self.manager.stderr,
            )
        self.manager.errors.set_import_context(save_import_context)
        # TODO: Move this away once we've removed the old semantic analyzer?
        if check_blockers:
            self.check_blockers()

    def load_fine_grained_deps(self) -> dict[str, set[str]]:
        return self.manager.load_fine_grained_deps(self.id)

    def load_tree(self, temporary: bool = False) -> None:
        assert (
            self.meta is not None
        ), "Internal error: this method must be called only for cached modules"

        data = _load_json_file(
            self.meta.data_json, self.manager, "Load tree ", "Could not load tree: "
        )
        if data is None:
            return None

        t0 = time.time()
        # TODO: Assert data file wasn't changed.
        self.tree = MypyFile.deserialize(data)
        t1 = time.time()
        self.manager.add_stats(deserialize_time=t1 - t0)
        if not temporary:
            self.manager.modules[self.id] = self.tree
            self.manager.add_stats(fresh_trees=1)

    def fix_cross_refs(self) -> None:
        assert self.tree is not None, "Internal error: method must be called on parsed file only"
        # We need to set allow_missing when doing a fine grained cache
        # load because we need to gracefully handle missing modules.
        fixup_module(self.tree, self.manager.modules, self.options.use_fine_grained_cache)

    # Methods for processing modules from source code.

    def parse_file(self) -> None:
        """Parse file and run first pass of semantic analysis.

        Everything done here is local to the file. Don't depend on imported
        modules in any way. Also record module dependencies based on imports.
        """
        if self.tree is not None:
            # The file was already parsed (in __init__()).
            return

        manager = self.manager

        # Can we reuse a previously parsed AST? This avoids redundant work in daemon.
        cached = self.id in manager.ast_cache
        modules = manager.modules
        if not cached:
            manager.log(f"Parsing {self.xpath} ({self.id})")
        else:
            manager.log(f"Using cached AST for {self.xpath} ({self.id})")

        t0 = time_ref()

        with self.wrap_context():
            source = self.source
            self.source = None  # We won't need it again.
            if self.path and source is None:
                try:
                    path = manager.maybe_swap_for_shadow_path(self.path)
                    source = decode_python_encoding(manager.fscache.read(path))
                    self.source_hash = manager.fscache.hash_digest(path)
                except OSError as ioerr:
                    # ioerr.strerror differs for os.stat failures between Windows and
                    # other systems, but os.strerror(ioerr.errno) does not, so we use that.
                    # (We want the error messages to be platform-independent so that the
                    # tests have predictable output.)
                    raise CompileError(
                        [
                            "mypy: can't read file '{}': {}".format(
                                self.path, os.strerror(ioerr.errno)
                            )
                        ],
                        module_with_blocker=self.id,
                    ) from ioerr
                except (UnicodeDecodeError, DecodeError) as decodeerr:
                    if self.path.endswith(".pyd"):
                        err = f"mypy: stubgen does not support .pyd files: '{self.path}'"
                    else:
                        err = f"mypy: can't decode file '{self.path}': {str(decodeerr)}"
                    raise CompileError([err], module_with_blocker=self.id) from decodeerr
            elif self.path and self.manager.fscache.isdir(self.path):
                source = ""
                self.source_hash = ""
            else:
                assert source is not None
                self.source_hash = compute_hash(source)

            self.parse_inline_configuration(source)
            if not cached:
                self.tree = manager.parse_file(
                    self.id,
                    self.xpath,
                    source,
                    self.ignore_all or self.options.ignore_errors,
                    self.options,
                )

            else:
                # Reuse a cached AST
                self.tree = manager.ast_cache[self.id][0]
                manager.errors.set_file_ignored_lines(
                    self.xpath,
                    self.tree.ignored_lines,
                    self.ignore_all or self.options.ignore_errors,
                )

        self.time_spent_us += time_spent_us(t0)

        if not cached:
            # Make a copy of any errors produced during parse time so that
            # fine-grained mode can repeat them when the module is
            # reprocessed.
            self.early_errors = list(manager.errors.error_info_map.get(self.xpath, []))
        else:
            self.early_errors = manager.ast_cache[self.id][1]

        modules[self.id] = self.tree

        if not cached:
            self.semantic_analysis_pass1()

        self.check_blockers()

        manager.ast_cache[self.id] = (self.tree, self.early_errors)

    def parse_inline_configuration(self, source: str) -> None:
        """Check for inline mypy: options directive and parse them."""
        flags = get_mypy_comments(source)
        if flags:
            changes, config_errors = parse_mypy_comments(flags, self.options)
            self.options = self.options.apply_changes(changes)
            self.manager.errors.set_file(self.xpath, self.id, self.options)
            for lineno, error in config_errors:
                self.manager.errors.report(lineno, 0, error)

    def semantic_analysis_pass1(self) -> None:
        """Perform pass 1 of semantic analysis, which happens immediately after parsing.

        This pass can't assume that any other modules have been processed yet.
        """
        options = self.options
        assert self.tree is not None

        t0 = time_ref()

        # Do the first pass of semantic analysis: analyze the reachability
        # of blocks and import statements. We must do this before
        # processing imports, since this may mark some import statements as
        # unreachable.
        #
        # TODO: This should not be considered as a semantic analysis
        #     pass -- it's an independent pass.
        analyzer = SemanticAnalyzerPreAnalysis()
        with self.wrap_context():
            analyzer.visit_file(self.tree, self.xpath, self.id, options)
        # TODO: Do this while constructing the AST?
        self.tree.names = SymbolTable()
        if not self.tree.is_stub:
            # Always perform some low-key variable renaming
            self.tree.accept(LimitedVariableRenameVisitor())
            if options.allow_redefinition:
                # Perform more renaming across the AST to allow variable redefinitions
                self.tree.accept(VariableRenameVisitor())
        self.time_spent_us += time_spent_us(t0)

    def add_dependency(self, dep: str) -> None:
        if dep not in self.dependencies_set:
            self.dependencies.append(dep)
            self.dependencies_set.add(dep)
        if dep in self.suppressed_set:
            self.suppressed.remove(dep)
            self.suppressed_set.remove(dep)

    def suppress_dependency(self, dep: str) -> None:
        if dep in self.dependencies_set:
            self.dependencies.remove(dep)
            self.dependencies_set.remove(dep)
        if dep not in self.suppressed_set:
            self.suppressed.append(dep)
            self.suppressed_set.add(dep)

    def compute_dependencies(self) -> None:
        """Compute a module's dependencies after parsing it.

        This is used when we parse a file that we didn't have
        up-to-date cache information for. When we have an up-to-date
        cache, we just use the cached info.
        """
        manager = self.manager
        assert self.tree is not None

        # Compute (direct) dependencies.
        # Add all direct imports (this is why we needed the first pass).
        # Also keep track of each dependency's source line.
        # Missing dependencies will be moved from dependencies to
        # suppressed when they fail to be loaded in load_graph.

        self.dependencies = []
        self.dependencies_set = set()
        self.suppressed = []
        self.suppressed_set = set()
        self.priorities = {}  # id -> priority
        self.dep_line_map = {}  # id -> line
        dep_entries = manager.all_imported_modules_in_file(
            self.tree
        ) + self.manager.plugin.get_additional_deps(self.tree)
        for pri, id, line in dep_entries:
            self.priorities[id] = min(pri, self.priorities.get(id, PRI_ALL))
            if id == self.id:
                continue
            self.add_dependency(id)
            if id not in self.dep_line_map:
                self.dep_line_map[id] = line
        # Every module implicitly depends on builtins.
        if self.id != "builtins":
            self.add_dependency("builtins")

        self.check_blockers()  # Can fail due to bogus relative imports

    def type_check_first_pass(self) -> None:
        if self.options.semantic_analysis_only:
            return
        t0 = time_ref()
        with self.wrap_context():
            self.type_checker().check_first_pass()
        self.time_spent_us += time_spent_us(t0)

    def type_checker(self) -> TypeChecker:
        if not self._type_checker:
            assert self.tree is not None, "Internal error: must be called on parsed file only"
            manager = self.manager
            self._type_checker = TypeChecker(
                manager.errors,
                manager.modules,
                self.options,
                self.tree,
                self.xpath,
                manager.plugin,
                self.per_line_checking_time_ns,
            )
        return self._type_checker

    def type_map(self) -> dict[Expression, Type]:
        # We can extract the master type map directly since at this
        # point no temporary type maps can be active.
        assert len(self.type_checker()._type_maps) == 1
        return self.type_checker()._type_maps[0]

    def type_check_second_pass(self) -> bool:
        if self.options.semantic_analysis_only:
            return False
        t0 = time_ref()
        with self.wrap_context():
            result = self.type_checker().check_second_pass()
        self.time_spent_us += time_spent_us(t0)
        return result

    def detect_possibly_undefined_vars(self) -> None:
        assert self.tree is not None, "Internal error: method must be called on parsed file only"
        if self.tree.is_stub:
            # We skip stub files because they aren't actually executed.
            return
        manager = self.manager
        manager.errors.set_file(self.xpath, self.tree.fullname, options=self.options)
        if manager.errors.is_error_code_enabled(
            codes.POSSIBLY_UNDEFINED
        ) or manager.errors.is_error_code_enabled(codes.USED_BEFORE_DEF):
            self.tree.accept(
                PossiblyUndefinedVariableVisitor(
                    MessageBuilder(manager.errors, manager.modules),
                    self.type_map(),
                    self.options,
                    self.tree.names,
                )
            )

    def finish_passes(self) -> None:
        assert self.tree is not None, "Internal error: method must be called on parsed file only"
        manager = self.manager
        if self.options.semantic_analysis_only:
            return
        t0 = time_ref()
        with self.wrap_context():
            # Some tests (and tools) want to look at the set of all types.
            options = manager.options
            if options.export_types:
                manager.all_types.update(self.type_map())

            # We should always patch indirect dependencies, even in full (non-incremental) builds,
            # because the cache still may be written, and it must be correct.
            # TODO: find a more robust way to traverse *all* relevant types?
            expr_types = set(self.type_map().values())
            symbol_types = set()
            for _, sym, _ in self.tree.local_definitions():
                if sym.type is not None:
                    symbol_types.add(sym.type)
                if isinstance(sym.node, TypeInfo):
                    # TypeInfo symbols have some extra relevant types.
                    symbol_types.update(sym.node.bases)
                    if sym.node.metaclass_type:
                        symbol_types.add(sym.node.metaclass_type)
                    if sym.node.typeddict_type:
                        symbol_types.add(sym.node.typeddict_type)
                    if sym.node.tuple_type:
                        symbol_types.add(sym.node.tuple_type)
            self._patch_indirect_dependencies(
                self.type_checker().module_refs, expr_types | symbol_types
            )

            if self.options.dump_inference_stats:
                dump_type_stats(
                    self.tree,
                    self.xpath,
                    modules=self.manager.modules,
                    inferred=True,
                    typemap=self.type_map(),
                )
            manager.report_file(self.tree, self.type_map(), self.options)

            self.update_fine_grained_deps(self.manager.fg_deps)
            self.free_state()
            if not manager.options.fine_grained_incremental and not manager.options.preserve_asts:
                free_tree(self.tree)
        self.time_spent_us += time_spent_us(t0)

    def free_state(self) -> None:
        if self._type_checker:
            self._type_checker.reset()
            self._type_checker = None

    def _patch_indirect_dependencies(self, module_refs: set[str], types: set[Type]) -> None:
        assert None not in types
        valid = self.valid_references()

        encountered = self.manager.indirection_detector.find_modules(types) | module_refs
        extra = encountered - valid

        for dep in sorted(extra):
            if dep not in self.manager.modules:
                continue
            if dep not in self.suppressed_set and dep not in self.manager.missing_modules:
                self.add_dependency(dep)
                self.priorities[dep] = PRI_INDIRECT
            elif dep not in self.suppressed_set and dep in self.manager.missing_modules:
                self.suppress_dependency(dep)

    def compute_fine_grained_deps(self) -> dict[str, set[str]]:
        assert self.tree is not None
        if self.id in ("builtins", "typing", "types", "sys", "_typeshed"):
            # We don't track changes to core parts of typeshed -- the
            # assumption is that they are only changed as part of mypy
            # updates, which will invalidate everything anyway. These
            # will always be processed in the initial non-fine-grained
            # build. Other modules may be brought in as a result of an
            # fine-grained increment, and we may need these
            # dependencies then to handle cyclic imports.
            return {}
        from mypy.server.deps import get_dependencies  # Lazy import to speed up startup

        return get_dependencies(
            target=self.tree,
            type_map=self.type_map(),
            python_version=self.options.python_version,
            options=self.manager.options,
        )

    def update_fine_grained_deps(self, deps: dict[str, set[str]]) -> None:
        options = self.manager.options
        if options.cache_fine_grained or options.fine_grained_incremental:
            from mypy.server.deps import merge_dependencies  # Lazy import to speed up startup

            merge_dependencies(self.compute_fine_grained_deps(), deps)
            type_state.update_protocol_deps(deps)

    def valid_references(self) -> set[str]:
        assert self.ancestors is not None
        valid_refs = set(self.dependencies + self.suppressed + self.ancestors)
        valid_refs.add(self.id)

        if "os" in valid_refs:
            valid_refs.add("os.path")

        return valid_refs

    def write_cache(self) -> None:
        assert self.tree is not None, "Internal error: method must be called on parsed file only"
        # We don't support writing cache files in fine-grained incremental mode.
        if (
            not self.path
            or self.options.cache_dir == os.devnull
            or self.options.fine_grained_incremental
        ):
            if self.options.debug_serialize:
                try:
                    self.tree.serialize()
                except Exception:
                    print(f"Error serializing {self.id}", file=self.manager.stdout)
                    raise  # Propagate to display traceback
            return
        is_errors = self.transitive_error
        if is_errors:
            delete_cache(self.id, self.path, self.manager)
            self.meta = None
            self.mark_interface_stale(on_errors=True)
            return
        dep_prios = self.dependency_priorities()
        dep_lines = self.dependency_lines()
        assert self.source_hash is not None
        assert len(set(self.dependencies)) == len(
            self.dependencies
        ), f"Duplicates in dependencies list for {self.id} ({self.dependencies})"
        new_interface_hash, self.meta = write_cache(
            self.id,
            self.path,
            self.tree,
            list(self.dependencies),
            list(self.suppressed),
            dep_prios,
            dep_lines,
            self.interface_hash,
            self.source_hash,
            self.ignore_all,
            self.manager,
        )
        if new_interface_hash == self.interface_hash:
            self.manager.log(f"Cached module {self.id} has same interface")
        else:
            self.manager.log(f"Cached module {self.id} has changed interface")
            self.mark_interface_stale()
            self.interface_hash = new_interface_hash

    def verify_dependencies(self, suppressed_only: bool = False) -> None:
        """Report errors for import targets in modules that don't exist.

        If suppressed_only is set, only check suppressed dependencies.
        """
        manager = self.manager
        assert self.ancestors is not None
        if suppressed_only:
            all_deps = self.suppressed
        else:
            # Strip out indirect dependencies. See comment in build.load_graph().
            dependencies = [
                dep for dep in self.dependencies if self.priorities.get(dep) != PRI_INDIRECT
            ]
            all_deps = dependencies + self.suppressed + self.ancestors
        for dep in all_deps:
            if dep in manager.modules:
                continue
            options = manager.options.clone_for_module(dep)
            if options.ignore_missing_imports:
                continue
            line = self.dep_line_map.get(dep, 1)
            try:
                if dep in self.ancestors:
                    state: State | None = None
                    ancestor: State | None = self
                else:
                    state, ancestor = self, None
                # Called just for its side effects of producing diagnostics.
                find_module_and_diagnose(
                    manager,
                    dep,
                    options,
                    caller_state=state,
                    caller_line=line,
                    ancestor_for=ancestor,
                )
            except (ModuleNotFound, CompileError):
                # Swallow up any ModuleNotFounds or CompilerErrors while generating
                # a diagnostic. CompileErrors may get generated in
                # fine-grained mode when an __init__.py is deleted, if a module
                # that was in that package has targets reprocessed before
                # it is renamed.
                pass

    def dependency_priorities(self) -> list[int]:
        return [self.priorities.get(dep, PRI_HIGH) for dep in self.dependencies + self.suppressed]

    def dependency_lines(self) -> list[int]:
        return [self.dep_line_map.get(dep, 1) for dep in self.dependencies + self.suppressed]

    def generate_unused_ignore_notes(self) -> None:
        if self.options.warn_unused_ignores:
            # If this file was initially loaded from the cache, it may have suppressed
            # dependencies due to imports with ignores on them. We need to generate
            # those errors to avoid spuriously flagging them as unused ignores.
            if self.meta:
                self.verify_dependencies(suppressed_only=True)
            self.manager.errors.generate_unused_ignore_errors(self.xpath)

    def generate_ignore_without_code_notes(self) -> None:
        if self.manager.errors.is_error_code_enabled(codes.IGNORE_WITHOUT_CODE):
            self.manager.errors.generate_ignore_without_code_errors(
                self.xpath, self.options.warn_unused_ignores
            )


# Module import and diagnostic glue


def find_module_and_diagnose(
    manager: BuildManager,
    id: str,
    options: Options,
    caller_state: State | None = None,
    caller_line: int = 0,
    ancestor_for: State | None = None,
    root_source: bool = False,
    skip_diagnose: bool = False,
) -> tuple[str, str]:
    """Find a module by name, respecting follow_imports and producing diagnostics.

    If the module is not found, then the ModuleNotFound exception is raised.

    Args:
      id: module to find
      options: the options for the module being loaded
      caller_state: the state of the importing module, if applicable
      caller_line: the line number of the import
      ancestor_for: the child module this is an ancestor of, if applicable
      root_source: whether this source was specified on the command line
      skip_diagnose: skip any error diagnosis and reporting (but ModuleNotFound is
          still raised if the module is missing)

    The specified value of follow_imports for a module can be overridden
    if the module is specified on the command line or if it is a stub,
    so we compute and return the "effective" follow_imports of the module.

    Returns a tuple containing (file path, target's effective follow_imports setting)
    """
    result = find_module_with_reason(id, manager)
    if isinstance(result, str):
        # For non-stubs, look at options.follow_imports:
        # - normal (default) -> fully analyze
        # - silent -> analyze but silence errors
        # - skip -> don't analyze, make the type Any
        follow_imports = options.follow_imports
        if (
            root_source  # Honor top-level modules
            or (
                result.endswith(".pyi")  # Stubs are always normal
                and not options.follow_imports_for_stubs  # except when they aren't
            )
            or id in mypy.semanal_main.core_modules  # core is always normal
        ):
            follow_imports = "normal"
        if skip_diagnose:
            pass
        elif follow_imports == "silent":
            # Still import it, but silence non-blocker errors.
            manager.log(f"Silencing {result} ({id})")
        elif follow_imports == "skip" or follow_imports == "error":
            # In 'error' mode, produce special error messages.
            if id not in manager.missing_modules:
                manager.log(f"Skipping {result} ({id})")
            if follow_imports == "error":
                if ancestor_for:
                    skipping_ancestor(manager, id, result, ancestor_for)
                else:
                    skipping_module(manager, caller_line, caller_state, id, result)
            raise ModuleNotFound
        if is_silent_import_module(manager, result) and not root_source:
            follow_imports = "silent"
        return (result, follow_imports)
    else:
        # Could not find a module.  Typically the reason is a
        # misspelled module name, missing stub, module not in
        # search path or the module has not been installed.

        ignore_missing_imports = options.ignore_missing_imports
        top_level, second_level = get_top_two_prefixes(id)
        # Don't honor a global (not per-module) ignore_missing_imports
        # setting for modules that used to have bundled stubs, as
        # otherwise updating mypy can silently result in new false
        # negatives. (Unless there are stubs but they are incomplete.)
        global_ignore_missing_imports = manager.options.ignore_missing_imports
        if (
            (is_legacy_bundled_package(top_level) or is_legacy_bundled_package(second_level))
            and global_ignore_missing_imports
            and not options.ignore_missing_imports_per_module
            and result is ModuleNotFoundReason.APPROVED_STUBS_NOT_INSTALLED
        ):
            ignore_missing_imports = False

        if skip_diagnose:
            raise ModuleNotFound
        if caller_state:
            if not (ignore_missing_imports or in_partial_package(id, manager)):
                module_not_found(manager, caller_line, caller_state, id, result)
            raise ModuleNotFound
        elif root_source:
            # If we can't find a root source it's always fatal.
            # TODO: This might hide non-fatal errors from
            # root sources processed earlier.
            raise CompileError([f"mypy: can't find module '{id}'"])
        else:
            raise ModuleNotFound


def exist_added_packages(suppressed: list[str], manager: BuildManager, options: Options) -> bool:
    """Find if there are any newly added packages that were previously suppressed.

    Exclude everything not in build for follow-imports=skip.
    """
    for dep in suppressed:
        if dep in manager.source_set.source_modules:
            # We don't need to add any special logic for this. If a module
            # is added to build, importers will be invalidated by normal mechanism.
            continue
        path = find_module_simple(dep, manager)
        if not path:
            continue
        if options.follow_imports == "skip" and (
            not path.endswith(".pyi") or options.follow_imports_for_stubs
        ):
            continue
        if "__init__.py" in path:
            # It is better to have a bit lenient test, this will only slightly reduce
            # performance, while having a too strict test may affect correctness.
            return True
    return False


def find_module_simple(id: str, manager: BuildManager) -> str | None:
    """Find a filesystem path for module `id` or `None` if not found."""
    x = find_module_with_reason(id, manager)
    if isinstance(x, ModuleNotFoundReason):
        return None
    return x


def find_module_with_reason(id: str, manager: BuildManager) -> ModuleSearchResult:
    """Find a filesystem path for module `id` or the reason it can't be found."""
    t0 = time.time()
    x = manager.find_module_cache.find_module(id)
    manager.add_stats(find_module_time=time.time() - t0, find_module_calls=1)
    return x


def in_partial_package(id: str, manager: BuildManager) -> bool:
    """Check if a missing module can potentially be a part of a package.

    This checks if there is any existing parent __init__.pyi stub that
    defines a module-level __getattr__ (a.k.a. partial stub package).
    """
    while "." in id:
        parent, _ = id.rsplit(".", 1)
        if parent in manager.modules:
            parent_mod: MypyFile | None = manager.modules[parent]
        else:
            # Parent is not in build, try quickly if we can find it.
            try:
                parent_st = State(
                    id=parent, path=None, source=None, manager=manager, temporary=True
                )
            except (ModuleNotFound, CompileError):
                parent_mod = None
            else:
                parent_mod = parent_st.tree
        if parent_mod is not None:
            # Bail out soon, complete subpackage found
            return parent_mod.is_partial_stub_package
        id = parent
    return False


def module_not_found(
    manager: BuildManager,
    line: int,
    caller_state: State,
    target: str,
    reason: ModuleNotFoundReason,
) -> None:
    errors = manager.errors
    save_import_context = errors.import_context()
    errors.set_import_context(caller_state.import_context)
    errors.set_file(caller_state.xpath, caller_state.id, caller_state.options)
    if target == "builtins":
        errors.report(
            line, 0, "Cannot find 'builtins' module. Typeshed appears broken!", blocker=True
        )
        errors.raise_error()
    else:
        daemon = manager.options.fine_grained_incremental
        msg, notes = reason.error_message_templates(daemon)
        errors.report(line, 0, msg.format(module=target), code=codes.IMPORT)
        top_level, second_level = get_top_two_prefixes(target)
        if second_level in legacy_bundled_packages or second_level in non_bundled_packages:
            top_level = second_level
        for note in notes:
            if "{stub_dist}" in note:
                note = note.format(stub_dist=stub_package_name(top_level))
            errors.report(line, 0, note, severity="note", only_once=True, code=codes.IMPORT)
        if reason is ModuleNotFoundReason.APPROVED_STUBS_NOT_INSTALLED:
            manager.missing_stub_packages.add(stub_package_name(top_level))
    errors.set_import_context(save_import_context)


def skipping_module(
    manager: BuildManager, line: int, caller_state: State | None, id: str, path: str
) -> None:
    """Produce an error for an import ignored due to --follow_imports=error"""
    assert caller_state, (id, path)
    save_import_context = manager.errors.import_context()
    manager.errors.set_import_context(caller_state.import_context)
    manager.errors.set_file(caller_state.xpath, caller_state.id, manager.options)
    manager.errors.report(line, 0, f'Import of "{id}" ignored', severity="error")
    manager.errors.report(
        line,
        0,
        "(Using --follow-imports=error, module not passed on command line)",
        severity="note",
        only_once=True,
    )
    manager.errors.set_import_context(save_import_context)


def skipping_ancestor(manager: BuildManager, id: str, path: str, ancestor_for: State) -> None:
    """Produce an error for an ancestor ignored due to --follow_imports=error"""
    # TODO: Read the path (the __init__.py file) and return
    # immediately if it's empty or only contains comments.
    # But beware, some package may be the ancestor of many modules,
    # so we'd need to cache the decision.
    manager.errors.set_import_context([])
    manager.errors.set_file(ancestor_for.xpath, ancestor_for.id, manager.options)
    manager.errors.report(
        -1, -1, f'Ancestor package "{id}" ignored', severity="error", only_once=True
    )
    manager.errors.report(
        -1,
        -1,
        "(Using --follow-imports=error, submodule passed on command line)",
        severity="note",
        only_once=True,
    )


def log_configuration(manager: BuildManager, sources: list[BuildSource]) -> None:
    """Output useful configuration information to LOG and TRACE"""

    manager.log()
    configuration_vars = [
        ("Mypy Version", __version__),
        ("Config File", (manager.options.config_file or "Default")),
        ("Configured Executable", manager.options.python_executable or "None"),
        ("Current Executable", sys.executable),
        ("Cache Dir", manager.options.cache_dir),
        ("Compiled", str(not __file__.endswith(".py"))),
        ("Exclude", manager.options.exclude),
    ]

    for conf_name, conf_value in configuration_vars:
        manager.log(f"{conf_name + ':':24}{conf_value}")

    for source in sources:
        manager.log(f"{'Found source:':24}{source}")

    # Complete list of searched paths can get very long, put them under TRACE
    for path_type, paths in manager.search_paths._asdict().items():
        if not paths:
            manager.trace(f"No {path_type}")
            continue

        manager.trace(f"{path_type}:")

        for pth in paths:
            manager.trace(f"    {pth}")


# The driver


def dispatch(sources: list[BuildSource], manager: BuildManager, stdout: TextIO) -> Graph:
    log_configuration(manager, sources)

    t0 = time.time()
    graph = load_graph(sources, manager)

    # This is a kind of unfortunate hack to work around some of fine-grained's
    # fragility: if we have loaded less than 50% of the specified files from
    # cache in fine-grained cache mode, load the graph again honestly.
    # In this case, we just turn the cache off entirely, so we don't need
    # to worry about some files being loaded and some from cache and so
    # that fine-grained mode never *writes* to the cache.
    if manager.use_fine_grained_cache() and len(graph) < 0.50 * len(sources):
        manager.log("Redoing load_graph without cache because too much was missing")
        manager.cache_enabled = False
        graph = load_graph(sources, manager)

    t1 = time.time()
    manager.add_stats(
        graph_size=len(graph),
        stubs_found=sum(g.path is not None and g.path.endswith(".pyi") for g in graph.values()),
        graph_load_time=(t1 - t0),
        fm_cache_size=len(manager.find_module_cache.results),
    )
    if not graph:
        print("Nothing to do?!", file=stdout)
        return graph
    manager.log(f"Loaded graph with {len(graph)} nodes ({t1 - t0:.3f} sec)")
    if manager.options.dump_graph:
        dump_graph(graph, stdout)
        return graph

    # Fine grained dependencies that didn't have an associated module in the build
    # are serialized separately, so we read them after we load the graph.
    # We need to read them both for running in daemon mode and if we are generating
    # a fine-grained cache (so that we can properly update them incrementally).
    # The `read_deps_cache` will also validate
    # the deps cache against the loaded individual cache files.
    if manager.options.cache_fine_grained or manager.use_fine_grained_cache():
        t2 = time.time()
        fg_deps_meta = read_deps_cache(manager, graph)
        manager.add_stats(load_fg_deps_time=time.time() - t2)
        if fg_deps_meta is not None:
            manager.fg_deps_meta = fg_deps_meta
        elif manager.stats.get("fresh_metas", 0) > 0:
            # Clear the stats so we don't infinite loop because of positive fresh_metas
            manager.stats.clear()
            # There were some cache files read, but no fine-grained dependencies loaded.
            manager.log("Error reading fine-grained dependencies cache -- aborting cache load")
            manager.cache_enabled = False
            manager.log("Falling back to full run -- reloading graph...")
            return dispatch(sources, manager, stdout)

    # If we are loading a fine-grained incremental mode cache, we
    # don't want to do a real incremental reprocess of the
    # graph---we'll handle it all later.
    if not manager.use_fine_grained_cache():
        process_graph(graph, manager)
        # Update plugins snapshot.
        write_plugins_snapshot(manager)
        manager.old_plugins_snapshot = manager.plugins_snapshot
        if manager.options.cache_fine_grained or manager.options.fine_grained_incremental:
            # If we are running a daemon or are going to write cache for further fine grained use,
            # then we need to collect fine grained protocol dependencies.
            # Since these are a global property of the program, they are calculated after we
            # processed the whole graph.
            type_state.add_all_protocol_deps(manager.fg_deps)
            if not manager.options.fine_grained_incremental:
                rdeps = generate_deps_for_cache(manager, graph)
                write_deps_cache(rdeps, manager, graph)

    if manager.options.dump_deps:
        # This speeds up startup a little when not using the daemon mode.
        from mypy.server.deps import dump_all_dependencies

        dump_all_dependencies(
            manager.modules, manager.all_types, manager.options.python_version, manager.options
        )
    return graph


class NodeInfo:
    """Some info about a node in the graph of SCCs."""

    def __init__(self, index: int, scc: list[str]) -> None:
        self.node_id = "n%d" % index
        self.scc = scc
        self.sizes: dict[str, int] = {}  # mod -> size in bytes
        self.deps: dict[str, int] = {}  # node_id -> pri

    def dumps(self) -> str:
        """Convert to JSON string."""
        total_size = sum(self.sizes.values())
        return "[{}, {}, {},\n     {},\n     {}]".format(
            json.dumps(self.node_id),
            json.dumps(total_size),
            json.dumps(self.scc),
            json.dumps(self.sizes),
            json.dumps(self.deps),
        )


def dump_timing_stats(path: str, graph: Graph) -> None:
    """Dump timing stats for each file in the given graph."""
    with open(path, "w") as f:
        for id in sorted(graph):
            f.write(f"{id} {graph[id].time_spent_us}\n")


def dump_line_checking_stats(path: str, graph: Graph) -> None:
    """Dump per-line expression type checking stats."""
    with open(path, "w") as f:
        for id in sorted(graph):
            if not graph[id].per_line_checking_time_ns:
                continue
            f.write(f"{id}:\n")
            for line in sorted(graph[id].per_line_checking_time_ns):
                line_time = graph[id].per_line_checking_time_ns[line]
                f.write(f"{line:>5} {line_time/1000:8.1f}\n")


def dump_graph(graph: Graph, stdout: TextIO | None = None) -> None:
    """Dump the graph as a JSON string to stdout.

    This copies some of the work by process_graph()
    (sorted_components() and order_ascc()).
    """
    stdout = stdout or sys.stdout
    nodes = []
    sccs = sorted_components(graph)
    for i, ascc in enumerate(sccs):
        scc = order_ascc(graph, ascc)
        node = NodeInfo(i, scc)
        nodes.append(node)
    inv_nodes = {}  # module -> node_id
    for node in nodes:
        for mod in node.scc:
            inv_nodes[mod] = node.node_id
    for node in nodes:
        for mod in node.scc:
            state = graph[mod]
            size = 0
            if state.path:
                try:
                    size = os.path.getsize(state.path)
                except os.error:
                    pass
            node.sizes[mod] = size
            for dep in state.dependencies:
                if dep in state.priorities:
                    pri = state.priorities[dep]
                    if dep in inv_nodes:
                        dep_id = inv_nodes[dep]
                        if dep_id != node.node_id and (
                            dep_id not in node.deps or pri < node.deps[dep_id]
                        ):
                            node.deps[dep_id] = pri
    print("[" + ",\n ".join(node.dumps() for node in nodes) + "\n]", file=stdout)


def load_graph(
    sources: list[BuildSource],
    manager: BuildManager,
    old_graph: Graph | None = None,
    new_modules: list[State] | None = None,
) -> Graph:
    """Given some source files, load the full dependency graph.

    If an old_graph is passed in, it is used as the starting point and
    modified during graph loading.

    If a new_modules is passed in, any modules that are loaded are
    added to the list. This is an argument and not a return value
    so that the caller can access it even if load_graph fails.

    As this may need to parse files, this can raise CompileError in case
    there are syntax errors.
    """

    graph: Graph = old_graph if old_graph is not None else {}

    # The deque is used to implement breadth-first traversal.
    # TODO: Consider whether to go depth-first instead.  This may
    # affect the order in which we process files within import cycles.
    new = new_modules if new_modules is not None else []
    entry_points: set[str] = set()
    # Seed the graph with the initial root sources.
    for bs in sources:
        try:
            st = State(
                id=bs.module,
                path=bs.path,
                source=bs.text,
                manager=manager,
                root_source=not bs.followed,
            )
        except ModuleNotFound:
            continue
        if st.id in graph:
            manager.errors.set_file(st.xpath, st.id, manager.options)
            manager.errors.report(
                -1,
                -1,
                f'Duplicate module named "{st.id}" (also at "{graph[st.id].xpath}")',
                blocker=True,
            )
            manager.errors.report(
                -1,
                -1,
                "See https://mypy.readthedocs.io/en/stable/running_mypy.html#mapping-file-paths-to-modules "  # noqa: E501
                "for more info",
                severity="note",
            )
            manager.errors.report(
                -1,
                -1,
                "Common resolutions include: a) using `--exclude` to avoid checking one of them, "
                "b) adding `__init__.py` somewhere, c) using `--explicit-package-bases` or "
                "adjusting MYPYPATH",
                severity="note",
            )

            manager.errors.raise_error()
        graph[st.id] = st
        new.append(st)
        entry_points.add(bs.module)

    # Note: Running this each time could be slow in the daemon. If it's a problem, we
    # can do more work to maintain this incrementally.
    seen_files = {st.abspath: st for st in graph.values() if st.path}

    # Collect dependencies.  We go breadth-first.
    # More nodes might get added to new as we go, but that's fine.
    for st in new:
        assert st.ancestors is not None
        # Strip out indirect dependencies.  These will be dealt with
        # when they show up as direct dependencies, and there's a
        # scenario where they hurt:
        # - Suppose A imports B and B imports C.
        # - Suppose on the next round:
        #   - C is deleted;
        #   - B is updated to remove the dependency on C;
        #   - A is unchanged.
        # - In this case A's cached *direct* dependencies are still valid
        #   (since direct dependencies reflect the imports found in the source)
        #   but A's cached *indirect* dependency on C is wrong.
        dependencies = [dep for dep in st.dependencies if st.priorities.get(dep) != PRI_INDIRECT]
        if not manager.use_fine_grained_cache():
            # TODO: Ideally we could skip here modules that appeared in st.suppressed
            # because they are not in build with `follow-imports=skip`.
            # This way we could avoid overhead of cloning options in `State.__init__()`
            # below to get the option value. This is quite minor performance loss however.
            added = [dep for dep in st.suppressed if find_module_simple(dep, manager)]
        else:
            # During initial loading we don't care about newly added modules,
            # they will be taken care of during fine grained update. See also
            # comment about this in `State.__init__()`.
            added = []
        for dep in st.ancestors + dependencies + st.suppressed:
            ignored = dep in st.suppressed_set and dep not in entry_points
            if ignored and dep not in added:
                manager.missing_modules.add(dep)
            elif dep not in graph:
                try:
                    if dep in st.ancestors:
                        # TODO: Why not 'if dep not in st.dependencies' ?
                        # Ancestors don't have import context.
                        newst = State(
                            id=dep, path=None, source=None, manager=manager, ancestor_for=st
                        )
                    else:
                        newst = State(
                            id=dep,
                            path=None,
                            source=None,
                            manager=manager,
                            caller_state=st,
                            caller_line=st.dep_line_map.get(dep, 1),
                        )
                except ModuleNotFound:
                    if dep in st.dependencies_set:
                        st.suppress_dependency(dep)
                else:
                    if newst.path:
                        newst_path = os.path.abspath(newst.path)

                        if newst_path in seen_files:
                            manager.errors.report(
                                -1,
                                0,
                                "Source file found twice under different module names: "
                                '"{}" and "{}"'.format(seen_files[newst_path].id, newst.id),
                                blocker=True,
                            )
                            manager.errors.report(
                                -1,
                                0,
                                "See https://mypy.readthedocs.io/en/stable/running_mypy.html#mapping-file-paths-to-modules "  # noqa: E501
                                "for more info",
                                severity="note",
                            )
                            manager.errors.report(
                                -1,
                                0,
                                "Common resolutions include: a) adding `__init__.py` somewhere, "
                                "b) using `--explicit-package-bases` or adjusting MYPYPATH",
                                severity="note",
                            )
                            manager.errors.raise_error()

                        seen_files[newst_path] = newst

                    assert newst.id not in graph, newst.id
                    graph[newst.id] = newst
                    new.append(newst)
            if dep in graph and dep in st.suppressed_set:
                # Previously suppressed file is now visible
                st.add_dependency(dep)
    manager.plugin.set_modules(manager.modules)
    return graph


def process_graph(graph: Graph, manager: BuildManager) -> None:
    """Process everything in dependency order."""
    sccs = sorted_components(graph)
    manager.log("Found %d SCCs; largest has %d nodes" % (len(sccs), max(len(scc) for scc in sccs)))

    fresh_scc_queue: list[list[str]] = []

    # We're processing SCCs from leaves (those without further
    # dependencies) to roots (those from which everything else can be
    # reached).
    for ascc in sccs:
        # Order the SCC's nodes using a heuristic.
        # Note that ascc is a set, and scc is a list.
        scc = order_ascc(graph, ascc)
        # Make the order of the SCC that includes 'builtins' and 'typing',
        # among other things, predictable. Various things may  break if
        # the order changes.
        if "builtins" in ascc:
            scc = sorted(scc, reverse=True)
            # If builtins is in the list, move it last.  (This is a bit of
            # a hack, but it's necessary because the builtins module is
            # part of a small cycle involving at least {builtins, abc,
            # typing}.  Of these, builtins must be processed last or else
            # some builtin objects will be incompletely processed.)
            scc.remove("builtins")
            scc.append("builtins")
        if manager.options.verbosity >= 2:
            for id in scc:
                manager.trace(
                    f"Priorities for {id}:",
                    " ".join(
                        "%s:%d" % (x, graph[id].priorities[x])
                        for x in graph[id].dependencies
                        if x in ascc and x in graph[id].priorities
                    ),
                )
        # Because the SCCs are presented in topological sort order, we
        # don't need to look at dependencies recursively for staleness
        # -- the immediate dependencies are sufficient.
        stale_scc = {id for id in scc if not graph[id].is_fresh()}
        fresh = not stale_scc
        deps = set()
        for id in scc:
            deps.update(graph[id].dependencies)
        deps -= ascc
        stale_deps = {id for id in deps if id in graph and not graph[id].is_interface_fresh()}
        fresh = fresh and not stale_deps
        undeps = set()
        if fresh:
            # Check if any dependencies that were suppressed according
            # to the cache have been added back in this run.
            # NOTE: Newly suppressed dependencies are handled by is_fresh().
            for id in scc:
                undeps.update(graph[id].suppressed)
            undeps &= graph.keys()
            if undeps:
                fresh = False
        if fresh:
            # All cache files are fresh.  Check that no dependency's
            # cache file is newer than any scc node's cache file.
            oldest_in_scc = min(graph[id].xmeta.data_mtime for id in scc)
            viable = {id for id in stale_deps if graph[id].meta is not None}
            newest_in_deps = (
                0 if not viable else max(graph[dep].xmeta.data_mtime for dep in viable)
            )
            if manager.options.verbosity >= 3:  # Dump all mtimes for extreme debugging.
                all_ids = sorted(ascc | viable, key=lambda id: graph[id].xmeta.data_mtime)
                for id in all_ids:
                    if id in scc:
                        if graph[id].xmeta.data_mtime < newest_in_deps:
                            key = "*id:"
                        else:
                            key = "id:"
                    else:
                        if graph[id].xmeta.data_mtime > oldest_in_scc:
                            key = "+dep:"
                        else:
                            key = "dep:"
                    manager.trace(" %5s %.0f %s" % (key, graph[id].xmeta.data_mtime, id))
            # If equal, give the benefit of the doubt, due to 1-sec time granularity
            # (on some platforms).
            if oldest_in_scc < newest_in_deps:
                fresh = False
                fresh_msg = f"out of date by {newest_in_deps - oldest_in_scc:.0f} seconds"
            else:
                fresh_msg = "fresh"
        elif undeps:
            fresh_msg = f"stale due to changed suppression ({' '.join(sorted(undeps))})"
        elif stale_scc:
            fresh_msg = "inherently stale"
            if stale_scc != ascc:
                fresh_msg += f" ({' '.join(sorted(stale_scc))})"
            if stale_deps:
                fresh_msg += f" with stale deps ({' '.join(sorted(stale_deps))})"
        else:
            fresh_msg = f"stale due to deps ({' '.join(sorted(stale_deps))})"

        # Initialize transitive_error for all SCC members from union
        # of transitive_error of dependencies.
        if any(graph[dep].transitive_error for dep in deps if dep in graph):
            for id in scc:
                graph[id].transitive_error = True

        scc_str = " ".join(scc)
        if fresh:
            manager.trace(f"Queuing {fresh_msg} SCC ({scc_str})")
            fresh_scc_queue.append(scc)
        else:
            if len(fresh_scc_queue) > 0:
                manager.log(f"Processing {len(fresh_scc_queue)} queued fresh SCCs")
                # Defer processing fresh SCCs until we actually run into a stale SCC
                # and need the earlier modules to be loaded.
                #
                # Note that `process_graph` may end with us not having processed every
                # single fresh SCC. This is intentional -- we don't need those modules
                # loaded if there are no more stale SCCs to be rechecked.
                #
                # Also note we shouldn't have to worry about transitive_error here,
                # since modules with transitive errors aren't written to the cache,
                # and if any dependencies were changed, this SCC would be stale.
                # (Also, in quick_and_dirty mode we don't care about transitive errors.)
                #
                # TODO: see if it's possible to determine if we need to process only a
                # _subset_ of the past SCCs instead of having to process them all.
                for prev_scc in fresh_scc_queue:
                    process_fresh_modules(graph, prev_scc, manager)
                fresh_scc_queue = []
            size = len(scc)
            if size == 1:
                manager.log(f"Processing SCC singleton ({scc_str}) as {fresh_msg}")
            else:
                manager.log("Processing SCC of size %d (%s) as %s" % (size, scc_str, fresh_msg))
            process_stale_scc(graph, scc, manager)

    sccs_left = len(fresh_scc_queue)
    nodes_left = sum(len(scc) for scc in fresh_scc_queue)
    manager.add_stats(sccs_left=sccs_left, nodes_left=nodes_left)
    if sccs_left:
        manager.log(
            "{} fresh SCCs ({} nodes) left in queue (and will remain unprocessed)".format(
                sccs_left, nodes_left
            )
        )
        manager.trace(str(fresh_scc_queue))
    else:
        manager.log("No fresh SCCs left in queue")


def order_ascc(graph: Graph, ascc: AbstractSet[str], pri_max: int = PRI_ALL) -> list[str]:
    """Come up with the ideal processing order within an SCC.

    Using the priorities assigned by all_imported_modules_in_file(),
    try to reduce the cycle to a DAG, by omitting arcs representing
    dependencies of lower priority.

    In the simplest case, if we have A <--> B where A has a top-level
    "import B" (medium priority) but B only has the reverse "import A"
    inside a function (low priority), we turn the cycle into a DAG by
    dropping the B --> A arc, which leaves only A --> B.

    If all arcs have the same priority, we fall back to sorting by
    reverse global order (the order in which modules were first
    encountered).

    The algorithm is recursive, as follows: when as arcs of different
    priorities are present, drop all arcs of the lowest priority,
    identify SCCs in the resulting graph, and apply the algorithm to
    each SCC thus found.  The recursion is bounded because at each
    recursion the spread in priorities is (at least) one less.

    In practice there are only a few priority levels (less than a
    dozen) and in the worst case we just carry out the same algorithm
    for finding SCCs N times.  Thus the complexity is no worse than
    the complexity of the original SCC-finding algorithm -- see
    strongly_connected_components() below for a reference.
    """
    if len(ascc) == 1:
        return [s for s in ascc]
    pri_spread = set()
    for id in ascc:
        state = graph[id]
        for dep in state.dependencies:
            if dep in ascc:
                pri = state.priorities.get(dep, PRI_HIGH)
                if pri < pri_max:
                    pri_spread.add(pri)
    if len(pri_spread) == 1:
        # Filtered dependencies are uniform -- order by global order.
        return sorted(ascc, key=lambda id: -graph[id].order)
    pri_max = max(pri_spread)
    sccs = sorted_components(graph, ascc, pri_max)
    # The recursion is bounded by the len(pri_spread) check above.
    return [s for ss in sccs for s in order_ascc(graph, ss, pri_max)]


def process_fresh_modules(graph: Graph, modules: list[str], manager: BuildManager) -> None:
    """Process the modules in one group of modules from their cached data.

    This can be used to process an SCC of modules
    This involves loading the tree from JSON and then doing various cleanups.
    """
    t0 = time.time()
    for id in modules:
        graph[id].load_tree()
    t1 = time.time()
    for id in modules:
        graph[id].fix_cross_refs()
    t2 = time.time()
    manager.add_stats(process_fresh_time=t2 - t0, load_tree_time=t1 - t0)


def process_stale_scc(graph: Graph, scc: list[str], manager: BuildManager) -> None:
    """Process the modules in one SCC from source code.

    Exception: If quick_and_dirty is set, use the cache for fresh modules.
    """
    stale = scc
    for id in stale:
        # We may already have parsed the module, or not.
        # If the former, parse_file() is a no-op.
        graph[id].parse_file()
    if "typing" in scc:
        # For historical reasons we need to manually add typing aliases
        # for built-in generic collections, see docstring of
        # SemanticAnalyzerPass2.add_builtin_aliases for details.
        typing_mod = graph["typing"].tree
        assert typing_mod, "The typing module was not parsed"
    mypy.semanal_main.semantic_analysis_for_scc(graph, scc, manager.errors)

    # Track what modules aren't yet done so we can finish them as soon
    # as possible, saving memory.
    unfinished_modules = set(stale)
    for id in stale:
        graph[id].type_check_first_pass()
        if not graph[id].type_checker().deferred_nodes:
            unfinished_modules.discard(id)
            graph[id].detect_possibly_undefined_vars()
            graph[id].finish_passes()

    while unfinished_modules:
        for id in stale:
            if id not in unfinished_modules:
                continue
            if not graph[id].type_check_second_pass():
                unfinished_modules.discard(id)
                graph[id].detect_possibly_undefined_vars()
                graph[id].finish_passes()
    for id in stale:
        graph[id].generate_unused_ignore_notes()
        graph[id].generate_ignore_without_code_notes()
    if any(manager.errors.is_errors_for_file(graph[id].xpath) for id in stale):
        for id in stale:
            graph[id].transitive_error = True
    for id in stale:
        errors = manager.errors.file_messages(
            graph[id].xpath, formatter=manager.error_formatter)
        manager.flush_errors(errors, False)
        graph[id].write_cache()
        graph[id].mark_as_rechecked()


def sorted_components(
    graph: Graph, vertices: AbstractSet[str] | None = None, pri_max: int = PRI_ALL
) -> list[AbstractSet[str]]:
    """Return the graph's SCCs, topologically sorted by dependencies.

    The sort order is from leaves (nodes without dependencies) to
    roots (nodes on which no other nodes depend).

    This works for a subset of the full dependency graph too;
    dependencies that aren't present in graph.keys() are ignored.
    """
    # Compute SCCs.
    if vertices is None:
        vertices = set(graph)
    edges = {id: deps_filtered(graph, vertices, id, pri_max) for id in vertices}
    sccs = list(strongly_connected_components(vertices, edges))
    # Topsort.
    sccsmap = {id: frozenset(scc) for scc in sccs for id in scc}
    data: dict[AbstractSet[str], set[AbstractSet[str]]] = {}
    for scc in sccs:
        deps: set[AbstractSet[str]] = set()
        for id in scc:
            deps.update(sccsmap[x] for x in deps_filtered(graph, vertices, id, pri_max))
        data[frozenset(scc)] = deps
    res = []
    for ready in topsort(data):
        # Sort the sets in ready by reversed smallest State.order.  Examples:
        #
        # - If ready is [{x}, {y}], x.order == 1, y.order == 2, we get
        #   [{y}, {x}].
        #
        # - If ready is [{a, b}, {c, d}], a.order == 1, b.order == 3,
        #   c.order == 2, d.order == 4, the sort keys become [1, 2]
        #   and the result is [{c, d}, {a, b}].
        res.extend(sorted(ready, key=lambda scc: -min(graph[id].order for id in scc)))
    return res


def deps_filtered(graph: Graph, vertices: AbstractSet[str], id: str, pri_max: int) -> list[str]:
    """Filter dependencies for id with pri < pri_max."""
    if id not in vertices:
        return []
    state = graph[id]
    return [
        dep
        for dep in state.dependencies
        if dep in vertices and state.priorities.get(dep, PRI_HIGH) < pri_max
    ]


def strongly_connected_components(
    vertices: AbstractSet[str], edges: dict[str, list[str]]
) -> Iterator[set[str]]:
    """Compute Strongly Connected Components of a directed graph.

    Args:
      vertices: the labels for the vertices
      edges: for each vertex, gives the target vertices of its outgoing edges

    Returns:
      An iterator yielding strongly connected components, each
      represented as a set of vertices.  Each input vertex will occur
      exactly once; vertices not part of a SCC are returned as
      singleton sets.

    From http://code.activestate.com/recipes/578507/.
    """
    identified: set[str] = set()
    stack: list[str] = []
    index: dict[str, int] = {}
    boundaries: list[int] = []

    def dfs(v: str) -> Iterator[set[str]]:
        index[v] = len(stack)
        stack.append(v)
        boundaries.append(index[v])

        for w in edges[v]:
            if w not in index:
                yield from dfs(w)
            elif w not in identified:
                while index[w] < boundaries[-1]:
                    boundaries.pop()

        if boundaries[-1] == index[v]:
            boundaries.pop()
            scc = set(stack[index[v] :])
            del stack[index[v] :]
            identified.update(scc)
            yield scc

    for v in vertices:
        if v not in index:
            yield from dfs(v)


T = TypeVar("T")


def topsort(data: dict[T, set[T]]) -> Iterable[set[T]]:
    """Topological sort.

    Args:
      data: A map from vertices to all vertices that it has an edge
            connecting it to.  NOTE: This data structure
            is modified in place -- for normalization purposes,
            self-dependencies are removed and entries representing
            orphans are added.

    Returns:
      An iterator yielding sets of vertices that have an equivalent
      ordering.

    Example:
      Suppose the input has the following structure:

        {A: {B, C}, B: {D}, C: {D}}

      This is normalized to:

        {A: {B, C}, B: {D}, C: {D}, D: {}}

      The algorithm will yield the following values:

        {D}
        {B, C}
        {A}

    From http://code.activestate.com/recipes/577413/.
    """
    # TODO: Use a faster algorithm?
    for k, v in data.items():
        v.discard(k)  # Ignore self dependencies.
    for item in set.union(*data.values()) - set(data.keys()):
        data[item] = set()
    while True:
        ready = {item for item, dep in data.items() if not dep}
        if not ready:
            break
        yield ready
        data = {item: (dep - ready) for item, dep in data.items() if item not in ready}
    assert not data, f"A cyclic dependency exists amongst {data!r}"


def missing_stubs_file(cache_dir: str) -> str:
    return os.path.join(cache_dir, "missing_stubs")


def record_missing_stub_packages(cache_dir: str, missing_stub_packages: set[str]) -> None:
    """Write a file containing missing stub packages.

    This allows a subsequent "mypy --install-types" run (without other arguments)
    to install missing stub packages.
    """
    fnam = missing_stubs_file(cache_dir)
    if missing_stub_packages:
        with open(fnam, "w") as f:
            for pkg in sorted(missing_stub_packages):
                f.write(f"{pkg}\n")
    else:
        if os.path.isfile(fnam):
            os.remove(fnam)


def is_silent_import_module(manager: BuildManager, path: str) -> bool:
    if manager.options.no_silence_site_packages:
        return False
    # Silence errors in site-package dirs and typeshed
    return any(
        is_sub_path(path, dir)
        for dir in manager.search_paths.package_path + manager.search_paths.typeshed_path
    )<|MERGE_RESOLUTION|>--- conflicted
+++ resolved
@@ -46,18 +46,14 @@
 
 import mypy.semanal_main
 from mypy.checker import TypeChecker
-from mypy.errors import CompileError, ErrorInfo, Errors, report_internal_error
+from mypy.errors import Errors, CompileError, ErrorInfo, Errors, report_internal_error
+from mypy.error_formatter import ErrorFormatter, JSONFormatter
 from mypy.indirection import TypeIndirectionVisitor
-<<<<<<< HEAD
-from mypy.errors import Errors, CompileError, ErrorInfo, report_internal_error
-from mypy.error_formatter import ErrorFormatter, JSONFormatter
-=======
 from mypy.messages import MessageBuilder
 from mypy.nodes import Import, ImportAll, ImportBase, ImportFrom, MypyFile, SymbolTable, TypeInfo
 from mypy.partially_defined import PossiblyUndefinedVariableVisitor
 from mypy.semanal import SemanticAnalyzer
 from mypy.semanal_pass1 import SemanticAnalyzerPreAnalysis
->>>>>>> 29bcc7ff
 from mypy.util import (
     DecodeError,
     decode_python_encoding,
@@ -259,22 +255,6 @@
     # Construct a build manager object to hold state during the build.
     #
     # Ignore current directory prefix in error messages.
-<<<<<<< HEAD
-    manager = BuildManager(data_dir, search_paths,
-                           ignore_prefix=os.getcwd(),
-                           source_set=source_set,
-                           reports=reports,
-                           options=options,
-                           version_id=__version__,
-                           plugin=plugin,
-                           plugins_snapshot=snapshot,
-                           errors=errors,
-                           error_formatter=JSONFormatter() if options.output == 'json' else None,
-                           flush_errors=flush_errors,
-                           fscache=fscache,
-                           stdout=stdout,
-                           stderr=stderr)
-=======
     manager = BuildManager(
         data_dir,
         search_paths,
@@ -286,12 +266,12 @@
         plugin=plugin,
         plugins_snapshot=snapshot,
         errors=errors,
+        error_formatter=JSONFormatter() if options.output == 'json' else None,
         flush_errors=flush_errors,
         fscache=fscache,
         stdout=stdout,
         stderr=stderr,
     )
->>>>>>> 29bcc7ff
     manager.trace(repr(options))
 
     reset_global_state()
@@ -622,25 +602,6 @@
       ast_cache:       AST cache to speed up mypy daemon
     """
 
-<<<<<<< HEAD
-    def __init__(self, data_dir: str,
-                 search_paths: SearchPaths,
-                 ignore_prefix: str,
-                 source_set: BuildSourceSet,
-                 reports: 'Optional[Reports]',
-                 options: Options,
-                 version_id: str,
-                 plugin: Plugin,
-                 plugins_snapshot: Dict[str, str],
-                 errors: Errors,
-                 flush_errors: Callable[[List[str], bool], None],
-                 fscache: FileSystemCache,
-                 stdout: TextIO,
-                 stderr: TextIO,
-                 error_formatter: Optional['ErrorFormatter'] = None,
-                 ) -> None:
-        self.stats: Dict[str, Any] = {}  # Values are ints or floats
-=======
     def __init__(
         self,
         data_dir: str,
@@ -657,9 +618,9 @@
         fscache: FileSystemCache,
         stdout: TextIO,
         stderr: TextIO,
+        error_formatter: Optional['ErrorFormatter'] = None,
     ) -> None:
         self.stats: dict[str, Any] = {}  # Values are ints or floats
->>>>>>> 29bcc7ff
         self.stdout = stdout
         self.stderr = stderr
         self.start_time = time.time()
