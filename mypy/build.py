--- conflicted
+++ resolved
@@ -565,13 +565,7 @@
       plugin:          Active mypy plugin(s)
       errors:          Used for reporting all errors
       flush_errors:    A function for processing errors after each SCC
-<<<<<<< HEAD
-      cache_enabled:   Whether cache usage is enabled. This is set based on options,
-=======
-      saved_cache:     Dict with saved cache state for coarse-grained dmypy
-                       (read-write!)
       cache_enabled:   Whether cache is being read. This is set based on options,
->>>>>>> d2444c0c
                        but is disabled if fine-grained cache loading fails
                        and after an initial fine-grained load. This doesn't
                        determine whether we write cache files or not.
