--- conflicted
+++ resolved
@@ -2780,16 +2780,6 @@
     else:
         daemon = manager.options.fine_grained_incremental
         msg, notes = reason.error_message_templates(daemon)
-<<<<<<< HEAD
-        errors.report(line, 0, msg.format(module=target), code=codes.IMPORT)
-
-        components = target.split(".")
-        for i in range(len(components), 0, -1):
-            module = ".".join(components[:i])
-            if module in legacy_bundled_packages or module in non_bundled_packages:
-                break
-
-=======
         if reason == ModuleNotFoundReason.NOT_FOUND:
             code = codes.IMPORT_NOT_FOUND
         elif (
@@ -2800,10 +2790,13 @@
         else:
             code = codes.IMPORT
         errors.report(line, 0, msg.format(module=target), code=code)
-        top_level, second_level = get_top_two_prefixes(target)
-        if second_level in legacy_bundled_packages or second_level in non_bundled_packages:
-            top_level = second_level
->>>>>>> 78339b97
+
+        components = target.split(".")
+        for i in range(len(components), 0, -1):
+            module = ".".join(components[:i])
+            if module in legacy_bundled_packages or module in non_bundled_packages:
+                break
+
         for note in notes:
             if "{stub_dist}" in note:
                 note = note.format(stub_dist=stub_distribution_name(module))
