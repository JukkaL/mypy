--- conflicted
+++ resolved
@@ -592,13 +592,9 @@
       flush_errors:    A function for processing errors after each SCC
       saved_cache:     Dict with saved cache state for coarse-grained dmypy
                        (read-write!)
-<<<<<<< HEAD
-      cache_enabled:   Whether cache usage is enabled
-=======
       cache_enabled:   Whether cache usage is enabled. This is set based on options,
                        but is disabled if fine-grained cache loading fails
                        and after an initial fine-grained load.
->>>>>>> 9374acf2
       stats:           Dict with various instrumentation numbers
       fscache:         A file system cacher
     """
@@ -638,19 +634,12 @@
         self.rechecked_modules = set()  # type: Set[str]
         self.plugin = plugin
         self.flush_errors = flush_errors
-<<<<<<< HEAD
-        self.cache_enabled = options.incremental and options.cache_dir != os.devnull
-=======
         self.cache_enabled = options.incremental and (
             not options.fine_grained_incremental or options.use_fine_grained_cache)
->>>>>>> 9374acf2
         self.saved_cache = saved_cache if saved_cache is not None else {}  # type: SavedCache
         self.stats = {}  # type: Dict[str, Any]  # Values are ints or floats
         self.fscache = fscache or FileSystemCache(self.options.python_version)
         self.find_module_cache = FindModuleCache(self.fscache)
-
-    def use_fine_grained_cache(self) -> bool:
-        return self.cache_enabled and self.options.use_fine_grained_cache
 
     def use_fine_grained_cache(self) -> bool:
         return self.cache_enabled and self.options.use_fine_grained_cache
