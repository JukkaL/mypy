--- conflicted
+++ resolved
@@ -57,31 +57,12 @@
 DUMP_TYPE_STATS = 'dump-type-stats'
 DUMP_INFER_STATS = 'dump-infer-stats'
 SILENT_IMPORTS = 'silent-imports'  # Silence imports of .py files
+INCREMENTAL = 'incremental'      # Incremental mode: use the cache
 FAST_PARSER = 'fast-parser'      # Use experimental fast parser
 # Disallow calling untyped functions from typed ones
 DISALLOW_UNTYPED_CALLS = 'disallow-untyped-calls'
-<<<<<<< HEAD
-INCREMENTAL = 'incremental'      # Incremental mode: use the cache
-=======
 # Disallow defining untyped (or incompletely typed) functions
 DISALLOW_UNTYPED_DEFS = 'disallow-untyped-defs'
-
-# State ids. These describe the states a source file / module can be in a
-# build.
-
-# We aren't processing this source file yet (no associated state object).
-UNSEEN_STATE = 0
-# The source file has a state object, but we haven't done anything with it yet.
-UNPROCESSED_STATE = 1
-# We've parsed the source file.
-PARSED_STATE = 2
-# We've done the first two passes of semantic analysis.
-PARTIAL_SEMANTIC_ANALYSIS_STATE = 3
-# We've semantically analyzed the source file.
-SEMANTICALLY_ANALYSED_STATE = 4
-# We've type checked the source file (and all its dependencies).
-TYPE_CHECKED_STATE = 5
->>>>>>> aa5efb0a
 
 PYTHON_EXTENSIONS = ['.pyi', '.py']
 
@@ -353,15 +334,8 @@
         self.type_checker = TypeChecker(self.errors,
                                         self.modules,
                                         self.pyversion,
-<<<<<<< HEAD
-                                        DISALLOW_UNTYPED_CALLS in self.flags)
-=======
                                         DISALLOW_UNTYPED_CALLS in self.flags,
                                         DISALLOW_UNTYPED_DEFS in self.flags)
-        self.states = []  # type: List[State]
-        self.module_files = {}  # type: Dict[str, str]
-        self.module_deps = {}  # type: Dict[Tuple[str, str], bool]
->>>>>>> aa5efb0a
         self.missing_modules = set()  # type: Set[str]
 
     def all_imported_modules_in_file(self,
