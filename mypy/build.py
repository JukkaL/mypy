--- conflicted
+++ resolved
@@ -185,15 +185,9 @@
     if alt_lib_path:
         lib_path.insert(0, alt_lib_path)
 
-<<<<<<< HEAD
-    # TODO: Reports is global to a build manager but only supports a
-    # single "main file" Fix this.
-    reports = Reports(sources[0].effective_path, data_dir, report_dirs)
-=======
     reports = Reports(data_dir, report_dirs)
 
     source_set = BuildSourceSet(sources)
->>>>>>> b70c8f78
 
     # Construct a build manager object to hold state during the build.
     #
@@ -457,15 +451,11 @@
             self.errors.report(line, "(Perhaps setting MYPYPATH would help)", severity='note',
                                only_once=True)
 
-<<<<<<< HEAD
-    def log(self, *message: str) -> None:
-=======
     def report_file(self, file: MypyFile) -> None:
         if self.source_set.is_source(file):
             self.reports.file(file, type_map=self.type_checker.type_map)
 
-    def log(self, message: str) -> None:
->>>>>>> b70c8f78
+    def log(self, *message: str) -> None:
         if VERBOSE in self.flags:
             print('%.3f:LOG: ' % (time.time() - self.start_time), *message, file=sys.stderr)
             sys.stderr.flush()
@@ -504,377 +494,6 @@
     return p
 
 
-<<<<<<< HEAD
-# TODO: Maybe move this into BuildManager?
-=======
-class StateInfo:
-    """Description of a source file that is being built."""
-
-    def __init__(self, path: str, id: str,
-                 import_context: List[Tuple[str, int]],
-                 manager: BuildManager) -> None:
-        """Initialize state information.
-
-        Arguments:
-          path:    Path to the file
-          id:      Module id, such as 'os.path' or '__main__' (for the main
-                   program file)
-          import_context:
-                   The import trail that caused this module to be
-                   imported (path, line) tuples
-          manager: The manager that manages this build
-        """
-        self.path = path
-        self.id = id
-        self.import_context = import_context
-        self.manager = manager
-
-
-class State:
-    """Abstract base class for build states.
-
-    There is always at most one state per source file.
-    """
-
-    # The StateInfo attributes are duplicated here for convenience.
-    path = ''
-    id = ''
-    import_context = None  # type: List[Tuple[str, int]]
-    manager = None  # type: BuildManager
-    # Modules that this file directly depends on (in no particular order).
-    dependencies = None  # type: List[str]
-
-    def __init__(self, info: StateInfo) -> None:
-        self.path = info.path
-        self.id = info.id
-        self.import_context = info.import_context
-        self.manager = info.manager
-        self.dependencies = []
-
-    def info(self) -> StateInfo:
-        return StateInfo(self.path, self.id, self.import_context, self.manager)
-
-    def process(self) -> None:
-        raise RuntimeError('Not implemented')
-
-    def is_ready(self) -> bool:
-        """Return True if all dependencies are at least in the same state
-        as this object (but not in the initial state).
-        """
-        for module in self.dependencies:
-            state = self.manager.module_state(module)
-            if earlier_state(state,
-                             self.state()) or state == UNPROCESSED_STATE:
-                return False
-        return True
-
-    def num_incomplete_deps(self) -> int:
-        """Return the number of dependencies that are ready but incomplete."""
-        return 0  # Does not matter in this state
-
-    def state(self) -> int:
-        raise RuntimeError('Not implemented')
-
-    def switch_state(self, state_object: 'State') -> None:
-        """Called by state objects to replace the state of the file.
-
-        Also notify the manager.
-        """
-        for i in range(len(self.manager.states)):
-            if self.manager.states[i].path == state_object.path:
-                self.manager.states[i] = state_object
-                return
-        raise RuntimeError('State for {} not found'.format(state_object.path))
-
-    def errors(self) -> Errors:
-        return self.manager.errors
-
-    def semantic_analyzer(self) -> SemanticAnalyzer:
-        return self.manager.semantic_analyzer
-
-    def semantic_analyzer_pass3(self) -> ThirdPass:
-        return self.manager.semantic_analyzer_pass3
-
-    def type_checker(self) -> TypeChecker:
-        return self.manager.type_checker
-
-    def fail(self, path: str, line: int, msg: str, blocker: bool = True) -> None:
-        """Report an error in the build (e.g. if could not find a module)."""
-        self.errors().set_file(path)
-        self.errors().report(line, msg, blocker=blocker)
-
-    def module_not_found(self, path: str, line: int, id: str) -> None:
-        self.errors().set_file(path)
-        stub_msg = "(Stub files are from https://github.com/python/typeshed)"
-        if ((self.manager.pyversion[0] == 2 and moduleinfo.is_py2_std_lib_module(id)) or
-                (self.manager.pyversion[0] >= 3 and moduleinfo.is_py3_std_lib_module(id))):
-            self.errors().report(
-                line, "No library stub file for standard library module '{}'".format(id))
-            self.errors().report(line, stub_msg, severity='note', only_once=True)
-        elif moduleinfo.is_third_party_module(id):
-            self.errors().report(line, "No library stub file for module '{}'".format(id))
-            self.errors().report(line, stub_msg, severity='note', only_once=True)
-        else:
-            self.errors().report(line, "Cannot find module named '{}'".format(id))
-            self.errors().report(line, "(Perhaps setting MYPYPATH would help)", severity='note',
-                                 only_once=True)
-
-
-class UnprocessedFile(State):
-    def __init__(self, info: StateInfo, program_text: str) -> None:
-        super().__init__(info)
-        self.program_text = program_text
-        self.silent = SILENT_IMPORTS in self.manager.flags
-
-    def load_dependencies(self):
-        # Add surrounding package(s) as dependencies.
-        for p in super_packages(self.id):
-            if p in self.manager.missing_modules:
-                continue
-            if not self.import_module(p):
-                # Could not find a module. Typically the reason is a
-                # misspelled module name, missing stub, module not in
-                # search path or the module has not been installed.
-                if self.silent:
-                    self.manager.missing_modules.add(p)
-                else:
-                    self.module_not_found(self.path, 1, p)
-            else:
-                self.dependencies.append(p)
-
-    def process(self) -> None:
-        """Parse the file, store global names and advance to the next state."""
-        if self.id in self.manager.semantic_analyzer.modules:
-            self.fail(self.path, 1, "Duplicate module named '{}'".format(self.id))
-            return
-
-        tree = self.parse(self.program_text, self.path)
-
-        # Store the parsed module in the shared module symbol table.
-        self.manager.semantic_analyzer.modules[self.id] = tree
-
-        if '.' in self.id:
-            # Include module in the symbol table of the enclosing package.
-            c = self.id.split('.')
-            p = '.'.join(c[:-1])
-            sem_anal = self.manager.semantic_analyzer
-            if p in sem_anal.modules:
-                sem_anal.modules[p].names[c[-1]] = SymbolTableNode(
-                    MODULE_REF, tree, p)
-
-        if self.id != 'builtins':
-            # The builtins module is imported implicitly in every program (it
-            # contains definitions of int, print etc.).
-            self.manager.trace('import builtins')
-            if not self.import_module('builtins'):
-                self.fail(self.path, 1, 'Could not find builtins')
-
-        # Do the first pass of semantic analysis: add top-level definitions in
-        # the file to the symbol table. We must do this before processing imports,
-        # since this may mark some import statements as unreachable.
-        first = FirstPass(self.semantic_analyzer())
-        first.analyze(tree, self.path, self.id)
-
-        # Add all directly imported modules to be processed (however they are
-        # not processed yet, just waiting to be processed).
-        for id, line in self.manager.all_imported_modules_in_file(tree):
-            self.errors().push_import_context(self.path, line)
-            try:
-                res = self.import_module(id)
-            finally:
-                self.errors().pop_import_context()
-            if not res:
-                if id == '':
-                    # Must be from a relative import.
-                    self.fail(self.path, line,
-                              "No parent module -- cannot perform relative import".format(id),
-                              blocker=True)
-                else:
-                    if (line not in tree.ignored_lines and
-                            'import' not in tree.weak_opts and
-                            not self.silent):
-                        self.module_not_found(self.path, line, id)
-                self.manager.missing_modules.add(id)
-
-        # Initialize module symbol table, which was populated by the semantic
-        # analyzer.
-        tree.names = self.semantic_analyzer().globals
-
-        # Replace this state object with a parsed state in BuildManager.
-        self.switch_state(ParsedFile(self.info(), tree))
-
-    def import_module(self, id: str) -> bool:
-        """Schedule a module to be processed.
-
-        Add an unprocessed state object corresponding to the module to the
-        manager, or do nothing if the module already has a state object.
-        """
-        if self.manager.has_module(id):
-            # Do nothing: already being compiled.
-            return True
-
-        if id == 'builtins' and self.manager.pyversion[0] == 2:
-            # The __builtin__ module is called internally by mypy 'builtins' in Python 2 mode
-            # (similar to Python 3), but the stub file is __builtin__.pyi. The reason is that
-            # a lot of code hard codes 'builtins.x' and this it's easier to work it around like
-            # this. It also means that the implementation can mostly ignore the difference and
-            # just assume 'builtins' everywhere, which simplifies code.
-            file_id = '__builtin__'
-        else:
-            file_id = id
-        path, text = read_module_source_from_file(file_id, self.manager.lib_path,
-                                                  self.manager.pyversion, self.silent)
-        if text is not None:
-            info = StateInfo(path, id, self.errors().import_context(),
-                             self.manager)
-            new_file = UnprocessedFile(info, text)
-            self.manager.states.append(new_file)
-            self.manager.module_files[id] = path
-            new_file.load_dependencies()
-            return True
-        else:
-            return False
-
-    def parse(self, source_text: Union[str, bytes], fnam: str) -> MypyFile:
-        """Parse the source of a file with the given name.
-
-        Raise CompileError if there is a parse error.
-        """
-        num_errs = self.errors().num_messages()
-        tree = parse.parse(source_text, fnam, self.errors(),
-                           pyversion=self.manager.pyversion,
-                           custom_typing_module=self.manager.custom_typing_module,
-                           fast_parser=FAST_PARSER in self.manager.flags)
-        tree._fullname = self.id
-        if self.errors().num_messages() != num_errs:
-            self.errors().raise_error()
-        return tree
-
-    def state(self) -> int:
-        return UNPROCESSED_STATE
-
-
-class ParsedFile(State):
-    tree = None  # type: MypyFile
-
-    def __init__(self, info: StateInfo, tree: MypyFile) -> None:
-        super().__init__(info)
-        self.tree = tree
-
-        # Build a list all directly imported moules (dependencies).
-        imp = []  # type: List[str]
-        for id, line in self.manager.all_imported_modules_in_file(tree):
-            # Omit missing modules, as otherwise we could not type check
-            # programs with missing modules.
-            if id not in self.manager.missing_modules and id != self.id:
-                imp.append(id)
-        if self.id != 'builtins':
-            imp.append('builtins')
-
-        if imp != []:
-            self.manager.trace('{} dependencies: {}'.format(info.path, imp))
-
-        # Record the dependencies. Note that the dependencies list also
-        # contains any superpackages and we must preserve them (e.g. os for
-        # os.path).
-        self.dependencies.extend(imp)
-
-    def process(self) -> None:
-        """Semantically analyze file and advance to the next state."""
-        self.semantic_analyzer().visit_file(self.tree, self.tree.path)
-        self.switch_state(PartiallySemanticallyAnalyzedFile(self.info(),
-                                                            self.tree))
-
-    def num_incomplete_deps(self) -> int:
-        """Return the number of dependencies that are incomplete.
-
-        Here complete means that their state is *later* than this module.
-        Cyclic dependencies are omitted to break cycles forcibly (and somewhat
-        arbitrarily).
-        """
-        incomplete = 0
-        for module in self.dependencies:
-            state = self.manager.module_state(module)
-            if (not earlier_state(self.state(), state) and
-                    not self.manager.is_dep(module, self.id)):
-                incomplete += 1
-        return incomplete
-
-    def state(self) -> int:
-        return PARSED_STATE
-
-
-class PartiallySemanticallyAnalyzedFile(ParsedFile):
-    def process(self) -> None:
-        """Perform final pass of semantic analysis and advance state."""
-        self.semantic_analyzer_pass3().visit_file(self.tree, self.tree.path)
-        if DUMP_TYPE_STATS in self.manager.flags:
-            stats.dump_type_stats(self.tree, self.tree.path)
-        self.switch_state(SemanticallyAnalyzedFile(self.info(), self.tree))
-
-    def state(self) -> int:
-        return PARTIAL_SEMANTIC_ANALYSIS_STATE
-
-
-class SemanticallyAnalyzedFile(ParsedFile):
-    def process(self) -> None:
-        """Type check file and advance to the next state."""
-        if self.manager.target >= TYPE_CHECK:
-            self.type_checker().visit_file(self.tree, self.tree.path)
-            if DUMP_INFER_STATS in self.manager.flags:
-                stats.dump_type_stats(self.tree, self.tree.path, inferred=True,
-                                      typemap=self.manager.type_checker.type_map)
-            self.manager.report_file(self.tree)
-
-        # FIX remove from active state list to speed up processing
-
-        self.switch_state(TypeCheckedFile(self.info(), self.tree))
-
-    def state(self) -> int:
-        return SEMANTICALLY_ANALYSED_STATE
-
-
-class TypeCheckedFile(SemanticallyAnalyzedFile):
-    def process(self) -> None:
-        """Finished, so cannot process."""
-        raise RuntimeError('Cannot process TypeCheckedFile')
-
-    def is_ready(self) -> bool:
-        """Finished, so cannot ever become ready."""
-        return False
-
-    def state(self) -> int:
-        return TYPE_CHECKED_STATE
-
-
-def read_module_source_from_file(id: str,
-                                 lib_path: Iterable[str],
-                                 pyversion: Tuple[int, int],
-                                 silent: bool) -> Tuple[Optional[str], Optional[str]]:
-    """Find and read the source file of a module.
-
-    Return a pair (path, file contents). Return (None, None) if the module
-    could not be found or read.
-
-    Args:
-      id:       module name, a string of form 'foo' or 'foo.bar'
-      lib_path: library search path
-      silent:   if set, don't import .py files (only .pyi files)
-    """
-    path = find_module(id, lib_path)
-    if path is not None:
-        if silent and not path.endswith('.pyi'):
-            return None, None
-        try:
-            text = read_with_python_encoding(path, pyversion)
-        except IOError:
-            return None, None
-        return path, text
-    else:
-        return None, None
-
-
->>>>>>> b70c8f78
 # Cache find_module: (id, lib_path) -> result.
 find_module_cache = {}  # type: Dict[Tuple[str, Tuple[str, ...]], str]
 
@@ -1536,10 +1155,10 @@
             return
         with self.wrap_context():
             manager.type_checker.visit_file(self.tree, self.xpath)
-            type_map = manager.type_checker.type_map
             if DUMP_INFER_STATS in manager.flags:
-                dump_type_stats(self.tree, self.xpath, inferred=True, typemap=type_map)
-            manager.reports.file(self.tree, type_map=type_map)
+                dump_type_stats(self.tree, self.xpath, inferred=True,
+                                typemap=manager.type_checker.type_map)
+            manager.report_file(self.tree)
 
     def write_cache(self) -> None:
         if self.path and INCREMENTAL in self.manager.flags and not self.manager.errors.is_errors():
