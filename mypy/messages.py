--- conflicted
+++ resolved
@@ -201,11 +201,7 @@
         # TODO(tushar): Remove `str` support after full migration
         if isinstance(msg, ErrorMessage):
             self.report(msg.value, context, 'error', code=msg.code, file=file,
-<<<<<<< HEAD
-                    origin=origin, allow_dups=allow_dups)
-=======
                         origin=origin, allow_dups=allow_dups)
->>>>>>> 01f0bc86
             return
 
         self.report(msg, context, 'error', code=code, file=file,
