--- conflicted
+++ resolved
@@ -1702,13 +1702,7 @@
             matches = best_matches(item_name, typ.items.keys(), n=3)
             if matches:
                 self.note(
-<<<<<<< HEAD
                     "Did you mean {}?".format(pretty_seq(matches, "or")), context, code=err_code
-=======
-                    "Did you mean {}?".format(pretty_seq(matches, "or")),
-                    context,
-                    code=codes.TYPEDDICT_ITEM,
->>>>>>> 77f87256
                 )
 
     def typeddict_context_ambiguous(self, types: list[TypedDictType], context: Context) -> None:
