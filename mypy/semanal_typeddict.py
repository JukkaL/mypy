"""Semantic analysis of TypedDict definitions."""

<<<<<<< HEAD
from typing import Dict, List, Optional, Set, Tuple
=======
from __future__ import annotations

from typing import List, Optional, Set, Tuple
>>>>>>> fd7040ef
from typing_extensions import Final

from mypy import errorcodes as codes
from mypy.errorcodes import ErrorCode
from mypy.exprtotype import TypeTranslationError, expr_to_unanalyzed_type
from mypy.messages import MessageBuilder
from mypy.nodes import (
    ARG_NAMED,
    ARG_POS,
    AssignmentStmt,
    CallExpr,
    ClassDef,
    Context,
    DictExpr,
    EllipsisExpr,
    Expression,
    ExpressionStmt,
    IndexExpr,
    NameExpr,
    PassStmt,
    RefExpr,
    StrExpr,
    TempNode,
    TupleExpr,
    TypedDictExpr,
    TypeInfo,
)
from mypy.options import Options
from mypy.semanal_shared import SemanticAnalyzerInterface, has_placeholder
from mypy.typeanal import check_for_explicit_any, has_any_from_unimported_type
from mypy.types import (
    TPDICT_NAMES,
    AnyType,
    RequiredType,
    Type,
    TypedDictType,
    TypeOfAny,
    TypeVarLikeType,
    replace_alias_tvars,
)

TPDICT_CLASS_ERROR: Final = (
    "Invalid statement in TypedDict definition; " 'expected "field_name: field_type"'
)


class TypedDictAnalyzer:
    def __init__(
        self, options: Options, api: SemanticAnalyzerInterface, msg: MessageBuilder
    ) -> None:
        self.options = options
        self.api = api
        self.msg = msg

    def analyze_typeddict_classdef(self, defn: ClassDef) -> Tuple[bool, Optional[TypeInfo]]:
        """Analyze a class that may define a TypedDict.

        Assume that base classes have been analyzed already.

        Note: Unlike normal classes, we won't create a TypeInfo until
        the whole definition of the TypeDict (including the body and all
        key names and types) is complete.  This is mostly because we
        store the corresponding TypedDictType in the TypeInfo.

        Return (is this a TypedDict, new TypeInfo). Specifics:
         * If we couldn't finish due to incomplete reference anywhere in
           the definition, return (True, None).
         * If this is not a TypedDict, return (False, None).
        """
        possible = False
        for base_expr in defn.base_type_exprs:
            if isinstance(base_expr, IndexExpr):
                base_expr = base_expr.base
            if isinstance(base_expr, RefExpr):
                self.api.accept(base_expr)
                if base_expr.fullname in TPDICT_NAMES or self.is_typeddict(base_expr):
                    possible = True
        if not possible:
            return False, None
        existing_info = None
        if isinstance(defn.analyzed, TypedDictExpr):
            existing_info = defn.analyzed.info
        if (
            len(defn.base_type_exprs) == 1
            and isinstance(defn.base_type_exprs[0], RefExpr)
            and defn.base_type_exprs[0].fullname in TPDICT_NAMES
        ):
            # Building a new TypedDict
            fields, types, required_keys = self.analyze_typeddict_classdef_fields(defn)
            if fields is None:
                return True, None  # Defer
            info = self.build_typeddict_typeinfo(
                defn.name, fields, types, required_keys, defn.line, existing_info
            )
            defn.analyzed = TypedDictExpr(info)
            defn.analyzed.line = defn.line
            defn.analyzed.column = defn.column
            return True, info

        # Extending/merging existing TypedDicts
        typeddict_bases: List[Expression] = []
        typeddict_bases_set = set()
        for expr in defn.base_type_exprs:
            if isinstance(expr, RefExpr) and expr.fullname in TPDICT_NAMES:
                if "TypedDict" not in typeddict_bases_set:
                    typeddict_bases_set.add("TypedDict")
                else:
                    self.fail('Duplicate base class "TypedDict"', defn)
            elif isinstance(expr, RefExpr) and self.is_typeddict(expr):
                assert expr.fullname
                if expr.fullname not in typeddict_bases_set:
                    typeddict_bases_set.add(expr.fullname)
                    typeddict_bases.append(expr)
                else:
                    assert isinstance(expr.node, TypeInfo)
                    self.fail(f'Duplicate base class "{expr.node.name}"', defn)
            elif isinstance(expr, IndexExpr) and self.is_typeddict(expr.base):
                assert isinstance(expr.base, RefExpr)
                assert expr.base.fullname
                if expr.base.fullname not in typeddict_bases_set:
                    typeddict_bases_set.add(expr.base.fullname)
                    typeddict_bases.append(expr)
                else:
                    assert isinstance(expr.base.node, TypeInfo)
                    self.fail(f'Duplicate base class "{expr.base.node.name}"', defn)
            else:
                self.fail("All bases of a new TypedDict must be TypedDict types", defn)

        keys: List[str] = []
        types = []
        required_keys = set()
        # Iterate over bases in reverse order so that leftmost base class' keys take precedence
        for base in reversed(typeddict_bases):
            self.add_keys_and_types_from_base(base, keys, types, required_keys, defn)
        new_keys, new_types, new_required_keys = self.analyze_typeddict_classdef_fields(defn, keys)
        if new_keys is None:
            return True, None  # Defer
        keys.extend(new_keys)
        types.extend(new_types)
        required_keys.update(new_required_keys)
        info = self.build_typeddict_typeinfo(
            defn.name, keys, types, required_keys, defn.line, existing_info
        )
        defn.analyzed = TypedDictExpr(info)
        defn.analyzed.line = defn.line
        defn.analyzed.column = defn.column
        return True, info

    def add_keys_and_types_from_base(
        self,
        base: Expression,
        keys: List[str],
        types: List[Type],
        required_keys: Set[str],
        ctx: Context,
    ) -> None:
        if isinstance(base, RefExpr):
            assert isinstance(base.node, TypeInfo)
            info = base.node
            base_args: List[Type] = []
        else:
            assert isinstance(base, IndexExpr)
            assert isinstance(base.base, RefExpr)
            assert isinstance(base.base.node, TypeInfo)
            info = base.base.node
            args = self.analyze_base_args(base, ctx)
            if args is None:
                return
            base_args = args

        assert info.typeddict_type is not None
        base_typed_dict = info.typeddict_type
        base_items = base_typed_dict.items
        valid_items = base_items.copy()

        # Always fix invalid bases to avoid crashes.
        tvars = info.type_vars
        if len(base_args) != len(tvars):
            any_kind = TypeOfAny.from_omitted_generics
            if base_args:
                self.fail(f'Invalid number of type arguments for "{info.name}"', ctx)
                any_kind = TypeOfAny.from_error
            base_args = [AnyType(any_kind) for _ in tvars]

        valid_items = self.map_items_to_base(valid_items, tvars, base_args)
        for key in base_items:
            if key in keys:
                self.fail(f'Overwriting TypedDict field "{key}" while merging', ctx)
        keys.extend(valid_items.keys())
        types.extend(valid_items.values())
        required_keys.update(base_typed_dict.required_keys)

    def analyze_base_args(self, base: IndexExpr, ctx: Context) -> Optional[List[Type]]:
        """Analyze arguments of base type expressions as types.

        We need to do this, because normal base class processing happens after
        the TypedDict special-casing (plus we get a custom error message).
        """
        base_args = []
        if isinstance(base.index, TupleExpr):
            args = base.index.items
        else:
            args = [base.index]

        for arg_expr in args:
            try:
                type = expr_to_unanalyzed_type(arg_expr, self.options, self.api.is_stub_file)
            except TypeTranslationError:
                self.fail("Invalid TypedDict type argument", ctx)
                return None
            analyzed = self.api.anal_type(
                type,
                allow_required=True,
                allow_placeholder=self.options.enable_recursive_aliases
                and not self.api.is_func_scope(),
            )
            if analyzed is None:
                return None
            base_args.append(analyzed)
        return base_args

    def map_items_to_base(
        self, valid_items: Dict[str, Type], tvars: List[str], base_args: List[Type]
    ) -> Dict[str, Type]:
        """Map item types to how they would look in their base with type arguments applied.

        We would normally use expand_type() for such task, but we can't use it during
        semantic analysis, because it can (indirectly) call is_subtype() etc., and it
        will crash on placeholder types. So we hijack replace_alias_tvars() that was initially
        intended to deal with eager expansion of generic type aliases during semantic analysis.
        """
        mapped_items = {}
        for key in valid_items:
            type_in_base = valid_items[key]
            if not tvars:
                mapped_items[key] = type_in_base
                continue
            mapped_type = replace_alias_tvars(
                type_in_base, tvars, base_args, type_in_base.line, type_in_base.column
            )
            mapped_items[key] = mapped_type
        return mapped_items

    def analyze_typeddict_classdef_fields(
        self, defn: ClassDef, oldfields: Optional[List[str]] = None
    ) -> Tuple[Optional[List[str]], List[Type], Set[str]]:
        """Analyze fields defined in a TypedDict class definition.

        This doesn't consider inherited fields (if any). Also consider totality,
        if given.

        Return tuple with these items:
         * List of keys (or None if found an incomplete reference --> deferral)
         * List of types for each key
         * Set of required keys
        """
        fields: List[str] = []
        types: List[Type] = []
        for stmt in defn.defs.body:
            if not isinstance(stmt, AssignmentStmt):
                # Still allow pass or ... (for empty TypedDict's).
                if not isinstance(stmt, PassStmt) and not (
                    isinstance(stmt, ExpressionStmt)
                    and isinstance(stmt.expr, (EllipsisExpr, StrExpr))
                ):
                    self.fail(TPDICT_CLASS_ERROR, stmt)
            elif len(stmt.lvalues) > 1 or not isinstance(stmt.lvalues[0], NameExpr):
                # An assignment, but an invalid one.
                self.fail(TPDICT_CLASS_ERROR, stmt)
            else:
                name = stmt.lvalues[0].name
                if name in (oldfields or []):
                    self.fail(f'Overwriting TypedDict field "{name}" while extending', stmt)
                if name in fields:
                    self.fail(f'Duplicate TypedDict key "{name}"', stmt)
                    continue
                # Append name and type in this case...
                fields.append(name)
                if stmt.type is None:
                    types.append(AnyType(TypeOfAny.unannotated))
                else:
                    analyzed = self.api.anal_type(
                        stmt.type,
                        allow_required=True,
                        allow_placeholder=self.options.enable_recursive_aliases
                        and not self.api.is_func_scope(),
                    )
                    if analyzed is None:
                        return None, [], set()  # Need to defer
                    types.append(analyzed)
                # ...despite possible minor failures that allow further analyzis.
                if stmt.type is None or hasattr(stmt, "new_syntax") and not stmt.new_syntax:
                    self.fail(TPDICT_CLASS_ERROR, stmt)
                elif not isinstance(stmt.rvalue, TempNode):
                    # x: int assigns rvalue to TempNode(AnyType())
                    self.fail("Right hand side values are not supported in TypedDict", stmt)
        total: Optional[bool] = True
        if "total" in defn.keywords:
            total = self.api.parse_bool(defn.keywords["total"])
            if total is None:
                self.fail('Value of "total" must be True or False', defn)
                total = True
        required_keys = {
            field
            for (field, t) in zip(fields, types)
            if (total or (isinstance(t, RequiredType) and t.required))
            and not (isinstance(t, RequiredType) and not t.required)
        }
        types = [  # unwrap Required[T] to just T
            t.item if isinstance(t, RequiredType) else t for t in types
        ]

        return fields, types, required_keys

    def check_typeddict(
        self, node: Expression, var_name: Optional[str], is_func_scope: bool
    ) -> Tuple[bool, Optional[TypeInfo], List[TypeVarLikeType]]:
        """Check if a call defines a TypedDict.

        The optional var_name argument is the name of the variable to
        which this is assigned, if any.

        Return a pair (is it a typed dict, corresponding TypeInfo).

        If the definition is invalid but looks like a TypedDict,
        report errors but return (some) TypeInfo. If some type is not ready,
        return (True, None).
        """
        if not isinstance(node, CallExpr):
            return False, None, []
        call = node
        callee = call.callee
        if not isinstance(callee, RefExpr):
            return False, None, []
        fullname = callee.fullname
        if fullname not in TPDICT_NAMES:
            return False, None, []
        res = self.parse_typeddict_args(call)
        if res is None:
            # This is a valid typed dict, but some type is not ready.
            # The caller should defer this until next iteration.
            return True, None, []
        name, items, types, total, tvar_defs, ok = res
        if not ok:
            # Error. Construct dummy return value.
            info = self.build_typeddict_typeinfo("TypedDict", [], [], set(), call.line, None)
        else:
            if var_name is not None and name != var_name:
                self.fail(
                    'First argument "{}" to TypedDict() does not match variable name "{}"'.format(
                        name, var_name
                    ),
                    node,
                    code=codes.NAME_MATCH,
                )
            if name != var_name or is_func_scope:
                # Give it a unique name derived from the line number.
                name += "@" + str(call.line)
            required_keys = {
                field
                for (field, t) in zip(items, types)
                if (total or (isinstance(t, RequiredType) and t.required))
                and not (isinstance(t, RequiredType) and not t.required)
            }
            types = [  # unwrap Required[T] to just T
                t.item if isinstance(t, RequiredType) else t for t in types
            ]
            existing_info = None
            if isinstance(node.analyzed, TypedDictExpr):
                existing_info = node.analyzed.info
            info = self.build_typeddict_typeinfo(
                name, items, types, required_keys, call.line, existing_info
            )
            info.line = node.line
            # Store generated TypeInfo under both names, see semanal_namedtuple for more details.
            if name != var_name or is_func_scope:
                self.api.add_symbol_skip_local(name, info)
        if var_name:
            self.api.add_symbol(var_name, info, node)
        call.analyzed = TypedDictExpr(info)
        call.analyzed.set_line(call)
        return True, info, tvar_defs

    def parse_typeddict_args(
        self, call: CallExpr
    ) -> Optional[Tuple[str, List[str], List[Type], bool, List[TypeVarLikeType], bool]]:
        """Parse typed dict call expression.

        Return names, types, totality, was there an error during parsing.
        If some type is not ready, return None.
        """
        # TODO: Share code with check_argument_count in checkexpr.py?
        args = call.args
        if len(args) < 2:
            return self.fail_typeddict_arg("Too few arguments for TypedDict()", call)
        if len(args) > 3:
            return self.fail_typeddict_arg("Too many arguments for TypedDict()", call)
        # TODO: Support keyword arguments
        if call.arg_kinds not in ([ARG_POS, ARG_POS], [ARG_POS, ARG_POS, ARG_NAMED]):
            return self.fail_typeddict_arg("Unexpected arguments to TypedDict()", call)
        if len(args) == 3 and call.arg_names[2] != "total":
            return self.fail_typeddict_arg(
                f'Unexpected keyword argument "{call.arg_names[2]}" for "TypedDict"', call
            )
        if not isinstance(args[0], StrExpr):
            return self.fail_typeddict_arg(
                "TypedDict() expects a string literal as the first argument", call
            )
        if not isinstance(args[1], DictExpr):
            return self.fail_typeddict_arg(
                "TypedDict() expects a dictionary literal as the second argument", call
            )
        total: Optional[bool] = True
        if len(args) == 3:
            total = self.api.parse_bool(call.args[2])
            if total is None:
                return self.fail_typeddict_arg(
                    'TypedDict() "total" argument must be True or False', call
                )
        dictexpr = args[1]
        tvar_defs = self.api.get_and_bind_all_tvars([t for k, t in dictexpr.items])
        res = self.parse_typeddict_fields_with_types(dictexpr.items, call)
        if res is None:
            # One of the types is not ready, defer.
            return None
        items, types, ok = res
        for t in types:
            check_for_explicit_any(
                t, self.options, self.api.is_typeshed_stub_file, self.msg, context=call
            )

        if self.options.disallow_any_unimported:
            for t in types:
                if has_any_from_unimported_type(t):
                    self.msg.unimported_type_becomes_any("Type of a TypedDict key", t, dictexpr)
        assert total is not None
        return args[0].value, items, types, total, tvar_defs, ok

    def parse_typeddict_fields_with_types(
        self, dict_items: List[Tuple[Optional[Expression], Expression]], context: Context
    ) -> Optional[Tuple[List[str], List[Type], bool]]:
        """Parse typed dict items passed as pairs (name expression, type expression).

        Return names, types, was there an error. If some type is not ready, return None.
        """
        seen_keys = set()
        items: List[str] = []
        types: List[Type] = []
        for (field_name_expr, field_type_expr) in dict_items:
            if isinstance(field_name_expr, StrExpr):
                key = field_name_expr.value
                items.append(key)
                if key in seen_keys:
                    self.fail(f'Duplicate TypedDict key "{key}"', field_name_expr)
                seen_keys.add(key)
            else:
                name_context = field_name_expr or field_type_expr
                self.fail_typeddict_arg("Invalid TypedDict() field name", name_context)
                return [], [], False
            try:
                type = expr_to_unanalyzed_type(
                    field_type_expr, self.options, self.api.is_stub_file
                )
            except TypeTranslationError:
                if (
                    isinstance(field_type_expr, CallExpr)
                    and isinstance(field_type_expr.callee, RefExpr)
                    and field_type_expr.callee.fullname in TPDICT_NAMES
                ):
                    self.fail_typeddict_arg(
                        "Inline TypedDict types not supported; use assignment to define TypedDict",
                        field_type_expr,
                    )
                else:
                    self.fail_typeddict_arg("Invalid field type", field_type_expr)
                return [], [], False
            analyzed = self.api.anal_type(
                type,
                allow_required=True,
                allow_placeholder=self.options.enable_recursive_aliases
                and not self.api.is_func_scope(),
            )
            if analyzed is None:
                return None
            types.append(analyzed)
        return items, types, True

    def fail_typeddict_arg(
        self, message: str, context: Context
    ) -> Tuple[str, List[str], List[Type], bool, List[TypeVarLikeType], bool]:
        self.fail(message, context)
        return "", [], [], True, [], False

    def build_typeddict_typeinfo(
        self,
        name: str,
        items: List[str],
        types: List[Type],
        required_keys: Set[str],
        line: int,
        existing_info: Optional[TypeInfo],
    ) -> TypeInfo:
        # Prefer typing then typing_extensions if available.
        fallback = (
            self.api.named_type_or_none("typing._TypedDict", [])
            or self.api.named_type_or_none("typing_extensions._TypedDict", [])
            or self.api.named_type_or_none("mypy_extensions._TypedDict", [])
        )
        assert fallback is not None
        info = existing_info or self.api.basic_new_typeinfo(name, fallback, line)
        typeddict_type = TypedDictType(dict(zip(items, types)), required_keys, fallback)
        if info.special_alias and has_placeholder(info.special_alias.target):
            self.api.defer(force_progress=True)
        info.update_typeddict_type(typeddict_type)
        return info

    # Helpers

    def is_typeddict(self, expr: Expression) -> bool:
        return (
            isinstance(expr, RefExpr)
            and isinstance(expr.node, TypeInfo)
            and expr.node.typeddict_type is not None
        )

    def fail(self, msg: str, ctx: Context, *, code: Optional[ErrorCode] = None) -> None:
        self.api.fail(msg, ctx, code=code)

    def note(self, msg: str, ctx: Context) -> None:
        self.api.note(msg, ctx)<|MERGE_RESOLUTION|>--- conflicted
+++ resolved
@@ -1,12 +1,8 @@
 """Semantic analysis of TypedDict definitions."""
 
-<<<<<<< HEAD
+from __future__ import annotations
+
 from typing import Dict, List, Optional, Set, Tuple
-=======
-from __future__ import annotations
-
-from typing import List, Optional, Set, Tuple
->>>>>>> fd7040ef
 from typing_extensions import Final
 
 from mypy import errorcodes as codes
