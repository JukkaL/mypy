--- conflicted
+++ resolved
@@ -64,21 +64,7 @@
 
 def fill_typevars_with_any(typ: TypeInfo) -> Instance | TupleType:
     """Apply a correct number of Any's as type arguments to a type."""
-<<<<<<< HEAD
-    args: list[Type] = []
-    for tv in typ.defn.type_vars:
-        # Valid erasure for *Ts is *tuple[Any, ...], not just Any.
-        # TODO: use TupleType
-        if isinstance(tv, TypeVarTupleType):
-            args.append(
-                UnpackType(tv.tuple_fallback.copy_modified(args=[AnyType(TypeOfAny.special_form)]))
-            )
-        else:
-            args.append(AnyType(TypeOfAny.special_form))
-    inst = Instance(typ, args)
-=======
     inst = Instance(typ, erased_vars(typ.defn.type_vars, TypeOfAny.special_form))
->>>>>>> 3c9f6948
     if typ.tuple_type is None:
         return inst
     erased_tuple_type = erase_typevars(typ.tuple_type, {tv.id for tv in typ.defn.type_vars})
