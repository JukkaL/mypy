"""Tests for stubs.

Verify that various things in stubs are consistent with how things behave at runtime.

"""

import argparse
import copy
import enum
import importlib
import inspect
import os
import pkgutil
import re
import sys
import traceback
import types
import typing
import warnings
from contextlib import redirect_stderr, redirect_stdout
from functools import singledispatch
from pathlib import Path
from typing import Any, Dict, Generic, Iterator, List, Optional, Tuple, TypeVar, Union, cast

import typing_extensions
from typing_extensions import Type

import mypy.build
import mypy.modulefinder
import mypy.state
import mypy.types
import mypy.version
from mypy import nodes
from mypy.config_parser import parse_config_file
from mypy.options import Options
from mypy.util import FancyFormatter, bytes_to_human_readable_repr, is_dunder, plural_s


class Missing:
    """Marker object for things that are missing (from a stub or the runtime)."""

    def __repr__(self) -> str:
        return "MISSING"


MISSING = Missing()

T = TypeVar("T")
MaybeMissing = Union[T, Missing]

_formatter = FancyFormatter(sys.stdout, sys.stderr, False)


def _style(message: str, **kwargs: Any) -> str:
    """Wrapper around mypy.util for fancy formatting."""
    kwargs.setdefault("color", "none")
    return _formatter.style(message, **kwargs)


def _truncate(message: str, length: int) -> str:
    if len(message) > length:
        return message[: length - 3] + "..."
    return message


class StubtestFailure(Exception):
    pass


class Error:
    def __init__(
        self,
        object_path: List[str],
        message: str,
        stub_object: MaybeMissing[nodes.Node],
        runtime_object: MaybeMissing[Any],
        *,
        stub_desc: Optional[str] = None,
        runtime_desc: Optional[str] = None,
    ) -> None:
        """Represents an error found by stubtest.

        :param object_path: Location of the object with the error,
            e.g. ``["module", "Class", "method"]``
        :param message: Error message
        :param stub_object: The mypy node representing the stub
        :param runtime_object: Actual object obtained from the runtime
        :param stub_desc: Specialised description for the stub object, should you wish
        :param runtime_desc: Specialised description for the runtime object, should you wish

        """
        self.object_desc = ".".join(object_path)
        self.message = message
        self.stub_object = stub_object
        self.runtime_object = runtime_object
        self.stub_desc = stub_desc or str(getattr(stub_object, "type", stub_object))
        self.runtime_desc = runtime_desc or _truncate(repr(runtime_object), 100)

    def is_missing_stub(self) -> bool:
        """Whether or not the error is for something missing from the stub."""
        return isinstance(self.stub_object, Missing)

    def is_positional_only_related(self) -> bool:
        """Whether or not the error is for something being (or not being) positional-only."""
        # TODO: This is hacky, use error codes or something more resilient
        return "leading double underscore" in self.message

    def get_description(self, concise: bool = False) -> str:
        """Returns a description of the error.

        :param concise: Whether to return a concise, one-line description

        """
        if concise:
            return _style(self.object_desc, bold=True) + " " + self.message

        stub_line = None
        stub_file: None = None
        if not isinstance(self.stub_object, Missing):
            stub_line = self.stub_object.line
        # TODO: Find a way of getting the stub file

        stub_loc_str = ""
        if stub_line:
            stub_loc_str += f" at line {stub_line}"
        if stub_file:
            stub_loc_str += f" in file {Path(stub_file)}"

        runtime_line = None
        runtime_file = None
        if not isinstance(self.runtime_object, Missing):
            try:
                runtime_line = inspect.getsourcelines(self.runtime_object)[1]
            except (OSError, TypeError):
                pass
            try:
                runtime_file = inspect.getsourcefile(self.runtime_object)
            except TypeError:
                pass

        runtime_loc_str = ""
        if runtime_line:
            runtime_loc_str += f" at line {runtime_line}"
        if runtime_file:
            runtime_loc_str += f" in file {Path(runtime_file)}"

        output = [
            _style("error: ", color="red", bold=True),
            _style(self.object_desc, bold=True),
            " ",
            self.message,
            "\n",
            "Stub:",
            _style(stub_loc_str, dim=True),
            "\n",
            _style(self.stub_desc + "\n", color="blue", dim=True),
            "Runtime:",
            _style(runtime_loc_str, dim=True),
            "\n",
            _style(self.runtime_desc + "\n", color="blue", dim=True),
        ]
        return "".join(output)


# ====================
# Core logic
# ====================


def silent_import_module(module_name: str) -> types.ModuleType:
    with open(os.devnull, "w") as devnull:
        with warnings.catch_warnings(), redirect_stdout(devnull), redirect_stderr(devnull):
            warnings.simplefilter("ignore")
            runtime = importlib.import_module(module_name)
            # Also run the equivalent of `from module import *`
            # This could have the additional effect of loading not-yet-loaded submodules
            # mentioned in __all__
            __import__(module_name, fromlist=["*"])
    return runtime


def test_module(module_name: str) -> Iterator[Error]:
    """Tests a given module's stub against introspecting it at runtime.

    Requires the stub to have been built already, accomplished by a call to ``build_stubs``.

    :param module_name: The module to test

    """
    stub = get_stub(module_name)
    if stub is None:
        runtime_desc = repr(sys.modules[module_name]) if module_name in sys.modules else "N/A"
        yield Error(
            [module_name], "failed to find stubs", MISSING, None, runtime_desc=runtime_desc
        )
        return

    try:
        runtime = silent_import_module(module_name)
    except Exception as e:
        yield Error([module_name], f"failed to import, {type(e).__name__}: {e}", stub, MISSING)
        return

    with warnings.catch_warnings():
        warnings.simplefilter("ignore")
        try:
            yield from verify(stub, runtime, [module_name])
        except Exception as e:
            bottom_frame = list(traceback.walk_tb(e.__traceback__))[-1][0]
            bottom_module = bottom_frame.f_globals.get("__name__", "")
            # Pass on any errors originating from stubtest or mypy
            # These can occur expectedly, e.g. StubtestFailure
            if bottom_module == "__main__" or bottom_module.split(".")[0] == "mypy":
                raise
            yield Error(
                [module_name],
                f"encountered unexpected error, {type(e).__name__}: {e}",
                stub,
                runtime,
                stub_desc="N/A",
                runtime_desc=(
                    "This is most likely the fault of something very dynamic in your library. "
                    "It's also possible this is a bug in stubtest.\nIf in doubt, please "
                    "open an issue at https://github.com/python/mypy\n\n"
                    + traceback.format_exc().strip()
                ),
            )


@singledispatch
def verify(
    stub: MaybeMissing[nodes.Node], runtime: MaybeMissing[Any], object_path: List[str]
) -> Iterator[Error]:
    """Entry point for comparing a stub to a runtime object.

    We use single dispatch based on the type of ``stub``.

    :param stub: The mypy node representing a part of the stub
    :param runtime: The runtime object corresponding to ``stub``

    """
    yield Error(object_path, "is an unknown mypy node", stub, runtime)


@verify.register(nodes.MypyFile)
def verify_mypyfile(
    stub: nodes.MypyFile, runtime: MaybeMissing[types.ModuleType], object_path: List[str]
) -> Iterator[Error]:
    if isinstance(runtime, Missing):
        yield Error(object_path, "is not present at runtime", stub, runtime)
        return
    if not isinstance(runtime, types.ModuleType):
        yield Error(object_path, "is not a module", stub, runtime)
        return

    # Check things in the stub
    to_check = {
        m
        for m, o in stub.names.items()
        if not o.module_hidden and (not is_probably_private(m) or hasattr(runtime, m))
    }

    def _belongs_to_runtime(r: types.ModuleType, attr: str) -> bool:
        obj = getattr(r, attr)
        try:
            obj_mod = getattr(obj, "__module__", None)
        except Exception:
            return False
        if obj_mod is not None:
            return obj_mod == r.__name__
        return not isinstance(obj, types.ModuleType)

    runtime_public_contents = (
        runtime.__all__
        if hasattr(runtime, "__all__")
        else [
            m
            for m in dir(runtime)
            if not is_probably_private(m)
            # Ensure that the object's module is `runtime`, since in the absence of __all__ we
            # don't have a good way to detect re-exports at runtime.
            and _belongs_to_runtime(runtime, m)
        ]
    )
    # Check all things declared in module's __all__, falling back to our best guess
    to_check.update(runtime_public_contents)
    to_check.difference_update(IGNORED_MODULE_DUNDERS)

    for entry in sorted(to_check):
        stub_entry = stub.names[entry].node if entry in stub.names else MISSING
        if isinstance(stub_entry, nodes.MypyFile):
            # Don't recursively check exported modules, since that leads to infinite recursion
            continue
        assert stub_entry is not None
        try:
            runtime_entry = getattr(runtime, entry, MISSING)
        except Exception:
            # Catch all exceptions in case the runtime raises an unexpected exception
            # from __getattr__ or similar.
            continue
        yield from verify(stub_entry, runtime_entry, object_path + [entry])


if sys.version_info >= (3, 7):
    _WrapperDescriptorType = types.WrapperDescriptorType
else:
    _WrapperDescriptorType = type(object.__init__)


@verify.register(nodes.TypeInfo)
def verify_typeinfo(
    stub: nodes.TypeInfo, runtime: MaybeMissing[Type[Any]], object_path: List[str]
) -> Iterator[Error]:
    if isinstance(runtime, Missing):
        yield Error(object_path, "is not present at runtime", stub, runtime, stub_desc=repr(stub))
        return
    if not isinstance(runtime, type):
        yield Error(object_path, "is not a type", stub, runtime, stub_desc=repr(stub))
        return

    try:

        class SubClass(runtime):  # type: ignore
            pass

    except TypeError:
        # Enum classes are implicitly @final
        if not stub.is_final and not issubclass(runtime, enum.Enum):
            yield Error(
                object_path,
                "cannot be subclassed at runtime, but isn't marked with @final in the stub",
                stub,
                runtime,
                stub_desc=repr(stub),
            )
    except Exception:
        # The class probably wants its subclasses to do something special.
        # Examples: ctypes.Array, ctypes._SimpleCData
        pass

    # Check everything already defined on the stub class itself (i.e. not inherited)
    to_check = set(stub.names)
    # Check all public things on the runtime class
    to_check.update(
        # cast to workaround mypyc complaints
        m
        for m in cast(Any, vars)(runtime)
        if not is_probably_private(m) and m not in IGNORABLE_CLASS_DUNDERS
    )
    # Special-case the __init__ method for Protocols
    #
    # TODO: On Python <3.11, __init__ methods on Protocol classes
    # are silently discarded and replaced.
    # However, this is not the case on Python 3.11+.
    # Ideally, we'd figure out a good way of validating Protocol __init__ methods on 3.11+.
    if stub.is_protocol:
        to_check.discard("__init__")

    for entry in sorted(to_check):
        mangled_entry = entry
        if entry.startswith("__") and not entry.endswith("__"):
            mangled_entry = f"_{stub.name}{entry}"
        stub_to_verify = next((t.names[entry].node for t in stub.mro if entry in t.names), MISSING)
        assert stub_to_verify is not None
        try:
            runtime_attr = getattr(runtime, mangled_entry, MISSING)
        except Exception:
            # Catch all exceptions in case the runtime raises an unexpected exception
            # from __getattr__ or similar.
            continue
        # Do not error for an object missing from the stub
        # If the runtime object is a types.WrapperDescriptorType object
        # and has a non-special dunder name.
        # The vast majority of these are false positives.
        if not (
            isinstance(stub_to_verify, Missing)
            and isinstance(runtime_attr, _WrapperDescriptorType)
            and is_dunder(mangled_entry, exclude_special=True)
        ):
            yield from verify(stub_to_verify, runtime_attr, object_path + [entry])


def _verify_static_class_methods(
    stub: nodes.FuncBase, runtime: Any, object_path: List[str]
) -> Iterator[str]:
    if stub.name in ("__new__", "__init_subclass__", "__class_getitem__"):
        # Special cased by Python, so don't bother checking
        return
    if inspect.isbuiltin(runtime):
        # The isinstance checks don't work reliably for builtins, e.g. datetime.datetime.now, so do
        # something a little hacky that seems to work well
        probably_class_method = isinstance(getattr(runtime, "__self__", None), type)
        if probably_class_method and not stub.is_class:
            yield "runtime is a classmethod but stub is not"
        if not probably_class_method and stub.is_class:
            yield "stub is a classmethod but runtime is not"
        return

    # Look the object up statically, to avoid binding by the descriptor protocol
    static_runtime = importlib.import_module(object_path[0])
    for entry in object_path[1:]:
        try:
            static_runtime = inspect.getattr_static(static_runtime, entry)
        except AttributeError:
            # This can happen with mangled names, ignore for now.
            # TODO: pass more information about ancestors of nodes/objects to verify, so we don't
            # have to do this hacky lookup. Would be useful in a couple other places too.
            return

    if isinstance(static_runtime, classmethod) and not stub.is_class:
        yield "runtime is a classmethod but stub is not"
    if not isinstance(static_runtime, classmethod) and stub.is_class:
        yield "stub is a classmethod but runtime is not"
    if isinstance(static_runtime, staticmethod) and not stub.is_static:
        yield "runtime is a staticmethod but stub is not"
    if not isinstance(static_runtime, staticmethod) and stub.is_static:
        yield "stub is a staticmethod but runtime is not"


def _verify_arg_name(
    stub_arg: nodes.Argument, runtime_arg: inspect.Parameter, function_name: str
) -> Iterator[str]:
    """Checks whether argument names match."""
    # Ignore exact names for most dunder methods
    if is_dunder(function_name, exclude_special=True):
        return

    def strip_prefix(s: str, prefix: str) -> str:
        return s[len(prefix) :] if s.startswith(prefix) else s

    if strip_prefix(stub_arg.variable.name, "__") == runtime_arg.name:
        return

    def names_approx_match(a: str, b: str) -> bool:
        a = a.strip("_")
        b = b.strip("_")
        return a.startswith(b) or b.startswith(a) or len(a) == 1 or len(b) == 1

    # Be more permissive about names matching for positional-only arguments
    if runtime_arg.kind == inspect.Parameter.POSITIONAL_ONLY and names_approx_match(
        stub_arg.variable.name, runtime_arg.name
    ):
        return
    # This comes up with namedtuples, so ignore
    if stub_arg.variable.name == "_self":
        return
    yield (
        'stub argument "{}" differs from runtime argument "{}"'.format(
            stub_arg.variable.name, runtime_arg.name
        )
    )


def _verify_arg_default_value(
    stub_arg: nodes.Argument, runtime_arg: inspect.Parameter
) -> Iterator[str]:
    """Checks whether argument default values are compatible."""
    if runtime_arg.default != inspect.Parameter.empty:
        if stub_arg.kind.is_required():
            yield (
                'runtime argument "{}" has a default value but stub argument does not'.format(
                    runtime_arg.name
                )
            )
        else:
            runtime_type = get_mypy_type_of_runtime_value(runtime_arg.default)
            # Fallback to the type annotation type if var type is missing. The type annotation
            # is an UnboundType, but I don't know enough to know what the pros and cons here are.
            # UnboundTypes have ugly question marks following them, so default to var type.
            # Note we do this same fallback when constructing signatures in from_overloadedfuncdef
            stub_type = stub_arg.variable.type or stub_arg.type_annotation
            if isinstance(stub_type, mypy.types.TypeVarType):
                stub_type = stub_type.upper_bound
            if (
                runtime_type is not None
                and stub_type is not None
                # Avoid false positives for marker objects
                and type(runtime_arg.default) != object
                # And ellipsis
                and runtime_arg.default is not ...
                and not is_subtype_helper(runtime_type, stub_type)
            ):
                yield (
                    'runtime argument "{}" has a default value of type {}, '
                    "which is incompatible with stub argument type {}".format(
                        runtime_arg.name, runtime_type, stub_type
                    )
                )
    else:
        if stub_arg.kind.is_optional():
            yield (
                'stub argument "{}" has a default value but runtime argument does not'.format(
                    stub_arg.variable.name
                )
            )


def maybe_strip_cls(name: str, args: List[nodes.Argument]) -> List[nodes.Argument]:
    if name in ("__init_subclass__", "__class_getitem__"):
        # These are implicitly classmethods. If the stub chooses not to have @classmethod, we
        # should remove the cls argument
        if args[0].variable.name == "cls":
            return args[1:]
    return args


class Signature(Generic[T]):
    def __init__(self) -> None:
        self.pos: List[T] = []
        self.kwonly: Dict[str, T] = {}
        self.varpos: Optional[T] = None
        self.varkw: Optional[T] = None

    def __str__(self) -> str:
        def get_name(arg: Any) -> str:
            if isinstance(arg, inspect.Parameter):
                return arg.name
            if isinstance(arg, nodes.Argument):
                return arg.variable.name
            raise AssertionError

        def get_type(arg: Any) -> Optional[str]:
            if isinstance(arg, inspect.Parameter):
                return None
            if isinstance(arg, nodes.Argument):
                return str(arg.variable.type or arg.type_annotation)
            raise AssertionError

        def has_default(arg: Any) -> bool:
            if isinstance(arg, inspect.Parameter):
                return arg.default != inspect.Parameter.empty
            if isinstance(arg, nodes.Argument):
                return arg.kind.is_optional()
            raise AssertionError

        def get_desc(arg: Any) -> str:
            arg_type = get_type(arg)
            return (
                get_name(arg)
                + (f": {arg_type}" if arg_type else "")
                + (" = ..." if has_default(arg) else "")
            )

        kw_only = sorted(self.kwonly.values(), key=lambda a: (has_default(a), get_name(a)))
        ret = "def ("
        ret += ", ".join(
            [get_desc(arg) for arg in self.pos]
            + (["*" + get_name(self.varpos)] if self.varpos else (["*"] if self.kwonly else []))
            + [get_desc(arg) for arg in kw_only]
            + (["**" + get_name(self.varkw)] if self.varkw else [])
        )
        ret += ")"
        return ret

    @staticmethod
    def from_funcitem(stub: nodes.FuncItem) -> "Signature[nodes.Argument]":
        stub_sig: Signature[nodes.Argument] = Signature()
        stub_args = maybe_strip_cls(stub.name, stub.arguments)
        for stub_arg in stub_args:
            if stub_arg.kind.is_positional():
                stub_sig.pos.append(stub_arg)
            elif stub_arg.kind.is_named():
                stub_sig.kwonly[stub_arg.variable.name] = stub_arg
            elif stub_arg.kind == nodes.ARG_STAR:
                stub_sig.varpos = stub_arg
            elif stub_arg.kind == nodes.ARG_STAR2:
                stub_sig.varkw = stub_arg
            else:
                raise AssertionError
        return stub_sig

    @staticmethod
    def from_inspect_signature(signature: inspect.Signature) -> "Signature[inspect.Parameter]":
        runtime_sig: Signature[inspect.Parameter] = Signature()
        for runtime_arg in signature.parameters.values():
            if runtime_arg.kind in (
                inspect.Parameter.POSITIONAL_ONLY,
                inspect.Parameter.POSITIONAL_OR_KEYWORD,
            ):
                runtime_sig.pos.append(runtime_arg)
            elif runtime_arg.kind == inspect.Parameter.KEYWORD_ONLY:
                runtime_sig.kwonly[runtime_arg.name] = runtime_arg
            elif runtime_arg.kind == inspect.Parameter.VAR_POSITIONAL:
                runtime_sig.varpos = runtime_arg
            elif runtime_arg.kind == inspect.Parameter.VAR_KEYWORD:
                runtime_sig.varkw = runtime_arg
            else:
                raise AssertionError
        return runtime_sig

    @staticmethod
    def from_overloadedfuncdef(stub: nodes.OverloadedFuncDef) -> "Signature[nodes.Argument]":
        """Returns a Signature from an OverloadedFuncDef.

        If life were simple, to verify_overloadedfuncdef, we'd just verify_funcitem for each of its
        items. Unfortunately, life isn't simple and overloads are pretty deceitful. So instead, we
        try and combine the overload's items into a single signature that is compatible with any
        lies it might try to tell.

        """
        # For most dunder methods, just assume all args are positional-only
        assume_positional_only = is_dunder(stub.name, exclude_special=True)

        all_args: Dict[str, List[Tuple[nodes.Argument, int]]] = {}
        for func in map(_resolve_funcitem_from_decorator, stub.items):
            assert func is not None
            args = maybe_strip_cls(stub.name, func.arguments)
            for index, arg in enumerate(args):
                # For positional-only args, we allow overloads to have different names for the same
                # argument. To accomplish this, we just make up a fake index-based name.
                name = (
                    f"__{index}"
                    if arg.variable.name.startswith("__") or assume_positional_only
                    else arg.variable.name
                )
                all_args.setdefault(name, []).append((arg, index))

        def get_position(arg_name: str) -> int:
            # We just need this to return the positional args in the correct order.
            return max(index for _, index in all_args[arg_name])

        def get_type(arg_name: str) -> mypy.types.ProperType:
            with mypy.state.state.strict_optional_set(True):
                all_types = [
                    arg.variable.type or arg.type_annotation for arg, _ in all_args[arg_name]
                ]
                return mypy.typeops.make_simplified_union([t for t in all_types if t])

        def get_kind(arg_name: str) -> nodes.ArgKind:
            kinds = {arg.kind for arg, _ in all_args[arg_name]}
            if nodes.ARG_STAR in kinds:
                return nodes.ARG_STAR
            if nodes.ARG_STAR2 in kinds:
                return nodes.ARG_STAR2
            # The logic here is based on two tenets:
            # 1) If an arg is ever optional (or unspecified), it is optional
            # 2) If an arg is ever positional, it is positional
            is_opt = (
                len(all_args[arg_name]) < len(stub.items)
                or nodes.ARG_OPT in kinds
                or nodes.ARG_NAMED_OPT in kinds
            )
            is_pos = nodes.ARG_OPT in kinds or nodes.ARG_POS in kinds
            if is_opt:
                return nodes.ARG_OPT if is_pos else nodes.ARG_NAMED_OPT
            return nodes.ARG_POS if is_pos else nodes.ARG_NAMED

        sig: Signature[nodes.Argument] = Signature()
        for arg_name in sorted(all_args, key=get_position):
            # example_arg_name gives us a real name (in case we had a fake index-based name)
            example_arg_name = all_args[arg_name][0][0].variable.name
            arg = nodes.Argument(
                nodes.Var(example_arg_name, get_type(arg_name)),
                type_annotation=None,
                initializer=None,
                kind=get_kind(arg_name),
            )
            if arg.kind.is_positional():
                sig.pos.append(arg)
            elif arg.kind.is_named():
                sig.kwonly[arg.variable.name] = arg
            elif arg.kind == nodes.ARG_STAR:
                sig.varpos = arg
            elif arg.kind == nodes.ARG_STAR2:
                sig.varkw = arg
            else:
                raise AssertionError
        return sig


def _verify_signature(
    stub: Signature[nodes.Argument], runtime: Signature[inspect.Parameter], function_name: str
) -> Iterator[str]:
    # Check positional arguments match up
    for stub_arg, runtime_arg in zip(stub.pos, runtime.pos):
        yield from _verify_arg_name(stub_arg, runtime_arg, function_name)
        yield from _verify_arg_default_value(stub_arg, runtime_arg)
        if (
            runtime_arg.kind == inspect.Parameter.POSITIONAL_ONLY
            and not stub_arg.variable.name.startswith("__")
            and not stub_arg.variable.name.strip("_") == "self"
            and not is_dunder(function_name, exclude_special=True)  # noisy for dunder methods
        ):
            yield (
                'stub argument "{}" should be positional-only '
                '(rename with a leading double underscore, i.e. "__{}")'.format(
                    stub_arg.variable.name, runtime_arg.name
                )
            )
        if (
            runtime_arg.kind != inspect.Parameter.POSITIONAL_ONLY
            and stub_arg.variable.name.startswith("__")
            and not is_dunder(function_name, exclude_special=True)  # noisy for dunder methods
        ):
            yield (
                'stub argument "{}" should be positional or keyword '
                "(remove leading double underscore)".format(stub_arg.variable.name)
            )

    # Check unmatched positional args
    if len(stub.pos) > len(runtime.pos):
        # There are cases where the stub exhaustively lists out the extra parameters the function
        # would take through *args. Hence, a) we can't check that the runtime actually takes those
        # parameters and b) below, we don't enforce that the stub takes *args, since runtime logic
        # may prevent those arguments from actually being accepted.
        if runtime.varpos is None:
            for stub_arg in stub.pos[len(runtime.pos) :]:
                # If the variable is in runtime.kwonly, it's just mislabelled as not a
                # keyword-only argument
                if stub_arg.variable.name not in runtime.kwonly:
                    yield f'runtime does not have argument "{stub_arg.variable.name}"'
                else:
                    yield f'stub argument "{stub_arg.variable.name}" is not keyword-only'
            if stub.varpos is not None:
                yield f'runtime does not have *args argument "{stub.varpos.variable.name}"'
    elif len(stub.pos) < len(runtime.pos):
        for runtime_arg in runtime.pos[len(stub.pos) :]:
            if runtime_arg.name not in stub.kwonly:
                yield f'stub does not have argument "{runtime_arg.name}"'
            else:
                yield f'runtime argument "{runtime_arg.name}" is not keyword-only'

    # Checks involving *args
    if len(stub.pos) <= len(runtime.pos) or runtime.varpos is None:
        if stub.varpos is None and runtime.varpos is not None:
            yield f'stub does not have *args argument "{runtime.varpos.name}"'
        if stub.varpos is not None and runtime.varpos is None:
            yield f'runtime does not have *args argument "{stub.varpos.variable.name}"'

    # Check keyword-only args
    for arg in sorted(set(stub.kwonly) & set(runtime.kwonly)):
        stub_arg, runtime_arg = stub.kwonly[arg], runtime.kwonly[arg]
        yield from _verify_arg_name(stub_arg, runtime_arg, function_name)
        yield from _verify_arg_default_value(stub_arg, runtime_arg)

    # Check unmatched keyword-only args
    if runtime.varkw is None or not set(runtime.kwonly).issubset(set(stub.kwonly)):
        # There are cases where the stub exhaustively lists out the extra parameters the function
        # would take through *kwargs. Hence, a) we only check if the runtime actually takes those
        # parameters when the above condition holds and b) below, we don't enforce that the stub
        # takes *kwargs, since runtime logic may prevent additional arguments from actually being
        # accepted.
        for arg in sorted(set(stub.kwonly) - set(runtime.kwonly)):
            yield f'runtime does not have argument "{arg}"'
    for arg in sorted(set(runtime.kwonly) - set(stub.kwonly)):
        if arg in {stub_arg.variable.name for stub_arg in stub.pos}:
            # Don't report this if we've reported it before
            if len(stub.pos) > len(runtime.pos) and runtime.varpos is not None:
                yield f'stub argument "{arg}" is not keyword-only'
        else:
            yield f'stub does not have argument "{arg}"'

    # Checks involving **kwargs
    if stub.varkw is None and runtime.varkw is not None:
        # As mentioned above, don't enforce that the stub takes **kwargs.
        # Also check against positional parameters, to avoid a nitpicky message when an argument
        # isn't marked as keyword-only
        stub_pos_names = {stub_arg.variable.name for stub_arg in stub.pos}
        # Ideally we'd do a strict subset check, but in practice the errors from that aren't useful
        if not set(runtime.kwonly).issubset(set(stub.kwonly) | stub_pos_names):
            yield f'stub does not have **kwargs argument "{runtime.varkw.name}"'
    if stub.varkw is not None and runtime.varkw is None:
        yield f'runtime does not have **kwargs argument "{stub.varkw.variable.name}"'


@verify.register(nodes.FuncItem)
def verify_funcitem(
    stub: nodes.FuncItem, runtime: MaybeMissing[Any], object_path: List[str]
) -> Iterator[Error]:
    if isinstance(runtime, Missing):
        yield Error(object_path, "is not present at runtime", stub, runtime)
        return

    if not is_probably_a_function(runtime):
        yield Error(object_path, "is not a function", stub, runtime)
        if not callable(runtime):
            return

    for message in _verify_static_class_methods(stub, runtime, object_path):
        yield Error(object_path, "is inconsistent, " + message, stub, runtime)

    signature = safe_inspect_signature(runtime)
    runtime_is_coroutine = inspect.iscoroutinefunction(runtime)

    if signature:
        stub_sig = Signature.from_funcitem(stub)
        runtime_sig = Signature.from_inspect_signature(signature)
        runtime_sig_desc = f'{"async " if runtime_is_coroutine else ""}def {signature}'
        stub_desc = f"def {stub_sig!r}"
    else:
        runtime_sig_desc, stub_desc = None, None

    # Don't raise an error if the stub is a coroutine, but the runtime isn't.
    # That results in false positives.
    # See https://github.com/python/typeshed/issues/7344
    if runtime_is_coroutine and not stub.is_coroutine:
        yield Error(
            object_path,
            'is an "async def" function at runtime, but not in the stub',
            stub,
            runtime,
            stub_desc=stub_desc,
            runtime_desc=runtime_sig_desc,
        )

    if not signature:
        return

    for message in _verify_signature(stub_sig, runtime_sig, function_name=stub.name):
        yield Error(
            object_path,
            "is inconsistent, " + message,
            stub,
            runtime,
            runtime_desc=runtime_sig_desc,
        )


@verify.register(Missing)
def verify_none(
    stub: Missing, runtime: MaybeMissing[Any], object_path: List[str]
) -> Iterator[Error]:
    yield Error(object_path, "is not present in stub", stub, runtime)


@verify.register(nodes.Var)
def verify_var(
    stub: nodes.Var, runtime: MaybeMissing[Any], object_path: List[str]
) -> Iterator[Error]:
    if isinstance(runtime, Missing):
        # Don't always yield an error here, because we often can't find instance variables
        if len(object_path) <= 2:
            yield Error(object_path, "is not present at runtime", stub, runtime)
        return

    if (
        stub.is_initialized_in_class
        and is_read_only_property(runtime)
        and (stub.is_settable_property or not stub.is_property)
    ):
        yield Error(object_path, "is read-only at runtime but not in the stub", stub, runtime)

    runtime_type = get_mypy_type_of_runtime_value(runtime)
    if (
        runtime_type is not None
        and stub.type is not None
        and not is_subtype_helper(runtime_type, stub.type)
    ):
        should_error = True
        # Avoid errors when defining enums, since runtime_type is the enum itself, but we'd
        # annotate it with the type of runtime.value
        if isinstance(runtime, enum.Enum):
            runtime_type = get_mypy_type_of_runtime_value(runtime.value)
            if runtime_type is not None and is_subtype_helper(runtime_type, stub.type):
                should_error = False

        if should_error:
            yield Error(
                object_path, f"variable differs from runtime type {runtime_type}", stub, runtime
            )


@verify.register(nodes.OverloadedFuncDef)
def verify_overloadedfuncdef(
    stub: nodes.OverloadedFuncDef, runtime: MaybeMissing[Any], object_path: List[str]
) -> Iterator[Error]:
    if isinstance(runtime, Missing):
        yield Error(object_path, "is not present at runtime", stub, runtime)
        return

    if stub.is_property:
        # Any property with a setter is represented as an OverloadedFuncDef
        if is_read_only_property(runtime):
            yield Error(object_path, "is read-only at runtime but not in the stub", stub, runtime)
        return

    if not is_probably_a_function(runtime):
        yield Error(object_path, "is not a function", stub, runtime)
        if not callable(runtime):
            return

    for message in _verify_static_class_methods(stub, runtime, object_path):
        yield Error(object_path, "is inconsistent, " + message, stub, runtime)

    signature = safe_inspect_signature(runtime)
    if not signature:
        return

    stub_sig = Signature.from_overloadedfuncdef(stub)
    runtime_sig = Signature.from_inspect_signature(signature)

    for message in _verify_signature(stub_sig, runtime_sig, function_name=stub.name):
        # TODO: This is a little hacky, but the addition here is super useful
        if "has a default value of type" in message:
            message += (
                ". This is often caused by overloads failing to account for explicitly passing "
                "in the default value."
            )
        yield Error(
            object_path,
            "is inconsistent, " + message,
            stub,
            runtime,
            stub_desc=str(stub.type) + f"\nInferred signature: {stub_sig}",
            runtime_desc="def " + str(signature),
        )


@verify.register(nodes.TypeVarExpr)
def verify_typevarexpr(
    stub: nodes.TypeVarExpr, runtime: MaybeMissing[Any], object_path: List[str]
) -> Iterator[Error]:
    if isinstance(runtime, Missing):
        # We seem to insert these typevars into NamedTuple stubs, but they
        # don't exist at runtime. Just ignore!
        if stub.name == "_NT":
            return
        yield Error(object_path, "is not present at runtime", stub, runtime)
        return
    if not isinstance(runtime, TypeVar):
        yield Error(object_path, "is not a TypeVar", stub, runtime)
        return


@verify.register(nodes.ParamSpecExpr)
def verify_paramspecexpr(
    stub: nodes.ParamSpecExpr, runtime: MaybeMissing[Any], object_path: List[str]
) -> Iterator[Error]:
    if isinstance(runtime, Missing):
        yield Error(object_path, "is not present at runtime", stub, runtime)
        return
    maybe_paramspec_types = (
        getattr(typing, "ParamSpec", None),
        getattr(typing_extensions, "ParamSpec", None),
    )
    paramspec_types = tuple([t for t in maybe_paramspec_types if t is not None])
    if not paramspec_types or not isinstance(runtime, paramspec_types):
        yield Error(object_path, "is not a ParamSpec", stub, runtime)
        return


def _verify_readonly_property(stub: nodes.Decorator, runtime: Any) -> Iterator[str]:
    assert stub.func.is_property
    if isinstance(runtime, property):
        return
    if inspect.isdatadescriptor(runtime):
        # It's enough like a property...
        return
    # Sometimes attributes pretend to be properties, for instance, to express that they
    # are read only. So allowlist if runtime_type matches the return type of stub.
    runtime_type = get_mypy_type_of_runtime_value(runtime)
    func_type = (
        stub.func.type.ret_type if isinstance(stub.func.type, mypy.types.CallableType) else None
    )
    if (
        runtime_type is not None
        and func_type is not None
        and is_subtype_helper(runtime_type, func_type)
    ):
        return
    yield "is inconsistent, cannot reconcile @property on stub with runtime object"


def _resolve_funcitem_from_decorator(dec: nodes.OverloadPart) -> Optional[nodes.FuncItem]:
    """Returns a FuncItem that corresponds to the output of the decorator.

    Returns None if we can't figure out what that would be. For convenience, this function also
    accepts FuncItems.
    """
    if isinstance(dec, nodes.FuncItem):
        return dec
    if dec.func.is_property:
        return None

    def apply_decorator_to_funcitem(
        decorator: nodes.Expression, func: nodes.FuncItem
    ) -> Optional[nodes.FuncItem]:
        if not isinstance(decorator, nodes.RefExpr):
            return None
        if decorator.fullname is None:
            # Happens with namedtuple
            return None
        if (
            decorator.fullname in ("builtins.staticmethod", "abc.abstractmethod")
            or decorator.fullname in mypy.types.OVERLOAD_NAMES
        ):
            return func
        if decorator.fullname == "builtins.classmethod":
            if func.arguments[0].variable.name not in ("cls", "mcs", "metacls"):
                raise StubtestFailure(
                    f"unexpected class argument name {func.arguments[0].variable.name!r} "
                    f"in {dec.fullname}"
                )
            # FuncItem is written so that copy.copy() actually works, even when compiled
            ret = copy.copy(func)
            # Remove the cls argument, since it's not present in inspect.signature of classmethods
            ret.arguments = ret.arguments[1:]
            return ret
        # Just give up on any other decorators. After excluding properties, we don't run into
        # anything else when running on typeshed's stdlib.
        return None

    func: nodes.FuncItem = dec.func
    for decorator in dec.original_decorators:
        resulting_func = apply_decorator_to_funcitem(decorator, func)
        if resulting_func is None:
            return None
        func = resulting_func
    return func


@verify.register(nodes.Decorator)
def verify_decorator(
    stub: nodes.Decorator, runtime: MaybeMissing[Any], object_path: List[str]
) -> Iterator[Error]:
    if isinstance(runtime, Missing):
        yield Error(object_path, "is not present at runtime", stub, runtime)
        return
    if stub.func.is_property:
        for message in _verify_readonly_property(stub, runtime):
            yield Error(object_path, message, stub, runtime)
        return

    func = _resolve_funcitem_from_decorator(stub)
    if func is not None:
        yield from verify(func, runtime, object_path)


@verify.register(nodes.TypeAlias)
def verify_typealias(
    stub: nodes.TypeAlias, runtime: MaybeMissing[Any], object_path: List[str]
) -> Iterator[Error]:
    stub_target = mypy.types.get_proper_type(stub.target)
    if isinstance(runtime, Missing):
        yield Error(
            object_path,
            "is not present at runtime",
            stub,
            runtime,
            stub_desc=f"Type alias for: {stub_target}",
        )
        return
    if isinstance(stub_target, mypy.types.Instance):
        yield from verify(stub_target.type, runtime, object_path)
        return
    if isinstance(stub_target, mypy.types.UnionType):
        if not getattr(runtime, "__origin__", None) is Union:
            yield Error(object_path, "is not a Union", stub, runtime, stub_desc=str(stub_target))
        # could check Union contents here...
        return
    if isinstance(stub_target, mypy.types.TupleType):
        if tuple not in getattr(runtime, "__mro__", ()):
            yield Error(
                object_path,
                "is not a subclass of tuple",
                stub,
                runtime,
                stub_desc=str(stub_target),
            )
        # could check Tuple contents here...
        return
    if isinstance(stub_target, mypy.types.AnyType):
        return
    yield Error(
        object_path, "is not a recognised type alias", stub, runtime, stub_desc=str(stub_target)
    )


# ====================
# Helpers
# ====================


IGNORED_MODULE_DUNDERS = frozenset(
    {
        "__file__",
        "__doc__",
        "__name__",
        "__builtins__",
        "__package__",
        "__cached__",
        "__loader__",
        "__spec__",
        "__annotations__",
        "__path__",  # mypy adds __path__ to packages, but C packages don't have it
        "__getattr__",  # resulting behaviour might be typed explicitly
        # TODO: remove the following from this list
        "__author__",
        "__version__",
        "__copyright__",
    }
)

IGNORABLE_CLASS_DUNDERS = frozenset(
    {
        # Special attributes
        "__dict__",
        "__annotations__",
        "__text_signature__",
        "__weakref__",
        "__del__",  # Only ever called when an object is being deleted, who cares?
        "__hash__",
        "__getattr__",  # resulting behaviour might be typed explicitly
        "__setattr__",  # defining this on a class can cause worse type checking
        # isinstance/issubclass hooks that type-checkers don't usually care about
        "__instancecheck__",
        "__subclasshook__",
        "__subclasscheck__",
        # Pickle methods
        "__setstate__",
        "__getstate__",
        "__getnewargs__",
        "__getinitargs__",
        "__reduce_ex__",
        "__reduce__",
        # ctypes weirdness
        "__ctype_be__",
        "__ctype_le__",
        "__ctypes_from_outparam__",
        # mypy limitations
        "__abstractmethods__",  # Classes with metaclass=ABCMeta inherit this attribute
        "__new_member__",  # If an enum defines __new__, the method is renamed as __new_member__
        "__dataclass_fields__",  # Generated by dataclasses
        "__dataclass_params__",  # Generated by dataclasses
        "__doc__",  # mypy's semanal for namedtuples assumes this is str, not Optional[str]
        # typing implementation details, consider removing some of these:
        "__parameters__",
        "__origin__",
        "__args__",
        "__orig_bases__",
        "__final__",
        # Consider removing __slots__?
        "__slots__",
    }
)


def is_probably_private(name: str) -> bool:
    return name.startswith("_") and not is_dunder(name)


def is_probably_a_function(runtime: Any) -> bool:
    return (
        isinstance(runtime, (types.FunctionType, types.BuiltinFunctionType))
        or isinstance(runtime, (types.MethodType, types.BuiltinMethodType))
        or (inspect.ismethoddescriptor(runtime) and callable(runtime))
    )


def is_read_only_property(runtime: object) -> bool:
    return isinstance(runtime, property) and runtime.fset is None


def safe_inspect_signature(runtime: Any) -> Optional[inspect.Signature]:
    try:
        return inspect.signature(runtime)
    except Exception:
        # inspect.signature throws ValueError all the time
        # catch RuntimeError because of https://bugs.python.org/issue39504
        # catch TypeError because of https://github.com/python/typeshed/pull/5762
        # catch AttributeError because of inspect.signature(_curses.window.border)
        return None


def is_subtype_helper(left: mypy.types.Type, right: mypy.types.Type) -> bool:
    """Checks whether ``left`` is a subtype of ``right``."""
    left = mypy.types.get_proper_type(left)
    right = mypy.types.get_proper_type(right)
    if (
        isinstance(left, mypy.types.LiteralType)
        and isinstance(left.value, int)
        and left.value in (0, 1)
        and isinstance(right, mypy.types.Instance)
        and right.type.fullname == "builtins.bool"
    ):
        # Pretend Literal[0, 1] is a subtype of bool to avoid unhelpful errors.
        return True

    if (
        isinstance(right, mypy.types.TypedDictType)
        and isinstance(left, mypy.types.Instance)
        and left.type.fullname == "builtins.dict"
    ):
        # Special case checks against TypedDicts
        return True

    with mypy.state.state.strict_optional_set(True):
        return mypy.subtypes.is_subtype(left, right)


def get_mypy_type_of_runtime_value(runtime: Any) -> Optional[mypy.types.Type]:
    """Returns a mypy type object representing the type of ``runtime``.

    Returns None if we can't find something that works.

    """
    if runtime is None:
        return mypy.types.NoneType()
    if isinstance(runtime, property):
        # Give up on properties to avoid issues with things that are typed as attributes.
        return None

    def anytype() -> mypy.types.AnyType:
        return mypy.types.AnyType(mypy.types.TypeOfAny.unannotated)

    if isinstance(
        runtime,
        (types.FunctionType, types.BuiltinFunctionType, types.MethodType, types.BuiltinMethodType),
    ):
        builtins = get_stub("builtins")
        assert builtins is not None
        type_info = builtins.names["function"].node
        assert isinstance(type_info, nodes.TypeInfo)
        fallback = mypy.types.Instance(type_info, [anytype()])
        signature = safe_inspect_signature(runtime)
        if signature:
            arg_types = []
            arg_kinds = []
            arg_names = []
            for arg in signature.parameters.values():
                arg_types.append(anytype())
                arg_names.append(
                    None if arg.kind == inspect.Parameter.POSITIONAL_ONLY else arg.name
                )
                has_default = arg.default == inspect.Parameter.empty
                if arg.kind == inspect.Parameter.POSITIONAL_ONLY:
                    arg_kinds.append(nodes.ARG_POS if has_default else nodes.ARG_OPT)
                elif arg.kind == inspect.Parameter.POSITIONAL_OR_KEYWORD:
                    arg_kinds.append(nodes.ARG_POS if has_default else nodes.ARG_OPT)
                elif arg.kind == inspect.Parameter.KEYWORD_ONLY:
                    arg_kinds.append(nodes.ARG_NAMED if has_default else nodes.ARG_NAMED_OPT)
                elif arg.kind == inspect.Parameter.VAR_POSITIONAL:
                    arg_kinds.append(nodes.ARG_STAR)
                elif arg.kind == inspect.Parameter.VAR_KEYWORD:
                    arg_kinds.append(nodes.ARG_STAR2)
                else:
                    raise AssertionError
        else:
            arg_types = [anytype(), anytype()]
            arg_kinds = [nodes.ARG_STAR, nodes.ARG_STAR2]
            arg_names = [None, None]

        return mypy.types.CallableType(
            arg_types,
            arg_kinds,
            arg_names,
            ret_type=anytype(),
            fallback=fallback,
            is_ellipsis_args=True,
        )

    # Try and look up a stub for the runtime object
    stub = get_stub(type(runtime).__module__)
    if stub is None:
        return None
    type_name = type(runtime).__name__
    if type_name not in stub.names:
        return None
    type_info = stub.names[type_name].node
    if isinstance(type_info, nodes.Var):
        return type_info.type
    if not isinstance(type_info, nodes.TypeInfo):
        return None

    if isinstance(runtime, tuple):
        # Special case tuples so we construct a valid mypy.types.TupleType
        optional_items = [get_mypy_type_of_runtime_value(v) for v in runtime]
        items = [(i if i is not None else anytype()) for i in optional_items]
        fallback = mypy.types.Instance(type_info, [anytype()])
        return mypy.types.TupleType(items, fallback)

    fallback = mypy.types.Instance(type_info, [anytype() for _ in type_info.type_vars])

    value: Union[bool, int, str]
    if isinstance(runtime, bytes):
        value = bytes_to_human_readable_repr(runtime)
    elif isinstance(runtime, enum.Enum):
        value = runtime.name
    elif isinstance(runtime, (bool, int, str)):
        value = runtime
    else:
        return fallback

    return mypy.types.LiteralType(value=value, fallback=fallback)


# ====================
# Build and entrypoint
# ====================


_all_stubs: Dict[str, nodes.MypyFile] = {}


def build_stubs(modules: List[str], options: Options, find_submodules: bool = False) -> List[str]:
    """Uses mypy to construct stub objects for the given modules.

    This sets global state that ``get_stub`` can access.

    Returns all modules we might want to check. If ``find_submodules`` is False, this is equal
    to ``modules``.

    :param modules: List of modules to build stubs for.
    :param options: Mypy options for finding and building stubs.
    :param find_submodules: Whether to attempt to find submodules of the given modules as well.

    """
    data_dir = mypy.build.default_data_dir()
    search_path = mypy.modulefinder.compute_search_paths([], options, data_dir)
    find_module_cache = mypy.modulefinder.FindModuleCache(
        search_path, fscache=None, options=options
    )

    all_modules = []
    sources = []
    for module in modules:
        all_modules.append(module)
        if not find_submodules:
            module_path = find_module_cache.find_module(module)
            if not isinstance(module_path, str):
                # test_module will yield an error later when it can't find stubs
                continue
            sources.append(mypy.modulefinder.BuildSource(module_path, module, None))
        else:
            found_sources = find_module_cache.find_modules_recursive(module)
            sources.extend(found_sources)
            # find submodules via mypy
            all_modules.extend(s.module for s in found_sources if s.module not in all_modules)
            # find submodules via pkgutil
            try:
                runtime = silent_import_module(module)
                all_modules.extend(
                    m.name
                    for m in pkgutil.walk_packages(runtime.__path__, runtime.__name__ + ".")
                    if m.name not in all_modules
                )
            except Exception:
                pass

    if sources:
        try:
            res = mypy.build.build(sources=sources, options=options)
        except mypy.errors.CompileError as e:
            raise StubtestFailure(f"failed mypy compile:\n{e}") from e
        if res.errors:
            raise StubtestFailure("mypy build errors:\n" + "\n".join(res.errors))

        global _all_stubs
        _all_stubs = res.files

    return all_modules


def get_stub(module: str) -> Optional[nodes.MypyFile]:
    """Returns a stub object for the given module, if we've built one."""
    return _all_stubs.get(module)


def get_typeshed_stdlib_modules(
    custom_typeshed_dir: Optional[str], version_info: Optional[Tuple[int, int]] = None
) -> List[str]:
    """Returns a list of stdlib modules in typeshed (for current Python version)."""
    stdlib_py_versions = mypy.modulefinder.load_stdlib_py_versions(custom_typeshed_dir)
    if version_info is None:
        version_info = sys.version_info[0:2]
    # Typeshed's minimum supported Python 3 is Python 3.6
    if sys.version_info < (3, 6):
        version_info = (3, 6)

    def exists_in_version(module: str) -> bool:
        assert version_info is not None
        parts = module.split(".")
        for i in range(len(parts), 0, -1):
            current_module = ".".join(parts[:i])
            if current_module in stdlib_py_versions:
                minver, maxver = stdlib_py_versions[current_module]
                return version_info >= minver and (maxver is None or version_info <= maxver)
        return False

    if custom_typeshed_dir:
        typeshed_dir = Path(custom_typeshed_dir)
    else:
        typeshed_dir = Path(mypy.build.default_data_dir()) / "typeshed"
    stdlib_dir = typeshed_dir / "stdlib"

    modules = []
    for path in stdlib_dir.rglob("*.pyi"):
        if path.stem == "__init__":
            path = path.parent
        module = ".".join(path.relative_to(stdlib_dir).parts[:-1] + (path.stem,))
        if exists_in_version(module):
            modules.append(module)
    return sorted(modules)


def get_allowlist_entries(allowlist_file: str) -> Iterator[str]:
    def strip_comments(s: str) -> str:
        try:
            return s[: s.index("#")].strip()
        except ValueError:
            return s.strip()

    with open(allowlist_file) as f:
        for line in f.readlines():
            entry = strip_comments(line)
            if entry:
                yield entry


class _Arguments:
    modules: List[str]
    concise: bool
    ignore_missing_stub: bool
    ignore_positional_only: bool
    allowlist: List[str]
    generate_allowlist: bool
    ignore_unused_allowlist: bool
    mypy_config_file: str
    custom_typeshed_dir: str
    check_typeshed: bool
    version: str


def test_stubs(args: _Arguments, use_builtins_fixtures: bool = False) -> int:
    """This is stubtest! It's time to test the stubs!"""
    # Load the allowlist. This is a series of strings corresponding to Error.object_desc
    # Values in the dict will store whether we used the allowlist entry or not.
    allowlist = {
        entry: False
        for allowlist_file in args.allowlist
        for entry in get_allowlist_entries(allowlist_file)
    }
    allowlist_regexes = {entry: re.compile(entry) for entry in allowlist}

    # If we need to generate an allowlist, we store Error.object_desc for each error here.
    generated_allowlist = set()

    modules = args.modules
    if args.check_typeshed:
        if args.modules:
            print(
                _style("error:", color="red", bold=True),
                "cannot pass both --check-typeshed and a list of modules",
            )
            return 1
        modules = get_typeshed_stdlib_modules(args.custom_typeshed_dir)
        # typeshed added a stub for __main__, but that causes stubtest to check itself
        annoying_modules = {"antigravity", "this", "__main__"}
        modules = [m for m in modules if m not in annoying_modules]

    if not modules:
        print(_style("error:", color="red", bold=True), "no modules to check")
        return 1

    options = Options()
    options.incremental = False
    options.custom_typeshed_dir = args.custom_typeshed_dir
    options.config_file = args.mypy_config_file
    options.use_builtins_fixtures = use_builtins_fixtures
    options.per_module_options = {}

    if options.config_file:
<<<<<<< HEAD
        strict_flags = ['warn_unused_configs', 'warn_unused_ignores']

        strict_flag_assignments = [(dest, True) for dest in strict_flags]
        parse_config_file(options, strict_flag_assignments, options.config_file,
                          sys.stdout, sys.stderr)

        for dest in strict_flags:
            if getattr(options, dest, False):
                print('note: {} = True [global]'.format(dest))
            for glob, updates in options.per_module_options.items():
                if updates.get(dest):
                    print('note: {} = True [{}]'.format(dest, glob))
=======

        def set_strict_flags() -> None:  # not needed yet
            return

        parse_config_file(options, set_strict_flags, options.config_file, sys.stdout, sys.stderr)
>>>>>>> 97c5ee99

    try:
        modules = build_stubs(modules, options, find_submodules=not args.check_typeshed)
    except StubtestFailure as stubtest_failure:
        print(
            _style("error:", color="red", bold=True),
            f"not checking stubs due to {stubtest_failure}",
        )
        return 1

    exit_code = 0
    error_count = 0
    for module in modules:
        for error in test_module(module):
            # Filter errors
            if args.ignore_missing_stub and error.is_missing_stub():
                continue
            if args.ignore_positional_only and error.is_positional_only_related():
                continue
            if error.object_desc in allowlist:
                allowlist[error.object_desc] = True
                continue
            is_allowlisted = False
            for w in allowlist:
                if allowlist_regexes[w].fullmatch(error.object_desc):
                    allowlist[w] = True
                    is_allowlisted = True
                    break
            if is_allowlisted:
                continue

            # We have errors, so change exit code, and output whatever necessary
            exit_code = 1
            if args.generate_allowlist:
                generated_allowlist.add(error.object_desc)
                continue
            print(error.get_description(concise=args.concise))
            error_count += 1

    # Print unused allowlist entries
    if not args.ignore_unused_allowlist:
        for w in allowlist:
            # Don't consider an entry unused if it regex-matches the empty string
            # This lets us allowlist errors that don't manifest at all on some systems
            if not allowlist[w] and not allowlist_regexes[w].fullmatch(""):
                exit_code = 1
                error_count += 1
                print(f"note: unused allowlist entry {w}")

    # Print the generated allowlist
    if args.generate_allowlist:
        for e in sorted(generated_allowlist):
            print(e)
        exit_code = 0
    elif not args.concise:
        if error_count:
            print(
                _style(
                    f"Found {error_count} error{plural_s(error_count)}"
                    f" (checked {len(modules)} module{plural_s(modules)})",
                    color="red",
                    bold=True,
                )
            )
        else:
            print(
                _style(
                    f"Success: no issues found in {len(modules)} module{plural_s(modules)}",
                    color="green",
                    bold=True,
                )
            )

    return exit_code


def parse_options(args: List[str]) -> _Arguments:
    parser = argparse.ArgumentParser(
        description="Compares stubs to objects introspected from the runtime."
    )
    parser.add_argument("modules", nargs="*", help="Modules to test")
    parser.add_argument(
        "--concise",
        action="store_true",
        help="Makes stubtest's output more concise, one line per error",
    )
    parser.add_argument(
        "--ignore-missing-stub",
        action="store_true",
        help="Ignore errors for stub missing things that are present at runtime",
    )
    parser.add_argument(
        "--ignore-positional-only",
        action="store_true",
        help="Ignore errors for whether an argument should or shouldn't be positional-only",
    )
    parser.add_argument(
        "--allowlist",
        "--whitelist",
        action="append",
        metavar="FILE",
        default=[],
        help=(
            "Use file as an allowlist. Can be passed multiple times to combine multiple "
            "allowlists. Allowlists can be created with --generate-allowlist. Allowlists "
            "support regular expressions."
        ),
    )
    parser.add_argument(
        "--generate-allowlist",
        "--generate-whitelist",
        action="store_true",
        help="Print an allowlist (to stdout) to be used with --allowlist",
    )
    parser.add_argument(
        "--ignore-unused-allowlist",
        "--ignore-unused-whitelist",
        action="store_true",
        help="Ignore unused allowlist entries",
    )
    parser.add_argument(
        "--mypy-config-file",
        metavar="FILE",
        help=("Use specified mypy config file to determine mypy plugins " "and mypy path"),
    )
    parser.add_argument(
        "--custom-typeshed-dir", metavar="DIR", help="Use the custom typeshed in DIR"
    )
    parser.add_argument(
        "--check-typeshed", action="store_true", help="Check all stdlib modules in typeshed"
    )
    parser.add_argument(
        "--version", action="version", version="%(prog)s " + mypy.version.__version__
    )

    return parser.parse_args(args, namespace=_Arguments())


def main() -> int:
    mypy.util.check_python_version("stubtest")
    return test_stubs(parse_options(sys.argv[1:]))


if __name__ == "__main__":
    sys.exit(main())<|MERGE_RESOLUTION|>--- conflicted
+++ resolved
@@ -1460,7 +1460,6 @@
     options.per_module_options = {}
 
     if options.config_file:
-<<<<<<< HEAD
         strict_flags = ['warn_unused_configs', 'warn_unused_ignores']
 
         strict_flag_assignments = [(dest, True) for dest in strict_flags]
@@ -1473,13 +1472,6 @@
             for glob, updates in options.per_module_options.items():
                 if updates.get(dest):
                     print('note: {} = True [{}]'.format(dest, glob))
-=======
-
-        def set_strict_flags() -> None:  # not needed yet
-            return
-
-        parse_config_file(options, set_strict_flags, options.config_file, sys.stdout, sys.stderr)
->>>>>>> 97c5ee99
 
     try:
         modules = build_stubs(modules, options, find_submodules=not args.check_typeshed)
