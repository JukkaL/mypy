--- conflicted
+++ resolved
@@ -18,11 +18,8 @@
     ARG_POS, ARG_OPT, ARG_NAMED, ARG_NAMED_OPT, ARG_STAR, ARG_STAR2
 )
 from mypy.maptype import map_instance_to_supertype
-<<<<<<< HEAD
 from mypy.expandtype import expand_type_by_instance
-=======
 from mypy.sametypes import is_same_type
->>>>>>> 4141d203
 
 from mypy import experiments
 
@@ -748,32 +745,6 @@
     return left.accept(ProperSubtypeVisitor(right))
 
 
-<<<<<<< HEAD
-    if isinstance(t, Instance):
-        if isinstance(s, Instance):
-            if t.type.has_base(s.type.fullname()):
-                def check_argument(left: Type, right: Type, variance: int) -> bool:
-                    if variance == COVARIANT:
-                        return is_proper_subtype(left, right)
-                    elif variance == CONTRAVARIANT:
-                        return is_proper_subtype(right, left)
-                    else:
-                        return sametypes.is_same_type(left, right)
-                # Map left type to corresponding right instances.
-                t = map_instance_to_supertype(t, s.type)
-                nominal = all(check_argument(ta, ra, tvar.variance) for ta, ra, tvar in
-                              zip(t.args, s.args, s.type.defn.type_vars))
-                if nominal:
-                    return True
-            if s.type.is_protocol and is_protocol_implementation(t, s, allow_any=False):
-                return True
-            return False
-        if isinstance(s, CallableType):
-            call = find_member('__call__', t, t)
-            if call:
-                return is_proper_subtype(call, s)
-            return False
-=======
 class ProperSubtypeVisitor(TypeVisitor[bool]):
     def __init__(self, right: Type) -> None:
         self.right = right
@@ -814,22 +785,30 @@
                 if base._promote and is_proper_subtype(base._promote, right):
                     return True
 
-            if not left.type.has_base(right.type.fullname()):
-                return False
-
-            def check_argument(leftarg: Type, rightarg: Type, variance: int) -> bool:
-                if variance == COVARIANT:
-                    return is_proper_subtype(leftarg, rightarg)
-                elif variance == CONTRAVARIANT:
-                    return is_proper_subtype(rightarg, leftarg)
-                else:
-                    return sametypes.is_same_type(leftarg, rightarg)
-
-            # Map left type to corresponding right instances.
-            left = map_instance_to_supertype(left, right.type)
-
-            return all(check_argument(ta, ra, tvar.variance) for ta, ra, tvar in
-                       zip(left.args, right.args, right.type.defn.type_vars))
+            if left.type.has_base(right.type.fullname()):
+                def check_argument(leftarg: Type, rightarg: Type, variance: int) -> bool:
+                    if variance == COVARIANT:
+                        return is_proper_subtype(leftarg, rightarg)
+                    elif variance == CONTRAVARIANT:
+                        return is_proper_subtype(rightarg, leftarg)
+                    else:
+                        return sametypes.is_same_type(leftarg, rightarg)
+                # Map left type to corresponding right instances.
+                left = map_instance_to_supertype(left, right.type)
+
+                nominal = all(check_argument(ta, ra, tvar.variance) for ta, ra, tvar in
+                              zip(left.args, right.args, right.type.defn.type_vars))
+                if nominal:
+                    return True
+            if (right.type.is_protocol and
+                    is_protocol_implementation(left, right, allow_any=False)):
+                return True
+            return False
+        if isinstance(right, CallableType):
+            call = find_member('__call__', left, left)
+            if call:
+                return is_proper_subtype(call, right)
+            return False
         return False
 
     def visit_type_var(self, left: TypeVarType) -> bool:
@@ -922,7 +901,6 @@
                 return True
             if right.type.fullname() == 'builtins.object':
                 return True
->>>>>>> 4141d203
         return False
 
 
