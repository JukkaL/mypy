from typing import cast, List, Dict, Callable

from mypy.types import (
    Type, AnyType, UnboundType, TypeVisitor, ErrorType, Void, NoneTyp,
    Instance, TypeVarType, CallableType, TupleType, UnionType, Overloaded, ErasedType, TypeList,
<<<<<<< HEAD
    PartialType, DeletedType, is_named_instance, UninhabitedType
=======
    PartialType, DeletedType, TypeType, is_named_instance
>>>>>>> 56d75b84
)
import mypy.applytype
import mypy.constraints
# Circular import; done in the function instead.
# import mypy.solve
from mypy import messages, sametypes
from mypy.nodes import CONTRAVARIANT, COVARIANT
from mypy.maptype import map_instance_to_supertype

from mypy import experiments


TypeParameterChecker = Callable[[Type, Type, int], bool]


def check_type_parameter(lefta: Type, righta: Type, variance: int) -> bool:
    if variance == COVARIANT:
        return is_subtype(lefta, righta, check_type_parameter)
    elif variance == CONTRAVARIANT:
        return is_subtype(righta, lefta, check_type_parameter)
    else:
        return is_equivalent(lefta, righta, check_type_parameter)


def is_subtype(left: Type, right: Type,
               type_parameter_checker: TypeParameterChecker = check_type_parameter) -> bool:
    """Is 'left' subtype of 'right'?

    Also consider Any to be a subtype of any type, and vice versa. This
    recursively applies to components of composite types (List[int] is subtype
    of List[Any], for example).

    type_parameter_checker is used to check the type parameters (for example,
    A with B in is_subtype(C[A], C[B]). The default checks for subtype relation
    between the type arguments (e.g., A and B), taking the variance of the
    type var into account.
    """
    if (isinstance(right, AnyType) or isinstance(right, UnboundType)
            or isinstance(right, ErasedType)):
        return True
    elif isinstance(right, UnionType) and not isinstance(left, UnionType):
        return any(is_subtype(left, item, type_parameter_checker)
                   for item in cast(UnionType, right).items)
    else:
        return left.accept(SubtypeVisitor(right, type_parameter_checker))


def is_subtype_ignoring_tvars(left: Type, right: Type) -> bool:
    def ignore_tvars(s: Type, t: Type, v: int) -> bool:
        return True
    return is_subtype(left, right, ignore_tvars)


def is_equivalent(a: Type, b: Type,
                  type_parameter_checker=check_type_parameter) -> bool:
    return is_subtype(a, b, type_parameter_checker) and is_subtype(b, a, type_parameter_checker)


def satisfies_upper_bound(a: Type, upper_bound: Type) -> bool:
    """Is 'a' valid value for a type variable with the given 'upper_bound'?

    Same as is_subtype except that Void is considered to be a subtype of
    any upper_bound. This is needed in a case like

        def f(g: Callable[[], T]) -> T: ...
        def h() -> None: ...
        f(h)
    """
    return isinstance(a, Void) or is_subtype(a, upper_bound)


class SubtypeVisitor(TypeVisitor[bool]):

    def __init__(self, right: Type,
                 type_parameter_checker: TypeParameterChecker) -> None:
        self.right = right
        self.check_type_parameter = type_parameter_checker

    # visit_x(left) means: is left (which is an instance of X) a subtype of
    # right?

    def visit_unbound_type(self, left: UnboundType) -> bool:
        return True

    def visit_error_type(self, left: ErrorType) -> bool:
        return False

    def visit_type_list(self, t: TypeList) -> bool:
        assert False, 'Not supported'

    def visit_any(self, left: AnyType) -> bool:
        return True

    def visit_void(self, left: Void) -> bool:
        return isinstance(self.right, Void)

    def visit_none_type(self, left: NoneTyp) -> bool:
        if experiments.STRICT_OPTIONAL:
            return (isinstance(self.right, NoneTyp) or
                    is_named_instance(self.right, 'builtins.object'))
        else:
            return not isinstance(self.right, Void)

    def visit_uninhabited_type(self, left: UninhabitedType) -> bool:
        return not isinstance(self.right, Void)

    def visit_erased_type(self, left: ErasedType) -> bool:
        return True

    def visit_deleted_type(self, left: DeletedType) -> bool:
        return True

    def visit_instance(self, left: Instance) -> bool:
        if left.type.fallback_to_any:
            return True
        right = self.right
        if isinstance(right, Instance):
            if left.type._promote and is_subtype(left.type._promote,
                                                 self.right,
                                                 self.check_type_parameter):
                return True
            rname = right.type.fullname()
            if not left.type.has_base(rname) and rname != 'builtins.object':
                return False

            # Map left type to corresponding right instances.
            t = map_instance_to_supertype(left, right.type)

            return all(self.check_type_parameter(lefta, righta, tvar.variance)
                       for lefta, righta, tvar in
                       zip(t.args, right.args, right.type.defn.type_vars))
        else:
            return False

    def visit_type_var(self, left: TypeVarType) -> bool:
        right = self.right
        if isinstance(right, TypeVarType):
            return left.id == right.id
        else:
            return is_subtype(left.upper_bound, self.right)

    def visit_callable_type(self, left: CallableType) -> bool:
        right = self.right
        if isinstance(right, CallableType):
            return is_callable_subtype(left, right)
        elif isinstance(right, Overloaded):
            return all(is_subtype(left, item, self.check_type_parameter)
                       for item in right.items())
        elif isinstance(right, Instance):
            return is_subtype(left.fallback, right)
        elif isinstance(right, TypeType):
            # This is unsound, we don't check the __init__ signature.
            return left.is_type_obj() and is_subtype(left.ret_type, right.item)
        else:
            return False

    def visit_tuple_type(self, left: TupleType) -> bool:
        right = self.right
        if isinstance(right, Instance):
            if is_named_instance(right, 'builtins.object'):
                return True
            if is_named_instance(right, 'builtins.tuple'):
                target_item_type = right.args[0]
                return all(is_subtype(item, target_item_type)
                           for item in left.items)
            elif is_named_instance(right, 'typing.Sized'):
                return True
            elif (is_named_instance(right, 'typing.Iterable') or
                  is_named_instance(right, 'typing.Container') or
                  is_named_instance(right, 'typing.Sequence') or
                  is_named_instance(right, 'typing.Reversible')):
                iter_type = right.args[0]
                return all(is_subtype(li, iter_type) for li in left.items)
            return False
        elif isinstance(right, TupleType):
            if len(left.items) != len(right.items):
                return False
            for i in range(len(left.items)):
                if not is_subtype(left.items[i], right.items[i], self.check_type_parameter):
                    return False
            if not is_subtype(left.fallback, right.fallback, self.check_type_parameter):
                return False
            return True
        else:
            return False

    def visit_overloaded(self, left: Overloaded) -> bool:
        right = self.right
        if isinstance(right, Instance):
            return is_subtype(left.fallback, right)
        elif isinstance(right, CallableType) or is_named_instance(
                right, 'builtins.type'):
            for item in left.items():
                if is_subtype(item, right, self.check_type_parameter):
                    return True
            return False
        elif isinstance(right, Overloaded):
            # TODO: this may be too restrictive
            if len(left.items()) != len(right.items()):
                return False
            for i in range(len(left.items())):
                if not is_subtype(left.items()[i], right.items()[i], self.check_type_parameter):
                    return False
            return True
        elif isinstance(right, UnboundType):
            return True
        elif isinstance(right, TypeType):
            # All the items must have the same type object status, so
            # it's sufficient to query only (any) one of them.
            # This is unsound, we don't check the __init__ signature.
            return left.is_type_obj() and is_subtype(left.items()[0].ret_type, right.item)
        else:
            return False

    def visit_union_type(self, left: UnionType) -> bool:
        return all(is_subtype(item, self.right, self.check_type_parameter)
                   for item in left.items)

    def visit_partial_type(self, left: PartialType) -> bool:
        # This is indeterminate as we don't really know the complete type yet.
        raise RuntimeError

    def visit_type_type(self, left: TypeType) -> bool:
        right = self.right
        if isinstance(right, TypeType):
            return is_subtype(left.item, right.item)
        if isinstance(right, CallableType):
            # This is unsound, we don't check the __init__ signature.
            return right.is_type_obj() and is_subtype(left.item, right.ret_type)
        if (isinstance(right, Instance) and
                right.type.fullname() in ('builtins.type', 'builtins.object')):
            # Treat builtins.type the same as Type[Any];
            # treat builtins.object the same as Any.
            return True
        return False


def is_callable_subtype(left: CallableType, right: CallableType,
                        ignore_return: bool = False) -> bool:
    """Is left a subtype of right?"""
    # TODO: Support named arguments, **args, etc.
    # Non-type cannot be a subtype of type.
    if right.is_type_obj() and not left.is_type_obj():
        return False

    # A callable L is a subtype of a generic callable R if L is a
    # subtype of every type obtained from R by substituting types for
    # the variables of R. We can check this by simply leaving the
    # generic variables of R as type variables, effectively varying
    # over all possible values.

    # It's okay even if these variables share ids with generic
    # type variables of L, because generating and solving
    # constraints for the variables of L to make L a subtype of R
    # (below) treats type variables on the two sides as independent.

    if left.variables:
        # Apply generic type variables away in left via type inference.
        left = unify_generic_callable(left, right, ignore_return=ignore_return)
        if left is None:
            return False

    # Check return types.
    if not ignore_return and not is_subtype(left.ret_type, right.ret_type):
        return False

    if right.is_ellipsis_args:
        return True

    # Check argument types.
    if left.min_args > right.min_args:
        return False
    if left.is_var_arg:
        return is_var_arg_callable_subtype_helper(left, right)
    if right.is_var_arg:
        return False
    if len(left.arg_types) < len(right.arg_types):
        return False
    for i in range(len(right.arg_types)):
        if not is_subtype(right.arg_types[i], left.arg_types[i]):
            return False
    return True


def is_var_arg_callable_subtype_helper(left: CallableType, right: CallableType) -> bool:
    """Is left a subtype of right, assuming left has *args?

    See also is_callable_subtype for additional assumptions we can make.
    """
    left_fixed = left.max_fixed_args()
    right_fixed = right.max_fixed_args()
    num_fixed_matching = min(left_fixed, right_fixed)
    for i in range(num_fixed_matching):
        if not is_subtype(right.arg_types[i], left.arg_types[i]):
            return False
    if not right.is_var_arg:
        for i in range(num_fixed_matching, len(right.arg_types)):
            if not is_subtype(right.arg_types[i], left.arg_types[-1]):
                return False
        return True
    else:
        for i in range(left_fixed, right_fixed):
            if not is_subtype(right.arg_types[i], left.arg_types[-1]):
                return False
        for i in range(right_fixed, left_fixed):
            if not is_subtype(right.arg_types[-1], left.arg_types[i]):
                return False
        return is_subtype(right.arg_types[-1], left.arg_types[-1])


def unify_generic_callable(type: CallableType, target: CallableType,
                           ignore_return: bool) -> CallableType:
    """Try to unify a generic callable type with another callable type.

    Return unified CallableType if successful; otherwise, return None.
    """
    import mypy.solve
    constraints = []  # type: List[mypy.constraints.Constraint]
    for arg_type, target_arg_type in zip(type.arg_types, target.arg_types):
        c = mypy.constraints.infer_constraints(
            arg_type, target_arg_type, mypy.constraints.SUPERTYPE_OF)
        constraints.extend(c)
    if not ignore_return:
        c = mypy.constraints.infer_constraints(
            type.ret_type, target.ret_type, mypy.constraints.SUBTYPE_OF)
        constraints.extend(c)
    type_var_ids = [tvar.id for tvar in type.variables]
    inferred_vars = mypy.solve.solve_constraints(type_var_ids, constraints)
    if None in inferred_vars:
        return None
    msg = messages.temp_message_builder()
    applied = mypy.applytype.apply_generic_arguments(type, inferred_vars, msg, context=target)
    if msg.is_errors() or not isinstance(applied, CallableType):
        return None
    return cast(CallableType, applied)


def restrict_subtype_away(t: Type, s: Type) -> Type:
    """Return a supertype of (t intersect not s)

    Currently just remove elements of a union type.
    """
    if isinstance(t, UnionType):
        new_items = [item for item in t.items if not is_subtype(item, s)]
        return UnionType.make_union(new_items)
    else:
        return t


def is_proper_subtype(t: Type, s: Type) -> bool:
    """Check if t is a proper subtype of s?

    For proper subtypes, there's no need to rely on compatibility due to
    Any types. Any instance type t is also a proper subtype of t.
    """
    # FIX tuple types
    if isinstance(t, Instance):
        if isinstance(s, Instance):
            if not t.type.has_base(s.type.fullname()):
                return False

            def check_argument(left: Type, right: Type, variance: int) -> bool:
                if variance == COVARIANT:
                    return is_proper_subtype(left, right)
                elif variance == CONTRAVARIANT:
                    return is_proper_subtype(right, left)
                else:
                    return sametypes.is_same_type(left, right)

            # Map left type to corresponding right instances.
            t = map_instance_to_supertype(t, s.type)

            return all(check_argument(ta, ra, tvar.variance) for ta, ra, tvar in
                       zip(t.args, s.args, s.type.defn.type_vars))
        return False
    else:
        return sametypes.is_same_type(t, s)


def is_more_precise(t: Type, s: Type) -> bool:
    """Check if t is a more precise type than s.

    A t is a proper subtype of s, t is also more precise than s. Also, if
    s is Any, t is more precise than s for any t. Finally, if t is the same
    type as s, t is more precise than s.
    """
    # TODO Should List[int] be more precise than List[Any]?
    if isinstance(s, AnyType):
        return True
    if isinstance(s, Instance):
        if isinstance(t, CallableType):
            # Fall back to subclass check and ignore other properties of the callable.
            return is_proper_subtype(t.fallback, s)
        return is_proper_subtype(t, s)
    return sametypes.is_same_type(t, s)<|MERGE_RESOLUTION|>--- conflicted
+++ resolved
@@ -3,11 +3,7 @@
 from mypy.types import (
     Type, AnyType, UnboundType, TypeVisitor, ErrorType, Void, NoneTyp,
     Instance, TypeVarType, CallableType, TupleType, UnionType, Overloaded, ErasedType, TypeList,
-<<<<<<< HEAD
-    PartialType, DeletedType, is_named_instance, UninhabitedType
-=======
-    PartialType, DeletedType, TypeType, is_named_instance
->>>>>>> 56d75b84
+    PartialType, DeletedType, UninhabitedType, TypeType, is_named_instance
 )
 import mypy.applytype
 import mypy.constraints
