--- conflicted
+++ resolved
@@ -2,16 +2,10 @@
 from contextlib import contextmanager
 
 from mypy.types import (
-<<<<<<< HEAD
     Type, AnyType, UnboundType, TypeVisitor, FormalArgument, NoneTyp, function_type,
     Instance, TypeVarType, CallableType, TupleType, TypedDictType, UnionType, Overloaded,
     ErasedType, TypeList, PartialType, DeletedType, UninhabitedType, TypeType, is_named_instance,
-    FunctionLike,
-=======
-    Type, AnyType, UnboundType, TypeVisitor, FormalArgument, NoneTyp, Instance, TypeVarType,
-    CallableType, TupleType, TypedDictType, UnionType, Overloaded, ErasedType, TypeList,
-    PartialType, DeletedType, UninhabitedType, TypeType, is_named_instance, TypeOfAny
->>>>>>> 61d39be4
+    FunctionLike, TypeOfAny
 )
 import mypy.applytype
 import mypy.constraints
