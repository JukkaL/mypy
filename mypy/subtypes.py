from contextlib import contextmanager

from typing import Any, List, Optional, Callable, Tuple, Iterator, Set, Union, cast, TypeVar
from typing_extensions import Final, TypeAlias as _TypeAlias

from mypy.types import (
    Type, AnyType, UnboundType, TypeVisitor, FormalArgument, NoneType,
    Instance, TypeVarType, CallableType, TupleType, TypedDictType, UnionType, Overloaded,
    ErasedType, PartialType, DeletedType, UninhabitedType, TypeType, is_named_instance,
    FunctionLike, TypeOfAny, LiteralType, get_proper_type, TypeAliasType, ParamSpecType,
<<<<<<< HEAD
    Parameters, TUPLE_LIKE_INSTANCE_NAMES,
=======
    UnpackType, TUPLE_LIKE_INSTANCE_NAMES,
>>>>>>> 82bc8df2
)
import mypy.applytype
import mypy.constraints
import mypy.typeops
import mypy.sametypes
from mypy.erasetype import erase_type
# Circular import; done in the function instead.
# import mypy.solve
from mypy.nodes import (
    FuncBase, Var, Decorator, OverloadedFuncDef, TypeInfo, CONTRAVARIANT, COVARIANT,

)
from mypy.maptype import map_instance_to_supertype
from mypy.expandtype import expand_type_by_instance
from mypy.typestate import TypeState, SubtypeKind
from mypy.options import Options
from mypy import state

# Flags for detected protocol members
IS_SETTABLE: Final = 1
IS_CLASSVAR: Final = 2
IS_CLASS_OR_STATIC: Final = 3

TypeParameterChecker: _TypeAlias = Callable[[Type, Type, int], bool]


def check_type_parameter(lefta: Type, righta: Type, variance: int) -> bool:
    if variance == COVARIANT:
        return is_subtype(lefta, righta)
    elif variance == CONTRAVARIANT:
        return is_subtype(righta, lefta)
    else:
        return is_equivalent(lefta, righta)


def ignore_type_parameter(s: Type, t: Type, v: int) -> bool:
    return True


def is_subtype(left: Type, right: Type,
               *,
               ignore_type_params: bool = False,
               ignore_pos_arg_names: bool = False,
               ignore_declared_variance: bool = False,
               ignore_promotions: bool = False,
               options: Optional[Options] = None) -> bool:
    """Is 'left' subtype of 'right'?

    Also consider Any to be a subtype of any type, and vice versa. This
    recursively applies to components of composite types (List[int] is subtype
    of List[Any], for example).

    type_parameter_checker is used to check the type parameters (for example,
    A with B in is_subtype(C[A], C[B]). The default checks for subtype relation
    between the type arguments (e.g., A and B), taking the variance of the
    type var into account.
    """
    if TypeState.is_assumed_subtype(left, right):
        return True
    if (isinstance(left, TypeAliasType) and isinstance(right, TypeAliasType) and
            left.is_recursive and right.is_recursive):
        # This case requires special care because it may cause infinite recursion.
        # Our view on recursive types is known under a fancy name of equirecursive mu-types.
        # Roughly this means that a recursive type is defined as an alias where right hand side
        # can refer to the type as a whole, for example:
        #     A = Union[int, Tuple[A, ...]]
        # and an alias unrolled once represents the *same type*, in our case all these represent
        # the same type:
        #    A
        #    Union[int, Tuple[A, ...]]
        #    Union[int, Tuple[Union[int, Tuple[A, ...]], ...]]
        # The algorithm for subtyping is then essentially under the assumption that left <: right,
        # check that get_proper_type(left) <: get_proper_type(right). On the example above,
        # If we start with:
        #     A = Union[int, Tuple[A, ...]]
        #     B = Union[int, Tuple[B, ...]]
        # When checking if A <: B we push pair (A, B) onto 'assuming' stack, then when after few
        # steps we come back to initial call is_subtype(A, B) and immediately return True.
        with pop_on_exit(TypeState._assuming, left, right):
            return _is_subtype(left, right,
                               ignore_type_params=ignore_type_params,
                               ignore_pos_arg_names=ignore_pos_arg_names,
                               ignore_declared_variance=ignore_declared_variance,
                               ignore_promotions=ignore_promotions,
                               options=options)
    return _is_subtype(left, right,
                       ignore_type_params=ignore_type_params,
                       ignore_pos_arg_names=ignore_pos_arg_names,
                       ignore_declared_variance=ignore_declared_variance,
                       ignore_promotions=ignore_promotions,
                       options=options)


def _is_subtype(left: Type, right: Type,
                *,
                ignore_type_params: bool = False,
                ignore_pos_arg_names: bool = False,
                ignore_declared_variance: bool = False,
                ignore_promotions: bool = False,
                options: Optional[Options] = None) -> bool:
    orig_right = right
    orig_left = left
    left = get_proper_type(left)
    right = get_proper_type(right)

    if (isinstance(right, AnyType) or isinstance(right, UnboundType)
            or isinstance(right, ErasedType)):
        return True
    elif isinstance(right, UnionType) and not isinstance(left, UnionType):
        # Normally, when 'left' is not itself a union, the only way
        # 'left' can be a subtype of the union 'right' is if it is a
        # subtype of one of the items making up the union.
        is_subtype_of_item = any(is_subtype(orig_left, item,
                                            ignore_type_params=ignore_type_params,
                                            ignore_pos_arg_names=ignore_pos_arg_names,
                                            ignore_declared_variance=ignore_declared_variance,
                                            ignore_promotions=ignore_promotions,
                                            options=options)
                                 for item in right.items)
        # Recombine rhs literal types, to make an enum type a subtype
        # of a union of all enum items as literal types. Only do it if
        # the previous check didn't succeed, since recombining can be
        # expensive.
        # `bool` is a special case, because `bool` is `Literal[True, False]`.
        if (not is_subtype_of_item
                and isinstance(left, Instance)
                and (left.type.is_enum or left.type.fullname == 'builtins.bool')):
            right = UnionType(mypy.typeops.try_contracting_literals_in_union(right.items))
            is_subtype_of_item = any(is_subtype(orig_left, item,
                                                ignore_type_params=ignore_type_params,
                                                ignore_pos_arg_names=ignore_pos_arg_names,
                                                ignore_declared_variance=ignore_declared_variance,
                                                ignore_promotions=ignore_promotions,
                                                options=options)
                                     for item in right.items)
        # However, if 'left' is a type variable T, T might also have
        # an upper bound which is itself a union. This case will be
        # handled below by the SubtypeVisitor. We have to check both
        # possibilities, to handle both cases like T <: Union[T, U]
        # and cases like T <: B where B is the upper bound of T and is
        # a union. (See #2314.)
        if not isinstance(left, TypeVarType):
            return is_subtype_of_item
        elif is_subtype_of_item:
            return True
        # otherwise, fall through
    return left.accept(SubtypeVisitor(orig_right,
                                      ignore_type_params=ignore_type_params,
                                      ignore_pos_arg_names=ignore_pos_arg_names,
                                      ignore_declared_variance=ignore_declared_variance,
                                      ignore_promotions=ignore_promotions,
                                      options=options))


def is_equivalent(a: Type, b: Type,
                  *,
                  ignore_type_params: bool = False,
                  ignore_pos_arg_names: bool = False,
                  options: Optional[Options] = None
                  ) -> bool:
    return (
        is_subtype(a, b, ignore_type_params=ignore_type_params,
                   ignore_pos_arg_names=ignore_pos_arg_names, options=options)
        and is_subtype(b, a, ignore_type_params=ignore_type_params,
                       ignore_pos_arg_names=ignore_pos_arg_names, options=options))


class SubtypeVisitor(TypeVisitor[bool]):

    def __init__(self, right: Type,
                 *,
                 ignore_type_params: bool,
                 ignore_pos_arg_names: bool = False,
                 ignore_declared_variance: bool = False,
                 ignore_promotions: bool = False,
                 options: Optional[Options] = None) -> None:
        self.right = get_proper_type(right)
        self.orig_right = right
        self.ignore_type_params = ignore_type_params
        self.ignore_pos_arg_names = ignore_pos_arg_names
        self.ignore_declared_variance = ignore_declared_variance
        self.ignore_promotions = ignore_promotions
        self.check_type_parameter = (ignore_type_parameter if ignore_type_params else
                                     check_type_parameter)
        self.options = options
        self._subtype_kind = SubtypeVisitor.build_subtype_kind(
            ignore_type_params=ignore_type_params,
            ignore_pos_arg_names=ignore_pos_arg_names,
            ignore_declared_variance=ignore_declared_variance,
            ignore_promotions=ignore_promotions)

    @staticmethod
    def build_subtype_kind(*,
                           ignore_type_params: bool = False,
                           ignore_pos_arg_names: bool = False,
                           ignore_declared_variance: bool = False,
                           ignore_promotions: bool = False) -> SubtypeKind:
        return (False,  # is proper subtype?
                ignore_type_params,
                ignore_pos_arg_names,
                ignore_declared_variance,
                ignore_promotions)

    def _is_subtype(self, left: Type, right: Type) -> bool:
        return is_subtype(left, right,
                          ignore_type_params=self.ignore_type_params,
                          ignore_pos_arg_names=self.ignore_pos_arg_names,
                          ignore_declared_variance=self.ignore_declared_variance,
                          ignore_promotions=self.ignore_promotions,
                          options=self.options)

    # visit_x(left) means: is left (which is an instance of X) a subtype of
    # right?

    def visit_unbound_type(self, left: UnboundType) -> bool:
        return True

    def visit_any(self, left: AnyType) -> bool:
        return True

    def visit_none_type(self, left: NoneType) -> bool:
        if state.strict_optional:
            if isinstance(self.right, NoneType) or is_named_instance(self.right,
                                                                     'builtins.object'):
                return True
            if isinstance(self.right, Instance) and self.right.type.is_protocol:
                members = self.right.type.protocol_members
                # None is compatible with Hashable (and other similar protocols). This is
                # slightly sloppy since we don't check the signature of "__hash__".
                return not members or members == ["__hash__"]
            return False
        else:
            return True

    def visit_uninhabited_type(self, left: UninhabitedType) -> bool:
        return True

    def visit_erased_type(self, left: ErasedType) -> bool:
        return True

    def visit_deleted_type(self, left: DeletedType) -> bool:
        return True

    def visit_instance(self, left: Instance) -> bool:
        if left.type.fallback_to_any:
            if isinstance(self.right, NoneType):
                # NOTE: `None` is a *non-subclassable* singleton, therefore no class
                # can by a subtype of it, even with an `Any` fallback.
                # This special case is needed to treat descriptors in classes with
                # dynamic base classes correctly, see #5456.
                return False
            return True
        right = self.right
        if isinstance(right, TupleType) and mypy.typeops.tuple_fallback(right).type.is_enum:
            return self._is_subtype(left, mypy.typeops.tuple_fallback(right))
        if isinstance(right, Instance):
            if TypeState.is_cached_subtype_check(self._subtype_kind, left, right):
                return True
            if not self.ignore_promotions:
                for base in left.type.mro:
                    if base._promote and self._is_subtype(base._promote, self.right):
                        TypeState.record_subtype_cache_entry(self._subtype_kind, left, right)
                        return True
            rname = right.type.fullname
            # Always try a nominal check if possible,
            # there might be errors that a user wants to silence *once*.
            # NamedTuples are a special case, because `NamedTuple` is not listed
            # in `TypeInfo.mro`, so when `(a: NamedTuple) -> None` is used,
            # we need to check for `is_named_tuple` property
            if ((left.type.has_base(rname) or rname == 'builtins.object'
                    or (rname == 'typing.NamedTuple'
                        and any(l.is_named_tuple for l in left.type.mro)))
                    and not self.ignore_declared_variance):
                # Map left type to corresponding right instances.
                t = map_instance_to_supertype(left, right.type)
                nominal = True
                for lefta, righta, tvar in zip(t.args, right.args, right.type.defn.type_vars):
                    if isinstance(tvar, TypeVarType):
                        if not self.check_type_parameter(lefta, righta, tvar.variance):
                            nominal = False
                    else:
                        if not self.check_type_parameter(lefta, righta, COVARIANT):
                            nominal = False
                if nominal:
                    TypeState.record_subtype_cache_entry(self._subtype_kind, left, right)
                return nominal
            if right.type.is_protocol and is_protocol_implementation(left, right):
                return True
            return False
        if isinstance(right, TypeType):
            item = right.item
            if isinstance(item, TupleType):
                item = mypy.typeops.tuple_fallback(item)
            if is_named_instance(left, 'builtins.type'):
                return self._is_subtype(TypeType(AnyType(TypeOfAny.special_form)), right)
            if left.type.is_metaclass():
                if isinstance(item, AnyType):
                    return True
                if isinstance(item, Instance):
                    return is_named_instance(item, 'builtins.object')
        if isinstance(right, LiteralType) and left.last_known_value is not None:
            return self._is_subtype(left.last_known_value, right)
        if isinstance(right, CallableType):
            # Special case: Instance can be a subtype of Callable.
            call = find_member('__call__', left, left, is_operator=True)
            if call:
                return self._is_subtype(call, right)
            return False
        else:
            return False

    def visit_type_var(self, left: TypeVarType) -> bool:
        right = self.right
        if isinstance(right, TypeVarType) and left.id == right.id:
            return True
        if left.values and self._is_subtype(
                mypy.typeops.make_simplified_union(left.values), right):
            return True
        return self._is_subtype(left.upper_bound, self.right)

    def visit_param_spec(self, left: ParamSpecType) -> bool:
        right = self.right
        if (
            isinstance(right, ParamSpecType)
            and right.id == left.id
            and right.flavor == left.flavor
        ):
            return True
        return self._is_subtype(left.upper_bound, self.right)

<<<<<<< HEAD
    def visit_parameters(self, left: Parameters) -> bool:
        right = self.right
        if isinstance(right, Parameters) or isinstance(right, CallableType):
            return are_parameters_compatible(
                left, right,
                is_compat=self._is_subtype,
                ignore_pos_arg_names=self.ignore_pos_arg_names)
        else:
            return False
=======
    def visit_unpack_type(self, left: UnpackType) -> bool:
        raise NotImplementedError
>>>>>>> 82bc8df2

    def visit_callable_type(self, left: CallableType) -> bool:
        right = self.right
        if isinstance(right, CallableType):
            if left.type_guard is not None and right.type_guard is not None:
                if not self._is_subtype(left.type_guard, right.type_guard):
                    return False
            elif right.type_guard is not None and left.type_guard is None:
                # This means that one function has `TypeGuard` and other does not.
                # They are not compatible. See https://github.com/python/mypy/issues/11307
                return False
            return is_callable_compatible(
                left, right,
                is_compat=self._is_subtype,
                ignore_pos_arg_names=self.ignore_pos_arg_names,
                strict_concatenate=self.options.strict_concatenate if self.options else True)
        elif isinstance(right, Overloaded):
            return all(self._is_subtype(left, item) for item in right.items)
        elif isinstance(right, Instance):
            if right.type.is_protocol and right.type.protocol_members == ['__call__']:
                # OK, a callable can implement a protocol with a single `__call__` member.
                # TODO: we should probably explicitly exclude self-types in this case.
                call = find_member('__call__', right, left, is_operator=True)
                assert call is not None
                if self._is_subtype(left, call):
                    return True
            return self._is_subtype(left.fallback, right)
        elif isinstance(right, TypeType):
            # This is unsound, we don't check the __init__ signature.
            return left.is_type_obj() and self._is_subtype(left.ret_type, right.item)
        elif isinstance(right, Parameters):
            # this doesn't check return types.... but is needed for is_equivalent
            return are_parameters_compatible(
                left, right,
                is_compat=self._is_subtype,
                ignore_pos_arg_names=self.ignore_pos_arg_names)
        else:
            return False

    def visit_tuple_type(self, left: TupleType) -> bool:
        right = self.right
        if isinstance(right, Instance):
            if is_named_instance(right, 'typing.Sized'):
                return True
            elif is_named_instance(right, TUPLE_LIKE_INSTANCE_NAMES):
                if right.args:
                    iter_type = right.args[0]
                else:
                    iter_type = AnyType(TypeOfAny.special_form)
                return all(self._is_subtype(li, iter_type) for li in left.items)
            elif self._is_subtype(mypy.typeops.tuple_fallback(left), right):
                return True
            return False
        elif isinstance(right, TupleType):
            if len(left.items) != len(right.items):
                return False
            for l, r in zip(left.items, right.items):
                if not self._is_subtype(l, r):
                    return False
            rfallback = mypy.typeops.tuple_fallback(right)
            if is_named_instance(rfallback, 'builtins.tuple'):
                # No need to verify fallback. This is useful since the calculated fallback
                # may be inconsistent due to how we calculate joins between unions vs.
                # non-unions. For example, join(int, str) == object, whereas
                # join(Union[int, C], Union[str, C]) == Union[int, str, C].
                return True
            lfallback = mypy.typeops.tuple_fallback(left)
            if not self._is_subtype(lfallback, rfallback):
                return False
            return True
        else:
            return False

    def visit_typeddict_type(self, left: TypedDictType) -> bool:
        right = self.right
        if isinstance(right, Instance):
            return self._is_subtype(left.fallback, right)
        elif isinstance(right, TypedDictType):
            if not left.names_are_wider_than(right):
                return False
            for name, l, r in left.zip(right):
                if not is_equivalent(l, r,
                                     ignore_type_params=self.ignore_type_params,
                                     options=self.options):
                    return False
                # Non-required key is not compatible with a required key since
                # indexing may fail unexpectedly if a required key is missing.
                # Required key is not compatible with a non-required key since
                # the prior doesn't support 'del' but the latter should support
                # it.
                #
                # NOTE: 'del' support is currently not implemented (#3550). We
                #       don't want to have to change subtyping after 'del' support
                #       lands so here we are anticipating that change.
                if (name in left.required_keys) != (name in right.required_keys):
                    return False
            # (NOTE: Fallbacks don't matter.)
            return True
        else:
            return False

    def visit_literal_type(self, left: LiteralType) -> bool:
        if isinstance(self.right, LiteralType):
            return left == self.right
        else:
            return self._is_subtype(left.fallback, self.right)

    def visit_overloaded(self, left: Overloaded) -> bool:
        right = self.right
        if isinstance(right, Instance):
            if right.type.is_protocol and right.type.protocol_members == ['__call__']:
                # same as for CallableType
                call = find_member('__call__', right, left, is_operator=True)
                assert call is not None
                if self._is_subtype(left, call):
                    return True
            return self._is_subtype(left.fallback, right)
        elif isinstance(right, CallableType):
            for item in left.items:
                if self._is_subtype(item, right):
                    return True
            return False
        elif isinstance(right, Overloaded):
            if left == self.right:
                # When it is the same overload, then the types are equal.
                return True

            # Ensure each overload in the right side (the supertype) is accounted for.
            previous_match_left_index = -1
            matched_overloads = set()
            possible_invalid_overloads = set()

            for right_index, right_item in enumerate(right.items):
                found_match = False

                for left_index, left_item in enumerate(left.items):
                    subtype_match = self._is_subtype(left_item, right_item)

                    # Order matters: we need to make sure that the index of
                    # this item is at least the index of the previous one.
                    if subtype_match and previous_match_left_index <= left_index:
                        if not found_match:
                            # Update the index of the previous match.
                            previous_match_left_index = left_index
                            found_match = True
                            matched_overloads.add(left_item)
                            possible_invalid_overloads.discard(left_item)
                    else:
                        # If this one overlaps with the supertype in any way, but it wasn't
                        # an exact match, then it's a potential error.
                        strict_concat = self.options.strict_concatenate if self.options else True
                        if (is_callable_compatible(left_item, right_item,
                                    is_compat=self._is_subtype, ignore_return=True,
                                    ignore_pos_arg_names=self.ignore_pos_arg_names,
                                    strict_concatenate=strict_concat) or
                                is_callable_compatible(right_item, left_item,
                                        is_compat=self._is_subtype, ignore_return=True,
                                        ignore_pos_arg_names=self.ignore_pos_arg_names,
                                        strict_concatenate=strict_concat)):
                            # If this is an overload that's already been matched, there's no
                            # problem.
                            if left_item not in matched_overloads:
                                possible_invalid_overloads.add(left_item)

                if not found_match:
                    return False

            if possible_invalid_overloads:
                # There were potentially invalid overloads that were never matched to the
                # supertype.
                return False
            return True
        elif isinstance(right, UnboundType):
            return True
        elif isinstance(right, TypeType):
            # All the items must have the same type object status, so
            # it's sufficient to query only (any) one of them.
            # This is unsound, we don't check all the __init__ signatures.
            return left.is_type_obj() and self._is_subtype(left.items[0], right)
        else:
            return False

    def visit_union_type(self, left: UnionType) -> bool:
        return all(self._is_subtype(item, self.orig_right) for item in left.items)

    def visit_partial_type(self, left: PartialType) -> bool:
        # This is indeterminate as we don't really know the complete type yet.
        if left.type is None:
            # Special case, partial `None`. This might happen when defining
            # class-level attributes with explicit `None`.
            # We can still recover from this.
            # https://github.com/python/mypy/issues/11105
            return self.visit_none_type(NoneType())
        raise RuntimeError(f'Partial type "{left}" cannot be checked with "issubtype()"')

    def visit_type_type(self, left: TypeType) -> bool:
        right = self.right
        if isinstance(right, TypeType):
            return self._is_subtype(left.item, right.item)
        if isinstance(right, CallableType):
            # This is unsound, we don't check the __init__ signature.
            return self._is_subtype(left.item, right.ret_type)
        if isinstance(right, Instance):
            if right.type.fullname in ['builtins.object', 'builtins.type']:
                return True
            item = left.item
            if isinstance(item, TypeVarType):
                item = get_proper_type(item.upper_bound)
            if isinstance(item, Instance):
                metaclass = item.type.metaclass_type
                return metaclass is not None and self._is_subtype(metaclass, right)
        return False

    def visit_type_alias_type(self, left: TypeAliasType) -> bool:
        assert False, "This should be never called, got {}".format(left)


T = TypeVar('T', Instance, TypeAliasType)


@contextmanager
def pop_on_exit(stack: List[Tuple[T, T]],
                left: T, right: T) -> Iterator[None]:
    stack.append((left, right))
    yield
    stack.pop()


def is_protocol_implementation(left: Instance, right: Instance,
                               proper_subtype: bool = False) -> bool:
    """Check whether 'left' implements the protocol 'right'.

    If 'proper_subtype' is True, then check for a proper subtype.
    Treat recursive protocols by using the 'assuming' structural subtype matrix
    (in sparse representation, i.e. as a list of pairs (subtype, supertype)),
    see also comment in nodes.TypeInfo. When we enter a check for classes
    (A, P), defined as following::

      class P(Protocol):
          def f(self) -> P: ...
      class A:
          def f(self) -> A: ...

    this results in A being a subtype of P without infinite recursion.
    On every false result, we pop the assumption, thus avoiding an infinite recursion
    as well.
    """
    assert right.type.is_protocol
    # We need to record this check to generate protocol fine-grained dependencies.
    TypeState.record_protocol_subtype_check(left.type, right.type)
    # nominal subtyping currently ignores '__init__' and '__new__' signatures
    members_not_to_check = {'__init__', '__new__'}
    # Trivial check that circumvents the bug described in issue 9771:
    if left.type.is_protocol:
        members_right = set(right.type.protocol_members) - members_not_to_check
        members_left = set(left.type.protocol_members) - members_not_to_check
        if not members_right.issubset(members_left):
            return False
    assuming = right.type.assuming_proper if proper_subtype else right.type.assuming
    for (l, r) in reversed(assuming):
        if l == left and r == right:
            return True
    with pop_on_exit(assuming, left, right):
        for member in right.type.protocol_members:
            if member in members_not_to_check:
                continue
            ignore_names = member != '__call__'  # __call__ can be passed kwargs
            # The third argument below indicates to what self type is bound.
            # We always bind self to the subtype. (Similarly to nominal types).
            supertype = get_proper_type(find_member(member, right, left))
            assert supertype is not None
            subtype = get_proper_type(find_member(member, left, left))
            # Useful for debugging:
            # print(member, 'of', left, 'has type', subtype)
            # print(member, 'of', right, 'has type', supertype)
            if not subtype:
                return False
            if isinstance(subtype, PartialType):
                subtype = NoneType() if subtype.type is None else Instance(
                    subtype.type, [AnyType(TypeOfAny.unannotated)] * len(subtype.type.type_vars)
                )
            if not proper_subtype:
                # Nominal check currently ignores arg names
                # NOTE: If we ever change this, be sure to also change the call to
                # SubtypeVisitor.build_subtype_kind(...) down below.
                is_compat = is_subtype(subtype, supertype, ignore_pos_arg_names=ignore_names)
            else:
                is_compat = is_proper_subtype(subtype, supertype)
            if not is_compat:
                return False
            if isinstance(subtype, NoneType) and isinstance(supertype, CallableType):
                # We want __hash__ = None idiom to work even without --strict-optional
                return False
            subflags = get_member_flags(member, left.type)
            superflags = get_member_flags(member, right.type)
            if IS_SETTABLE in superflags:
                # Check opposite direction for settable attributes.
                if not is_subtype(supertype, subtype):
                    return False
            if (IS_CLASSVAR in subflags) != (IS_CLASSVAR in superflags):
                return False
            if IS_SETTABLE in superflags and IS_SETTABLE not in subflags:
                return False
            # This rule is copied from nominal check in checker.py
            if IS_CLASS_OR_STATIC in superflags and IS_CLASS_OR_STATIC not in subflags:
                return False

    if not proper_subtype:
        # Nominal check currently ignores arg names, but __call__ is special for protocols
        ignore_names = right.type.protocol_members != ['__call__']
        subtype_kind = SubtypeVisitor.build_subtype_kind(ignore_pos_arg_names=ignore_names)
    else:
        subtype_kind = ProperSubtypeVisitor.build_subtype_kind()
    TypeState.record_subtype_cache_entry(subtype_kind, left, right)
    return True


def find_member(name: str,
                itype: Instance,
                subtype: Type,
                is_operator: bool = False) -> Optional[Type]:
    """Find the type of member by 'name' in 'itype's TypeInfo.

    Find the member type after applying type arguments from 'itype', and binding
    'self' to 'subtype'. Return None if member was not found.
    """
    # TODO: this code shares some logic with checkmember.analyze_member_access,
    # consider refactoring.
    info = itype.type
    method = info.get_method(name)
    if method:
        if isinstance(method, Decorator):
            return find_node_type(method.var, itype, subtype)
        if method.is_property:
            assert isinstance(method, OverloadedFuncDef)
            dec = method.items[0]
            assert isinstance(dec, Decorator)
            return find_node_type(dec.var, itype, subtype)
        return find_node_type(method, itype, subtype)
    else:
        # don't have such method, maybe variable or decorator?
        node = info.get(name)
        v = node.node if node else None
        if isinstance(v, Var):
            return find_node_type(v, itype, subtype)
        if (not v and name not in ['__getattr__', '__setattr__', '__getattribute__'] and
                not is_operator):
            for method_name in ('__getattribute__', '__getattr__'):
                # Normally, mypy assumes that instances that define __getattr__ have all
                # attributes with the corresponding return type. If this will produce
                # many false negatives, then this could be prohibited for
                # structural subtyping.
                method = info.get_method(method_name)
                if method and method.info.fullname != 'builtins.object':
                    if isinstance(method, Decorator):
                        getattr_type = get_proper_type(find_node_type(method.var, itype, subtype))
                    else:
                        getattr_type = get_proper_type(find_node_type(method, itype, subtype))
                    if isinstance(getattr_type, CallableType):
                        return getattr_type.ret_type
                    return getattr_type
        if itype.type.fallback_to_any:
            return AnyType(TypeOfAny.special_form)
    return None


def get_member_flags(name: str, info: TypeInfo) -> Set[int]:
    """Detect whether a member 'name' is settable, whether it is an
    instance or class variable, and whether it is class or static method.

    The flags are defined as following:
    * IS_SETTABLE: whether this attribute can be set, not set for methods and
      non-settable properties;
    * IS_CLASSVAR: set if the variable is annotated as 'x: ClassVar[t]';
    * IS_CLASS_OR_STATIC: set for methods decorated with @classmethod or
      with @staticmethod.
    """
    method = info.get_method(name)
    setattr_meth = info.get_method('__setattr__')
    if method:
        if isinstance(method, Decorator):
            if method.var.is_staticmethod or method.var.is_classmethod:
                return {IS_CLASS_OR_STATIC}
        elif method.is_property:  # this could be settable property
            assert isinstance(method, OverloadedFuncDef)
            dec = method.items[0]
            assert isinstance(dec, Decorator)
            if dec.var.is_settable_property or setattr_meth:
                return {IS_SETTABLE}
        return set()
    node = info.get(name)
    if not node:
        if setattr_meth:
            return {IS_SETTABLE}
        return set()
    v = node.node
    # just a variable
    if isinstance(v, Var) and not v.is_property:
        flags = {IS_SETTABLE}
        if v.is_classvar:
            flags.add(IS_CLASSVAR)
        return flags
    return set()


def find_node_type(node: Union[Var, FuncBase], itype: Instance, subtype: Type) -> Type:
    """Find type of a variable or method 'node' (maybe also a decorated method).
    Apply type arguments from 'itype', and bind 'self' to 'subtype'.
    """
    from mypy.typeops import bind_self

    if isinstance(node, FuncBase):
        typ: Optional[Type] = mypy.typeops.function_type(
            node, fallback=Instance(itype.type.mro[-1], [])
        )
    else:
        typ = node.type
    typ = get_proper_type(typ)
    if typ is None:
        return AnyType(TypeOfAny.from_error)
    # We don't need to bind 'self' for static methods, since there is no 'self'.
    if (isinstance(node, FuncBase)
            or (isinstance(typ, FunctionLike)
                and node.is_initialized_in_class
                and not node.is_staticmethod)):
        assert isinstance(typ, FunctionLike)
        signature = bind_self(typ, subtype,
                              is_classmethod=isinstance(node, Var) and node.is_classmethod)
        if node.is_property:
            assert isinstance(signature, CallableType)
            typ = signature.ret_type
        else:
            typ = signature
    itype = map_instance_to_supertype(itype, node.info)
    typ = expand_type_by_instance(typ, itype)
    return typ


def non_method_protocol_members(tp: TypeInfo) -> List[str]:
    """Find all non-callable members of a protocol."""

    assert tp.is_protocol
    result: List[str] = []
    anytype = AnyType(TypeOfAny.special_form)
    instance = Instance(tp, [anytype] * len(tp.defn.type_vars))

    for member in tp.protocol_members:
        typ = get_proper_type(find_member(member, instance, instance))
        if not isinstance(typ, (Overloaded, CallableType)):
            result.append(member)
    return result


def is_callable_compatible(left: CallableType, right: CallableType,
                           *,
                           is_compat: Callable[[Type, Type], bool],
                           is_compat_return: Optional[Callable[[Type, Type], bool]] = None,
                           ignore_return: bool = False,
                           ignore_pos_arg_names: bool = False,
                           check_args_covariantly: bool = False,
                           allow_partial_overlap: bool = False,
                           strict_concatenate: bool = False) -> bool:
    """Is the left compatible with the right, using the provided compatibility check?

    is_compat:
        The check we want to run against the parameters.

    is_compat_return:
        The check we want to run against the return type.
        If None, use the 'is_compat' check.

    check_args_covariantly:
        If true, check if the left's args is compatible with the right's
        instead of the other way around (contravariantly).

        This function is mostly used to check if the left is a subtype of the right which
        is why the default is to check the args contravariantly. However, it's occasionally
        useful to check the args using some other check, so we leave the variance
        configurable.

        For example, when checking the validity of overloads, it's useful to see if
        the first overload alternative has more precise arguments then the second.
        We would want to check the arguments covariantly in that case.

        Note! The following two function calls are NOT equivalent:

            is_callable_compatible(f, g, is_compat=is_subtype, check_args_covariantly=False)
            is_callable_compatible(g, f, is_compat=is_subtype, check_args_covariantly=True)

        The two calls are similar in that they both check the function arguments in
        the same direction: they both run `is_subtype(argument_from_g, argument_from_f)`.

        However, the two calls differ in which direction they check things like
        keyword arguments. For example, suppose f and g are defined like so:

            def f(x: int, *y: int) -> int: ...
            def g(x: int) -> int: ...

        In this case, the first call will succeed and the second will fail: f is a
        valid stand-in for g but not vice-versa.

    allow_partial_overlap:
        By default this function returns True if and only if *all* calls to left are
        also calls to right (with respect to the provided 'is_compat' function).

        If this parameter is set to 'True', we return True if *there exists at least one*
        call to left that's also a call to right.

        In other words, we perform an existential check instead of a universal one;
        we require left to only overlap with right instead of being a subset.

        For example, suppose we set 'is_compat' to some subtype check and compare following:

            f(x: float, y: str = "...", *args: bool) -> str
            g(*args: int) -> str

        This function would normally return 'False': f is not a subtype of g.
        However, we would return True if this parameter is set to 'True': the two
        calls are compatible if the user runs "f_or_g(3)". In the context of that
        specific call, the two functions effectively have signatures of:

            f2(float) -> str
            g2(int) -> str

        Here, f2 is a valid subtype of g2 so we return True.

        Specifically, if this parameter is set this function will:

        -   Ignore optional arguments on either the left or right that have no
            corresponding match.
        -   No longer mandate optional arguments on either side are also optional
            on the other.
        -   No longer mandate that if right has a *arg or **kwarg that left must also
            have the same.

        Note: when this argument is set to True, this function becomes "symmetric" --
        the following calls are equivalent:

            is_callable_compatible(f, g,
                                   is_compat=some_check,
                                   check_args_covariantly=False,
                                   allow_partial_overlap=True)
            is_callable_compatible(g, f,
                                   is_compat=some_check,
                                   check_args_covariantly=True,
                                   allow_partial_overlap=True)

        If the 'some_check' function is also symmetric, the two calls would be equivalent
        whether or not we check the args covariantly.
    """
    if is_compat_return is None:
        is_compat_return = is_compat

    # If either function is implicitly typed, ignore positional arg names too
    if left.implicit or right.implicit:
        ignore_pos_arg_names = True

    # Non-type cannot be a subtype of type.
    if right.is_type_obj() and not left.is_type_obj():
        return False

    # A callable L is a subtype of a generic callable R if L is a
    # subtype of every type obtained from R by substituting types for
    # the variables of R. We can check this by simply leaving the
    # generic variables of R as type variables, effectively varying
    # over all possible values.

    # It's okay even if these variables share ids with generic
    # type variables of L, because generating and solving
    # constraints for the variables of L to make L a subtype of R
    # (below) treats type variables on the two sides as independent.
    if left.variables:
        # Apply generic type variables away in left via type inference.
        unified = unify_generic_callable(left, right, ignore_return=ignore_return)
        if unified is None:
            return False
        else:
            left = unified

    # If we allow partial overlaps, we don't need to leave R generic:
    # if we can find even just a single typevar assignment which
    # would make these callables compatible, we should return True.

    # So, we repeat the above checks in the opposite direction. This also
    # lets us preserve the 'symmetry' property of allow_partial_overlap.
    if allow_partial_overlap and right.variables:
        unified = unify_generic_callable(right, left, ignore_return=ignore_return)
        if unified is not None:
            right = unified

    # Check return types.
    if not ignore_return and not is_compat_return(left.ret_type, right.ret_type):
        return False

    if check_args_covariantly:
        is_compat = flip_compat_check(is_compat)

    if not strict_concatenate and (left.from_concatenate or right.from_concatenate):
        strict_concatenate_check = False
    else:
        strict_concatenate_check = True

    return are_parameters_compatible(left, right, is_compat=is_compat,
                                     ignore_pos_arg_names=ignore_pos_arg_names,
                                     check_args_covariantly=check_args_covariantly,
                                     allow_partial_overlap=allow_partial_overlap,
                                     strict_concatenate_check=strict_concatenate_check)


def are_parameters_compatible(left: Union[Parameters, CallableType],
                              right: Union[Parameters, CallableType],
                              *,
                              is_compat: Callable[[Type, Type], bool],
                              ignore_pos_arg_names: bool = False,
                              check_args_covariantly: bool = False,
                              allow_partial_overlap: bool = False,
                              strict_concatenate_check: bool = True) -> bool:
    """Helper function for is_callable_compatible, used for Parameter compatibility"""
    if right.is_ellipsis_args:
        return True

    left_star = left.var_arg()
    left_star2 = left.kw_arg()
    right_star = right.var_arg()
    right_star2 = right.kw_arg()

    # Match up corresponding arguments and check them for compatibility. In
    # every pair (argL, argR) of corresponding arguments from L and R, argL must
    # be "more general" than argR if L is to be a subtype of R.

    # Arguments are corresponding if they either share a name, share a position,
    # or both. If L's corresponding argument is ambiguous, L is not a subtype of R.

    # If left has one corresponding argument by name and another by position,
    # consider them to be one "merged" argument (and not ambiguous) if they're
    # both optional, they're name-only and position-only respectively, and they
    # have the same type.  This rule allows functions with (*args, **kwargs) to
    # properly stand in for the full domain of formal arguments that they're
    # used for in practice.

    # Every argument in R must have a corresponding argument in L, and every
    # required argument in L must have a corresponding argument in R.

    # Phase 1: Confirm every argument in R has a corresponding argument in L.

    # Phase 1a: If left and right can both accept an infinite number of args,
    #           their types must be compatible.
    #
    #           Furthermore, if we're checking for compatibility in all cases,
    #           we confirm that if R accepts an infinite number of arguments,
    #           L must accept the same.
    def _incompatible(left_arg: Optional[FormalArgument],
                      right_arg: Optional[FormalArgument]) -> bool:
        if right_arg is None:
            return False
        if left_arg is None:
            return not allow_partial_overlap
        return not is_compat(right_arg.typ, left_arg.typ)

    if _incompatible(left_star, right_star) or _incompatible(left_star2, right_star2):
        return False

    # Phase 1b: Check non-star args: for every arg right can accept, left must
    #           also accept. The only exception is if we are allowing partial
    #           partial overlaps: in that case, we ignore optional args on the right.
    for right_arg in right.formal_arguments():
        left_arg = mypy.typeops.callable_corresponding_argument(left, right_arg)
        if left_arg is None:
            if allow_partial_overlap and not right_arg.required:
                continue
            return False
        if not are_args_compatible(left_arg, right_arg, ignore_pos_arg_names,
                                   allow_partial_overlap, is_compat):
            return False

    # Phase 1c: Check var args. Right has an infinite series of optional positional
    #           arguments. Get all further positional args of left, and make sure
    #           they're more general then the corresponding member in right.
    if right_star is not None:
        # Synthesize an anonymous formal argument for the right
        right_by_position = right.try_synthesizing_arg_from_vararg(None)
        assert right_by_position is not None

        i = right_star.pos
        assert i is not None
        while i < len(left.arg_kinds) and left.arg_kinds[i].is_positional():
            if allow_partial_overlap and left.arg_kinds[i].is_optional():
                break

            left_by_position = left.argument_by_position(i)
            assert left_by_position is not None

            if not are_args_compatible(left_by_position, right_by_position,
                                       ignore_pos_arg_names, allow_partial_overlap,
                                       is_compat):
                return False
            i += 1

    # Phase 1d: Check kw args. Right has an infinite series of optional named
    #           arguments. Get all further named args of left, and make sure
    #           they're more general then the corresponding member in right.
    if right_star2 is not None:
        right_names = {name for name in right.arg_names if name is not None}
        left_only_names = set()
        for name, kind in zip(left.arg_names, left.arg_kinds):
            if (name is None or kind.is_star()
                    or name in right_names
                    or not strict_concatenate_check):
                continue
            left_only_names.add(name)

        # Synthesize an anonymous formal argument for the right
        right_by_name = right.try_synthesizing_arg_from_kwarg(None)
        assert right_by_name is not None

        for name in left_only_names:
            left_by_name = left.argument_by_name(name)
            assert left_by_name is not None

            if allow_partial_overlap and not left_by_name.required:
                continue

            if not are_args_compatible(left_by_name, right_by_name, ignore_pos_arg_names,
                                       allow_partial_overlap, is_compat):
                return False

    # Phase 2: Left must not impose additional restrictions.
    #          (Every required argument in L must have a corresponding argument in R)
    #          Note: we already checked the *arg and **kwarg arguments in phase 1a.
    for left_arg in left.formal_arguments():
        right_by_name = (right.argument_by_name(left_arg.name)
                         if left_arg.name is not None
                         else None)

        right_by_pos = (right.argument_by_position(left_arg.pos)
                        if left_arg.pos is not None
                        else None)

        # If the left hand argument corresponds to two right-hand arguments,
        # neither of them can be required.
        if (right_by_name is not None
                and right_by_pos is not None
                and right_by_name != right_by_pos
                and (right_by_pos.required or right_by_name.required)
                and strict_concatenate_check):
            return False

        # All *required* left-hand arguments must have a corresponding
        # right-hand argument.  Optional args do not matter.
        if left_arg.required and right_by_pos is None and right_by_name is None:
            return False

    return True


def are_args_compatible(
        left: FormalArgument,
        right: FormalArgument,
        ignore_pos_arg_names: bool,
        allow_partial_overlap: bool,
        is_compat: Callable[[Type, Type], bool]) -> bool:
    def is_different(left_item: Optional[object], right_item: Optional[object]) -> bool:
        """Checks if the left and right items are different.

        If the right item is unspecified (e.g. if the right callable doesn't care
        about what name or position its arg has), we default to returning False.

        If we're allowing partial overlap, we also default to returning False
        if the left callable also doesn't care."""
        if right_item is None:
            return False
        if allow_partial_overlap and left_item is None:
            return False
        return left_item != right_item

    # If right has a specific name it wants this argument to be, left must
    # have the same.
    if is_different(left.name, right.name):
        # But pay attention to whether we're ignoring positional arg names
        if not ignore_pos_arg_names or right.pos is None:
            return False

    # If right is at a specific position, left must have the same:
    if is_different(left.pos, right.pos):
        return False

    # If right's argument is optional, left's must also be
    # (unless we're relaxing the checks to allow potential
    # rather then definite compatibility).
    if not allow_partial_overlap and not right.required and left.required:
        return False

    # If we're allowing partial overlaps and neither arg is required,
    # the types don't actually need to be the same
    if allow_partial_overlap and not left.required and not right.required:
        return True

    # Left must have a more general type
    return is_compat(right.typ, left.typ)


def flip_compat_check(is_compat: Callable[[Type, Type], bool]) -> Callable[[Type, Type], bool]:
    def new_is_compat(left: Type, right: Type) -> bool:
        return is_compat(right, left)
    return new_is_compat


def unify_generic_callable(type: CallableType, target: CallableType,
                           ignore_return: bool,
                           return_constraint_direction: Optional[int] = None,
                           ) -> Optional[CallableType]:
    """Try to unify a generic callable type with another callable type.

    Return unified CallableType if successful; otherwise, return None.
    """
    import mypy.solve

    if return_constraint_direction is None:
        return_constraint_direction = mypy.constraints.SUBTYPE_OF

    constraints: List[mypy.constraints.Constraint] = []
    for arg_type, target_arg_type in zip(type.arg_types, target.arg_types):
        c = mypy.constraints.infer_constraints(
            arg_type, target_arg_type, mypy.constraints.SUPERTYPE_OF)
        constraints.extend(c)
    if not ignore_return:
        c = mypy.constraints.infer_constraints(
            type.ret_type, target.ret_type, return_constraint_direction)
        constraints.extend(c)
    type_var_ids = [tvar.id for tvar in type.variables]
    inferred_vars = mypy.solve.solve_constraints(type_var_ids, constraints)
    if None in inferred_vars:
        return None
    non_none_inferred_vars = cast(List[Type], inferred_vars)
    had_errors = False

    def report(*args: Any) -> None:
        nonlocal had_errors
        had_errors = True

    applied = mypy.applytype.apply_generic_arguments(type, non_none_inferred_vars, report,
                                                     context=target)
    if had_errors:
        return None
    return applied


def restrict_subtype_away(t: Type, s: Type, *, ignore_promotions: bool = False) -> Type:
    """Return t minus s for runtime type assertions.

    If we can't determine a precise result, return a supertype of the
    ideal result (just t is a valid result).

    This is used for type inference of runtime type checks such as
    isinstance(). Currently this just removes elements of a union type.
    """
    t = get_proper_type(t)
    s = get_proper_type(s)

    if isinstance(t, UnionType):
        new_items = [restrict_subtype_away(item, s, ignore_promotions=ignore_promotions)
                     for item in t.relevant_items()
                     if (isinstance(get_proper_type(item), AnyType) or
                         not covers_at_runtime(item, s, ignore_promotions))]
        return UnionType.make_union(new_items)
    elif covers_at_runtime(t, s, ignore_promotions):
        return UninhabitedType()
    else:
        return t


def covers_at_runtime(item: Type, supertype: Type, ignore_promotions: bool) -> bool:
    """Will isinstance(item, supertype) always return True at runtime?"""
    item = get_proper_type(item)
    supertype = get_proper_type(supertype)

    # Since runtime type checks will ignore type arguments, erase the types.
    supertype = erase_type(supertype)
    if is_proper_subtype(erase_type(item), supertype, ignore_promotions=ignore_promotions,
                         erase_instances=True):
        return True
    if isinstance(supertype, Instance) and supertype.type.is_protocol:
        # TODO: Implement more robust support for runtime isinstance() checks, see issue #3827.
        if is_proper_subtype(item, supertype, ignore_promotions=ignore_promotions):
            return True
    if isinstance(item, TypedDictType) and isinstance(supertype, Instance):
        # Special case useful for selecting TypedDicts from unions using isinstance(x, dict).
        if supertype.type.fullname == 'builtins.dict':
            return True
    # TODO: Add more special cases.
    return False


def is_proper_subtype(left: Type, right: Type, *,
                      ignore_promotions: bool = False,
                      erase_instances: bool = False,
                      keep_erased_types: bool = False) -> bool:
    """Is left a proper subtype of right?

    For proper subtypes, there's no need to rely on compatibility due to
    Any types. Every usable type is a proper subtype of itself.

    If erase_instances is True, erase left instance *after* mapping it to supertype
    (this is useful for runtime isinstance() checks). If keep_erased_types is True,
    do not consider ErasedType a subtype of all types (used by type inference against unions).
    """
    if TypeState.is_assumed_proper_subtype(left, right):
        return True
    if (isinstance(left, TypeAliasType) and isinstance(right, TypeAliasType) and
            left.is_recursive and right.is_recursive):
        # This case requires special care because it may cause infinite recursion.
        # See is_subtype() for more info.
        with pop_on_exit(TypeState._assuming_proper, left, right):
            return _is_proper_subtype(left, right,
                                      ignore_promotions=ignore_promotions,
                                      erase_instances=erase_instances,
                                      keep_erased_types=keep_erased_types)
    return _is_proper_subtype(left, right,
                              ignore_promotions=ignore_promotions,
                              erase_instances=erase_instances,
                              keep_erased_types=keep_erased_types)


def _is_proper_subtype(left: Type, right: Type, *,
                       ignore_promotions: bool = False,
                       erase_instances: bool = False,
                       keep_erased_types: bool = False) -> bool:
    orig_left = left
    orig_right = right
    left = get_proper_type(left)
    right = get_proper_type(right)

    if isinstance(right, UnionType) and not isinstance(left, UnionType):
        return any([is_proper_subtype(orig_left, item,
                                      ignore_promotions=ignore_promotions,
                                      erase_instances=erase_instances,
                                      keep_erased_types=keep_erased_types)
                    for item in right.items])
    return left.accept(ProperSubtypeVisitor(orig_right,
                                            ignore_promotions=ignore_promotions,
                                            erase_instances=erase_instances,
                                            keep_erased_types=keep_erased_types))


class ProperSubtypeVisitor(TypeVisitor[bool]):
    def __init__(self, right: Type, *,
                 ignore_promotions: bool = False,
                 erase_instances: bool = False,
                 keep_erased_types: bool = False) -> None:
        self.right = get_proper_type(right)
        self.orig_right = right
        self.ignore_promotions = ignore_promotions
        self.erase_instances = erase_instances
        self.keep_erased_types = keep_erased_types
        self._subtype_kind = ProperSubtypeVisitor.build_subtype_kind(
            ignore_promotions=ignore_promotions,
            erase_instances=erase_instances,
            keep_erased_types=keep_erased_types
        )

    @staticmethod
    def build_subtype_kind(*,
                           ignore_promotions: bool = False,
                           erase_instances: bool = False,
                           keep_erased_types: bool = False) -> SubtypeKind:
        return True, ignore_promotions, erase_instances, keep_erased_types

    def _is_proper_subtype(self, left: Type, right: Type) -> bool:
        return is_proper_subtype(left, right,
                                 ignore_promotions=self.ignore_promotions,
                                 erase_instances=self.erase_instances,
                                 keep_erased_types=self.keep_erased_types)

    def visit_unbound_type(self, left: UnboundType) -> bool:
        # This can be called if there is a bad type annotation. The result probably
        # doesn't matter much but by returning True we simplify these bad types away
        # from unions, which could filter out some bogus messages.
        return True

    def visit_any(self, left: AnyType) -> bool:
        return isinstance(self.right, AnyType)

    def visit_none_type(self, left: NoneType) -> bool:
        if state.strict_optional:
            return (isinstance(self.right, NoneType) or
                    is_named_instance(self.right, 'builtins.object'))
        return True

    def visit_uninhabited_type(self, left: UninhabitedType) -> bool:
        return True

    def visit_erased_type(self, left: ErasedType) -> bool:
        # This may be encountered during type inference. The result probably doesn't
        # matter much.
        # TODO: it actually does matter, figure out more principled logic about this.
        if self.keep_erased_types:
            return False
        return True

    def visit_deleted_type(self, left: DeletedType) -> bool:
        return True

    def visit_instance(self, left: Instance) -> bool:
        right = self.right
        if isinstance(right, Instance):
            if TypeState.is_cached_subtype_check(self._subtype_kind, left, right):
                return True
            if not self.ignore_promotions:
                for base in left.type.mro:
                    if base._promote and self._is_proper_subtype(base._promote, right):
                        TypeState.record_subtype_cache_entry(self._subtype_kind, left, right)
                        return True

            if left.type.has_base(right.type.fullname):
                def check_argument(leftarg: Type, rightarg: Type, variance: int) -> bool:
                    if variance == COVARIANT:
                        return self._is_proper_subtype(leftarg, rightarg)
                    elif variance == CONTRAVARIANT:
                        return self._is_proper_subtype(rightarg, leftarg)
                    else:
                        return mypy.sametypes.is_same_type(leftarg, rightarg)
                # Map left type to corresponding right instances.
                left = map_instance_to_supertype(left, right.type)
                if self.erase_instances:
                    erased = erase_type(left)
                    assert isinstance(erased, Instance)
                    left = erased

                nominal = True
                for ta, ra, tvar in zip(left.args, right.args, right.type.defn.type_vars):
                    if isinstance(tvar, TypeVarType):
                        nominal = nominal and check_argument(ta, ra, tvar.variance)
                    else:
                        nominal = nominal and mypy.sametypes.is_same_type(ta, ra)

                if nominal:
                    TypeState.record_subtype_cache_entry(self._subtype_kind, left, right)
                return nominal
            if (right.type.is_protocol and
                    is_protocol_implementation(left, right, proper_subtype=True)):
                return True
            return False
        if isinstance(right, CallableType):
            call = find_member('__call__', left, left, is_operator=True)
            if call:
                return self._is_proper_subtype(call, right)
            return False
        return False

    def visit_type_var(self, left: TypeVarType) -> bool:
        if isinstance(self.right, TypeVarType) and left.id == self.right.id:
            return True
        if left.values and self._is_proper_subtype(
                mypy.typeops.make_simplified_union(left.values), self.right):
            return True
        return self._is_proper_subtype(left.upper_bound, self.right)

    def visit_param_spec(self, left: ParamSpecType) -> bool:
        right = self.right
        if (
            isinstance(right, ParamSpecType)
            and right.id == left.id
            and right.flavor == left.flavor
        ):
            return True
        return self._is_proper_subtype(left.upper_bound, self.right)

<<<<<<< HEAD
    def visit_parameters(self, left: Parameters) -> bool:
        right = self.right
        if isinstance(right, Parameters) or isinstance(right, CallableType):
            return are_parameters_compatible(left, right, is_compat=self._is_proper_subtype)
        else:
            return False
=======
    def visit_unpack_type(self, left: UnpackType) -> bool:
        raise NotImplementedError
>>>>>>> 82bc8df2

    def visit_callable_type(self, left: CallableType) -> bool:
        right = self.right
        if isinstance(right, CallableType):
            return is_callable_compatible(left, right, is_compat=self._is_proper_subtype)
        elif isinstance(right, Overloaded):
            return all(self._is_proper_subtype(left, item)
                       for item in right.items)
        elif isinstance(right, Instance):
            return self._is_proper_subtype(left.fallback, right)
        elif isinstance(right, TypeType):
            # This is unsound, we don't check the __init__ signature.
            return left.is_type_obj() and self._is_proper_subtype(left.ret_type, right.item)
        return False

    def visit_tuple_type(self, left: TupleType) -> bool:
        right = self.right
        if isinstance(right, Instance):
            if is_named_instance(right, TUPLE_LIKE_INSTANCE_NAMES):
                if not right.args:
                    return False
                iter_type = get_proper_type(right.args[0])
                if is_named_instance(right, 'builtins.tuple') and isinstance(iter_type, AnyType):
                    # TODO: We shouldn't need this special case. This is currently needed
                    #       for isinstance(x, tuple), though it's unclear why.
                    return True
                return all(self._is_proper_subtype(li, iter_type) for li in left.items)
            return self._is_proper_subtype(mypy.typeops.tuple_fallback(left), right)
        elif isinstance(right, TupleType):
            if len(left.items) != len(right.items):
                return False
            for l, r in zip(left.items, right.items):
                if not self._is_proper_subtype(l, r):
                    return False
            return self._is_proper_subtype(mypy.typeops.tuple_fallback(left),
                                           mypy.typeops.tuple_fallback(right))
        return False

    def visit_typeddict_type(self, left: TypedDictType) -> bool:
        right = self.right
        if isinstance(right, TypedDictType):
            for name, typ in left.items.items():
                if (name in right.items
                        and not mypy.sametypes.is_same_type(typ, right.items[name])):
                    return False
            for name, typ in right.items.items():
                if name not in left.items:
                    return False
            return True
        return self._is_proper_subtype(left.fallback, right)

    def visit_literal_type(self, left: LiteralType) -> bool:
        if isinstance(self.right, LiteralType):
            return left == self.right
        else:
            return self._is_proper_subtype(left.fallback, self.right)

    def visit_overloaded(self, left: Overloaded) -> bool:
        # TODO: What's the right thing to do here?
        return False

    def visit_union_type(self, left: UnionType) -> bool:
        return all([self._is_proper_subtype(item, self.orig_right) for item in left.items])

    def visit_partial_type(self, left: PartialType) -> bool:
        # TODO: What's the right thing to do here?
        return False

    def visit_type_type(self, left: TypeType) -> bool:
        right = self.right
        if isinstance(right, TypeType):
            # This is unsound, we don't check the __init__ signature.
            return self._is_proper_subtype(left.item, right.item)
        if isinstance(right, CallableType):
            # This is also unsound because of __init__.
            return right.is_type_obj() and self._is_proper_subtype(left.item, right.ret_type)
        if isinstance(right, Instance):
            if right.type.fullname == 'builtins.type':
                # TODO: Strictly speaking, the type builtins.type is considered equivalent to
                #       Type[Any]. However, this would break the is_proper_subtype check in
                #       conditional_types for cases like isinstance(x, type) when the type
                #       of x is Type[int]. It's unclear what's the right way to address this.
                return True
            if right.type.fullname == 'builtins.object':
                return True
            item = left.item
            if isinstance(item, TypeVarType):
                item = get_proper_type(item.upper_bound)
            if isinstance(item, Instance):
                metaclass = item.type.metaclass_type
                return metaclass is not None and self._is_proper_subtype(metaclass, right)
        return False

    def visit_type_alias_type(self, left: TypeAliasType) -> bool:
        assert False, "This should be never called, got {}".format(left)


def is_more_precise(left: Type, right: Type, *, ignore_promotions: bool = False) -> bool:
    """Check if left is a more precise type than right.

    A left is a proper subtype of right, left is also more precise than
    right. Also, if right is Any, left is more precise than right, for
    any left.
    """
    # TODO Should List[int] be more precise than List[Any]?
    right = get_proper_type(right)
    if isinstance(right, AnyType):
        return True
    return is_proper_subtype(left, right, ignore_promotions=ignore_promotions)<|MERGE_RESOLUTION|>--- conflicted
+++ resolved
@@ -8,11 +8,7 @@
     Instance, TypeVarType, CallableType, TupleType, TypedDictType, UnionType, Overloaded,
     ErasedType, PartialType, DeletedType, UninhabitedType, TypeType, is_named_instance,
     FunctionLike, TypeOfAny, LiteralType, get_proper_type, TypeAliasType, ParamSpecType,
-<<<<<<< HEAD
-    Parameters, TUPLE_LIKE_INSTANCE_NAMES,
-=======
-    UnpackType, TUPLE_LIKE_INSTANCE_NAMES,
->>>>>>> 82bc8df2
+    Parameters, UnpackType, TUPLE_LIKE_INSTANCE_NAMES,
 )
 import mypy.applytype
 import mypy.constraints
@@ -343,7 +339,9 @@
             return True
         return self._is_subtype(left.upper_bound, self.right)
 
-<<<<<<< HEAD
+    def visit_unpack_type(self, left: UnpackType) -> bool:
+        raise NotImplementedError
+
     def visit_parameters(self, left: Parameters) -> bool:
         right = self.right
         if isinstance(right, Parameters) or isinstance(right, CallableType):
@@ -353,10 +351,6 @@
                 ignore_pos_arg_names=self.ignore_pos_arg_names)
         else:
             return False
-=======
-    def visit_unpack_type(self, left: UnpackType) -> bool:
-        raise NotImplementedError
->>>>>>> 82bc8df2
 
     def visit_callable_type(self, left: CallableType) -> bool:
         right = self.right
@@ -1424,17 +1418,15 @@
             return True
         return self._is_proper_subtype(left.upper_bound, self.right)
 
-<<<<<<< HEAD
+    def visit_unpack_type(self, left: UnpackType) -> bool:
+        raise NotImplementedError
+
     def visit_parameters(self, left: Parameters) -> bool:
         right = self.right
         if isinstance(right, Parameters) or isinstance(right, CallableType):
             return are_parameters_compatible(left, right, is_compat=self._is_proper_subtype)
         else:
             return False
-=======
-    def visit_unpack_type(self, left: UnpackType) -> bool:
-        raise NotImplementedError
->>>>>>> 82bc8df2
 
     def visit_callable_type(self, left: CallableType) -> bool:
         right = self.right
