--- conflicted
+++ resolved
@@ -80,17 +80,8 @@
             return is_subtype(TypeType(AnyType()), right)
     elif is_named_instance(right, 'builtins.type'):
             return is_subtype(left, TypeType(AnyType()))
-<<<<<<< HEAD
-    else:
-        result = left.accept(SubtypeVisitor(right, type_parameter_checker,
-                                            ignore_pos_arg_names=ignore_pos_arg_names))
-        # Useful for debugging:
-        # print(left, right, result)
-        return result
-=======
     return left.accept(SubtypeVisitor(right, type_parameter_checker,
                                       ignore_pos_arg_names=ignore_pos_arg_names))
->>>>>>> 61cdbf37
 
 
 def is_subtype_ignoring_tvars(left: Type, right: Type) -> bool:
