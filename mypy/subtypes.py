from __future__ import annotations

from contextlib import contextmanager
from typing import Any, Callable, Final, Iterator, List, TypeVar, cast
from typing_extensions import TypeAlias as _TypeAlias

import mypy.applytype
import mypy.constraints
import mypy.typeops
from mypy.erasetype import erase_type
from mypy.expandtype import (
    expand_self_type,
    expand_type,
    expand_type_by_instance,
    freshen_function_type_vars,
)
from mypy.maptype import map_instance_to_supertype

# Circular import; done in the function instead.
# import mypy.solve
from mypy.nodes import (
    ARG_STAR,
    ARG_STAR2,
    CONTRAVARIANT,
    COVARIANT,
    INVARIANT,
    VARIANCE_NOT_READY,
    Decorator,
    FuncBase,
    OverloadedFuncDef,
    TypeInfo,
    Var,
)
from mypy.options import Options
from mypy.state import state
from mypy.types import (
    MYPYC_NATIVE_INT_NAMES,
    TUPLE_LIKE_INSTANCE_NAMES,
    TYPED_NAMEDTUPLE_NAMES,
    AnyType,
    CallableType,
    DeletedType,
    ErasedType,
    FormalArgument,
    FunctionLike,
    Instance,
    LiteralType,
    NoneType,
    NormalizedCallableType,
    Overloaded,
    Parameters,
    ParamSpecType,
    PartialType,
    ProperType,
    TupleType,
    Type,
    TypeAliasType,
    TypedDictType,
    TypeOfAny,
    TypeType,
    TypeVarTupleType,
    TypeVarType,
    TypeVisitor,
    UnboundType,
    UninhabitedType,
    UnionType,
    UnpackType,
    find_unpack_in_list,
    get_proper_type,
    is_named_instance,
    split_with_prefix_and_suffix,
)
from mypy.types_utils import flatten_types
from mypy.typestate import SubtypeKind, type_state
from mypy.typevars import fill_typevars, fill_typevars_with_any

# Flags for detected protocol members
IS_SETTABLE: Final = 1
IS_CLASSVAR: Final = 2
IS_CLASS_OR_STATIC: Final = 3
IS_VAR: Final = 4

TypeParameterChecker: _TypeAlias = Callable[[Type, Type, int, bool, "SubtypeContext"], bool]


class SubtypeContext:
    def __init__(
        self,
        *,
        # Non-proper subtype flags
        ignore_type_params: bool = False,
        ignore_pos_arg_names: bool = False,
        ignore_declared_variance: bool = False,
        # Supported for both proper and non-proper
        always_covariant: bool = False,
        ignore_promotions: bool = False,
        # Proper subtype flags
        keep_erased_types: bool = False,
        options: Options | None = None,
    ) -> None:
        self.ignore_type_params = ignore_type_params
        self.ignore_pos_arg_names = ignore_pos_arg_names
        self.ignore_declared_variance = ignore_declared_variance
        self.always_covariant = always_covariant
        self.ignore_promotions = ignore_promotions
<<<<<<< HEAD
        self.ignore_uninhabited = ignore_uninhabited
=======
        self.erase_instances = erase_instances
>>>>>>> bc39f171
        self.keep_erased_types = keep_erased_types
        self.options = options

    def check_context(self, proper_subtype: bool) -> None:
        # Historically proper and non-proper subtypes were defined using different helpers
        # and different visitors. Check if flag values are such that we definitely support.
        if proper_subtype:
            assert not self.ignore_pos_arg_names and not self.ignore_declared_variance
        else:
            assert not self.keep_erased_types


def is_subtype(
    left: Type,
    right: Type,
    *,
    subtype_context: SubtypeContext | None = None,
    ignore_type_params: bool = False,
    ignore_pos_arg_names: bool = False,
    ignore_declared_variance: bool = False,
    always_covariant: bool = False,
    ignore_promotions: bool = False,
    options: Options | None = None,
) -> bool:
    """Is 'left' subtype of 'right'?

    Also consider Any to be a subtype of any type, and vice versa. This
    recursively applies to components of composite types (List[int] is subtype
    of List[Any], for example).

    type_parameter_checker is used to check the type parameters (for example,
    A with B in is_subtype(C[A], C[B]). The default checks for subtype relation
    between the type arguments (e.g., A and B), taking the variance of the
    type var into account.
    """
    if subtype_context is None:
        subtype_context = SubtypeContext(
            ignore_type_params=ignore_type_params,
            ignore_pos_arg_names=ignore_pos_arg_names,
            ignore_declared_variance=ignore_declared_variance,
            always_covariant=always_covariant,
            ignore_promotions=ignore_promotions,
            options=options,
        )
    else:
        assert not any(
            {
                ignore_type_params,
                ignore_pos_arg_names,
                ignore_declared_variance,
                always_covariant,
                ignore_promotions,
                options,
            }
        ), "Don't pass both context and individual flags"
    if type_state.is_assumed_subtype(left, right):
        return True
    if mypy.typeops.is_recursive_pair(left, right):
        # This case requires special care because it may cause infinite recursion.
        # Our view on recursive types is known under a fancy name of iso-recursive mu-types.
        # Roughly this means that a recursive type is defined as an alias where right hand side
        # can refer to the type as a whole, for example:
        #     A = Union[int, Tuple[A, ...]]
        # and an alias unrolled once represents the *same type*, in our case all these represent
        # the same type:
        #    A
        #    Union[int, Tuple[A, ...]]
        #    Union[int, Tuple[Union[int, Tuple[A, ...]], ...]]
        # The algorithm for subtyping is then essentially under the assumption that left <: right,
        # check that get_proper_type(left) <: get_proper_type(right). On the example above,
        # If we start with:
        #     A = Union[int, Tuple[A, ...]]
        #     B = Union[int, Tuple[B, ...]]
        # When checking if A <: B we push pair (A, B) onto 'assuming' stack, then when after few
        # steps we come back to initial call is_subtype(A, B) and immediately return True.
        with pop_on_exit(type_state.get_assumptions(is_proper=False), left, right):
            return _is_subtype(left, right, subtype_context, proper_subtype=False)
    return _is_subtype(left, right, subtype_context, proper_subtype=False)


def is_proper_subtype(
    left: Type,
    right: Type,
    *,
    subtype_context: SubtypeContext | None = None,
    ignore_promotions: bool = False,
<<<<<<< HEAD
    ignore_uninhabited: bool = False,
=======
    erase_instances: bool = False,
>>>>>>> bc39f171
    keep_erased_types: bool = False,
) -> bool:
    """Is left a proper subtype of right?

    For proper subtypes, there's no need to rely on compatibility due to
    Any types. Every usable type is a proper subtype of itself.

    If keep_erased_types is True, do not consider ErasedType a subtype
    of all types (used by type inference against unions).
    """
    if subtype_context is None:
        subtype_context = SubtypeContext(
            ignore_promotions=ignore_promotions,
<<<<<<< HEAD
            ignore_uninhabited=ignore_uninhabited,
=======
            erase_instances=erase_instances,
>>>>>>> bc39f171
            keep_erased_types=keep_erased_types,
        )
    else:
        assert not any(
<<<<<<< HEAD
            {ignore_promotions, ignore_uninhabited, keep_erased_types, ignore_uninhabited}
=======
            {ignore_promotions, erase_instances, keep_erased_types}
>>>>>>> bc39f171
        ), "Don't pass both context and individual flags"
    if type_state.is_assumed_proper_subtype(left, right):
        return True
    if mypy.typeops.is_recursive_pair(left, right):
        # Same as for non-proper subtype, see detailed comment there for explanation.
        with pop_on_exit(type_state.get_assumptions(is_proper=True), left, right):
            return _is_subtype(left, right, subtype_context, proper_subtype=True)
    return _is_subtype(left, right, subtype_context, proper_subtype=True)


def is_equivalent(
    a: Type,
    b: Type,
    *,
    ignore_type_params: bool = False,
    ignore_pos_arg_names: bool = False,
    options: Options | None = None,
    subtype_context: SubtypeContext | None = None,
) -> bool:
    return is_subtype(
        a,
        b,
        ignore_type_params=ignore_type_params,
        ignore_pos_arg_names=ignore_pos_arg_names,
        options=options,
        subtype_context=subtype_context,
    ) and is_subtype(
        b,
        a,
        ignore_type_params=ignore_type_params,
        ignore_pos_arg_names=ignore_pos_arg_names,
        options=options,
        subtype_context=subtype_context,
    )


def is_same_type(
    a: Type, b: Type, ignore_promotions: bool = True, subtype_context: SubtypeContext | None = None
) -> bool:
    """Are these types proper subtypes of each other?

    This means types may have different representation (e.g. an alias, or
    a non-simplified union) but are semantically exchangeable in all contexts.
    """
    # First, use fast path for some common types. This is performance-critical.
    if (
        type(a) is Instance
        and type(b) is Instance
        and a.type == b.type
        and len(a.args) == len(b.args)
        and a.last_known_value is b.last_known_value
    ):
        return all(is_same_type(x, y) for x, y in zip(a.args, b.args))
    elif isinstance(a, TypeVarType) and isinstance(b, TypeVarType) and a.id == b.id:
        return True

    # Note that using ignore_promotions=True (default) makes types like int and int64
    # considered not the same type (which is the case at runtime).
    # Also Union[bool, int] (if it wasn't simplified before) will be different
    # from plain int, etc.
    return is_proper_subtype(
        a, b, ignore_promotions=ignore_promotions, subtype_context=subtype_context
    ) and is_proper_subtype(
        b, a, ignore_promotions=ignore_promotions, subtype_context=subtype_context
    )


# This is a common entry point for subtyping checks (both proper and non-proper).
# Never call this private function directly, use the public versions.
def _is_subtype(
    left: Type, right: Type, subtype_context: SubtypeContext, proper_subtype: bool
) -> bool:
    subtype_context.check_context(proper_subtype)
    orig_right = right
    orig_left = left
    left = get_proper_type(left)
    right = get_proper_type(right)

    # Note: Unpack type should not be a subtype of Any, since it may represent
    # multiple types. This should always go through the visitor, to check arity.
    if (
        not proper_subtype
        and isinstance(right, (AnyType, UnboundType, ErasedType))
        and not isinstance(left, UnpackType)
    ):
        # TODO: should we consider all types proper subtypes of UnboundType and/or
        # ErasedType as we do for non-proper subtyping.
        return True

    if isinstance(right, UnionType) and not isinstance(left, UnionType):
        # Normally, when 'left' is not itself a union, the only way
        # 'left' can be a subtype of the union 'right' is if it is a
        # subtype of one of the items making up the union.
        if proper_subtype:
            is_subtype_of_item = any(
                is_proper_subtype(orig_left, item, subtype_context=subtype_context)
                for item in right.items
            )
        else:
            is_subtype_of_item = any(
                is_subtype(orig_left, item, subtype_context=subtype_context)
                for item in right.items
            )
        # Recombine rhs literal types, to make an enum type a subtype
        # of a union of all enum items as literal types. Only do it if
        # the previous check didn't succeed, since recombining can be
        # expensive.
        # `bool` is a special case, because `bool` is `Literal[True, False]`.
        if (
            not is_subtype_of_item
            and isinstance(left, Instance)
            and (left.type.is_enum or left.type.fullname == "builtins.bool")
        ):
            right = UnionType(mypy.typeops.try_contracting_literals_in_union(right.items))
            if proper_subtype:
                is_subtype_of_item = any(
                    is_proper_subtype(orig_left, item, subtype_context=subtype_context)
                    for item in right.items
                )
            else:
                is_subtype_of_item = any(
                    is_subtype(orig_left, item, subtype_context=subtype_context)
                    for item in right.items
                )
        # However, if 'left' is a type variable T, T might also have
        # an upper bound which is itself a union. This case will be
        # handled below by the SubtypeVisitor. We have to check both
        # possibilities, to handle both cases like T <: Union[T, U]
        # and cases like T <: B where B is the upper bound of T and is
        # a union. (See #2314.)
        if not isinstance(left, TypeVarType):
            return is_subtype_of_item
        elif is_subtype_of_item:
            return True
        # otherwise, fall through
    return left.accept(SubtypeVisitor(orig_right, subtype_context, proper_subtype))


def check_type_parameter(
    left: Type, right: Type, variance: int, proper_subtype: bool, subtype_context: SubtypeContext
) -> bool:
    # It is safe to consider empty collection literals and similar as covariant, since
    # such type can't be stored in a variable, see checker.is_valid_inferred_type().
    if variance == INVARIANT:
        p_left = get_proper_type(left)
        if isinstance(p_left, UninhabitedType) and p_left.ambiguous:
            variance = COVARIANT
    # If variance hasn't been inferred yet, we are lenient and default to
    # covariance. This shouldn't happen often, but it's very difficult to
    # avoid these cases altogether.
    if variance == COVARIANT or variance == VARIANCE_NOT_READY:
        if proper_subtype:
            return is_proper_subtype(left, right, subtype_context=subtype_context)
        else:
            return is_subtype(left, right, subtype_context=subtype_context)
    elif variance == CONTRAVARIANT:
        if proper_subtype:
            return is_proper_subtype(right, left, subtype_context=subtype_context)
        else:
            return is_subtype(right, left, subtype_context=subtype_context)
    else:
        if proper_subtype:
            # We pass ignore_promotions=False because it is a default for subtype checks.
            # The actual value will be taken from the subtype_context, and it is whatever
            # the original caller passed.
            return is_same_type(
                left, right, ignore_promotions=False, subtype_context=subtype_context
            )
        else:
            return is_equivalent(left, right, subtype_context=subtype_context)


class SubtypeVisitor(TypeVisitor[bool]):
    def __init__(self, right: Type, subtype_context: SubtypeContext, proper_subtype: bool) -> None:
        self.right = get_proper_type(right)
        self.orig_right = right
        self.proper_subtype = proper_subtype
        self.subtype_context = subtype_context
        self.options = subtype_context.options
        self._subtype_kind = SubtypeVisitor.build_subtype_kind(subtype_context, proper_subtype)

    @staticmethod
    def build_subtype_kind(subtype_context: SubtypeContext, proper_subtype: bool) -> SubtypeKind:
        return (
            state.strict_optional,
            proper_subtype,
            subtype_context.ignore_type_params,
            subtype_context.ignore_pos_arg_names,
            subtype_context.ignore_declared_variance,
            subtype_context.always_covariant,
            subtype_context.ignore_promotions,
            subtype_context.keep_erased_types,
        )

    def _is_subtype(self, left: Type, right: Type) -> bool:
        if self.proper_subtype:
            return is_proper_subtype(left, right, subtype_context=self.subtype_context)
        return is_subtype(left, right, subtype_context=self.subtype_context)

    # visit_x(left) means: is left (which is an instance of X) a subtype of right?

    def visit_unbound_type(self, left: UnboundType) -> bool:
        # This can be called if there is a bad type annotation. The result probably
        # doesn't matter much but by returning True we simplify these bad types away
        # from unions, which could filter out some bogus messages.
        return True

    def visit_any(self, left: AnyType) -> bool:
        return isinstance(self.right, AnyType) if self.proper_subtype else True

    def visit_none_type(self, left: NoneType) -> bool:
        if state.strict_optional:
            if isinstance(self.right, NoneType) or is_named_instance(
                self.right, "builtins.object"
            ):
                return True
            if isinstance(self.right, Instance) and self.right.type.is_protocol:
                members = self.right.type.protocol_members
                # None is compatible with Hashable (and other similar protocols). This is
                # slightly sloppy since we don't check the signature of "__hash__".
                # None is also compatible with `SupportsStr` protocol.
                return not members or all(member in ("__hash__", "__str__") for member in members)
            return False
        else:
            return True

    def visit_uninhabited_type(self, left: UninhabitedType) -> bool:
        return True

    def visit_erased_type(self, left: ErasedType) -> bool:
        # This may be encountered during type inference. The result probably doesn't
        # matter much.
        # TODO: it actually does matter, figure out more principled logic about this.
        return not self.subtype_context.keep_erased_types

    def visit_deleted_type(self, left: DeletedType) -> bool:
        return True

    def visit_instance(self, left: Instance) -> bool:
        if left.type.fallback_to_any and not self.proper_subtype:
            # NOTE: `None` is a *non-subclassable* singleton, therefore no class
            # can by a subtype of it, even with an `Any` fallback.
            # This special case is needed to treat descriptors in classes with
            # dynamic base classes correctly, see #5456.
            return not isinstance(self.right, NoneType)
        right = self.right
        if isinstance(right, TupleType) and right.partial_fallback.type.is_enum:
            return self._is_subtype(left, mypy.typeops.tuple_fallback(right))
        if isinstance(right, TupleType):
            if len(right.items) == 1:
                # Non-normalized Tuple type (may be left after semantic analysis
                # because semanal_typearg visitor is not a type translator).
                item = right.items[0]
                if isinstance(item, UnpackType):
                    unpacked = get_proper_type(item.type)
                    if isinstance(unpacked, Instance):
                        return self._is_subtype(left, unpacked)
            if left.type.has_base(right.partial_fallback.type.fullname):
                if not self.proper_subtype:
                    # Special case to consider Foo[*tuple[Any, ...]] (i.e. bare Foo) a
                    # subtype of Foo[<whatever>], when Foo is user defined variadic tuple type.
                    mapped = map_instance_to_supertype(left, right.partial_fallback.type)
                    for arg in map(get_proper_type, mapped.args):
                        if isinstance(arg, UnpackType):
                            unpacked = get_proper_type(arg.type)
                            if not isinstance(unpacked, Instance):
                                break
                            assert unpacked.type.fullname == "builtins.tuple"
                            if not isinstance(get_proper_type(unpacked.args[0]), AnyType):
                                break
                        elif not isinstance(arg, AnyType):
                            break
                    else:
                        return True
            return False
        if isinstance(right, TypeVarTupleType):
            # tuple[Any, ...] is like Any in the world of tuples (see special case above).
            if left.type.has_base("builtins.tuple"):
                mapped = map_instance_to_supertype(left, right.tuple_fallback.type)
                if isinstance(get_proper_type(mapped.args[0]), AnyType):
                    return not self.proper_subtype
        if isinstance(right, Instance):
            if type_state.is_cached_subtype_check(self._subtype_kind, left, right):
                return True
            if type_state.is_cached_negative_subtype_check(self._subtype_kind, left, right):
                return False
            if not self.subtype_context.ignore_promotions:
                for base in left.type.mro:
                    if base._promote and any(
                        self._is_subtype(p, self.right) for p in base._promote
                    ):
                        type_state.record_subtype_cache_entry(self._subtype_kind, left, right)
                        return True
                # Special case: Low-level integer types are compatible with 'int'. We can't
                # use promotions, since 'int' is already promoted to low-level integer types,
                # and we can't have circular promotions.
                if left.type.alt_promote and left.type.alt_promote.type is right.type:
                    return True
            rname = right.type.fullname
            # Always try a nominal check if possible,
            # there might be errors that a user wants to silence *once*.
            # NamedTuples are a special case, because `NamedTuple` is not listed
            # in `TypeInfo.mro`, so when `(a: NamedTuple) -> None` is used,
            # we need to check for `is_named_tuple` property
            if (
                left.type.has_base(rname)
                or rname == "builtins.object"
                or (
                    rname in TYPED_NAMEDTUPLE_NAMES
                    and any(l.is_named_tuple for l in left.type.mro)
                )
            ) and not self.subtype_context.ignore_declared_variance:
                # Map left type to corresponding right instances.
                t = map_instance_to_supertype(left, right.type)
                nominal = True
                if right.type.has_type_var_tuple_type:
                    # For variadic instances we simply find the correct type argument mappings,
                    # all the heavy lifting is done by the tuple subtyping.
                    assert right.type.type_var_tuple_prefix is not None
                    assert right.type.type_var_tuple_suffix is not None
                    prefix = right.type.type_var_tuple_prefix
                    suffix = right.type.type_var_tuple_suffix
                    tvt = right.type.defn.type_vars[prefix]
                    assert isinstance(tvt, TypeVarTupleType)
                    fallback = tvt.tuple_fallback
                    left_prefix, left_middle, left_suffix = split_with_prefix_and_suffix(
                        t.args, prefix, suffix
                    )
                    right_prefix, right_middle, right_suffix = split_with_prefix_and_suffix(
                        right.args, prefix, suffix
                    )
                    left_args = (
                        left_prefix + (TupleType(list(left_middle), fallback),) + left_suffix
                    )
                    right_args = (
                        right_prefix + (TupleType(list(right_middle), fallback),) + right_suffix
                    )
                    if not self.proper_subtype and t.args:
                        for arg in map(get_proper_type, t.args):
                            if isinstance(arg, UnpackType):
                                unpacked = get_proper_type(arg.type)
                                if not isinstance(unpacked, Instance):
                                    break
                                assert unpacked.type.fullname == "builtins.tuple"
                                if not isinstance(get_proper_type(unpacked.args[0]), AnyType):
                                    break
                            elif not isinstance(arg, AnyType):
                                break
                        else:
                            return True
                    if len(left_args) != len(right_args):
                        return False
                    type_params = zip(left_args, right_args, right.type.defn.type_vars)
                else:
                    type_params = zip(t.args, right.args, right.type.defn.type_vars)
                if not self.subtype_context.ignore_type_params:
                    tried_infer = False
                    for lefta, righta, tvar in type_params:
                        if isinstance(tvar, TypeVarType):
                            if tvar.variance == VARIANCE_NOT_READY and not tried_infer:
                                infer_class_variances(right.type)
                                tried_infer = True
                            if (
                                self.subtype_context.always_covariant
                                and tvar.variance == INVARIANT
                            ):
                                variance = COVARIANT
                            else:
                                variance = tvar.variance
                            if not check_type_parameter(
                                lefta, righta, variance, self.proper_subtype, self.subtype_context
                            ):
                                nominal = False
                        else:
                            # TODO: everywhere else ParamSpecs are handled as invariant.
                            if not check_type_parameter(
                                lefta, righta, COVARIANT, self.proper_subtype, self.subtype_context
                            ):
                                nominal = False
                if nominal:
                    type_state.record_subtype_cache_entry(self._subtype_kind, left, right)
                else:
                    type_state.record_negative_subtype_cache_entry(self._subtype_kind, left, right)
                return nominal
            if right.type.is_protocol and is_protocol_implementation(
                left, right, proper_subtype=self.proper_subtype, options=self.options
            ):
                return True
            # We record negative cache entry here, and not in the protocol check like we do for
            # positive cache, to avoid accidentally adding a type that is not a structural
            # subtype, but is a nominal subtype (involving type: ignore override).
            type_state.record_negative_subtype_cache_entry(self._subtype_kind, left, right)
            return False
        if isinstance(right, TypeType):
            item = right.item
            if isinstance(item, TupleType):
                item = mypy.typeops.tuple_fallback(item)
            # TODO: this is a bit arbitrary, we should only skip Any-related cases.
            if not self.proper_subtype:
                if is_named_instance(left, "builtins.type"):
                    return self._is_subtype(TypeType(AnyType(TypeOfAny.special_form)), right)
                if left.type.is_metaclass():
                    if isinstance(item, AnyType):
                        return True
                    if isinstance(item, Instance):
                        return is_named_instance(item, "builtins.object")
        if isinstance(right, LiteralType) and left.last_known_value is not None:
            return self._is_subtype(left.last_known_value, right)
        if isinstance(right, CallableType):
            # Special case: Instance can be a subtype of Callable.
            call = find_member("__call__", left, left, is_operator=True)
            if call:
                return self._is_subtype(call, right)
            return False
        else:
            return False

    def visit_type_var(self, left: TypeVarType) -> bool:
        right = self.right
        if isinstance(right, TypeVarType) and left.id == right.id:
            return True
        if left.values and self._is_subtype(UnionType.make_union(left.values), right):
            return True
        return self._is_subtype(left.upper_bound, self.right)

    def visit_param_spec(self, left: ParamSpecType) -> bool:
        right = self.right
        if (
            isinstance(right, ParamSpecType)
            and right.id == left.id
            and right.flavor == left.flavor
        ):
            return self._is_subtype(left.prefix, right.prefix)
        if isinstance(right, Parameters) and are_trivial_parameters(right):
            return True
        return self._is_subtype(left.upper_bound, self.right)

    def visit_type_var_tuple(self, left: TypeVarTupleType) -> bool:
        right = self.right
        if isinstance(right, TypeVarTupleType) and right.id == left.id:
            return left.min_len >= right.min_len
        return self._is_subtype(left.upper_bound, self.right)

    def visit_unpack_type(self, left: UnpackType) -> bool:
        # TODO: Ideally we should not need this (since it is not a real type).
        # Instead callers (upper level types) should handle it when it appears in type list.
        if isinstance(self.right, UnpackType):
            return self._is_subtype(left.type, self.right.type)
        if isinstance(self.right, Instance) and self.right.type.fullname == "builtins.object":
            return True
        return False

    def visit_parameters(self, left: Parameters) -> bool:
        if isinstance(self.right, Parameters):
            return are_parameters_compatible(
                left,
                self.right,
                is_compat=self._is_subtype,
                # TODO: this should pass the current value, but then couple tests fail.
                is_proper_subtype=False,
                ignore_pos_arg_names=self.subtype_context.ignore_pos_arg_names,
            )
        elif isinstance(self.right, Instance):
            return self.right.type.fullname == "builtins.object"
        else:
            return False

    def visit_callable_type(self, left: CallableType) -> bool:
        right = self.right
        if isinstance(right, CallableType):
            if left.type_guard is not None and right.type_guard is not None:
                if not self._is_subtype(left.type_guard, right.type_guard):
                    return False
            elif left.type_is is not None and right.type_is is not None:
                # For TypeIs we have to check both ways; it is unsafe to pass
                # a TypeIs[Child] when a TypeIs[Parent] is expected, because
                # if the narrower returns False, we assume that the narrowed value is
                # *not* a Parent.
                if not self._is_subtype(left.type_is, right.type_is) or not self._is_subtype(
                    right.type_is, left.type_is
                ):
                    return False
            elif right.type_guard is not None and left.type_guard is None:
                # This means that one function has `TypeGuard` and other does not.
                # They are not compatible. See https://github.com/python/mypy/issues/11307
                return False
            elif right.type_is is not None and left.type_is is None:
                # Similarly, if one function has `TypeIs` and the other does not,
                # they are not compatible.
                return False
            return is_callable_compatible(
                left,
                right,
                is_compat=self._is_subtype,
                is_proper_subtype=self.proper_subtype,
                ignore_pos_arg_names=self.subtype_context.ignore_pos_arg_names,
                strict_concatenate=(
                    (self.options.extra_checks or self.options.strict_concatenate)
                    if self.options
                    else False
                ),
            )
        elif isinstance(right, Overloaded):
            return all(self._is_subtype(left, item) for item in right.items)
        elif isinstance(right, Instance):
            if right.type.is_protocol and "__call__" in right.type.protocol_members:
                # OK, a callable can implement a protocol with a `__call__` member.
                # TODO: we should probably explicitly exclude self-types in this case.
                call = find_member("__call__", right, left, is_operator=True)
                assert call is not None
                if self._is_subtype(left, call):
                    if len(right.type.protocol_members) == 1:
                        return True
                    if is_protocol_implementation(left.fallback, right, skip=["__call__"]):
                        return True
            if right.type.is_protocol and left.is_type_obj():
                ret_type = get_proper_type(left.ret_type)
                if isinstance(ret_type, TupleType):
                    ret_type = mypy.typeops.tuple_fallback(ret_type)
                if isinstance(ret_type, Instance) and is_protocol_implementation(
                    ret_type, right, proper_subtype=self.proper_subtype, class_obj=True
                ):
                    return True
            return self._is_subtype(left.fallback, right)
        elif isinstance(right, TypeType):
            # This is unsound, we don't check the __init__ signature.
            return left.is_type_obj() and self._is_subtype(left.ret_type, right.item)
        else:
            return False

    def visit_tuple_type(self, left: TupleType) -> bool:
        right = self.right
        if isinstance(right, Instance):
            if is_named_instance(right, "typing.Sized"):
                return True
            elif is_named_instance(right, TUPLE_LIKE_INSTANCE_NAMES):
                if right.args:
                    iter_type = right.args[0]
                else:
                    if self.proper_subtype:
                        return False
                    iter_type = AnyType(TypeOfAny.special_form)
                if is_named_instance(right, "builtins.tuple") and isinstance(
                    get_proper_type(iter_type), AnyType
                ):
                    # TODO: We shouldn't need this special case. This is currently needed
                    #       for isinstance(x, tuple), though it's unclear why.
                    return True
                for li in left.items:
                    if isinstance(li, UnpackType):
                        unpack = get_proper_type(li.type)
                        if isinstance(unpack, TypeVarTupleType):
                            unpack = get_proper_type(unpack.upper_bound)
                        assert (
                            isinstance(unpack, Instance)
                            and unpack.type.fullname == "builtins.tuple"
                        )
                        li = unpack.args[0]
                    if not self._is_subtype(li, iter_type):
                        return False
                return True
            elif self._is_subtype(left.partial_fallback, right) and self._is_subtype(
                mypy.typeops.tuple_fallback(left), right
            ):
                return True
            return False
        elif isinstance(right, TupleType):
            # If right has a variadic unpack this needs special handling. If there is a TypeVarTuple
            # unpack, item count must coincide. If the left has variadic unpack but right
            # doesn't have one, we will fall through to False down the line.
            if self.variadic_tuple_subtype(left, right):
                return True
            if len(left.items) != len(right.items):
                return False
            if any(not self._is_subtype(l, r) for l, r in zip(left.items, right.items)):
                return False
            if is_named_instance(right.partial_fallback, "builtins.tuple"):
                # No need to verify fallback. This is useful since the calculated fallback
                # may be inconsistent due to how we calculate joins between unions vs.
                # non-unions. For example, join(int, str) == object, whereas
                # join(Union[int, C], Union[str, C]) == Union[int, str, C].
                return True
            if is_named_instance(left.partial_fallback, "builtins.tuple"):
                # Again, no need to verify. At this point we know the right fallback
                # is a subclass of tuple, so if left is plain tuple, it cannot be a subtype.
                return False
            # At this point we know both fallbacks are non-tuple.
            return self._is_subtype(left.partial_fallback, right.partial_fallback)
        else:
            return False

    def variadic_tuple_subtype(self, left: TupleType, right: TupleType) -> bool:
        """Check subtyping between two potentially variadic tuples.

        Most non-trivial cases here are due to variadic unpacks like *tuple[X, ...],
        we handle such unpacks as infinite unions Tuple[()] | Tuple[X] | Tuple[X, X] | ...

        Note: the cases where right is fixed or has *Ts unpack should be handled
        by the caller.
        """
        right_unpack_index = find_unpack_in_list(right.items)
        if right_unpack_index is None:
            # This case should be handled by the caller.
            return False
        right_unpack = right.items[right_unpack_index]
        assert isinstance(right_unpack, UnpackType)
        right_unpacked = get_proper_type(right_unpack.type)
        if not isinstance(right_unpacked, Instance):
            # This case should be handled by the caller.
            return False
        assert right_unpacked.type.fullname == "builtins.tuple"
        right_item = right_unpacked.args[0]
        right_prefix = right_unpack_index
        right_suffix = len(right.items) - right_prefix - 1
        left_unpack_index = find_unpack_in_list(left.items)
        if left_unpack_index is None:
            # Simple case: left is fixed, simply find correct mapping to the right
            # (effectively selecting item with matching length from an infinite union).
            if len(left.items) < right_prefix + right_suffix:
                return False
            prefix, middle, suffix = split_with_prefix_and_suffix(
                tuple(left.items), right_prefix, right_suffix
            )
            if not all(
                self._is_subtype(li, ri) for li, ri in zip(prefix, right.items[:right_prefix])
            ):
                return False
            if right_suffix and not all(
                self._is_subtype(li, ri) for li, ri in zip(suffix, right.items[-right_suffix:])
            ):
                return False
            return all(self._is_subtype(li, right_item) for li in middle)
        else:
            if len(left.items) < len(right.items):
                # There are some items on the left that will never have a matching length
                # on the right.
                return False
            left_unpack = left.items[left_unpack_index]
            assert isinstance(left_unpack, UnpackType)
            left_unpacked = get_proper_type(left_unpack.type)
            if not isinstance(left_unpacked, Instance):
                # *Ts unpacks can't be split.
                return False
            assert left_unpacked.type.fullname == "builtins.tuple"
            left_item = left_unpacked.args[0]

            # The most tricky case with two variadic unpacks we handle similar to union
            # subtyping: *each* item on the left, must be a subtype of *some* item on the right.
            # For this we first check the "asymptotic case", i.e. that both unpacks a subtypes,
            # and then check subtyping for all finite overlaps.
            if not self._is_subtype(left_item, right_item):
                return False
            left_prefix = left_unpack_index
            left_suffix = len(left.items) - left_prefix - 1
            max_overlap = max(0, right_prefix - left_prefix, right_suffix - left_suffix)
            for overlap in range(max_overlap + 1):
                repr_items = left.items[:left_prefix] + [left_item] * overlap
                if left_suffix:
                    repr_items += left.items[-left_suffix:]
                left_repr = left.copy_modified(items=repr_items)
                if not self._is_subtype(left_repr, right):
                    return False
            return True

    def visit_typeddict_type(self, left: TypedDictType) -> bool:
        right = self.right
        if isinstance(right, Instance):
            return self._is_subtype(left.fallback, right)
        elif isinstance(right, TypedDictType):
            if not left.names_are_wider_than(right):
                return False
            for name, l, r in left.zip(right):
                # TODO: should we pass on the full subtype_context here and below?
                if self.proper_subtype:
                    check = is_same_type(l, r)
                else:
                    check = is_equivalent(
                        l,
                        r,
                        ignore_type_params=self.subtype_context.ignore_type_params,
                        options=self.options,
                    )
                if not check:
                    return False
                # Non-required key is not compatible with a required key since
                # indexing may fail unexpectedly if a required key is missing.
                # Required key is not compatible with a non-required key since
                # the prior doesn't support 'del' but the latter should support
                # it.
                #
                # NOTE: 'del' support is currently not implemented (#3550). We
                #       don't want to have to change subtyping after 'del' support
                #       lands so here we are anticipating that change.
                if (name in left.required_keys) != (name in right.required_keys):
                    return False
            # (NOTE: Fallbacks don't matter.)
            return True
        else:
            return False

    def visit_literal_type(self, left: LiteralType) -> bool:
        if isinstance(self.right, LiteralType):
            return left == self.right
        else:
            return self._is_subtype(left.fallback, self.right)

    def visit_overloaded(self, left: Overloaded) -> bool:
        right = self.right
        if isinstance(right, Instance):
            if right.type.is_protocol and "__call__" in right.type.protocol_members:
                # same as for CallableType
                call = find_member("__call__", right, left, is_operator=True)
                assert call is not None
                if self._is_subtype(left, call):
                    if len(right.type.protocol_members) == 1:
                        return True
                    if is_protocol_implementation(left.fallback, right, skip=["__call__"]):
                        return True
            return self._is_subtype(left.fallback, right)
        elif isinstance(right, CallableType):
            for item in left.items:
                if self._is_subtype(item, right):
                    return True
            return False
        elif isinstance(right, Overloaded):
            if left == self.right:
                # When it is the same overload, then the types are equal.
                return True

            # Ensure each overload on the right side (the supertype) is accounted for.
            previous_match_left_index = -1
            matched_overloads = set()

            for right_item in right.items:
                found_match = False

                for left_index, left_item in enumerate(left.items):
                    subtype_match = self._is_subtype(left_item, right_item)

                    # Order matters: we need to make sure that the index of
                    # this item is at least the index of the previous one.
                    if subtype_match and previous_match_left_index <= left_index:
                        previous_match_left_index = left_index
                        found_match = True
                        matched_overloads.add(left_index)
                        break
                    else:
                        # If this one overlaps with the supertype in any way, but it wasn't
                        # an exact match, then it's a potential error.
                        strict_concat = (
                            (self.options.extra_checks or self.options.strict_concatenate)
                            if self.options
                            else False
                        )
                        if left_index not in matched_overloads and (
                            is_callable_compatible(
                                left_item,
                                right_item,
                                is_compat=self._is_subtype,
                                is_proper_subtype=self.proper_subtype,
                                ignore_return=True,
                                ignore_pos_arg_names=self.subtype_context.ignore_pos_arg_names,
                                strict_concatenate=strict_concat,
                            )
                            or is_callable_compatible(
                                right_item,
                                left_item,
                                is_compat=self._is_subtype,
                                is_proper_subtype=self.proper_subtype,
                                ignore_return=True,
                                ignore_pos_arg_names=self.subtype_context.ignore_pos_arg_names,
                                strict_concatenate=strict_concat,
                            )
                        ):
                            return False

                if not found_match:
                    return False
            return True
        elif isinstance(right, UnboundType):
            return True
        elif isinstance(right, TypeType):
            # All the items must have the same type object status, so
            # it's sufficient to query only (any) one of them.
            # This is unsound, we don't check all the __init__ signatures.
            return left.is_type_obj() and self._is_subtype(left.items[0], right)
        else:
            return False

    def visit_union_type(self, left: UnionType) -> bool:
        if isinstance(self.right, Instance):
            literal_types: set[Instance] = set()
            # avoid redundant check for union of literals
            for item in left.relevant_items():
                p_item = get_proper_type(item)
                lit_type = mypy.typeops.simple_literal_type(p_item)
                if lit_type is not None:
                    if lit_type in literal_types:
                        continue
                    literal_types.add(lit_type)
                    item = lit_type
                if not self._is_subtype(item, self.orig_right):
                    return False
            return True

        elif isinstance(self.right, UnionType):
            # prune literals early to avoid nasty quadratic behavior which would otherwise arise when checking
            # subtype relationships between slightly different narrowings of an Enum
            # we achieve O(N+M) instead of O(N*M)

            fast_check: set[ProperType] = set()

            for item in flatten_types(self.right.relevant_items()):
                p_item = get_proper_type(item)
                fast_check.add(p_item)
                if isinstance(p_item, Instance) and p_item.last_known_value is not None:
                    fast_check.add(p_item.last_known_value)

            for item in left.relevant_items():
                p_item = get_proper_type(item)
                if p_item in fast_check:
                    continue
                lit_type = mypy.typeops.simple_literal_type(p_item)
                if lit_type in fast_check:
                    continue
                if not self._is_subtype(item, self.orig_right):
                    return False
            return True

        return all(self._is_subtype(item, self.orig_right) for item in left.items)

    def visit_partial_type(self, left: PartialType) -> bool:
        # This is indeterminate as we don't really know the complete type yet.
        if self.proper_subtype:
            # TODO: What's the right thing to do here?
            return False
        if left.type is None:
            # Special case, partial `None`. This might happen when defining
            # class-level attributes with explicit `None`.
            # We can still recover from this.
            # https://github.com/python/mypy/issues/11105
            return self.visit_none_type(NoneType())
        raise RuntimeError(f'Partial type "{left}" cannot be checked with "issubtype()"')

    def visit_type_type(self, left: TypeType) -> bool:
        right = self.right
        if isinstance(right, TypeType):
            return self._is_subtype(left.item, right.item)
        if isinstance(right, CallableType):
            if self.proper_subtype and not right.is_type_obj():
                # We can't accept `Type[X]` as a *proper* subtype of Callable[P, X]
                # since this will break transitivity of subtyping.
                return False
            # This is unsound, we don't check the __init__ signature.
            return self._is_subtype(left.item, right.ret_type)
        if isinstance(right, Instance):
            if right.type.fullname in ["builtins.object", "builtins.type"]:
                # TODO: Strictly speaking, the type builtins.type is considered equivalent to
                #       Type[Any]. However, this would break the is_proper_subtype check in
                #       conditional_types for cases like isinstance(x, type) when the type
                #       of x is Type[int]. It's unclear what's the right way to address this.
                return True
            item = left.item
            if isinstance(item, TypeVarType):
                item = get_proper_type(item.upper_bound)
            if isinstance(item, Instance):
                if right.type.is_protocol and is_protocol_implementation(
                    item, right, proper_subtype=self.proper_subtype, class_obj=True
                ):
                    return True
                metaclass = item.type.metaclass_type
                return metaclass is not None and self._is_subtype(metaclass, right)
        return False

    def visit_type_alias_type(self, left: TypeAliasType) -> bool:
        assert False, f"This should be never called, got {left}"


T = TypeVar("T", bound=Type)


@contextmanager
def pop_on_exit(stack: list[tuple[T, T]], left: T, right: T) -> Iterator[None]:
    stack.append((left, right))
    yield
    stack.pop()


def is_protocol_implementation(
    left: Instance,
    right: Instance,
    proper_subtype: bool = False,
    class_obj: bool = False,
    skip: list[str] | None = None,
    options: Options | None = None,
) -> bool:
    """Check whether 'left' implements the protocol 'right'.

    If 'proper_subtype' is True, then check for a proper subtype.
    Treat recursive protocols by using the 'assuming' structural subtype matrix
    (in sparse representation, i.e. as a list of pairs (subtype, supertype)),
    see also comment in nodes.TypeInfo. When we enter a check for classes
    (A, P), defined as following::

      class P(Protocol):
          def f(self) -> P: ...
      class A:
          def f(self) -> A: ...

    this results in A being a subtype of P without infinite recursion.
    On every false result, we pop the assumption, thus avoiding an infinite recursion
    as well.
    """
    assert right.type.is_protocol
    if skip is None:
        skip = []
    # We need to record this check to generate protocol fine-grained dependencies.
    type_state.record_protocol_subtype_check(left.type, right.type)
    # nominal subtyping currently ignores '__init__' and '__new__' signatures
    members_not_to_check = {"__init__", "__new__"}
    members_not_to_check.update(skip)
    # Trivial check that circumvents the bug described in issue 9771:
    if left.type.is_protocol:
        members_right = set(right.type.protocol_members) - members_not_to_check
        members_left = set(left.type.protocol_members) - members_not_to_check
        if not members_right.issubset(members_left):
            return False
    assuming = right.type.assuming_proper if proper_subtype else right.type.assuming
    for l, r in reversed(assuming):
        if l == left and r == right:
            return True
    with pop_on_exit(assuming, left, right):
        for member in right.type.protocol_members:
            if member in members_not_to_check:
                continue
            ignore_names = member != "__call__"  # __call__ can be passed kwargs
            # The third argument below indicates to what self type is bound.
            # We always bind self to the subtype. (Similarly to nominal types).
            supertype = get_proper_type(find_member(member, right, left))
            assert supertype is not None

            subtype = mypy.typeops.get_protocol_member(left, member, class_obj)
            # Useful for debugging:
            # print(member, 'of', left, 'has type', subtype)
            # print(member, 'of', right, 'has type', supertype)
            if not subtype:
                return False
            if isinstance(subtype, PartialType):
                subtype = (
                    NoneType()
                    if subtype.type is None
                    else Instance(
                        subtype.type,
                        [AnyType(TypeOfAny.unannotated)] * len(subtype.type.type_vars),
                    )
                )
            if not proper_subtype:
                # Nominal check currently ignores arg names
                # NOTE: If we ever change this, be sure to also change the call to
                # SubtypeVisitor.build_subtype_kind(...) down below.
                is_compat = is_subtype(
                    subtype, supertype, ignore_pos_arg_names=ignore_names, options=options
                )
            else:
                is_compat = is_proper_subtype(subtype, supertype)
            if not is_compat:
                return False
            if isinstance(subtype, NoneType) and isinstance(supertype, CallableType):
                # We want __hash__ = None idiom to work even without --strict-optional
                return False
            subflags = get_member_flags(member, left, class_obj=class_obj)
            superflags = get_member_flags(member, right)
            if IS_SETTABLE in superflags:
                # Check opposite direction for settable attributes.
                if not is_subtype(supertype, subtype, options=options):
                    return False
            if not class_obj:
                if IS_SETTABLE not in superflags:
                    if IS_CLASSVAR in superflags and IS_CLASSVAR not in subflags:
                        return False
                elif (IS_CLASSVAR in subflags) != (IS_CLASSVAR in superflags):
                    return False
            else:
                if IS_VAR in superflags and IS_CLASSVAR not in subflags:
                    # Only class variables are allowed for class object access.
                    return False
                if IS_CLASSVAR in superflags:
                    # This can be never matched by a class object.
                    return False
            if IS_SETTABLE in superflags and IS_SETTABLE not in subflags:
                return False
            # This rule is copied from nominal check in checker.py
            if IS_CLASS_OR_STATIC in superflags and IS_CLASS_OR_STATIC not in subflags:
                return False

    if not proper_subtype:
        # Nominal check currently ignores arg names, but __call__ is special for protocols
        ignore_names = right.type.protocol_members != ["__call__"]
    else:
        ignore_names = False
    subtype_kind = SubtypeVisitor.build_subtype_kind(
        subtype_context=SubtypeContext(ignore_pos_arg_names=ignore_names),
        proper_subtype=proper_subtype,
    )
    type_state.record_subtype_cache_entry(subtype_kind, left, right)
    return True


def find_member(
    name: str, itype: Instance, subtype: Type, is_operator: bool = False, class_obj: bool = False
) -> Type | None:
    """Find the type of member by 'name' in 'itype's TypeInfo.

    Find the member type after applying type arguments from 'itype', and binding
    'self' to 'subtype'. Return None if member was not found.
    """
    # TODO: this code shares some logic with checkmember.analyze_member_access,
    # consider refactoring.
    info = itype.type
    method = info.get_method(name)
    if method:
        if isinstance(method, Decorator):
            return find_node_type(method.var, itype, subtype, class_obj=class_obj)
        if method.is_property:
            assert isinstance(method, OverloadedFuncDef)
            dec = method.items[0]
            assert isinstance(dec, Decorator)
            return find_node_type(dec.var, itype, subtype, class_obj=class_obj)
        return find_node_type(method, itype, subtype, class_obj=class_obj)
    else:
        # don't have such method, maybe variable or decorator?
        node = info.get(name)
        v = node.node if node else None
        if isinstance(v, Var):
            return find_node_type(v, itype, subtype, class_obj=class_obj)
        if (
            not v
            and name not in ["__getattr__", "__setattr__", "__getattribute__"]
            and not is_operator
            and not class_obj
            and itype.extra_attrs is None  # skip ModuleType.__getattr__
        ):
            for method_name in ("__getattribute__", "__getattr__"):
                # Normally, mypy assumes that instances that define __getattr__ have all
                # attributes with the corresponding return type. If this will produce
                # many false negatives, then this could be prohibited for
                # structural subtyping.
                method = info.get_method(method_name)
                if method and method.info.fullname != "builtins.object":
                    if isinstance(method, Decorator):
                        getattr_type = get_proper_type(find_node_type(method.var, itype, subtype))
                    else:
                        getattr_type = get_proper_type(find_node_type(method, itype, subtype))
                    if isinstance(getattr_type, CallableType):
                        return getattr_type.ret_type
                    return getattr_type
        if itype.type.fallback_to_any or class_obj and itype.type.meta_fallback_to_any:
            return AnyType(TypeOfAny.special_form)
        if isinstance(v, TypeInfo):
            # PEP 544 doesn't specify anything about such use cases. So we just try
            # to do something meaningful (at least we should not crash).
            return TypeType(fill_typevars_with_any(v))
    if itype.extra_attrs and name in itype.extra_attrs.attrs:
        return itype.extra_attrs.attrs[name]
    return None


def get_member_flags(name: str, itype: Instance, class_obj: bool = False) -> set[int]:
    """Detect whether a member 'name' is settable, whether it is an
    instance or class variable, and whether it is class or static method.

    The flags are defined as following:
    * IS_SETTABLE: whether this attribute can be set, not set for methods and
      non-settable properties;
    * IS_CLASSVAR: set if the variable is annotated as 'x: ClassVar[t]';
    * IS_CLASS_OR_STATIC: set for methods decorated with @classmethod or
      with @staticmethod.
    """
    info = itype.type
    method = info.get_method(name)
    setattr_meth = info.get_method("__setattr__")
    if method:
        if isinstance(method, Decorator):
            if method.var.is_staticmethod or method.var.is_classmethod:
                return {IS_CLASS_OR_STATIC}
            elif method.var.is_property:
                return {IS_VAR}
        elif method.is_property:  # this could be settable property
            assert isinstance(method, OverloadedFuncDef)
            dec = method.items[0]
            assert isinstance(dec, Decorator)
            if dec.var.is_settable_property or setattr_meth:
                return {IS_VAR, IS_SETTABLE}
            else:
                return {IS_VAR}
        return set()  # Just a regular method
    node = info.get(name)
    if not node:
        if setattr_meth:
            return {IS_SETTABLE}
        if itype.extra_attrs and name in itype.extra_attrs.attrs:
            flags = set()
            if name not in itype.extra_attrs.immutable:
                flags.add(IS_SETTABLE)
            return flags
        return set()
    v = node.node
    # just a variable
    if isinstance(v, Var):
        if v.is_property:
            return {IS_VAR}
        flags = {IS_VAR}
        if not v.is_final:
            flags.add(IS_SETTABLE)
        if v.is_classvar:
            flags.add(IS_CLASSVAR)
        if class_obj and v.is_inferred:
            flags.add(IS_CLASSVAR)
        return flags
    return set()


def find_node_type(
    node: Var | FuncBase, itype: Instance, subtype: Type, class_obj: bool = False
) -> Type:
    """Find type of a variable or method 'node' (maybe also a decorated method).
    Apply type arguments from 'itype', and bind 'self' to 'subtype'.
    """
    from mypy.typeops import bind_self

    if isinstance(node, FuncBase):
        typ: Type | None = mypy.typeops.function_type(
            node, fallback=Instance(itype.type.mro[-1], [])
        )
    else:
        typ = node.type
        if typ is not None:
            typ = expand_self_type(node, typ, subtype)
    p_typ = get_proper_type(typ)
    if typ is None:
        return AnyType(TypeOfAny.from_error)
    # We don't need to bind 'self' for static methods, since there is no 'self'.
    if isinstance(node, FuncBase) or (
        isinstance(p_typ, FunctionLike)
        and node.is_initialized_in_class
        and not node.is_staticmethod
    ):
        assert isinstance(p_typ, FunctionLike)
        if class_obj and not (
            node.is_class if isinstance(node, FuncBase) else node.is_classmethod
        ):
            # Don't bind instance methods on class objects.
            signature = p_typ
        else:
            signature = bind_self(
                p_typ, subtype, is_classmethod=isinstance(node, Var) and node.is_classmethod
            )
        if node.is_property and not class_obj:
            assert isinstance(signature, CallableType)
            typ = signature.ret_type
        else:
            typ = signature
    itype = map_instance_to_supertype(itype, node.info)
    typ = expand_type_by_instance(typ, itype)
    return typ


def non_method_protocol_members(tp: TypeInfo) -> list[str]:
    """Find all non-callable members of a protocol."""

    assert tp.is_protocol
    result: list[str] = []
    anytype = AnyType(TypeOfAny.special_form)
    instance = Instance(tp, [anytype] * len(tp.defn.type_vars))

    for member in tp.protocol_members:
        typ = get_proper_type(find_member(member, instance, instance))
        if not isinstance(typ, (Overloaded, CallableType)):
            result.append(member)
    return result


def is_callable_compatible(
    left: CallableType,
    right: CallableType,
    *,
    is_compat: Callable[[Type, Type], bool],
    is_proper_subtype: bool,
    is_compat_return: Callable[[Type, Type], bool] | None = None,
    ignore_return: bool = False,
    ignore_pos_arg_names: bool = False,
    check_args_covariantly: bool = False,
    allow_partial_overlap: bool = False,
    strict_concatenate: bool = False,
) -> bool:
    """Is the left compatible with the right, using the provided compatibility check?

    is_compat:
        The check we want to run against the parameters.

    is_compat_return:
        The check we want to run against the return type.
        If None, use the 'is_compat' check.

    check_args_covariantly:
        If true, check if the left's args is compatible with the right's
        instead of the other way around (contravariantly).

        This function is mostly used to check if the left is a subtype of the right which
        is why the default is to check the args contravariantly. However, it's occasionally
        useful to check the args using some other check, so we leave the variance
        configurable.

        For example, when checking the validity of overloads, it's useful to see if
        the first overload alternative has more precise arguments than the second.
        We would want to check the arguments covariantly in that case.

        Note! The following two function calls are NOT equivalent:

            is_callable_compatible(f, g, is_compat=is_subtype, check_args_covariantly=False)
            is_callable_compatible(g, f, is_compat=is_subtype, check_args_covariantly=True)

        The two calls are similar in that they both check the function arguments in
        the same direction: they both run `is_subtype(argument_from_g, argument_from_f)`.

        However, the two calls differ in which direction they check things like
        keyword arguments. For example, suppose f and g are defined like so:

            def f(x: int, *y: int) -> int: ...
            def g(x: int) -> int: ...

        In this case, the first call will succeed and the second will fail: f is a
        valid stand-in for g but not vice-versa.

    allow_partial_overlap:
        By default this function returns True if and only if *all* calls to left are
        also calls to right (with respect to the provided 'is_compat' function).

        If this parameter is set to 'True', we return True if *there exists at least one*
        call to left that's also a call to right.

        In other words, we perform an existential check instead of a universal one;
        we require left to only overlap with right instead of being a subset.

        For example, suppose we set 'is_compat' to some subtype check and compare following:

            f(x: float, y: str = "...", *args: bool) -> str
            g(*args: int) -> str

        This function would normally return 'False': f is not a subtype of g.
        However, we would return True if this parameter is set to 'True': the two
        calls are compatible if the user runs "f_or_g(3)". In the context of that
        specific call, the two functions effectively have signatures of:

            f2(float) -> str
            g2(int) -> str

        Here, f2 is a valid subtype of g2 so we return True.

        Specifically, if this parameter is set this function will:

        -   Ignore optional arguments on either the left or right that have no
            corresponding match.
        -   No longer mandate optional arguments on either side are also optional
            on the other.
        -   No longer mandate that if right has a *arg or **kwarg that left must also
            have the same.

        Note: when this argument is set to True, this function becomes "symmetric" --
        the following calls are equivalent:

            is_callable_compatible(f, g,
                                   is_compat=some_check,
                                   check_args_covariantly=False,
                                   allow_partial_overlap=True)
            is_callable_compatible(g, f,
                                   is_compat=some_check,
                                   check_args_covariantly=True,
                                   allow_partial_overlap=True)

        If the 'some_check' function is also symmetric, the two calls would be equivalent
        whether or not we check the args covariantly.
    """
    # Normalize both types before comparing them.
    left = left.with_unpacked_kwargs().with_normalized_var_args()
    right = right.with_unpacked_kwargs().with_normalized_var_args()

    if is_compat_return is None:
        is_compat_return = is_compat

    # If either function is implicitly typed, ignore positional arg names too
    if left.implicit or right.implicit:
        ignore_pos_arg_names = True

    # Non-type cannot be a subtype of type.
    if right.is_type_obj() and not left.is_type_obj() and not allow_partial_overlap:
        return False

    # A callable L is a subtype of a generic callable R if L is a
    # subtype of every type obtained from R by substituting types for
    # the variables of R. We can check this by simply leaving the
    # generic variables of R as type variables, effectively varying
    # over all possible values.

    # It's okay even if these variables share ids with generic
    # type variables of L, because generating and solving
    # constraints for the variables of L to make L a subtype of R
    # (below) treats type variables on the two sides as independent.
    if left.variables:
        # Apply generic type variables away in left via type inference.
        unified = unify_generic_callable(left, right, ignore_return=ignore_return)
        if unified is None:
            return False
        left = unified

    # Check return types.
    if not ignore_return and not is_compat_return(left.ret_type, right.ret_type):
        return False

    if check_args_covariantly:
        is_compat = flip_compat_check(is_compat)

    if not strict_concatenate and (left.from_concatenate or right.from_concatenate):
        strict_concatenate_check = False
    else:
        strict_concatenate_check = True

    return are_parameters_compatible(
        left,
        right,
        is_compat=is_compat,
        is_proper_subtype=is_proper_subtype,
        ignore_pos_arg_names=ignore_pos_arg_names,
        allow_partial_overlap=allow_partial_overlap,
        strict_concatenate_check=strict_concatenate_check,
    )


def are_trivial_parameters(param: Parameters | NormalizedCallableType) -> bool:
    param_star = param.var_arg()
    param_star2 = param.kw_arg()
    return (
        param.arg_kinds == [ARG_STAR, ARG_STAR2]
        and param_star is not None
        and isinstance(get_proper_type(param_star.typ), AnyType)
        and param_star2 is not None
        and isinstance(get_proper_type(param_star2.typ), AnyType)
    )


def is_trivial_suffix(param: Parameters | NormalizedCallableType) -> bool:
    param_star = param.var_arg()
    param_star2 = param.kw_arg()
    return (
        param.arg_kinds[-2:] == [ARG_STAR, ARG_STAR2]
        and param_star is not None
        and isinstance(get_proper_type(param_star.typ), AnyType)
        and param_star2 is not None
        and isinstance(get_proper_type(param_star2.typ), AnyType)
    )


def are_parameters_compatible(
    left: Parameters | NormalizedCallableType,
    right: Parameters | NormalizedCallableType,
    *,
    is_compat: Callable[[Type, Type], bool],
    is_proper_subtype: bool,
    ignore_pos_arg_names: bool = False,
    allow_partial_overlap: bool = False,
    strict_concatenate_check: bool = False,
) -> bool:
    """Helper function for is_callable_compatible, used for Parameter compatibility"""
    if right.is_ellipsis_args and not is_proper_subtype:
        return True

    left_star = left.var_arg()
    left_star2 = left.kw_arg()
    right_star = right.var_arg()
    right_star2 = right.kw_arg()

    # Treat "def _(*a: Any, **kw: Any) -> X" similarly to "Callable[..., X]"
    if are_trivial_parameters(right) and not is_proper_subtype:
        return True
    trivial_suffix = is_trivial_suffix(right) and not is_proper_subtype

    if (
        right.arg_kinds == [ARG_STAR]
        and isinstance(get_proper_type(right.arg_types[0]), AnyType)
        and not is_proper_subtype
    ):
        # Similar to how (*Any, **Any) is considered a supertype of all callables, we consider
        # (*Any) a supertype of all callables with positional arguments. This is needed in
        # particular because we often refuse to try type inference if actual type is not
        # a subtype of erased template type.
        if all(k.is_positional() for k in left.arg_kinds) and ignore_pos_arg_names:
            return True

    # Match up corresponding arguments and check them for compatibility. In
    # every pair (argL, argR) of corresponding arguments from L and R, argL must
    # be "more general" than argR if L is to be a subtype of R.

    # Arguments are corresponding if they either share a name, share a position,
    # or both. If L's corresponding argument is ambiguous, L is not a subtype of R.

    # If left has one corresponding argument by name and another by position,
    # consider them to be one "merged" argument (and not ambiguous) if they're
    # both optional, they're name-only and position-only respectively, and they
    # have the same type.  This rule allows functions with (*args, **kwargs) to
    # properly stand in for the full domain of formal arguments that they're
    # used for in practice.

    # Every argument in R must have a corresponding argument in L, and every
    # required argument in L must have a corresponding argument in R.

    # Phase 1: Confirm every argument in R has a corresponding argument in L.

    # Phase 1a: If left and right can both accept an infinite number of args,
    #           their types must be compatible.
    #
    #           Furthermore, if we're checking for compatibility in all cases,
    #           we confirm that if R accepts an infinite number of arguments,
    #           L must accept the same.
    def _incompatible(left_arg: FormalArgument | None, right_arg: FormalArgument | None) -> bool:
        if right_arg is None:
            return False
        if left_arg is None:
            return not allow_partial_overlap and not trivial_suffix
        return not is_compat(right_arg.typ, left_arg.typ)

    if _incompatible(left_star, right_star) or _incompatible(left_star2, right_star2):
        return False

    # Phase 1b: Check non-star args: for every arg right can accept, left must
    #           also accept. The only exception is if we are allowing partial
    #           overlaps: in that case, we ignore optional args on the right.
    for right_arg in right.formal_arguments():
        left_arg = mypy.typeops.callable_corresponding_argument(left, right_arg)
        if left_arg is None:
            if allow_partial_overlap and not right_arg.required:
                continue
            return False
        if not are_args_compatible(
            left_arg,
            right_arg,
            is_compat,
            ignore_pos_arg_names=ignore_pos_arg_names,
            allow_partial_overlap=allow_partial_overlap,
            allow_imprecise_kinds=right.imprecise_arg_kinds,
        ):
            return False

    # Phase 1c: Check var args. Right has an infinite series of optional positional
    #           arguments. Get all further positional args of left, and make sure
    #           they're more general than the corresponding member in right.
    # TODO: are we handling UnpackType correctly here?
    if right_star is not None and not trivial_suffix:
        # Synthesize an anonymous formal argument for the right
        right_by_position = right.try_synthesizing_arg_from_vararg(None)
        assert right_by_position is not None

        i = right_star.pos
        assert i is not None
        while i < len(left.arg_kinds) and left.arg_kinds[i].is_positional():
            if allow_partial_overlap and left.arg_kinds[i].is_optional():
                break

            left_by_position = left.argument_by_position(i)
            assert left_by_position is not None

            if not are_args_compatible(
                left_by_position,
                right_by_position,
                is_compat,
                ignore_pos_arg_names=ignore_pos_arg_names,
                allow_partial_overlap=allow_partial_overlap,
            ):
                return False
            i += 1

    # Phase 1d: Check kw args. Right has an infinite series of optional named
    #           arguments. Get all further named args of left, and make sure
    #           they're more general than the corresponding member in right.
    if right_star2 is not None and not trivial_suffix:
        right_names = {name for name in right.arg_names if name is not None}
        left_only_names = set()
        for name, kind in zip(left.arg_names, left.arg_kinds):
            if (
                name is None
                or kind.is_star()
                or name in right_names
                or not strict_concatenate_check
            ):
                continue
            left_only_names.add(name)

        # Synthesize an anonymous formal argument for the right
        right_by_name = right.try_synthesizing_arg_from_kwarg(None)
        assert right_by_name is not None

        for name in left_only_names:
            left_by_name = left.argument_by_name(name)
            assert left_by_name is not None

            if allow_partial_overlap and not left_by_name.required:
                continue

            if not are_args_compatible(
                left_by_name,
                right_by_name,
                is_compat,
                ignore_pos_arg_names=ignore_pos_arg_names,
                allow_partial_overlap=allow_partial_overlap,
            ):
                return False

    # Phase 2: Left must not impose additional restrictions.
    #          (Every required argument in L must have a corresponding argument in R)
    #          Note: we already checked the *arg and **kwarg arguments in phase 1a.
    for left_arg in left.formal_arguments():
        right_by_name = (
            right.argument_by_name(left_arg.name) if left_arg.name is not None else None
        )

        right_by_pos = (
            right.argument_by_position(left_arg.pos) if left_arg.pos is not None else None
        )

        # If the left hand argument corresponds to two right-hand arguments,
        # neither of them can be required.
        if (
            right_by_name is not None
            and right_by_pos is not None
            and right_by_name != right_by_pos
            and (right_by_pos.required or right_by_name.required)
            and strict_concatenate_check
            and not right.imprecise_arg_kinds
        ):
            return False

        # All *required* left-hand arguments must have a corresponding
        # right-hand argument.  Optional args do not matter.
        if left_arg.required and right_by_pos is None and right_by_name is None:
            return False

    return True


def are_args_compatible(
    left: FormalArgument,
    right: FormalArgument,
    is_compat: Callable[[Type, Type], bool],
    *,
    ignore_pos_arg_names: bool,
    allow_partial_overlap: bool,
    allow_imprecise_kinds: bool = False,
) -> bool:
    if left.required and right.required:
        # If both arguments are required allow_partial_overlap has no effect.
        allow_partial_overlap = False

    def is_different(
        left_item: object | None, right_item: object | None, allow_overlap: bool
    ) -> bool:
        """Checks if the left and right items are different.

        If the right item is unspecified (e.g. if the right callable doesn't care
        about what name or position its arg has), we default to returning False.

        If we're allowing partial overlap, we also default to returning False
        if the left callable also doesn't care."""
        if right_item is None:
            return False
        if allow_overlap and left_item is None:
            return False
        return left_item != right_item

    # If right has a specific name it wants this argument to be, left must
    # have the same.
    if is_different(left.name, right.name, allow_partial_overlap):
        # But pay attention to whether we're ignoring positional arg names
        if not ignore_pos_arg_names or right.pos is None:
            return False

    # If right is at a specific position, left must have the same.
    # TODO: partial overlap logic is flawed for positions.
    # We disable it to avoid false positives at a cost of few false negatives.
    if is_different(left.pos, right.pos, allow_overlap=False) and not allow_imprecise_kinds:
        return False

    # If right's argument is optional, left's must also be
    # (unless we're relaxing the checks to allow potential
    # rather than definite compatibility).
    if not allow_partial_overlap and not right.required and left.required:
        return False

    # If we're allowing partial overlaps and neither arg is required,
    # the types don't actually need to be the same
    if allow_partial_overlap and not left.required and not right.required:
        return True

    # Left must have a more general type
    return is_compat(right.typ, left.typ)


def flip_compat_check(is_compat: Callable[[Type, Type], bool]) -> Callable[[Type, Type], bool]:
    def new_is_compat(left: Type, right: Type) -> bool:
        return is_compat(right, left)

    return new_is_compat


def unify_generic_callable(
    type: NormalizedCallableType,
    target: NormalizedCallableType,
    ignore_return: bool,
    return_constraint_direction: int | None = None,
) -> NormalizedCallableType | None:
    """Try to unify a generic callable type with another callable type.

    Return unified CallableType if successful; otherwise, return None.
    """
    import mypy.solve

    if set(type.type_var_ids()) & {v.id for v in mypy.typeops.get_all_type_vars(target)}:
        # Overload overlap check does nasty things like unifying in opposite direction.
        # This can easily create type variable clashes, so we need to refresh.
        type = freshen_function_type_vars(type)

    if return_constraint_direction is None:
        return_constraint_direction = mypy.constraints.SUBTYPE_OF

    constraints: list[mypy.constraints.Constraint] = []
    # There is some special logic for inference in callables, so better use them
    # as wholes instead of picking separate arguments.
    cs = mypy.constraints.infer_constraints(
        type.copy_modified(ret_type=UninhabitedType()),
        target.copy_modified(ret_type=UninhabitedType()),
        mypy.constraints.SUBTYPE_OF,
        skip_neg_op=True,
    )
    constraints.extend(cs)
    if not ignore_return:
        c = mypy.constraints.infer_constraints(
            type.ret_type, target.ret_type, return_constraint_direction
        )
        constraints.extend(c)
    inferred_vars, _ = mypy.solve.solve_constraints(
        type.variables, constraints, allow_polymorphic=True
    )
    if None in inferred_vars:
        return None
    non_none_inferred_vars = cast(List[Type], inferred_vars)
    had_errors = False

    def report(*args: Any) -> None:
        nonlocal had_errors
        had_errors = True

    # This function may be called by the solver, so we need to allow erased types here.
    # We anyway allow checking subtyping between other types containing <Erased>
    # (probably also because solver needs subtyping). See also comment in
    # ExpandTypeVisitor.visit_erased_type().
    applied = mypy.applytype.apply_generic_arguments(
        type, non_none_inferred_vars, report, context=target
    )
    if had_errors:
        return None
    return cast(NormalizedCallableType, applied)


def try_restrict_literal_union(t: UnionType, s: Type) -> list[Type] | None:
    """Return the items of t, excluding any occurrence of s, if and only if
      - t only contains simple literals
      - s is a simple literal

    Otherwise, returns None
    """
    ps = get_proper_type(s)
    if not mypy.typeops.is_simple_literal(ps):
        return None

    new_items: list[Type] = []
    for i in t.relevant_items():
        pi = get_proper_type(i)
        if not mypy.typeops.is_simple_literal(pi):
            return None
        if pi != ps:
            new_items.append(i)
    return new_items


def restrict_subtype_away(t: Type, s: Type) -> Type:
    """Return t minus s for runtime type assertions.

    If we can't determine a precise result, return a supertype of the
    ideal result (just t is a valid result).

    This is used for type inference of runtime type checks such as
    isinstance() or TypeIs. Currently, this just removes elements
    of a union type.
    """
    p_t = get_proper_type(t)
    if isinstance(p_t, UnionType):
        new_items = try_restrict_literal_union(p_t, s)
        if new_items is None:
            new_items = [
                restrict_subtype_away(item, s)
                for item in p_t.relevant_items()
                if isinstance(get_proper_type(item), UnionType) or not covers_type(item, s)
            ]
        return UnionType.make_union(new_items)
    elif covers_type(t, s):
        return UninhabitedType()
    else:
        return t


def covers_type(item: Type, supertype: Type) -> bool:
    """Returns if item is covered by supertype.

    Any types (or fallbacks to any) should never cover or be covered.

    Assumes that item is not a Union type.

    Examples:
        int            covered by int
        List[int]      covered by List[Any]
        A              covered by Union[A, Any]
        Any            NOT covered by int
        int            NOT covered by Any
    """
    item = get_proper_type(item)
    supertype = get_proper_type(supertype)

    assert not isinstance(item, UnionType)

    # Handle possible Any types that should not be covered:
    if isinstance(item, AnyType) or isinstance(supertype, AnyType):
        return False
    elif (isinstance(item, Instance) and item.type.fallback_to_any) or (
        isinstance(supertype, Instance) and supertype.type.fallback_to_any
    ):
        return is_same_type(item, supertype)

    if isinstance(supertype, UnionType):
        # Special case that cannot be handled by is_subtype, because it would
        # not ignore the Any types:
        return any(covers_type(item, t) for t in supertype.relevant_items())
    elif isinstance(supertype, Instance):
        if supertype.type.is_protocol:
            # TODO: Implement more robust support for runtime isinstance() checks, see issue #3827.
            if is_proper_subtype(item, erase_type(supertype), ignore_promotions=True):
                return True
        if isinstance(item, TypedDictType):
            # Special case useful for selecting TypedDicts from unions using isinstance(x, dict).
            if supertype.type.fullname == "builtins.dict":
                return True
        elif isinstance(item, TypeVarType):
            if is_proper_subtype(item.upper_bound, erase_type(supertype), ignore_promotions=True):
                return True
        elif isinstance(item, Instance) and supertype.type.fullname == "builtins.int":
            # "int" covers all native int types
            if item.type.fullname in MYPYC_NATIVE_INT_NAMES:
                return True

    return is_subtype(item, supertype, ignore_promotions=True)


def is_more_precise(left: Type, right: Type, *, ignore_promotions: bool = False) -> bool:
    """Check if left is a more precise type than right.

    A left is a proper subtype of right, left is also more precise than
    right. Also, if right is Any, left is more precise than right, for
    any left.
    """
    # TODO Should List[int] be more precise than List[Any]?
    right = get_proper_type(right)
    if isinstance(right, AnyType):
        return True
    return is_proper_subtype(left, right, ignore_promotions=ignore_promotions)


def all_non_object_members(info: TypeInfo) -> set[str]:
    members = set(info.names)
    for base in info.mro[1:-1]:
        members.update(base.names)
    return members


def infer_variance(info: TypeInfo, i: int) -> bool:
    """Infer the variance of the ith type variable of a generic class.

    Return True if successful. This can fail if some inferred types aren't ready.
    """
    object_type = Instance(info.mro[-1], [])

    for variance in COVARIANT, CONTRAVARIANT, INVARIANT:
        tv = info.defn.type_vars[i]
        assert isinstance(tv, TypeVarType)
        if tv.variance != VARIANCE_NOT_READY:
            continue
        tv.variance = variance
        co = True
        contra = True
        tvar = info.defn.type_vars[i]
        self_type = fill_typevars(info)
        for member in all_non_object_members(info):
            if member in ("__init__", "__new__"):
                continue
            node = info[member].node
            if isinstance(node, Var) and node.type is None:
                tv.variance = VARIANCE_NOT_READY
                return False
            if isinstance(self_type, TupleType):
                self_type = mypy.typeops.tuple_fallback(self_type)

            flags = get_member_flags(member, self_type)
            typ = find_member(member, self_type, self_type)
            settable = IS_SETTABLE in flags
            if typ:
                typ2 = expand_type(typ, {tvar.id: object_type})
                if not is_subtype(typ, typ2):
                    co = False
                if not is_subtype(typ2, typ):
                    contra = False
                    if settable:
                        co = False
        if co:
            v = COVARIANT
        elif contra:
            v = CONTRAVARIANT
        else:
            v = INVARIANT
        if v == variance:
            break
        tv.variance = VARIANCE_NOT_READY
    return True


def infer_class_variances(info: TypeInfo) -> bool:
    if not info.defn.type_args:
        return True
    tvs = info.defn.type_vars
    success = True
    for i, tv in enumerate(tvs):
        if isinstance(tv, TypeVarType) and tv.variance == VARIANCE_NOT_READY:
            if not infer_variance(info, i):
                success = False
    return success<|MERGE_RESOLUTION|>--- conflicted
+++ resolved
@@ -103,11 +103,6 @@
         self.ignore_declared_variance = ignore_declared_variance
         self.always_covariant = always_covariant
         self.ignore_promotions = ignore_promotions
-<<<<<<< HEAD
-        self.ignore_uninhabited = ignore_uninhabited
-=======
-        self.erase_instances = erase_instances
->>>>>>> bc39f171
         self.keep_erased_types = keep_erased_types
         self.options = options
 
@@ -194,11 +189,6 @@
     *,
     subtype_context: SubtypeContext | None = None,
     ignore_promotions: bool = False,
-<<<<<<< HEAD
-    ignore_uninhabited: bool = False,
-=======
-    erase_instances: bool = False,
->>>>>>> bc39f171
     keep_erased_types: bool = False,
 ) -> bool:
     """Is left a proper subtype of right?
@@ -211,21 +201,11 @@
     """
     if subtype_context is None:
         subtype_context = SubtypeContext(
-            ignore_promotions=ignore_promotions,
-<<<<<<< HEAD
-            ignore_uninhabited=ignore_uninhabited,
-=======
-            erase_instances=erase_instances,
->>>>>>> bc39f171
-            keep_erased_types=keep_erased_types,
+            ignore_promotions=ignore_promotions, keep_erased_types=keep_erased_types
         )
     else:
         assert not any(
-<<<<<<< HEAD
-            {ignore_promotions, ignore_uninhabited, keep_erased_types, ignore_uninhabited}
-=======
-            {ignore_promotions, erase_instances, keep_erased_types}
->>>>>>> bc39f171
+            {ignore_promotions, keep_erased_types}
         ), "Don't pass both context and individual flags"
     if type_state.is_assumed_proper_subtype(left, right):
         return True
