--- conflicted
+++ resolved
@@ -26,12 +26,9 @@
 
 
 class EraseTypeVisitor(TypeVisitor[Type]):
-<<<<<<< HEAD
-=======
 
     def visit_unbound_type(self, t: UnboundType) -> Type:
         assert False, 'Not supported'
->>>>>>> dde184f5
 
     def visit_any(self, t: AnyType) -> Type:
         return t
@@ -48,9 +45,6 @@
 
     def visit_partial_type(self, t: PartialType) -> Type:
         # Should not get here.
-        raise RuntimeError()
-
-    def visit_unbound_type(self, t: UnboundType) -> Type:
         raise RuntimeError()
 
     def visit_deleted_type(self, t: DeletedType) -> Type:
