"""Interface for accessing the file system with automatic caching.

The idea is to cache the results of any file system state reads during
a single transaction. This has two main benefits:

* This avoids redundant syscalls, as we won't perform the same OS
  operations multiple times.

* This makes it easier to reason about concurrent FS updates, as different
  operations targeting the same paths can't report different state during
  a transaction.

Note that this only deals with reading state, not writing.

Properties maintained by the API:

* The contents of the file are always from the same or later time compared
  to the reported mtime of the file, even if mtime is queried after reading
  a file.

* Repeating an operation produces the same result as the first one during
  a transaction.

* Call flush() to start a new transaction (flush the caches).

The API is a bit limited. It's easy to add new cached operations, however.
You should perform all file system reads through the API to actually take
advantage of the benefits.
"""

<<<<<<< HEAD
import hashlib
import os
import stat
from typing import Dict, List, Optional, Set, Tuple
from mypy.util import read_with_python_encoding
=======
import functools
import hashlib
import os
import stat
from typing import Dict, List, Tuple
>>>>>>> cff5e6fe


class FileSystemMetaCache:
    def __init__(self, package_root: Optional[List[str]] = None) -> None:
        if package_root is None:
            package_root = []
        self.package_root = package_root
        self.flush()

    def flush(self) -> None:
        """Start another transaction and empty all caches."""
        self.stat_cache = {}  # type: Dict[str, os.stat_result]
        self.stat_error_cache = {}  # type: Dict[str, OSError]
        self.listdir_cache = {}  # type: Dict[str, List[str]]
        self.listdir_error_cache = {}  # type: Dict[str, OSError]
        self.isfile_case_cache = {}  # type: Dict[str, bool]
        self.fake_package_cache = set()  # type: Set[str]
        self.cwd = os.getcwd()

    def stat(self, path: str) -> os.stat_result:
        if path in self.stat_cache:
            return self.stat_cache[path]
        if path in self.stat_error_cache:
            raise copy_os_error(self.stat_error_cache[path])
        try:
            st = os.stat(path)
        except OSError as err:
            if isinstance(err, OSError) and self.init_under_package_root(path):
                try:
                    return self._fake_init(path)
                except OSError:
                    pass
            # Take a copy to get rid of associated traceback and frame objects.
            # Just assigning to __traceback__ doesn't free them.
            self.stat_error_cache[path] = copy_os_error(err)
            raise err
        self.stat_cache[path] = st
        return st

    def init_under_package_root(self, path: str) -> bool:
        if not self.package_root:
            return False
        dirname, basename = os.path.split(path)
        if basename not in ('__init__.py', '__init__.pyi'):
            return False
        try:
            st = self.stat(dirname)
        except OSError:
            return False
        else:
            if not stat.S_ISDIR(st.st_mode):
                return False
        ok = False
        drive, path = os.path.splitdrive(path)  # Ignore Windows drive name
        for root in self.package_root:
            if path.startswith(root):
                if path == root + basename:
                    # A package root itself is never a package.
                    ok = False
                    break
                else:
                    ok = True
        return ok

    def _fake_init(self, path: str) -> os.stat_result:
        dirname = os.path.dirname(path) or os.curdir
        st = self.stat(dirname)  # May raise OSError
        # Get stat result as a sequence so we can modify it.
        # (Alas, typeshed's os.stat_result is not a sequence yet.)
        tpl = tuple(st)  # type: ignore
        seq = list(tpl)  # type: List[float]
        seq[stat.ST_MODE] = stat.S_IFREG | 0o444
        seq[stat.ST_INO] = 1
        seq[stat.ST_NLINK] = 1
        seq[stat.ST_SIZE] = 0
        tpl = tuple(seq)
        st = os.stat_result(tpl)
        self.stat_cache[path] = st
        self.fake_package_cache.add(dirname)
        return st

    def listdir(self, path: str) -> List[str]:
        if path in self.listdir_cache:
            res = self.listdir_cache[path]
            if os.path.normpath(path) in self.fake_package_cache and '__init__.py' not in res:
                res.append('__init__.py')  # Updates the result as well as the cache
            return res
        if path in self.listdir_error_cache:
            raise copy_os_error(self.listdir_error_cache[path])
        try:
            results = os.listdir(path)
        except OSError as err:
            # Like above, take a copy to reduce memory use.
            self.listdir_error_cache[path] = copy_os_error(err)
            raise err
        self.listdir_cache[path] = results
        if path in self.fake_package_cache and '__init__.py' not in results:
            results.append('__init__.py')
        return results

    def isfile(self, path: str) -> bool:
        try:
            st = self.stat(path)
        except OSError:
            return False
        return stat.S_ISREG(st.st_mode)

    def isfile_case(self, path: str) -> bool:
        """Return whether path exists and is a file.

        On case-insensitive filesystems (like Mac or Windows) this returns
        False if the case of the path's last component does not exactly
        match the case found in the filesystem.
        TODO: We should maybe check the case for some directory components also,
        to avoid permitting wrongly-cased *packages*.
        """
        if path in self.isfile_case_cache:
            return self.isfile_case_cache[path]
        head, tail = os.path.split(path)
        if not tail:
            res = False
        else:
            try:
                names = self.listdir(head)
                res = tail in names and self.isfile(path)
            except OSError:
                res = False
        self.isfile_case_cache[path] = res
        return res

    def isdir(self, path: str) -> bool:
        try:
            st = self.stat(path)
        except OSError:
            return False
        return stat.S_ISDIR(st.st_mode)

    def exists(self, path: str) -> bool:
        try:
            self.stat(path)
        except FileNotFoundError:
            return False
        return True


# TODO: Merge FileSystemMetaCache back into this?
class FileSystemCache(FileSystemMetaCache):
<<<<<<< HEAD
    def __init__(self, pyversion: Tuple[int, int],
                 package_root: Optional[List[str]] = None) -> None:
        super().__init__(package_root=package_root)
        self.pyversion = pyversion
=======
    def __init__(self) -> None:
        super().__init__()
        self.flush()
>>>>>>> cff5e6fe

    def flush(self) -> None:
        """Start another transaction and empty all caches."""
        super().flush()
        self.read_cache = {}  # type: Dict[str, bytes]
        self.read_error_cache = {}  # type: Dict[str, Exception]
        self.hash_cache = {}  # type: Dict[str, str]

    def read(self, path: str) -> bytes:
        if path in self.read_cache:
            return self.read_cache[path]
        if path in self.read_error_cache:
            raise self.read_error_cache[path]

        # Need to stat first so that the contents of file are from no
        # earlier instant than the mtime reported by self.stat().
        self.stat(path)
<<<<<<< HEAD
        if (os.path.basename(path) == '__init__.py'
                and os.path.dirname(path) in self.fake_package_cache):
            data = ''
            md5hash = hashlib.md5(b'').hexdigest()
        else:
            try:
                data, md5hash = read_with_python_encoding(path, self.pyversion)
            except Exception as err:
                self.read_error_cache[path] = err
                raise
=======

        try:
            with open(path, 'rb') as f:
                data = f.read()
        except Exception as err:
            self.read_error_cache[path] = err
            raise
        md5hash = hashlib.md5(data).hexdigest()
>>>>>>> cff5e6fe
        self.read_cache[path] = data
        self.hash_cache[path] = md5hash
        return data

    def md5(self, path: str) -> str:
        if path not in self.hash_cache:
            self.read(path)
        return self.hash_cache[path]


def copy_os_error(e: OSError) -> OSError:
    new = OSError(*e.args)
    new.errno = e.errno
    new.strerror = e.strerror
    new.filename = e.filename
    if e.filename2:
        new.filename2 = e.filename2
    return new<|MERGE_RESOLUTION|>--- conflicted
+++ resolved
@@ -28,19 +28,11 @@
 advantage of the benefits.
 """
 
-<<<<<<< HEAD
+import functools
 import hashlib
 import os
 import stat
 from typing import Dict, List, Optional, Set, Tuple
-from mypy.util import read_with_python_encoding
-=======
-import functools
-import hashlib
-import os
-import stat
-from typing import Dict, List, Tuple
->>>>>>> cff5e6fe
 
 
 class FileSystemMetaCache:
@@ -188,16 +180,8 @@
 
 # TODO: Merge FileSystemMetaCache back into this?
 class FileSystemCache(FileSystemMetaCache):
-<<<<<<< HEAD
-    def __init__(self, pyversion: Tuple[int, int],
-                 package_root: Optional[List[str]] = None) -> None:
+    def __init__(self, package_root: Optional[List[str]] = None) -> None:
         super().__init__(package_root=package_root)
-        self.pyversion = pyversion
-=======
-    def __init__(self) -> None:
-        super().__init__()
-        self.flush()
->>>>>>> cff5e6fe
 
     def flush(self) -> None:
         """Start another transaction and empty all caches."""
@@ -215,27 +199,19 @@
         # Need to stat first so that the contents of file are from no
         # earlier instant than the mtime reported by self.stat().
         self.stat(path)
-<<<<<<< HEAD
+
         if (os.path.basename(path) == '__init__.py'
                 and os.path.dirname(path) in self.fake_package_cache):
-            data = ''
-            md5hash = hashlib.md5(b'').hexdigest()
+            data = b''
         else:
             try:
-                data, md5hash = read_with_python_encoding(path, self.pyversion)
+                with open(path, 'rb') as f:
+                    data = f.read()
             except Exception as err:
                 self.read_error_cache[path] = err
                 raise
-=======
-
-        try:
-            with open(path, 'rb') as f:
-                data = f.read()
-        except Exception as err:
-            self.read_error_cache[path] = err
-            raise
+
         md5hash = hashlib.md5(data).hexdigest()
->>>>>>> cff5e6fe
         self.read_cache[path] = data
         self.hash_cache[path] = md5hash
         return data
