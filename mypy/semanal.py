"""The semantic analyzer.

Bind names to definitions and do various other simple consistency
checks.  Populate symbol tables.  The semantic analyzer also detects
special forms which reuse generic syntax such as NamedTuple and
cast().  Multiple analysis iterations may be needed to analyze forward
references and import cycles. Each iteration "fills in" additional
bindings and references until everything has been bound.

For example, consider this program:

  x = 1
  y = x

Here semantic analysis would detect that the assignment 'x = 1'
defines a new variable, the type of which is to be inferred (in a
later pass; type inference or type checking is not part of semantic
analysis).  Also, it would bind both references to 'x' to the same
module-level variable (Var) node.  The second assignment would also
be analyzed, and the type of 'y' marked as being inferred.

Semantic analysis of types is implemented in typeanal.py.

See semanal_main.py for the top-level logic.

Some important properties:

* After semantic analysis is complete, no PlaceholderNode and
  PlaceholderType instances should remain. During semantic analysis,
  if we encounter one of these, the current target should be deferred.

* A TypeInfo is only created once we know certain basic information about
  a type, such as the MRO, existence of a Tuple base class (e.g., for named
  tuples), and whether we have a TypedDict. We use a temporary
  PlaceholderNode node in the symbol table if some such information is
  missing.

* For assignments, we only add a non-placeholder symbol table entry once
  we know the sort of thing being defined (variable, NamedTuple, type alias,
  etc.).

* Every part of the analysis step must support multiple iterations over
  the same AST nodes, and each iteration must be able to fill in arbitrary
  things that were missing or incomplete in previous iterations.

* Changes performed by the analysis need to be reversible, since mypy
  daemon strips and reuses existing ASTs (to improve performance and/or
  reduce memory use).
"""

from contextlib import contextmanager
from typing import (
    Any,
    Callable,
    Dict,
    Iterable,
    Iterator,
    List,
    Optional,
    Set,
    Tuple,
    TypeVar,
    Union,
    cast,
)
from typing_extensions import Final, TypeAlias as _TypeAlias

from mypy import errorcodes as codes, message_registry
from mypy.errorcodes import ErrorCode
from mypy.errors import Errors, report_internal_error
from mypy.exprtotype import TypeTranslationError, expr_to_unanalyzed_type
from mypy.messages import (
    SUGGESTED_TEST_FIXTURES,
    TYPES_FOR_UNIMPORTED_HINTS,
    MessageBuilder,
    best_matches,
    pretty_seq,
)
from mypy.mro import MroError, calculate_mro
from mypy.nodes import (
    ARG_NAMED,
    ARG_POS,
    CONTRAVARIANT,
    COVARIANT,
    GDEF,
    IMPLICITLY_ABSTRACT,
    INVARIANT,
    IS_ABSTRACT,
    LDEF,
    MDEF,
    REVEAL_LOCALS,
    REVEAL_TYPE,
    RUNTIME_PROTOCOL_DECOS,
    ArgKind,
    AssertStmt,
    AssertTypeExpr,
    AssignmentExpr,
    AssignmentStmt,
    AwaitExpr,
    Block,
    BreakStmt,
    BytesExpr,
    CallExpr,
    CastExpr,
    ClassDef,
    ComparisonExpr,
    ConditionalExpr,
    Context,
    ContinueStmt,
    Decorator,
    DelStmt,
    DictExpr,
    DictionaryComprehension,
    EllipsisExpr,
    EnumCallExpr,
    Expression,
    ExpressionStmt,
    FakeExpression,
    FloatExpr,
    ForStmt,
    FuncBase,
    FuncDef,
    FuncItem,
    GeneratorExpr,
    GlobalDecl,
    IfStmt,
    Import,
    ImportAll,
    ImportBase,
    ImportFrom,
    IndexExpr,
    IntExpr,
    LambdaExpr,
    ListComprehension,
    ListExpr,
    Lvalue,
    MatchStmt,
    MemberExpr,
    MypyFile,
    NamedTupleExpr,
    NameExpr,
    Node,
    NonlocalDecl,
    OperatorAssignmentStmt,
    OpExpr,
    OverloadedFuncDef,
    OverloadPart,
    ParamSpecExpr,
    PassStmt,
    PlaceholderNode,
    PromoteExpr,
    RaiseStmt,
    RefExpr,
    ReturnStmt,
    RevealExpr,
    SetComprehension,
    SetExpr,
    SliceExpr,
    StarExpr,
    Statement,
    StrExpr,
    SuperExpr,
    SymbolNode,
    SymbolTable,
    SymbolTableNode,
    TempNode,
    TryStmt,
    TupleExpr,
    TypeAlias,
    TypeAliasExpr,
    TypeApplication,
    TypedDictExpr,
    TypeInfo,
    TypeVarExpr,
    TypeVarLikeExpr,
    TypeVarTupleExpr,
    UnaryExpr,
    Var,
    WhileStmt,
    WithStmt,
    YieldExpr,
    YieldFromExpr,
    get_member_expr_fullname,
    get_nongen_builtins,
    implicit_module_attrs,
    is_final_node,
    type_aliases,
    type_aliases_source_versions,
    typing_extensions_aliases,
)
from mypy.options import Options
from mypy.patterns import (
    AsPattern,
    ClassPattern,
    MappingPattern,
    OrPattern,
    SequencePattern,
    StarredPattern,
    ValuePattern,
)
from mypy.plugin import (
    ClassDefContext,
    DynamicClassDefContext,
    Plugin,
    SemanticAnalyzerPluginInterface,
)
from mypy.reachability import (
    ALWAYS_FALSE,
    ALWAYS_TRUE,
    MYPY_FALSE,
    MYPY_TRUE,
    infer_condition_value,
    infer_reachability_of_if_statement,
    infer_reachability_of_match_statement,
)
from mypy.scope import Scope
from mypy.semanal_enum import EnumCallAnalyzer
from mypy.semanal_namedtuple import NamedTupleAnalyzer
from mypy.semanal_newtype import NewTypeAnalyzer
from mypy.semanal_shared import (
    PRIORITY_FALLBACKS,
    SemanticAnalyzerInterface,
    calculate_tuple_fallback,
    has_placeholder,
    set_callable_name as set_callable_name,
)
from mypy.semanal_typeddict import TypedDictAnalyzer
from mypy.tvar_scope import TypeVarLikeScope
from mypy.typeanal import (
    TypeAnalyser,
    TypeVarLikeList,
    TypeVarLikeQuery,
    analyze_type_alias,
    check_for_explicit_any,
    detect_diverging_alias,
    fix_instance_types,
    has_any_from_unimported_type,
    no_subscript_builtin_alias,
    remove_dups,
    type_constructors,
)
from mypy.typeops import function_type, get_type_vars
from mypy.types import (
    ASSERT_TYPE_NAMES,
    FINAL_DECORATOR_NAMES,
    FINAL_TYPE_NAMES,
    NEVER_NAMES,
    OVERLOAD_NAMES,
    PROTOCOL_NAMES,
    REVEAL_TYPE_NAMES,
    SELF_TYPE_NAMES,
    TPDICT_NAMES,
    TYPE_ALIAS_NAMES,
    TYPED_NAMEDTUPLE_NAMES,
    AnyType,
    CallableType,
    FunctionLike,
    Instance,
    LiteralType,
    LiteralValue,
    NoneType,
    Overloaded,
    Parameters,
    ParamSpecType,
    PlaceholderType,
    ProperType,
    SelfType,
    StarType,
    TrivialSyntheticTypeTranslator,
    TupleType,
    Type,
    TypeAliasType,
    TypeOfAny,
    TypeType,
    TypeVarLikeType,
    TypeVarType,
    UnboundType,
    get_proper_type,
    get_proper_types,
    invalid_recursive_alias,
    is_named_instance,
)
from mypy.typevars import fill_typevars
from mypy.util import (
    correct_relative_import,
    is_dunder,
    is_typeshed_file,
    module_prefix,
    unmangle,
    unnamed_function,
)
from mypy.visitor import NodeVisitor

T = TypeVar("T")


FUTURE_IMPORTS: Final = {
    "__future__.nested_scopes": "nested_scopes",
    "__future__.generators": "generators",
    "__future__.division": "division",
    "__future__.absolute_import": "absolute_import",
    "__future__.with_statement": "with_statement",
    "__future__.print_function": "print_function",
    "__future__.unicode_literals": "unicode_literals",
    "__future__.barry_as_FLUFL": "barry_as_FLUFL",
    "__future__.generator_stop": "generator_stop",
    "__future__.annotations": "annotations",
}


# Special cased built-in classes that are needed for basic functionality and need to be
# available very early on.
CORE_BUILTIN_CLASSES: Final = ["object", "bool", "function"]

# Subclasses can override these Var attributes with incompatible types. This can also be
# set for individual attributes using 'allow_incompatible_override' of Var.
ALLOW_INCOMPATIBLE_OVERRIDE: Final = ("__slots__", "__deletable__", "__match_args__")


# Used for tracking incomplete references
Tag: _TypeAlias = int


class SemanticAnalyzer(
    NodeVisitor[None], SemanticAnalyzerInterface, SemanticAnalyzerPluginInterface
):
    """Semantically analyze parsed mypy files.

    The analyzer binds names and does various consistency checks for an
    AST. Note that type checking is performed as a separate pass.
    """

    __deletable__ = ["patches", "options", "cur_mod_node"]

    # Module name space
    modules: Dict[str, MypyFile]
    # Global name space for current module
    globals: SymbolTable
    # Names declared using "global" (separate set for each scope)
    global_decls: List[Set[str]]
    # Names declared using "nonlocal" (separate set for each scope)
    nonlocal_decls: List[Set[str]]
    # Local names of function scopes; None for non-function scopes.
    locals: List[Optional[SymbolTable]]
    # Whether each scope is a comprehension scope.
    is_comprehension_stack: List[bool]
    # Nested block depths of scopes
    block_depth: List[int]
    # TypeInfo of directly enclosing class (or None)
    type: Optional[TypeInfo] = None
    # Stack of outer classes (the second tuple item contains tvars).
    type_stack: List[Optional[TypeInfo]]
    # Type variables bound by the current scope, be it class or function
    tvar_scope: TypeVarLikeScope
    # Per-module options
    options: Options

    # Stack of functions being analyzed
    function_stack: List[FuncItem]

    # Set to True if semantic analysis defines a name, or replaces a
    # placeholder definition. If some iteration makes no progress,
    # there can be at most one additional final iteration (see below).
    progress = False
    deferred = False  # Set to true if another analysis pass is needed
    incomplete = False  # Set to true if current module namespace is missing things
    # Is this the final iteration of semantic analysis (where we report
    # unbound names due to cyclic definitions and should not defer)?
    _final_iteration = False
    # These names couldn't be added to the symbol table due to incomplete deps.
    # Note that missing names are per module, _not_ per namespace. This means that e.g.
    # a missing name at global scope will block adding same name at a class scope.
    # This should not affect correctness and is purely a performance issue,
    # since it can cause unnecessary deferrals. These are represented as
    # PlaceholderNodes in the symbol table. We use this to ensure that the first
    # definition takes precedence even if it's incomplete.
    #
    # Note that a star import adds a special name '*' to the set, this blocks
    # adding _any_ names in the current file.
    missing_names: List[Set[str]]
    # Callbacks that will be called after semantic analysis to tweak things.
    patches: List[Tuple[int, Callable[[], None]]]
    loop_depth = 0  # Depth of breakable loops
    cur_mod_id = ""  # Current module id (or None) (phase 2)
    _is_stub_file = False  # Are we analyzing a stub file?
    _is_typeshed_stub_file = False  # Are we analyzing a typeshed stub file?
    imports: Set[str]  # Imported modules (during phase 2 analysis)
    # Note: some imports (and therefore dependencies) might
    # not be found in phase 1, for example due to * imports.
    errors: Errors  # Keeps track of generated errors
    plugin: Plugin  # Mypy plugin for special casing of library features
    statement: Optional[Statement] = None  # Statement/definition being analyzed

    # Mapping from 'async def' function definitions to their return type wrapped as a
    # 'Coroutine[Any, Any, T]'. Used to keep track of whether a function definition's
    # return type has already been wrapped, by checking if the function definition's
    # type is stored in this mapping and that it still matches.
    wrapped_coro_return_types: Dict[FuncDef, Type] = {}

    def __init__(
        self,
        modules: Dict[str, MypyFile],
        missing_modules: Set[str],
        incomplete_namespaces: Set[str],
        errors: Errors,
        plugin: Plugin,
    ) -> None:
        """Construct semantic analyzer.

        We reuse the same semantic analyzer instance across multiple modules.

        Args:
            modules: Global modules dictionary
            missing_modules: Modules that could not be imported encountered so far
            incomplete_namespaces: Namespaces that are being populated during semantic analysis
                (can contain modules and classes within the current SCC; mutated by the caller)
            errors: Report analysis errors using this instance
        """
        self.locals = [None]
        self.is_comprehension_stack = [False]
        # Saved namespaces from previous iteration. Every top-level function/method body is
        # analyzed in several iterations until all names are resolved. We need to save
        # the local namespaces for the top level function and all nested functions between
        # these iterations. See also semanal_main.process_top_level_function().
        self.saved_locals: Dict[
            Union[FuncItem, GeneratorExpr, DictionaryComprehension], SymbolTable
        ] = {}
        self.imports = set()
        self.type = None
        self.type_stack = []
        # Are the namespaces of classes being processed complete?
        self.incomplete_type_stack: List[bool] = []
        self.tvar_scope = TypeVarLikeScope()
        self.function_stack = []
        self.block_depth = [0]
        self.loop_depth = 0
        self.errors = errors
        self.modules = modules
        self.msg = MessageBuilder(errors, modules)
        self.missing_modules = missing_modules
        self.missing_names = [set()]
        # These namespaces are still in process of being populated. If we encounter a
        # missing name in these namespaces, we need to defer the current analysis target,
        # since it's possible that the name will be there once the namespace is complete.
        self.incomplete_namespaces = incomplete_namespaces
        self.all_exports: List[str] = []
        # Map from module id to list of explicitly exported names (i.e. names in __all__).
        self.export_map: Dict[str, List[str]] = {}
        self.plugin = plugin
        # If True, process function definitions. If False, don't. This is used
        # for processing module top levels in fine-grained incremental mode.
        self.recurse_into_functions = True
        self.scope = Scope()

        # Trace line numbers for every file where deferral happened during analysis of
        # current SCC or top-level function.
        self.deferral_debug_context: List[Tuple[str, int]] = []

        # This is needed to properly support recursive type aliases. The problem is that
        # Foo[Bar] could mean three things depending on context: a target for type alias,
        # a normal index expression (including enum index), or a type application.
        # The latter is particularly problematic as it can falsely create incomplete
        # refs while analysing rvalues of type aliases. To avoid this we first analyse
        # rvalues while temporarily setting this to True.
        self.basic_type_applications = False

    # mypyc doesn't properly handle implementing an abstractproperty
    # with a regular attribute so we make them properties
    @property
    def is_stub_file(self) -> bool:
        return self._is_stub_file

    @property
    def is_typeshed_stub_file(self) -> bool:
        return self._is_typeshed_stub_file

    @property
    def final_iteration(self) -> bool:
        return self._final_iteration

    #
    # Preparing module (performed before semantic analysis)
    #

    def prepare_file(self, file_node: MypyFile) -> None:
        """Prepare a freshly parsed file for semantic analysis."""
        if "builtins" in self.modules:
            file_node.names["__builtins__"] = SymbolTableNode(GDEF, self.modules["builtins"])
        if file_node.fullname == "builtins":
            self.prepare_builtins_namespace(file_node)
        if file_node.fullname == "typing":
            self.prepare_typing_namespace(file_node, type_aliases)
        if file_node.fullname == "typing_extensions":
            self.prepare_typing_namespace(file_node, typing_extensions_aliases)

    def prepare_typing_namespace(self, file_node: MypyFile, aliases: Dict[str, str]) -> None:
        """Remove dummy alias definitions such as List = TypeAlias(object) from typing.

        They will be replaced with real aliases when corresponding targets are ready.
        """
        # This is all pretty unfortunate. typeshed now has a
        # sys.version_info check for OrderedDict, and we shouldn't
        # take it out, because it is correct and a typechecker should
        # use that as a source of truth. But instead we rummage
        # through IfStmts to remove the info first.  (I tried to
        # remove this whole machinery and ran into issues with the
        # builtins/typing import cycle.)
        def helper(defs: List[Statement]) -> None:
            for stmt in defs.copy():
                if isinstance(stmt, IfStmt):
                    for body in stmt.body:
                        helper(body.body)
                    if stmt.else_body:
                        helper(stmt.else_body.body)
                if (
                    isinstance(stmt, AssignmentStmt)
                    and len(stmt.lvalues) == 1
                    and isinstance(stmt.lvalues[0], NameExpr)
                ):
                    # Assignment to a simple name, remove it if it is a dummy alias.
                    if f"{file_node.fullname}.{stmt.lvalues[0].name}" in aliases:
                        defs.remove(stmt)

        helper(file_node.defs)

    def prepare_builtins_namespace(self, file_node: MypyFile) -> None:
        """Add certain special-cased definitions to the builtins module.

        Some definitions are too special or fundamental to be processed
        normally from the AST.
        """
        names = file_node.names

        # Add empty definition for core built-in classes, since they are required for basic
        # operation. These will be completed later on.
        for name in CORE_BUILTIN_CLASSES:
            cdef = ClassDef(name, Block([]))  # Dummy ClassDef, will be replaced later
            info = TypeInfo(SymbolTable(), cdef, "builtins")
            info._fullname = f"builtins.{name}"
            names[name] = SymbolTableNode(GDEF, info)

        bool_info = names["bool"].node
        assert isinstance(bool_info, TypeInfo)
        bool_type = Instance(bool_info, [])

        special_var_types: List[Tuple[str, Type]] = [
            ("None", NoneType()),
            # reveal_type is a mypy-only function that gives an error with
            # the type of its arg.
            ("reveal_type", AnyType(TypeOfAny.special_form)),
            # reveal_locals is a mypy-only function that gives an error with the types of
            # locals
            ("reveal_locals", AnyType(TypeOfAny.special_form)),
            ("True", bool_type),
            ("False", bool_type),
            ("__debug__", bool_type),
        ]

        for name, typ in special_var_types:
            v = Var(name, typ)
            v._fullname = f"builtins.{name}"
            file_node.names[name] = SymbolTableNode(GDEF, v)

    #
    # Analyzing a target
    #

    def refresh_partial(
        self,
        node: Union[MypyFile, FuncDef, OverloadedFuncDef],
        patches: List[Tuple[int, Callable[[], None]]],
        final_iteration: bool,
        file_node: MypyFile,
        options: Options,
        active_type: Optional[TypeInfo] = None,
    ) -> None:
        """Refresh a stale target in fine-grained incremental mode."""
        self.patches = patches
        self.deferred = False
        self.incomplete = False
        self._final_iteration = final_iteration
        self.missing_names[-1] = set()

        with self.file_context(file_node, options, active_type):
            if isinstance(node, MypyFile):
                self.refresh_top_level(node)
            else:
                self.recurse_into_functions = True
                self.accept(node)
        del self.patches

    def refresh_top_level(self, file_node: MypyFile) -> None:
        """Reanalyze a stale module top-level in fine-grained incremental mode."""
        self.recurse_into_functions = False
        self.add_implicit_module_attrs(file_node)
        for d in file_node.defs:
            self.accept(d)
        if file_node.fullname == "typing":
            self.add_builtin_aliases(file_node)
        if file_node.fullname == "typing_extensions":
            self.add_typing_extension_aliases(file_node)
        self.adjust_public_exports()
        self.export_map[self.cur_mod_id] = self.all_exports
        self.all_exports = []

    def add_implicit_module_attrs(self, file_node: MypyFile) -> None:
        """Manually add implicit definitions of module '__name__' etc."""
        for name, t in implicit_module_attrs.items():
            if name == "__doc__":
                typ: Type = UnboundType("__builtins__.str")
            elif name == "__path__":
                if not file_node.is_package_init_file():
                    continue
                # Need to construct the type ourselves, to avoid issues with __builtins__.list
                # not being subscriptable or typing.List not getting bound
                sym = self.lookup_qualified("__builtins__.list", Context())
                if not sym:
                    continue
                node = sym.node
                assert isinstance(node, TypeInfo)
                typ = Instance(node, [self.str_type()])
            elif name == "__annotations__":
                sym = self.lookup_qualified("__builtins__.dict", Context(), suppress_errors=True)
                if not sym:
                    continue
                node = sym.node
                assert isinstance(node, TypeInfo)
                typ = Instance(node, [self.str_type(), AnyType(TypeOfAny.special_form)])
            else:
                assert t is not None, f"type should be specified for {name}"
                typ = UnboundType(t)

            existing = file_node.names.get(name)
            if existing is not None and not isinstance(existing.node, PlaceholderNode):
                # Already exists.
                continue

            an_type = self.anal_type(typ)
            if an_type:
                var = Var(name, an_type)
                var._fullname = self.qualified_name(name)
                var.is_ready = True
                self.add_symbol(name, var, dummy_context())
            else:
                self.add_symbol(
                    name,
                    PlaceholderNode(self.qualified_name(name), file_node, -1),
                    dummy_context(),
                )

    def add_builtin_aliases(self, tree: MypyFile) -> None:
        """Add builtin type aliases to typing module.

        For historical reasons, the aliases like `List = list` are not defined
        in typeshed stubs for typing module. Instead we need to manually add the
        corresponding nodes on the fly. We explicitly mark these aliases as normalized,
        so that a user can write `typing.List[int]`.
        """
        assert tree.fullname == "typing"
        for alias, target_name in type_aliases.items():
            if type_aliases_source_versions[alias] > self.options.python_version:
                # This alias is not available on this Python version.
                continue
            name = alias.split(".")[-1]
            if name in tree.names and not isinstance(tree.names[name].node, PlaceholderNode):
                continue
            self.create_alias(tree, target_name, alias, name)

    def add_typing_extension_aliases(self, tree: MypyFile) -> None:
        """Typing extensions module does contain some type aliases.

        We need to analyze them as such, because in typeshed
        they are just defined as `_Alias()` call.
        Which is not supported natively.
        """
        assert tree.fullname == "typing_extensions"

        for alias, target_name in typing_extensions_aliases.items():
            name = alias.split(".")[-1]
            if name in tree.names and isinstance(tree.names[name].node, TypeAlias):
                continue  # Do not reset TypeAliases on the second pass.

            # We need to remove any node that is there at the moment. It is invalid.
            tree.names.pop(name, None)

            # Now, create a new alias.
            self.create_alias(tree, target_name, alias, name)

    def create_alias(self, tree: MypyFile, target_name: str, alias: str, name: str) -> None:
        tag = self.track_incomplete_refs()
        n = self.lookup_fully_qualified_or_none(target_name)
        if n:
            if isinstance(n.node, PlaceholderNode):
                self.mark_incomplete(name, tree)
            else:
                # Found built-in class target. Create alias.
                target = self.named_type_or_none(target_name, [])
                assert target is not None
                # Transform List to List[Any], etc.
                fix_instance_types(target, self.fail, self.note, self.options.python_version)
                alias_node = TypeAlias(
                    target,
                    alias,
                    line=-1,
                    column=-1,  # there is no context
                    no_args=True,
                    normalized=True,
                )
                self.add_symbol(name, alias_node, tree)
        elif self.found_incomplete_ref(tag):
            # Built-in class target may not ready yet -- defer.
            self.mark_incomplete(name, tree)
        else:
            # Test fixtures may be missing some builtin classes, which is okay.
            # Kill the placeholder if there is one.
            if name in tree.names:
                assert isinstance(tree.names[name].node, PlaceholderNode)
                del tree.names[name]

    def adjust_public_exports(self) -> None:
        """Adjust the module visibility of globals due to __all__."""
        if "__all__" in self.globals:
            for name, g in self.globals.items():
                # Being included in __all__ explicitly exports and makes public.
                if name in self.all_exports:
                    g.module_public = True
                    g.module_hidden = False
                # But when __all__ is defined, and a symbol is not included in it,
                # it cannot be public.
                else:
                    g.module_public = False

    @contextmanager
    def file_context(
        self, file_node: MypyFile, options: Options, active_type: Optional[TypeInfo] = None
    ) -> Iterator[None]:
        """Configure analyzer for analyzing targets within a file/class.

        Args:
            file_node: target file
            options: options specific to the file
            active_type: must be the surrounding class to analyze method targets
        """
        scope = self.scope
        self.options = options
        self.errors.set_file(file_node.path, file_node.fullname, scope=scope)
        self.cur_mod_node = file_node
        self.cur_mod_id = file_node.fullname
        with scope.module_scope(self.cur_mod_id):
            self._is_stub_file = file_node.path.lower().endswith(".pyi")
            self._is_typeshed_stub_file = is_typeshed_file(file_node.path)
            self.globals = file_node.names
            self.tvar_scope = TypeVarLikeScope()

            self.named_tuple_analyzer = NamedTupleAnalyzer(options, self)
            self.typed_dict_analyzer = TypedDictAnalyzer(options, self, self.msg)
            self.enum_call_analyzer = EnumCallAnalyzer(options, self)
            self.newtype_analyzer = NewTypeAnalyzer(options, self, self.msg)

            # Counter that keeps track of references to undefined things potentially caused by
            # incomplete namespaces.
            self.num_incomplete_refs = 0

            if active_type:
                self.incomplete_type_stack.append(False)
                scope.enter_class(active_type)
                self.enter_class(active_type.defn.info)
                for tvar in active_type.defn.type_vars:
                    self.tvar_scope.bind_existing(tvar)

            yield

            if active_type:
                scope.leave_class()
                self.leave_class()
                self.type = None
                self.incomplete_type_stack.pop()
        del self.options

    #
    # Functions
    #

    def visit_func_def(self, defn: FuncDef) -> None:
        self.statement = defn

        # Visit default values because they may contain assignment expressions.
        for arg in defn.arguments:
            if arg.initializer:
                arg.initializer.accept(self)

        defn.is_conditional = self.block_depth[-1] > 0

        # Set full names even for those definitions that aren't added
        # to a symbol table. For example, for overload items.
        defn._fullname = self.qualified_name(defn.name)

        # We don't add module top-level functions to symbol tables
        # when we analyze their bodies in the second phase on analysis,
        # since they were added in the first phase. Nested functions
        # get always added, since they aren't separate targets.
        if not self.recurse_into_functions or len(self.function_stack) > 0:
            if not defn.is_decorated and not defn.is_overload:
                self.add_function_to_symbol_table(defn)

        if not self.recurse_into_functions:
            return

        with self.scope.function_scope(defn):
            self.analyze_func_def(defn)

    def analyze_func_def(self, defn: FuncDef) -> None:
        self.function_stack.append(defn)

        if defn.type:
            assert isinstance(defn.type, CallableType)
            self.update_function_type_variables(defn.type, defn)
        self.function_stack.pop()

        if self.is_class_scope():
            # Method definition
            assert self.type is not None
            defn.info = self.type
            if defn.type is not None and defn.name in ("__init__", "__init_subclass__"):
                assert isinstance(defn.type, CallableType)
                if isinstance(get_proper_type(defn.type.ret_type), AnyType):
                    defn.type = defn.type.copy_modified(ret_type=NoneType())
            self.prepare_method_signature(defn, self.type)

        # Analyze function signature
        with self.tvar_scope_frame(self.tvar_scope.method_frame()):
            if defn.type:
                self.check_classvar_in_signature(defn.type)
                assert isinstance(defn.type, CallableType)
                # Signature must be analyzed in the surrounding scope so that
                # class-level imported names and type variables are in scope.
                analyzer = self.type_analyzer()
                tag = self.track_incomplete_refs()
                result = analyzer.visit_callable_type(defn.type, nested=False)
                # Don't store not ready types (including placeholders).
                if self.found_incomplete_ref(tag) or has_placeholder(result):
                    self.defer(defn)
                    return
                assert isinstance(result, ProperType)
                defn.type = result
                self.add_type_alias_deps(analyzer.aliases_used)
                self.check_function_signature(defn)
                if isinstance(defn, FuncDef):
                    assert isinstance(defn.type, CallableType)
                    defn.type = set_callable_name(defn.type, defn)

        self.analyze_arg_initializers(defn)
        self.analyze_function_body(defn)

        if self.is_class_scope():
            assert self.type is not None
            # Mark protocol methods with empty bodies as implicitly abstract.
            # This makes explicit protocol subclassing type-safe.
            if (
                self.type.is_protocol
                and not self.is_stub_file  # Bodies in stub files are always empty.
                and (not isinstance(self.scope.function, OverloadedFuncDef) or defn.is_property)
                and defn.abstract_status != IS_ABSTRACT
                and is_trivial_body(defn.body)
            ):
                defn.abstract_status = IMPLICITLY_ABSTRACT

        if (
            defn.is_coroutine
            and isinstance(defn.type, CallableType)
            and self.wrapped_coro_return_types.get(defn) != defn.type
        ):
            if defn.is_async_generator:
                # Async generator types are handled elsewhere
                pass
            else:
                # A coroutine defined as `async def foo(...) -> T: ...`
                # has external return type `Coroutine[Any, Any, T]`.
                any_type = AnyType(TypeOfAny.special_form)
                ret_type = self.named_type_or_none(
                    "typing.Coroutine", [any_type, any_type, defn.type.ret_type]
                )
                assert ret_type is not None, "Internal error: typing.Coroutine not found"
                defn.type = defn.type.copy_modified(ret_type=ret_type)
                self.wrapped_coro_return_types[defn] = defn.type

    def prepare_method_signature(self, func: FuncDef, info: TypeInfo) -> None:
        """Check basic signature validity and tweak annotation of self/cls argument."""
        # Only non-static methods are special.
        if not func.is_static:
            if func.name in ["__init_subclass__", "__class_getitem__"]:
                func.is_class = True
            if not func.arguments:
                self.fail("Method must have at least one argument", func)
            elif isinstance(func.type, CallableType):
                self_type = get_proper_type(func.type.arg_types[0])
                if isinstance(self_type, AnyType) and not self_type.type_of_any == TypeOfAny.explicit:
                    leading_type: Type = fill_typevars(info)
                    if func.is_class or func.name == "__new__":
                        leading_type = self.class_type(leading_type)
                    func.type = replace_implicit_first_type(func.type, leading_type)

                leading_type = func.type.arg_types[0]
                proper_leading_type = get_proper_type(leading_type)
                if isinstance(proper_leading_type, Instance):  # method[[Instance, ...], Any] case
                    proper_leading_type = self_type_type = SelfType("Self", proper_leading_type)
                    func.type.variables = [self_type_type, *func.type.variables]
                elif (
                    isinstance(proper_leading_type, TypeType) and isinstance(proper_leading_type.item, Instance)
                ):  # classmethod[[type[Instance], ...], Any] case
                    self_type_type = SelfType("Self", proper_leading_type.item)
                    proper_leading_type = self.class_type(self_type_type)
                    func.type.variables = [self_type_type, *func.type.variables]
                elif self.is_self_type(proper_leading_type):  # method[[Self, ...], Self] case
                    proper_leading_type = self_type_type = SelfType("Self", self.named_type(info.fullname))
                elif isinstance(proper_leading_type, UnboundType):
                    # classmethod[[type[Self], ...], Self] case
                    node = self.lookup(proper_leading_type.name, func)
                    if (
                        node is not None
                        and node.fullname in {"typing.Type", "builtins.type"}
                        and proper_leading_type.args
                        and self.is_self_type(proper_leading_type.args[0])
                    ):
                        self_type_type = SelfType("Self", self.named_type(info.fullname))
                        proper_leading_type = self.class_type(self_type_type)
                    else:
                        return
                else:
                    return
                func.type = replace_implicit_first_type(func.type, proper_leading_type)

                # bind any SelfTypes in args and return types
                for idx, arg in enumerate(func.type.arg_types):
                    if self.is_self_type(arg):
                        if self_type_type.fullname == self_type_type.name:
                            assert isinstance(arg, UnboundType)
                            table_node = self.lookup(arg.name, func)
                            assert isinstance(table_node, SymbolTableNode) and table_node.node
                            self_type_type.fullname = table_node.node.fullname
                        func.type.arg_types[idx] = self_type_type

                if self.is_self_type(func.type.ret_type):
                    if self_type_type.fullname == self_type_type.name:
                        assert isinstance(func.type.ret_type, UnboundType)
                        table_node = self.lookup_qualified(
                            func.type.ret_type.name, func.type.ret_type
                        )
                        assert isinstance(table_node, SymbolTableNode) and table_node.node
                        self_type_type.fullname = table_node.node.fullname
                    func.type.ret_type = self_type_type

    def set_original_def(self, previous: Optional[Node], new: Union[FuncDef, Decorator]) -> bool:
        """If 'new' conditionally redefine 'previous', set 'previous' as original

        We reject straight redefinitions of functions, as they are usually
        a programming error. For example:

          def f(): ...
          def f(): ...  # Error: 'f' redefined
        """
        if isinstance(new, Decorator):
            new = new.func
        if (
            isinstance(previous, (FuncDef, Decorator))
            and unnamed_function(new.name)
            and unnamed_function(previous.name)
        ):
            return True
        if isinstance(previous, (FuncDef, Var, Decorator)) and new.is_conditional:
            new.original_def = previous
            return True
        else:
            return False

    def update_function_type_variables(self, fun_type: CallableType, defn: FuncItem) -> None:
        """Make any type variables in the signature of defn explicit.

        Update the signature of defn to contain type variable definitions
        if defn is generic.
        """
        with self.tvar_scope_frame(self.tvar_scope.method_frame()):
            a = self.type_analyzer()
            fun_type.variables = a.bind_function_type_variables(fun_type, defn)

    def visit_overloaded_func_def(self, defn: OverloadedFuncDef) -> None:
        self.statement = defn
        self.add_function_to_symbol_table(defn)

        if not self.recurse_into_functions:
            return

        # NB: Since _visit_overloaded_func_def will call accept on the
        # underlying FuncDefs, the function might get entered twice.
        # This is fine, though, because only the outermost function is
        # used to compute targets.
        with self.scope.function_scope(defn):
            self.analyze_overloaded_func_def(defn)

    def analyze_overloaded_func_def(self, defn: OverloadedFuncDef) -> None:
        # OverloadedFuncDef refers to any legitimate situation where you have
        # more than one declaration for the same function in a row.  This occurs
        # with a @property with a setter or a deleter, and for a classic
        # @overload.

        defn._fullname = self.qualified_name(defn.name)
        # TODO: avoid modifying items.
        defn.items = defn.unanalyzed_items.copy()

        first_item = defn.items[0]
        first_item.is_overload = True
        first_item.accept(self)

        if isinstance(first_item, Decorator) and first_item.func.is_property:
            # This is a property.
            first_item.func.is_overload = True
            self.analyze_property_with_multi_part_definition(defn)
            typ = function_type(first_item.func, self.named_type("builtins.function"))
            assert isinstance(typ, CallableType)
            types = [typ]
        else:
            # This is an a normal overload. Find the item signatures, the
            # implementation (if outside a stub), and any missing @overload
            # decorators.
            types, impl, non_overload_indexes = self.analyze_overload_sigs_and_impl(defn)
            defn.impl = impl
            if non_overload_indexes:
                self.handle_missing_overload_decorators(
                    defn, non_overload_indexes, some_overload_decorators=len(types) > 0
                )
            # If we found an implementation, remove it from the overload item list,
            # as it's special.
            if impl is not None:
                assert impl is defn.items[-1]
                defn.items = defn.items[:-1]
            elif not non_overload_indexes:
                self.handle_missing_overload_implementation(defn)

        if types:
            defn.type = Overloaded(types)
            defn.type.line = defn.line

        if not defn.items:
            # It was not a real overload after all, but function redefinition. We've
            # visited the redefinition(s) already.
            if not defn.impl:
                # For really broken overloads with no items and no implementation we need to keep
                # at least one item to hold basic information like function name.
                defn.impl = defn.unanalyzed_items[-1]
            return

        # We know this is an overload def. Infer properties and perform some checks.
        self.process_final_in_overload(defn)
        self.process_static_or_class_method_in_overload(defn)
        self.process_overload_impl(defn)

    def process_overload_impl(self, defn: OverloadedFuncDef) -> None:
        """Set flags for an overload implementation.

        Currently, this checks for a trivial body in protocols classes,
        where it makes the method implicitly abstract.
        """
        if defn.impl is None:
            return
        impl = defn.impl if isinstance(defn.impl, FuncDef) else defn.impl.func
        if is_trivial_body(impl.body) and self.is_class_scope() and not self.is_stub_file:
            assert self.type is not None
            if self.type.is_protocol:
                impl.abstract_status = IMPLICITLY_ABSTRACT

    def analyze_overload_sigs_and_impl(
        self, defn: OverloadedFuncDef
    ) -> Tuple[List[CallableType], Optional[OverloadPart], List[int]]:
        """Find overload signatures, the implementation, and items with missing @overload.

        Assume that the first was already analyzed. As a side effect:
        analyzes remaining items and updates 'is_overload' flags.
        """
        types = []
        non_overload_indexes = []
        impl: Optional[OverloadPart] = None
        for i, item in enumerate(defn.items):
            if i != 0:
                # Assume that the first item was already visited
                item.is_overload = True
                item.accept(self)
            # TODO: support decorated overloaded functions properly
            if isinstance(item, Decorator):
                callable = function_type(item.func, self.named_type("builtins.function"))
                assert isinstance(callable, CallableType)
                if not any(refers_to_fullname(dec, OVERLOAD_NAMES) for dec in item.decorators):
                    if i == len(defn.items) - 1 and not self.is_stub_file:
                        # Last item outside a stub is impl
                        impl = item
                    else:
                        # Oops it wasn't an overload after all. A clear error
                        # will vary based on where in the list it is, record
                        # that.
                        non_overload_indexes.append(i)
                else:
                    item.func.is_overload = True
                    types.append(callable)
            elif isinstance(item, FuncDef):
                if i == len(defn.items) - 1 and not self.is_stub_file:
                    impl = item
                else:
                    non_overload_indexes.append(i)
        return types, impl, non_overload_indexes

    def handle_missing_overload_decorators(
        self,
        defn: OverloadedFuncDef,
        non_overload_indexes: List[int],
        some_overload_decorators: bool,
    ) -> None:
        """Generate errors for overload items without @overload.

        Side effect: remote non-overload items.
        """
        if some_overload_decorators:
            # Some of them were overloads, but not all.
            for idx in non_overload_indexes:
                if self.is_stub_file:
                    self.fail(
                        "An implementation for an overloaded function "
                        "is not allowed in a stub file",
                        defn.items[idx],
                    )
                else:
                    self.fail(
                        "The implementation for an overloaded function " "must come last",
                        defn.items[idx],
                    )
        else:
            for idx in non_overload_indexes[1:]:
                self.name_already_defined(defn.name, defn.items[idx], defn.items[0])
            if defn.impl:
                self.name_already_defined(defn.name, defn.impl, defn.items[0])
        # Remove the non-overloads
        for idx in reversed(non_overload_indexes):
            del defn.items[idx]

    def handle_missing_overload_implementation(self, defn: OverloadedFuncDef) -> None:
        """Generate error about missing overload implementation (only if needed)."""
        if not self.is_stub_file:
            if self.type and self.type.is_protocol and not self.is_func_scope():
                # An overloaded protocol method doesn't need an implementation,
                # but if it doesn't have one, then it is considered abstract.
                for item in defn.items:
                    if isinstance(item, Decorator):
                        item.func.abstract_status = IS_ABSTRACT
                    else:
                        item.abstract_status = IS_ABSTRACT
            else:
                self.fail(
                    "An overloaded function outside a stub file must have an implementation",
                    defn,
                    code=codes.NO_OVERLOAD_IMPL,
                )

    def process_final_in_overload(self, defn: OverloadedFuncDef) -> None:
        """Detect the @final status of an overloaded function (and perform checks)."""
        # If the implementation is marked as @final (or the first overload in
        # stubs), then the whole overloaded definition if @final.
        if any(item.is_final for item in defn.items):
            # We anyway mark it as final because it was probably the intention.
            defn.is_final = True
            # Only show the error once per overload
            bad_final = next(ov for ov in defn.items if ov.is_final)
            if not self.is_stub_file:
                self.fail("@final should be applied only to overload implementation", bad_final)
            elif any(item.is_final for item in defn.items[1:]):
                bad_final = next(ov for ov in defn.items[1:] if ov.is_final)
                self.fail(
                    "In a stub file @final must be applied only to the first overload", bad_final
                )
        if defn.impl is not None and defn.impl.is_final:
            defn.is_final = True

    def process_static_or_class_method_in_overload(self, defn: OverloadedFuncDef) -> None:
        class_status = []
        static_status = []
        for item in defn.items:
            if isinstance(item, Decorator):
                inner = item.func
            elif isinstance(item, FuncDef):
                inner = item
            else:
                assert False, f"The 'item' variable is an unexpected type: {type(item)}"
            class_status.append(inner.is_class)
            static_status.append(inner.is_static)

        if defn.impl is not None:
            if isinstance(defn.impl, Decorator):
                inner = defn.impl.func
            elif isinstance(defn.impl, FuncDef):
                inner = defn.impl
            else:
                assert False, f"Unexpected impl type: {type(defn.impl)}"
            class_status.append(inner.is_class)
            static_status.append(inner.is_static)

        if len(set(class_status)) != 1:
            self.msg.overload_inconsistently_applies_decorator("classmethod", defn)
        elif len(set(static_status)) != 1:
            self.msg.overload_inconsistently_applies_decorator("staticmethod", defn)
        else:
            defn.is_class = class_status[0]
            defn.is_static = static_status[0]

    def analyze_property_with_multi_part_definition(self, defn: OverloadedFuncDef) -> None:
        """Analyze a property defined using multiple methods (e.g., using @x.setter).

        Assume that the first method (@property) has already been analyzed.
        """
        defn.is_property = True
        items = defn.items
        first_item = cast(Decorator, defn.items[0])
        deleted_items = []
        for i, item in enumerate(items[1:]):
            if isinstance(item, Decorator):
                if len(item.decorators) == 1:
                    node = item.decorators[0]
                    if isinstance(node, MemberExpr):
                        if node.name == "setter":
                            # The first item represents the entire property.
                            first_item.var.is_settable_property = True
                            # Get abstractness from the original definition.
                            item.func.abstract_status = first_item.func.abstract_status
                else:
                    self.fail("Decorated property not supported", item)
                item.func.accept(self)
            else:
                self.fail(f'Unexpected definition for property "{first_item.func.name}"', item)
                deleted_items.append(i + 1)
        for i in reversed(deleted_items):
            del items[i]

    def add_function_to_symbol_table(self, func: Union[FuncDef, OverloadedFuncDef]) -> None:
        if self.is_class_scope():
            assert self.type is not None
            func.info = self.type
        func._fullname = self.qualified_name(func.name)
        self.add_symbol(func.name, func, func)

    def analyze_arg_initializers(self, defn: FuncItem) -> None:
        with self.tvar_scope_frame(self.tvar_scope.method_frame()):
            # Analyze default arguments
            for arg in defn.arguments:
                if arg.initializer:
                    arg.initializer.accept(self)

    def analyze_function_body(self, defn: FuncItem) -> None:
        is_method = self.is_class_scope()
        with self.tvar_scope_frame(self.tvar_scope.method_frame()):
            # Bind the type variables again to visit the body.
            if defn.type:
                a = self.type_analyzer()
                a.bind_function_type_variables(cast(CallableType, defn.type), defn)
            self.function_stack.append(defn)
            with self.enter(defn):
                for arg in defn.arguments:
                    self.add_local(arg.variable, defn)

                # The first argument of a non-static, non-class method is like 'self'
                # (though the name could be different), having the enclosing class's
                # instance type.
                if is_method and not defn.is_static and not defn.is_class and defn.arguments:
                    defn.arguments[0].variable.is_self = True

                defn.body.accept(self)
            self.function_stack.pop()

    def check_classvar_in_signature(self, typ: ProperType) -> None:
        if isinstance(typ, Overloaded):
            for t in typ.items:  # type: ProperType
                self.check_classvar_in_signature(t)
            return
        if not isinstance(typ, CallableType):
            return
        for t in get_proper_types(typ.arg_types) + [get_proper_type(typ.ret_type)]:
            if self.is_classvar(t):
                self.fail_invalid_classvar(t)
                # Show only one error per signature
                break

    def check_function_signature(self, fdef: FuncItem) -> None:
        sig = fdef.type
        assert isinstance(sig, CallableType)
        if len(sig.arg_types) < len(fdef.arguments):
            self.fail("Type signature has too few arguments", fdef)
            # Add dummy Any arguments to prevent crashes later.
            num_extra_anys = len(fdef.arguments) - len(sig.arg_types)
            extra_anys = [AnyType(TypeOfAny.from_error)] * num_extra_anys
            sig.arg_types.extend(extra_anys)
        elif len(sig.arg_types) > len(fdef.arguments):
            self.fail("Type signature has too many arguments", fdef, blocker=True)

    def visit_decorator(self, dec: Decorator) -> None:
        self.statement = dec
        # TODO: better don't modify them at all.
        dec.decorators = dec.original_decorators.copy()
        dec.func.is_conditional = self.block_depth[-1] > 0
        if not dec.is_overload:
            self.add_symbol(dec.name, dec, dec)
        dec.func._fullname = self.qualified_name(dec.name)
        dec.var._fullname = self.qualified_name(dec.name)
        for d in dec.decorators:
            d.accept(self)
        removed: List[int] = []
        no_type_check = False
        for i, d in enumerate(dec.decorators):
            # A bunch of decorators are special cased here.
            if refers_to_fullname(d, "abc.abstractmethod"):
                removed.append(i)
                dec.func.abstract_status = IS_ABSTRACT
                self.check_decorated_function_is_method("abstractmethod", dec)
            elif refers_to_fullname(d, ("asyncio.coroutines.coroutine", "types.coroutine")):
                removed.append(i)
                dec.func.is_awaitable_coroutine = True
            elif refers_to_fullname(d, "builtins.staticmethod"):
                removed.append(i)
                dec.func.is_static = True
                dec.var.is_staticmethod = True
                self.check_decorated_function_is_method("staticmethod", dec)
            elif refers_to_fullname(d, "builtins.classmethod"):
                removed.append(i)
                dec.func.is_class = True
                dec.var.is_classmethod = True
                self.check_decorated_function_is_method("classmethod", dec)
            elif refers_to_fullname(
                d, ("builtins.property", "abc.abstractproperty", "functools.cached_property")
            ):
                removed.append(i)
                dec.func.is_property = True
                dec.var.is_property = True
                if refers_to_fullname(d, "abc.abstractproperty"):
                    dec.func.abstract_status = IS_ABSTRACT
                elif refers_to_fullname(d, "functools.cached_property"):
                    dec.var.is_settable_property = True
                self.check_decorated_function_is_method("property", dec)
                if len(dec.func.arguments) > 1:
                    self.fail("Too many arguments", dec.func)
            elif refers_to_fullname(d, "typing.no_type_check"):
                dec.var.type = AnyType(TypeOfAny.special_form)
                no_type_check = True
            elif refers_to_fullname(d, FINAL_DECORATOR_NAMES):
                if self.is_class_scope():
                    assert self.type is not None, "No type set at class scope"
                    if self.type.is_protocol:
                        self.msg.protocol_members_cant_be_final(d)
                    else:
                        dec.func.is_final = True
                        dec.var.is_final = True
                    removed.append(i)
                else:
                    self.fail("@final cannot be used with non-method functions", d)
        for i in reversed(removed):
            del dec.decorators[i]
        if (not dec.is_overload or dec.var.is_property) and self.type:
            dec.var.info = self.type
            dec.var.is_initialized_in_class = True
        if not no_type_check and self.recurse_into_functions:
            dec.func.accept(self)
        if dec.decorators and dec.var.is_property:
            self.fail("Decorated property not supported", dec)
        if dec.func.abstract_status == IS_ABSTRACT and dec.func.is_final:
            self.fail(f"Method {dec.func.name} is both abstract and final", dec)

    def check_decorated_function_is_method(self, decorator: str, context: Context) -> None:
        if not self.type or self.is_func_scope():
            self.fail(f'"{decorator}" used with a non-method', context)

    #
    # Classes
    #

    def visit_class_def(self, defn: ClassDef) -> None:
        self.statement = defn
        self.incomplete_type_stack.append(not defn.info)
        namespace = self.qualified_name(defn.name)
        with self.tvar_scope_frame(self.tvar_scope.class_frame(namespace)):
            self.analyze_class(defn)
        self.incomplete_type_stack.pop()

    def analyze_class(self, defn: ClassDef) -> None:
        fullname = self.qualified_name(defn.name)
        if not defn.info and not self.is_core_builtin_class(defn):
            # Add placeholder so that self-references in base classes can be
            # resolved.  We don't want this to cause a deferral, since if there
            # are no incomplete references, we'll replace this with a TypeInfo
            # before returning.
            placeholder = PlaceholderNode(fullname, defn, defn.line, becomes_typeinfo=True)
            self.add_symbol(defn.name, placeholder, defn, can_defer=False)

        tag = self.track_incomplete_refs()

        # Restore base classes after previous iteration (things like Generic[T] might be removed).
        defn.base_type_exprs.extend(defn.removed_base_type_exprs)
        defn.removed_base_type_exprs.clear()

        self.update_metaclass(defn)

        bases = defn.base_type_exprs
        bases, tvar_defs, is_protocol = self.clean_up_bases_and_infer_type_variables(
            defn, bases, context=defn
        )

        for tvd in tvar_defs:
            if isinstance(tvd, TypeVarType) and any(
                has_placeholder(t) for t in [tvd.upper_bound] + tvd.values
            ):
                # Some type variable bounds or values are not ready, we need
                # to re-analyze this class.
                self.defer()

        self.analyze_class_keywords(defn)
        result = self.analyze_base_classes(bases)

        if result is None or self.found_incomplete_ref(tag):
            # Something was incomplete. Defer current target.
            self.mark_incomplete(defn.name, defn)
            return

        base_types, base_error = result
        if any(isinstance(base, PlaceholderType) for base, _ in base_types):
            # We need to know the TypeInfo of each base to construct the MRO. Placeholder types
            # are okay in nested positions, since they can't affect the MRO.
            self.mark_incomplete(defn.name, defn)
            return

        if self.analyze_typeddict_classdef(defn):
            return

        if self.analyze_namedtuple_classdef(defn):
            return

        # Create TypeInfo for class now that base classes and the MRO can be calculated.
        self.prepare_class_def(defn)

        defn.type_vars = tvar_defs
        defn.info.type_vars = []
        # we want to make sure any additional logic in add_type_vars gets run
        defn.info.add_type_vars()
        if base_error:
            defn.info.fallback_to_any = True

        with self.scope.class_scope(defn.info):
            self.configure_base_classes(defn, base_types)
            defn.info.is_protocol = is_protocol
            self.analyze_metaclass(defn)
            defn.info.runtime_protocol = False
            for decorator in defn.decorators:
                self.analyze_class_decorator(defn, decorator)
            self.analyze_class_body_common(defn)

    def is_core_builtin_class(self, defn: ClassDef) -> bool:
        return self.cur_mod_id == "builtins" and defn.name in CORE_BUILTIN_CLASSES

    def analyze_class_body_common(self, defn: ClassDef) -> None:
        """Parts of class body analysis that are common to all kinds of class defs."""
        self.enter_class(defn.info)
        defn.defs.accept(self)
        self.apply_class_plugin_hooks(defn)
        self.leave_class()

    def analyze_typeddict_classdef(self, defn: ClassDef) -> bool:
        if (
            defn.info
            and defn.info.typeddict_type
            and not has_placeholder(defn.info.typeddict_type)
        ):
            # This is a valid TypedDict, and it is fully analyzed.
            return True
        is_typeddict, info = self.typed_dict_analyzer.analyze_typeddict_classdef(defn)
        if is_typeddict:
            for decorator in defn.decorators:
                decorator.accept(self)
                if isinstance(decorator, RefExpr):
                    if decorator.fullname in FINAL_DECORATOR_NAMES:
                        self.fail("@final cannot be used with TypedDict", decorator)
            if info is None:
                self.mark_incomplete(defn.name, defn)
            else:
                self.prepare_class_def(defn, info)
            return True
        return False

    def analyze_namedtuple_classdef(self, defn: ClassDef) -> bool:
        """Check if this class can define a named tuple."""
        if (
            defn.info
            and defn.info.is_named_tuple
            and defn.info.tuple_type
            and not has_placeholder(defn.info.tuple_type)
        ):
            # Don't reprocess everything. We just need to process methods defined
            # in the named tuple class body.
            is_named_tuple, info = True, defn.info  # type: bool, Optional[TypeInfo]
        else:
            is_named_tuple, info = self.named_tuple_analyzer.analyze_namedtuple_classdef(
                defn, self.is_stub_file, self.is_func_scope()
            )
        if is_named_tuple:
            if info is None:
                self.mark_incomplete(defn.name, defn)
            else:
                self.prepare_class_def(defn, info)
                with self.scope.class_scope(defn.info):
                    with self.named_tuple_analyzer.save_namedtuple_body(info):
                        self.analyze_class_body_common(defn)
            return True
        return False

    def apply_class_plugin_hooks(self, defn: ClassDef) -> None:
        """Apply a plugin hook that may infer a more precise definition for a class."""

        for decorator in defn.decorators:
            decorator_name = self.get_fullname_for_hook(decorator)
            if decorator_name:
                hook = self.plugin.get_class_decorator_hook(decorator_name)
                if hook:
                    hook(ClassDefContext(defn, decorator, self))

        if defn.metaclass:
            metaclass_name = self.get_fullname_for_hook(defn.metaclass)
            if metaclass_name:
                hook = self.plugin.get_metaclass_hook(metaclass_name)
                if hook:
                    hook(ClassDefContext(defn, defn.metaclass, self))

        for base_expr in defn.base_type_exprs:
            base_name = self.get_fullname_for_hook(base_expr)
            if base_name:
                hook = self.plugin.get_base_class_hook(base_name)
                if hook:
                    hook(ClassDefContext(defn, base_expr, self))

    def get_fullname_for_hook(self, expr: Expression) -> Optional[str]:
        if isinstance(expr, CallExpr):
            return self.get_fullname_for_hook(expr.callee)
        elif isinstance(expr, IndexExpr):
            return self.get_fullname_for_hook(expr.base)
        elif isinstance(expr, RefExpr):
            if expr.fullname:
                return expr.fullname
            # If we don't have a fullname look it up. This happens because base classes are
            # analyzed in a different manner (see exprtotype.py) and therefore those AST
            # nodes will not have full names.
            sym = self.lookup_type_node(expr)
            if sym:
                return sym.fullname
        return None

    def analyze_class_keywords(self, defn: ClassDef) -> None:
        for value in defn.keywords.values():
            value.accept(self)

    def enter_class(self, info: TypeInfo) -> None:
        # Remember previous active class
        self.type_stack.append(self.type)
        self.locals.append(None)  # Add class scope
        self.is_comprehension_stack.append(False)
        self.block_depth.append(-1)  # The class body increments this to 0
        self.type = info
        self.missing_names.append(set())

    def leave_class(self) -> None:
        """Restore analyzer state."""
        self.block_depth.pop()
        self.locals.pop()
        self.is_comprehension_stack.pop()
        self.type = self.type_stack.pop()
        self.missing_names.pop()

    def analyze_class_decorator(self, defn: ClassDef, decorator: Expression) -> None:
        decorator.accept(self)
        if isinstance(decorator, RefExpr):
            if decorator.fullname in RUNTIME_PROTOCOL_DECOS:
                if defn.info.is_protocol:
                    defn.info.runtime_protocol = True
                else:
                    self.fail("@runtime_checkable can only be used with protocol classes", defn)
            elif decorator.fullname in FINAL_DECORATOR_NAMES:
                defn.info.is_final = True

    def clean_up_bases_and_infer_type_variables(
        self, defn: ClassDef, base_type_exprs: List[Expression], context: Context
    ) -> Tuple[List[Expression], List[TypeVarLikeType], bool]:
        """Remove extra base classes such as Generic and infer type vars.

        For example, consider this class:

          class Foo(Bar, Generic[T]): ...

        Now we will remove Generic[T] from bases of Foo and infer that the
        type variable 'T' is a type argument of Foo.

        Note that this is performed *before* semantic analysis.

        Returns (remaining base expressions, inferred type variables, is protocol).
        """
        removed: List[int] = []
        declared_tvars: TypeVarLikeList = []
        is_protocol = False
        for i, base_expr in enumerate(base_type_exprs):
            self.analyze_type_expr(base_expr)

            try:
                base = self.expr_to_unanalyzed_type(base_expr)
            except TypeTranslationError:
                # This error will be caught later.
                continue
            result = self.analyze_class_typevar_declaration(base)
            if result is not None:
                if declared_tvars:
                    self.fail("Only single Generic[...] or Protocol[...] can be in bases", context)
                removed.append(i)
                tvars = result[0]
                is_protocol |= result[1]
                declared_tvars.extend(tvars)
            if isinstance(base, UnboundType):
                sym = self.lookup_qualified(base.name, base)
                if sym is not None and sym.node is not None:
                    if sym.node.fullname in PROTOCOL_NAMES and i not in removed:
                        # also remove bare 'Protocol' bases
                        removed.append(i)
                        is_protocol = True

        all_tvars = self.get_all_bases_tvars(base_type_exprs, removed)
        if declared_tvars:
            if len(remove_dups(declared_tvars)) < len(declared_tvars):
                self.fail("Duplicate type variables in Generic[...] or Protocol[...]", context)
            declared_tvars = remove_dups(declared_tvars)
            if not set(all_tvars).issubset(set(declared_tvars)):
                self.fail(
                    "If Generic[...] or Protocol[...] is present"
                    " it should list all type variables",
                    context,
                )
                # In case of error, Generic tvars will go first
                declared_tvars = remove_dups(declared_tvars + all_tvars)
        else:
            declared_tvars = all_tvars
        for i in reversed(removed):
            # We need to actually remove the base class expressions like Generic[T],
            # mostly because otherwise they will create spurious dependencies in fine
            # grained incremental mode.
            defn.removed_base_type_exprs.append(defn.base_type_exprs[i])
            del base_type_exprs[i]
        tvar_defs: List[TypeVarLikeType] = []
        for name, tvar_expr in declared_tvars:
            tvar_def = self.tvar_scope.bind_new(name, tvar_expr)
            tvar_defs.append(tvar_def)
        return base_type_exprs, tvar_defs, is_protocol

    def analyze_class_typevar_declaration(
        self, base: Type
    ) -> Optional[Tuple[TypeVarLikeList, bool]]:
        """Analyze type variables declared using Generic[...] or Protocol[...].

        Args:
            base: Non-analyzed base class

        Return None if the base class does not declare type variables. Otherwise,
        return the type variables.
        """
        if not isinstance(base, UnboundType):
            return None
        unbound = base
        sym = self.lookup_qualified(unbound.name, unbound)
        if sym is None or sym.node is None:
            return None
        if (
            sym.node.fullname == "typing.Generic"
            or sym.node.fullname in PROTOCOL_NAMES
            and base.args
        ):
            is_proto = sym.node.fullname != "typing.Generic"
            tvars: TypeVarLikeList = []
            for arg in unbound.args:
                tag = self.track_incomplete_refs()
                tvar = self.analyze_unbound_tvar(arg)
                if tvar:
                    tvars.append(tvar)
                elif not self.found_incomplete_ref(tag):
                    self.fail("Free type variable expected in %s[...]" % sym.node.name, base)
            return tvars, is_proto
        return None

    def analyze_unbound_tvar(self, t: Type) -> Optional[Tuple[str, TypeVarLikeExpr]]:
        if not isinstance(t, UnboundType):
            return None
        unbound = t
        sym = self.lookup_qualified(unbound.name, unbound)
        if sym and isinstance(sym.node, PlaceholderNode):
            self.record_incomplete_ref()
        if sym and isinstance(sym.node, ParamSpecExpr):
            if sym.fullname and not self.tvar_scope.allow_binding(sym.fullname):
                # It's bound by our type variable scope
                return None
            return unbound.name, sym.node
        if sym and isinstance(sym.node, TypeVarTupleExpr):
            if sym.fullname and not self.tvar_scope.allow_binding(sym.fullname):
                # It's bound by our type variable scope
                return None
            return unbound.name, sym.node
        if sym is None or not isinstance(sym.node, TypeVarExpr):
            return None
        elif sym.fullname and not self.tvar_scope.allow_binding(sym.fullname):
            # It's bound by our type variable scope
            return None
        else:
            assert isinstance(sym.node, TypeVarExpr)
            return unbound.name, sym.node

    def get_all_bases_tvars(
        self, base_type_exprs: List[Expression], removed: List[int]
    ) -> TypeVarLikeList:
        """Return all type variable references in bases."""
        tvars: TypeVarLikeList = []
        for i, base_expr in enumerate(base_type_exprs):
            if i not in removed:
                try:
                    base = self.expr_to_unanalyzed_type(base_expr)
                except TypeTranslationError:
                    # This error will be caught later.
                    continue
                base_tvars = base.accept(TypeVarLikeQuery(self.lookup_qualified, self.tvar_scope))
                tvars.extend(base_tvars)
        return remove_dups(tvars)

    def prepare_class_def(self, defn: ClassDef, info: Optional[TypeInfo] = None) -> None:
        """Prepare for the analysis of a class definition.

        Create an empty TypeInfo and store it in a symbol table, or if the 'info'
        argument is provided, store it instead (used for magic type definitions).
        """
        if not defn.info:
            defn.fullname = self.qualified_name(defn.name)
            # TODO: Nested classes
            info = info or self.make_empty_type_info(defn)
            defn.info = info
            info.defn = defn
            if not self.is_func_scope():
                info._fullname = self.qualified_name(defn.name)
            else:
                info._fullname = info.name
        local_name = defn.name
        if "@" in local_name:
            local_name = local_name.split("@")[0]
        self.add_symbol(local_name, defn.info, defn)
        if self.is_nested_within_func_scope():
            # We need to preserve local classes, let's store them
            # in globals under mangled unique names
            #
            # TODO: Putting local classes into globals breaks assumptions in fine-grained
            #       incremental mode and we should avoid it. In general, this logic is too
            #       ad-hoc and needs to be removed/refactored.
            if "@" not in defn.info._fullname:
                global_name = defn.info.name + "@" + str(defn.line)
                defn.info._fullname = self.cur_mod_id + "." + global_name
            else:
                # Preserve name from previous fine-grained incremental run.
                global_name = defn.info.name
            defn.fullname = defn.info._fullname
            if defn.info.is_named_tuple:
                # Named tuple nested within a class is stored in the class symbol table.
                self.add_symbol_skip_local(global_name, defn.info)
            else:
                self.globals[global_name] = SymbolTableNode(GDEF, defn.info)

    def make_empty_type_info(self, defn: ClassDef) -> TypeInfo:
        if (
            self.is_module_scope()
            and self.cur_mod_id == "builtins"
            and defn.name in CORE_BUILTIN_CLASSES
        ):
            # Special case core built-in classes. A TypeInfo was already
            # created for it before semantic analysis, but with a dummy
            # ClassDef. Patch the real ClassDef object.
            info = self.globals[defn.name].node
            assert isinstance(info, TypeInfo)
        else:
            info = TypeInfo(SymbolTable(), defn, self.cur_mod_id)
            info.set_line(defn)
        return info

    def get_name_repr_of_expr(self, expr: Expression) -> Optional[str]:
        """Try finding a short simplified textual representation of a base class expression."""
        if isinstance(expr, NameExpr):
            return expr.name
        if isinstance(expr, MemberExpr):
            return get_member_expr_fullname(expr)
        if isinstance(expr, IndexExpr):
            return self.get_name_repr_of_expr(expr.base)
        if isinstance(expr, CallExpr):
            return self.get_name_repr_of_expr(expr.callee)
        return None

    def analyze_base_classes(
        self, base_type_exprs: List[Expression]
    ) -> Optional[Tuple[List[Tuple[ProperType, Expression]], bool]]:
        """Analyze base class types.

        Return None if some definition was incomplete. Otherwise, return a tuple
        with these items:

         * List of (analyzed type, original expression) tuples
         * Boolean indicating whether one of the bases had a semantic analysis error
        """
        is_error = False
        bases = []
        for base_expr in base_type_exprs:
            if (
                isinstance(base_expr, RefExpr)
                and base_expr.fullname in TYPED_NAMEDTUPLE_NAMES + TPDICT_NAMES
            ):
                # Ignore magic bases for now.
                continue

            try:
                base = self.expr_to_analyzed_type(base_expr, allow_placeholder=True)
            except TypeTranslationError:
                name = self.get_name_repr_of_expr(base_expr)
                if isinstance(base_expr, CallExpr):
                    msg = "Unsupported dynamic base class"
                else:
                    msg = "Invalid base class"
                if name:
                    msg += f' "{name}"'
                self.fail(msg, base_expr)
                is_error = True
                continue
            if base is None:
                return None
            base = get_proper_type(base)
            bases.append((base, base_expr))
        return bases, is_error

    def configure_base_classes(
        self, defn: ClassDef, bases: List[Tuple[ProperType, Expression]]
    ) -> None:
        """Set up base classes.

        This computes several attributes on the corresponding TypeInfo defn.info
        related to the base classes: defn.info.bases, defn.info.mro, and
        miscellaneous others (at least tuple_type, fallback_to_any, and is_enum.)
        """
        base_types: List[Instance] = []
        info = defn.info

        for base, base_expr in bases:
            if isinstance(base, TupleType):
                actual_base = self.configure_tuple_base_class(defn, base)
                base_types.append(actual_base)
            elif isinstance(base, Instance):
                if base.type.is_newtype:
                    self.fail('Cannot subclass "NewType"', defn)
                base_types.append(base)
            elif isinstance(base, AnyType):
                if self.options.disallow_subclassing_any:
                    if isinstance(base_expr, (NameExpr, MemberExpr)):
                        msg = f'Class cannot subclass "{base_expr.name}" (has type "Any")'
                    else:
                        msg = 'Class cannot subclass value of type "Any"'
                    self.fail(msg, base_expr)
                info.fallback_to_any = True
            else:
                msg = "Invalid base class"
                name = self.get_name_repr_of_expr(base_expr)
                if name:
                    msg += f' "{name}"'
                self.fail(msg, base_expr)
                info.fallback_to_any = True
            if self.options.disallow_any_unimported and has_any_from_unimported_type(base):
                if isinstance(base_expr, (NameExpr, MemberExpr)):
                    prefix = f"Base type {base_expr.name}"
                else:
                    prefix = "Base type"
                self.msg.unimported_type_becomes_any(prefix, base, base_expr)
            check_for_explicit_any(
                base, self.options, self.is_typeshed_stub_file, self.msg, context=base_expr
            )

        # Add 'object' as implicit base if there is no other base class.
        if not base_types and defn.fullname != "builtins.object":
            base_types.append(self.object_type())

        info.bases = base_types

        # Calculate the MRO.
        if not self.verify_base_classes(defn):
            self.set_dummy_mro(defn.info)
            return
        self.calculate_class_mro(defn, self.object_type)

    def configure_tuple_base_class(self, defn: ClassDef, base: TupleType) -> Instance:
        info = defn.info

        # There may be an existing valid tuple type from previous semanal iterations.
        # Use equality to check if it is the case.
        if info.tuple_type and info.tuple_type != base and not has_placeholder(info.tuple_type):
            self.fail("Class has two incompatible bases derived from tuple", defn)
            defn.has_incompatible_baseclass = True
        if info.special_alias and has_placeholder(info.special_alias.target):
            self.defer(force_progress=True)
        info.update_tuple_type(base)

        if base.partial_fallback.type.fullname == "builtins.tuple" and not has_placeholder(base):
            # Fallback can only be safely calculated after semantic analysis, since base
            # classes may be incomplete. Postpone the calculation.
            self.schedule_patch(PRIORITY_FALLBACKS, lambda: calculate_tuple_fallback(base))

        return base.partial_fallback

    def set_dummy_mro(self, info: TypeInfo) -> None:
        # Give it an MRO consisting of just the class itself and object.
        info.mro = [info, self.object_type().type]
        info.bad_mro = True

    def calculate_class_mro(
        self, defn: ClassDef, obj_type: Optional[Callable[[], Instance]] = None
    ) -> None:
        """Calculate method resolution order for a class.

        `obj_type` exists just to fill in empty base class list in case of an error.
        """
        try:
            calculate_mro(defn.info, obj_type)
        except MroError:
            self.fail(
                "Cannot determine consistent method resolution "
                'order (MRO) for "%s"' % defn.name,
                defn,
            )
            self.set_dummy_mro(defn.info)
        # Allow plugins to alter the MRO to handle the fact that `def mro()`
        # on metaclasses permits MRO rewriting.
        if defn.fullname:
            hook = self.plugin.get_customize_class_mro_hook(defn.fullname)
            if hook:
                hook(ClassDefContext(defn, FakeExpression(), self))

    def update_metaclass(self, defn: ClassDef) -> None:
        """Lookup for special metaclass declarations, and update defn fields accordingly.

        * six.with_metaclass(M, B1, B2, ...)
        * @six.add_metaclass(M)
        * future.utils.with_metaclass(M, B1, B2, ...)
        * past.utils.with_metaclass(M, B1, B2, ...)
        """

        # Look for six.with_metaclass(M, B1, B2, ...)
        with_meta_expr: Optional[Expression] = None
        if len(defn.base_type_exprs) == 1:
            base_expr = defn.base_type_exprs[0]
            if isinstance(base_expr, CallExpr) and isinstance(base_expr.callee, RefExpr):
                base_expr.accept(self)
                if (
                    base_expr.callee.fullname
                    in {
                        "six.with_metaclass",
                        "future.utils.with_metaclass",
                        "past.utils.with_metaclass",
                    }
                    and len(base_expr.args) >= 1
                    and all(kind == ARG_POS for kind in base_expr.arg_kinds)
                ):
                    with_meta_expr = base_expr.args[0]
                    defn.base_type_exprs = base_expr.args[1:]

        # Look for @six.add_metaclass(M)
        add_meta_expr: Optional[Expression] = None
        for dec_expr in defn.decorators:
            if isinstance(dec_expr, CallExpr) and isinstance(dec_expr.callee, RefExpr):
                dec_expr.callee.accept(self)
                if (
                    dec_expr.callee.fullname == "six.add_metaclass"
                    and len(dec_expr.args) == 1
                    and dec_expr.arg_kinds[0] == ARG_POS
                ):
                    add_meta_expr = dec_expr.args[0]
                    break

        metas = {defn.metaclass, with_meta_expr, add_meta_expr} - {None}
        if len(metas) == 0:
            return
        if len(metas) > 1:
            self.fail("Multiple metaclass definitions", defn)
            return
        defn.metaclass = metas.pop()

    def verify_base_classes(self, defn: ClassDef) -> bool:
        info = defn.info
        cycle = False
        for base in info.bases:
            baseinfo = base.type
            if self.is_base_class(info, baseinfo):
                self.fail("Cycle in inheritance hierarchy", defn)
                cycle = True
            if baseinfo.fullname == "builtins.bool":
                self.fail('"%s" is not a valid base class' % baseinfo.name, defn, blocker=True)
                return False
        dup = find_duplicate(info.direct_base_classes())
        if dup:
            self.fail(f'Duplicate base class "{dup.name}"', defn, blocker=True)
            return False
        return not cycle

    def is_base_class(self, t: TypeInfo, s: TypeInfo) -> bool:
        """Determine if t is a base class of s (but do not use mro)."""
        # Search the base class graph for t, starting from s.
        worklist = [s]
        visited = {s}
        while worklist:
            nxt = worklist.pop()
            if nxt == t:
                return True
            for base in nxt.bases:
                if base.type not in visited:
                    worklist.append(base.type)
                    visited.add(base.type)
        return False

    def analyze_metaclass(self, defn: ClassDef) -> None:
        if defn.metaclass:
            metaclass_name = None
            if isinstance(defn.metaclass, NameExpr):
                metaclass_name = defn.metaclass.name
            elif isinstance(defn.metaclass, MemberExpr):
                metaclass_name = get_member_expr_fullname(defn.metaclass)
            if metaclass_name is None:
                self.fail(f'Dynamic metaclass not supported for "{defn.name}"', defn.metaclass)
                return
            sym = self.lookup_qualified(metaclass_name, defn.metaclass)
            if sym is None:
                # Probably a name error - it is already handled elsewhere
                return
            if isinstance(sym.node, Var) and isinstance(get_proper_type(sym.node.type), AnyType):
                # 'Any' metaclass -- just ignore it.
                #
                # TODO: A better approach would be to record this information
                #       and assume that the type object supports arbitrary
                #       attributes, similar to an 'Any' base class.
                return
            if isinstance(sym.node, PlaceholderNode):
                self.defer(defn)
                return

            # Support type aliases, like `_Meta: TypeAlias = type`
            if (
                isinstance(sym.node, TypeAlias)
                and sym.node.no_args
                and isinstance(sym.node.target, ProperType)
                and isinstance(sym.node.target, Instance)
            ):
                metaclass_info: Optional[Node] = sym.node.target.type
            else:
                metaclass_info = sym.node

            if not isinstance(metaclass_info, TypeInfo) or metaclass_info.tuple_type is not None:
                self.fail(f'Invalid metaclass "{metaclass_name}"', defn.metaclass)
                return
            if not metaclass_info.is_metaclass():
                self.fail(
                    'Metaclasses not inheriting from "type" are not supported', defn.metaclass
                )
                return
            inst = fill_typevars(metaclass_info)
            assert isinstance(inst, Instance)
            defn.info.declared_metaclass = inst
        defn.info.metaclass_type = defn.info.calculate_metaclass_type()
        if any(info.is_protocol for info in defn.info.mro):
            if (
                not defn.info.metaclass_type
                or defn.info.metaclass_type.type.fullname == "builtins.type"
            ):
                # All protocols and their subclasses have ABCMeta metaclass by default.
                # TODO: add a metaclass conflict check if there is another metaclass.
                abc_meta = self.named_type_or_none("abc.ABCMeta", [])
                if abc_meta is not None:  # May be None in tests with incomplete lib-stub.
                    defn.info.metaclass_type = abc_meta
        if defn.info.metaclass_type is None:
            # Inconsistency may happen due to multiple baseclasses even in classes that
            # do not declare explicit metaclass, but it's harder to catch at this stage
            if defn.metaclass is not None:
                self.fail(f'Inconsistent metaclass structure for "{defn.name}"', defn)
        else:
            if defn.info.metaclass_type.type.has_base("enum.EnumMeta"):
                defn.info.is_enum = True
                if defn.type_vars:
                    self.fail("Enum class cannot be generic", defn)

    #
    # Imports
    #

    def visit_import(self, i: Import) -> None:
        self.statement = i
        for id, as_id in i.ids:
            # Modules imported in a stub file without using 'import X as X' won't get exported
            # When implicit re-exporting is disabled, we have the same behavior as stubs.
            use_implicit_reexport = not self.is_stub_file and self.options.implicit_reexport
            if as_id is not None:
                base_id = id
                imported_id = as_id
                module_public = use_implicit_reexport or id.split(".")[-1] == as_id
            else:
                base_id = id.split(".")[0]
                imported_id = base_id
                module_public = use_implicit_reexport
            self.add_module_symbol(
                base_id,
                imported_id,
                context=i,
                module_public=module_public,
                module_hidden=not module_public,
            )

    def visit_import_from(self, imp: ImportFrom) -> None:
        self.statement = imp
        module_id = self.correct_relative_import(imp)
        module = self.modules.get(module_id)
        for id, as_id in imp.names:
            fullname = module_id + "." + id
            self.set_future_import_flags(fullname)
            if module is None:
                node = None
            elif module_id == self.cur_mod_id and fullname in self.modules:
                # Submodule takes precedence over definition in surround package, for
                # compatibility with runtime semantics in typical use cases. This
                # could more precisely model runtime semantics by taking into account
                # the line number beyond which the local definition should take
                # precedence, but doesn't seem to be important in most use cases.
                node = SymbolTableNode(GDEF, self.modules[fullname])
            else:
                if id == as_id == "__all__" and module_id in self.export_map:
                    self.all_exports[:] = self.export_map[module_id]
                node = module.names.get(id)

            missing_submodule = False
            imported_id = as_id or id

            # Modules imported in a stub file without using 'from Y import X as X' will
            # not get exported.
            # When implicit re-exporting is disabled, we have the same behavior as stubs.
            use_implicit_reexport = not self.is_stub_file and self.options.implicit_reexport
            module_public = use_implicit_reexport or (as_id is not None and id == as_id)

            # If the module does not contain a symbol with the name 'id',
            # try checking if it's a module instead.
            if not node:
                mod = self.modules.get(fullname)
                if mod is not None:
                    kind = self.current_symbol_kind()
                    node = SymbolTableNode(kind, mod)
                elif fullname in self.missing_modules:
                    missing_submodule = True
            # If it is still not resolved, check for a module level __getattr__
            if (
                module
                and not node
                and (module.is_stub or self.options.python_version >= (3, 7))
                and "__getattr__" in module.names
            ):
                # We store the fullname of the original definition so that we can
                # detect whether two imported names refer to the same thing.
                fullname = module_id + "." + id
                gvar = self.create_getattr_var(module.names["__getattr__"], imported_id, fullname)
                if gvar:
                    self.add_symbol(
                        imported_id,
                        gvar,
                        imp,
                        module_public=module_public,
                        module_hidden=not module_public,
                    )
                    continue

            if node and not node.module_hidden:
                self.process_imported_symbol(
                    node, module_id, id, imported_id, fullname, module_public, context=imp
                )
            elif module and not missing_submodule:
                # Target module exists but the imported name is missing or hidden.
                self.report_missing_module_attribute(
                    module_id,
                    id,
                    imported_id,
                    module_public=module_public,
                    module_hidden=not module_public,
                    context=imp,
                )
            else:
                # Import of a missing (sub)module.
                self.add_unknown_imported_symbol(
                    imported_id,
                    imp,
                    target_name=fullname,
                    module_public=module_public,
                    module_hidden=not module_public,
                )

    def process_imported_symbol(
        self,
        node: SymbolTableNode,
        module_id: str,
        id: str,
        imported_id: str,
        fullname: str,
        module_public: bool,
        context: ImportBase,
    ) -> None:
        module_hidden = not module_public and (
            # `from package import submodule` should work regardless of whether package
            # re-exports submodule, so we shouldn't hide it
            not isinstance(node.node, MypyFile)
            or fullname not in self.modules
            # but given `from somewhere import random_unrelated_module` we should hide
            # random_unrelated_module
            or not fullname.startswith(self.cur_mod_id + ".")
        )

        if isinstance(node.node, PlaceholderNode):
            if self.final_iteration:
                self.report_missing_module_attribute(
                    module_id,
                    id,
                    imported_id,
                    module_public=module_public,
                    module_hidden=module_hidden,
                    context=context,
                )
                return
            else:
                # This might become a type.
                self.mark_incomplete(
                    imported_id,
                    node.node,
                    module_public=module_public,
                    module_hidden=module_hidden,
                    becomes_typeinfo=True,
                )
        existing_symbol = self.globals.get(imported_id)
        if (
            existing_symbol
            and not isinstance(existing_symbol.node, PlaceholderNode)
            and not isinstance(node.node, PlaceholderNode)
        ):
            # Import can redefine a variable. They get special treatment.
            if self.process_import_over_existing_name(imported_id, existing_symbol, node, context):
                return
        if existing_symbol and isinstance(node.node, PlaceholderNode):
            # Imports are special, some redefinitions are allowed, so wait until
            # we know what is the new symbol node.
            return
        # NOTE: we take the original node even for final `Var`s. This is to support
        # a common pattern when constants are re-exported (same applies to import *).
        self.add_imported_symbol(
            imported_id, node, context, module_public=module_public, module_hidden=module_hidden
        )

    def report_missing_module_attribute(
        self,
        import_id: str,
        source_id: str,
        imported_id: str,
        module_public: bool,
        module_hidden: bool,
        context: Node,
    ) -> None:
        # Missing attribute.
        if self.is_incomplete_namespace(import_id):
            # We don't know whether the name will be there, since the namespace
            # is incomplete. Defer the current target.
            self.mark_incomplete(
                imported_id, context, module_public=module_public, module_hidden=module_hidden
            )
            return
        message = f'Module "{import_id}" has no attribute "{source_id}"'
        # Suggest alternatives, if any match is found.
        module = self.modules.get(import_id)
        if module:
            if not self.options.implicit_reexport and source_id in module.names.keys():
                message = (
                    'Module "{}" does not explicitly export attribute "{}"'
                    "; implicit reexport disabled".format(import_id, source_id)
                )
            else:
                alternatives = set(module.names.keys()).difference({source_id})
                matches = best_matches(source_id, alternatives)[:3]
                if matches:
                    suggestion = f"; maybe {pretty_seq(matches, 'or')}?"
                    message += f"{suggestion}"
        self.fail(message, context, code=codes.ATTR_DEFINED)
        self.add_unknown_imported_symbol(
            imported_id,
            context,
            target_name=None,
            module_public=module_public,
            module_hidden=not module_public,
        )

        if import_id == "typing":
            # The user probably has a missing definition in a test fixture. Let's verify.
            fullname = f"builtins.{source_id.lower()}"
            if (
                self.lookup_fully_qualified_or_none(fullname) is None
                and fullname in SUGGESTED_TEST_FIXTURES
            ):
                # Yes. Generate a helpful note.
                self.msg.add_fixture_note(fullname, context)

    def process_import_over_existing_name(
        self,
        imported_id: str,
        existing_symbol: SymbolTableNode,
        module_symbol: SymbolTableNode,
        import_node: ImportBase,
    ) -> bool:
        if existing_symbol.node is module_symbol.node:
            # We added this symbol on previous iteration.
            return False
        if existing_symbol.kind in (LDEF, GDEF, MDEF) and isinstance(
            existing_symbol.node, (Var, FuncDef, TypeInfo, Decorator, TypeAlias)
        ):
            # This is a valid import over an existing definition in the file. Construct a dummy
            # assignment that we'll use to type check the import.
            lvalue = NameExpr(imported_id)
            lvalue.kind = existing_symbol.kind
            lvalue.node = existing_symbol.node
            rvalue = NameExpr(imported_id)
            rvalue.kind = module_symbol.kind
            rvalue.node = module_symbol.node
            if isinstance(rvalue.node, TypeAlias):
                # Suppress bogus errors from the dummy assignment if rvalue is an alias.
                # Otherwise mypy may complain that alias is invalid in runtime context.
                rvalue.is_alias_rvalue = True
            assignment = AssignmentStmt([lvalue], rvalue)
            for node in assignment, lvalue, rvalue:
                node.set_line(import_node)
            import_node.assignments.append(assignment)
            return True
        return False

    def correct_relative_import(self, node: Union[ImportFrom, ImportAll]) -> str:
        import_id, ok = correct_relative_import(
            self.cur_mod_id, node.relative, node.id, self.cur_mod_node.is_package_init_file()
        )
        if not ok:
            self.fail("Relative import climbs too many namespaces", node)
        return import_id

    def visit_import_all(self, i: ImportAll) -> None:
        i_id = self.correct_relative_import(i)
        if i_id in self.modules:
            m = self.modules[i_id]
            if self.is_incomplete_namespace(i_id):
                # Any names could be missing from the current namespace if the target module
                # namespace is incomplete.
                self.mark_incomplete("*", i)
            for name, node in m.names.items():
                fullname = i_id + "." + name
                self.set_future_import_flags(fullname)
                if node is None:
                    continue
                # if '__all__' exists, all nodes not included have had module_public set to
                # False, and we can skip checking '_' because it's been explicitly included.
                if node.module_public and (not name.startswith("_") or "__all__" in m.names):
                    if isinstance(node.node, MypyFile):
                        # Star import of submodule from a package, add it as a dependency.
                        self.imports.add(node.node.fullname)
                    existing_symbol = self.lookup_current_scope(name)
                    if existing_symbol and not isinstance(node.node, PlaceholderNode):
                        # Import can redefine a variable. They get special treatment.
                        if self.process_import_over_existing_name(name, existing_symbol, node, i):
                            continue
                    # `from x import *` always reexports symbols
                    self.add_imported_symbol(
                        name, node, i, module_public=True, module_hidden=False
                    )

        else:
            # Don't add any dummy symbols for 'from x import *' if 'x' is unknown.
            pass

    #
    # Assignment
    #

    def visit_assignment_expr(self, s: AssignmentExpr) -> None:
        s.value.accept(self)
        self.analyze_lvalue(s.target, escape_comprehensions=True, has_explicit_value=True)

    def visit_assignment_stmt(self, s: AssignmentStmt) -> None:
        self.statement = s

        # Special case assignment like X = X.
        if self.analyze_identity_global_assignment(s):
            return

        tag = self.track_incomplete_refs()

        # Here we have a chicken and egg problem: at this stage we can't call
        # can_be_type_alias(), because we have not enough information about rvalue.
        # But we can't use a full visit because it may emit extra incomplete refs (namely
        # when analysing any type applications there) thus preventing the further analysis.
        # To break the tie, we first analyse rvalue partially, if it can be a type alias.
        with self.basic_type_applications_set(s):
            s.rvalue.accept(self)
        if self.found_incomplete_ref(tag) or self.should_wait_rhs(s.rvalue):
            # Initializer couldn't be fully analyzed. Defer the current node and give up.
            # Make sure that if we skip the definition of some local names, they can't be
            # added later in this scope, since an earlier definition should take precedence.
            for expr in names_modified_by_assignment(s):
                self.mark_incomplete(expr.name, expr)
            return
        if self.can_possibly_be_index_alias(s):
            # Now re-visit those rvalues that were we skipped type applications above.
            # This should be safe as generally semantic analyzer is idempotent.
            s.rvalue.accept(self)

        # The r.h.s. is now ready to be classified, first check if it is a special form:
        special_form = False
        # * type alias
        if self.check_and_set_up_type_alias(s):
            s.is_alias_def = True
            special_form = True
        # * type variable definition
        elif self.process_typevar_declaration(s):
            special_form = True
        elif self.process_paramspec_declaration(s):
            special_form = True
        elif self.process_typevartuple_declaration(s):
            special_form = True
        # * type constructors
        elif self.analyze_namedtuple_assign(s):
            special_form = True
        elif self.analyze_typeddict_assign(s):
            special_form = True
        elif self.newtype_analyzer.process_newtype_declaration(s):
            special_form = True
        elif self.analyze_enum_assign(s):
            special_form = True

        if special_form:
            self.record_special_form_lvalue(s)
            return
        # Clear the alias flag if assignment turns out not a special form after all. It
        # may be set to True while there were still placeholders due to forward refs.
        s.is_alias_def = False

        # OK, this is a regular assignment, perform the necessary analysis steps.
        s.is_final_def = self.unwrap_final(s)
        self.analyze_lvalues(s)
        self.check_final_implicit_def(s)
        self.store_final_status(s)
        self.check_classvar(s)
        self.process_type_annotation(s)
        self.apply_dynamic_class_hook(s)
        if not s.type:
            self.process_module_assignment(s.lvalues, s.rvalue, s)
        self.process__all__(s)
        self.process__deletable__(s)
        self.process__slots__(s)

    def analyze_identity_global_assignment(self, s: AssignmentStmt) -> bool:
        """Special case 'X = X' in global scope.

        This allows supporting some important use cases.

        Return true if special casing was applied.
        """
        if not isinstance(s.rvalue, NameExpr) or len(s.lvalues) != 1:
            # Not of form 'X = X'
            return False
        lvalue = s.lvalues[0]
        if not isinstance(lvalue, NameExpr) or s.rvalue.name != lvalue.name:
            # Not of form 'X = X'
            return False
        if self.type is not None or self.is_func_scope():
            # Not in global scope
            return False
        # It's an assignment like 'X = X' in the global scope.
        name = lvalue.name
        sym = self.lookup(name, s)
        if sym is None:
            if self.final_iteration:
                # Fall back to normal assignment analysis.
                return False
            else:
                self.defer()
                return True
        else:
            if sym.node is None:
                # Something special -- fall back to normal assignment analysis.
                return False
            if name not in self.globals:
                # The name is from builtins. Add an alias to the current module.
                self.add_symbol(name, sym.node, s)
            if not isinstance(sym.node, PlaceholderNode):
                for node in s.rvalue, lvalue:
                    node.node = sym.node
                    node.kind = GDEF
                    node.fullname = sym.node.fullname
            return True

    def should_wait_rhs(self, rv: Expression) -> bool:
        """Can we already classify this r.h.s. of an assignment or should we wait?

        This returns True if we don't have enough information to decide whether
        an assignment is just a normal variable definition or a special form.
        Always return False if this is a final iteration. This will typically cause
        the lvalue to be classified as a variable plus emit an error.
        """
        if self.final_iteration:
            # No chance, nothing has changed.
            return False
        if isinstance(rv, NameExpr):
            n = self.lookup(rv.name, rv)
            if n and isinstance(n.node, PlaceholderNode) and not n.node.becomes_typeinfo:
                return True
        elif isinstance(rv, MemberExpr):
            fname = get_member_expr_fullname(rv)
            if fname:
                n = self.lookup_qualified(fname, rv, suppress_errors=True)
                if n and isinstance(n.node, PlaceholderNode) and not n.node.becomes_typeinfo:
                    return True
        elif isinstance(rv, IndexExpr) and isinstance(rv.base, RefExpr):
            return self.should_wait_rhs(rv.base)
        elif isinstance(rv, CallExpr) and isinstance(rv.callee, RefExpr):
            # This is only relevant for builtin SCC where things like 'TypeVar'
            # may be not ready.
            return self.should_wait_rhs(rv.callee)
        return False

    def can_be_type_alias(self, rv: Expression, allow_none: bool = False) -> bool:
        """Is this a valid r.h.s. for an alias definition?

        Note: this function should be only called for expressions where self.should_wait_rhs()
        returns False.
        """
        if isinstance(rv, RefExpr) and self.is_type_ref(rv, bare=True):
            return True
        if isinstance(rv, IndexExpr) and self.is_type_ref(rv.base, bare=False):
            return True
        if self.is_none_alias(rv):
            return True
        if allow_none and isinstance(rv, NameExpr) and rv.fullname == "builtins.None":
            return True
        if isinstance(rv, OpExpr) and rv.op == "|":
            if self.is_stub_file:
                return True
            if self.can_be_type_alias(rv.left, allow_none=True) and self.can_be_type_alias(
                rv.right, allow_none=True
            ):
                return True
        return False

    def can_possibly_be_index_alias(self, s: AssignmentStmt) -> bool:
        """Like can_be_type_alias(), but simpler and doesn't require analyzed rvalue.

        Instead, use lvalues/annotations structure to figure out whether this can
        potentially be a type alias definition. Another difference from above function
        is that we are only interested IndexExpr and OpExpr rvalues, since only those
        can be potentially recursive (things like `A = A` are never valid).
        """
        if len(s.lvalues) > 1:
            return False
        if not isinstance(s.lvalues[0], NameExpr):
            return False
        if s.unanalyzed_type is not None and not self.is_pep_613(s):
            return False
        if not isinstance(s.rvalue, (IndexExpr, OpExpr)):
            return False
        # Something that looks like Foo = Bar[Baz, ...]
        return True

    @contextmanager
    def basic_type_applications_set(self, s: AssignmentStmt) -> Iterator[None]:
        old = self.basic_type_applications
        # As an optimization, only use the double visit logic if this
        # can possibly be a recursive type alias.
        self.basic_type_applications = self.can_possibly_be_index_alias(s)
        try:
            yield
        finally:
            self.basic_type_applications = old

    def is_type_ref(self, rv: Expression, bare: bool = False) -> bool:
        """Does this expression refer to a type?

        This includes:
          * Special forms, like Any or Union
          * Classes (except subscripted enums)
          * Other type aliases
          * PlaceholderNodes with becomes_typeinfo=True (these can be not ready class
            definitions, and not ready aliases).

        If bare is True, this is not a base of an index expression, so some special
        forms are not valid (like a bare Union).

        Note: This method should be only used in context of a type alias definition.
        This method can only return True for RefExprs, to check if C[int] is a valid
        target for type alias call this method on expr.base (i.e. on C in C[int]).
        See also can_be_type_alias().
        """
        if not isinstance(rv, RefExpr):
            return False
        if isinstance(rv.node, TypeVarLikeExpr):
            self.fail(f'Type variable "{rv.fullname}" is invalid as target for type alias', rv)
            return False

        if bare:
            # These three are valid even if bare, for example
            # A = Tuple is just equivalent to A = Tuple[Any, ...].
            valid_refs = {"typing.Any", "typing.Tuple", "typing.Callable"}
        else:
            valid_refs = type_constructors

        if isinstance(rv.node, TypeAlias) or rv.fullname in valid_refs:
            return True
        if isinstance(rv.node, TypeInfo):
            if bare:
                return True
            # Assignment color = Color['RED'] defines a variable, not an alias.
            return not rv.node.is_enum
        if isinstance(rv.node, Var):
            return rv.node.fullname in NEVER_NAMES

        if isinstance(rv, NameExpr):
            n = self.lookup(rv.name, rv)
            if n and isinstance(n.node, PlaceholderNode) and n.node.becomes_typeinfo:
                return True
        elif isinstance(rv, MemberExpr):
            fname = get_member_expr_fullname(rv)
            if fname:
                # The r.h.s. for variable definitions may not be a type reference but just
                # an instance attribute, so suppress the errors.
                n = self.lookup_qualified(fname, rv, suppress_errors=True)
                if n and isinstance(n.node, PlaceholderNode) and n.node.becomes_typeinfo:
                    return True
        return False

    def is_none_alias(self, node: Expression) -> bool:
        """Is this a r.h.s. for a None alias?

        We special case the assignments like Void = type(None), to allow using
        Void in type annotations.
        """
        if isinstance(node, CallExpr):
            if (
                isinstance(node.callee, NameExpr)
                and len(node.args) == 1
                and isinstance(node.args[0], NameExpr)
            ):
                call = self.lookup_qualified(node.callee.name, node.callee)
                arg = self.lookup_qualified(node.args[0].name, node.args[0])
                if (
                    call is not None
                    and call.node
                    and call.node.fullname == "builtins.type"
                    and arg is not None
                    and arg.node
                    and arg.node.fullname == "builtins.None"
                ):
                    return True
        return False

    def record_special_form_lvalue(self, s: AssignmentStmt) -> None:
        """Record minimal necessary information about l.h.s. of a special form.

        This exists mostly for compatibility with the old semantic analyzer.
        """
        lvalue = s.lvalues[0]
        assert isinstance(lvalue, NameExpr)
        lvalue.is_special_form = True
        if self.current_symbol_kind() == GDEF:
            lvalue.fullname = self.qualified_name(lvalue.name)
        lvalue.kind = self.current_symbol_kind()

    def analyze_enum_assign(self, s: AssignmentStmt) -> bool:
        """Check if s defines an Enum."""
        if isinstance(s.rvalue, CallExpr) and isinstance(s.rvalue.analyzed, EnumCallExpr):
            # Already analyzed enum -- nothing to do here.
            return True
        return self.enum_call_analyzer.process_enum_call(s, self.is_func_scope())

    def analyze_namedtuple_assign(self, s: AssignmentStmt) -> bool:
        """Check if s defines a namedtuple."""
        if isinstance(s.rvalue, CallExpr) and isinstance(s.rvalue.analyzed, NamedTupleExpr):
            if s.rvalue.analyzed.info.tuple_type and not has_placeholder(
                s.rvalue.analyzed.info.tuple_type
            ):
                return True  # This is a valid and analyzed named tuple definition, nothing to do here.
        if len(s.lvalues) != 1 or not isinstance(s.lvalues[0], (NameExpr, MemberExpr)):
            return False
        lvalue = s.lvalues[0]
        name = lvalue.name
        internal_name, info = self.named_tuple_analyzer.check_namedtuple(
            s.rvalue, name, self.is_func_scope()
        )
        if internal_name is None:
            return False
        if isinstance(lvalue, MemberExpr):
            self.fail("NamedTuple type as an attribute is not supported", lvalue)
            return False
        if internal_name != name:
            self.fail(
                'First argument to namedtuple() should be "{}", not "{}"'.format(
                    name, internal_name
                ),
                s.rvalue,
                code=codes.NAME_MATCH,
            )
            return True
        # Yes, it's a valid namedtuple, but defer if it is not ready.
        if not info:
            self.mark_incomplete(name, lvalue, becomes_typeinfo=True)
        return True

    def analyze_typeddict_assign(self, s: AssignmentStmt) -> bool:
        """Check if s defines a typed dict."""
        if isinstance(s.rvalue, CallExpr) and isinstance(s.rvalue.analyzed, TypedDictExpr):
            if s.rvalue.analyzed.info.typeddict_type and not has_placeholder(
                s.rvalue.analyzed.info.typeddict_type
            ):
                # This is a valid and analyzed typed dict definition, nothing to do here.
                return True
        if len(s.lvalues) != 1 or not isinstance(s.lvalues[0], (NameExpr, MemberExpr)):
            return False
        lvalue = s.lvalues[0]
        name = lvalue.name
        is_typed_dict, info = self.typed_dict_analyzer.check_typeddict(
            s.rvalue, name, self.is_func_scope()
        )
        if not is_typed_dict:
            return False
        if isinstance(lvalue, MemberExpr):
            self.fail("TypedDict type as attribute is not supported", lvalue)
            return False
        # Yes, it's a valid typed dict, but defer if it is not ready.
        if not info:
            self.mark_incomplete(name, lvalue, becomes_typeinfo=True)
        return True

    def analyze_lvalues(self, s: AssignmentStmt) -> None:
        # We cannot use s.type, because analyze_simple_literal_type() will set it.
        explicit = s.unanalyzed_type is not None
        if self.is_final_type(s.unanalyzed_type):
            # We need to exclude bare Final.
            assert isinstance(s.unanalyzed_type, UnboundType)
            if not s.unanalyzed_type.args:
                explicit = False

        if s.rvalue:
            if isinstance(s.rvalue, TempNode):
                has_explicit_value = not s.rvalue.no_rhs
            else:
                has_explicit_value = True
        else:
            has_explicit_value = False

        for lval in s.lvalues:
            self.analyze_lvalue(
                lval,
                explicit_type=explicit,
                is_final=s.is_final_def,
                has_explicit_value=has_explicit_value,
            )

    def apply_dynamic_class_hook(self, s: AssignmentStmt) -> None:
        if not isinstance(s.rvalue, CallExpr):
            return
        fname = None
        call = s.rvalue
        while True:
            if isinstance(call.callee, RefExpr):
                fname = call.callee.fullname
            # check if method call
            if fname is None and isinstance(call.callee, MemberExpr):
                callee_expr = call.callee.expr
                if isinstance(callee_expr, RefExpr) and callee_expr.fullname:
                    method_name = call.callee.name
                    fname = callee_expr.fullname + "." + method_name
                elif isinstance(callee_expr, CallExpr):
                    # check if chain call
                    call = callee_expr
                    continue
            break
        if not fname:
            return
        hook = self.plugin.get_dynamic_class_hook(fname)
        if not hook:
            return
        for lval in s.lvalues:
            if not isinstance(lval, NameExpr):
                continue
            hook(DynamicClassDefContext(call, lval.name, self))

    def unwrap_final(self, s: AssignmentStmt) -> bool:
        """Strip Final[...] if present in an assignment.

        This is done to invoke type inference during type checking phase for this
        assignment. Also, Final[...] doesn't affect type in any way -- it is rather an
        access qualifier for given `Var`.

        Also perform various consistency checks.

        Returns True if Final[...] was present.
        """
        if not s.unanalyzed_type or not self.is_final_type(s.unanalyzed_type):
            return False
        assert isinstance(s.unanalyzed_type, UnboundType)
        if len(s.unanalyzed_type.args) > 1:
            self.fail("Final[...] takes at most one type argument", s.unanalyzed_type)
        invalid_bare_final = False
        if not s.unanalyzed_type.args:
            s.type = None
            if isinstance(s.rvalue, TempNode) and s.rvalue.no_rhs:
                invalid_bare_final = True
                self.fail("Type in Final[...] can only be omitted if there is an initializer", s)
        else:
            s.type = s.unanalyzed_type.args[0]

        if s.type is not None and self.is_classvar(s.type):
            self.fail("Variable should not be annotated with both ClassVar and Final", s)
            return False

        if len(s.lvalues) != 1 or not isinstance(s.lvalues[0], RefExpr):
            self.fail("Invalid final declaration", s)
            return False
        lval = s.lvalues[0]
        assert isinstance(lval, RefExpr)

        # Reset inferred status if it was set due to simple literal rvalue on previous iteration.
        # TODO: this is a best-effort quick fix, we should avoid the need to manually sync this,
        # see https://github.com/python/mypy/issues/6458.
        if lval.is_new_def:
            lval.is_inferred_def = s.type is None

        if self.loop_depth > 0:
            self.fail("Cannot use Final inside a loop", s)
        if self.type and self.type.is_protocol:
            self.msg.protocol_members_cant_be_final(s)
        if (
            isinstance(s.rvalue, TempNode)
            and s.rvalue.no_rhs
            and not self.is_stub_file
            and not self.is_class_scope()
        ):
            if not invalid_bare_final:  # Skip extra error messages.
                self.msg.final_without_value(s)
        return True

    def check_final_implicit_def(self, s: AssignmentStmt) -> None:
        """Do basic checks for final declaration on self in __init__.

        Additional re-definition checks are performed by `analyze_lvalue`.
        """
        if not s.is_final_def:
            return
        lval = s.lvalues[0]
        assert isinstance(lval, RefExpr)
        if isinstance(lval, MemberExpr):
            if not self.is_self_member_ref(lval):
                self.fail("Final can be only applied to a name or an attribute on self", s)
                s.is_final_def = False
                return
            else:
                assert self.function_stack
                if self.function_stack[-1].name != "__init__":
                    self.fail("Can only declare a final attribute in class body or __init__", s)
                    s.is_final_def = False
                    return

    def store_final_status(self, s: AssignmentStmt) -> None:
        """If this is a locally valid final declaration, set the corresponding flag on `Var`."""
        if s.is_final_def:
            if len(s.lvalues) == 1 and isinstance(s.lvalues[0], RefExpr):
                node = s.lvalues[0].node
                if isinstance(node, Var):
                    node.is_final = True
                    node.final_value = self.unbox_literal(s.rvalue)
                    if self.is_class_scope() and (
                        isinstance(s.rvalue, TempNode) and s.rvalue.no_rhs
                    ):
                        node.final_unset_in_class = True
        else:
            for lval in self.flatten_lvalues(s.lvalues):
                # Special case: we are working with an `Enum`:
                #
                #   class MyEnum(Enum):
                #       key = 'some value'
                #
                # Here `key` is implicitly final. In runtime, code like
                #
                #     MyEnum.key = 'modified'
                #
                # will fail with `AttributeError: Cannot reassign members.`
                # That's why we need to replicate this.
                if (
                    isinstance(lval, NameExpr)
                    and isinstance(self.type, TypeInfo)
                    and self.type.is_enum
                ):
                    cur_node = self.type.names.get(lval.name, None)
                    if (
                        cur_node
                        and isinstance(cur_node.node, Var)
                        and not (isinstance(s.rvalue, TempNode) and s.rvalue.no_rhs)
                    ):
                        # Double underscored members are writable on an `Enum`.
                        # (Except read-only `__members__` but that is handled in type checker)
                        cur_node.node.is_final = s.is_final_def = not is_dunder(cur_node.node.name)

                # Special case: deferred initialization of a final attribute in __init__.
                # In this case we just pretend this is a valid final definition to suppress
                # errors about assigning to final attribute.
                if isinstance(lval, MemberExpr) and self.is_self_member_ref(lval):
                    assert self.type, "Self member outside a class"
                    cur_node = self.type.names.get(lval.name, None)
                    if cur_node and isinstance(cur_node.node, Var) and cur_node.node.is_final:
                        assert self.function_stack
                        top_function = self.function_stack[-1]
                        if (
                            top_function.name == "__init__"
                            and cur_node.node.final_unset_in_class
                            and not cur_node.node.final_set_in_init
                            and not (isinstance(s.rvalue, TempNode) and s.rvalue.no_rhs)
                        ):
                            cur_node.node.final_set_in_init = True
                            s.is_final_def = True

    def flatten_lvalues(self, lvalues: List[Expression]) -> List[Expression]:
        res: List[Expression] = []
        for lv in lvalues:
            if isinstance(lv, (TupleExpr, ListExpr)):
                res.extend(self.flatten_lvalues(lv.items))
            else:
                res.append(lv)
        return res

    def unbox_literal(self, e: Expression) -> Optional[Union[int, float, bool, str]]:
        if isinstance(e, (IntExpr, FloatExpr, StrExpr)):
            return e.value
        elif isinstance(e, NameExpr) and e.name in ("True", "False"):
            return True if e.name == "True" else False
        return None

    def process_type_annotation(self, s: AssignmentStmt) -> None:
        """Analyze type annotation or infer simple literal type."""
        if s.type:
            lvalue = s.lvalues[-1]
            allow_tuple_literal = isinstance(lvalue, TupleExpr)
            analyzed = self.anal_type(s.type, allow_tuple_literal=allow_tuple_literal)
            # Don't store not ready types (including placeholders).
            if analyzed is None or has_placeholder(analyzed):
                return
            s.type = analyzed
            if (
                self.type
                and self.type.is_protocol
                and isinstance(lvalue, NameExpr)
                and isinstance(s.rvalue, TempNode)
                and s.rvalue.no_rhs
            ):
                if isinstance(lvalue.node, Var):
                    lvalue.node.is_abstract_var = True
        else:
            if (
                self.type
                and self.type.is_protocol
                and self.is_annotated_protocol_member(s)
                and not self.is_func_scope()
            ):
                self.fail("All protocol members must have explicitly declared types", s)
            # Set the type if the rvalue is a simple literal (even if the above error occurred).
            if len(s.lvalues) == 1 and isinstance(s.lvalues[0], RefExpr):
                if s.lvalues[0].is_inferred_def:
                    s.type = self.analyze_simple_literal_type(s.rvalue, s.is_final_def)
        if s.type:
            # Store type into nodes.
            for lvalue in s.lvalues:
                self.store_declared_types(lvalue, s.type)

    def is_annotated_protocol_member(self, s: AssignmentStmt) -> bool:
        """Check whether a protocol member is annotated.

        There are some exceptions that can be left unannotated, like ``__slots__``."""
        return any(
            (isinstance(lv, NameExpr) and lv.name != "__slots__" and lv.is_inferred_def)
            for lv in s.lvalues
        )

    def analyze_simple_literal_type(self, rvalue: Expression, is_final: bool) -> Optional[Type]:
        """Return builtins.int if rvalue is an int literal, etc.

        If this is a 'Final' context, we return "Literal[...]" instead."""
        if self.options.semantic_analysis_only or self.function_stack:
            # Skip this if we're only doing the semantic analysis pass.
            # This is mostly to avoid breaking unit tests.
            # Also skip inside a function; this is to avoid confusing
            # the code that handles dead code due to isinstance()
            # inside type variables with value restrictions (like
            # AnyStr).
            return None
        if isinstance(rvalue, FloatExpr):
            return self.named_type_or_none("builtins.float")

        value: Optional[LiteralValue] = None
        type_name: Optional[str] = None
        if isinstance(rvalue, IntExpr):
            value, type_name = rvalue.value, "builtins.int"
        if isinstance(rvalue, StrExpr):
            value, type_name = rvalue.value, "builtins.str"
        if isinstance(rvalue, BytesExpr):
            value, type_name = rvalue.value, "builtins.bytes"

        if type_name is not None:
            assert value is not None
            typ = self.named_type_or_none(type_name)
            if typ and is_final:
                return typ.copy_modified(
                    last_known_value=LiteralType(
                        value=value, fallback=typ, line=typ.line, column=typ.column
                    )
                )
            return typ

        return None

    def analyze_alias(
        self, rvalue: Expression, allow_placeholder: bool = False
    ) -> Tuple[Optional[Type], List[str], Set[str], List[str]]:
        """Check if 'rvalue' is a valid type allowed for aliasing (e.g. not a type variable).

        If yes, return the corresponding type, a list of
        qualified type variable names for generic aliases, a set of names the alias depends on,
        and a list of type variables if the alias is generic.
        An schematic example for the dependencies:
            A = int
            B = str
            analyze_alias(Dict[A, B])[2] == {'__main__.A', '__main__.B'}
        """
        dynamic = bool(self.function_stack and self.function_stack[-1].is_dynamic())
        global_scope = not self.type and not self.function_stack
        res = analyze_type_alias(
            rvalue,
            self,
            self.tvar_scope,
            self.plugin,
            self.options,
            self.is_typeshed_stub_file,
            allow_placeholder=allow_placeholder,
            in_dynamic_func=dynamic,
            global_scope=global_scope,
        )
        typ: Optional[Type] = None
        if res:
            typ, depends_on = res
            found_type_vars = typ.accept(TypeVarLikeQuery(self.lookup_qualified, self.tvar_scope))
            alias_tvars = [name for (name, node) in found_type_vars]
            qualified_tvars = [node.fullname for (name, node) in found_type_vars]
        else:
            alias_tvars = []
            depends_on = set()
            qualified_tvars = []
        return typ, alias_tvars, depends_on, qualified_tvars

    def is_pep_613(self, s: AssignmentStmt) -> bool:
        if s.unanalyzed_type is not None and isinstance(s.unanalyzed_type, UnboundType):
            lookup = self.lookup_qualified(s.unanalyzed_type.name, s, suppress_errors=True)
            if lookup and lookup.fullname in TYPE_ALIAS_NAMES:
                return True
        return False

    def check_and_set_up_type_alias(self, s: AssignmentStmt) -> bool:
        """Check if assignment creates a type alias and set it up as needed.

        Return True if it is a type alias (even if the target is not ready),
        or False otherwise.

        Note: the resulting types for subscripted (including generic) aliases
        are also stored in rvalue.analyzed.
        """
        if s.invalid_recursive_alias:
            return True
        lvalue = s.lvalues[0]
        if len(s.lvalues) > 1 or not isinstance(lvalue, NameExpr):
            # First rule: Only simple assignments like Alias = ... create aliases.
            return False

        pep_613 = self.is_pep_613(s)
        if not pep_613 and s.unanalyzed_type is not None:
            # Second rule: Explicit type (cls: Type[A] = A) always creates variable, not alias.
            # unless using PEP 613 `cls: TypeAlias = A`
            return False

        if isinstance(s.rvalue, CallExpr) and s.rvalue.analyzed:
            return False

        existing = self.current_symbol_table().get(lvalue.name)
        # Third rule: type aliases can't be re-defined. For example:
        #     A: Type[float] = int
        #     A = float  # OK, but this doesn't define an alias
        #     B = int
        #     B = float  # Error!
        # Don't create an alias in these cases:
        if existing and (
            isinstance(existing.node, Var)  # existing variable
            or (isinstance(existing.node, TypeAlias) and not s.is_alias_def)  # existing alias
            or (isinstance(existing.node, PlaceholderNode) and existing.node.node.line < s.line)
        ):  # previous incomplete definition
            # TODO: find a more robust way to track the order of definitions.
            # Note: if is_alias_def=True, this is just a node from previous iteration.
            if isinstance(existing.node, TypeAlias) and not s.is_alias_def:
                self.fail(
                    'Cannot assign multiple types to name "{}"'
                    ' without an explicit "Type[...]" annotation'.format(lvalue.name),
                    lvalue,
                )
            return False

        non_global_scope = self.type or self.is_func_scope()
        if not pep_613 and isinstance(s.rvalue, RefExpr) and non_global_scope:
            # Fourth rule (special case): Non-subscripted right hand side creates a variable
            # at class and function scopes. For example:
            #
            #   class Model:
            #       ...
            #   class C:
            #       model = Model # this is automatically a variable with type 'Type[Model]'
            #
            # without this rule, this typical use case will require a lot of explicit
            # annotations (see the second rule).
            return False
        rvalue = s.rvalue
        if not pep_613 and not self.can_be_type_alias(rvalue):
            return False

        if existing and not isinstance(existing.node, (PlaceholderNode, TypeAlias)):
            # Cannot redefine existing node as type alias.
            return False

        res: Optional[Type] = None
        if self.is_none_alias(rvalue):
            res = NoneType()
            alias_tvars, depends_on, qualified_tvars = (
                [],
                set(),
                [],
            )  # type: List[str], Set[str], List[str]
        else:
            tag = self.track_incomplete_refs()
            res, alias_tvars, depends_on, qualified_tvars = self.analyze_alias(
                rvalue, allow_placeholder=True
            )
            if not res:
                return False
            if self.options.enable_recursive_aliases and not self.is_func_scope():
                # Only marking incomplete for top-level placeholders makes recursive aliases like
                # `A = Sequence[str | A]` valid here, similar to how we treat base classes in class
                # definitions, allowing `class str(Sequence[str]): ...`
                incomplete_target = isinstance(res, ProperType) and isinstance(
                    res, PlaceholderType
                )
            else:
                incomplete_target = has_placeholder(res)
            if self.found_incomplete_ref(tag) or incomplete_target:
                # Since we have got here, we know this must be a type alias (incomplete refs
                # may appear in nested positions), therefore use becomes_typeinfo=True.
                self.mark_incomplete(lvalue.name, rvalue, becomes_typeinfo=True)
                return True
        self.add_type_alias_deps(depends_on)
        # In addition to the aliases used, we add deps on unbound
        # type variables, since they are erased from target type.
        self.add_type_alias_deps(qualified_tvars)
        # The above are only direct deps on other aliases.
        # For subscripted aliases, type deps from expansion are added in deps.py
        # (because the type is stored).
        check_for_explicit_any(res, self.options, self.is_typeshed_stub_file, self.msg, context=s)
        # When this type alias gets "inlined", the Any is not explicit anymore,
        # so we need to replace it with non-explicit Anys.
        res = make_any_non_explicit(res)
        # Note: with the new (lazy) type alias representation we only need to set no_args to True
        # if the expected number of arguments is non-zero, so that aliases like A = List work.
        # However, eagerly expanding aliases like Text = str is a nice performance optimization.
        no_args = isinstance(res, Instance) and not res.args  # type: ignore[misc]
        fix_instance_types(res, self.fail, self.note, self.options.python_version)
        # Aliases defined within functions can't be accessed outside
        # the function, since the symbol table will no longer
        # exist. Work around by expanding them eagerly when used.
        eager = self.is_func_scope()
        alias_node = TypeAlias(
            res,
            self.qualified_name(lvalue.name),
            s.line,
            s.column,
            alias_tvars=alias_tvars,
            no_args=no_args,
            eager=eager,
        )
        if isinstance(s.rvalue, (IndexExpr, CallExpr)):  # CallExpr is for `void = type(None)`
            s.rvalue.analyzed = TypeAliasExpr(alias_node)
            s.rvalue.analyzed.line = s.line
            # we use the column from resulting target, to get better location for errors
            s.rvalue.analyzed.column = res.column
        elif isinstance(s.rvalue, RefExpr):
            s.rvalue.is_alias_rvalue = True

        if existing:
            # An alias gets updated.
            updated = False
            if isinstance(existing.node, TypeAlias):
                if existing.node.target != res:
                    # Copy expansion to the existing alias, this matches how we update base classes
                    # for a TypeInfo _in place_ if there are nested placeholders.
                    existing.node.target = res
                    existing.node.alias_tvars = alias_tvars
                    existing.node.no_args = no_args
                    updated = True
            else:
                # Otherwise just replace existing placeholder with type alias.
                existing.node = alias_node
                updated = True
            if updated:
                if self.final_iteration:
                    self.cannot_resolve_name(lvalue.name, "name", s)
                    return True
                else:
                    # We need to defer so that this change can get propagated to base classes.
                    self.defer(s, force_progress=True)
        else:
            self.add_symbol(lvalue.name, alias_node, s)
        if isinstance(rvalue, RefExpr) and isinstance(rvalue.node, TypeAlias):
            alias_node.normalized = rvalue.node.normalized
        current_node = existing.node if existing else alias_node
        assert isinstance(current_node, TypeAlias)
        self.disable_invalid_recursive_aliases(s, current_node)
        return True

    def disable_invalid_recursive_aliases(
        self, s: AssignmentStmt, current_node: TypeAlias
    ) -> None:
        """Prohibit and fix recursive type aliases that are invalid/unsupported."""
        messages = []
        if invalid_recursive_alias({current_node}, current_node.target):
            messages.append("Invalid recursive alias: a union item of itself")
        if detect_diverging_alias(
            current_node, current_node.target, self.lookup_qualified, self.tvar_scope
        ):
            messages.append("Invalid recursive alias: type variable nesting on right hand side")
        if messages:
            current_node.target = AnyType(TypeOfAny.from_error)
            s.invalid_recursive_alias = True
        for msg in messages:
            self.fail(msg, s.rvalue)

    def analyze_lvalue(
        self,
        lval: Lvalue,
        nested: bool = False,
        explicit_type: bool = False,
        is_final: bool = False,
        escape_comprehensions: bool = False,
        has_explicit_value: bool = False,
    ) -> None:
        """Analyze an lvalue or assignment target.

        Args:
            lval: The target lvalue
            nested: If true, the lvalue is within a tuple or list lvalue expression
            explicit_type: Assignment has type annotation
            escape_comprehensions: If we are inside a comprehension, set the variable
                in the enclosing scope instead. This implements
                https://www.python.org/dev/peps/pep-0572/#scope-of-the-target
        """
        if escape_comprehensions:
            assert isinstance(lval, NameExpr), "assignment expression target must be NameExpr"
        if isinstance(lval, NameExpr):
            self.analyze_name_lvalue(
                lval,
                explicit_type,
                is_final,
                escape_comprehensions,
                has_explicit_value=has_explicit_value,
            )
        elif isinstance(lval, MemberExpr):
            self.analyze_member_lvalue(lval, explicit_type, is_final)
            if explicit_type and not self.is_self_member_ref(lval):
                self.fail("Type cannot be declared in assignment to non-self " "attribute", lval)
        elif isinstance(lval, IndexExpr):
            if explicit_type:
                self.fail("Unexpected type declaration", lval)
            lval.accept(self)
        elif isinstance(lval, TupleExpr):
            self.analyze_tuple_or_list_lvalue(lval, explicit_type)
        elif isinstance(lval, StarExpr):
            if nested:
                self.analyze_lvalue(lval.expr, nested, explicit_type)
            else:
                self.fail("Starred assignment target must be in a list or tuple", lval)
        else:
            self.fail("Invalid assignment target", lval)

    def analyze_name_lvalue(
        self,
        lvalue: NameExpr,
        explicit_type: bool,
        is_final: bool,
        escape_comprehensions: bool,
        has_explicit_value: bool,
    ) -> None:
        """Analyze an lvalue that targets a name expression.

        Arguments are similar to "analyze_lvalue".
        """
        if lvalue.node:
            # This has been bound already in a previous iteration.
            return

        name = lvalue.name
        if self.is_alias_for_final_name(name):
            if is_final:
                self.fail("Cannot redefine an existing name as final", lvalue)
            else:
                self.msg.cant_assign_to_final(name, self.type is not None, lvalue)

        kind = self.current_symbol_kind()
        names = self.current_symbol_table(escape_comprehensions=escape_comprehensions)
        existing = names.get(name)

        outer = self.is_global_or_nonlocal(name)
        if kind == MDEF and isinstance(self.type, TypeInfo) and self.type.is_enum:
            # Special case: we need to be sure that `Enum` keys are unique.
            if existing is not None and not isinstance(existing.node, PlaceholderNode):
                self.fail(
                    'Attempted to reuse member name "{}" in Enum definition "{}"'.format(
                        name, self.type.name
                    ),
                    lvalue,
                )

        if (not existing or isinstance(existing.node, PlaceholderNode)) and not outer:
            # Define new variable.
            var = self.make_name_lvalue_var(lvalue, kind, not explicit_type, has_explicit_value)
            added = self.add_symbol(name, var, lvalue, escape_comprehensions=escape_comprehensions)
            # Only bind expression if we successfully added name to symbol table.
            if added:
                lvalue.is_new_def = True
                lvalue.is_inferred_def = True
                lvalue.kind = kind
                lvalue.node = var
                if kind == GDEF:
                    lvalue.fullname = var._fullname
                else:
                    lvalue.fullname = lvalue.name
                if self.is_func_scope():
                    if unmangle(name) == "_":
                        # Special case for assignment to local named '_': always infer 'Any'.
                        typ = AnyType(TypeOfAny.special_form)
                        self.store_declared_types(lvalue, typ)
            if is_final and self.is_final_redefinition(kind, name):
                self.fail("Cannot redefine an existing name as final", lvalue)
        else:
            self.make_name_lvalue_point_to_existing_def(lvalue, explicit_type, is_final)

    def is_final_redefinition(self, kind: int, name: str) -> bool:
        if kind == GDEF:
            return self.is_mangled_global(name) and not self.is_initial_mangled_global(name)
        elif kind == MDEF and self.type:
            return unmangle(name) + "'" in self.type.names
        return False

    def is_alias_for_final_name(self, name: str) -> bool:
        if self.is_func_scope():
            if not name.endswith("'"):
                # Not a mangled name -- can't be an alias
                return False
            name = unmangle(name)
            assert self.locals[-1] is not None, "No locals at function scope"
            existing = self.locals[-1].get(name)
            return existing is not None and is_final_node(existing.node)
        elif self.type is not None:
            orig_name = unmangle(name) + "'"
            if name == orig_name:
                return False
            existing = self.type.names.get(orig_name)
            return existing is not None and is_final_node(existing.node)
        else:
            orig_name = unmangle(name) + "'"
            if name == orig_name:
                return False
            existing = self.globals.get(orig_name)
            return existing is not None and is_final_node(existing.node)

    def make_name_lvalue_var(
        self, lvalue: NameExpr, kind: int, inferred: bool, has_explicit_value: bool
    ) -> Var:
        """Return a Var node for an lvalue that is a name expression."""
        name = lvalue.name
        v = Var(name)
        v.set_line(lvalue)
        v.is_inferred = inferred
        if kind == MDEF:
            assert self.type is not None
            v.info = self.type
            v.is_initialized_in_class = True
            v.allow_incompatible_override = name in ALLOW_INCOMPATIBLE_OVERRIDE
        if kind != LDEF:
            v._fullname = self.qualified_name(name)
        else:
            # fullanme should never stay None
            v._fullname = name
        v.is_ready = False  # Type not inferred yet
        v.has_explicit_value = has_explicit_value
        return v

    def make_name_lvalue_point_to_existing_def(
        self, lval: NameExpr, explicit_type: bool, is_final: bool
    ) -> None:
        """Update an lvalue to point to existing definition in the same scope.

        Arguments are similar to "analyze_lvalue".

        Assume that an existing name exists.
        """
        if is_final:
            # Redefining an existing name with final is always an error.
            self.fail("Cannot redefine an existing name as final", lval)
        original_def = self.lookup(lval.name, lval, suppress_errors=True)
        if original_def is None and self.type and not self.is_func_scope():
            # Workaround to allow "x, x = ..." in class body.
            original_def = self.type.get(lval.name)
        if explicit_type:
            # Don't re-bind if there is a type annotation.
            self.name_already_defined(lval.name, lval, original_def)
        else:
            # Bind to an existing name.
            if original_def:
                self.bind_name_expr(lval, original_def)
            else:
                self.name_not_defined(lval.name, lval)
            self.check_lvalue_validity(lval.node, lval)

    def analyze_tuple_or_list_lvalue(self, lval: TupleExpr, explicit_type: bool = False) -> None:
        """Analyze an lvalue or assignment target that is a list or tuple."""
        items = lval.items
        star_exprs = [item for item in items if isinstance(item, StarExpr)]

        if len(star_exprs) > 1:
            self.fail("Two starred expressions in assignment", lval)
        else:
            if len(star_exprs) == 1:
                star_exprs[0].valid = True
            for i in items:
                self.analyze_lvalue(
                    lval=i,
                    nested=True,
                    explicit_type=explicit_type,
                    # Lists and tuples always have explicit values defined:
                    # `a, b, c = value`
                    has_explicit_value=True,
                )

    def analyze_member_lvalue(self, lval: MemberExpr, explicit_type: bool, is_final: bool) -> None:
        """Analyze lvalue that is a member expression.

        Arguments:
            lval: The target lvalue
            explicit_type: Assignment has type annotation
            is_final: Is the target final
        """
        if lval.node:
            # This has been bound already in a previous iteration.
            return
        lval.accept(self)
        if self.is_self_member_ref(lval):
            assert self.type, "Self member outside a class"
            cur_node = self.type.names.get(lval.name)
            node = self.type.get(lval.name)
            if cur_node and is_final:
                # Overrides will be checked in type checker.
                self.fail("Cannot redefine an existing name as final", lval)
            # On first encounter with this definition, if this attribute was defined before
            # with an inferred type and it's marked with an explicit type now, give an error.
            if (
                not lval.node
                and cur_node
                and isinstance(cur_node.node, Var)
                and cur_node.node.is_inferred
                and explicit_type
            ):
                self.attribute_already_defined(lval.name, lval, cur_node)
            # If the attribute of self is not defined in superclasses, create a new Var, ...
            if (
                node is None
                or (isinstance(node.node, Var) and node.node.is_abstract_var)
                # ... also an explicit declaration on self also creates a new Var.
                # Note that `explicit_type` might has been erased for bare `Final`,
                # so we also check if `is_final` is passed.
                or (cur_node is None and (explicit_type or is_final))
            ):
                if self.type.is_protocol and node is None:
                    self.fail("Protocol members cannot be defined via assignment to self", lval)
                else:
                    # Implicit attribute definition in __init__.
                    lval.is_new_def = True
                    lval.is_inferred_def = True
                    v = Var(lval.name)
                    v.set_line(lval)
                    v._fullname = self.qualified_name(lval.name)
                    v.info = self.type
                    v.is_ready = False
                    v.explicit_self_type = explicit_type or is_final
                    lval.def_var = v
                    lval.node = v
                    # TODO: should we also set lval.kind = MDEF?
                    self.type.names[lval.name] = SymbolTableNode(MDEF, v, implicit=True)
        self.check_lvalue_validity(lval.node, lval)

    def is_self_member_ref(self, memberexpr: MemberExpr) -> bool:
        """Does memberexpr to refer to an attribute of self?"""
        if not isinstance(memberexpr.expr, NameExpr):
            return False
        node = memberexpr.expr.node
        return isinstance(node, Var) and node.is_self

    def check_lvalue_validity(
        self, node: Union[Expression, SymbolNode, None], ctx: Context
    ) -> None:
        if isinstance(node, TypeVarExpr):
            self.fail("Invalid assignment target", ctx)
        elif isinstance(node, TypeInfo):
            self.fail(message_registry.CANNOT_ASSIGN_TO_TYPE, ctx)

    def store_declared_types(self, lvalue: Lvalue, typ: Type) -> None:
        if isinstance(typ, StarType) and not isinstance(lvalue, StarExpr):
            self.fail("Star type only allowed for starred expressions", lvalue)
        if isinstance(lvalue, RefExpr):
            lvalue.is_inferred_def = False
            if isinstance(lvalue.node, Var):
                var = lvalue.node
                var.type = typ
                var.is_ready = True
            # If node is not a variable, we'll catch it elsewhere.
        elif isinstance(lvalue, TupleExpr):
            typ = get_proper_type(typ)
            if isinstance(typ, TupleType):
                if len(lvalue.items) != len(typ.items):
                    self.fail("Incompatible number of tuple items", lvalue)
                    return
                for item, itemtype in zip(lvalue.items, typ.items):
                    self.store_declared_types(item, itemtype)
            else:
                self.fail("Tuple type expected for multiple variables", lvalue)
        elif isinstance(lvalue, StarExpr):
            # Historical behavior for the old parser
            if isinstance(typ, StarType):
                self.store_declared_types(lvalue.expr, typ.type)
            else:
                self.store_declared_types(lvalue.expr, typ)
        else:
            # This has been flagged elsewhere as an error, so just ignore here.
            pass

    def process_typevar_declaration(self, s: AssignmentStmt) -> bool:
        """Check if s declares a TypeVar; it yes, store it in symbol table.

        Return True if this looks like a type variable declaration (but maybe
        with errors), otherwise return False.
        """
        call = self.get_typevarlike_declaration(s, ("typing.TypeVar",))
        if not call:
            return False

        name = self.extract_typevarlike_name(s, call)
        if name is None:
            return False

        # Constraining types
        n_values = call.arg_kinds[1:].count(ARG_POS)
        values = self.analyze_value_types(call.args[1 : 1 + n_values])

        res = self.process_typevar_parameters(
            call.args[1 + n_values :],
            call.arg_names[1 + n_values :],
            call.arg_kinds[1 + n_values :],
            n_values,
            s,
        )
        if res is None:
            return False
        variance, upper_bound = res

        existing = self.current_symbol_table().get(name)
        if existing and not (
            isinstance(existing.node, PlaceholderNode)
            or
            # Also give error for another type variable with the same name.
            (isinstance(existing.node, TypeVarExpr) and existing.node is call.analyzed)
        ):
            self.fail(f'Cannot redefine "{name}" as a type variable', s)
            return False

        if self.options.disallow_any_unimported:
            for idx, constraint in enumerate(values, start=1):
                if has_any_from_unimported_type(constraint):
                    prefix = f"Constraint {idx}"
                    self.msg.unimported_type_becomes_any(prefix, constraint, s)

            if has_any_from_unimported_type(upper_bound):
                prefix = "Upper bound of type variable"
                self.msg.unimported_type_becomes_any(prefix, upper_bound, s)

        for t in values + [upper_bound]:
            check_for_explicit_any(
                t, self.options, self.is_typeshed_stub_file, self.msg, context=s
            )

        # mypyc suppresses making copies of a function to check each
        # possible type, so set the upper bound to Any to prevent that
        # from causing errors.
        if values and self.options.mypyc:
            upper_bound = AnyType(TypeOfAny.implementation_artifact)

        # Yes, it's a valid type variable definition! Add it to the symbol table.
        if not call.analyzed:
            type_var = TypeVarExpr(name, self.qualified_name(name), values, upper_bound, variance)
            type_var.line = call.line
            call.analyzed = type_var
        else:
            assert isinstance(call.analyzed, TypeVarExpr)
            if call.analyzed.values != values or call.analyzed.upper_bound != upper_bound:
                self.progress = True
            call.analyzed.upper_bound = upper_bound
            call.analyzed.values = values

        self.add_symbol(name, call.analyzed, s)
        return True

    def check_typevarlike_name(self, call: CallExpr, name: str, context: Context) -> bool:
        """Checks that the name of a TypeVar or ParamSpec matches its variable."""
        name = unmangle(name)
        assert isinstance(call.callee, RefExpr)
        typevarlike_type = (
            call.callee.name if isinstance(call.callee, NameExpr) else call.callee.fullname
        )
        if len(call.args) < 1:
            self.fail(f"Too few arguments for {typevarlike_type}()", context)
            return False
        if not isinstance(call.args[0], StrExpr) or not call.arg_kinds[0] == ARG_POS:
            self.fail(f"{typevarlike_type}() expects a string literal as first argument", context)
            return False
        elif call.args[0].value != name:
            msg = 'String argument 1 "{}" to {}(...) does not match variable name "{}"'
            self.fail(msg.format(call.args[0].value, typevarlike_type, name), context)
            return False
        return True

    def get_typevarlike_declaration(
        self, s: AssignmentStmt, typevarlike_types: Tuple[str, ...]
    ) -> Optional[CallExpr]:
        """Returns the call expression if `s` is a declaration of `typevarlike_type`
        (TypeVar or ParamSpec), or None otherwise.
        """
        if len(s.lvalues) != 1 or not isinstance(s.lvalues[0], NameExpr):
            return None
        if not isinstance(s.rvalue, CallExpr):
            return None
        call = s.rvalue
        callee = call.callee
        if not isinstance(callee, RefExpr):
            return None
        if callee.fullname not in typevarlike_types:
            return None
        return call

    def process_typevar_parameters(
        self,
        args: List[Expression],
        names: List[Optional[str]],
        kinds: List[ArgKind],
        num_values: int,
        context: Context,
    ) -> Optional[Tuple[int, Type]]:
        has_values = num_values > 0
        covariant = False
        contravariant = False
        upper_bound: Type = self.object_type()
        for param_value, param_name, param_kind in zip(args, names, kinds):
            if not param_kind.is_named():
                self.fail(message_registry.TYPEVAR_UNEXPECTED_ARGUMENT, context)
                return None
            if param_name == "covariant":
                if isinstance(param_value, NameExpr) and param_value.name in ("True", "False"):
                    covariant = param_value.name == "True"
                else:
                    self.fail(message_registry.TYPEVAR_VARIANCE_DEF.format("covariant"), context)
                    return None
            elif param_name == "contravariant":
                if isinstance(param_value, NameExpr) and param_value.name in ("True", "False"):
                    contravariant = param_value.name == "True"
                else:
                    self.fail(
                        message_registry.TYPEVAR_VARIANCE_DEF.format("contravariant"), context
                    )
                    return None
            elif param_name == "bound":
                if has_values:
                    self.fail("TypeVar cannot have both values and an upper bound", context)
                    return None
                try:
                    # We want to use our custom error message below, so we suppress
                    # the default error message for invalid types here.
                    analyzed = self.expr_to_analyzed_type(
                        param_value, allow_placeholder=True, report_invalid_types=False
                    )
                    if analyzed is None:
                        # Type variables are special: we need to place them in the symbol table
                        # soon, even if upper bound is not ready yet. Otherwise avoiding
                        # a "deadlock" in this common pattern would be tricky:
                        #     T = TypeVar('T', bound=Custom[Any])
                        #     class Custom(Generic[T]):
                        #         ...
                        analyzed = PlaceholderType(None, [], context.line)
                    upper_bound = get_proper_type(analyzed)
                    if isinstance(upper_bound, AnyType) and upper_bound.is_from_error:
                        self.fail(message_registry.TYPEVAR_BOUND_MUST_BE_TYPE, param_value)
                        # Note: we do not return 'None' here -- we want to continue
                        # using the AnyType as the upper bound.
                except TypeTranslationError:
                    self.fail(message_registry.TYPEVAR_BOUND_MUST_BE_TYPE, param_value)
                    return None
            elif param_name == "values":
                # Probably using obsolete syntax with values=(...). Explain the current syntax.
                self.fail('TypeVar "values" argument not supported', context)
                self.fail(
                    "Use TypeVar('T', t, ...) instead of TypeVar('T', values=(t, ...))", context
                )
                return None
            else:
                self.fail(
                    f'{message_registry.TYPEVAR_UNEXPECTED_ARGUMENT}: "{param_name}"', context
                )
                return None

        if covariant and contravariant:
            self.fail("TypeVar cannot be both covariant and contravariant", context)
            return None
        elif num_values == 1:
            self.fail("TypeVar cannot have only a single constraint", context)
            return None
        elif covariant:
            variance = COVARIANT
        elif contravariant:
            variance = CONTRAVARIANT
        else:
            variance = INVARIANT
        return variance, upper_bound

    def extract_typevarlike_name(self, s: AssignmentStmt, call: CallExpr) -> Optional[str]:
        if not call:
            return None

        lvalue = s.lvalues[0]
        assert isinstance(lvalue, NameExpr)
        if s.type:
            self.fail("Cannot declare the type of a TypeVar or similar construct", s)
            return None

        if not self.check_typevarlike_name(call, lvalue.name, s):
            return None
        return lvalue.name

    def process_paramspec_declaration(self, s: AssignmentStmt) -> bool:
        """Checks if s declares a ParamSpec; if yes, store it in symbol table.

        Return True if this looks like a ParamSpec (maybe with errors), otherwise return False.

        In the future, ParamSpec may accept bounds and variance arguments, in which
        case more aggressive sharing of code with process_typevar_declaration should be pursued.
        """
        call = self.get_typevarlike_declaration(
            s, ("typing_extensions.ParamSpec", "typing.ParamSpec")
        )
        if not call:
            return False

        name = self.extract_typevarlike_name(s, call)
        if name is None:
            return False

        # ParamSpec is different from a regular TypeVar:
        # arguments are not semantically valid. But, allowed in runtime.
        # So, we need to warn users about possible invalid usage.
        if len(call.args) > 1:
            self.fail("Only the first argument to ParamSpec has defined semantics", s)

        # PEP 612 reserves the right to define bound, covariant and contravariant arguments to
        # ParamSpec in a later PEP. If and when that happens, we should do something
        # on the lines of process_typevar_parameters

        if not call.analyzed:
            paramspec_var = ParamSpecExpr(
                name, self.qualified_name(name), self.object_type(), INVARIANT
            )
            paramspec_var.line = call.line
            call.analyzed = paramspec_var
        else:
            assert isinstance(call.analyzed, ParamSpecExpr)
        self.add_symbol(name, call.analyzed, s)
        return True

    def process_typevartuple_declaration(self, s: AssignmentStmt) -> bool:
        """Checks if s declares a TypeVarTuple; if yes, store it in symbol table.

        Return True if this looks like a TypeVarTuple (maybe with errors), otherwise return False.
        """
        call = self.get_typevarlike_declaration(
            s, ("typing_extensions.TypeVarTuple", "typing.TypeVarTuple")
        )
        if not call:
            return False

        if len(call.args) > 1:
            self.fail("Only the first argument to TypeVarTuple has defined semantics", s)

        if not self.options.enable_incomplete_features:
            self.fail('"TypeVarTuple" is not supported by mypy yet', s)
            return False

        name = self.extract_typevarlike_name(s, call)
        if name is None:
            return False

        # PEP 646 does not specify the behavior of variance, constraints, or bounds.
        if not call.analyzed:
            typevartuple_var = TypeVarTupleExpr(
                name, self.qualified_name(name), self.object_type(), INVARIANT
            )
            typevartuple_var.line = call.line
            call.analyzed = typevartuple_var
        else:
            assert isinstance(call.analyzed, TypeVarTupleExpr)
        self.add_symbol(name, call.analyzed, s)
        return True

    def basic_new_typeinfo(self, name: str, basetype_or_fallback: Instance, line: int) -> TypeInfo:
        if self.is_func_scope() and not self.type and "@" not in name:
            name += "@" + str(line)
        class_def = ClassDef(name, Block([]))
        if self.is_func_scope() and not self.type:
            # Full names of generated classes should always be prefixed with the module names
            # even if they are nested in a function, since these classes will be (de-)serialized.
            # (Note that the caller should append @line to the name to avoid collisions.)
            # TODO: clean this up, see #6422.
            class_def.fullname = self.cur_mod_id + "." + self.qualified_name(name)
        else:
            class_def.fullname = self.qualified_name(name)

        info = TypeInfo(SymbolTable(), class_def, self.cur_mod_id)
        class_def.info = info
        mro = basetype_or_fallback.type.mro
        if not mro:
            # Probably an error, we should not crash so generate something meaningful.
            mro = [basetype_or_fallback.type, self.object_type().type]
        info.mro = [info] + mro
        info.bases = [basetype_or_fallback]
        return info

    def analyze_value_types(self, items: List[Expression]) -> List[Type]:
        """Analyze types from values expressions in type variable definition."""
        result: List[Type] = []
        for node in items:
            try:
                analyzed = self.anal_type(
                    self.expr_to_unanalyzed_type(node), allow_placeholder=True
                )
                if analyzed is None:
                    # Type variables are special: we need to place them in the symbol table
                    # soon, even if some value is not ready yet, see process_typevar_parameters()
                    # for an example.
                    analyzed = PlaceholderType(None, [], node.line)
                result.append(analyzed)
            except TypeTranslationError:
                self.fail("Type expected", node)
                result.append(AnyType(TypeOfAny.from_error))
        return result

    def check_classvar(self, s: AssignmentStmt) -> None:
        """Check if assignment defines a class variable."""
        lvalue = s.lvalues[0]
        if len(s.lvalues) != 1 or not isinstance(lvalue, RefExpr):
            return
        if not s.type or not self.is_classvar(s.type):
            return
        if self.is_class_scope() and isinstance(lvalue, NameExpr):
            node = lvalue.node
            if isinstance(node, Var):
                node.is_classvar = True
            analyzed = self.anal_type(s.type)
            if analyzed is not None and get_type_vars(analyzed):
                # This means that we have a type var defined inside of a ClassVar.
                # This is not allowed by PEP526. (Unless it's a SelfType, which is fine)
                # See https://github.com/python/mypy/issues/11538
                if not (s.type.args and self.is_self_type(s.type.args[0])):
                    self.fail(message_registry.CLASS_VAR_WITH_TYPEVARS, s)
        elif not isinstance(lvalue, MemberExpr) or self.is_self_member_ref(lvalue):
            # In case of member access, report error only when assigning to self
            # Other kinds of member assignments should be already reported
            self.fail_invalid_classvar(lvalue)

    def is_classvar(self, typ: Type) -> bool:
        if not isinstance(typ, UnboundType):
            return False
        sym = self.lookup_qualified(typ.name, typ)
        if not sym or not sym.node:
            return False
        return sym.node.fullname == "typing.ClassVar"

    def is_final_type(self, typ: Optional[Type]) -> bool:
        if not isinstance(typ, UnboundType):
            return False
        sym = self.lookup_qualified(typ.name, typ)
        if not sym or not sym.node:
            return False
        return sym.node.fullname in FINAL_TYPE_NAMES

    def is_self_type(self, typ: Optional[Type]) -> bool:
        if not isinstance(typ, UnboundType):
            return False
        sym = self.lookup_qualified(typ.name, typ)
        if not sym or not sym.node:
            return False
        return sym.node.fullname in SELF_TYPE_NAMES

    def fail_invalid_classvar(self, context: Context) -> None:
        self.fail(message_registry.CLASS_VAR_OUTSIDE_OF_CLASS, context)

    def process_module_assignment(
        self, lvals: List[Lvalue], rval: Expression, ctx: AssignmentStmt
    ) -> None:
        """Propagate module references across assignments.

        Recursively handles the simple form of iterable unpacking; doesn't
        handle advanced unpacking with *rest, dictionary unpacking, etc.

        In an expression like x = y = z, z is the rval and lvals will be [x,
        y].

        """
        if isinstance(rval, (TupleExpr, ListExpr)) and all(
            isinstance(v, TupleExpr) for v in lvals
        ):
            # rval and all lvals are either list or tuple, so we are dealing
            # with unpacking assignment like `x, y = a, b`. Mypy didn't
            # understand our all(isinstance(...)), so cast them as TupleExpr
            # so mypy knows it is safe to access their .items attribute.
            seq_lvals = cast(List[TupleExpr], lvals)
            # given an assignment like:
            #     (x, y) = (m, n) = (a, b)
            # we now have:
            #     seq_lvals = [(x, y), (m, n)]
            #     seq_rval = (a, b)
            # We now zip this into:
            #     elementwise_assignments = [(a, x, m), (b, y, n)]
            # where each elementwise assignment includes one element of rval and the
            # corresponding element of each lval. Basically we unpack
            #     (x, y) = (m, n) = (a, b)
            # into elementwise assignments
            #     x = m = a
            #     y = n = b
            # and then we recursively call this method for each of those assignments.
            # If the rval and all lvals are not all of the same length, zip will just ignore
            # extra elements, so no error will be raised here; mypy will later complain
            # about the length mismatch in type-checking.
            elementwise_assignments = zip(rval.items, *[v.items for v in seq_lvals])
            for rv, *lvs in elementwise_assignments:
                self.process_module_assignment(lvs, rv, ctx)
        elif isinstance(rval, RefExpr):
            rnode = self.lookup_type_node(rval)
            if rnode and isinstance(rnode.node, MypyFile):
                for lval in lvals:
                    if not isinstance(lval, RefExpr):
                        continue
                    # respect explicitly annotated type
                    if isinstance(lval.node, Var) and lval.node.type is not None:
                        continue

                    # We can handle these assignments to locals and to self
                    if isinstance(lval, NameExpr):
                        lnode = self.current_symbol_table().get(lval.name)
                    elif isinstance(lval, MemberExpr) and self.is_self_member_ref(lval):
                        assert self.type is not None
                        lnode = self.type.names.get(lval.name)
                    else:
                        continue

                    if lnode:
                        if isinstance(lnode.node, MypyFile) and lnode.node is not rnode.node:
                            assert isinstance(lval, (NameExpr, MemberExpr))
                            self.fail(
                                'Cannot assign multiple modules to name "{}" '
                                'without explicit "types.ModuleType" annotation'.format(lval.name),
                                ctx,
                            )
                        # never create module alias except on initial var definition
                        elif lval.is_inferred_def:
                            assert rnode.node is not None
                            lnode.node = rnode.node

    def process__all__(self, s: AssignmentStmt) -> None:
        """Export names if argument is a __all__ assignment."""
        if (
            len(s.lvalues) == 1
            and isinstance(s.lvalues[0], NameExpr)
            and s.lvalues[0].name == "__all__"
            and s.lvalues[0].kind == GDEF
            and isinstance(s.rvalue, (ListExpr, TupleExpr))
        ):
            self.add_exports(s.rvalue.items)

    def process__deletable__(self, s: AssignmentStmt) -> None:
        if not self.options.mypyc:
            return
        if (
            len(s.lvalues) == 1
            and isinstance(s.lvalues[0], NameExpr)
            and s.lvalues[0].name == "__deletable__"
            and s.lvalues[0].kind == MDEF
        ):
            rvalue = s.rvalue
            if not isinstance(rvalue, (ListExpr, TupleExpr)):
                self.fail('"__deletable__" must be initialized with a list or tuple expression', s)
                return
            items = rvalue.items
            attrs = []
            for item in items:
                if not isinstance(item, StrExpr):
                    self.fail('Invalid "__deletable__" item; string literal expected', item)
                else:
                    attrs.append(item.value)
            assert self.type
            self.type.deletable_attributes = attrs

    def process__slots__(self, s: AssignmentStmt) -> None:
        """
        Processing ``__slots__`` if defined in type.

        See: https://docs.python.org/3/reference/datamodel.html#slots
        """
        # Later we can support `__slots__` defined as `__slots__ = other = ('a', 'b')`
        if (
            isinstance(self.type, TypeInfo)
            and len(s.lvalues) == 1
            and isinstance(s.lvalues[0], NameExpr)
            and s.lvalues[0].name == "__slots__"
            and s.lvalues[0].kind == MDEF
        ):

            # We understand `__slots__` defined as string, tuple, list, set, and dict:
            if not isinstance(s.rvalue, (StrExpr, ListExpr, TupleExpr, SetExpr, DictExpr)):
                # For example, `__slots__` can be defined as a variable,
                # we don't support it for now.
                return

            if any(p.slots is None for p in self.type.mro[1:-1]):
                # At least one type in mro (excluding `self` and `object`)
                # does not have concrete `__slots__` defined. Ignoring.
                return

            concrete_slots = True
            rvalue: List[Expression] = []
            if isinstance(s.rvalue, StrExpr):
                rvalue.append(s.rvalue)
            elif isinstance(s.rvalue, (ListExpr, TupleExpr, SetExpr)):
                rvalue.extend(s.rvalue.items)
            else:
                # We have a special treatment of `dict` with possible `{**kwargs}` usage.
                # In this case we consider all `__slots__` to be non-concrete.
                for key, _ in s.rvalue.items:
                    if concrete_slots and key is not None:
                        rvalue.append(key)
                    else:
                        concrete_slots = False

            slots = []
            for item in rvalue:
                # Special case for `'__dict__'` value:
                # when specified it will still allow any attribute assignment.
                if isinstance(item, StrExpr) and item.value != "__dict__":
                    slots.append(item.value)
                else:
                    concrete_slots = False
            if not concrete_slots:
                # Some slot items are dynamic, we don't want any false positives,
                # so, we just pretend that this type does not have any slots at all.
                return

            # We need to copy all slots from super types:
            for super_type in self.type.mro[1:-1]:
                assert super_type.slots is not None
                slots.extend(super_type.slots)
            self.type.slots = set(slots)

    #
    # Misc statements
    #

    def visit_block(self, b: Block) -> None:
        if b.is_unreachable:
            return
        self.block_depth[-1] += 1
        for s in b.body:
            self.accept(s)
        self.block_depth[-1] -= 1

    def visit_block_maybe(self, b: Optional[Block]) -> None:
        if b:
            self.visit_block(b)

    def visit_expression_stmt(self, s: ExpressionStmt) -> None:
        self.statement = s
        s.expr.accept(self)

    def visit_return_stmt(self, s: ReturnStmt) -> None:
        self.statement = s
        if not self.is_func_scope():
            self.fail('"return" outside function', s)
        if s.expr:
            s.expr.accept(self)

    def visit_raise_stmt(self, s: RaiseStmt) -> None:
        self.statement = s
        if s.expr:
            s.expr.accept(self)
        if s.from_expr:
            s.from_expr.accept(self)

    def visit_assert_stmt(self, s: AssertStmt) -> None:
        self.statement = s
        if s.expr:
            s.expr.accept(self)
        if s.msg:
            s.msg.accept(self)

    def visit_operator_assignment_stmt(self, s: OperatorAssignmentStmt) -> None:
        self.statement = s
        s.lvalue.accept(self)
        s.rvalue.accept(self)
        if (
            isinstance(s.lvalue, NameExpr)
            and s.lvalue.name == "__all__"
            and s.lvalue.kind == GDEF
            and isinstance(s.rvalue, (ListExpr, TupleExpr))
        ):
            self.add_exports(s.rvalue.items)

    def visit_while_stmt(self, s: WhileStmt) -> None:
        self.statement = s
        s.expr.accept(self)
        self.loop_depth += 1
        s.body.accept(self)
        self.loop_depth -= 1
        self.visit_block_maybe(s.else_body)

    def visit_for_stmt(self, s: ForStmt) -> None:
        if s.is_async:
            if not self.is_func_scope() or not self.function_stack[-1].is_coroutine:
                self.fail(message_registry.ASYNC_FOR_OUTSIDE_COROUTINE, s, code=codes.SYNTAX)

        self.statement = s
        s.expr.accept(self)

        # Bind index variables and check if they define new names.
        self.analyze_lvalue(s.index, explicit_type=s.index_type is not None)
        if s.index_type:
            if self.is_classvar(s.index_type):
                self.fail_invalid_classvar(s.index)
            allow_tuple_literal = isinstance(s.index, TupleExpr)
            analyzed = self.anal_type(s.index_type, allow_tuple_literal=allow_tuple_literal)
            if analyzed is not None:
                self.store_declared_types(s.index, analyzed)
                s.index_type = analyzed

        self.loop_depth += 1
        self.visit_block(s.body)
        self.loop_depth -= 1

        self.visit_block_maybe(s.else_body)

    def visit_break_stmt(self, s: BreakStmt) -> None:
        self.statement = s
        if self.loop_depth == 0:
            self.fail('"break" outside loop', s, serious=True, blocker=True)

    def visit_continue_stmt(self, s: ContinueStmt) -> None:
        self.statement = s
        if self.loop_depth == 0:
            self.fail('"continue" outside loop', s, serious=True, blocker=True)

    def visit_if_stmt(self, s: IfStmt) -> None:
        self.statement = s
        infer_reachability_of_if_statement(s, self.options)
        for i in range(len(s.expr)):
            s.expr[i].accept(self)
            self.visit_block(s.body[i])
        self.visit_block_maybe(s.else_body)

    def visit_try_stmt(self, s: TryStmt) -> None:
        self.statement = s
        self.analyze_try_stmt(s, self)

    def analyze_try_stmt(self, s: TryStmt, visitor: NodeVisitor[None]) -> None:
        s.body.accept(visitor)
        for type, var, handler in zip(s.types, s.vars, s.handlers):
            if type:
                type.accept(visitor)
            if var:
                self.analyze_lvalue(var)
            handler.accept(visitor)
        if s.else_body:
            s.else_body.accept(visitor)
        if s.finally_body:
            s.finally_body.accept(visitor)

    def visit_with_stmt(self, s: WithStmt) -> None:
        self.statement = s
        types: List[Type] = []

        if s.is_async:
            if not self.is_func_scope() or not self.function_stack[-1].is_coroutine:
                self.fail(message_registry.ASYNC_WITH_OUTSIDE_COROUTINE, s, code=codes.SYNTAX)

        if s.unanalyzed_type:
            assert isinstance(s.unanalyzed_type, ProperType)
            actual_targets = [t for t in s.target if t is not None]
            if len(actual_targets) == 0:
                # We have a type for no targets
                self.fail('Invalid type comment: "with" statement has no targets', s)
            elif len(actual_targets) == 1:
                # We have one target and one type
                types = [s.unanalyzed_type]
            elif isinstance(s.unanalyzed_type, TupleType):
                # We have multiple targets and multiple types
                if len(actual_targets) == len(s.unanalyzed_type.items):
                    types = s.unanalyzed_type.items.copy()
                else:
                    # But it's the wrong number of items
                    self.fail('Incompatible number of types for "with" targets', s)
            else:
                # We have multiple targets and one type
                self.fail('Multiple types expected for multiple "with" targets', s)

        new_types: List[Type] = []
        for e, n in zip(s.expr, s.target):
            e.accept(self)
            if n:
                self.analyze_lvalue(n, explicit_type=s.unanalyzed_type is not None)

                # Since we have a target, pop the next type from types
                if types:
                    t = types.pop(0)
                    if self.is_classvar(t):
                        self.fail_invalid_classvar(n)
                    allow_tuple_literal = isinstance(n, TupleExpr)
                    analyzed = self.anal_type(t, allow_tuple_literal=allow_tuple_literal)
                    if analyzed is not None:
                        # TODO: Deal with this better
                        new_types.append(analyzed)
                        self.store_declared_types(n, analyzed)

        s.analyzed_types = new_types

        self.visit_block(s.body)

    def visit_del_stmt(self, s: DelStmt) -> None:
        self.statement = s
        s.expr.accept(self)
        if not self.is_valid_del_target(s.expr):
            self.fail("Invalid delete target", s)

    def is_valid_del_target(self, s: Expression) -> bool:
        if isinstance(s, (IndexExpr, NameExpr, MemberExpr)):
            return True
        elif isinstance(s, (TupleExpr, ListExpr)):
            return all(self.is_valid_del_target(item) for item in s.items)
        else:
            return False

    def visit_global_decl(self, g: GlobalDecl) -> None:
        self.statement = g
        for name in g.names:
            if name in self.nonlocal_decls[-1]:
                self.fail(f'Name "{name}" is nonlocal and global', g)
            self.global_decls[-1].add(name)

    def visit_nonlocal_decl(self, d: NonlocalDecl) -> None:
        self.statement = d
        if self.is_module_scope():
            self.fail("nonlocal declaration not allowed at module level", d)
        else:
            for name in d.names:
                for table in reversed(self.locals[:-1]):
                    if table is not None and name in table:
                        break
                else:
                    self.fail(f'No binding for nonlocal "{name}" found', d)

                if self.locals[-1] is not None and name in self.locals[-1]:
                    self.fail(
                        'Name "{}" is already defined in local '
                        "scope before nonlocal declaration".format(name),
                        d,
                    )

                if name in self.global_decls[-1]:
                    self.fail(f'Name "{name}" is nonlocal and global', d)
                self.nonlocal_decls[-1].add(name)

    def visit_match_stmt(self, s: MatchStmt) -> None:
        self.statement = s
        infer_reachability_of_match_statement(s, self.options)
        s.subject.accept(self)
        for i in range(len(s.patterns)):
            s.patterns[i].accept(self)
            guard = s.guards[i]
            if guard is not None:
                guard.accept(self)
            self.visit_block(s.bodies[i])

    #
    # Expressions
    #

    def visit_name_expr(self, expr: NameExpr) -> None:
        n = self.lookup(expr.name, expr)
        if n:
            self.bind_name_expr(expr, n)

    def bind_name_expr(self, expr: NameExpr, sym: SymbolTableNode) -> None:
        """Bind name expression to a symbol table node."""
        if isinstance(sym.node, TypeVarExpr) and self.tvar_scope.get_binding(sym):
            self.fail(
                '"{}" is a type variable and only valid in type ' "context".format(expr.name), expr
            )
        elif isinstance(sym.node, PlaceholderNode):
            self.process_placeholder(expr.name, "name", expr)
        else:
            expr.kind = sym.kind
            expr.node = sym.node
            expr.fullname = sym.fullname

    def visit_super_expr(self, expr: SuperExpr) -> None:
        if not self.type and not expr.call.args:
            self.fail('"super" used outside class', expr)
            return
        expr.info = self.type
        for arg in expr.call.args:
            arg.accept(self)

    def visit_tuple_expr(self, expr: TupleExpr) -> None:
        for item in expr.items:
            if isinstance(item, StarExpr):
                item.valid = True
            item.accept(self)

    def visit_list_expr(self, expr: ListExpr) -> None:
        for item in expr.items:
            if isinstance(item, StarExpr):
                item.valid = True
            item.accept(self)

    def visit_set_expr(self, expr: SetExpr) -> None:
        for item in expr.items:
            if isinstance(item, StarExpr):
                item.valid = True
            item.accept(self)

    def visit_dict_expr(self, expr: DictExpr) -> None:
        for key, value in expr.items:
            if key is not None:
                key.accept(self)
            value.accept(self)

    def visit_star_expr(self, expr: StarExpr) -> None:
        if not expr.valid:
            # XXX TODO Change this error message
            self.fail("Can use starred expression only as assignment target", expr)
        else:
            expr.expr.accept(self)

    def visit_yield_from_expr(self, e: YieldFromExpr) -> None:
        if not self.is_func_scope():
            self.fail('"yield from" outside function', e, serious=True, blocker=True)
        elif self.is_comprehension_stack[-1]:
            self.fail(
                '"yield from" inside comprehension or generator expression',
                e,
                serious=True,
                blocker=True,
            )
        elif self.function_stack[-1].is_coroutine:
            self.fail('"yield from" in async function', e, serious=True, blocker=True)
        else:
            self.function_stack[-1].is_generator = True
        if e.expr:
            e.expr.accept(self)

    def visit_call_expr(self, expr: CallExpr) -> None:
        """Analyze a call expression.

        Some call expressions are recognized as special forms, including
        cast(...).
        """
        expr.callee.accept(self)
        if refers_to_fullname(expr.callee, "typing.cast"):
            # Special form cast(...).
            if not self.check_fixed_args(expr, 2, "cast"):
                return
            # Translate first argument to an unanalyzed type.
            try:
                target = self.expr_to_unanalyzed_type(expr.args[0])
            except TypeTranslationError:
                self.fail("Cast target is not a type", expr)
                return
            # Piggyback CastExpr object to the CallExpr object; it takes
            # precedence over the CallExpr semantics.
            expr.analyzed = CastExpr(expr.args[1], target)
            expr.analyzed.line = expr.line
            expr.analyzed.column = expr.column
            expr.analyzed.accept(self)
        elif refers_to_fullname(expr.callee, ASSERT_TYPE_NAMES):
            if not self.check_fixed_args(expr, 2, "assert_type"):
                return
            # Translate second argument to an unanalyzed type.
            try:
                target = self.expr_to_unanalyzed_type(expr.args[1])
            except TypeTranslationError:
                self.fail("assert_type() type is not a type", expr)
                return
            expr.analyzed = AssertTypeExpr(expr.args[0], target)
            expr.analyzed.line = expr.line
            expr.analyzed.column = expr.column
            expr.analyzed.accept(self)
        elif refers_to_fullname(expr.callee, REVEAL_TYPE_NAMES):
            if not self.check_fixed_args(expr, 1, "reveal_type"):
                return
            expr.analyzed = RevealExpr(kind=REVEAL_TYPE, expr=expr.args[0])
            expr.analyzed.line = expr.line
            expr.analyzed.column = expr.column
            expr.analyzed.accept(self)
        elif refers_to_fullname(expr.callee, "builtins.reveal_locals"):
            # Store the local variable names into the RevealExpr for use in the
            # type checking pass
            local_nodes: List[Var] = []
            if self.is_module_scope():
                # try to determine just the variable declarations in module scope
                # self.globals.values() contains SymbolTableNode's
                # Each SymbolTableNode has an attribute node that is nodes.Var
                # look for variable nodes that marked as is_inferred
                # Each symboltable node has a Var node as .node
                local_nodes = [
                    n.node
                    for name, n in self.globals.items()
                    if getattr(n.node, "is_inferred", False) and isinstance(n.node, Var)
                ]
            elif self.is_class_scope():
                # type = None  # type: Optional[TypeInfo]
                if self.type is not None:
                    local_nodes = [
                        st.node for st in self.type.names.values() if isinstance(st.node, Var)
                    ]
            elif self.is_func_scope():
                # locals = None  # type: List[Optional[SymbolTable]]
                if self.locals is not None:
                    symbol_table = self.locals[-1]
                    if symbol_table is not None:
                        local_nodes = [
                            st.node for st in symbol_table.values() if isinstance(st.node, Var)
                        ]
            expr.analyzed = RevealExpr(kind=REVEAL_LOCALS, local_nodes=local_nodes)
            expr.analyzed.line = expr.line
            expr.analyzed.column = expr.column
            expr.analyzed.accept(self)
        elif refers_to_fullname(expr.callee, "typing.Any"):
            # Special form Any(...) no longer supported.
            self.fail("Any(...) is no longer supported. Use cast(Any, ...) instead", expr)
        elif refers_to_fullname(expr.callee, "typing._promote"):
            # Special form _promote(...).
            if not self.check_fixed_args(expr, 1, "_promote"):
                return
            # Translate first argument to an unanalyzed type.
            try:
                target = self.expr_to_unanalyzed_type(expr.args[0])
            except TypeTranslationError:
                self.fail("Argument 1 to _promote is not a type", expr)
                return
            expr.analyzed = PromoteExpr(target)
            expr.analyzed.line = expr.line
            expr.analyzed.accept(self)
        elif refers_to_fullname(expr.callee, "builtins.dict"):
            expr.analyzed = self.translate_dict_call(expr)
        elif refers_to_fullname(expr.callee, "builtins.divmod"):
            if not self.check_fixed_args(expr, 2, "divmod"):
                return
            expr.analyzed = OpExpr("divmod", expr.args[0], expr.args[1])
            expr.analyzed.line = expr.line
            expr.analyzed.accept(self)
        else:
            # Normal call expression.
            for a in expr.args:
                a.accept(self)

            if (
                isinstance(expr.callee, MemberExpr)
                and isinstance(expr.callee.expr, NameExpr)
                and expr.callee.expr.name == "__all__"
                and expr.callee.expr.kind == GDEF
                and expr.callee.name in ("append", "extend")
            ):
                if expr.callee.name == "append" and expr.args:
                    self.add_exports(expr.args[0])
                elif (
                    expr.callee.name == "extend"
                    and expr.args
                    and isinstance(expr.args[0], (ListExpr, TupleExpr))
                ):
                    self.add_exports(expr.args[0].items)

    def translate_dict_call(self, call: CallExpr) -> Optional[DictExpr]:
        """Translate 'dict(x=y, ...)' to {'x': y, ...} and 'dict()' to {}.

        For other variants of dict(...), return None.
        """
        if not all(kind == ARG_NAMED for kind in call.arg_kinds):
            # Must still accept those args.
            for a in call.args:
                a.accept(self)
            return None
        expr = DictExpr(
            [
                (StrExpr(cast(str, key)), value)  # since they are all ARG_NAMED
                for key, value in zip(call.arg_names, call.args)
            ]
        )
        expr.set_line(call)
        expr.accept(self)
        return expr

    def check_fixed_args(self, expr: CallExpr, numargs: int, name: str) -> bool:
        """Verify that expr has specified number of positional args.

        Return True if the arguments are valid.
        """
        s = "s"
        if numargs == 1:
            s = ""
        if len(expr.args) != numargs:
            self.fail('"%s" expects %d argument%s' % (name, numargs, s), expr)
            return False
        if expr.arg_kinds != [ARG_POS] * numargs:
            self.fail(f'"{name}" must be called with {numargs} positional argument{s}', expr)
            return False
        return True

    def visit_member_expr(self, expr: MemberExpr) -> None:
        base = expr.expr
        base.accept(self)
        if isinstance(base, RefExpr) and isinstance(base.node, MypyFile):
            # Handle module attribute.
            sym = self.get_module_symbol(base.node, expr.name)
            if sym:
                if isinstance(sym.node, PlaceholderNode):
                    self.process_placeholder(expr.name, "attribute", expr)
                    return
                expr.kind = sym.kind
                expr.fullname = sym.fullname
                expr.node = sym.node
        elif isinstance(base, RefExpr):
            # This branch handles the case C.bar (or cls.bar or self.bar inside
            # a classmethod/method), where C is a class and bar is a type
            # definition or a module resulting from `import bar` (or a module
            # assignment) inside class C. We look up bar in the class' TypeInfo
            # namespace.  This is done only when bar is a module or a type;
            # other things (e.g. methods) are handled by other code in
            # checkmember.
            type_info = None
            if isinstance(base.node, TypeInfo):
                # C.bar where C is a class
                type_info = base.node
            elif isinstance(base.node, Var) and self.type and self.function_stack:
                # check for self.bar or cls.bar in method/classmethod
                func_def = self.function_stack[-1]
                if not func_def.is_static and isinstance(func_def.type, CallableType):
                    formal_arg = func_def.type.argument_by_name(base.node.name)
                    if formal_arg and formal_arg.pos == 0:
                        type_info = self.type
            elif isinstance(base.node, TypeAlias) and base.node.no_args:
                assert isinstance(base.node.target, ProperType)
                if isinstance(base.node.target, Instance):
                    type_info = base.node.target.type

            if type_info:
                n = type_info.names.get(expr.name)
                if n is not None and isinstance(n.node, (MypyFile, TypeInfo, TypeAlias)):
                    if not n:
                        return
                    expr.kind = n.kind
                    expr.fullname = n.fullname
                    expr.node = n.node

    def visit_op_expr(self, expr: OpExpr) -> None:
        expr.left.accept(self)

        if expr.op in ("and", "or"):
            inferred = infer_condition_value(expr.left, self.options)
            if (inferred in (ALWAYS_FALSE, MYPY_FALSE) and expr.op == "and") or (
                inferred in (ALWAYS_TRUE, MYPY_TRUE) and expr.op == "or"
            ):
                expr.right_unreachable = True
                return
            elif (inferred in (ALWAYS_TRUE, MYPY_TRUE) and expr.op == "and") or (
                inferred in (ALWAYS_FALSE, MYPY_FALSE) and expr.op == "or"
            ):
                expr.right_always = True

        expr.right.accept(self)

    def visit_comparison_expr(self, expr: ComparisonExpr) -> None:
        for operand in expr.operands:
            operand.accept(self)

    def visit_unary_expr(self, expr: UnaryExpr) -> None:
        expr.expr.accept(self)

    def visit_index_expr(self, expr: IndexExpr) -> None:
        base = expr.base
        base.accept(self)
        if (
            isinstance(base, RefExpr)
            and isinstance(base.node, TypeInfo)
            and not base.node.is_generic()
        ):
            expr.index.accept(self)
        elif (
            isinstance(base, RefExpr) and isinstance(base.node, TypeAlias)
        ) or refers_to_class_or_function(base):
            # We need to do full processing on every iteration, since some type
            # arguments may contain placeholder types.
            self.analyze_type_application(expr)
        else:
            expr.index.accept(self)

    def analyze_type_application(self, expr: IndexExpr) -> None:
        """Analyze special form -- type application (either direct or via type aliasing)."""
        types = self.analyze_type_application_args(expr)
        if types is None:
            return
        base = expr.base
        expr.analyzed = TypeApplication(base, types)
        expr.analyzed.line = expr.line
        expr.analyzed.column = expr.column
        # Types list, dict, set are not subscriptable, prohibit this if
        # subscripted either via type alias...
        if isinstance(base, RefExpr) and isinstance(base.node, TypeAlias):
            alias = base.node
            target = get_proper_type(alias.target)
            if isinstance(target, Instance):
                name = target.type.fullname
                if (
                    alias.no_args
                    and name  # this avoids bogus errors for already reported aliases
                    in get_nongen_builtins(self.options.python_version)
                    and not self.is_stub_file
                    and not alias.normalized
                ):
                    self.fail(no_subscript_builtin_alias(name, propose_alt=False), expr)
        # ...or directly.
        else:
            n = self.lookup_type_node(base)
            if (
                n
                and n.fullname in get_nongen_builtins(self.options.python_version)
                and not self.is_stub_file
            ):
                self.fail(no_subscript_builtin_alias(n.fullname, propose_alt=False), expr)

    def analyze_type_application_args(self, expr: IndexExpr) -> Optional[List[Type]]:
        """Analyze type arguments (index) in a type application.

        Return None if anything was incomplete.
        """
        index = expr.index
        tag = self.track_incomplete_refs()
        self.analyze_type_expr(index)
        if self.found_incomplete_ref(tag):
            return None
        if self.basic_type_applications:
            # Postpone the rest until we have more information (for r.h.s. of an assignment)
            return None
        types: List[Type] = []
        if isinstance(index, TupleExpr):
            items = index.items
            is_tuple = isinstance(expr.base, RefExpr) and expr.base.fullname == "builtins.tuple"
            if is_tuple and len(items) == 2 and isinstance(items[-1], EllipsisExpr):
                items = items[:-1]
        else:
            items = [index]

        # whether param spec literals be allowed here
        # TODO: should this be computed once and passed in?
        #   or is there a better way to do this?
        base = expr.base
        if isinstance(base, RefExpr) and isinstance(base.node, TypeAlias):
            alias = base.node
            target = get_proper_type(alias.target)
            if isinstance(target, Instance):
                has_param_spec = target.type.has_param_spec_type
                num_args = len(target.type.type_vars)
            else:
                has_param_spec = False
                num_args = -1
        elif isinstance(base, NameExpr) and isinstance(base.node, TypeInfo):
            has_param_spec = base.node.has_param_spec_type
            num_args = len(base.node.type_vars)
        else:
            has_param_spec = False
            num_args = -1

        for item in items:
            try:
                typearg = self.expr_to_unanalyzed_type(item)
            except TypeTranslationError:
                self.fail("Type expected within [...]", expr)
                return None
            # We always allow unbound type variables in IndexExpr, since we
            # may be analysing a type alias definition rvalue. The error will be
            # reported elsewhere if it is not the case.
            analyzed = self.anal_type(
                typearg,
                allow_unbound_tvars=True,
                allow_placeholder=True,
                allow_param_spec_literals=has_param_spec,
            )
            if analyzed is None:
                return None
            types.append(analyzed)

        if has_param_spec and num_args == 1 and len(types) > 0:
            first_arg = get_proper_type(types[0])
            if not (
                len(types) == 1
                and (
                    isinstance(first_arg, Parameters)
                    or isinstance(first_arg, ParamSpecType)
                    or isinstance(first_arg, AnyType)
                )
            ):
                types = [Parameters(types, [ARG_POS] * len(types), [None] * len(types))]

        return types

    def visit_slice_expr(self, expr: SliceExpr) -> None:
        if expr.begin_index:
            expr.begin_index.accept(self)
        if expr.end_index:
            expr.end_index.accept(self)
        if expr.stride:
            expr.stride.accept(self)

    def visit_cast_expr(self, expr: CastExpr) -> None:
        expr.expr.accept(self)
        analyzed = self.anal_type(expr.type)
        if analyzed is not None:
            expr.type = analyzed

    def visit_assert_type_expr(self, expr: AssertTypeExpr) -> None:
        expr.expr.accept(self)
        analyzed = self.anal_type(expr.type)
        if analyzed is not None:
            expr.type = analyzed

    def visit_reveal_expr(self, expr: RevealExpr) -> None:
        if expr.kind == REVEAL_TYPE:
            if expr.expr is not None:
                expr.expr.accept(self)
        else:
            # Reveal locals doesn't have an inner expression, there's no
            # need to traverse inside it
            pass

    def visit_type_application(self, expr: TypeApplication) -> None:
        expr.expr.accept(self)
        for i in range(len(expr.types)):
            analyzed = self.anal_type(expr.types[i])
            if analyzed is not None:
                expr.types[i] = analyzed

    def visit_list_comprehension(self, expr: ListComprehension) -> None:
        if any(expr.generator.is_async):
            if not self.is_func_scope() or not self.function_stack[-1].is_coroutine:
                self.fail(message_registry.ASYNC_FOR_OUTSIDE_COROUTINE, expr, code=codes.SYNTAX)

        expr.generator.accept(self)

    def visit_set_comprehension(self, expr: SetComprehension) -> None:
        if any(expr.generator.is_async):
            if not self.is_func_scope() or not self.function_stack[-1].is_coroutine:
                self.fail(message_registry.ASYNC_FOR_OUTSIDE_COROUTINE, expr, code=codes.SYNTAX)

        expr.generator.accept(self)

    def visit_dictionary_comprehension(self, expr: DictionaryComprehension) -> None:
        if any(expr.is_async):
            if not self.is_func_scope() or not self.function_stack[-1].is_coroutine:
                self.fail(message_registry.ASYNC_FOR_OUTSIDE_COROUTINE, expr, code=codes.SYNTAX)

        with self.enter(expr):
            self.analyze_comp_for(expr)
            expr.key.accept(self)
            expr.value.accept(self)
        self.analyze_comp_for_2(expr)

    def visit_generator_expr(self, expr: GeneratorExpr) -> None:
        with self.enter(expr):
            self.analyze_comp_for(expr)
            expr.left_expr.accept(self)
        self.analyze_comp_for_2(expr)

    def analyze_comp_for(self, expr: Union[GeneratorExpr, DictionaryComprehension]) -> None:
        """Analyses the 'comp_for' part of comprehensions (part 1).

        That is the part after 'for' in (x for x in l if p). This analyzes
        variables and conditions which are analyzed in a local scope.
        """
        for i, (index, sequence, conditions) in enumerate(
            zip(expr.indices, expr.sequences, expr.condlists)
        ):
            if i > 0:
                sequence.accept(self)
            # Bind index variables.
            self.analyze_lvalue(index)
            for cond in conditions:
                cond.accept(self)

    def analyze_comp_for_2(self, expr: Union[GeneratorExpr, DictionaryComprehension]) -> None:
        """Analyses the 'comp_for' part of comprehensions (part 2).

        That is the part after 'for' in (x for x in l if p). This analyzes
        the 'l' part which is analyzed in the surrounding scope.
        """
        expr.sequences[0].accept(self)

    def visit_lambda_expr(self, expr: LambdaExpr) -> None:
        self.analyze_arg_initializers(expr)
        self.analyze_function_body(expr)

    def visit_conditional_expr(self, expr: ConditionalExpr) -> None:
        expr.if_expr.accept(self)
        expr.cond.accept(self)
        expr.else_expr.accept(self)

    def visit__promote_expr(self, expr: PromoteExpr) -> None:
        analyzed = self.anal_type(expr.type)
        if analyzed is not None:
            expr.type = analyzed

    def visit_yield_expr(self, e: YieldExpr) -> None:
        if not self.is_func_scope():
            self.fail('"yield" outside function', e, serious=True, blocker=True)
        elif self.is_comprehension_stack[-1]:
            self.fail(
                '"yield" inside comprehension or generator expression',
                e,
                serious=True,
                blocker=True,
            )
        elif self.function_stack[-1].is_coroutine:
            if self.options.python_version < (3, 6):
                self.fail('"yield" in async function', e, serious=True, blocker=True)
            else:
                self.function_stack[-1].is_generator = True
                self.function_stack[-1].is_async_generator = True
        else:
            self.function_stack[-1].is_generator = True
        if e.expr:
            e.expr.accept(self)

    def visit_await_expr(self, expr: AwaitExpr) -> None:
        if not self.is_func_scope():
            self.fail('"await" outside function', expr)
        elif not self.function_stack[-1].is_coroutine:
            self.fail('"await" outside coroutine ("async def")', expr)
        expr.expr.accept(self)

    #
    # Patterns
    #

    def visit_as_pattern(self, p: AsPattern) -> None:
        if p.pattern is not None:
            p.pattern.accept(self)
        if p.name is not None:
            self.analyze_lvalue(p.name)

    def visit_or_pattern(self, p: OrPattern) -> None:
        for pattern in p.patterns:
            pattern.accept(self)

    def visit_value_pattern(self, p: ValuePattern) -> None:
        p.expr.accept(self)

    def visit_sequence_pattern(self, p: SequencePattern) -> None:
        for pattern in p.patterns:
            pattern.accept(self)

    def visit_starred_pattern(self, p: StarredPattern) -> None:
        if p.capture is not None:
            self.analyze_lvalue(p.capture)

    def visit_mapping_pattern(self, p: MappingPattern) -> None:
        for key in p.keys:
            key.accept(self)
        for value in p.values:
            value.accept(self)
        if p.rest is not None:
            self.analyze_lvalue(p.rest)

    def visit_class_pattern(self, p: ClassPattern) -> None:
        p.class_ref.accept(self)
        for pos in p.positionals:
            pos.accept(self)
        for v in p.keyword_values:
            v.accept(self)

    #
    # Lookup functions
    #

    def lookup(
        self, name: str, ctx: Context, suppress_errors: bool = False
    ) -> Optional[SymbolTableNode]:
        """Look up an unqualified (no dots) name in all active namespaces.

        Note that the result may contain a PlaceholderNode. The caller may
        want to defer in that case.

        Generate an error if the name is not defined unless suppress_errors
        is true or the current namespace is incomplete. In the latter case
        defer.
        """
        implicit_name = False
        # 1a. Name declared using 'global x' takes precedence
        if name in self.global_decls[-1]:
            if name in self.globals:
                return self.globals[name]
            if not suppress_errors:
                self.name_not_defined(name, ctx)
            return None
        # 1b. Name declared using 'nonlocal x' takes precedence
        if name in self.nonlocal_decls[-1]:
            for table in reversed(self.locals[:-1]):
                if table is not None and name in table:
                    return table[name]
            if not suppress_errors:
                self.name_not_defined(name, ctx)
            return None
        # 2. Class attributes (if within class definition)
        if self.type and not self.is_func_scope() and name in self.type.names:
            node = self.type.names[name]
            if not node.implicit:
                if self.is_active_symbol_in_class_body(node.node):
                    return node
            else:
                # Defined through self.x assignment
                implicit_name = True
                implicit_node = node
        # 3. Local (function) scopes
        for table in reversed(self.locals):
            if table is not None and name in table:
                return table[name]
        # 4. Current file global scope
        if name in self.globals:
            return self.globals[name]
        # 5. Builtins
        b = self.globals.get("__builtins__", None)
        if b:
            assert isinstance(b.node, MypyFile)
            table = b.node.names
            if name in table:
                if len(name) > 1 and name[0] == "_" and name[1] != "_":
                    if not suppress_errors:
                        self.name_not_defined(name, ctx)
                    return None
                node = table[name]
                return node
        # Give up.
        if not implicit_name and not suppress_errors:
            self.name_not_defined(name, ctx)
        else:
            if implicit_name:
                return implicit_node
        return None

    def is_active_symbol_in_class_body(self, node: Optional[SymbolNode]) -> bool:
        """Can a symbol defined in class body accessed at current statement?

        Only allow access to class attributes textually after
        the definition, so that it's possible to fall back to the
        outer scope. Example:

            class X: ...

            class C:
                X = X  # Initializer refers to outer scope

        Nested classes are an exception, since we want to support
        arbitrary forward references in type annotations.
        """
        # TODO: Forward reference to name imported in class body is not
        #       caught.
        if self.statement is None:
            # Assume it's fine -- don't have enough context to check
            return True
        return (
            node is None
            or self.is_textually_before_statement(node)
            or not self.is_defined_in_current_module(node.fullname)
            or isinstance(node, TypeInfo)
            or (isinstance(node, PlaceholderNode) and node.becomes_typeinfo)
        )

    def is_textually_before_statement(self, node: SymbolNode) -> bool:
        """Check if a node is defined textually before the current statement

        Note that decorated functions' line number are the same as
        the top decorator.
        """
        assert self.statement
        line_diff = self.statement.line - node.line

        # The first branch handles reference an overloaded function variant inside itself,
        # this is a corner case where mypy technically deviates from runtime name resolution,
        # but it is fine because we want an overloaded function to be treated as a single unit.
        if self.is_overloaded_item(node, self.statement):
            return False
        elif isinstance(node, Decorator) and not node.is_overload:
            return line_diff > len(node.original_decorators)
        else:
            return line_diff > 0

    def is_overloaded_item(self, node: SymbolNode, statement: Statement) -> bool:
        """Check whether the function belongs to the overloaded variants"""
        if isinstance(node, OverloadedFuncDef) and isinstance(statement, FuncDef):
            in_items = statement in {
                item.func if isinstance(item, Decorator) else item for item in node.items
            }
            in_impl = node.impl is not None and (
                (isinstance(node.impl, Decorator) and statement is node.impl.func)
                or statement is node.impl
            )
            return in_items or in_impl
        return False

    def is_defined_in_current_module(self, fullname: Optional[str]) -> bool:
        if fullname is None:
            return False
        return module_prefix(self.modules, fullname) == self.cur_mod_id

    def lookup_qualified(
        self, name: str, ctx: Context, suppress_errors: bool = False
    ) -> Optional[SymbolTableNode]:
        """Lookup a qualified name in all activate namespaces.

        Note that the result may contain a PlaceholderNode. The caller may
        want to defer in that case.

        Generate an error if the name is not defined unless suppress_errors
        is true or the current namespace is incomplete. In the latter case
        defer.
        """
        if "." not in name:
            # Simple case: look up a short name.
            return self.lookup(name, ctx, suppress_errors=suppress_errors)
        parts = name.split(".")
        namespace = self.cur_mod_id
        sym = self.lookup(parts[0], ctx, suppress_errors=suppress_errors)
        if sym:
            for i in range(1, len(parts)):
                node = sym.node
                part = parts[i]
                if isinstance(node, TypeInfo):
                    nextsym = node.get(part)
                elif isinstance(node, MypyFile):
                    nextsym = self.get_module_symbol(node, part)
                    namespace = node.fullname
                elif isinstance(node, PlaceholderNode):
                    return sym
                elif isinstance(node, TypeAlias) and node.no_args:
                    assert isinstance(node.target, ProperType)
                    if isinstance(node.target, Instance):
                        nextsym = node.target.type.get(part)
                    else:
                        nextsym = None
                else:
                    if isinstance(node, Var):
                        typ = get_proper_type(node.type)
                        if isinstance(typ, AnyType):
                            # Allow access through Var with Any type without error.
                            return self.implicit_symbol(sym, name, parts[i:], typ)
                    # Lookup through invalid node, such as variable or function
                    nextsym = None
                if not nextsym or nextsym.module_hidden:
                    if not suppress_errors:
                        self.name_not_defined(name, ctx, namespace=namespace)
                    return None
                sym = nextsym
        return sym

    def lookup_type_node(self, expr: Expression) -> Optional[SymbolTableNode]:
        try:
            t = self.expr_to_unanalyzed_type(expr)
        except TypeTranslationError:
            return None
        if isinstance(t, UnboundType):
            n = self.lookup_qualified(t.name, expr, suppress_errors=True)
            return n
        return None

    def get_module_symbol(self, node: MypyFile, name: str) -> Optional[SymbolTableNode]:
        """Look up a symbol from a module.

        Return None if no matching symbol could be bound.
        """
        module = node.fullname
        names = node.names
        sym = names.get(name)
        if not sym:
            fullname = module + "." + name
            if fullname in self.modules:
                sym = SymbolTableNode(GDEF, self.modules[fullname])
            elif self.is_incomplete_namespace(module):
                self.record_incomplete_ref()
            elif "__getattr__" in names and (
                node.is_stub or self.options.python_version >= (3, 7)
            ):
                gvar = self.create_getattr_var(names["__getattr__"], name, fullname)
                if gvar:
                    sym = SymbolTableNode(GDEF, gvar)
            elif self.is_missing_module(fullname):
                # We use the fullname of the original definition so that we can
                # detect whether two names refer to the same thing.
                var_type = AnyType(TypeOfAny.from_unimported_type)
                v = Var(name, type=var_type)
                v._fullname = fullname
                sym = SymbolTableNode(GDEF, v)
        elif sym.module_hidden:
            sym = None
        return sym

    def is_missing_module(self, module: str) -> bool:
        return module in self.missing_modules

    def implicit_symbol(
        self, sym: SymbolTableNode, name: str, parts: List[str], source_type: AnyType
    ) -> SymbolTableNode:
        """Create symbol for a qualified name reference through Any type."""
        if sym.node is None:
            basename = None
        else:
            basename = sym.node.fullname
        if basename is None:
            fullname = name
        else:
            fullname = basename + "." + ".".join(parts)
        var_type = AnyType(TypeOfAny.from_another_any, source_type)
        var = Var(parts[-1], var_type)
        var._fullname = fullname
        return SymbolTableNode(GDEF, var)

    def create_getattr_var(
        self, getattr_defn: SymbolTableNode, name: str, fullname: str
    ) -> Optional[Var]:
        """Create a dummy variable using module-level __getattr__ return type.

        If not possible, return None.

        Note that multiple Var nodes can be created for a single name. We
        can use the from_module_getattr and the fullname attributes to
        check if two dummy Var nodes refer to the same thing. Reusing Var
        nodes would require non-local mutable state, which we prefer to
        avoid.
        """
        if isinstance(getattr_defn.node, (FuncDef, Var)):
            node_type = get_proper_type(getattr_defn.node.type)
            if isinstance(node_type, CallableType):
                typ = node_type.ret_type
            else:
                typ = AnyType(TypeOfAny.from_error)
            v = Var(name, type=typ)
            v._fullname = fullname
            v.from_module_getattr = True
            return v
        return None

    def lookup_fully_qualified(self, fullname: str) -> SymbolTableNode:
        ret = self.lookup_fully_qualified_or_none(fullname)
        assert ret is not None, fullname
        return ret

    def lookup_fully_qualified_or_none(self, fullname: str) -> Optional[SymbolTableNode]:
        """Lookup a fully qualified name that refers to a module-level definition.

        Don't assume that the name is defined. This happens in the global namespace --
        the local module namespace is ignored. This does not dereference indirect
        refs.

        Note that this can't be used for names nested in class namespaces.
        """
        # TODO: unify/clean-up/simplify lookup methods, see #4157.
        # TODO: support nested classes (but consider performance impact,
        #       we might keep the module level only lookup for thing like 'builtins.int').
        assert "." in fullname
        module, name = fullname.rsplit(".", maxsplit=1)
        if module not in self.modules:
            return None
        filenode = self.modules[module]
        result = filenode.names.get(name)
        if result is None and self.is_incomplete_namespace(module):
            # TODO: More explicit handling of incomplete refs?
            self.record_incomplete_ref()
        return result

    def object_type(self) -> Instance:
        return self.named_type("builtins.object")

    def str_type(self) -> Instance:
        return self.named_type("builtins.str")

    def named_type(self, fullname: str, args: Optional[List[Type]] = None) -> Instance:
        sym = self.lookup_fully_qualified(fullname)
        assert sym, "Internal error: attempted to construct unknown type"
        node = sym.node
        assert isinstance(node, TypeInfo)
        if args:
            # TODO: assert len(args) == len(node.defn.type_vars)
            return Instance(node, args)
        return Instance(node, [AnyType(TypeOfAny.special_form)] * len(node.defn.type_vars))

    def named_type_or_none(
        self, fullname: str, args: Optional[List[Type]] = None
    ) -> Optional[Instance]:
        sym = self.lookup_fully_qualified_or_none(fullname)
        if not sym or isinstance(sym.node, PlaceholderNode):
            return None
        node = sym.node
        if isinstance(node, TypeAlias):
            assert isinstance(node.target, Instance)  # type: ignore
            node = node.target.type
        assert isinstance(node, TypeInfo), node
        if args is not None:
            # TODO: assert len(args) == len(node.defn.type_vars)
            return Instance(node, args)
        return Instance(node, [AnyType(TypeOfAny.unannotated)] * len(node.defn.type_vars))

    def builtin_type(self, fully_qualified_name: str) -> Instance:
        """Legacy function -- use named_type() instead."""
        return self.named_type(fully_qualified_name)

    def lookup_current_scope(self, name: str) -> Optional[SymbolTableNode]:
        if self.locals[-1] is not None:
            return self.locals[-1].get(name)
        elif self.type is not None:
            return self.type.names.get(name)
        else:
            return self.globals.get(name)

    #
    # Adding symbols
    #

    def add_symbol(
        self,
        name: str,
        node: SymbolNode,
        context: Context,
        module_public: bool = True,
        module_hidden: bool = False,
        can_defer: bool = True,
        escape_comprehensions: bool = False,
    ) -> bool:
        """Add symbol to the currently active symbol table.

        Generally additions to symbol table should go through this method or
        one of the methods below so that kinds, redefinitions, conditional
        definitions, and skipped names are handled consistently.

        Return True if we actually added the symbol, or False if we refused to do so
        (because something is not ready).

        If can_defer is True, defer current target if adding a placeholder.
        """
        if self.is_func_scope():
            kind = LDEF
        elif self.type is not None:
            kind = MDEF
        else:
            kind = GDEF
        symbol = SymbolTableNode(
            kind, node, module_public=module_public, module_hidden=module_hidden
        )
        return self.add_symbol_table_node(name, symbol, context, can_defer, escape_comprehensions)

    def add_symbol_skip_local(self, name: str, node: SymbolNode) -> None:
        """Same as above, but skipping the local namespace.

        This doesn't check for previous definition and is only used
        for serialization of method-level classes.

        Classes defined within methods can be exposed through an
        attribute type, but method-level symbol tables aren't serialized.
        This method can be used to add such classes to an enclosing,
        serialized symbol table.
        """
        # TODO: currently this is only used by named tuples and typed dicts.
        # Use this method also by normal classes, see issue #6422.
        if self.type is not None:
            names = self.type.names
            kind = MDEF
        else:
            names = self.globals
            kind = GDEF
        symbol = SymbolTableNode(kind, node)
        names[name] = symbol

    def add_symbol_table_node(
        self,
        name: str,
        symbol: SymbolTableNode,
        context: Optional[Context] = None,
        can_defer: bool = True,
        escape_comprehensions: bool = False,
    ) -> bool:
        """Add symbol table node to the currently active symbol table.

        Return True if we actually added the symbol, or False if we refused
        to do so (because something is not ready or it was a no-op).

        Generate an error if there is an invalid redefinition.

        If context is None, unconditionally add node, since we can't report
        an error. Note that this is used by plugins to forcibly replace nodes!

        TODO: Prevent plugins from replacing nodes, as it could cause problems?

        Args:
            name: short name of symbol
            symbol: Node to add
            can_defer: if True, defer current target if adding a placeholder
            context: error context (see above about None value)
        """
        names = self.current_symbol_table(escape_comprehensions=escape_comprehensions)
        existing = names.get(name)
        if isinstance(symbol.node, PlaceholderNode) and can_defer:
            if context is not None:
                self.process_placeholder(name, "name", context)
            else:
                # see note in docstring describing None contexts
                self.defer()
        if (
            existing is not None
            and context is not None
            and not is_valid_replacement(existing, symbol)
        ):
            # There is an existing node, so this may be a redefinition.
            # If the new node points to the same node as the old one,
            # or if both old and new nodes are placeholders, we don't
            # need to do anything.
            old = existing.node
            new = symbol.node
            if isinstance(new, PlaceholderNode):
                # We don't know whether this is okay. Let's wait until the next iteration.
                return False
            if not is_same_symbol(old, new):
                if isinstance(new, (FuncDef, Decorator, OverloadedFuncDef, TypeInfo)):
                    self.add_redefinition(names, name, symbol)
                if not (isinstance(new, (FuncDef, Decorator)) and self.set_original_def(old, new)):
                    self.name_already_defined(name, context, existing)
        elif name not in self.missing_names[-1] and "*" not in self.missing_names[-1]:
            names[name] = symbol
            self.progress = True
            return True
        return False

    def add_redefinition(self, names: SymbolTable, name: str, symbol: SymbolTableNode) -> None:
        """Add a symbol table node that reflects a redefinition as a function or a class.

        Redefinitions need to be added to the symbol table so that they can be found
        through AST traversal, but they have dummy names of form 'name-redefinition[N]',
        where N ranges over 2, 3, ... (omitted for the first redefinition).

        Note: we always store redefinitions independently of whether they are valid or not
        (so they will be semantically analyzed), the caller should give an error for invalid
        redefinitions (such as e.g. variable redefined as a class).
        """
        i = 1
        # Don't serialize redefined nodes. They are likely to have
        # busted internal references which can cause problems with
        # serialization and they can't have any external references to
        # them.
        symbol.no_serialize = True
        while True:
            if i == 1:
                new_name = f"{name}-redefinition"
            else:
                new_name = f"{name}-redefinition{i}"
            existing = names.get(new_name)
            if existing is None:
                names[new_name] = symbol
                return
            elif existing.node is symbol.node:
                # Already there
                return
            i += 1

    def add_local(self, node: Union[Var, FuncDef, OverloadedFuncDef], context: Context) -> None:
        """Add local variable or function."""
        assert self.is_func_scope()
        name = node.name
        node._fullname = name
        self.add_symbol(name, node, context)

    def add_module_symbol(
        self, id: str, as_id: str, context: Context, module_public: bool, module_hidden: bool
    ) -> None:
        """Add symbol that is a reference to a module object."""
        if id in self.modules:
            node = self.modules[id]
            self.add_symbol(
                as_id, node, context, module_public=module_public, module_hidden=module_hidden
            )
        else:
            self.add_unknown_imported_symbol(
                as_id,
                context,
                target_name=id,
                module_public=module_public,
                module_hidden=module_hidden,
            )

    def _get_node_for_class_scoped_import(
        self, name: str, symbol_node: Optional[SymbolNode], context: Context
    ) -> Optional[SymbolNode]:
        if symbol_node is None:
            return None
        # I promise this type checks; I'm just making mypyc issues go away.
        # mypyc is absolutely convinced that `symbol_node` narrows to a Var in the following,
        # when it can also be a FuncBase. Once fixed, `f` in the following can be removed.
        # See also https://github.com/mypyc/mypyc/issues/892
        f = cast(Any, lambda x: x)
        if isinstance(f(symbol_node), (Decorator, FuncBase, Var)):
            # For imports in class scope, we construct a new node to represent the symbol and
            # set its `info` attribute to `self.type`.
            existing = self.current_symbol_table().get(name)
            if (
                # The redefinition checks in `add_symbol_table_node` don't work for our
                # constructed Var / FuncBase, so check for possible redefinitions here.
                existing is not None
                and isinstance(f(existing.node), (Decorator, FuncBase, Var))
                and (
                    isinstance(f(existing.type), f(AnyType))
                    or f(existing.type) == f(symbol_node).type
                )
            ):
                return existing.node

            # Construct the new node
            if isinstance(f(symbol_node), (FuncBase, Decorator)):
                # In theory we could construct a new node here as well, but in practice
                # it doesn't work well, see #12197
                typ: Optional[Type] = AnyType(TypeOfAny.from_error)
                self.fail("Unsupported class scoped import", context)
            else:
                typ = f(symbol_node).type
            symbol_node = Var(name, typ)
            symbol_node._fullname = self.qualified_name(name)
            assert self.type is not None  # guaranteed by is_class_scope
            symbol_node.info = self.type
            symbol_node.line = context.line
            symbol_node.column = context.column
        return symbol_node

    def add_imported_symbol(
        self,
        name: str,
        node: SymbolTableNode,
        context: Context,
        module_public: bool,
        module_hidden: bool,
    ) -> None:
        """Add an alias to an existing symbol through import."""
        assert not module_hidden or not module_public

        symbol_node: Optional[SymbolNode] = node.node

        if self.is_class_scope():
            symbol_node = self._get_node_for_class_scoped_import(name, symbol_node, context)

        symbol = SymbolTableNode(
            node.kind, symbol_node, module_public=module_public, module_hidden=module_hidden
        )
        self.add_symbol_table_node(name, symbol, context)

    def add_unknown_imported_symbol(
        self,
        name: str,
        context: Context,
        target_name: Optional[str],
        module_public: bool,
        module_hidden: bool,
    ) -> None:
        """Add symbol that we don't know what it points to because resolving an import failed.

        This can happen if a module is missing, or it is present, but doesn't have
        the imported attribute. The `target_name` is the name of symbol in the namespace
        it is imported from. For example, for 'from mod import x as y' the target_name is
        'mod.x'. This is currently used only to track logical dependencies.
        """
        existing = self.current_symbol_table().get(name)
        if existing and isinstance(existing.node, Var) and existing.node.is_suppressed_import:
            # This missing import was already added -- nothing to do here.
            return
        var = Var(name)
        if self.options.logical_deps and target_name is not None:
            # This makes it possible to add logical fine-grained dependencies
            # from a missing module. We can't use this by default, since in a
            # few places we assume that the full name points to a real
            # definition, but this name may point to nothing.
            var._fullname = target_name
        elif self.type:
            var._fullname = self.type.fullname + "." + name
            var.info = self.type
        else:
            var._fullname = self.qualified_name(name)
        var.is_ready = True
        any_type = AnyType(TypeOfAny.from_unimported_type, missing_import_name=var._fullname)
        var.type = any_type
        var.is_suppressed_import = True
        self.add_symbol(
            name, var, context, module_public=module_public, module_hidden=module_hidden
        )

    #
    # Other helpers
    #

    @contextmanager
    def tvar_scope_frame(self, frame: TypeVarLikeScope) -> Iterator[None]:
        old_scope = self.tvar_scope
        self.tvar_scope = frame
        yield
        self.tvar_scope = old_scope

    def defer(self, debug_context: Optional[Context] = None, force_progress: bool = False) -> None:
        """Defer current analysis target to be analyzed again.

        This must be called if something in the current target is
        incomplete or has a placeholder node. However, this must *not*
        be called during the final analysis iteration! Instead, an error
        should be generated. Often 'process_placeholder' is a good
        way to either defer or generate an error.

        NOTE: Some methods, such as 'anal_type', 'mark_incomplete' and
              'record_incomplete_ref', call this implicitly, or when needed.
              They are usually preferable to a direct defer() call.
        """
        assert not self.final_iteration, "Must not defer during final iteration"
        if force_progress:
            # Usually, we report progress if we have replaced a placeholder node
            # with an actual valid node. However, sometimes we need to update an
            # existing node *in-place*. For example, this is used by type aliases
            # in context of forward references and/or recursive aliases, and in
            # similar situations (recursive named tuples etc).
            self.progress = True
        self.deferred = True
        # Store debug info for this deferral.
        line = (
            debug_context.line if debug_context else self.statement.line if self.statement else -1
        )
        self.deferral_debug_context.append((self.cur_mod_id, line))

    def track_incomplete_refs(self) -> Tag:
        """Return tag that can be used for tracking references to incomplete names."""
        return self.num_incomplete_refs

    def found_incomplete_ref(self, tag: Tag) -> bool:
        """Have we encountered an incomplete reference since starting tracking?"""
        return self.num_incomplete_refs != tag

    def record_incomplete_ref(self) -> None:
        """Record the encounter of an incomplete reference and defer current analysis target."""
        self.defer()
        self.num_incomplete_refs += 1

    def mark_incomplete(
        self,
        name: str,
        node: Node,
        becomes_typeinfo: bool = False,
        module_public: bool = True,
        module_hidden: bool = False,
    ) -> None:
        """Mark a definition as incomplete (and defer current analysis target).

        Also potentially mark the current namespace as incomplete.

        Args:
            name: The name that we weren't able to define (or '*' if the name is unknown)
            node: The node that refers to the name (definition or lvalue)
            becomes_typeinfo: Pass this to PlaceholderNode (used by special forms like
                named tuples that will create TypeInfos).
        """
        self.defer(node)
        if name == "*":
            self.incomplete = True
        elif not self.is_global_or_nonlocal(name):
            fullname = self.qualified_name(name)
            assert self.statement
            placeholder = PlaceholderNode(
                fullname, node, self.statement.line, becomes_typeinfo=becomes_typeinfo
            )
            self.add_symbol(
                name,
                placeholder,
                module_public=module_public,
                module_hidden=module_hidden,
                context=dummy_context(),
            )
        self.missing_names[-1].add(name)

    def is_incomplete_namespace(self, fullname: str) -> bool:
        """Is a module or class namespace potentially missing some definitions?

        If a name is missing from an incomplete namespace, we'll need to defer the
        current analysis target.
        """
        return fullname in self.incomplete_namespaces

    def process_placeholder(self, name: str, kind: str, ctx: Context) -> None:
        """Process a reference targeting placeholder node.

        If this is not a final iteration, defer current node,
        otherwise report an error.

        The 'kind' argument indicates if this a name or attribute expression
        (used for better error message).
        """
        if self.final_iteration:
            self.cannot_resolve_name(name, kind, ctx)
        else:
            self.defer(ctx)

    def cannot_resolve_name(self, name: str, kind: str, ctx: Context) -> None:
        self.fail(f'Cannot resolve {kind} "{name}" (possible cyclic definition)', ctx)
        if self.options.enable_recursive_aliases and self.is_func_scope():
            self.note("Recursive types are not allowed at function scope", ctx)

    def qualified_name(self, name: str) -> str:
        if self.type is not None:
            return self.type._fullname + "." + name
        elif self.is_func_scope():
            return name
        else:
            return self.cur_mod_id + "." + name

    @contextmanager
    def enter(
        self, function: Union[FuncItem, GeneratorExpr, DictionaryComprehension]
    ) -> Iterator[None]:
        """Enter a function, generator or comprehension scope."""
        names = self.saved_locals.setdefault(function, SymbolTable())
        self.locals.append(names)
        is_comprehension = isinstance(function, (GeneratorExpr, DictionaryComprehension))
        self.is_comprehension_stack.append(is_comprehension)
        self.global_decls.append(set())
        self.nonlocal_decls.append(set())
        # -1 since entering block will increment this to 0.
        self.block_depth.append(-1)
        self.missing_names.append(set())
        try:
            yield
        finally:
            self.locals.pop()
            self.is_comprehension_stack.pop()
            self.global_decls.pop()
            self.nonlocal_decls.pop()
            self.block_depth.pop()
            self.missing_names.pop()

    def is_func_scope(self) -> bool:
        return self.locals[-1] is not None

    def is_nested_within_func_scope(self) -> bool:
        """Are we underneath a function scope, even if we are in a nested class also?"""
        return any(l is not None for l in self.locals)

    def is_class_scope(self) -> bool:
        return self.type is not None and not self.is_func_scope()

    def is_module_scope(self) -> bool:
        return not (self.is_class_scope() or self.is_func_scope())

    def current_symbol_kind(self) -> int:
        if self.is_class_scope():
            kind = MDEF
        elif self.is_func_scope():
            kind = LDEF
        else:
            kind = GDEF
        return kind

    def current_symbol_table(self, escape_comprehensions: bool = False) -> SymbolTable:
        if self.is_func_scope():
            assert self.locals[-1] is not None
            if escape_comprehensions:
                assert len(self.locals) == len(self.is_comprehension_stack)
                # Retrieve the symbol table from the enclosing non-comprehension scope.
                for i, is_comprehension in enumerate(reversed(self.is_comprehension_stack)):
                    if not is_comprehension:
                        if i == len(self.locals) - 1:  # The last iteration.
                            # The caller of the comprehension is in the global space.
                            names = self.globals
                        else:
                            names_candidate = self.locals[-1 - i]
                            assert (
                                names_candidate is not None
                            ), "Escaping comprehension from invalid scope"
                            names = names_candidate
                        break
                else:
                    assert False, "Should have at least one non-comprehension scope"
            else:
                names = self.locals[-1]
            assert names is not None
        elif self.type is not None:
            names = self.type.names
        else:
            names = self.globals
        return names

    def is_global_or_nonlocal(self, name: str) -> bool:
        return self.is_func_scope() and (
            name in self.global_decls[-1] or name in self.nonlocal_decls[-1]
        )

    def add_exports(self, exp_or_exps: Union[Iterable[Expression], Expression]) -> None:
        exps = [exp_or_exps] if isinstance(exp_or_exps, Expression) else exp_or_exps
        for exp in exps:
            if isinstance(exp, StrExpr):
                self.all_exports.append(exp.value)

    def name_not_defined(self, name: str, ctx: Context, namespace: Optional[str] = None) -> None:
        incomplete = self.is_incomplete_namespace(namespace or self.cur_mod_id)
        if (
            namespace is None
            and self.type
            and not self.is_func_scope()
            and self.incomplete_type_stack[-1]
            and not self.final_iteration
        ):
            # We are processing a class body for the first time, so it is incomplete.
            incomplete = True
        if incomplete:
            # Target namespace is incomplete, so it's possible that the name will be defined
            # later on. Defer current target.
            self.record_incomplete_ref()
            return
        message = f'Name "{name}" is not defined'
        self.fail(message, ctx, code=codes.NAME_DEFINED)

        if f"builtins.{name}" in SUGGESTED_TEST_FIXTURES:
            # The user probably has a missing definition in a test fixture. Let's verify.
            fullname = f"builtins.{name}"
            if self.lookup_fully_qualified_or_none(fullname) is None:
                # Yes. Generate a helpful note.
                self.msg.add_fixture_note(fullname, ctx)

        modules_with_unimported_hints = {
            name.split(".", 1)[0] for name in TYPES_FOR_UNIMPORTED_HINTS
        }
        lowercased = {name.lower(): name for name in TYPES_FOR_UNIMPORTED_HINTS}
        for module in modules_with_unimported_hints:
            fullname = f"{module}.{name}".lower()
            if fullname not in lowercased:
                continue
            # User probably forgot to import these types.
            hint = (
                'Did you forget to import it from "{module}"?'
                ' (Suggestion: "from {module} import {name}")'
            ).format(module=module, name=lowercased[fullname].rsplit(".", 1)[-1])
            self.note(hint, ctx, code=codes.NAME_DEFINED)

    def already_defined(
        self,
        name: str,
        ctx: Context,
        original_ctx: Optional[Union[SymbolTableNode, SymbolNode]],
        noun: str,
    ) -> None:
        if isinstance(original_ctx, SymbolTableNode):
            node: Optional[SymbolNode] = original_ctx.node
        elif isinstance(original_ctx, SymbolNode):
            node = original_ctx
        else:
            node = None

        if isinstance(original_ctx, SymbolTableNode) and isinstance(original_ctx.node, MypyFile):
            # Since this is an import, original_ctx.node points to the module definition.
            # Therefore its line number is always 1, which is not useful for this
            # error message.
            extra_msg = " (by an import)"
        elif node and node.line != -1 and self.is_local_name(node.fullname):
            # TODO: Using previous symbol node may give wrong line. We should use
            #       the line number where the binding was established instead.
            extra_msg = f" on line {node.line}"
        else:
            extra_msg = " (possibly by an import)"
        self.fail(
            f'{noun} "{unmangle(name)}" already defined{extra_msg}', ctx, code=codes.NO_REDEF
        )

    def name_already_defined(
        self,
        name: str,
        ctx: Context,
        original_ctx: Optional[Union[SymbolTableNode, SymbolNode]] = None,
    ) -> None:
        self.already_defined(name, ctx, original_ctx, noun="Name")

    def attribute_already_defined(
        self,
        name: str,
        ctx: Context,
        original_ctx: Optional[Union[SymbolTableNode, SymbolNode]] = None,
    ) -> None:
        self.already_defined(name, ctx, original_ctx, noun="Attribute")

    def is_local_name(self, name: str) -> bool:
        """Does name look like reference to a definition in the current module?"""
        return self.is_defined_in_current_module(name) or "." not in name

    def in_checked_function(self) -> bool:
        """Should we type-check the current function?

        - Yes if --check-untyped-defs is set.
        - Yes outside functions.
        - Yes in annotated functions.
        - No otherwise.
        """
        if self.options.check_untyped_defs or not self.function_stack:
            return True

        current_index = len(self.function_stack) - 1
        while current_index >= 0:
            current_func = self.function_stack[current_index]
            if isinstance(current_func, FuncItem) and not isinstance(current_func, LambdaExpr):
                return not current_func.is_dynamic()

            # Special case, `lambda` inherits the "checked" state from its parent.
            # Because `lambda` itself cannot be annotated.
            # `lambdas` can be deeply nested, so we try to find at least one other parent.
            current_index -= 1

        # This means that we only have a stack of `lambda` functions,
        # no regular functions.
        return True

    def fail(
        self,
        msg: str,
        ctx: Context,
        serious: bool = False,
        *,
        code: Optional[ErrorCode] = None,
        blocker: bool = False,
    ) -> None:
        if not serious and not self.in_checked_function():
            return
        # In case it's a bug and we don't really have context
        assert ctx is not None, msg
        self.errors.report(ctx.get_line(), ctx.get_column(), msg, blocker=blocker, code=code)

    def note(self, msg: str, ctx: Context, code: Optional[ErrorCode] = None) -> None:
        if not self.in_checked_function():
            return
        self.errors.report(ctx.get_line(), ctx.get_column(), msg, severity="note", code=code)

    def accept(self, node: Node) -> None:
        try:
            node.accept(self)
        except Exception as err:
            report_internal_error(err, self.errors.file, node.line, self.errors, self.options)

    def expr_to_analyzed_type(
        self, expr: Expression, report_invalid_types: bool = True, allow_placeholder: bool = False
    ) -> Optional[Type]:
        if isinstance(expr, CallExpr):
            expr.accept(self)
            internal_name, info = self.named_tuple_analyzer.check_namedtuple(
                expr, None, self.is_func_scope()
            )
            if internal_name is None:
                # Some form of namedtuple is the only valid type that looks like a call
                # expression. This isn't a valid type.
                raise TypeTranslationError()
            elif not info:
                self.defer(expr)
                return None
            assert info.tuple_type, "NamedTuple without tuple type"
            fallback = Instance(info, [])
            return TupleType(info.tuple_type.items, fallback=fallback)
        typ = self.expr_to_unanalyzed_type(expr)
        return self.anal_type(
            typ, report_invalid_types=report_invalid_types, allow_placeholder=allow_placeholder
        )

    def analyze_type_expr(self, expr: Expression) -> None:
        # There are certain expressions that mypy does not need to semantically analyze,
        # since they analyzed solely as type. (For example, indexes in type alias definitions
        # and base classes in class defs). External consumers of the mypy AST may need
        # them semantically analyzed, however, if they need to treat it as an expression
        # and not a type. (Which is to say, mypyc needs to do this.) Do the analysis
        # in a fresh tvar scope in order to suppress any errors about using type variables.
        with self.tvar_scope_frame(TypeVarLikeScope()):
            expr.accept(self)

    def type_analyzer(
        self,
        *,
        tvar_scope: Optional[TypeVarLikeScope] = None,
        allow_tuple_literal: bool = False,
        allow_unbound_tvars: bool = False,
        allow_placeholder: bool = False,
        allow_required: bool = False,
        allow_param_spec_literals: bool = False,
        report_invalid_types: bool = True,
    ) -> TypeAnalyser:
        if tvar_scope is None:
            tvar_scope = self.tvar_scope
        tpan = TypeAnalyser(
            self,
            tvar_scope,
            self.plugin,
            self.options,
            self.is_typeshed_stub_file,
            allow_unbound_tvars=allow_unbound_tvars,
            allow_tuple_literal=allow_tuple_literal,
            report_invalid_types=report_invalid_types,
            allow_placeholder=allow_placeholder,
            allow_required=allow_required,
            allow_param_spec_literals=allow_param_spec_literals,
        )
        tpan.in_dynamic_func = bool(self.function_stack and self.function_stack[-1].is_dynamic())
        tpan.global_scope = not self.type and not self.function_stack
        return tpan

    def expr_to_unanalyzed_type(self, node: Expression) -> ProperType:
        return expr_to_unanalyzed_type(node, self.options, self.is_stub_file)

    def anal_type(
        self,
        typ: Type,
        *,
        tvar_scope: Optional[TypeVarLikeScope] = None,
        allow_tuple_literal: bool = False,
        allow_unbound_tvars: bool = False,
        allow_placeholder: bool = False,
        allow_required: bool = False,
        allow_param_spec_literals: bool = False,
        report_invalid_types: bool = True,
        third_pass: bool = False,
    ) -> Optional[Type]:
        """Semantically analyze a type.

        Args:
            typ: Type to analyze (if already analyzed, this is a no-op)
            allow_placeholder: If True, may return PlaceholderType if
                encountering an incomplete definition
            third_pass: Unused; only for compatibility with old semantic
                analyzer

        Return None only if some part of the type couldn't be bound *and* it
        referred to an incomplete namespace or definition. In this case also
        defer as needed. During a final iteration this won't return None;
        instead report an error if the type can't be analyzed and return
        AnyType.

        In case of other errors, report an error message and return AnyType.

        NOTE: The caller shouldn't defer even if this returns None or a
              placeholder type.
        """
        a = self.type_analyzer(
            tvar_scope=tvar_scope,
            allow_unbound_tvars=allow_unbound_tvars,
            allow_tuple_literal=allow_tuple_literal,
            allow_placeholder=allow_placeholder,
            allow_required=allow_required,
            allow_param_spec_literals=allow_param_spec_literals,
            report_invalid_types=report_invalid_types,
        )
        tag = self.track_incomplete_refs()
        typ = typ.accept(a)
        if self.found_incomplete_ref(tag):
            # Something could not be bound yet.
            return None
        self.add_type_alias_deps(a.aliases_used)
        return typ

    def class_type(self, self_type: Type) -> Type:
        return TypeType.make_normalized(self_type)

    def schedule_patch(self, priority: int, patch: Callable[[], None]) -> None:
        self.patches.append((priority, patch))

    def report_hang(self) -> None:
        print("Deferral trace:")
        for mod, line in self.deferral_debug_context:
            print(f"    {mod}:{line}")
        self.errors.report(
            -1,
            -1,
            "INTERNAL ERROR: maximum semantic analysis iteration count reached",
            blocker=True,
        )

    def add_plugin_dependency(self, trigger: str, target: Optional[str] = None) -> None:
        """Add dependency from trigger to a target.

        If the target is not given explicitly, use the current target.
        """
        if target is None:
            target = self.scope.current_target()
        self.cur_mod_node.plugin_deps.setdefault(trigger, set()).add(target)

    def add_type_alias_deps(
        self, aliases_used: Iterable[str], target: Optional[str] = None
    ) -> None:
        """Add full names of type aliases on which the current node depends.

        This is used by fine-grained incremental mode to re-check the corresponding nodes.
        If `target` is None, then the target node used will be the current scope.
        """
        if not aliases_used:
            # A basic optimization to avoid adding targets with no dependencies to
            # the `alias_deps` dict.
            return
        if target is None:
            target = self.scope.current_target()
        self.cur_mod_node.alias_deps[target].update(aliases_used)

    def is_mangled_global(self, name: str) -> bool:
        # A global is mangled if there exists at least one renamed variant.
        return unmangle(name) + "'" in self.globals

    def is_initial_mangled_global(self, name: str) -> bool:
        # If there are renamed definitions for a global, the first one has exactly one prime.
        return name == unmangle(name) + "'"

    def parse_bool(self, expr: Expression) -> Optional[bool]:
        if isinstance(expr, NameExpr):
            if expr.fullname == "builtins.True":
                return True
            if expr.fullname == "builtins.False":
                return False
        return None

    def set_future_import_flags(self, module_name: str) -> None:
        if module_name in FUTURE_IMPORTS:
            self.modules[self.cur_mod_id].future_import_flags.add(FUTURE_IMPORTS[module_name])

    def is_future_flag_set(self, flag: str) -> bool:
        return self.modules[self.cur_mod_id].is_future_flag_set(flag)


<<<<<<< HEAD
class HasPlaceholders(TypeQuery[bool]):
    def __init__(self) -> None:
        super().__init__(any)

    def visit_placeholder_type(self, t: PlaceholderType) -> bool:
        return True


def has_placeholder(typ: Type) -> bool:
    """Check if a type contains any placeholder types (recursively)."""
    return typ.accept(HasPlaceholders())


FunctionLikeT = TypeVar("FunctionLikeT", CallableType, Overloaded)


def replace_implicit_first_type(sig: FunctionLikeT, new: Type) -> FunctionLikeT:
=======
def replace_implicit_first_type(sig: FunctionLike, new: Type) -> FunctionLike:
>>>>>>> cba07d7c
    if isinstance(sig, CallableType):
        if len(sig.arg_types) == 0:
            return sig
        return sig.copy_modified(arg_types=[new] + sig.arg_types[1:])
    elif isinstance(sig, Overloaded):
        return Overloaded(
            [cast(CallableType, replace_implicit_first_type(i, new)) for i in sig.items]
        )
    else:
        assert False


def refers_to_fullname(node: Expression, fullnames: Union[str, Tuple[str, ...]]) -> bool:
    """Is node a name or member expression with the given full name?"""
    if not isinstance(fullnames, tuple):
        fullnames = (fullnames,)

    if not isinstance(node, RefExpr):
        return False
    if node.fullname in fullnames:
        return True
    if isinstance(node.node, TypeAlias):
        return is_named_instance(node.node.target, fullnames)
    return False


def refers_to_class_or_function(node: Expression) -> bool:
    """Does semantically analyzed node refer to a class?"""
    return isinstance(node, RefExpr) and isinstance(
        node.node, (TypeInfo, FuncDef, OverloadedFuncDef)
    )


def find_duplicate(list: List[T]) -> Optional[T]:
    """If the list has duplicates, return one of the duplicates.

    Otherwise, return None.
    """
    for i in range(1, len(list)):
        if list[i] in list[:i]:
            return list[i]
    return None


def remove_imported_names_from_symtable(names: SymbolTable, module: str) -> None:
    """Remove all imported names from the symbol table of a module."""
    removed: List[str] = []
    for name, node in names.items():
        if node.node is None:
            continue
        fullname = node.node.fullname
        prefix = fullname[: fullname.rfind(".")]
        if prefix != module:
            removed.append(name)
    for name in removed:
        del names[name]


def make_any_non_explicit(t: Type) -> Type:
    """Replace all Any types within in with Any that has attribute 'explicit' set to False"""
    return t.accept(MakeAnyNonExplicit())


class MakeAnyNonExplicit(TrivialSyntheticTypeTranslator):
    def visit_any(self, t: AnyType) -> Type:
        if t.type_of_any == TypeOfAny.explicit:
            return t.copy_modified(TypeOfAny.special_form)
        return t

    def visit_type_alias_type(self, t: TypeAliasType) -> Type:
        return t.copy_modified(args=[a.accept(self) for a in t.args])


def apply_semantic_analyzer_patches(patches: List[Tuple[int, Callable[[], None]]]) -> None:
    """Call patch callbacks in the right order.

    This should happen after semantic analyzer pass 3.
    """
    patches_by_priority = sorted(patches, key=lambda x: x[0])
    for priority, patch_func in patches_by_priority:
        patch_func()


def names_modified_by_assignment(s: AssignmentStmt) -> List[NameExpr]:
    """Return all unqualified (short) names assigned to in an assignment statement."""
    result: List[NameExpr] = []
    for lvalue in s.lvalues:
        result += names_modified_in_lvalue(lvalue)
    return result


def names_modified_in_lvalue(lvalue: Lvalue) -> List[NameExpr]:
    """Return all NameExpr assignment targets in an Lvalue."""
    if isinstance(lvalue, NameExpr):
        return [lvalue]
    elif isinstance(lvalue, StarExpr):
        return names_modified_in_lvalue(lvalue.expr)
    elif isinstance(lvalue, (ListExpr, TupleExpr)):
        result: List[NameExpr] = []
        for item in lvalue.items:
            result += names_modified_in_lvalue(item)
        return result
    return []


def is_same_var_from_getattr(n1: Optional[SymbolNode], n2: Optional[SymbolNode]) -> bool:
    """Do n1 and n2 refer to the same Var derived from module-level __getattr__?"""
    return (
        isinstance(n1, Var)
        and n1.from_module_getattr
        and isinstance(n2, Var)
        and n2.from_module_getattr
        and n1.fullname == n2.fullname
    )


def dummy_context() -> Context:
    return TempNode(AnyType(TypeOfAny.special_form))


def is_valid_replacement(old: SymbolTableNode, new: SymbolTableNode) -> bool:
    """Can symbol table node replace an existing one?

    These are the only valid cases:

    1. Placeholder gets replaced with a non-placeholder
    2. Placeholder that isn't known to become type replaced with a
       placeholder that can become a type
    """
    if isinstance(old.node, PlaceholderNode):
        if isinstance(new.node, PlaceholderNode):
            return not old.node.becomes_typeinfo and new.node.becomes_typeinfo
        else:
            return True
    return False


def is_same_symbol(a: Optional[SymbolNode], b: Optional[SymbolNode]) -> bool:
    return (
        a == b
        or (isinstance(a, PlaceholderNode) and isinstance(b, PlaceholderNode))
        or is_same_var_from_getattr(a, b)
    )


def is_trivial_body(block: Block) -> bool:
    """Returns 'true' if the given body is "trivial" -- if it contains just a "pass",
    "..." (ellipsis), or "raise NotImplementedError()". A trivial body may also
    start with a statement containing just a string (e.g. a docstring).

    Note: functions that raise other kinds of exceptions do not count as
    "trivial". We use this function to help us determine when it's ok to
    relax certain checks on body, but functions that raise arbitrary exceptions
    are more likely to do non-trivial work. For example:

       def halt(self, reason: str = ...) -> NoReturn:
           raise MyCustomError("Fatal error: " + reason, self.line, self.context)

    A function that raises just NotImplementedError is much less likely to be
    this complex.
    """
    body = block.body

    # Skip a docstring
    if body and isinstance(body[0], ExpressionStmt) and isinstance(body[0].expr, StrExpr):
        body = block.body[1:]

    if len(body) == 0:
        # There's only a docstring (or no body at all).
        return True
    elif len(body) > 1:
        return False

    stmt = body[0]

    if isinstance(stmt, RaiseStmt):
        expr = stmt.expr
        if expr is None:
            return False
        if isinstance(expr, CallExpr):
            expr = expr.callee

        return isinstance(expr, NameExpr) and expr.fullname == "builtins.NotImplementedError"

    return isinstance(stmt, PassStmt) or (
        isinstance(stmt, ExpressionStmt) and isinstance(stmt.expr, EllipsisExpr)
    )<|MERGE_RESOLUTION|>--- conflicted
+++ resolved
@@ -6087,7 +6087,6 @@
         return self.modules[self.cur_mod_id].is_future_flag_set(flag)
 
 
-<<<<<<< HEAD
 class HasPlaceholders(TypeQuery[bool]):
     def __init__(self) -> None:
         super().__init__(any)
@@ -6105,9 +6104,6 @@
 
 
 def replace_implicit_first_type(sig: FunctionLikeT, new: Type) -> FunctionLikeT:
-=======
-def replace_implicit_first_type(sig: FunctionLike, new: Type) -> FunctionLike:
->>>>>>> cba07d7c
     if isinstance(sig, CallableType):
         if len(sig.arg_types) == 0:
             return sig
