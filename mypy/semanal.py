"""The semantic analyzer.

Bind names to definitions and do various other simple consistency
checks. For example, consider this program:

  x = 1
  y = x

Here semantic analysis would detect that the assignment 'x = 1'
defines a new variable, the type of which is to be inferred (in a
later pass; type inference or type checking is not part of semantic
analysis).  Also, it would bind both references to 'x' to the same
module-level variable node.  The second assignment would also be
analyzed, and the type of 'y' marked as being inferred.

Semantic analysis is the first analysis pass after parsing, and it is
subdivided into three passes:

 * FirstPass looks up externally visible names defined in a module but
   ignores imports and local definitions.  It helps enable (some)
   cyclic references between modules, such as module 'a' that imports
   module 'b' and used names defined in b *and* vice versa.  The first
   pass can be performed before dependent modules have been processed.

 * SemanticAnalyzer is the second pass.  It does the bulk of the work.
   It assumes that dependent modules have been semantically analyzed,
   up to the second pass, unless there is a import cycle.

 * ThirdPass checks that type argument counts are valid; for example,
   it will reject Dict[int].  We don't do this in the second pass,
   since we infer the type argument counts of classes during this
   pass, and it is possible to refer to classes defined later in a
   file, which would not have the type argument count set yet. This
   pass also recomputes the method resolution order of each class, in
   case one of its bases belongs to a module involved in an import
   loop.

Semantic analysis of types is implemented in module mypy.typeanal.

TODO: Check if the third pass slows down type checking significantly.
  We could probably get rid of it -- for example, we could collect all
  analyzed types in a collection and check them without having to
  traverse the entire AST.
"""

from collections import OrderedDict
from contextlib import contextmanager

from typing import (
    List, Dict, Set, Tuple, cast, TypeVar, Union, Optional, Callable, Iterator,
)

from mypy.nodes import (
    MypyFile, TypeInfo, Node, AssignmentStmt, FuncDef, OverloadedFuncDef,
    ClassDef, Var, GDEF, MODULE_REF, FuncItem, Import, Expression, Lvalue,
    ImportFrom, ImportAll, Block, LDEF, NameExpr, MemberExpr,
    IndexExpr, TupleExpr, ListExpr, ExpressionStmt, ReturnStmt,
    RaiseStmt, AssertStmt, OperatorAssignmentStmt, WhileStmt,
    ForStmt, BreakStmt, ContinueStmt, IfStmt, TryStmt, WithStmt, DelStmt, PassStmt,
    GlobalDecl, SuperExpr, DictExpr, CallExpr, RefExpr, OpExpr, UnaryExpr,
    SliceExpr, CastExpr, RevealTypeExpr, TypeApplication, Context, SymbolTable,
    SymbolTableNode, TVAR, ListComprehension, GeneratorExpr,
    LambdaExpr, MDEF, FuncBase, Decorator, SetExpr, TypeVarExpr, NewTypeExpr,
    StrExpr, BytesExpr, PrintStmt, ConditionalExpr, PromoteExpr,
    ComparisonExpr, StarExpr, ARG_POS, ARG_NAMED, ARG_NAMED_OPT, MroError, type_aliases,
    YieldFromExpr, NamedTupleExpr, TypedDictExpr, NonlocalDecl, SymbolNode,
    SetComprehension, DictionaryComprehension, TYPE_ALIAS, TypeAliasExpr,
    YieldExpr, ExecStmt, Argument, BackquoteExpr, ImportBase, AwaitExpr,
    IntExpr, FloatExpr, UnicodeExpr, EllipsisExpr, TempNode, EnumCallExpr,
    COVARIANT, CONTRAVARIANT, INVARIANT, UNBOUND_IMPORTED, LITERAL_YES, ARG_OPT, nongen_builtins,
    collections_type_aliases, get_member_expr_fullname,
)
from mypy.tvar_scope import TypeVarScope
from mypy.typevars import has_no_typevars, fill_typevars
from mypy.visitor import NodeVisitor
from mypy.traverser import TraverserVisitor
from mypy.errors import Errors, report_internal_error
from mypy.messages import CANNOT_ASSIGN_TO_TYPE
from mypy.types import (
    NoneTyp, CallableType, Overloaded, Instance, Type, TypeVarType, AnyType,
    FunctionLike, UnboundType, TypeList, TypeVarDef, TypeType,
    TupleType, UnionType, StarType, EllipsisType, function_type, TypedDictType,
    TypeQuery
)
from mypy.nodes import implicit_module_attrs
from mypy.typeanal import (
    TypeAnalyser, TypeAnalyserPass3, analyze_type_alias, no_subscript_builtin_alias,
    TypeVariableQuery, TypeVarList, remove_dups,
)
from mypy.exprtotype import expr_to_unanalyzed_type, TypeTranslationError
from mypy.sametypes import is_same_type
from mypy.options import Options


T = TypeVar('T')


# Inferred truth value of an expression.
ALWAYS_TRUE = 1
MYPY_TRUE = 2  # True in mypy, False at runtime
ALWAYS_FALSE = 3
MYPY_FALSE = 4  # False in mypy, True at runtime
TRUTH_VALUE_UNKNOWN = 5

inverted_truth_mapping = {
    ALWAYS_TRUE: ALWAYS_FALSE,
    ALWAYS_FALSE: ALWAYS_TRUE,
    TRUTH_VALUE_UNKNOWN: TRUTH_VALUE_UNKNOWN,
    MYPY_TRUE: MYPY_FALSE,
    MYPY_FALSE: MYPY_TRUE,
}

# Map from obsolete name to the current spelling.
obsolete_name_mapping = {
    'typing.Function': 'typing.Callable',
    'typing.typevar': 'typing.TypeVar',
}

# Hard coded type promotions (shared between all Python versions).
# These add extra ad-hoc edges to the subtyping relation. For example,
# int is considered a subtype of float, even though there is no
# subclass relationship.
TYPE_PROMOTIONS = {
    'builtins.int': 'builtins.float',
    'builtins.float': 'builtins.complex',
}

# Hard coded type promotions for Python 3.
#
# Note that the bytearray -> bytes promotion is a little unsafe
# as some functions only accept bytes objects. Here convenience
# trumps safety.
TYPE_PROMOTIONS_PYTHON3 = TYPE_PROMOTIONS.copy()
TYPE_PROMOTIONS_PYTHON3.update({
    'builtins.bytearray': 'builtins.bytes',
})

# Hard coded type promotions for Python 2.
#
# These promotions are unsafe, but we are doing them anyway
# for convenience and also for Python 3 compatibility
# (bytearray -> str).
TYPE_PROMOTIONS_PYTHON2 = TYPE_PROMOTIONS.copy()
TYPE_PROMOTIONS_PYTHON2.update({
    'builtins.str': 'builtins.unicode',
    'builtins.bytearray': 'builtins.str',
})

# When analyzing a function, should we analyze the whole function in one go, or
# should we only perform one phase of the analysis? The latter is used for
# nested functions. In the first phase we add the function to the symbol table
# but don't process body. In the second phase we process function body. This
# way we can have mutually recursive nested functions.
FUNCTION_BOTH_PHASES = 0  # Everthing in one go
FUNCTION_FIRST_PHASE_POSTPONE_SECOND = 1  # Add to symbol table but postpone body
FUNCTION_SECOND_PHASE = 2  # Only analyze body


class SemanticAnalyzer(NodeVisitor):
    """Semantically analyze parsed mypy files.

    The analyzer binds names and does various consistency checks for a
    parse tree. Note that type checking is performed as a separate
    pass.

    This is the second phase of semantic analysis.
    """

    # Library search paths
    lib_path = None  # type: List[str]
    # Module name space
    modules = None  # type: Dict[str, MypyFile]
    # Global name space for current module
    globals = None  # type: SymbolTable
    # Names declared using "global" (separate set for each scope)
    global_decls = None  # type: List[Set[str]]
    # Names declated using "nonlocal" (separate set for each scope)
    nonlocal_decls = None  # type: List[Set[str]]
    # Local names of function scopes; None for non-function scopes.
    locals = None  # type: List[SymbolTable]
    # Nested block depths of scopes
    block_depth = None  # type: List[int]
    # TypeInfo of directly enclosing class (or None)
    type = None  # type: Optional[TypeInfo]
    # Stack of outer classes (the second tuple item contains tvars).
    type_stack = None  # type: List[TypeInfo]
    # Type variables that are bound by the directly enclosing class
    bound_tvars = None  # type: List[SymbolTableNode]
    # Type variables bound by the current scope, be it class or function
    tvar_scope = None  # type: TypeVarScope
    # Per-module options
    options = None  # type: Options

    # Stack of functions being analyzed
    function_stack = None  # type: List[FuncItem]

    # Status of postponing analysis of nested function bodies. By using this we
    # can have mutually recursive nested functions. Values are FUNCTION_x
    # constants. Note that separate phasea are not used for methods.
    postpone_nested_functions_stack = None  # type: List[int]
    # Postponed functions collected if
    # postpone_nested_functions_stack[-1] == FUNCTION_FIRST_PHASE_POSTPONE_SECOND.
    postponed_functions_stack = None  # type: List[List[Node]]

    loop_depth = 0         # Depth of breakable loops
    cur_mod_id = ''        # Current module id (or None) (phase 2)
    is_stub_file = False   # Are we analyzing a stub file?
    imports = None  # type: Set[str]  # Imported modules (during phase 2 analysis)
    errors = None  # type: Errors     # Keeps track of generated errors

    def __init__(self,
                 modules: Dict[str, MypyFile],
                 missing_modules: Set[str],
                 lib_path: List[str], errors: Errors) -> None:
        """Construct semantic analyzer.

        Use lib_path to search for modules, and report analysis errors
        using the Errors instance.
        """
        self.locals = [None]
        self.imports = set()
        self.type = None
        self.type_stack = []
        self.tvar_scope = TypeVarScope()
        self.function_stack = []
        self.block_depth = [0]
        self.loop_depth = 0
        self.lib_path = lib_path
        self.errors = errors
        self.modules = modules
        self.missing_modules = missing_modules
        self.postpone_nested_functions_stack = [FUNCTION_BOTH_PHASES]
        self.postponed_functions_stack = []
        self.all_exports = set()  # type: Set[str]

    def visit_file(self, file_node: MypyFile, fnam: str, options: Options) -> None:
        self.options = options
        self.errors.set_file(fnam, file_node.fullname())
        self.cur_mod_node = file_node
        self.cur_mod_id = file_node.fullname()
        self.is_stub_file = fnam.lower().endswith('.pyi')
        self.globals = file_node.names

        if 'builtins' in self.modules:
            self.globals['__builtins__'] = SymbolTableNode(
                MODULE_REF, self.modules['builtins'], self.cur_mod_id)

        for name in implicit_module_attrs:
            v = self.globals[name].node
            if isinstance(v, Var):
                v.type = self.anal_type(v.type)
                v.is_ready = True

        defs = file_node.defs
        for d in defs:
            self.accept(d)

        if self.cur_mod_id == 'builtins':
            remove_imported_names_from_symtable(self.globals, 'builtins')
            for alias_name in type_aliases:
                self.globals.pop(alias_name.split('.')[-1], None)

        if '__all__' in self.globals:
            for name, g in self.globals.items():
                if name not in self.all_exports:
                    g.module_public = False

        del self.options

    def refresh_partial(self, node: Union[MypyFile, FuncItem]) -> None:
        """Refresh a stale target in fine-grained incremental mode."""
        if isinstance(node, MypyFile):
            self.refresh_top_level(node)
        else:
            self.accept(node)

    def refresh_top_level(self, file_node: MypyFile) -> None:
        """Reanalyze a stale module top-level in fine-grained incremental mode."""
        for d in file_node.defs:
            if isinstance(d, ClassDef):
                self.refresh_class_def(d)
            elif not isinstance(d, FuncItem):
                self.accept(d)

    def refresh_class_def(self, defn: ClassDef) -> None:
        with self.analyze_class_body(defn) as should_continue:
            if should_continue:
                for d in defn.defs.body:
                    # TODO: Make sure refreshing class bodies works.
                    if isinstance(d, ClassDef):
                        self.refresh_class_def(d)
                    elif not isinstance(d, FuncItem):
                        self.accept(d)

    @contextmanager
    def file_context(self, file_node: MypyFile, fnam: str, options: Options,
                     active_type: Optional[TypeInfo]) -> Iterator[None]:
        # TODO: Use this above in visit_file
        self.options = options
        self.errors.set_file(fnam, file_node.fullname())
        self.cur_mod_node = file_node
        self.cur_mod_id = file_node.fullname()
        self.is_stub_file = fnam.lower().endswith('.pyi')
        self.globals = file_node.names
        if active_type:
            self.enter_class(active_type.defn)
            # TODO: Bind class type vars

        yield

        if active_type:
            self.leave_class()
            self.type = None
        del self.options

    def visit_func_def(self, defn: FuncDef) -> None:

        phase_info = self.postpone_nested_functions_stack[-1]
        if phase_info != FUNCTION_SECOND_PHASE:
            self.function_stack.append(defn)
            # First phase of analysis for function.
            self.errors.push_function(defn.name())
            if defn.type:
                assert isinstance(defn.type, CallableType)
                self.update_function_type_variables(defn.type, defn)
            self.errors.pop_function()
            self.function_stack.pop()

            defn.is_conditional = self.block_depth[-1] > 0

            # TODO(jukka): Figure out how to share the various cases. It doesn't
            #   make sense to have (almost) duplicate code (here and elsewhere) for
            #   3 cases: module-level, class-level and local names. Maybe implement
            #   a common stack of namespaces. As the 3 kinds of namespaces have
            #   different semantics, this wouldn't always work, but it might still
            #   be a win.
            if self.is_class_scope():
                # Method definition
                defn.info = self.type
                if not defn.is_decorated and not defn.is_overload:
                    if (defn.name() in self.type.names and
                            self.type.names[defn.name()].node != defn):
                        # Redefinition. Conditional redefinition is okay.
                        n = self.type.names[defn.name()].node
                        if not self.set_original_def(n, defn):
                            self.name_already_defined(defn.name(), defn)
                    self.type.names[defn.name()] = SymbolTableNode(MDEF, defn)
                self.prepare_method_signature(defn)
            elif self.is_func_scope():
                # Nested function
                if not defn.is_decorated and not defn.is_overload:
                    if defn.name() in self.locals[-1]:
                        # Redefinition. Conditional redefinition is okay.
                        n = self.locals[-1][defn.name()].node
                        if not self.set_original_def(n, defn):
                            self.name_already_defined(defn.name(), defn)
                    else:
                        self.add_local(defn, defn)
            else:
                # Top-level function
                if not defn.is_decorated and not defn.is_overload:
                    symbol = self.globals.get(defn.name())
                    if isinstance(symbol.node, FuncDef) and symbol.node != defn:
                        # This is redefinition. Conditional redefinition is okay.
                        if not self.set_original_def(symbol.node, defn):
                            # Report error.
                            self.check_no_global(defn.name(), defn, True)
            if phase_info == FUNCTION_FIRST_PHASE_POSTPONE_SECOND:
                # Postpone this function (for the second phase).
                self.postponed_functions_stack[-1].append(defn)
                return
        if phase_info != FUNCTION_FIRST_PHASE_POSTPONE_SECOND:
            # Second phase of analysis for function.
            self.errors.push_function(defn.name())
            self.analyze_function(defn)
            if defn.is_coroutine and isinstance(defn.type, CallableType):
                if defn.is_async_generator:
                    # Async generator types are handled elsewhere
                    pass
                else:
                    # A coroutine defined as `async def foo(...) -> T: ...`
                    # has external return type `Awaitable[T]`.
                    defn.type = defn.type.copy_modified(
                        ret_type = self.named_type_or_none('typing.Awaitable',
                                                           [defn.type.ret_type]))
            self.errors.pop_function()

    def prepare_method_signature(self, func: FuncDef) -> None:
        """Check basic signature validity and tweak annotation of self/cls argument."""
        # Only non-static methods are special.
        functype = func.type
        if not func.is_static:
            if not func.arguments:
                self.fail('Method must have at least one argument', func)
            elif isinstance(functype, CallableType):
                self_type = functype.arg_types[0]
                if isinstance(self_type, AnyType):
                    if func.is_class or func.name() in ('__new__', '__init_subclass__'):
                        leading_type = self.class_type(self.type)
                    else:
                        leading_type = fill_typevars(self.type)
                    func.type = replace_implicit_first_type(functype, leading_type)

    def set_original_def(self, previous: Node, new: FuncDef) -> bool:
        """If 'new' conditionally redefine 'previous', set 'previous' as original

        We reject straight redefinitions of functions, as they are usually
        a programming error. For example:

        . def f(): ...
        . def f(): ...  # Error: 'f' redefined
        """
        if isinstance(previous, (FuncDef, Var)) and new.is_conditional:
            new.original_def = previous
            return True
        else:
            return False

    def update_function_type_variables(self, fun_type: CallableType, defn: FuncItem) -> None:
        """Make any type variables in the signature of defn explicit.

        Update the signature of defn to contain type variable definitions
        if defn is generic.
        """
        with self.tvar_scope_frame(self.tvar_scope.method_frame()):
            a = self.type_analyzer()
            fun_type.variables = a.bind_function_type_variables(fun_type, defn)

    def visit_overloaded_func_def(self, defn: OverloadedFuncDef) -> None:
        # OverloadedFuncDef refers to any legitimate situation where you have
        # more than one declaration for the same function in a row.  This occurs
        # with a @property with a setter or a deleter, and for a classic
        # @overload.

        # Decide whether to analyze this as a property or an overload.  If an
        # overload, and we're outside a stub, find the impl and set it.  Remove
        # the impl from the item list, it's special.
        types = []  # type: List[CallableType]
        non_overload_indexes = []

        # See if the first item is a property (and not an overload)
        first_item = defn.items[0]
        first_item.is_overload = True
        first_item.accept(self)

        if isinstance(first_item, Decorator) and first_item.func.is_property:
            first_item.func.is_overload = True
            self.analyze_property_with_multi_part_definition(defn)
            typ = function_type(first_item.func, self.builtin_type('builtins.function'))
            assert isinstance(typ, CallableType)
            types = [typ]
        else:
            for i, item in enumerate(defn.items):
                if i != 0:
                    # The first item was already visited
                    item.is_overload = True
                    item.accept(self)
                # TODO support decorated overloaded functions properly
                if isinstance(item, Decorator):
                    callable = function_type(item.func, self.builtin_type('builtins.function'))
                    assert isinstance(callable, CallableType)
                    if not any(refers_to_fullname(dec, 'typing.overload')
                               for dec in item.decorators):
                        if i == len(defn.items) - 1 and not self.is_stub_file:
                            # Last item outside a stub is impl
                            defn.impl = item
                        else:
                            # Oops it wasn't an overload after all. A clear error
                            # will vary based on where in the list it is, record
                            # that.
                            non_overload_indexes.append(i)
                    else:
                        item.func.is_overload = True
                        types.append(callable)
                elif isinstance(item, FuncDef):
                    if i == len(defn.items) - 1 and not self.is_stub_file:
                        defn.impl = item
                    else:
                        non_overload_indexes.append(i)
            if non_overload_indexes:
                if types:
                    # Some of them were overloads, but not all.
                    for idx in non_overload_indexes:
                        if self.is_stub_file:
                            self.fail("An implementation for an overloaded function "
                                      "is not allowed in a stub file", defn.items[idx])
                        else:
                            self.fail("The implementation for an overloaded function "
                                      "must come last", defn.items[idx])
                else:
                    for idx in non_overload_indexes[1:]:
                        self.name_already_defined(defn.name(), defn.items[idx])
                    if defn.impl:
                        self.name_already_defined(defn.name(), defn.impl)
                # Remove the non-overloads
                for idx in reversed(non_overload_indexes):
                    del defn.items[idx]
            # If we found an implementation, remove it from the overloads to
            # consider.
            if defn.impl is not None:
                assert defn.impl is defn.items[-1]
                defn.items = defn.items[:-1]

            elif not self.is_stub_file and not non_overload_indexes:
                self.fail(
                    "An overloaded function outside a stub file must have an implementation",
                    defn)

        if types:
            defn.type = Overloaded(types)
            defn.type.line = defn.line

        if self.is_class_scope():
            self.type.names[defn.name()] = SymbolTableNode(MDEF, defn,
                                                           typ=defn.type)
            defn.info = self.type
        elif self.is_func_scope():
            self.add_local(defn, defn)

    def analyze_property_with_multi_part_definition(self, defn: OverloadedFuncDef) -> None:
        """Analyze a property defined using multiple methods (e.g., using @x.setter).

        Assume that the first method (@property) has already been analyzed.
        """
        defn.is_property = True
        items = defn.items
        first_item = cast(Decorator, defn.items[0])
        for item in items[1:]:
            if isinstance(item, Decorator) and len(item.decorators) == 1:
                node = item.decorators[0]
                if isinstance(node, MemberExpr):
                    if node.name == 'setter':
                        # The first item represents the entire property.
                        first_item.var.is_settable_property = True
                        # Get abstractness from the original definition.
                        item.func.is_abstract = first_item.func.is_abstract
                item.func.accept(self)
            else:
                self.fail("Decorated property not supported", item)

    def analyze_function(self, defn: FuncItem) -> None:
        is_method = self.is_class_scope()
        with self.tvar_scope_frame(self.tvar_scope.method_frame()):
            if defn.type:
                self.check_classvar_in_signature(defn.type)
                assert isinstance(defn.type, CallableType)
                # Signature must be analyzed in the surrounding scope so that
                # class-level imported names and type variables are in scope.
                defn.type = self.type_analyzer().visit_callable_type(defn.type, nested=False)
                self.check_function_signature(defn)
                if isinstance(defn, FuncDef):
                    defn.type = set_callable_name(defn.type, defn)
            for arg in defn.arguments:
                if arg.initializer:
                    arg.initializer.accept(self)
            # Bind the type variables again to visit the body.
            if defn.type:
                a = self.type_analyzer()
                a.bind_function_type_variables(cast(CallableType, defn.type), defn)
            self.function_stack.append(defn)
            self.enter()
            for arg in defn.arguments:
                self.add_local(arg.variable, defn)
            for arg in defn.arguments:
                if arg.initialization_statement:
                    lvalue = arg.initialization_statement.lvalues[0]
                    lvalue.accept(self)

            # The first argument of a non-static, non-class method is like 'self'
            # (though the name could be different), having the enclosing class's
            # instance type.
            if is_method and not defn.is_static and not defn.is_class and defn.arguments:
                defn.arguments[0].variable.is_self = True

            # First analyze body of the function but ignore nested functions.
            self.postpone_nested_functions_stack.append(FUNCTION_FIRST_PHASE_POSTPONE_SECOND)
            self.postponed_functions_stack.append([])
            defn.body.accept(self)

            # Analyze nested functions (if any) as a second phase.
            self.postpone_nested_functions_stack[-1] = FUNCTION_SECOND_PHASE
            for postponed in self.postponed_functions_stack[-1]:
                postponed.accept(self)
            self.postpone_nested_functions_stack.pop()
            self.postponed_functions_stack.pop()

            self.leave()
            self.function_stack.pop()

    def check_classvar_in_signature(self, typ: Type) -> None:
        t = None  # type: Type
        if isinstance(typ, Overloaded):
            for t in typ.items():
                self.check_classvar_in_signature(t)
            return
        if not isinstance(typ, CallableType):
            return
        for t in typ.arg_types + [typ.ret_type]:
            if self.is_classvar(t):
                self.fail_invalid_classvar(t)
                # Show only one error per signature
                break

    def check_function_signature(self, fdef: FuncItem) -> None:
        sig = fdef.type
        assert isinstance(sig, CallableType)
        if len(sig.arg_types) < len(fdef.arguments):
            self.fail('Type signature has too few arguments', fdef)
            # Add dummy Any arguments to prevent crashes later.
            extra_anys = [AnyType()] * (len(fdef.arguments) - len(sig.arg_types))
            sig.arg_types.extend(extra_anys)
        elif len(sig.arg_types) > len(fdef.arguments):
            self.fail('Type signature has too many arguments', fdef, blocker=True)

    def visit_class_def(self, defn: ClassDef) -> None:
        with self.analyze_class_body(defn) as should_continue:
            if should_continue:
                # Analyze class body.
                defn.defs.accept(self)

    @contextmanager
    def analyze_class_body(self, defn: ClassDef) -> Iterator[bool]:
        with self.tvar_scope_frame(self.tvar_scope.class_frame()):
            self.clean_up_bases_and_infer_type_variables(defn)
            if self.analyze_typeddict_classdef(defn):
                yield False
                return
            if self.analyze_namedtuple_classdef(defn):
                # just analyze the class body so we catch type errors in default values
                self.enter_class(defn)
                yield True
                self.leave_class()
            else:
                self.setup_class_def_analysis(defn)
                self.analyze_base_classes(defn)
                self.analyze_metaclass(defn)

                for decorator in defn.decorators:
                    self.analyze_class_decorator(defn, decorator)

                self.enter_class(defn)
                yield True

                self.calculate_abstract_status(defn.info)
                self.setup_type_promotion(defn)

                self.leave_class()

    def enter_class(self, defn: ClassDef) -> None:
        # Remember previous active class
        self.type_stack.append(self.type)
        self.locals.append(None)  # Add class scope
        self.block_depth.append(-1)  # The class body increments this to 0
        self.postpone_nested_functions_stack.append(FUNCTION_BOTH_PHASES)
        self.type = defn.info

    def leave_class(self) -> None:
        """ Restore analyzer state. """
        self.postpone_nested_functions_stack.pop()
        self.block_depth.pop()
        self.locals.pop()
        self.type = self.type_stack.pop()

    def analyze_class_decorator(self, defn: ClassDef, decorator: Expression) -> None:
        decorator.accept(self)

    def calculate_abstract_status(self, typ: TypeInfo) -> None:
        """Calculate abstract status of a class.

        Set is_abstract of the type to True if the type has an unimplemented
        abstract attribute.  Also compute a list of abstract attributes.
        """
        concrete = set()  # type: Set[str]
        abstract = []  # type: List[str]
        for base in typ.mro:
            for name, symnode in base.names.items():
                node = symnode.node
                if isinstance(node, OverloadedFuncDef):
                    # Unwrap an overloaded function definition. We can just
                    # check arbitrarily the first overload item. If the
                    # different items have a different abstract status, there
                    # should be an error reported elsewhere.
                    func = node.items[0]  # type: Node
                else:
                    func = node
                if isinstance(func, Decorator):
                    fdef = func.func
                    if fdef.is_abstract and name not in concrete:
                        typ.is_abstract = True
                        abstract.append(name)
                concrete.add(name)
        typ.abstract_attributes = sorted(abstract)

    def setup_type_promotion(self, defn: ClassDef) -> None:
        """Setup extra, ad-hoc subtyping relationships between classes (promotion).

        This includes things like 'int' being compatible with 'float'.
        """
        promote_target = None  # type: Type
        for decorator in defn.decorators:
            if isinstance(decorator, CallExpr):
                analyzed = decorator.analyzed
                if isinstance(analyzed, PromoteExpr):
                    # _promote class decorator (undocumented faeture).
                    promote_target = analyzed.type
        if not promote_target:
            promotions = (TYPE_PROMOTIONS_PYTHON3 if self.options.python_version[0] >= 3
                          else TYPE_PROMOTIONS_PYTHON2)
            if defn.fullname in promotions:
                promote_target = self.named_type_or_none(promotions[defn.fullname])
        defn.info._promote = promote_target

    def clean_up_bases_and_infer_type_variables(self, defn: ClassDef) -> None:
        """Remove extra base classes such as Generic and infer type vars.

        For example, consider this class:

        . class Foo(Bar, Generic[T]): ...

        Now we will remove Generic[T] from bases of Foo and infer that the
        type variable 'T' is a type argument of Foo.

        Note that this is performed *before* semantic analysis.
        """
        removed = []  # type: List[int]
        declared_tvars = []  # type: TypeVarList
        for i, base_expr in enumerate(defn.base_type_exprs):
            try:
                base = expr_to_unanalyzed_type(base_expr)
            except TypeTranslationError:
                # This error will be caught later.
                continue
            tvars = self.analyze_typevar_declaration(base)
            if tvars is not None:
                if declared_tvars:
                    self.fail('Duplicate Generic in bases', defn)
                removed.append(i)
                declared_tvars.extend(tvars)

        all_tvars = self.get_all_bases_tvars(defn, removed)
        if declared_tvars:
            if len(remove_dups(declared_tvars)) < len(declared_tvars):
                self.fail("Duplicate type variables in Generic[...]", defn)
            declared_tvars = remove_dups(declared_tvars)
            if not set(all_tvars).issubset(set(declared_tvars)):
                self.fail("If Generic[...] is present it should list all type variables", defn)
                # In case of error, Generic tvars will go first
                declared_tvars = remove_dups(declared_tvars + all_tvars)
        else:
            declared_tvars = all_tvars
        if declared_tvars:
            if defn.info:
                defn.info.type_vars = [name for name, _ in declared_tvars]
        for i in reversed(removed):
            del defn.base_type_exprs[i]
        tvar_defs = []  # type: List[TypeVarDef]
        for name, tvar_expr in declared_tvars:
            tvar_defs.append(self.tvar_scope.bind(name, tvar_expr))
        defn.type_vars = tvar_defs

    def analyze_typevar_declaration(self, t: Type) -> Optional[TypeVarList]:
        if not isinstance(t, UnboundType):
            return None
        unbound = t
        sym = self.lookup_qualified(unbound.name, unbound)
        if sym is None or sym.node is None:
            return None
        if sym.node.fullname() == 'typing.Generic':
            tvars = []  # type: TypeVarList
            for arg in unbound.args:
                tvar = self.analyze_unbound_tvar(arg)
                if tvar:
                    tvars.append(tvar)
                else:
                    self.fail('Free type variable expected in %s[...]' %
                              sym.node.name(), t)
            return tvars
        return None

    def analyze_unbound_tvar(self, t: Type) -> Tuple[str, TypeVarExpr]:
        if not isinstance(t, UnboundType):
            return None
        unbound = t
        sym = self.lookup_qualified(unbound.name, unbound)
        if sym is None or sym.kind != TVAR:
            return None
        elif not self.tvar_scope.allow_binding(sym.fullname):
            # It's bound by our type variable scope
            return None
        else:
            assert isinstance(sym.node, TypeVarExpr)
            return unbound.name, sym.node

    def get_all_bases_tvars(self, defn: ClassDef, removed: List[int]) -> TypeVarList:
        tvars = []  # type: TypeVarList
        for i, base_expr in enumerate(defn.base_type_exprs):
            if i not in removed:
                try:
                    base = expr_to_unanalyzed_type(base_expr)
                except TypeTranslationError:
                    # This error will be caught later.
                    continue
                base_tvars = base.accept(TypeVariableQuery(self.lookup_qualified, self.tvar_scope))
                tvars.extend(base_tvars)
        return remove_dups(tvars)

    def analyze_namedtuple_classdef(self, defn: ClassDef) -> bool:
        # special case for NamedTuple
        for base_expr in defn.base_type_exprs:
            if isinstance(base_expr, RefExpr):
                base_expr.accept(self)
                if base_expr.fullname == 'typing.NamedTuple':
                    node = self.lookup(defn.name, defn)
                    if node is not None:
                        node.kind = GDEF  # TODO in process_namedtuple_definition also applies here
                        items, types, default_items = self.check_namedtuple_classdef(defn)
                        info = self.build_namedtuple_typeinfo(defn.name, items,
                                                              types, default_items)
                        node.node = info
                        defn.analyzed = NamedTupleExpr(info)
                        return True
        return False

    def check_namedtuple_classdef(
            self, defn: ClassDef) -> Tuple[List[str], List[Type], Dict[str, Expression]]:
        NAMEDTUP_CLASS_ERROR = ('Invalid statement in NamedTuple definition; '
                               'expected "field_name: field_type"')
        if self.options.python_version < (3, 6):
            self.fail('NamedTuple class syntax is only supported in Python 3.6', defn)
            return [], [], {}
        if len(defn.base_type_exprs) > 1:
            self.fail('NamedTuple should be a single base', defn)
        items = []  # type: List[str]
        types = []  # type: List[Type]
        default_items = {}  # type: Dict[str, Expression]
        for stmt in defn.defs.body:
            if not isinstance(stmt, AssignmentStmt):
                # Still allow pass or ... (for empty namedtuples).
                if (not isinstance(stmt, PassStmt) and
                    not (isinstance(stmt, ExpressionStmt) and
                         isinstance(stmt.expr, EllipsisExpr))):
                    self.fail(NAMEDTUP_CLASS_ERROR, stmt)
            elif len(stmt.lvalues) > 1 or not isinstance(stmt.lvalues[0], NameExpr):
                # An assignment, but an invalid one.
                self.fail(NAMEDTUP_CLASS_ERROR, stmt)
            else:
                # Append name and type in this case...
                name = stmt.lvalues[0].name
                items.append(name)
                types.append(AnyType() if stmt.type is None else self.anal_type(stmt.type))
                # ...despite possible minor failures that allow further analyzis.
                if name.startswith('_'):
                    self.fail('NamedTuple field name cannot start with an underscore: {}'
                              .format(name), stmt)
                if stmt.type is None or hasattr(stmt, 'new_syntax') and not stmt.new_syntax:
                    self.fail(NAMEDTUP_CLASS_ERROR, stmt)
                elif isinstance(stmt.rvalue, TempNode):
                    # x: int assigns rvalue to TempNode(AnyType())
                    if default_items:
                        self.fail('Non-default NamedTuple fields cannot follow default fields',
                                  stmt)
                else:
                    default_items[name] = stmt.rvalue
        return items, types, default_items

    def setup_class_def_analysis(self, defn: ClassDef) -> None:
        """Prepare for the analysis of a class definition."""
        if not defn.info:
            defn.info = TypeInfo(SymbolTable(), defn, self.cur_mod_id)
            defn.info._fullname = defn.info.name()
        if self.is_func_scope() or self.type:
            kind = MDEF
            if self.is_func_scope():
                kind = LDEF
            node = SymbolTableNode(kind, defn.info)
            self.add_symbol(defn.name, node, defn)
            if kind == LDEF:
                # We need to preserve local classes, let's store them
                # in globals under mangled unique names
                local_name = defn.info._fullname + '@' + str(defn.line)
                defn.info._fullname = self.cur_mod_id + '.' + local_name
                defn.fullname = defn.info._fullname
                self.globals[local_name] = node

    def analyze_base_classes(self, defn: ClassDef) -> None:
        """Analyze and set up base classes.

        This computes several attributes on the corresponding TypeInfo defn.info
        related to the base classes: defn.info.bases, defn.info.mro, and
        miscellaneous others (at least tuple_type, fallback_to_any, and is_enum.)
        """

        base_types = []  # type: List[Instance]
        info = defn.info
        for base_expr in defn.base_type_exprs:
            try:
                base = self.expr_to_analyzed_type(base_expr)
            except TypeTranslationError:
                self.fail('Invalid base class', base_expr)
                info.fallback_to_any = True
                continue

            if isinstance(base, TupleType):
                if info.tuple_type:
                    self.fail("Class has two incompatible bases derived from tuple", defn)
                    defn.has_incompatible_baseclass = True
                info.tuple_type = base
                base_types.append(base.fallback)
            elif isinstance(base, Instance):
                if base.type.is_newtype:
                    self.fail("Cannot subclass NewType", defn)
                base_types.append(base)
            elif isinstance(base, AnyType):
                if self.options.disallow_subclassing_any:
                    if isinstance(base_expr, (NameExpr, MemberExpr)):
                        msg = "Class cannot subclass '{}' (has type 'Any')".format(base_expr.name)
                    else:
                        msg = "Class cannot subclass value of type 'Any'"
                    self.fail(msg, base_expr)
                info.fallback_to_any = True
            else:
                self.fail('Invalid base class', base_expr)
                info.fallback_to_any = True

        # Add 'object' as implicit base if there is no other base class.
        if (not base_types and defn.fullname != 'builtins.object'):
            base_types.append(self.object_type())

        info.bases = base_types

        # Calculate the MRO. It might be incomplete at this point if
        # the bases of defn include classes imported from other
        # modules in an import loop. We'll recompute it in ThirdPass.
        if not self.verify_base_classes(defn):
            # Give it an MRO consisting of just the class itself and object.
            defn.info.mro = [defn.info, self.object_type().type]
            return
        calculate_class_mro(defn, self.fail_blocker)
        # If there are cyclic imports, we may be missing 'object' in
        # the MRO. Fix MRO if needed.
        if info.mro and info.mro[-1].fullname() != 'builtins.object':
            info.mro.append(self.object_type().type)
        if defn.info.is_enum and defn.type_vars:
            self.fail("Enum class cannot be generic", defn)

    def expr_to_analyzed_type(self, expr: Expression) -> Type:
        if isinstance(expr, CallExpr):
            expr.accept(self)
            info = self.check_namedtuple(expr)
            if info is None:
                # Some form of namedtuple is the only valid type that looks like a call
                # expression. This isn't a valid type.
                raise TypeTranslationError()
            fallback = Instance(info, [])
            return TupleType(info.tuple_type.items, fallback=fallback)
        typ = expr_to_unanalyzed_type(expr)
        return self.anal_type(typ)

    def verify_base_classes(self, defn: ClassDef) -> bool:
        info = defn.info
        for base in info.bases:
            baseinfo = base.type
            if self.is_base_class(info, baseinfo):
                self.fail('Cycle in inheritance hierarchy', defn, blocker=True)
                # Clear bases to forcefully get rid of the cycle.
                info.bases = []
            if baseinfo.fullname() == 'builtins.bool':
                self.fail("'%s' is not a valid base class" %
                          baseinfo.name(), defn, blocker=True)
                return False
        dup = find_duplicate(info.direct_base_classes())
        if dup:
            self.fail('Duplicate base class "%s"' % dup.name(), defn, blocker=True)
            return False
        return True

    def is_base_class(self, t: TypeInfo, s: TypeInfo) -> bool:
        """Determine if t is a base class of s (but do not use mro)."""
        # Search the base class graph for t, starting from s.
        worklist = [s]
        visited = {s}
        while worklist:
            nxt = worklist.pop()
            if nxt == t:
                return True
            for base in nxt.bases:
                if base.type not in visited:
                    worklist.append(base.type)
                    visited.add(base.type)
        return False

    def analyze_metaclass(self, defn: ClassDef) -> None:
        error_context = defn  # type: Context
        if defn.metaclass is None and self.options.python_version[0] == 2:
            # Look for "__metaclass__ = <metaclass>" in Python 2.
            for body_node in defn.defs.body:
                if isinstance(body_node, ClassDef) and body_node.name == "__metaclass__":
                    self.fail("Metaclasses defined as inner classes are not supported", body_node)
                    return
                elif isinstance(body_node, AssignmentStmt) and len(body_node.lvalues) == 1:
                    lvalue = body_node.lvalues[0]
                    if isinstance(lvalue, NameExpr) and lvalue.name == "__metaclass__":
                        error_context = body_node.rvalue
                        if isinstance(body_node.rvalue, NameExpr):
                            name = body_node.rvalue.name
                        elif isinstance(body_node.rvalue, MemberExpr):
                            name = get_member_expr_fullname(body_node.rvalue)
                        else:
                            name = None
                        if name:
                            defn.metaclass = name
                        else:
                            self.fail(
                                "Dynamic metaclass not supported for '%s'" % defn.name,
                                body_node
                            )
                            return
        if defn.metaclass:
            if defn.metaclass == '<error>':
                self.fail("Dynamic metaclass not supported for '%s'" % defn.name, error_context)
                return
            sym = self.lookup_qualified(defn.metaclass, error_context)
            if sym is None:
                # Probably a name error - it is already handled elsewhere
                return
            if isinstance(sym.node, Var) and isinstance(sym.node.type, AnyType):
                # 'Any' metaclass -- just ignore it.
                #
                # TODO: A better approach would be to record this information
                #       and assume that the type object supports arbitrary
                #       attributes, similar to an 'Any' base class.
                return
            if not isinstance(sym.node, TypeInfo) or sym.node.tuple_type is not None:
                self.fail("Invalid metaclass '%s'" % defn.metaclass, defn)
                return
            if not sym.node.is_metaclass():
                self.fail("Metaclasses not inheriting from 'type' are not supported", defn)
                return
            inst = fill_typevars(sym.node)
            assert isinstance(inst, Instance)
            defn.info.declared_metaclass = inst
        defn.info.metaclass_type = defn.info.calculate_metaclass_type()
        if defn.info.metaclass_type is None:
            # Inconsistency may happen due to multiple baseclasses even in classes that
            # do not declare explicit metaclass, but it's harder to catch at this stage
            if defn.metaclass:
                self.fail("Inconsistent metaclass structure for '%s'" % defn.name, defn)

    def object_type(self) -> Instance:
        return self.named_type('__builtins__.object')

    def str_type(self) -> Instance:
        return self.named_type('__builtins__.str')

    def class_type(self, info: TypeInfo) -> Type:
        # Construct a function type whose fallback is cls.
        from mypy import checkmember  # To avoid import cycle.
        leading_type = checkmember.type_object_type(info, self.builtin_type)
        if isinstance(leading_type, Overloaded):
            # Overloaded __init__ is too complex to handle.  Plus it's stubs only.
            return AnyType()
        else:
            return leading_type

    def named_type(self, qualified_name: str, args: List[Type] = None) -> Instance:
        sym = self.lookup_qualified(qualified_name, None)
        node = sym.node
        assert isinstance(node, TypeInfo)
        if args:
            # TODO: assert len(args) == len(node.defn.type_vars)
            return Instance(node, args)
        return Instance(node, [AnyType()] * len(node.defn.type_vars))

    def named_type_or_none(self, qualified_name: str, args: List[Type] = None) -> Instance:
        sym = self.lookup_fully_qualified_or_none(qualified_name)
        if not sym:
            return None
        node = sym.node
        assert isinstance(node, TypeInfo)
        if args:
            # TODO: assert len(args) == len(node.defn.type_vars)
            return Instance(node, args)
        return Instance(node, [AnyType()] * len(node.defn.type_vars))

    def is_typeddict(self, expr: Expression) -> bool:
        return (isinstance(expr, RefExpr) and isinstance(expr.node, TypeInfo) and
                expr.node.typeddict_type is not None)

    def analyze_typeddict_classdef(self, defn: ClassDef) -> bool:
        # special case for TypedDict
        possible = False
        for base_expr in defn.base_type_exprs:
            if isinstance(base_expr, RefExpr):
                base_expr.accept(self)
                if (base_expr.fullname == 'mypy_extensions.TypedDict' or
                        self.is_typeddict(base_expr)):
                    possible = True
        if possible:
            node = self.lookup(defn.name, defn)
            if node is not None:
                node.kind = GDEF  # TODO in process_namedtuple_definition also applies here
                if (len(defn.base_type_exprs) == 1 and
                        isinstance(defn.base_type_exprs[0], RefExpr) and
                        defn.base_type_exprs[0].fullname == 'mypy_extensions.TypedDict'):
                    # Building a new TypedDict
                    fields, types = self.check_typeddict_classdef(defn)
                    info = self.build_typeddict_typeinfo(defn.name, fields, types)
                    node.node = info
                    defn.analyzed = TypedDictExpr(info)
                    return True
                # Extending/merging existing TypedDicts
                if any(not isinstance(expr, RefExpr) or
                       expr.fullname != 'mypy_extensions.TypedDict' and
                       not self.is_typeddict(expr) for expr in defn.base_type_exprs):
                    self.fail("All bases of a new TypedDict must be TypedDict types", defn)
                typeddict_bases = list(filter(self.is_typeddict, defn.base_type_exprs))
                newfields = []  # type: List[str]
                newtypes = []  # type: List[Type]
                tpdict = None  # type: OrderedDict[str, Type]
                for base in typeddict_bases:
                    assert isinstance(base, RefExpr)
                    assert isinstance(base.node, TypeInfo)
                    assert isinstance(base.node.typeddict_type, TypedDictType)
                    tpdict = base.node.typeddict_type.items
                    newdict = tpdict.copy()
                    for key in tpdict:
                        if key in newfields:
                            self.fail('Cannot overwrite TypedDict field "{}" while merging'
                                      .format(key), defn)
                            newdict.pop(key)
                    newfields.extend(newdict.keys())
                    newtypes.extend(newdict.values())
                fields, types = self.check_typeddict_classdef(defn, newfields)
                newfields.extend(fields)
                newtypes.extend(types)
                info = self.build_typeddict_typeinfo(defn.name, newfields, newtypes)
                node.node = info
                defn.analyzed = TypedDictExpr(info)
                return True
        return False

    def check_typeddict_classdef(self, defn: ClassDef,
                                 oldfields: List[str] = None) -> Tuple[List[str], List[Type]]:
        TPDICT_CLASS_ERROR = ('Invalid statement in TypedDict definition; '
                              'expected "field_name: field_type"')
        if self.options.python_version < (3, 6):
            self.fail('TypedDict class syntax is only supported in Python 3.6', defn)
            return [], []
        fields = []  # type: List[str]
        types = []  # type: List[Type]
        for stmt in defn.defs.body:
            if not isinstance(stmt, AssignmentStmt):
                # Still allow pass or ... (for empty TypedDict's).
                if (not isinstance(stmt, PassStmt) and
                    not (isinstance(stmt, ExpressionStmt) and
                         isinstance(stmt.expr, EllipsisExpr))):
                    self.fail(TPDICT_CLASS_ERROR, stmt)
            elif len(stmt.lvalues) > 1 or not isinstance(stmt.lvalues[0], NameExpr):
                # An assignment, but an invalid one.
                self.fail(TPDICT_CLASS_ERROR, stmt)
            else:
                name = stmt.lvalues[0].name
                if name in (oldfields or []):
                    self.fail('Cannot overwrite TypedDict field "{}" while extending'
                              .format(name), stmt)
                    continue
                if name in fields:
                    self.fail('Duplicate TypedDict field "{}"'.format(name), stmt)
                    continue
                # Append name and type in this case...
                fields.append(name)
                types.append(AnyType() if stmt.type is None else self.anal_type(stmt.type))
                # ...despite possible minor failures that allow further analyzis.
                if stmt.type is None or hasattr(stmt, 'new_syntax') and not stmt.new_syntax:
                    self.fail(TPDICT_CLASS_ERROR, stmt)
                elif not isinstance(stmt.rvalue, TempNode):
                    # x: int assigns rvalue to TempNode(AnyType())
                    self.fail('Right hand side values are not supported in TypedDict', stmt)
        return fields, types

    def visit_import(self, i: Import) -> None:
        for id, as_id in i.ids:
            if as_id is not None:
                self.add_module_symbol(id, as_id, module_public=True, context=i)
            else:
                # Modules imported in a stub file without using 'as x' won't get exported when
                # doing 'from m import *'.
                module_public = not self.is_stub_file
                base = id.split('.')[0]
                self.add_module_symbol(base, base, module_public=module_public,
                                       context=i)
                self.add_submodules_to_parent_modules(id, module_public)

    def add_submodules_to_parent_modules(self, id: str, module_public: bool) -> None:
        """Recursively adds a reference to a newly loaded submodule to its parent.

        When you import a submodule in any way, Python will add a reference to that
        submodule to its parent. So, if you do something like `import A.B` or
        `from A import B` or `from A.B import Foo`, Python will add a reference to
        module A.B to A's namespace.

        Note that this "parent patching" process is completely independent from any
        changes made to the *importer's* namespace. For example, if you have a file
        named `foo.py` where you do `from A.B import Bar`, then foo's namespace will
        be modified to contain a reference to only Bar. Independently, A's namespace
        will be modified to contain a reference to `A.B`.
        """
        while '.' in id:
            parent, child = id.rsplit('.', 1)
            parent_mod = self.modules.get(parent)
            if parent_mod and child not in parent_mod.names:
                child_mod = self.modules.get(id)
                if child_mod:
                    sym = SymbolTableNode(MODULE_REF, child_mod, parent,
                                          module_public=module_public)
                    parent_mod.names[child] = sym
            id = parent

    def add_module_symbol(self, id: str, as_id: str, module_public: bool,
                          context: Context) -> None:
        if id in self.modules:
            m = self.modules[id]
            self.add_symbol(as_id, SymbolTableNode(MODULE_REF, m, self.cur_mod_id,
                                                   module_public=module_public), context)
        else:
            self.add_unknown_symbol(as_id, context, is_import=True)

    def visit_import_from(self, imp: ImportFrom) -> None:
        import_id = self.correct_relative_import(imp)
        self.add_submodules_to_parent_modules(import_id, True)
        module = self.modules.get(import_id)
        for id, as_id in imp.names:
            node = module.names.get(id) if module else None
            missing = False

            # If the module does not contain a symbol with the name 'id',
            # try checking if it's a module instead.
            if not node or node.kind == UNBOUND_IMPORTED:
                possible_module_id = import_id + '.' + id
                mod = self.modules.get(possible_module_id)
                if mod is not None:
                    node = SymbolTableNode(MODULE_REF, mod, import_id)
                    self.add_submodules_to_parent_modules(possible_module_id, True)
                elif possible_module_id in self.missing_modules:
                    missing = True

            if node and node.kind != UNBOUND_IMPORTED:
                node = self.normalize_type_alias(node, imp)
                if not node:
                    return
                imported_id = as_id or id
                existing_symbol = self.globals.get(imported_id)
                if existing_symbol:
                    # Import can redefine a variable. They get special treatment.
                    if self.process_import_over_existing_name(
                            imported_id, existing_symbol, node, imp):
                        continue
                # 'from m import x as x' exports x in a stub file.
                module_public = not self.is_stub_file or as_id is not None
                symbol = SymbolTableNode(node.kind, node.node,
                                         self.cur_mod_id,
                                         node.type_override,
                                         module_public=module_public,
                                         normalized=node.normalized)
                self.add_symbol(imported_id, symbol, imp)
            elif module and not missing:
                # Missing attribute.
                message = "Module '{}' has no attribute '{}'".format(import_id, id)
                extra = self.undefined_name_extra_info('{}.{}'.format(import_id, id))
                if extra:
                    message += " {}".format(extra)
                self.fail(message, imp)
            else:
                # Missing module.
                self.add_unknown_symbol(as_id or id, imp, is_import=True)

    def process_import_over_existing_name(self,
                                          imported_id: str, existing_symbol: SymbolTableNode,
                                          module_symbol: SymbolTableNode,
                                          import_node: ImportBase) -> bool:
        if (existing_symbol.kind in (LDEF, GDEF, MDEF) and
                isinstance(existing_symbol.node, (Var, FuncDef, TypeInfo))):
            # This is a valid import over an existing definition in the file. Construct a dummy
            # assignment that we'll use to type check the import.
            lvalue = NameExpr(imported_id)
            lvalue.kind = existing_symbol.kind
            lvalue.node = existing_symbol.node
            rvalue = NameExpr(imported_id)
            rvalue.kind = module_symbol.kind
            rvalue.node = module_symbol.node
            assignment = AssignmentStmt([lvalue], rvalue)
            for node in assignment, lvalue, rvalue:
                node.set_line(import_node)
            import_node.assignments.append(assignment)
            return True
        return False

    def normalize_type_alias(self, node: SymbolTableNode,
                             ctx: Context) -> SymbolTableNode:
        normalized = False
        if node.fullname in type_aliases:
            # Node refers to an aliased type such as typing.List; normalize.
            node = self.lookup_qualified(type_aliases[node.fullname], ctx)
            normalized = True
        if node.fullname in collections_type_aliases:
            # Similar, but for types from the collections module like typing.DefaultDict
            self.add_module_symbol('collections', '__mypy_collections__', False, ctx)
            node = self.lookup_qualified(collections_type_aliases[node.fullname], ctx)
            normalized = True
        if normalized:
            node = SymbolTableNode(node.kind, node.node,
                                   node.mod_id, node.type_override, normalized=True)
        return node

    def correct_relative_import(self, node: Union[ImportFrom, ImportAll]) -> str:
        if node.relative == 0:
            return node.id

        parts = self.cur_mod_id.split(".")
        cur_mod_id = self.cur_mod_id

        rel = node.relative
        if self.cur_mod_node.is_package_init_file():
            rel -= 1
        if len(parts) < rel:
            self.fail("Relative import climbs too many namespaces", node)
        if rel != 0:
            cur_mod_id = ".".join(parts[:-rel])

        return cur_mod_id + (("." + node.id) if node.id else "")

    def visit_import_all(self, i: ImportAll) -> None:
        i_id = self.correct_relative_import(i)
        if i_id in self.modules:
            m = self.modules[i_id]
            self.add_submodules_to_parent_modules(i_id, True)
            for name, node in m.names.items():
                node = self.normalize_type_alias(node, i)
                if not name.startswith('_') and node.module_public:
                    existing_symbol = self.globals.get(name)
                    if existing_symbol:
                        # Import can redefine a variable. They get special treatment.
                        if self.process_import_over_existing_name(
                                name, existing_symbol, node, i):
                            continue
                    self.add_symbol(name, SymbolTableNode(node.kind, node.node,
                                                          self.cur_mod_id,
                                                          node.type_override,
                                                          normalized=node.normalized), i)
        else:
            # Don't add any dummy symbols for 'from x import *' if 'x' is unknown.
            pass

    def add_unknown_symbol(self, name: str, context: Context, is_import: bool = False) -> None:
        var = Var(name)
        if self.type:
            var._fullname = self.type.fullname() + "." + name
        else:
            var._fullname = self.qualified_name(name)
        var.is_ready = True
        var.type = AnyType()
        var.is_suppressed_import = is_import
        self.add_symbol(name, SymbolTableNode(GDEF, var, self.cur_mod_id), context)

    #
    # Statements
    #

    def visit_block(self, b: Block) -> None:
        if b.is_unreachable:
            return
        self.block_depth[-1] += 1
        for s in b.body:
            self.accept(s)
        self.block_depth[-1] -= 1

    def visit_block_maybe(self, b: Block) -> None:
        if b:
            self.visit_block(b)

    def type_analyzer(self, *,
                      tvar_scope: Optional[TypeVarScope] = None,
                      allow_tuple_literal: bool = False,
                      aliasing: bool = False) -> TypeAnalyser:
        if tvar_scope is None:
            tvar_scope = self.tvar_scope
        return TypeAnalyser(self.lookup_qualified,
                            self.lookup_fully_qualified,
                            tvar_scope,
                            self.fail,
                            aliasing=aliasing,
                            allow_tuple_literal=allow_tuple_literal,
                            allow_unnormalized=self.is_stub_file)

    def anal_type(self, t: Type, *,
                  tvar_scope: Optional[TypeVarScope] = None,
                  allow_tuple_literal: bool = False,
                  aliasing: bool = False) -> Type:
        if t:
            a = self.type_analyzer(
                tvar_scope=tvar_scope,
                aliasing=aliasing,
                allow_tuple_literal=allow_tuple_literal)
            return t.accept(a)

        else:
            return None

    def visit_assignment_stmt(self, s: AssignmentStmt) -> None:
        for lval in s.lvalues:
            self.analyze_lvalue(lval, explicit_type=s.type is not None)
        self.check_classvar(s)
        s.rvalue.accept(self)
        if s.type:
            allow_tuple_literal = isinstance(s.lvalues[-1], (TupleExpr, ListExpr))
            s.type = self.anal_type(s.type, allow_tuple_literal=allow_tuple_literal)
        else:
            # For simple assignments, allow binding type aliases.
            # Also set the type if the rvalue is a simple literal.
            if (s.type is None and len(s.lvalues) == 1 and
                    isinstance(s.lvalues[0], NameExpr)):
                if s.lvalues[0].is_def:
                    s.type = self.analyze_simple_literal_type(s.rvalue)
                res = analyze_type_alias(s.rvalue,
                                         self.lookup_qualified,
                                         self.lookup_fully_qualified,
                                         self.tvar_scope,
                                         self.fail, allow_unnormalized=True)
                if res and (not isinstance(res, Instance) or res.args):
                    # TODO: What if this gets reassigned?
                    name = s.lvalues[0]
                    node = self.lookup(name.name, name)
                    node.kind = TYPE_ALIAS
                    node.type_override = res
                    if isinstance(s.rvalue, IndexExpr):
                        s.rvalue.analyzed = TypeAliasExpr(res,
                                                          fallback=self.alias_fallback(res))
        if s.type:
            # Store type into nodes.
            for lvalue in s.lvalues:
                self.store_declared_types(lvalue, s.type)
        self.check_and_set_up_type_alias(s)
        self.process_newtype_declaration(s)
        self.process_typevar_declaration(s)
        self.process_namedtuple_definition(s)
        self.process_typeddict_definition(s)
        self.process_enum_call(s)

        if (len(s.lvalues) == 1 and isinstance(s.lvalues[0], NameExpr) and
                s.lvalues[0].name == '__all__' and s.lvalues[0].kind == GDEF and
                isinstance(s.rvalue, (ListExpr, TupleExpr))):
            self.add_exports(*s.rvalue.items)

    def analyze_simple_literal_type(self, rvalue: Expression) -> Optional[Type]:
        """Return builtins.int if rvalue is an int literal, etc."""
        if self.options.semantic_analysis_only or self.function_stack:
            # Skip this if we're only doing the semantic analysis pass.
            # This is mostly to avoid breaking unit tests.
            # Also skip inside a function; this is to avoid confusing
            # the code that handles dead code due to isinstance()
            # inside type variables with value restrictions (like
            # AnyStr).
            return None
        if isinstance(rvalue, IntExpr):
            return self.named_type_or_none('builtins.int')
        if isinstance(rvalue, FloatExpr):
            return self.named_type_or_none('builtins.float')
        if isinstance(rvalue, StrExpr):
            return self.named_type_or_none('builtins.str')
        if isinstance(rvalue, BytesExpr):
            return self.named_type_or_none('builtins.bytes')
        if isinstance(rvalue, UnicodeExpr):
            return self.named_type_or_none('builtins.unicode')
        return None

    def alias_fallback(self, tp: Type) -> Instance:
        """Make a dummy Instance with no methods. It is used as a fallback type
        to detect errors for non-Instance aliases (i.e. Unions, Tuples, Callables).
        """
        kind = (' to Callable' if isinstance(tp, CallableType) else
                ' to Tuple' if isinstance(tp, TupleType) else
                ' to Union' if isinstance(tp, UnionType) else '')
        cdef = ClassDef('Type alias' + kind, Block([]))
        fb_info = TypeInfo(SymbolTable(), cdef, self.cur_mod_id)
        fb_info.bases = [self.object_type()]
        fb_info.mro = [fb_info, self.object_type().type]
        return Instance(fb_info, [])

    def check_and_set_up_type_alias(self, s: AssignmentStmt) -> None:
        """Check if assignment creates a type alias and set it up as needed."""
        # For now, type aliases only work at the top level of a module.
        if (len(s.lvalues) == 1 and not self.is_func_scope() and not self.type
                and not s.type):
            lvalue = s.lvalues[0]
            if isinstance(lvalue, NameExpr):
                if not lvalue.is_def:
                    # Only a definition can create a type alias, not regular assignment.
                    return
                rvalue = s.rvalue
                if isinstance(rvalue, RefExpr):
                    node = rvalue.node
                    if isinstance(node, TypeInfo):
                        # TODO: We should record the fact that this is a variable
                        #       that refers to a type, rather than making this
                        #       just an alias for the type.
                        sym = self.lookup_type_node(rvalue)
                        if sym:
                            self.globals[lvalue.name] = sym

    def analyze_lvalue(self, lval: Lvalue, nested: bool = False,
                       add_global: bool = False,
                       explicit_type: bool = False) -> None:
        """Analyze an lvalue or assignment target.

        Only if add_global is True, add name to globals table. If nested
        is true, the lvalue is within a tuple or list lvalue expression.
        """

        if isinstance(lval, NameExpr):
            # Top-level definitions within some statements (at least while) are
            # not handled in the first pass, so they have to be added now.
            nested_global = (not self.is_func_scope() and
                             self.block_depth[-1] > 0 and
                             not self.type)
            if (add_global or nested_global) and lval.name not in self.globals:
                # Define new global name.
                v = Var(lval.name)
                v.set_line(lval)
                v._fullname = self.qualified_name(lval.name)
                v.is_ready = False  # Type not inferred yet
                lval.node = v
                lval.is_def = True
                lval.kind = GDEF
                lval.fullname = v._fullname
                self.globals[lval.name] = SymbolTableNode(GDEF, v,
                                                          self.cur_mod_id)
            elif isinstance(lval.node, Var) and lval.is_def:
                # Since the is_def flag is set, this must have been analyzed
                # already in the first pass and added to the symbol table.
                assert lval.node.name() in self.globals
            elif (self.is_func_scope() and lval.name not in self.locals[-1] and
                  lval.name not in self.global_decls[-1] and
                  lval.name not in self.nonlocal_decls[-1]):
                # Define new local name.
                v = Var(lval.name)
                v.set_line(lval)
                lval.node = v
                lval.is_def = True
                lval.kind = LDEF
                lval.fullname = lval.name
                self.add_local(v, lval)
            elif not self.is_func_scope() and (self.type and
                                               lval.name not in self.type.names):
                # Define a new attribute within class body.
                v = Var(lval.name)
                v.info = self.type
                v.is_initialized_in_class = True
                v.set_line(lval)
                lval.node = v
                lval.is_def = True
                lval.kind = MDEF
                lval.fullname = lval.name
                self.type.names[lval.name] = SymbolTableNode(MDEF, v)
            elif explicit_type:
                # Don't re-bind types
                self.name_already_defined(lval.name, lval)
            else:
                # Bind to an existing name.
                lval.accept(self)
                self.check_lvalue_validity(lval.node, lval)
        elif isinstance(lval, MemberExpr):
            if not add_global:
                self.analyze_member_lvalue(lval)
            if explicit_type and not self.is_self_member_ref(lval):
                self.fail('Type cannot be declared in assignment to non-self '
                          'attribute', lval)
        elif isinstance(lval, IndexExpr):
            if explicit_type:
                self.fail('Unexpected type declaration', lval)
            if not add_global:
                lval.accept(self)
        elif (isinstance(lval, TupleExpr) or
              isinstance(lval, ListExpr)):
            items = lval.items
            if len(items) == 0 and isinstance(lval, TupleExpr):
                self.fail("can't assign to ()", lval)
            self.analyze_tuple_or_list_lvalue(lval, add_global, explicit_type)
        elif isinstance(lval, StarExpr):
            if nested:
                self.analyze_lvalue(lval.expr, nested, add_global, explicit_type)
            else:
                self.fail('Starred assignment target must be in a list or tuple', lval)
        else:
            self.fail('Invalid assignment target', lval)

    def analyze_tuple_or_list_lvalue(self, lval: Union[ListExpr, TupleExpr],
                                     add_global: bool = False,
                                     explicit_type: bool = False) -> None:
        """Analyze an lvalue or assignment target that is a list or tuple."""
        items = lval.items
        star_exprs = [item for item in items if isinstance(item, StarExpr)]

        if len(star_exprs) > 1:
            self.fail('Two starred expressions in assignment', lval)
        else:
            if len(star_exprs) == 1:
                star_exprs[0].valid = True
            for i in items:
                self.analyze_lvalue(i, nested=True, add_global=add_global,
                                    explicit_type = explicit_type)

    def analyze_member_lvalue(self, lval: MemberExpr) -> None:
        lval.accept(self)
        if (self.is_self_member_ref(lval) and
                self.type.get(lval.name) is None):
            # Implicit attribute definition in __init__.
            lval.is_def = True
            v = Var(lval.name)
            v.set_line(lval)
            v.info = self.type
            v.is_ready = False
            lval.def_var = v
            lval.node = v
            self.type.names[lval.name] = SymbolTableNode(MDEF, v)
        self.check_lvalue_validity(lval.node, lval)

    def is_self_member_ref(self, memberexpr: MemberExpr) -> bool:
        """Does memberexpr to refer to an attribute of self?"""
        if not isinstance(memberexpr.expr, NameExpr):
            return False
        node = memberexpr.expr.node
        return isinstance(node, Var) and node.is_self

    def check_lvalue_validity(self, node: Union[Expression, SymbolNode], ctx: Context) -> None:
        if isinstance(node, TypeVarExpr):
            self.fail('Invalid assignment target', ctx)
        elif isinstance(node, TypeInfo):
            self.fail(CANNOT_ASSIGN_TO_TYPE, ctx)

    def store_declared_types(self, lvalue: Lvalue, typ: Type) -> None:
        if isinstance(typ, StarType) and not isinstance(lvalue, StarExpr):
            self.fail('Star type only allowed for starred expressions', lvalue)
        if isinstance(lvalue, RefExpr):
            lvalue.is_def = False
            if isinstance(lvalue.node, Var):
                var = lvalue.node
                var.type = typ
                var.is_ready = True
            # If node is not a variable, we'll catch it elsewhere.
        elif isinstance(lvalue, TupleExpr):
            if isinstance(typ, TupleType):
                if len(lvalue.items) != len(typ.items):
                    self.fail('Incompatible number of tuple items', lvalue)
                    return
                for item, itemtype in zip(lvalue.items, typ.items):
                    self.store_declared_types(item, itemtype)
            else:
                self.fail('Tuple type expected for multiple variables',
                          lvalue)
        elif isinstance(lvalue, StarExpr):
            # Historical behavior for the old parser
            if isinstance(typ, StarType):
                self.store_declared_types(lvalue.expr, typ.type)
            else:
                self.store_declared_types(lvalue.expr, typ)
        else:
            # This has been flagged elsewhere as an error, so just ignore here.
            pass

    def process_newtype_declaration(self, s: AssignmentStmt) -> None:
        """Check if s declares a NewType; if yes, store it in symbol table."""
        # Extract and check all information from newtype declaration
        name, call = self.analyze_newtype_declaration(s)
        if name is None or call is None:
            return

        old_type = self.check_newtype_args(name, call, s)
        call.analyzed = NewTypeExpr(name, old_type, line=call.line)
        if old_type is None:
            return

        # Create the corresponding class definition if the aliased type is subtypeable
        if isinstance(old_type, TupleType):
            newtype_class_info = self.build_newtype_typeinfo(name, old_type, old_type.fallback)
            newtype_class_info.tuple_type = old_type
        elif isinstance(old_type, Instance):
            newtype_class_info = self.build_newtype_typeinfo(name, old_type, old_type)
        else:
            message = "Argument 2 to NewType(...) must be subclassable (got {})"
            self.fail(message.format(old_type), s)
            return

        # If so, add it to the symbol table.
        node = self.lookup(name, s)
        if node is None:
            self.fail("Could not find {} in current namespace".format(name), s)
            return
        # TODO: why does NewType work in local scopes despite always being of kind GDEF?
        node.kind = GDEF
        call.analyzed.info = node.node = newtype_class_info

    def analyze_newtype_declaration(self,
            s: AssignmentStmt) -> Tuple[Optional[str], Optional[CallExpr]]:
        """Return the NewType call expression if `s` is a newtype declaration or None otherwise."""
        name, call = None, None
        if (len(s.lvalues) == 1
                and isinstance(s.lvalues[0], NameExpr)
                and isinstance(s.rvalue, CallExpr)
                and isinstance(s.rvalue.callee, RefExpr)
                and s.rvalue.callee.fullname == 'typing.NewType'):
            lvalue = s.lvalues[0]
            name = s.lvalues[0].name
            if not lvalue.is_def:
                if s.type:
                    self.fail("Cannot declare the type of a NewType declaration", s)
                else:
                    self.fail("Cannot redefine '%s' as a NewType" % name, s)

            # This dummy NewTypeExpr marks the call as sufficiently analyzed; it will be
            # overwritten later with a fully complete NewTypeExpr if there are no other
            # errors with the NewType() call.
            call = s.rvalue

        return name, call

    def check_newtype_args(self, name: str, call: CallExpr, context: Context) -> Optional[Type]:
        has_failed = False
        args, arg_kinds = call.args, call.arg_kinds
        if len(args) != 2 or arg_kinds[0] != ARG_POS or arg_kinds[1] != ARG_POS:
            self.fail("NewType(...) expects exactly two positional arguments", context)
            return None

        # Check first argument
        if not isinstance(args[0], (StrExpr, BytesExpr, UnicodeExpr)):
            self.fail("Argument 1 to NewType(...) must be a string literal", context)
            has_failed = True
        elif args[0].value != name:
            msg = "String argument 1 '{}' to NewType(...) does not match variable name '{}'"
            self.fail(msg.format(args[0].value, name), context)
            has_failed = True

        # Check second argument
        try:
            unanalyzed_type = expr_to_unanalyzed_type(args[1])
        except TypeTranslationError:
            self.fail("Argument 2 to NewType(...) must be a valid type", context)
            return None
        old_type = self.anal_type(unanalyzed_type)

        if isinstance(old_type, Instance) and old_type.type.is_newtype:
            self.fail("Argument 2 to NewType(...) cannot be another NewType", context)
            has_failed = True

        return None if has_failed else old_type

    def build_newtype_typeinfo(self, name: str, old_type: Type, base_type: Instance) -> TypeInfo:
        info = self.basic_new_typeinfo(name, base_type)
        info.is_newtype = True

        # Add __init__ method
        args = [Argument(Var('self'), NoneTyp(), None, ARG_POS),
                self.make_argument('item', old_type)]
        signature = CallableType(
            arg_types=[Instance(info, []), old_type],
            arg_kinds=[arg.kind for arg in args],
            arg_names=['self', 'item'],
            ret_type=old_type,
            fallback=self.named_type('__builtins__.function'),
            name=name)
        init_func = FuncDef('__init__', args, Block([]), typ=signature)
        init_func.info = info
        info.names['__init__'] = SymbolTableNode(MDEF, init_func)

        return info

    def process_typevar_declaration(self, s: AssignmentStmt) -> None:
        """Check if s declares a TypeVar; it yes, store it in symbol table."""
        call = self.get_typevar_declaration(s)
        if not call:
            return

        lvalue = s.lvalues[0]
        assert isinstance(lvalue, NameExpr)
        name = lvalue.name
        if not lvalue.is_def:
            if s.type:
                self.fail("Cannot declare the type of a type variable", s)
            else:
                self.fail("Cannot redefine '%s' as a type variable" % name, s)
            return

        if not self.check_typevar_name(call, name, s):
            return

        # Constraining types
        n_values = call.arg_kinds[1:].count(ARG_POS)
        values = self.analyze_types(call.args[1:1 + n_values])

        res = self.process_typevar_parameters(call.args[1 + n_values:],
                                              call.arg_names[1 + n_values:],
                                              call.arg_kinds[1 + n_values:],
                                              n_values,
                                              s)
        if res is None:
            return
        variance, upper_bound = res

        # Yes, it's a valid type variable definition! Add it to the symbol table.
        node = self.lookup(name, s)
        node.kind = TVAR
        TypeVar = TypeVarExpr(name, node.fullname, values, upper_bound, variance)
        TypeVar.line = call.line
        call.analyzed = TypeVar
        node.node = TypeVar

    def check_typevar_name(self, call: CallExpr, name: str, context: Context) -> bool:
        if len(call.args) < 1:
            self.fail("Too few arguments for TypeVar()", context)
            return False
        if (not isinstance(call.args[0], (StrExpr, BytesExpr, UnicodeExpr))
                or not call.arg_kinds[0] == ARG_POS):
            self.fail("TypeVar() expects a string literal as first argument", context)
            return False
        elif call.args[0].value != name:
            msg = "String argument 1 '{}' to TypeVar(...) does not match variable name '{}'"
            self.fail(msg.format(call.args[0].value, name), context)
            return False
        return True

    def get_typevar_declaration(self, s: AssignmentStmt) -> Optional[CallExpr]:
        """Returns the TypeVar() call expression if `s` is a type var declaration
        or None otherwise.
        """
        if len(s.lvalues) != 1 or not isinstance(s.lvalues[0], NameExpr):
            return None
        if not isinstance(s.rvalue, CallExpr):
            return None
        call = s.rvalue
        callee = call.callee
        if not isinstance(callee, RefExpr):
            return None
        if callee.fullname != 'typing.TypeVar':
            return None
        return call

    def process_typevar_parameters(self, args: List[Expression],
                                   names: List[Optional[str]],
                                   kinds: List[int],
                                   num_values: int,
                                   context: Context) -> Optional[Tuple[int, Type]]:
        has_values = (num_values > 0)
        covariant = False
        contravariant = False
        upper_bound = self.object_type()   # type: Type
        for param_value, param_name, param_kind in zip(args, names, kinds):
            if not param_kind == ARG_NAMED:
                self.fail("Unexpected argument to TypeVar()", context)
                return None
            if param_name == 'covariant':
                if isinstance(param_value, NameExpr):
                    if param_value.name == 'True':
                        covariant = True
                    else:
                        self.fail("TypeVar 'covariant' may only be 'True'", context)
                        return None
                else:
                    self.fail("TypeVar 'covariant' may only be 'True'", context)
                    return None
            elif param_name == 'contravariant':
                if isinstance(param_value, NameExpr):
                    if param_value.name == 'True':
                        contravariant = True
                    else:
                        self.fail("TypeVar 'contravariant' may only be 'True'", context)
                        return None
                else:
                    self.fail("TypeVar 'contravariant' may only be 'True'", context)
                    return None
            elif param_name == 'bound':
                if has_values:
                    self.fail("TypeVar cannot have both values and an upper bound", context)
                    return None
                try:
                    upper_bound = self.expr_to_analyzed_type(param_value)
                except TypeTranslationError:
                    self.fail("TypeVar 'bound' must be a type", param_value)
                    return None
            elif param_name == 'values':
                # Probably using obsolete syntax with values=(...). Explain the current syntax.
                self.fail("TypeVar 'values' argument not supported", context)
                self.fail("Use TypeVar('T', t, ...) instead of TypeVar('T', values=(t, ...))",
                          context)
                return None
            else:
                self.fail("Unexpected argument to TypeVar(): {}".format(param_name), context)
                return None

        if covariant and contravariant:
            self.fail("TypeVar cannot be both covariant and contravariant", context)
            return None
        elif num_values == 1:
            self.fail("TypeVar cannot have only a single constraint", context)
            return None
        elif covariant:
            variance = COVARIANT
        elif contravariant:
            variance = CONTRAVARIANT
        else:
            variance = INVARIANT
        return (variance, upper_bound)

    def process_namedtuple_definition(self, s: AssignmentStmt) -> None:
        """Check if s defines a namedtuple; if yes, store the definition in symbol table."""
        if len(s.lvalues) != 1 or not isinstance(s.lvalues[0], NameExpr):
            return
        lvalue = s.lvalues[0]
        name = lvalue.name
        named_tuple = self.check_namedtuple(s.rvalue, name)
        if named_tuple is None:
            return
        # Yes, it's a valid namedtuple definition. Add it to the symbol table.
        node = self.lookup(name, s)
        node.kind = GDEF   # TODO locally defined namedtuple
        node.node = named_tuple

    def check_namedtuple(self, node: Expression, var_name: str = None) -> Optional[TypeInfo]:
        """Check if a call defines a namedtuple.

        The optional var_name argument is the name of the variable to
        which this is assigned, if any.

        If it does, return the corresponding TypeInfo. Return None otherwise.

        If the definition is invalid but looks like a namedtuple,
        report errors but return (some) TypeInfo.
        """
        if not isinstance(node, CallExpr):
            return None
        call = node
        callee = call.callee
        if not isinstance(callee, RefExpr):
            return None
        fullname = callee.fullname
        if fullname not in ('collections.namedtuple', 'typing.NamedTuple'):
            return None
        items, types, ok = self.parse_namedtuple_args(call, fullname)
        if not ok:
            # Error. Construct dummy return value.
            return self.build_namedtuple_typeinfo('namedtuple', [], [], {})
        name = cast(StrExpr, call.args[0]).value
        if name != var_name or self.is_func_scope():
            # Give it a unique name derived from the line number.
            name += '@' + str(call.line)
        info = self.build_namedtuple_typeinfo(name, items, types, {})
        # Store it as a global just in case it would remain anonymous.
        # (Or in the nearest class if there is one.)
        stnode = SymbolTableNode(GDEF, info, self.cur_mod_id)
        if self.type:
            self.type.names[name] = stnode
        else:
            self.globals[name] = stnode
        call.analyzed = NamedTupleExpr(info)
        call.analyzed.set_line(call.line, call.column)
        return info

    def parse_namedtuple_args(self, call: CallExpr,
                              fullname: str) -> Tuple[List[str], List[Type], bool]:
        # TODO: Share code with check_argument_count in checkexpr.py?
        args = call.args
        if len(args) < 2:
            return self.fail_namedtuple_arg("Too few arguments for namedtuple()", call)
        if len(args) > 2:
            # FIX incorrect. There are two additional parameters
            return self.fail_namedtuple_arg("Too many arguments for namedtuple()", call)
        if call.arg_kinds != [ARG_POS, ARG_POS]:
            return self.fail_namedtuple_arg("Unexpected arguments to namedtuple()", call)
        if not isinstance(args[0], (StrExpr, BytesExpr, UnicodeExpr)):
            return self.fail_namedtuple_arg(
                "namedtuple() expects a string literal as the first argument", call)
        types = []  # type: List[Type]
        ok = True
        if not isinstance(args[1], (ListExpr, TupleExpr)):
            if (fullname == 'collections.namedtuple'
                    and isinstance(args[1], (StrExpr, BytesExpr, UnicodeExpr))):
                str_expr = cast(StrExpr, args[1])
                items = str_expr.value.replace(',', ' ').split()
            else:
                return self.fail_namedtuple_arg(
                    "List or tuple literal expected as the second argument to namedtuple()", call)
        else:
            listexpr = args[1]
            if fullname == 'collections.namedtuple':
                # The fields argument contains just names, with implicit Any types.
                if any(not isinstance(item, (StrExpr, BytesExpr, UnicodeExpr))
                       for item in listexpr.items):
                    return self.fail_namedtuple_arg("String literal expected as namedtuple() item",
                                                    call)
                items = [cast(StrExpr, item).value for item in listexpr.items]
            else:
                # The fields argument contains (name, type) tuples.
                items, types, ok = self.parse_namedtuple_fields_with_types(listexpr.items, call)
        if not types:
            types = [AnyType() for _ in items]
        underscore = [item for item in items if item.startswith('_')]
        if underscore:
            self.fail("namedtuple() field names cannot start with an underscore: "
                      + ', '.join(underscore), call)
        return items, types, ok

    def parse_namedtuple_fields_with_types(self, nodes: List[Expression],
                                           context: Context) -> Tuple[List[str], List[Type], bool]:
        items = []  # type: List[str]
        types = []  # type: List[Type]
        for item in nodes:
            if isinstance(item, TupleExpr):
                if len(item.items) != 2:
                    return self.fail_namedtuple_arg("Invalid NamedTuple field definition",
                                                    item)
                name, type_node = item.items
                if isinstance(name, (StrExpr, BytesExpr, UnicodeExpr)):
                    items.append(name.value)
                else:
                    return self.fail_namedtuple_arg("Invalid NamedTuple() field name", item)
                try:
                    type = expr_to_unanalyzed_type(type_node)
                except TypeTranslationError:
                    return self.fail_namedtuple_arg('Invalid field type', type_node)
                types.append(self.anal_type(type))
            else:
                return self.fail_namedtuple_arg("Tuple expected as NamedTuple() field", item)
        return items, types, True

    def fail_namedtuple_arg(self, message: str,
                            context: Context) -> Tuple[List[str], List[Type], bool]:
        self.fail(message, context)
        return [], [], False

    def basic_new_typeinfo(self, name: str, basetype_or_fallback: Instance) -> TypeInfo:
        class_def = ClassDef(name, Block([]))
        class_def.fullname = self.qualified_name(name)

        info = TypeInfo(SymbolTable(), class_def, self.cur_mod_id)
        info.mro = [info] + basetype_or_fallback.type.mro
        info.bases = [basetype_or_fallback]
        return info

    def build_namedtuple_typeinfo(self, name: str, items: List[str], types: List[Type],
                                  default_items: Dict[str, Expression]) -> TypeInfo:
        strtype = self.str_type()
        basetuple_type = self.named_type('__builtins__.tuple', [AnyType()])
        dictype = (self.named_type_or_none('builtins.dict', [strtype, AnyType()])
                   or self.object_type())
        # Actual signature should return OrderedDict[str, Union[types]]
        ordereddictype = (self.named_type_or_none('builtins.dict', [strtype, AnyType()])
                          or self.object_type())
<<<<<<< HEAD
        # 'builtins.tuple' has only one type parameter, the corresponding type argument
        #  in the fallback instance should be a join of all item types. It will be calculated in
        # third pass.
=======
        # 'builtins.tuple' has only one type parameter.
        #
        # TODO: The corresponding type argument in the fallback instance should be a join of
        #       all item types, but we can't do joins during this pass of semantic analysis
        #       and we are using Any as a workaround.
>>>>>>> 2be1aa1e
        fallback = self.named_type('__builtins__.tuple', [AnyType()])
        # Note: actual signature should accept an invariant version of Iterable[UnionType[types]].
        # but it can't be expressed. 'new' and 'len' should be callable types.
        iterable_type = self.named_type_or_none('typing.Iterable', [AnyType()])
        function_type = self.named_type('__builtins__.function')

        info = self.basic_new_typeinfo(name, fallback)
        info.is_named_tuple = True
        info.tuple_type = TupleType(types, fallback)

        def add_field(var: Var, is_initialized_in_class: bool = False,
                      is_property: bool = False) -> None:
            var.info = info
            var.is_initialized_in_class = is_initialized_in_class
            var.is_property = is_property
            info.names[var.name()] = SymbolTableNode(MDEF, var)

        vars = [Var(item, typ) for item, typ in zip(items, types)]
        for var in vars:
            add_field(var, is_property=True)

        tuple_of_strings = TupleType([strtype for _ in items], basetuple_type)
        add_field(Var('_fields', tuple_of_strings), is_initialized_in_class=True)
        add_field(Var('_field_types', dictype), is_initialized_in_class=True)
        add_field(Var('_field_defaults', dictype), is_initialized_in_class=True)
        add_field(Var('_source', strtype), is_initialized_in_class=True)

        tvd = TypeVarDef('NT', 1, [], info.tuple_type)
        selftype = TypeVarType(tvd)

        def add_method(funcname: str,
                       ret: Type,
                       args: List[Argument],
                       name: str = None,
                       is_classmethod: bool = False,
                       ) -> None:
            if is_classmethod:
                first = [Argument(Var('cls'), TypeType(selftype), None, ARG_POS)]
            else:
                first = [Argument(Var('self'), selftype, None, ARG_POS)]
            args = first + args

            types = [arg.type_annotation for arg in args]
            items = [arg.variable.name() for arg in args]
            arg_kinds = [arg.kind for arg in args]
            signature = CallableType(types, arg_kinds, items, ret, function_type,
                                     name=name or info.name() + '.' + funcname)
            signature.variables = [tvd]
            func = FuncDef(funcname, args, Block([]), typ=signature)
            func.info = info
            func.is_class = is_classmethod
            if is_classmethod:
                v = Var(funcname, signature)
                v.is_classmethod = True
                v.info = info
                dec = Decorator(func, [NameExpr('classmethod')], v)
                info.names[funcname] = SymbolTableNode(MDEF, dec)
            else:
                info.names[funcname] = SymbolTableNode(MDEF, func)

        add_method('_replace', ret=selftype,
                   args=[Argument(var, var.type, EllipsisExpr(), ARG_NAMED_OPT) for var in vars])

        def make_init_arg(var: Var) -> Argument:
            default = default_items.get(var.name(), None)
            kind = ARG_POS if default is None else ARG_OPT
            return Argument(var, var.type, default, kind)

        add_method('__init__', ret=NoneTyp(), name=info.name(),
                   args=[make_init_arg(var) for var in vars])
        add_method('_asdict', args=[], ret=ordereddictype)
        add_method('_make', ret=selftype, is_classmethod=True,
                   args=[Argument(Var('iterable', iterable_type), iterable_type, None, ARG_POS),
                         Argument(Var('new'), AnyType(), EllipsisExpr(), ARG_NAMED_OPT),
                         Argument(Var('len'), AnyType(), EllipsisExpr(), ARG_NAMED_OPT)])
        return info

    def make_argument(self, name: str, type: Type) -> Argument:
        return Argument(Var(name), type, None, ARG_POS)

    def analyze_types(self, items: List[Expression]) -> List[Type]:
        result = []  # type: List[Type]
        for node in items:
            try:
                result.append(self.anal_type(expr_to_unanalyzed_type(node)))
            except TypeTranslationError:
                self.fail('Type expected', node)
                result.append(AnyType())
        return result

    def process_typeddict_definition(self, s: AssignmentStmt) -> None:
        """Check if s defines a TypedDict; if yes, store the definition in symbol table."""
        if len(s.lvalues) != 1 or not isinstance(s.lvalues[0], NameExpr):
            return
        lvalue = s.lvalues[0]
        name = lvalue.name
        typed_dict = self.check_typeddict(s.rvalue, name)
        if typed_dict is None:
            return
        # Yes, it's a valid TypedDict definition. Add it to the symbol table.
        node = self.lookup(name, s)
        if node:
            node.kind = GDEF   # TODO locally defined TypedDict
            node.node = typed_dict

    def check_typeddict(self, node: Expression, var_name: str = None) -> Optional[TypeInfo]:
        """Check if a call defines a TypedDict.

        The optional var_name argument is the name of the variable to
        which this is assigned, if any.

        If it does, return the corresponding TypeInfo. Return None otherwise.

        If the definition is invalid but looks like a TypedDict,
        report errors but return (some) TypeInfo.
        """
        if not isinstance(node, CallExpr):
            return None
        call = node
        callee = call.callee
        if not isinstance(callee, RefExpr):
            return None
        fullname = callee.fullname
        if fullname != 'mypy_extensions.TypedDict':
            return None
        items, types, ok = self.parse_typeddict_args(call, fullname)
        if not ok:
            # Error. Construct dummy return value.
            return self.build_typeddict_typeinfo('TypedDict', [], [])
        name = cast(StrExpr, call.args[0]).value
        if name != var_name or self.is_func_scope():
            # Give it a unique name derived from the line number.
            name += '@' + str(call.line)
        info = self.build_typeddict_typeinfo(name, items, types)
        # Store it as a global just in case it would remain anonymous.
        # (Or in the nearest class if there is one.)
        stnode = SymbolTableNode(GDEF, info, self.cur_mod_id)
        if self.type:
            self.type.names[name] = stnode
        else:
            self.globals[name] = stnode
        call.analyzed = TypedDictExpr(info)
        call.analyzed.set_line(call.line, call.column)
        return info

    def parse_typeddict_args(self, call: CallExpr,
                             fullname: str) -> Tuple[List[str], List[Type], bool]:
        # TODO: Share code with check_argument_count in checkexpr.py?
        args = call.args
        if len(args) < 2:
            return self.fail_typeddict_arg("Too few arguments for TypedDict()", call)
        if len(args) > 2:
            return self.fail_typeddict_arg("Too many arguments for TypedDict()", call)
        # TODO: Support keyword arguments
        if call.arg_kinds != [ARG_POS, ARG_POS]:
            return self.fail_typeddict_arg("Unexpected arguments to TypedDict()", call)
        if not isinstance(args[0], (StrExpr, BytesExpr, UnicodeExpr)):
            return self.fail_typeddict_arg(
                "TypedDict() expects a string literal as the first argument", call)
        if not isinstance(args[1], DictExpr):
            return self.fail_typeddict_arg(
                "TypedDict() expects a dictionary literal as the second argument", call)
        dictexpr = args[1]
        items, types, ok = self.parse_typeddict_fields_with_types(dictexpr.items, call)
        return items, types, ok

    def parse_typeddict_fields_with_types(self, dict_items: List[Tuple[Expression, Expression]],
                                          context: Context) -> Tuple[List[str], List[Type], bool]:
        items = []  # type: List[str]
        types = []  # type: List[Type]
        for (field_name_expr, field_type_expr) in dict_items:
            if isinstance(field_name_expr, (StrExpr, BytesExpr, UnicodeExpr)):
                items.append(field_name_expr.value)
            else:
                return self.fail_typeddict_arg("Invalid TypedDict() field name", field_name_expr)
            try:
                type = expr_to_unanalyzed_type(field_type_expr)
            except TypeTranslationError:
                return self.fail_typeddict_arg('Invalid field type', field_type_expr)
            types.append(self.anal_type(type))
        return items, types, True

    def fail_typeddict_arg(self, message: str,
                           context: Context) -> Tuple[List[str], List[Type], bool]:
        self.fail(message, context)
        return [], [], False

    def build_typeddict_typeinfo(self, name: str, items: List[str],
                                 types: List[Type]) -> TypeInfo:
        # The fallback second argument will be calculated in third pass
        fallback = (self.named_type_or_none('typing.Mapping',
                                            [self.str_type(), AnyType()])
                    or self.object_type())

        info = self.basic_new_typeinfo(name, fallback)
        info.typeddict_type = TypedDictType(OrderedDict(zip(items, types)), fallback)

        return info

    def check_classvar(self, s: AssignmentStmt) -> None:
        lvalue = s.lvalues[0]
        if len(s.lvalues) != 1 or not isinstance(lvalue, RefExpr):
            return
        if not self.is_classvar(s.type):
            return
        if self.is_class_scope() and isinstance(lvalue, NameExpr):
            node = lvalue.node
            if isinstance(node, Var):
                node.is_classvar = True
        elif not isinstance(lvalue, MemberExpr) or self.is_self_member_ref(lvalue):
            # In case of member access, report error only when assigning to self
            # Other kinds of member assignments should be already reported
            self.fail_invalid_classvar(lvalue)

    def is_classvar(self, typ: Type) -> bool:
        if not isinstance(typ, UnboundType):
            return False
        sym = self.lookup_qualified(typ.name, typ)
        if not sym or not sym.node:
            return False
        return sym.node.fullname() == 'typing.ClassVar'

    def fail_invalid_classvar(self, context: Context) -> None:
        self.fail('ClassVar can only be used for assignments in class body', context)

    def process_enum_call(self, s: AssignmentStmt) -> None:
        """Check if s defines an Enum; if yes, store the definition in symbol table."""
        if len(s.lvalues) != 1 or not isinstance(s.lvalues[0], NameExpr):
            return
        lvalue = s.lvalues[0]
        name = lvalue.name
        enum_call = self.check_enum_call(s.rvalue, name)
        if enum_call is None:
            return
        # Yes, it's a valid Enum definition. Add it to the symbol table.
        node = self.lookup(name, s)
        if node:
            node.kind = GDEF   # TODO locally defined Enum
            node.node = enum_call

    def check_enum_call(self, node: Expression, var_name: str = None) -> Optional[TypeInfo]:
        """Check if a call defines an Enum.

        Example:

          A = enum.Enum('A', 'foo bar')

        is equivalent to:

          class A(enum.Enum):
              foo = 1
              bar = 2
        """
        if not isinstance(node, CallExpr):
            return None
        call = node
        callee = call.callee
        if not isinstance(callee, RefExpr):
            return None
        fullname = callee.fullname
        if fullname not in ('enum.Enum', 'enum.IntEnum', 'enum.Flag', 'enum.IntFlag'):
            return None
        items, values, ok = self.parse_enum_call_args(call, fullname.split('.')[-1])
        if not ok:
            # Error. Construct dummy return value.
            return self.build_enum_call_typeinfo('Enum', [], fullname)
        name = cast(StrExpr, call.args[0]).value
        if name != var_name or self.is_func_scope():
            # Give it a unique name derived from the line number.
            name += '@' + str(call.line)
        info = self.build_enum_call_typeinfo(name, items, fullname)
        # Store it as a global just in case it would remain anonymous.
        # (Or in the nearest class if there is one.)
        stnode = SymbolTableNode(GDEF, info, self.cur_mod_id)
        if self.type:
            self.type.names[name] = stnode
        else:
            self.globals[name] = stnode
        call.analyzed = EnumCallExpr(info, items, values)
        call.analyzed.set_line(call.line, call.column)
        return info

    def build_enum_call_typeinfo(self, name: str, items: List[str], fullname: str) -> TypeInfo:
        base = self.named_type_or_none(fullname)
        assert base is not None
        info = self.basic_new_typeinfo(name, base)
        info.is_enum = True
        for item in items:
            var = Var(item)
            var.info = info
            var.is_property = True
            info.names[item] = SymbolTableNode(MDEF, var)
        return info

    def parse_enum_call_args(self, call: CallExpr,
                             class_name: str) -> Tuple[List[str],
                                                       List[Optional[Expression]], bool]:
        args = call.args
        if len(args) < 2:
            return self.fail_enum_call_arg("Too few arguments for %s()" % class_name, call)
        if len(args) > 2:
            return self.fail_enum_call_arg("Too many arguments for %s()" % class_name, call)
        if call.arg_kinds != [ARG_POS, ARG_POS]:
            return self.fail_enum_call_arg("Unexpected arguments to %s()" % class_name, call)
        if not isinstance(args[0], (StrExpr, UnicodeExpr)):
            return self.fail_enum_call_arg(
                "%s() expects a string literal as the first argument" % class_name, call)
        items = []
        values = []  # type: List[Optional[Expression]]
        if isinstance(args[1], (StrExpr, UnicodeExpr)):
            fields = args[1].value
            for field in fields.replace(',', ' ').split():
                items.append(field)
        elif isinstance(args[1], (TupleExpr, ListExpr)):
            seq_items = args[1].items
            if all(isinstance(seq_item, (StrExpr, UnicodeExpr)) for seq_item in seq_items):
                items = [cast(StrExpr, seq_item).value for seq_item in seq_items]
            elif all(isinstance(seq_item, (TupleExpr, ListExpr))
                     and len(seq_item.items) == 2
                     and isinstance(seq_item.items[0], (StrExpr, UnicodeExpr))
                     for seq_item in seq_items):
                for seq_item in seq_items:
                    assert isinstance(seq_item, (TupleExpr, ListExpr))
                    name, value = seq_item.items
                    assert isinstance(name, (StrExpr, UnicodeExpr))
                    items.append(name.value)
                    values.append(value)
            else:
                return self.fail_enum_call_arg(
                    "%s() with tuple or list expects strings or (name, value) pairs" %
                    class_name,
                    call)
        elif isinstance(args[1], DictExpr):
            for key, value in args[1].items:
                if not isinstance(key, (StrExpr, UnicodeExpr)):
                    return self.fail_enum_call_arg(
                        "%s() with dict literal requires string literals" % class_name, call)
                items.append(key.value)
                values.append(value)
        else:
            # TODO: Allow dict(x=1, y=2) as a substitute for {'x': 1, 'y': 2}?
            return self.fail_enum_call_arg(
                "%s() expects a string, tuple, list or dict literal as the second argument" %
                class_name,
                call)
        if len(items) == 0:
            return self.fail_enum_call_arg("%s() needs at least one item" % class_name, call)
        if not values:
            values = [None] * len(items)
        assert len(items) == len(values)
        return items, values, True

    def fail_enum_call_arg(self, message: str,
                           context: Context) -> Tuple[List[str],
                                                      List[Optional[Expression]], bool]:
        self.fail(message, context)
        return [], [], False

    def visit_decorator(self, dec: Decorator) -> None:
        for d in dec.decorators:
            d.accept(self)
        removed = []  # type: List[int]
        no_type_check = False
        for i, d in enumerate(dec.decorators):
            # A bunch of decorators are special cased here.
            if refers_to_fullname(d, 'abc.abstractmethod'):
                removed.append(i)
                dec.func.is_abstract = True
                self.check_decorated_function_is_method('abstractmethod', dec)
            elif (refers_to_fullname(d, 'asyncio.coroutines.coroutine') or
                  refers_to_fullname(d, 'types.coroutine')):
                removed.append(i)
                dec.func.is_awaitable_coroutine = True
            elif refers_to_fullname(d, 'builtins.staticmethod'):
                removed.append(i)
                dec.func.is_static = True
                dec.var.is_staticmethod = True
                self.check_decorated_function_is_method('staticmethod', dec)
            elif refers_to_fullname(d, 'builtins.classmethod'):
                removed.append(i)
                dec.func.is_class = True
                dec.var.is_classmethod = True
                self.check_decorated_function_is_method('classmethod', dec)
            elif (refers_to_fullname(d, 'builtins.property') or
                  refers_to_fullname(d, 'abc.abstractproperty')):
                removed.append(i)
                dec.func.is_property = True
                dec.var.is_property = True
                if refers_to_fullname(d, 'abc.abstractproperty'):
                    dec.func.is_abstract = True
                self.check_decorated_function_is_method('property', dec)
                if len(dec.func.arguments) > 1:
                    self.fail('Too many arguments', dec.func)
            elif refers_to_fullname(d, 'typing.no_type_check'):
                dec.var.type = AnyType()
                no_type_check = True
        for i in reversed(removed):
            del dec.decorators[i]
        if not dec.is_overload or dec.var.is_property:
            if self.is_func_scope():
                self.add_symbol(dec.var.name(), SymbolTableNode(LDEF, dec),
                                dec)
            elif self.type:
                dec.var.info = self.type
                dec.var.is_initialized_in_class = True
                self.add_symbol(dec.var.name(), SymbolTableNode(MDEF, dec),
                                dec)
        if not no_type_check:
            dec.func.accept(self)
        if dec.decorators and dec.var.is_property:
            self.fail('Decorated property not supported', dec)

    def check_decorated_function_is_method(self, decorator: str,
                                           context: Context) -> None:
        if not self.type or self.is_func_scope():
            self.fail("'%s' used with a non-method" % decorator, context)

    def visit_expression_stmt(self, s: ExpressionStmt) -> None:
        s.expr.accept(self)

    def visit_return_stmt(self, s: ReturnStmt) -> None:
        if not self.is_func_scope():
            self.fail("'return' outside function", s)
        if s.expr:
            s.expr.accept(self)

    def visit_raise_stmt(self, s: RaiseStmt) -> None:
        if s.expr:
            s.expr.accept(self)
        if s.from_expr:
            s.from_expr.accept(self)

    def visit_assert_stmt(self, s: AssertStmt) -> None:
        if s.expr:
            s.expr.accept(self)
        if s.msg:
            s.msg.accept(self)

    def visit_operator_assignment_stmt(self,
                                       s: OperatorAssignmentStmt) -> None:
        s.lvalue.accept(self)
        s.rvalue.accept(self)
        if (isinstance(s.lvalue, NameExpr) and s.lvalue.name == '__all__' and
                s.lvalue.kind == GDEF and isinstance(s.rvalue, (ListExpr, TupleExpr))):
            self.add_exports(*s.rvalue.items)

    def visit_while_stmt(self, s: WhileStmt) -> None:
        s.expr.accept(self)
        self.loop_depth += 1
        s.body.accept(self)
        self.loop_depth -= 1
        self.visit_block_maybe(s.else_body)

    def visit_for_stmt(self, s: ForStmt) -> None:
        s.expr.accept(self)

        # Bind index variables and check if they define new names.
        self.analyze_lvalue(s.index, explicit_type=s.index_type is not None)
        if s.index_type:
            if self.is_classvar(s.index_type):
                self.fail_invalid_classvar(s.index)
            allow_tuple_literal = isinstance(s.index, (TupleExpr, ListExpr))
            s.index_type = self.anal_type(s.index_type, allow_tuple_literal=allow_tuple_literal)
            self.store_declared_types(s.index, s.index_type)

        self.loop_depth += 1
        self.visit_block(s.body)
        self.loop_depth -= 1

        self.visit_block_maybe(s.else_body)

    def visit_break_stmt(self, s: BreakStmt) -> None:
        if self.loop_depth == 0:
            self.fail("'break' outside loop", s, True, blocker=True)

    def visit_continue_stmt(self, s: ContinueStmt) -> None:
        if self.loop_depth == 0:
            self.fail("'continue' outside loop", s, True, blocker=True)

    def visit_if_stmt(self, s: IfStmt) -> None:
        infer_reachability_of_if_statement(s,
            pyversion=self.options.python_version,
            platform=self.options.platform)
        for i in range(len(s.expr)):
            s.expr[i].accept(self)
            self.visit_block(s.body[i])
        self.visit_block_maybe(s.else_body)

    def visit_try_stmt(self, s: TryStmt) -> None:
        self.analyze_try_stmt(s, self)

    def analyze_try_stmt(self, s: TryStmt, visitor: NodeVisitor,
                         add_global: bool = False) -> None:
        s.body.accept(visitor)
        for type, var, handler in zip(s.types, s.vars, s.handlers):
            if type:
                type.accept(visitor)
            if var:
                self.analyze_lvalue(var, add_global=add_global)
            handler.accept(visitor)
        if s.else_body:
            s.else_body.accept(visitor)
        if s.finally_body:
            s.finally_body.accept(visitor)

    def visit_with_stmt(self, s: WithStmt) -> None:
        types = []  # type: List[Type]

        if s.target_type:
            actual_targets = [t for t in s.target if t is not None]
            if len(actual_targets) == 0:
                # We have a type for no targets
                self.fail('Invalid type comment', s)
            elif len(actual_targets) == 1:
                # We have one target and one type
                types = [s.target_type]
            elif isinstance(s.target_type, TupleType):
                # We have multiple targets and multiple types
                if len(actual_targets) == len(s.target_type.items):
                    types = s.target_type.items
                else:
                    # But it's the wrong number of items
                    self.fail('Incompatible number of types for `with` targets', s)
            else:
                # We have multiple targets and one type
                self.fail('Multiple types expected for multiple `with` targets', s)

        new_types = []  # type: List[Type]
        for e, n in zip(s.expr, s.target):
            e.accept(self)
            if n:
                self.analyze_lvalue(n, explicit_type=s.target_type is not None)

                # Since we have a target, pop the next type from types
                if types:
                    t = types.pop(0)
                    if self.is_classvar(t):
                        self.fail_invalid_classvar(n)
                    allow_tuple_literal = isinstance(n, (TupleExpr, ListExpr))
                    t = self.anal_type(t, allow_tuple_literal=allow_tuple_literal)
                    new_types.append(t)
                    self.store_declared_types(n, t)

        # Reverse the logic above to correctly reassign target_type
        if new_types:
            if len(s.target) == 1:
                s.target_type = new_types[0]
            elif isinstance(s.target_type, TupleType):
                s.target_type = s.target_type.copy_modified(items=new_types)

        self.visit_block(s.body)

    def visit_del_stmt(self, s: DelStmt) -> None:
        s.expr.accept(self)
        if not self.is_valid_del_target(s.expr):
            self.fail('Invalid delete target', s)

    def is_valid_del_target(self, s: Expression) -> bool:
        if isinstance(s, (IndexExpr, NameExpr, MemberExpr)):
            return True
        elif isinstance(s, TupleExpr):
            return all(self.is_valid_del_target(item) for item in s.items)
        else:
            return False

    def visit_global_decl(self, g: GlobalDecl) -> None:
        for name in g.names:
            if name in self.nonlocal_decls[-1]:
                self.fail("Name '{}' is nonlocal and global".format(name), g)
            self.global_decls[-1].add(name)

    def visit_nonlocal_decl(self, d: NonlocalDecl) -> None:
        if not self.is_func_scope():
            self.fail("nonlocal declaration not allowed at module level", d)
        else:
            for name in d.names:
                for table in reversed(self.locals[:-1]):
                    if table is not None and name in table:
                        break
                else:
                    self.fail("No binding for nonlocal '{}' found".format(name), d)

                if self.locals[-1] is not None and name in self.locals[-1]:
                    self.fail("Name '{}' is already defined in local "
                              "scope before nonlocal declaration".format(name), d)

                if name in self.global_decls[-1]:
                    self.fail("Name '{}' is nonlocal and global".format(name), d)
                self.nonlocal_decls[-1].add(name)

    def visit_print_stmt(self, s: PrintStmt) -> None:
        for arg in s.args:
            arg.accept(self)
        if s.target:
            s.target.accept(self)

    def visit_exec_stmt(self, s: ExecStmt) -> None:
        s.expr.accept(self)
        if s.variables1:
            s.variables1.accept(self)
        if s.variables2:
            s.variables2.accept(self)

    #
    # Expressions
    #

    def visit_name_expr(self, expr: NameExpr) -> None:
        n = self.lookup(expr.name, expr)
        if n:
            if n.kind == TVAR and self.tvar_scope.get_binding(n):
                self.fail("'{}' is a type variable and only valid in type "
                          "context".format(expr.name), expr)
            else:
                expr.kind = n.kind
                expr.node = n.node
                expr.fullname = n.fullname

    def visit_super_expr(self, expr: SuperExpr) -> None:
        if not self.type:
            self.fail('"super" used outside class', expr)
            return
        expr.info = self.type

    def visit_tuple_expr(self, expr: TupleExpr) -> None:
        for item in expr.items:
            if isinstance(item, StarExpr):
                item.valid = True
            item.accept(self)

    def visit_list_expr(self, expr: ListExpr) -> None:
        for item in expr.items:
            if isinstance(item, StarExpr):
                item.valid = True
            item.accept(self)

    def visit_set_expr(self, expr: SetExpr) -> None:
        for item in expr.items:
            if isinstance(item, StarExpr):
                item.valid = True
            item.accept(self)

    def visit_dict_expr(self, expr: DictExpr) -> None:
        for key, value in expr.items:
            if key is not None:
                key.accept(self)
            value.accept(self)

    def visit_star_expr(self, expr: StarExpr) -> None:
        if not expr.valid:
            # XXX TODO Change this error message
            self.fail('Can use starred expression only as assignment target', expr)
        else:
            expr.expr.accept(self)

    def visit_yield_from_expr(self, e: YieldFromExpr) -> None:
        if not self.is_func_scope():  # not sure
            self.fail("'yield from' outside function", e, True, blocker=True)
        else:
            if self.function_stack[-1].is_coroutine:
                self.fail("'yield from' in async function", e, True, blocker=True)
            else:
                self.function_stack[-1].is_generator = True
        if e.expr:
            e.expr.accept(self)

    def visit_call_expr(self, expr: CallExpr) -> None:
        """Analyze a call expression.

        Some call expressions are recognized as special forms, including
        cast(...).
        """
        expr.callee.accept(self)
        if refers_to_fullname(expr.callee, 'typing.cast'):
            # Special form cast(...).
            if not self.check_fixed_args(expr, 2, 'cast'):
                return
            # Translate first argument to an unanalyzed type.
            try:
                target = expr_to_unanalyzed_type(expr.args[0])
            except TypeTranslationError:
                self.fail('Cast target is not a type', expr)
                return
            # Piggyback CastExpr object to the CallExpr object; it takes
            # precedence over the CallExpr semantics.
            expr.analyzed = CastExpr(expr.args[1], target)
            expr.analyzed.line = expr.line
            expr.analyzed.accept(self)
        elif refers_to_fullname(expr.callee, 'builtins.reveal_type'):
            if not self.check_fixed_args(expr, 1, 'reveal_type'):
                return
            expr.analyzed = RevealTypeExpr(expr.args[0])
            expr.analyzed.line = expr.line
            expr.analyzed.column = expr.column
            expr.analyzed.accept(self)
        elif refers_to_fullname(expr.callee, 'typing.Any'):
            # Special form Any(...) no longer supported.
            self.fail('Any(...) is no longer supported. Use cast(Any, ...) instead', expr)
        elif refers_to_fullname(expr.callee, 'typing._promote'):
            # Special form _promote(...).
            if not self.check_fixed_args(expr, 1, '_promote'):
                return
            # Translate first argument to an unanalyzed type.
            try:
                target = expr_to_unanalyzed_type(expr.args[0])
            except TypeTranslationError:
                self.fail('Argument 1 to _promote is not a type', expr)
                return
            expr.analyzed = PromoteExpr(target)
            expr.analyzed.line = expr.line
            expr.analyzed.accept(self)
        elif refers_to_fullname(expr.callee, 'builtins.dict'):
            expr.analyzed = self.translate_dict_call(expr)
        else:
            # Normal call expression.
            for a in expr.args:
                a.accept(self)

            if (isinstance(expr.callee, MemberExpr) and
                    isinstance(expr.callee.expr, NameExpr) and
                    expr.callee.expr.name == '__all__' and
                    expr.callee.expr.kind == GDEF and
                    expr.callee.name in ('append', 'extend')):
                if expr.callee.name == 'append' and expr.args:
                    self.add_exports(expr.args[0])
                elif (expr.callee.name == 'extend' and expr.args and
                        isinstance(expr.args[0], (ListExpr, TupleExpr))):
                    self.add_exports(*expr.args[0].items)

    def translate_dict_call(self, call: CallExpr) -> Optional[DictExpr]:
        """Translate 'dict(x=y, ...)' to {'x': y, ...}.

        For other variants of dict(...), return None.
        """
        if not call.args:
            return None
        if not all(kind == ARG_NAMED for kind in call.arg_kinds):
            # Must still accept those args.
            for a in call.args:
                a.accept(self)
            return None
        expr = DictExpr([(StrExpr(key), value)
                         for key, value in zip(call.arg_names, call.args)])
        expr.set_line(call)
        expr.accept(self)
        return expr

    def check_fixed_args(self, expr: CallExpr, numargs: int,
                         name: str) -> bool:
        """Verify that expr has specified number of positional args.

        Return True if the arguments are valid.
        """
        s = 's'
        if numargs == 1:
            s = ''
        if len(expr.args) != numargs:
            self.fail("'%s' expects %d argument%s" % (name, numargs, s),
                      expr)
            return False
        if expr.arg_kinds != [ARG_POS] * numargs:
            self.fail("'%s' must be called with %s positional argument%s" %
                      (name, numargs, s), expr)
            return False
        return True

    def visit_member_expr(self, expr: MemberExpr) -> None:
        base = expr.expr
        base.accept(self)
        # Bind references to module attributes.
        if isinstance(base, RefExpr) and base.kind == MODULE_REF:
            # This branch handles the case foo.bar where foo is a module.
            # In this case base.node is the module's MypyFile and we look up
            # bar in its namespace.  This must be done for all types of bar.
            file = cast(Optional[MypyFile], base.node)  # can't use isinstance due to issue #2999
            n = file.names.get(expr.name, None) if file is not None else None
            if n:
                n = self.normalize_type_alias(n, expr)
                if not n:
                    return
                expr.kind = n.kind
                expr.fullname = n.fullname
                expr.node = n.node
            else:
                # We only catch some errors here; the rest will be
                # caught during type checking.
                #
                # This way we can report a larger number of errors in
                # one type checker run. If we reported errors here,
                # the build would terminate after semantic analysis
                # and we wouldn't be able to report any type errors.
                full_name = '%s.%s' % (file.fullname() if file is not None else None, expr.name)
                mod_name = " '%s'" % file.fullname() if file is not None else ''
                if full_name in obsolete_name_mapping:
                    self.fail("Module%s has no attribute %r (it's now called %r)" % (
                        mod_name, expr.name, obsolete_name_mapping[full_name]), expr)
        elif isinstance(base, RefExpr) and isinstance(base.node, TypeInfo):
            n = base.node.names.get(expr.name)
            if n is not None and (n.kind == MODULE_REF or isinstance(n.node, TypeInfo)):
                # This branch handles the case C.bar where C is a class and
                # bar is a type definition or a module resulting from
                # `import bar` inside class C. Here base.node is a TypeInfo,
                # and again we look up the name in its namespace.
                # This is done only when bar is a module or a type; other
                # things (e.g. methods) are handled by other code in checkmember.
                n = self.normalize_type_alias(n, expr)
                if not n:
                    return
                expr.kind = n.kind
                expr.fullname = n.fullname
                expr.node = n.node

    def visit_op_expr(self, expr: OpExpr) -> None:
        expr.left.accept(self)
        expr.right.accept(self)

    def visit_comparison_expr(self, expr: ComparisonExpr) -> None:
        for operand in expr.operands:
            operand.accept(self)

    def visit_unary_expr(self, expr: UnaryExpr) -> None:
        expr.expr.accept(self)

    def visit_index_expr(self, expr: IndexExpr) -> None:
        expr.base.accept(self)
        if (isinstance(expr.base, RefExpr)
                and isinstance(expr.base.node, TypeInfo)
                and not expr.base.node.is_generic()):
            expr.index.accept(self)
        elif isinstance(expr.base, RefExpr) and expr.base.kind == TYPE_ALIAS:
            # Special form -- subscripting a generic type alias.
            # Perform the type substitution and create a new alias.
            res = analyze_type_alias(expr,
                                     self.lookup_qualified,
                                     self.lookup_fully_qualified,
                                     self.tvar_scope,
                                     self.fail, allow_unnormalized=self.is_stub_file)
            expr.analyzed = TypeAliasExpr(res, fallback=self.alias_fallback(res),
                                          in_runtime=True)
        elif refers_to_class_or_function(expr.base):
            # Special form -- type application.
            # Translate index to an unanalyzed type.
            types = []  # type: List[Type]
            if isinstance(expr.index, TupleExpr):
                items = expr.index.items
            else:
                items = [expr.index]
            for item in items:
                try:
                    typearg = expr_to_unanalyzed_type(item)
                except TypeTranslationError:
                    self.fail('Type expected within [...]', expr)
                    return
                typearg = self.anal_type(typearg, aliasing=True)
                types.append(typearg)
            expr.analyzed = TypeApplication(expr.base, types)
            expr.analyzed.line = expr.line
            # list, dict, set are not directly subscriptable
            n = self.lookup_type_node(expr.base)
            if n and not n.normalized and n.fullname in nongen_builtins:
                self.fail(no_subscript_builtin_alias(n.fullname, propose_alt=False), expr)
        else:
            expr.index.accept(self)

    def lookup_type_node(self, expr: Expression) -> Optional[SymbolTableNode]:
        try:
            t = expr_to_unanalyzed_type(expr)
        except TypeTranslationError:
            return None
        if isinstance(t, UnboundType):
            n = self.lookup_qualified(t.name, expr)
            return n
        return None

    def visit_slice_expr(self, expr: SliceExpr) -> None:
        if expr.begin_index:
            expr.begin_index.accept(self)
        if expr.end_index:
            expr.end_index.accept(self)
        if expr.stride:
            expr.stride.accept(self)

    def visit_cast_expr(self, expr: CastExpr) -> None:
        expr.expr.accept(self)
        expr.type = self.anal_type(expr.type)

    def visit_reveal_type_expr(self, expr: RevealTypeExpr) -> None:
        expr.expr.accept(self)

    def visit_type_application(self, expr: TypeApplication) -> None:
        expr.expr.accept(self)
        for i in range(len(expr.types)):
            expr.types[i] = self.anal_type(expr.types[i])

    def visit_list_comprehension(self, expr: ListComprehension) -> None:
        expr.generator.accept(self)

    def visit_set_comprehension(self, expr: SetComprehension) -> None:
        expr.generator.accept(self)

    def visit_dictionary_comprehension(self, expr: DictionaryComprehension) -> None:
        self.enter()
        self.analyze_comp_for(expr)
        expr.key.accept(self)
        expr.value.accept(self)
        self.leave()
        self.analyze_comp_for_2(expr)

    def visit_generator_expr(self, expr: GeneratorExpr) -> None:
        self.enter()
        self.analyze_comp_for(expr)
        expr.left_expr.accept(self)
        self.leave()
        self.analyze_comp_for_2(expr)

    def analyze_comp_for(self, expr: Union[GeneratorExpr,
                                           DictionaryComprehension]) -> None:
        """Analyses the 'comp_for' part of comprehensions (part 1).

        That is the part after 'for' in (x for x in l if p). This analyzes
        variables and conditions which are analyzed in a local scope.
        """
        for i, (index, sequence, conditions) in enumerate(zip(expr.indices,
                                                              expr.sequences,
                                                              expr.condlists)):
            if i > 0:
                sequence.accept(self)
            # Bind index variables.
            self.analyze_lvalue(index)
            for cond in conditions:
                cond.accept(self)

    def analyze_comp_for_2(self, expr: Union[GeneratorExpr,
                                             DictionaryComprehension]) -> None:
        """Analyses the 'comp_for' part of comprehensions (part 2).

        That is the part after 'for' in (x for x in l if p). This analyzes
        the 'l' part which is analyzed in the surrounding scope.
        """
        expr.sequences[0].accept(self)

    def visit_lambda_expr(self, expr: LambdaExpr) -> None:
        self.analyze_function(expr)

    def visit_conditional_expr(self, expr: ConditionalExpr) -> None:
        expr.if_expr.accept(self)
        expr.cond.accept(self)
        expr.else_expr.accept(self)

    def visit_backquote_expr(self, expr: BackquoteExpr) -> None:
        expr.expr.accept(self)

    def visit__promote_expr(self, expr: PromoteExpr) -> None:
        expr.type = self.anal_type(expr.type)

    def visit_yield_expr(self, expr: YieldExpr) -> None:
        if not self.is_func_scope():
            self.fail("'yield' outside function", expr, True, blocker=True)
        else:
            if self.function_stack[-1].is_coroutine:
                if self.options.python_version < (3, 6):
                    self.fail("'yield' in async function", expr, True, blocker=True)
                else:
                    self.function_stack[-1].is_generator = True
                    self.function_stack[-1].is_async_generator = True
            else:
                self.function_stack[-1].is_generator = True
        if expr.expr:
            expr.expr.accept(self)

    def visit_await_expr(self, expr: AwaitExpr) -> None:
        if not self.is_func_scope():
            self.fail("'await' outside function", expr)
        elif not self.function_stack[-1].is_coroutine:
            self.fail("'await' outside coroutine ('async def')", expr)
        expr.expr.accept(self)

    #
    # Helpers
    #

    @contextmanager
    def tvar_scope_frame(self, frame: TypeVarScope) -> Iterator[None]:
        old_scope = self.tvar_scope
        self.tvar_scope = frame
        yield
        self.tvar_scope = old_scope

    def lookup(self, name: str, ctx: Context) -> SymbolTableNode:
        """Look up an unqualified name in all active namespaces."""
        # 1a. Name declared using 'global x' takes precedence
        if name in self.global_decls[-1]:
            if name in self.globals:
                return self.globals[name]
            else:
                self.name_not_defined(name, ctx)
                return None
        # 1b. Name declared using 'nonlocal x' takes precedence
        if name in self.nonlocal_decls[-1]:
            for table in reversed(self.locals[:-1]):
                if table is not None and name in table:
                    return table[name]
            else:
                self.name_not_defined(name, ctx)
                return None
        # 2. Class attributes (if within class definition)
        if self.is_class_scope() and name in self.type.names:
            return self.type.names[name]
        # 3. Local (function) scopes
        for table in reversed(self.locals):
            if table is not None and name in table:
                return table[name]
        # 4. Current file global scope
        if name in self.globals:
            return self.globals[name]
        # 5. Builtins
        b = self.globals.get('__builtins__', None)
        if b:
            assert isinstance(b.node, MypyFile)
            table = b.node.names
            if name in table:
                if name[0] == "_" and name[1] != "_":
                    self.name_not_defined(name, ctx)
                    return None
                node = table[name]
                return node
        # Give up.
        self.name_not_defined(name, ctx)
        self.check_for_obsolete_short_name(name, ctx)
        return None

    def check_for_obsolete_short_name(self, name: str, ctx: Context) -> None:
        matches = [obsolete_name
                   for obsolete_name in obsolete_name_mapping
                   if obsolete_name.rsplit('.', 1)[-1] == name]
        if len(matches) == 1:
            self.note("(Did you mean '{}'?)".format(obsolete_name_mapping[matches[0]]), ctx)

    def lookup_qualified(self, name: str, ctx: Context) -> SymbolTableNode:
        if '.' not in name:
            return self.lookup(name, ctx)
        else:
            parts = name.split('.')
            n = self.lookup(parts[0], ctx)  # type: SymbolTableNode
            if n:
                for i in range(1, len(parts)):
                    if isinstance(n.node, TypeInfo):
                        if n.node.mro is None:
                            # We haven't yet analyzed the class `n.node`.  Fall back to direct
                            # lookup in the names declared directly under it, without its base
                            # classes.  This can happen when we have a forward reference to a
                            # nested class, and the reference is bound before the outer class
                            # has been fully semantically analyzed.
                            #
                            # A better approach would be to introduce a new analysis pass or
                            # to move things around between passes, but this unblocks a common
                            # use case even though this is a little limited in case there is
                            # inheritance involved.
                            result = n.node.names.get(parts[i])
                        else:
                            result = n.node.get(parts[i])
                        n = result
                    elif isinstance(n.node, MypyFile):
                        n = n.node.names.get(parts[i], None)
                    # TODO: What if node is Var or FuncDef?
                    if not n:
                        self.name_not_defined(name, ctx)
                        break
                if n:
                    n = self.normalize_type_alias(n, ctx)
            return n

    def builtin_type(self, fully_qualified_name: str) -> Instance:
        sym = self.lookup_fully_qualified(fully_qualified_name)
        node = sym.node
        assert isinstance(node, TypeInfo)
        return Instance(node, [AnyType()] * len(node.defn.type_vars))

    def lookup_fully_qualified(self, name: str) -> SymbolTableNode:
        """Lookup a fully qualified name.

        Assume that the name is defined. This happens in the global namespace -- the local
        module namespace is ignored.
        """
        assert '.' in name
        parts = name.split('.')
        n = self.modules[parts[0]]
        for i in range(1, len(parts) - 1):
            next_sym = n.names[parts[i]]
            assert isinstance(next_sym.node, MypyFile)
            n = next_sym.node
        return n.names.get(parts[-1])

    def lookup_fully_qualified_or_none(self, name: str) -> Optional[SymbolTableNode]:
        """Lookup a fully qualified name.

        Assume that the name is defined. This happens in the global namespace -- the local
        module namespace is ignored.
        """
        assert '.' in name
        parts = name.split('.')
        n = self.modules[parts[0]]
        for i in range(1, len(parts) - 1):
            next_sym = n.names.get(parts[i])
            if not next_sym:
                return None
            assert isinstance(next_sym.node, MypyFile)
            n = next_sym.node
        return n.names.get(parts[-1])

    def qualified_name(self, n: str) -> str:
        if self.type is not None:
            base = self.type._fullname
        else:
            base = self.cur_mod_id
        return base + '.' + n

    def enter(self) -> None:
        self.locals.append(SymbolTable())
        self.global_decls.append(set())
        self.nonlocal_decls.append(set())
        # -1 since entering block will increment this to 0.
        self.block_depth.append(-1)

    def leave(self) -> None:
        self.locals.pop()
        self.global_decls.pop()
        self.nonlocal_decls.pop()
        self.block_depth.pop()

    def is_func_scope(self) -> bool:
        return self.locals[-1] is not None

    def is_class_scope(self) -> bool:
        return self.type is not None and not self.is_func_scope()

    def is_module_scope(self) -> bool:
        return not (self.is_class_scope() or self.is_func_scope())

    def add_symbol(self, name: str, node: SymbolTableNode,
                   context: Context) -> None:
        if self.is_func_scope():
            if name in self.locals[-1]:
                # Flag redefinition unless this is a reimport of a module.
                if not (node.kind == MODULE_REF and
                        self.locals[-1][name].node == node.node):
                    self.name_already_defined(name, context)
            self.locals[-1][name] = node
        elif self.type:
            self.type.names[name] = node
        else:
            existing = self.globals.get(name)
            if existing and (not isinstance(node.node, MypyFile) or
                             existing.node != node.node) and existing.kind != UNBOUND_IMPORTED:
                # Modules can be imported multiple times to support import
                # of multiple submodules of a package (e.g. a.x and a.y).
                ok = False
                # Only report an error if the symbol collision provides a different type.
                if existing.type and node.type and is_same_type(existing.type, node.type):
                    ok = True
                if not ok:
                    self.name_already_defined(name, context)
            self.globals[name] = node

    def add_local(self, node: Union[Var, FuncDef, OverloadedFuncDef], ctx: Context) -> None:
        name = node.name()
        if name in self.locals[-1]:
            self.name_already_defined(name, ctx)
        node._fullname = name
        self.locals[-1][name] = SymbolTableNode(LDEF, node)

    def add_exports(self, *exps: Expression) -> None:
        for exp in exps:
            if isinstance(exp, StrExpr):
                self.all_exports.add(exp.value)

    def check_no_global(self, n: str, ctx: Context,
                        is_overloaded_func: bool = False) -> None:
        if n in self.globals:
            prev_is_overloaded = isinstance(self.globals[n], OverloadedFuncDef)
            if is_overloaded_func and prev_is_overloaded:
                self.fail("Nonconsecutive overload {} found".format(n), ctx)
            elif prev_is_overloaded:
                self.fail("Definition of '{}' missing 'overload'".format(n), ctx)
            else:
                self.name_already_defined(n, ctx)

    def name_not_defined(self, name: str, ctx: Context) -> None:
        message = "Name '{}' is not defined".format(name)
        extra = self.undefined_name_extra_info(name)
        if extra:
            message += ' {}'.format(extra)
        self.fail(message, ctx)

    def name_already_defined(self, name: str, ctx: Context) -> None:
        self.fail("Name '{}' already defined".format(name), ctx)

    def fail(self, msg: str, ctx: Context, serious: bool = False, *,
             blocker: bool = False) -> None:
        if (not serious and
                not self.options.check_untyped_defs and
                self.function_stack and
                self.function_stack[-1].is_dynamic()):
            return
        # In case it's a bug and we don't really have context
        assert ctx is not None, msg
        self.errors.report(ctx.get_line(), ctx.get_column(), msg, blocker=blocker)

    def fail_blocker(self, msg: str, ctx: Context) -> None:
        self.fail(msg, ctx, blocker=True)

    def note(self, msg: str, ctx: Context) -> None:
        if (not self.options.check_untyped_defs and
                self.function_stack and
                self.function_stack[-1].is_dynamic()):
            return
        self.errors.report(ctx.get_line(), ctx.get_column(), msg, severity='note')

    def undefined_name_extra_info(self, fullname: str) -> Optional[str]:
        if fullname in obsolete_name_mapping:
            return "(it's now called '{}')".format(obsolete_name_mapping[fullname])
        else:
            return None

    def accept(self, node: Node) -> None:
        try:
            node.accept(self)
        except Exception as err:
            report_internal_error(err, self.errors.file, node.line, self.errors, self.options)


class FirstPass(NodeVisitor):
    """First phase of semantic analysis.

    See docstring of 'analyze()' below for a description of what this does.
    """

    def __init__(self, sem: SemanticAnalyzer) -> None:
        self.sem = sem

    def visit_file(self, file: MypyFile, fnam: str, mod_id: str, options: Options) -> None:
        """Perform the first analysis pass.

        Populate module global table.  Resolve the full names of
        definitions not nested within functions and construct type
        info structures, but do not resolve inter-definition
        references such as base classes.

        Also add implicit definitions such as __name__.

        In this phase we don't resolve imports. For 'from ... import',
        we generate dummy symbol table nodes for the imported names,
        and these will get resolved in later phases of semantic
        analysis.
        """
        sem = self.sem
        self.sem.options = options  # Needed because we sometimes call into it
        self.pyversion = options.python_version
        self.platform = options.platform
        sem.cur_mod_id = mod_id
        sem.errors.set_file(fnam, mod_id)
        sem.globals = SymbolTable()
        sem.global_decls = [set()]
        sem.nonlocal_decls = [set()]
        sem.block_depth = [0]

        defs = file.defs

        # Add implicit definitions of module '__name__' etc.
        for name, t in implicit_module_attrs.items():
            # unicode docstrings should be accepted in Python 2
            if name == '__doc__':
                if self.pyversion >= (3, 0):
                    typ = UnboundType('__builtins__.str')  # type: Type
                else:
                    typ = UnionType([UnboundType('__builtins__.str'),
                                     UnboundType('__builtins__.unicode')])
            else:
                assert t is not None, 'type should be specified for {}'.format(name)
                typ = UnboundType(t)
            v = Var(name, typ)
            v._fullname = self.sem.qualified_name(name)
            self.sem.globals[name] = SymbolTableNode(GDEF, v, self.sem.cur_mod_id)

        for d in defs:
            d.accept(self)

        # Add implicit definition of literals/keywords to builtins, as we
        # cannot define a variable with them explicitly.
        if mod_id == 'builtins':
            literal_types = [
                ('None', NoneTyp()),
                # reveal_type is a mypy-only function that gives an error with the type of its arg
                ('reveal_type', AnyType()),
            ]  # type: List[Tuple[str, Type]]

            # TODO(ddfisher): This guard is only needed because mypy defines
            # fake builtins for its tests which often don't define bool.  If
            # mypy is fast enough that we no longer need those, this
            # conditional check should be removed.
            if 'bool' in self.sem.globals:
                bool_type = self.sem.named_type('bool')
                literal_types.extend([
                    ('True', bool_type),
                    ('False', bool_type),
                    ('__debug__', bool_type),
                ])

            for name, typ in literal_types:
                v = Var(name, typ)
                v._fullname = self.sem.qualified_name(name)
                self.sem.globals[name] = SymbolTableNode(GDEF, v, self.sem.cur_mod_id)

        del self.sem.options

    def visit_block(self, b: Block) -> None:
        if b.is_unreachable:
            return
        self.sem.block_depth[-1] += 1
        for node in b.body:
            node.accept(self)
        self.sem.block_depth[-1] -= 1

    def visit_assignment_stmt(self, s: AssignmentStmt) -> None:
        if self.sem.is_module_scope():
            for lval in s.lvalues:
                self.analyze_lvalue(lval, explicit_type=s.type is not None)

    def visit_func_def(self, func: FuncDef) -> None:
        sem = self.sem
        func.is_conditional = sem.block_depth[-1] > 0
        func._fullname = sem.qualified_name(func.name())
        at_module = sem.is_module_scope()
        if at_module and func.name() in sem.globals:
            # Already defined in this module.
            original_sym = sem.globals[func.name()]
            if original_sym.kind == UNBOUND_IMPORTED:
                # Ah this is an imported name. We can't resolve them now, so we'll postpone
                # this until the main phase of semantic analysis.
                return
            if not sem.set_original_def(original_sym.node, func):
                # Report error.
                sem.check_no_global(func.name(), func)
        else:
            if at_module:
                sem.globals[func.name()] = SymbolTableNode(GDEF, func, sem.cur_mod_id)
            # Also analyze the function body (in case there are conditional imports).
            sem.function_stack.append(func)
            sem.errors.push_function(func.name())
            sem.enter()
            func.body.accept(self)
            sem.leave()
            sem.errors.pop_function()
            sem.function_stack.pop()

    def visit_overloaded_func_def(self, func: OverloadedFuncDef) -> None:
        kind = self.kind_by_scope()
        if kind == GDEF:
            self.sem.check_no_global(func.name(), func, True)
        func._fullname = self.sem.qualified_name(func.name())
        if kind == GDEF:
            self.sem.globals[func.name()] = SymbolTableNode(kind, func, self.sem.cur_mod_id)
        if func.impl:
            impl = func.impl
            # Also analyze the function body (in case there are conditional imports).
            sem = self.sem

            if isinstance(impl, FuncDef):
                sem.function_stack.append(impl)
                sem.errors.push_function(func.name())
                sem.enter()
                impl.body.accept(self)
            elif isinstance(impl, Decorator):
                sem.function_stack.append(impl.func)
                sem.errors.push_function(func.name())
                sem.enter()
                impl.func.body.accept(self)
            else:
                assert False, "Implementation of an overload needs to be FuncDef or Decorator"
            sem.leave()
            sem.errors.pop_function()
            sem.function_stack.pop()

    def visit_class_def(self, cdef: ClassDef) -> None:
        kind = self.kind_by_scope()
        if kind == LDEF:
            return
        elif kind == GDEF:
            self.sem.check_no_global(cdef.name, cdef)
        cdef.fullname = self.sem.qualified_name(cdef.name)
        info = TypeInfo(SymbolTable(), cdef, self.sem.cur_mod_id)
        info.set_line(cdef.line, cdef.column)
        cdef.info = info
        if kind == GDEF:
            self.sem.globals[cdef.name] = SymbolTableNode(kind, info, self.sem.cur_mod_id)
        self.process_nested_classes(cdef)

    def process_nested_classes(self, outer_def: ClassDef) -> None:
        self.sem.enter_class(outer_def)
        for node in outer_def.defs.body:
            if isinstance(node, ClassDef):
                node.info = TypeInfo(SymbolTable(), node, self.sem.cur_mod_id)
                if outer_def.fullname:
                    node.info._fullname = outer_def.fullname + '.' + node.info.name()
                else:
                    node.info._fullname = node.info.name()
                node.fullname = node.info._fullname
                symbol = SymbolTableNode(MDEF, node.info)
                outer_def.info.names[node.name] = symbol
                self.process_nested_classes(node)
            elif isinstance(node, (ImportFrom, Import, ImportAll, IfStmt)):
                node.accept(self)
        self.sem.leave_class()

    def visit_import_from(self, node: ImportFrom) -> None:
        # We can't bind module names during the first pass, as the target module might be
        # unprocessed. However, we add dummy unbound imported names to the symbol table so
        # that we at least know that the name refers to a module.
        at_module = self.sem.is_module_scope()
        node.is_top_level = at_module
        if not at_module:
            return
        for name, as_name in node.names:
            imported_name = as_name or name
            if imported_name not in self.sem.globals:
                self.sem.add_symbol(imported_name, SymbolTableNode(UNBOUND_IMPORTED, None), node)

    def visit_import(self, node: Import) -> None:
        node.is_top_level = self.sem.is_module_scope()
        # This is similar to visit_import_from -- see the comment there.
        if not self.sem.is_module_scope():
            return
        for id, as_id in node.ids:
            imported_id = as_id or id
            if imported_id not in self.sem.globals:
                self.sem.add_symbol(imported_id, SymbolTableNode(UNBOUND_IMPORTED, None), node)
            else:
                # If the previous symbol is a variable, this should take precedence.
                self.sem.globals[imported_id] = SymbolTableNode(UNBOUND_IMPORTED, None)

    def visit_import_all(self, node: ImportAll) -> None:
        node.is_top_level = self.sem.is_module_scope()

    def visit_while_stmt(self, s: WhileStmt) -> None:
        if self.sem.is_module_scope():
            s.body.accept(self)
            if s.else_body:
                s.else_body.accept(self)

    def visit_for_stmt(self, s: ForStmt) -> None:
        if self.sem.is_module_scope():
            self.analyze_lvalue(s.index, explicit_type=s.index_type is not None)
            s.body.accept(self)
            if s.else_body:
                s.else_body.accept(self)

    def visit_with_stmt(self, s: WithStmt) -> None:
        if self.sem.is_module_scope():
            for n in s.target:
                if n:
                    self.analyze_lvalue(n, explicit_type=s.target_type is not None)
            s.body.accept(self)

    def visit_decorator(self, d: Decorator) -> None:
        d.var._fullname = self.sem.qualified_name(d.var.name())
        self.sem.add_symbol(d.var.name(), SymbolTableNode(self.kind_by_scope(), d.var), d)

    def visit_if_stmt(self, s: IfStmt) -> None:
        infer_reachability_of_if_statement(s, pyversion=self.pyversion, platform=self.platform)
        for node in s.body:
            node.accept(self)
        if s.else_body:
            s.else_body.accept(self)

    def visit_try_stmt(self, s: TryStmt) -> None:
        if self.sem.is_module_scope():
            self.sem.analyze_try_stmt(s, self, add_global=self.sem.is_module_scope())

    def analyze_lvalue(self, lvalue: Lvalue, explicit_type: bool = False) -> None:
        self.sem.analyze_lvalue(lvalue, add_global=self.sem.is_module_scope(),
                                explicit_type=explicit_type)

    def kind_by_scope(self) -> int:
        if self.sem.is_module_scope():
            return GDEF
        elif self.sem.is_class_scope():
            return MDEF
        elif self.sem.is_func_scope():
            return LDEF
        else:
            assert False, "Couldn't determine scope"


class ThirdPass(TraverserVisitor):
    """The third and final pass of semantic analysis.

    Check type argument counts and values of generic types, and perform some
    straightforward type inference.
    """

    def __init__(self, modules: Dict[str, MypyFile], errors: Errors) -> None:
        self.modules = modules
        self.errors = errors

    def visit_file(self, file_node: MypyFile, fnam: str, options: Options) -> None:
        self.errors.set_file(fnam, file_node.fullname())
        self.options = options
        self.accept(file_node)

    def refresh_partial(self, node: Union[MypyFile, FuncItem]) -> None:
        """Refresh a stale target in fine-grained incremental mode."""
        if isinstance(node, MypyFile):
            self.refresh_top_level(node)
        else:
            self.accept(node)

    def refresh_top_level(self, file_node: MypyFile) -> None:
        """Reanalyze a stale module top-level in fine-grained incremental mode."""
        for d in file_node.defs:
            if not isinstance(d, (FuncItem, ClassDef)):
                self.accept(d)

    def accept(self, node: Node) -> None:
        try:
            node.accept(self)
        except Exception as err:
            report_internal_error(err, self.errors.file, node.line, self.errors, self.options)

    def visit_block(self, b: Block) -> None:
        if b.is_unreachable:
            return
        super().visit_block(b)

    def visit_func_def(self, fdef: FuncDef) -> None:
        self.errors.push_function(fdef.name())
        self.analyze(fdef.type)
        super().visit_func_def(fdef)
        self.errors.pop_function()

    def visit_class_def(self, tdef: ClassDef) -> None:
        for type in tdef.info.bases:
            self.analyze(type)
        # Recompute MRO now that we have analyzed all modules, to pick
        # up superclasses of bases imported from other modules in an
        # import loop. (Only do so if we succeeded the first time.)
        if tdef.info.mro:
            tdef.info.mro = []  # Force recomputation
            calculate_class_mro(tdef, self.fail_blocker)
        if tdef.analyzed:
            if isinstance(tdef.analyzed, TypedDictExpr):
                self.analyze(tdef.analyzed.info.typeddict_type)
            if isinstance(tdef.analyzed, NamedTupleExpr):
                self.analyze(tdef.analyzed.info.tuple_type)
        super().visit_class_def(tdef)

    def visit_decorator(self, dec: Decorator) -> None:
        """Try to infer the type of the decorated function.

        This lets us resolve references to decorated functions during
        type checking when there are cyclic imports, as otherwise the
        type might not be available when we need it.

        This basically uses a simple special-purpose type inference
        engine just for decorators.
        """
        super().visit_decorator(dec)
        if dec.var.is_property:
            # Decorators are expected to have a callable type (it's a little odd).
            if dec.func.type is None:
                dec.var.type = CallableType(
                    [AnyType()],
                    [ARG_POS],
                    [None],
                    AnyType(),
                    self.builtin_type('function'),
                    name=dec.var.name())
            elif isinstance(dec.func.type, CallableType):
                dec.var.type = dec.func.type
            return
        decorator_preserves_type = True
        for expr in dec.decorators:
            preserve_type = False
            if isinstance(expr, RefExpr) and isinstance(expr.node, FuncDef):
                if is_identity_signature(expr.node.type):
                    preserve_type = True
            if not preserve_type:
                decorator_preserves_type = False
                break
        if decorator_preserves_type:
            # No non-identity decorators left. We can trivially infer the type
            # of the function here.
            dec.var.type = function_type(dec.func, self.builtin_type('function'))
        if dec.decorators:
            if returns_any_if_called(dec.decorators[0]):
                # The outermost decorator will return Any so we know the type of the
                # decorated function.
                dec.var.type = AnyType()
            sig = find_fixed_callable_return(dec.decorators[0])
            if sig:
                # The outermost decorator always returns the same kind of function,
                # so we know that this is the type of the decoratored function.
                orig_sig = function_type(dec.func, self.builtin_type('function'))
                sig.name = orig_sig.items()[0].name
                dec.var.type = sig

    def visit_assignment_stmt(self, s: AssignmentStmt) -> None:
        self.analyze(s.type)
        if isinstance(s.rvalue, IndexExpr) and isinstance(s.rvalue.analyzed, TypeAliasExpr):
            self.analyze(s.rvalue.analyzed.type)
        if isinstance(s.rvalue, CallExpr):
            if isinstance(s.rvalue.analyzed, NewTypeExpr):
                self.analyze(s.rvalue.analyzed.old_type)
            if isinstance(s.rvalue.analyzed, TypedDictExpr):
                self.analyze(s.rvalue.analyzed.info.typeddict_type)
            if isinstance(s.rvalue.analyzed, NamedTupleExpr):
                self.analyze(s.rvalue.analyzed.info.tuple_type)
        super().visit_assignment_stmt(s)

    def visit_cast_expr(self, e: CastExpr) -> None:
        self.analyze(e.type)
        super().visit_cast_expr(e)

    def visit_reveal_type_expr(self, e: RevealTypeExpr) -> None:
        super().visit_reveal_type_expr(e)

    def visit_type_application(self, e: TypeApplication) -> None:
        for type in e.types:
            self.analyze(type)
        super().visit_type_application(e)

    # Helpers

    def analyze(self, type: Optional[Type]) -> None:
        if type:
            analyzer = TypeAnalyserPass3(self.fail)
            type.accept(analyzer)

    def fail(self, msg: str, ctx: Context, *, blocker: bool = False) -> None:
        self.errors.report(ctx.get_line(), ctx.get_column(), msg)

    def fail_blocker(self, msg: str, ctx: Context) -> None:
        self.fail(msg, ctx, blocker=True)

    def builtin_type(self, name: str, args: List[Type] = None) -> Instance:
        names = self.modules['builtins']
        sym = names.names[name]
        node = sym.node
        assert isinstance(node, TypeInfo)
        if args:
            # TODO: assert len(args) == len(node.defn.type_vars)
            return Instance(node, args)
        return Instance(node, [AnyType()] * len(node.defn.type_vars))


def replace_implicit_first_type(sig: FunctionLike, new: Type) -> FunctionLike:
    if isinstance(sig, CallableType):
        return sig.copy_modified(arg_types=[new] + sig.arg_types[1:])
    elif isinstance(sig, Overloaded):
        return Overloaded([cast(CallableType, replace_implicit_first_type(i, new))
                           for i in sig.items()])
    else:
        assert False


def set_callable_name(sig: Type, fdef: FuncDef) -> Type:
    if isinstance(sig, FunctionLike):
        if fdef.info:
            return sig.with_name(
                '"{}" of "{}"'.format(fdef.name(), fdef.info.name()))
        else:
            return sig.with_name('"{}"'.format(fdef.name()))
    else:
        return sig


def refers_to_fullname(node: Expression, fullname: str) -> bool:
    """Is node a name or member expression with the given full name?"""
    return isinstance(node, RefExpr) and node.fullname == fullname


def refers_to_class_or_function(node: Expression) -> bool:
    """Does semantically analyzed node refer to a class?"""
    return (isinstance(node, RefExpr) and
            isinstance(node.node, (TypeInfo, FuncDef, OverloadedFuncDef)))


def calculate_class_mro(defn: ClassDef, fail: Callable[[str, Context], None]) -> None:
    try:
        defn.info.calculate_mro()
    except MroError:
        fail("Cannot determine consistent method resolution order "
             '(MRO) for "%s"' % defn.name, defn)
        defn.info.mro = []
    # The property of falling back to Any is inherited.
    defn.info.fallback_to_any = any(baseinfo.fallback_to_any for baseinfo in defn.info.mro)


def find_duplicate(list: List[T]) -> T:
    """If the list has duplicates, return one of the duplicates.

    Otherwise, return None.
    """
    for i in range(1, len(list)):
        if list[i] in list[:i]:
            return list[i]
    return None


def remove_imported_names_from_symtable(names: SymbolTable,
                                        module: str) -> None:
    """Remove all imported names from the symbol table of a module."""
    removed = []  # type: List[str]
    for name, node in names.items():
        if node.node is None:
            continue
        fullname = node.node.fullname()
        prefix = fullname[:fullname.rfind('.')]
        if prefix != module:
            removed.append(name)
    for name in removed:
        del names[name]


def infer_reachability_of_if_statement(s: IfStmt,
                                       pyversion: Tuple[int, int],
                                       platform: str) -> None:
    for i in range(len(s.expr)):
        result = infer_if_condition_value(s.expr[i], pyversion, platform)
        if result in (ALWAYS_FALSE, MYPY_FALSE):
            # The condition is considered always false, so we skip the if/elif body.
            mark_block_unreachable(s.body[i])
        elif result in (ALWAYS_TRUE, MYPY_TRUE):
            # This condition is considered always true, so all of the remaining
            # elif/else bodies should not be checked.
            if result == MYPY_TRUE:
                # This condition is false at runtime; this will affect
                # import priorities.
                mark_block_mypy_only(s.body[i])
            for body in s.body[i + 1:]:
                mark_block_unreachable(body)
            if s.else_body:
                mark_block_unreachable(s.else_body)
            break


def infer_if_condition_value(expr: Expression, pyversion: Tuple[int, int], platform: str) -> int:
    """Infer whether if condition is always true/false.

    Return ALWAYS_TRUE if always true, ALWAYS_FALSE if always false,
    MYPY_TRUE if true under mypy and false at runtime, MYPY_FALSE if
    false under mypy and true at runtime, else TRUTH_VALUE_UNKNOWN.
    """
    name = ''
    negated = False
    alias = expr
    if isinstance(alias, UnaryExpr):
        if alias.op == 'not':
            expr = alias.expr
            negated = True
    result = TRUTH_VALUE_UNKNOWN
    if isinstance(expr, NameExpr):
        name = expr.name
    elif isinstance(expr, MemberExpr):
        name = expr.name
    else:
        result = consider_sys_version_info(expr, pyversion)
        if result == TRUTH_VALUE_UNKNOWN:
            result = consider_sys_platform(expr, platform)
    if result == TRUTH_VALUE_UNKNOWN:
        if name == 'PY2':
            result = ALWAYS_TRUE if pyversion[0] == 2 else ALWAYS_FALSE
        elif name == 'PY3':
            result = ALWAYS_TRUE if pyversion[0] == 3 else ALWAYS_FALSE
        elif name == 'MYPY' or name == 'TYPE_CHECKING':
            result = MYPY_TRUE
    if negated:
        result = inverted_truth_mapping[result]
    return result


def consider_sys_version_info(expr: Expression, pyversion: Tuple[int, ...]) -> int:
    """Consider whether expr is a comparison involving sys.version_info.

    Return ALWAYS_TRUE, ALWAYS_FALSE, or TRUTH_VALUE_UNKNOWN.
    """
    # Cases supported:
    # - sys.version_info[<int>] <compare_op> <int>
    # - sys.version_info[:<int>] <compare_op> <tuple_of_n_ints>
    # - sys.version_info <compare_op> <tuple_of_1_or_2_ints>
    #   (in this case <compare_op> must be >, >=, <, <=, but cannot be ==, !=)
    if not isinstance(expr, ComparisonExpr):
        return TRUTH_VALUE_UNKNOWN
    # Let's not yet support chained comparisons.
    if len(expr.operators) > 1:
        return TRUTH_VALUE_UNKNOWN
    op = expr.operators[0]
    if op not in ('==', '!=', '<=', '>=', '<', '>'):
        return TRUTH_VALUE_UNKNOWN
    thing = contains_int_or_tuple_of_ints(expr.operands[1])
    if thing is None:
        return TRUTH_VALUE_UNKNOWN
    index = contains_sys_version_info(expr.operands[0])
    if isinstance(index, int) and isinstance(thing, int):
        # sys.version_info[i] <compare_op> k
        if 0 <= index <= 1:
            return fixed_comparison(pyversion[index], op, thing)
        else:
            return TRUTH_VALUE_UNKNOWN
    elif isinstance(index, tuple) and isinstance(thing, tuple):
        # Why doesn't mypy see that index can't be None here?
        lo, hi = cast(tuple, index)
        if lo is None:
            lo = 0
        if hi is None:
            hi = 2
        if 0 <= lo < hi <= 2:
            val = pyversion[lo:hi]
            if len(val) == len(thing) or len(val) > len(thing) and op not in ('==', '!='):
                return fixed_comparison(val, op, thing)
    return TRUTH_VALUE_UNKNOWN


def consider_sys_platform(expr: Expression, platform: str) -> int:
    """Consider whether expr is a comparison involving sys.platform.

    Return ALWAYS_TRUE, ALWAYS_FALSE, or TRUTH_VALUE_UNKNOWN.
    """
    # Cases supported:
    # - sys.platform == 'posix'
    # - sys.platform != 'win32'
    # - sys.platform.startswith('win')
    if isinstance(expr, ComparisonExpr):
        # Let's not yet support chained comparisons.
        if len(expr.operators) > 1:
            return TRUTH_VALUE_UNKNOWN
        op = expr.operators[0]
        if op not in ('==', '!='):
            return TRUTH_VALUE_UNKNOWN
        if not is_sys_attr(expr.operands[0], 'platform'):
            return TRUTH_VALUE_UNKNOWN
        right = expr.operands[1]
        if not isinstance(right, (StrExpr, UnicodeExpr)):
            return TRUTH_VALUE_UNKNOWN
        return fixed_comparison(platform, op, right.value)
    elif isinstance(expr, CallExpr):
        if not isinstance(expr.callee, MemberExpr):
            return TRUTH_VALUE_UNKNOWN
        if len(expr.args) != 1 or not isinstance(expr.args[0], (StrExpr, UnicodeExpr)):
            return TRUTH_VALUE_UNKNOWN
        if not is_sys_attr(expr.callee.expr, 'platform'):
            return TRUTH_VALUE_UNKNOWN
        if expr.callee.name != 'startswith':
            return TRUTH_VALUE_UNKNOWN
        if platform.startswith(expr.args[0].value):
            return ALWAYS_TRUE
        else:
            return ALWAYS_FALSE
    else:
        return TRUTH_VALUE_UNKNOWN


Targ = TypeVar('Targ', int, str, Tuple[int, ...])


def fixed_comparison(left: Targ, op: str, right: Targ) -> int:
    rmap = {False: ALWAYS_FALSE, True: ALWAYS_TRUE}
    if op == '==':
        return rmap[left == right]
    if op == '!=':
        return rmap[left != right]
    if op == '<=':
        return rmap[left <= right]
    if op == '>=':
        return rmap[left >= right]
    if op == '<':
        return rmap[left < right]
    if op == '>':
        return rmap[left > right]
    return TRUTH_VALUE_UNKNOWN


def contains_int_or_tuple_of_ints(expr: Expression
                                  ) -> Union[None, int, Tuple[int], Tuple[int, ...]]:
    if isinstance(expr, IntExpr):
        return expr.value
    if isinstance(expr, TupleExpr):
        if expr.literal == LITERAL_YES:
            thing = []
            for x in expr.items:
                if not isinstance(x, IntExpr):
                    return None
                thing.append(x.value)
            return tuple(thing)
    return None


def contains_sys_version_info(expr: Expression
                              ) -> Union[None, int, Tuple[Optional[int], Optional[int]]]:
    if is_sys_attr(expr, 'version_info'):
        return (None, None)  # Same as sys.version_info[:]
    if isinstance(expr, IndexExpr) and is_sys_attr(expr.base, 'version_info'):
        index = expr.index
        if isinstance(index, IntExpr):
            return index.value
        if isinstance(index, SliceExpr):
            if index.stride is not None:
                if not isinstance(index.stride, IntExpr) or index.stride.value != 1:
                    return None
            begin = end = None
            if index.begin_index is not None:
                if not isinstance(index.begin_index, IntExpr):
                    return None
                begin = index.begin_index.value
            if index.end_index is not None:
                if not isinstance(index.end_index, IntExpr):
                    return None
                end = index.end_index.value
            return (begin, end)
    return None


def is_sys_attr(expr: Expression, name: str) -> bool:
    # TODO: This currently doesn't work with code like this:
    # - import sys as _sys
    # - from sys import version_info
    if isinstance(expr, MemberExpr) and expr.name == name:
        if isinstance(expr.expr, NameExpr) and expr.expr.name == 'sys':
            # TODO: Guard against a local named sys, etc.
            # (Though later passes will still do most checking.)
            return True
    return False


def mark_block_unreachable(block: Block) -> None:
    block.is_unreachable = True
    block.accept(MarkImportsUnreachableVisitor())


class MarkImportsUnreachableVisitor(TraverserVisitor):
    """Visitor that flags all imports nested within a node as unreachable."""

    def visit_import(self, node: Import) -> None:
        node.is_unreachable = True

    def visit_import_from(self, node: ImportFrom) -> None:
        node.is_unreachable = True

    def visit_import_all(self, node: ImportAll) -> None:
        node.is_unreachable = True


def mark_block_mypy_only(block: Block) -> None:
    block.accept(MarkImportsMypyOnlyVisitor())


class MarkImportsMypyOnlyVisitor(TraverserVisitor):
    """Visitor that sets is_mypy_only (which affects priority)."""

    def visit_import(self, node: Import) -> None:
        node.is_mypy_only = True

    def visit_import_from(self, node: ImportFrom) -> None:
        node.is_mypy_only = True

    def visit_import_all(self, node: ImportAll) -> None:
        node.is_mypy_only = True


def is_identity_signature(sig: Type) -> bool:
    """Is type a callable of form T -> T (where T is a type variable)?"""
    if isinstance(sig, CallableType) and sig.arg_kinds == [ARG_POS]:
        if isinstance(sig.arg_types[0], TypeVarType) and isinstance(sig.ret_type, TypeVarType):
            return sig.arg_types[0].id == sig.ret_type.id
    return False


def returns_any_if_called(expr: Expression) -> bool:
    """Return True if we can predict that expr will return Any if called.

    This only uses information available during semantic analysis so this
    will sometimes return False because of insufficient information (as
    type inference hasn't run yet).
    """
    if isinstance(expr, RefExpr):
        if isinstance(expr.node, FuncDef):
            typ = expr.node.type
            if typ is None:
                # No signature -> default to Any.
                return True
            # Explicit Any return?
            return isinstance(typ, CallableType) and isinstance(typ.ret_type, AnyType)
        elif isinstance(expr.node, Var):
            typ = expr.node.type
            return typ is None or isinstance(typ, AnyType)
    elif isinstance(expr, CallExpr):
        return returns_any_if_called(expr.callee)
    return False


def find_fixed_callable_return(expr: Expression) -> Optional[CallableType]:
    if isinstance(expr, RefExpr):
        if isinstance(expr.node, FuncDef):
            typ = expr.node.type
            if typ:
                if isinstance(typ, CallableType) and has_no_typevars(typ.ret_type):
                    if isinstance(typ.ret_type, CallableType):
                        return typ.ret_type
    elif isinstance(expr, CallExpr):
        t = find_fixed_callable_return(expr.callee)
        if t:
            if isinstance(t.ret_type, CallableType):
                return t.ret_type
    return None<|MERGE_RESOLUTION|>--- conflicted
+++ resolved
@@ -2053,17 +2053,11 @@
         # Actual signature should return OrderedDict[str, Union[types]]
         ordereddictype = (self.named_type_or_none('builtins.dict', [strtype, AnyType()])
                           or self.object_type())
-<<<<<<< HEAD
-        # 'builtins.tuple' has only one type parameter, the corresponding type argument
-        #  in the fallback instance should be a join of all item types. It will be calculated in
-        # third pass.
-=======
         # 'builtins.tuple' has only one type parameter.
         #
-        # TODO: The corresponding type argument in the fallback instance should be a join of
-        #       all item types, but we can't do joins during this pass of semantic analysis
-        #       and we are using Any as a workaround.
->>>>>>> 2be1aa1e
+        # The corresponding type argument in the fallback instance should be a join of
+        # all item types, but we can't do joins during this pass of semantic analysis
+        # and we are using Any as a workaround. It will be replaced by a proper type in third pass
         fallback = self.named_type('__builtins__.tuple', [AnyType()])
         # Note: actual signature should accept an invariant version of Iterable[UnionType[types]].
         # but it can't be expressed. 'new' and 'len' should be callable types.
