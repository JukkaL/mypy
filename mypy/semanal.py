"""The semantic analyzer.

Bind names to definitions and do various other simple consistency
checks. For example, consider this program:

  x = 1
  y = x

Here semantic analysis would detect that the assignment 'x = 1'
defines a new variable, the type of which is to be inferred (in a
later pass; type inference or type checking is not part of semantic
analysis).  Also, it would bind both references to 'x' to the same
module-level variable node.  The second assignment would also be
analyzed, and the type of 'y' marked as being inferred.

Semantic analysis is the first analysis pass after parsing, and it is
subdivided into three passes:

 * FirstPass looks up externally visible names defined in a module but
   ignores imports and local definitions.  It helps enable (some)
   cyclic references between modules, such as module 'a' that imports
   module 'b' and used names defined in b *and* vice versa.  The first
   pass can be performed before dependent modules have been processed.

 * SemanticAnalyzer is the second pass.  It does the bulk of the work.
   It assumes that dependent modules have been semantically analyzed,
   up to the second pass, unless there is a import cycle.

 * ThirdPass checks that type argument counts are valid; for example,
   it will reject Dict[int].  We don't do this in the second pass,
   since we infer the type argument counts of classes during this
   pass, and it is possible to refer to classes defined later in a
   file, which would not have the type argument count set yet. This
   pass also recomputes the method resolution order of each class, in
   case one of its bases belongs to a module involved in an import
   loop.

Semantic analysis of types is implemented in module mypy.typeanal.

TODO: Check if the third pass slows down type checking significantly.
  We could probably get rid of it -- for example, we could collect all
  analyzed types in a collection and check them without having to
  traverse the entire AST.
"""

from collections import OrderedDict
from contextlib import contextmanager

from typing import (
    List, Dict, Set, Tuple, cast, TypeVar, Union, Optional, Callable, Iterator, Iterable
)

from mypy.nodes import (
    MypyFile, TypeInfo, Node, AssignmentStmt, FuncDef, OverloadedFuncDef,
    ClassDef, Var, GDEF, MODULE_REF, FuncItem, Import, Expression, Lvalue,
    ImportFrom, ImportAll, Block, LDEF, NameExpr, MemberExpr,
    IndexExpr, TupleExpr, ListExpr, ExpressionStmt, ReturnStmt,
    RaiseStmt, AssertStmt, OperatorAssignmentStmt, WhileStmt,
    ForStmt, BreakStmt, ContinueStmt, IfStmt, TryStmt, WithStmt, DelStmt, PassStmt,
    GlobalDecl, SuperExpr, DictExpr, CallExpr, RefExpr, OpExpr, UnaryExpr,
    SliceExpr, CastExpr, RevealTypeExpr, TypeApplication, Context, SymbolTable,
    SymbolTableNode, TVAR, ListComprehension, GeneratorExpr,
    LambdaExpr, MDEF, FuncBase, Decorator, SetExpr, TypeVarExpr, NewTypeExpr,
    StrExpr, BytesExpr, PrintStmt, ConditionalExpr, PromoteExpr,
    ComparisonExpr, StarExpr, ARG_POS, ARG_NAMED, ARG_NAMED_OPT, MroError, type_aliases,
    YieldFromExpr, NamedTupleExpr, TypedDictExpr, NonlocalDecl, SymbolNode,
    SetComprehension, DictionaryComprehension, TYPE_ALIAS, TypeAliasExpr,
    YieldExpr, ExecStmt, Argument, BackquoteExpr, ImportBase, AwaitExpr,
    IntExpr, FloatExpr, UnicodeExpr, EllipsisExpr, TempNode, EnumCallExpr,
    COVARIANT, CONTRAVARIANT, INVARIANT, UNBOUND_IMPORTED, LITERAL_YES, ARG_OPT, nongen_builtins,
    collections_type_aliases, get_member_expr_fullname,
)
from mypy.tvar_scope import TypeVarScope
from mypy.typevars import has_no_typevars, fill_typevars
from mypy.visitor import NodeVisitor
from mypy.traverser import TraverserVisitor
from mypy.errors import Errors, report_internal_error
from mypy.messages import CANNOT_ASSIGN_TO_TYPE, MessageBuilder
from mypy.types import (
    FunctionLike, UnboundType, TypeVarDef, TypeType, TupleType, UnionType, StarType, function_type,
    TypedDictType, NoneTyp, CallableType, Overloaded, Instance, Type, TypeVarType, AnyType,
    TypeTranslator,
)
from mypy.nodes import implicit_module_attrs
from mypy.typeanal import (
    TypeAnalyser, TypeAnalyserPass3, analyze_type_alias, no_subscript_builtin_alias,
    TypeVariableQuery, TypeVarList, remove_dups, has_any_from_unimported_type,
    check_for_explicit_any, collect_any_types,
)
from mypy.exprtotype import expr_to_unanalyzed_type, TypeTranslationError
from mypy.sametypes import is_same_type
from mypy.options import Options
from mypy import experiments, messages
from mypy.plugin import Plugin
from mypy import join


T = TypeVar('T')


# Inferred truth value of an expression.
ALWAYS_TRUE = 1
MYPY_TRUE = 2  # True in mypy, False at runtime
ALWAYS_FALSE = 3
MYPY_FALSE = 4  # False in mypy, True at runtime
TRUTH_VALUE_UNKNOWN = 5

inverted_truth_mapping = {
    ALWAYS_TRUE: ALWAYS_FALSE,
    ALWAYS_FALSE: ALWAYS_TRUE,
    TRUTH_VALUE_UNKNOWN: TRUTH_VALUE_UNKNOWN,
    MYPY_TRUE: MYPY_FALSE,
    MYPY_FALSE: MYPY_TRUE,
}

# Map from obsolete name to the current spelling.
obsolete_name_mapping = {
    'typing.Function': 'typing.Callable',
    'typing.typevar': 'typing.TypeVar',
}

# Hard coded type promotions (shared between all Python versions).
# These add extra ad-hoc edges to the subtyping relation. For example,
# int is considered a subtype of float, even though there is no
# subclass relationship.
TYPE_PROMOTIONS = {
    'builtins.int': 'builtins.float',
    'builtins.float': 'builtins.complex',
}

# Hard coded type promotions for Python 3.
#
# Note that the bytearray -> bytes promotion is a little unsafe
# as some functions only accept bytes objects. Here convenience
# trumps safety.
TYPE_PROMOTIONS_PYTHON3 = TYPE_PROMOTIONS.copy()
TYPE_PROMOTIONS_PYTHON3.update({
    'builtins.bytearray': 'builtins.bytes',
})

# Hard coded type promotions for Python 2.
#
# These promotions are unsafe, but we are doing them anyway
# for convenience and also for Python 3 compatibility
# (bytearray -> str).
TYPE_PROMOTIONS_PYTHON2 = TYPE_PROMOTIONS.copy()
TYPE_PROMOTIONS_PYTHON2.update({
    'builtins.str': 'builtins.unicode',
    'builtins.bytearray': 'builtins.str',
})

# When analyzing a function, should we analyze the whole function in one go, or
# should we only perform one phase of the analysis? The latter is used for
# nested functions. In the first phase we add the function to the symbol table
# but don't process body. In the second phase we process function body. This
# way we can have mutually recursive nested functions.
FUNCTION_BOTH_PHASES = 0  # Everthing in one go
FUNCTION_FIRST_PHASE_POSTPONE_SECOND = 1  # Add to symbol table but postpone body
FUNCTION_SECOND_PHASE = 2  # Only analyze body

# Matches "_prohibited" in typing.py, but adds __annotations__, which works at runtime but can't
# easily be supported in a static checker.
NAMEDTUPLE_PROHIBITED_NAMES = ('__new__', '__init__', '__slots__', '__getnewargs__',
                               '_fields', '_field_defaults', '_field_types',
                               '_make', '_replace', '_asdict', '_source',
                               '__annotations__')

# Map from the full name of a missing definition to the test fixture (under
# test-data/unit/fixtures/) that provides the definition. This is used for
# generating better error messages when running mypy tests only.
SUGGESTED_TEST_FIXTURES = {
    'typing.List': 'list.pyi',
    'typing.Dict': 'dict.pyi',
    'typing.Set': 'set.pyi',
    'builtins.bool': 'bool.pyi',
    'builtins.Exception': 'exception.pyi',
    'builtins.BaseException': 'exception.pyi',
    'builtins.isinstance': 'isinstancelist.pyi',
    'builtins.property': 'property.pyi',
    'builtins.classmethod': 'classmethod.pyi',
}


class SemanticAnalyzer(NodeVisitor):
    """Semantically analyze parsed mypy files.

    The analyzer binds names and does various consistency checks for a
    parse tree. Note that type checking is performed as a separate
    pass.

    This is the second phase of semantic analysis.
    """

    # Library search paths
    lib_path = None  # type: List[str]
    # Module name space
    modules = None  # type: Dict[str, MypyFile]
    # Global name space for current module
    globals = None  # type: SymbolTable
    # Names declared using "global" (separate set for each scope)
    global_decls = None  # type: List[Set[str]]
    # Names declated using "nonlocal" (separate set for each scope)
    nonlocal_decls = None  # type: List[Set[str]]
    # Local names of function scopes; None for non-function scopes.
    locals = None  # type: List[SymbolTable]
    # Nested block depths of scopes
    block_depth = None  # type: List[int]
    # TypeInfo of directly enclosing class (or None)
    type = None  # type: Optional[TypeInfo]
    # Stack of outer classes (the second tuple item contains tvars).
    type_stack = None  # type: List[TypeInfo]
    # Type variables that are bound by the directly enclosing class
    bound_tvars = None  # type: List[SymbolTableNode]
    # Type variables bound by the current scope, be it class or function
    tvar_scope = None  # type: TypeVarScope
    # Per-module options
    options = None  # type: Options

    # Stack of functions being analyzed
    function_stack = None  # type: List[FuncItem]

    # Status of postponing analysis of nested function bodies. By using this we
    # can have mutually recursive nested functions. Values are FUNCTION_x
    # constants. Note that separate phasea are not used for methods.
    postpone_nested_functions_stack = None  # type: List[int]
    # Postponed functions collected if
    # postpone_nested_functions_stack[-1] == FUNCTION_FIRST_PHASE_POSTPONE_SECOND.
    postponed_functions_stack = None  # type: List[List[Node]]

    loop_depth = 0         # Depth of breakable loops
    cur_mod_id = ''        # Current module id (or None) (phase 2)
    is_stub_file = False   # Are we analyzing a stub file?
    is_typeshed_stub_file = False  # Are we analyzing a typeshed stub file?
    imports = None  # type: Set[str]  # Imported modules (during phase 2 analysis)
    errors = None  # type: Errors     # Keeps track of generated errors
    plugin = None  # type: Plugin     # Mypy plugin for special casing of library features

    def __init__(self,
                 modules: Dict[str, MypyFile],
                 missing_modules: Set[str],
                 lib_path: List[str], errors: Errors,
                 plugin: Plugin) -> None:
        """Construct semantic analyzer.

        Use lib_path to search for modules, and report analysis errors
        using the Errors instance.
        """
        self.locals = [None]
        self.imports = set()
        self.type = None
        self.type_stack = []
        self.tvar_scope = TypeVarScope()
        self.function_stack = []
        self.block_depth = [0]
        self.loop_depth = 0
        self.lib_path = lib_path
        self.errors = errors
        self.modules = modules
        self.msg = MessageBuilder(errors, modules)
        self.missing_modules = missing_modules
        self.postpone_nested_functions_stack = [FUNCTION_BOTH_PHASES]
        self.postponed_functions_stack = []
        self.all_exports = set()  # type: Set[str]
        self.plugin = plugin

    def visit_file(self, file_node: MypyFile, fnam: str, options: Options,
                   patches: List[Callable[[], None]]) -> None:
        """Run semantic analysis phase 2 over a file.

        Add callbacks by mutating the patches list argument. They will be called
        after all semantic analysis phases but before type checking.
        """
        self.options = options
        self.errors.set_file(fnam, file_node.fullname())
        self.cur_mod_node = file_node
        self.cur_mod_id = file_node.fullname()
        self.is_stub_file = fnam.lower().endswith('.pyi')
        self.is_typeshed_stub_file = self.errors.is_typeshed_file(file_node.path)
        self.globals = file_node.names
        self.patches = patches

        with experiments.strict_optional_set(options.strict_optional):
            if 'builtins' in self.modules:
                self.globals['__builtins__'] = SymbolTableNode(
                    MODULE_REF, self.modules['builtins'], self.cur_mod_id)

            for name in implicit_module_attrs:
                v = self.globals[name].node
                if isinstance(v, Var):
                    v.type = self.anal_type(v.type)
                    v.is_ready = True

            defs = file_node.defs
            for d in defs:
                self.accept(d)

            if self.cur_mod_id == 'builtins':
                remove_imported_names_from_symtable(self.globals, 'builtins')
                for alias_name in type_aliases:
                    self.globals.pop(alias_name.split('.')[-1], None)

            if '__all__' in self.globals:
                for name, g in self.globals.items():
                    if name not in self.all_exports:
                        g.module_public = False

            del self.options
            del self.patches

    def refresh_partial(self, node: Union[MypyFile, FuncItem]) -> None:
        """Refresh a stale target in fine-grained incremental mode."""
        if isinstance(node, MypyFile):
            self.refresh_top_level(node)
        else:
            self.accept(node)

    def refresh_top_level(self, file_node: MypyFile) -> None:
        """Reanalyze a stale module top-level in fine-grained incremental mode."""
        for d in file_node.defs:
            if isinstance(d, ClassDef):
                self.refresh_class_def(d)
            elif not isinstance(d, FuncItem):
                self.accept(d)

    def refresh_class_def(self, defn: ClassDef) -> None:
        with self.analyze_class_body(defn) as should_continue:
            if should_continue:
                for d in defn.defs.body:
                    # TODO: Make sure refreshing class bodies works.
                    if isinstance(d, ClassDef):
                        self.refresh_class_def(d)
                    elif not isinstance(d, FuncItem):
                        self.accept(d)

    @contextmanager
    def file_context(self, file_node: MypyFile, fnam: str, options: Options,
                     active_type: Optional[TypeInfo]) -> Iterator[None]:
        # TODO: Use this above in visit_file
        self.options = options
        self.errors.set_file(fnam, file_node.fullname())
        self.cur_mod_node = file_node
        self.cur_mod_id = file_node.fullname()
        self.is_stub_file = fnam.lower().endswith('.pyi')
        self.is_typeshed_stub_file = self.errors.is_typeshed_file(file_node.path)
        self.globals = file_node.names
        if active_type:
            self.enter_class(active_type.defn.info)
            # TODO: Bind class type vars

        yield

        if active_type:
            self.leave_class()
            self.type = None
        del self.options

    def visit_func_def(self, defn: FuncDef) -> None:

        phase_info = self.postpone_nested_functions_stack[-1]
        if phase_info != FUNCTION_SECOND_PHASE:
            self.function_stack.append(defn)
            # First phase of analysis for function.
            self.errors.push_function(defn.name())
            if not defn._fullname:
                defn._fullname = self.qualified_name(defn.name())
            if defn.type:
                assert isinstance(defn.type, CallableType)
                self.update_function_type_variables(defn.type, defn)
            self.errors.pop_function()
            self.function_stack.pop()

            defn.is_conditional = self.block_depth[-1] > 0

            # TODO(jukka): Figure out how to share the various cases. It doesn't
            #   make sense to have (almost) duplicate code (here and elsewhere) for
            #   3 cases: module-level, class-level and local names. Maybe implement
            #   a common stack of namespaces. As the 3 kinds of namespaces have
            #   different semantics, this wouldn't always work, but it might still
            #   be a win.
            if self.is_class_scope():
                # Method definition
                defn.info = self.type
                if not defn.is_decorated and not defn.is_overload:
                    if (defn.name() in self.type.names and
                            self.type.names[defn.name()].node != defn):
                        # Redefinition. Conditional redefinition is okay.
                        n = self.type.names[defn.name()].node
                        if not self.set_original_def(n, defn):
                            self.name_already_defined(defn.name(), defn)
                    self.type.names[defn.name()] = SymbolTableNode(MDEF, defn)
                self.prepare_method_signature(defn)
            elif self.is_func_scope():
                # Nested function
                if not defn.is_decorated and not defn.is_overload:
                    if defn.name() in self.locals[-1]:
                        # Redefinition. Conditional redefinition is okay.
                        n = self.locals[-1][defn.name()].node
                        if not self.set_original_def(n, defn):
                            self.name_already_defined(defn.name(), defn)
                    else:
                        self.add_local(defn, defn)
            else:
                # Top-level function
                if not defn.is_decorated and not defn.is_overload:
                    symbol = self.globals.get(defn.name())
                    if isinstance(symbol.node, FuncDef) and symbol.node != defn:
                        # This is redefinition. Conditional redefinition is okay.
                        if not self.set_original_def(symbol.node, defn):
                            # Report error.
                            self.check_no_global(defn.name(), defn, True)
            if phase_info == FUNCTION_FIRST_PHASE_POSTPONE_SECOND:
                # Postpone this function (for the second phase).
                self.postponed_functions_stack[-1].append(defn)
                return
        if phase_info != FUNCTION_FIRST_PHASE_POSTPONE_SECOND:
            # Second phase of analysis for function.
            self.errors.push_function(defn.name())
            self.analyze_function(defn)
            if defn.is_coroutine and isinstance(defn.type, CallableType):
                if defn.is_async_generator:
                    # Async generator types are handled elsewhere
                    pass
                else:
                    # A coroutine defined as `async def foo(...) -> T: ...`
                    # has external return type `Awaitable[T]`.
                    defn.type = defn.type.copy_modified(
                        ret_type = self.named_type_or_none('typing.Awaitable',
                                                           [defn.type.ret_type]))
            self.errors.pop_function()

    def prepare_method_signature(self, func: FuncDef) -> None:
        """Check basic signature validity and tweak annotation of self/cls argument."""
        # Only non-static methods are special.
        functype = func.type
        if not func.is_static:
            if not func.arguments:
                self.fail('Method must have at least one argument', func)
            elif isinstance(functype, CallableType):
                self_type = functype.arg_types[0]
                if isinstance(self_type, AnyType):
                    if func.is_class or func.name() in ('__new__', '__init_subclass__'):
                        leading_type = self.class_type(self.type)
                    else:
                        leading_type = fill_typevars(self.type)
                    func.type = replace_implicit_first_type(functype, leading_type)

    def set_original_def(self, previous: Node, new: FuncDef) -> bool:
        """If 'new' conditionally redefine 'previous', set 'previous' as original

        We reject straight redefinitions of functions, as they are usually
        a programming error. For example:

        . def f(): ...
        . def f(): ...  # Error: 'f' redefined
        """
        if isinstance(previous, (FuncDef, Var)) and new.is_conditional:
            new.original_def = previous
            return True
        else:
            return False

    def update_function_type_variables(self, fun_type: CallableType, defn: FuncItem) -> None:
        """Make any type variables in the signature of defn explicit.

        Update the signature of defn to contain type variable definitions
        if defn is generic.
        """
        with self.tvar_scope_frame(self.tvar_scope.method_frame()):
            a = self.type_analyzer()
            fun_type.variables = a.bind_function_type_variables(fun_type, defn)

    def visit_overloaded_func_def(self, defn: OverloadedFuncDef) -> None:
        # OverloadedFuncDef refers to any legitimate situation where you have
        # more than one declaration for the same function in a row.  This occurs
        # with a @property with a setter or a deleter, and for a classic
        # @overload.

        # Decide whether to analyze this as a property or an overload.  If an
        # overload, and we're outside a stub, find the impl and set it.  Remove
        # the impl from the item list, it's special.
        types = []  # type: List[CallableType]
        non_overload_indexes = []

        # See if the first item is a property (and not an overload)
        first_item = defn.items[0]
        first_item.is_overload = True
        first_item.accept(self)

        if isinstance(first_item, Decorator) and first_item.func.is_property:
            first_item.func.is_overload = True
            self.analyze_property_with_multi_part_definition(defn)
            typ = function_type(first_item.func, self.builtin_type('builtins.function'))
            assert isinstance(typ, CallableType)
            types = [typ]
        else:
            for i, item in enumerate(defn.items):
                if i != 0:
                    # The first item was already visited
                    item.is_overload = True
                    item.accept(self)
                # TODO support decorated overloaded functions properly
                if isinstance(item, Decorator):
                    callable = function_type(item.func, self.builtin_type('builtins.function'))
                    assert isinstance(callable, CallableType)
                    if not any(refers_to_fullname(dec, 'typing.overload')
                               for dec in item.decorators):
                        if i == len(defn.items) - 1 and not self.is_stub_file:
                            # Last item outside a stub is impl
                            defn.impl = item
                        else:
                            # Oops it wasn't an overload after all. A clear error
                            # will vary based on where in the list it is, record
                            # that.
                            non_overload_indexes.append(i)
                    else:
                        item.func.is_overload = True
                        types.append(callable)
                elif isinstance(item, FuncDef):
                    if i == len(defn.items) - 1 and not self.is_stub_file:
                        defn.impl = item
                    else:
                        non_overload_indexes.append(i)
            if non_overload_indexes:
                if types:
                    # Some of them were overloads, but not all.
                    for idx in non_overload_indexes:
                        if self.is_stub_file:
                            self.fail("An implementation for an overloaded function "
                                      "is not allowed in a stub file", defn.items[idx])
                        else:
                            self.fail("The implementation for an overloaded function "
                                      "must come last", defn.items[idx])
                else:
                    for idx in non_overload_indexes[1:]:
                        self.name_already_defined(defn.name(), defn.items[idx])
                    if defn.impl:
                        self.name_already_defined(defn.name(), defn.impl)
                # Remove the non-overloads
                for idx in reversed(non_overload_indexes):
                    del defn.items[idx]
            # If we found an implementation, remove it from the overloads to
            # consider.
            if defn.impl is not None:
                assert defn.impl is defn.items[-1]
                defn.items = defn.items[:-1]

            elif not self.is_stub_file and not non_overload_indexes:
                self.fail(
                    "An overloaded function outside a stub file must have an implementation",
                    defn)

        if types:
            defn.type = Overloaded(types)
            defn.type.line = defn.line

        if not defn.items:
            # It was not any kind of overload def after all. We've visited the
            # redfinitions already.
            return

        if self.is_class_scope():
            self.type.names[defn.name()] = SymbolTableNode(MDEF, defn,
                                                           typ=defn.type)
            defn.info = self.type
        elif self.is_func_scope():
            self.add_local(defn, defn)

    def analyze_property_with_multi_part_definition(self, defn: OverloadedFuncDef) -> None:
        """Analyze a property defined using multiple methods (e.g., using @x.setter).

        Assume that the first method (@property) has already been analyzed.
        """
        defn.is_property = True
        items = defn.items
        first_item = cast(Decorator, defn.items[0])
        for item in items[1:]:
            if isinstance(item, Decorator) and len(item.decorators) == 1:
                node = item.decorators[0]
                if isinstance(node, MemberExpr):
                    if node.name == 'setter':
                        # The first item represents the entire property.
                        first_item.var.is_settable_property = True
                        # Get abstractness from the original definition.
                        item.func.is_abstract = first_item.func.is_abstract
            else:
                self.fail("Decorated property not supported", item)
            if isinstance(item, Decorator):
                item.func.accept(self)

    def analyze_function(self, defn: FuncItem) -> None:
        is_method = self.is_class_scope()
        with self.tvar_scope_frame(self.tvar_scope.method_frame()):
            if defn.type:
                self.check_classvar_in_signature(defn.type)
                assert isinstance(defn.type, CallableType)
                # Signature must be analyzed in the surrounding scope so that
                # class-level imported names and type variables are in scope.
                defn.type = self.type_analyzer().visit_callable_type(defn.type, nested=False)
                self.check_function_signature(defn)
                if isinstance(defn, FuncDef):
                    defn.type = set_callable_name(defn.type, defn)
            for arg in defn.arguments:
                if arg.initializer:
                    arg.initializer.accept(self)
            # Bind the type variables again to visit the body.
            if defn.type:
                a = self.type_analyzer()
                a.bind_function_type_variables(cast(CallableType, defn.type), defn)
            self.function_stack.append(defn)
            self.enter()
            for arg in defn.arguments:
                self.add_local(arg.variable, defn)
            for arg in defn.arguments:
                if arg.initialization_statement:
                    lvalue = arg.initialization_statement.lvalues[0]
                    lvalue.accept(self)

            # The first argument of a non-static, non-class method is like 'self'
            # (though the name could be different), having the enclosing class's
            # instance type.
            if is_method and not defn.is_static and not defn.is_class and defn.arguments:
                defn.arguments[0].variable.is_self = True

            # First analyze body of the function but ignore nested functions.
            self.postpone_nested_functions_stack.append(FUNCTION_FIRST_PHASE_POSTPONE_SECOND)
            self.postponed_functions_stack.append([])
            defn.body.accept(self)

            # Analyze nested functions (if any) as a second phase.
            self.postpone_nested_functions_stack[-1] = FUNCTION_SECOND_PHASE
            for postponed in self.postponed_functions_stack[-1]:
                postponed.accept(self)
            self.postpone_nested_functions_stack.pop()
            self.postponed_functions_stack.pop()

            self.leave()
            self.function_stack.pop()

    def check_classvar_in_signature(self, typ: Type) -> None:
        t = None  # type: Type
        if isinstance(typ, Overloaded):
            for t in typ.items():
                self.check_classvar_in_signature(t)
            return
        if not isinstance(typ, CallableType):
            return
        for t in typ.arg_types + [typ.ret_type]:
            if self.is_classvar(t):
                self.fail_invalid_classvar(t)
                # Show only one error per signature
                break

    def check_function_signature(self, fdef: FuncItem) -> None:
        sig = fdef.type
        assert isinstance(sig, CallableType)
        if len(sig.arg_types) < len(fdef.arguments):
            self.fail('Type signature has too few arguments', fdef)
            # Add dummy Any arguments to prevent crashes later.
            extra_anys = [AnyType()] * (len(fdef.arguments) - len(sig.arg_types))
            sig.arg_types.extend(extra_anys)
        elif len(sig.arg_types) > len(fdef.arguments):
            self.fail('Type signature has too many arguments', fdef, blocker=True)

    def visit_class_def(self, defn: ClassDef) -> None:
        with self.analyze_class_body(defn) as should_continue:
            if should_continue:
                # Analyze class body.
                defn.defs.accept(self)

    @contextmanager
    def analyze_class_body(self, defn: ClassDef) -> Iterator[bool]:
        with self.tvar_scope_frame(self.tvar_scope.class_frame()):
            self.clean_up_bases_and_infer_type_variables(defn)
            self.analyze_class_keywords(defn)
            if self.analyze_typeddict_classdef(defn):
                yield False
                return
            named_tuple_info = self.analyze_namedtuple_classdef(defn)
            if named_tuple_info is not None:
                # Temporarily clear the names dict so we don't get errors about duplicate names
                # that were already set in build_namedtuple_typeinfo.
                nt_names = named_tuple_info.names
                named_tuple_info.names = SymbolTable()
                # This is needed for the cls argument to classmethods to get bound correctly.
                named_tuple_info.names['__init__'] = nt_names['__init__']

                self.enter_class(named_tuple_info)

                yield True

                self.leave_class()

                # make sure we didn't use illegal names, then reset the names in the typeinfo
                for prohibited in NAMEDTUPLE_PROHIBITED_NAMES:
                    if prohibited in named_tuple_info.names:
                        if nt_names.get(prohibited) is named_tuple_info.names[prohibited]:
                            continue
                        self.fail('Cannot overwrite NamedTuple attribute "{}"'.format(prohibited),
                                  named_tuple_info.names[prohibited].node)

                # Restore the names in the original symbol table. This ensures that the symbol
                # table contains the field objects created by build_namedtuple_typeinfo. Exclude
                # __doc__, which can legally be overwritten by the class.
                named_tuple_info.names.update({
                    key: value for key, value in nt_names.items()
                    if key not in named_tuple_info.names or key != '__doc__'
                })
            else:
                self.setup_class_def_analysis(defn)
                self.analyze_base_classes(defn)
                self.analyze_metaclass(defn)

                for decorator in defn.decorators:
                    self.analyze_class_decorator(defn, decorator)

                self.enter_class(defn.info)
                yield True

                self.calculate_abstract_status(defn.info)
                self.setup_type_promotion(defn)

                self.leave_class()

    def analyze_class_keywords(self, defn: ClassDef) -> None:
        for value in defn.keywords.values():
            value.accept(self)

    def enter_class(self, info: TypeInfo) -> None:
        # Remember previous active class
        self.type_stack.append(self.type)
        self.locals.append(None)  # Add class scope
        self.block_depth.append(-1)  # The class body increments this to 0
        self.postpone_nested_functions_stack.append(FUNCTION_BOTH_PHASES)
        self.type = info

    def leave_class(self) -> None:
        """ Restore analyzer state. """
        self.postpone_nested_functions_stack.pop()
        self.block_depth.pop()
        self.locals.pop()
        self.type = self.type_stack.pop()

    def analyze_class_decorator(self, defn: ClassDef, decorator: Expression) -> None:
        decorator.accept(self)

    def calculate_abstract_status(self, typ: TypeInfo) -> None:
        """Calculate abstract status of a class.

        Set is_abstract of the type to True if the type has an unimplemented
        abstract attribute.  Also compute a list of abstract attributes.
        """
        concrete = set()  # type: Set[str]
        abstract = []  # type: List[str]
        for base in typ.mro:
            for name, symnode in base.names.items():
                node = symnode.node
                if isinstance(node, OverloadedFuncDef):
                    # Unwrap an overloaded function definition. We can just
                    # check arbitrarily the first overload item. If the
                    # different items have a different abstract status, there
                    # should be an error reported elsewhere.
                    func = node.items[0]  # type: Node
                else:
                    func = node
                if isinstance(func, Decorator):
                    fdef = func.func
                    if fdef.is_abstract and name not in concrete:
                        typ.is_abstract = True
                        abstract.append(name)
                concrete.add(name)
        typ.abstract_attributes = sorted(abstract)

    def setup_type_promotion(self, defn: ClassDef) -> None:
        """Setup extra, ad-hoc subtyping relationships between classes (promotion).

        This includes things like 'int' being compatible with 'float'.
        """
        promote_target = None  # type: Type
        for decorator in defn.decorators:
            if isinstance(decorator, CallExpr):
                analyzed = decorator.analyzed
                if isinstance(analyzed, PromoteExpr):
                    # _promote class decorator (undocumented faeture).
                    promote_target = analyzed.type
        if not promote_target:
            promotions = (TYPE_PROMOTIONS_PYTHON3 if self.options.python_version[0] >= 3
                          else TYPE_PROMOTIONS_PYTHON2)
            if defn.fullname in promotions:
                promote_target = self.named_type_or_none(promotions[defn.fullname])
        defn.info._promote = promote_target

    def clean_up_bases_and_infer_type_variables(self, defn: ClassDef) -> None:
        """Remove extra base classes such as Generic and infer type vars.

        For example, consider this class:

        . class Foo(Bar, Generic[T]): ...

        Now we will remove Generic[T] from bases of Foo and infer that the
        type variable 'T' is a type argument of Foo.

        We also process six.with_metaclass() here.

        Note that this is performed *before* semantic analysis.
        """
        # First process six.with_metaclass if present and well-formed
        defn.base_type_exprs, defn.metaclass = self.check_with_metaclass(defn)
        removed = []  # type: List[int]
        declared_tvars = []  # type: TypeVarList
        for i, base_expr in enumerate(defn.base_type_exprs):
            try:
                base = expr_to_unanalyzed_type(base_expr)
            except TypeTranslationError:
                # This error will be caught later.
                continue
            tvars = self.analyze_typevar_declaration(base)
            if tvars is not None:
                if declared_tvars:
                    self.fail('Duplicate Generic in bases', defn)
                removed.append(i)
                declared_tvars.extend(tvars)

        all_tvars = self.get_all_bases_tvars(defn, removed)
        if declared_tvars:
            if len(remove_dups(declared_tvars)) < len(declared_tvars):
                self.fail("Duplicate type variables in Generic[...]", defn)
            declared_tvars = remove_dups(declared_tvars)
            if not set(all_tvars).issubset(set(declared_tvars)):
                self.fail("If Generic[...] is present it should list all type variables", defn)
                # In case of error, Generic tvars will go first
                declared_tvars = remove_dups(declared_tvars + all_tvars)
        else:
            declared_tvars = all_tvars
        if declared_tvars:
            if defn.info:
                defn.info.type_vars = [name for name, _ in declared_tvars]
        for i in reversed(removed):
            del defn.base_type_exprs[i]
        tvar_defs = []  # type: List[TypeVarDef]
        for name, tvar_expr in declared_tvars:
            tvar_defs.append(self.tvar_scope.bind(name, tvar_expr))
        defn.type_vars = tvar_defs

    def analyze_typevar_declaration(self, t: Type) -> Optional[TypeVarList]:
        if not isinstance(t, UnboundType):
            return None
        unbound = t
        sym = self.lookup_qualified(unbound.name, unbound)
        if sym is None or sym.node is None:
            return None
        if sym.node.fullname() == 'typing.Generic':
            tvars = []  # type: TypeVarList
            for arg in unbound.args:
                tvar = self.analyze_unbound_tvar(arg)
                if tvar:
                    tvars.append(tvar)
                else:
                    self.fail('Free type variable expected in %s[...]' %
                              sym.node.name(), t)
            return tvars
        return None

    def analyze_unbound_tvar(self, t: Type) -> Tuple[str, TypeVarExpr]:
        if not isinstance(t, UnboundType):
            return None
        unbound = t
        sym = self.lookup_qualified(unbound.name, unbound)
        if sym is None or sym.kind != TVAR:
            return None
        elif not self.tvar_scope.allow_binding(sym.fullname):
            # It's bound by our type variable scope
            return None
        else:
            assert isinstance(sym.node, TypeVarExpr)
            return unbound.name, sym.node

    def get_all_bases_tvars(self, defn: ClassDef, removed: List[int]) -> TypeVarList:
        tvars = []  # type: TypeVarList
        for i, base_expr in enumerate(defn.base_type_exprs):
            if i not in removed:
                try:
                    base = expr_to_unanalyzed_type(base_expr)
                except TypeTranslationError:
                    # This error will be caught later.
                    continue
                base_tvars = base.accept(TypeVariableQuery(self.lookup_qualified, self.tvar_scope))
                tvars.extend(base_tvars)
        return remove_dups(tvars)

    def analyze_namedtuple_classdef(self, defn: ClassDef) -> Optional[TypeInfo]:
        # special case for NamedTuple
        for base_expr in defn.base_type_exprs:
            if isinstance(base_expr, RefExpr):
                base_expr.accept(self)
                if base_expr.fullname == 'typing.NamedTuple':
                    node = self.lookup(defn.name, defn)
                    if node is not None:
                        node.kind = GDEF  # TODO in process_namedtuple_definition also applies here
                        items, types, default_items = self.check_namedtuple_classdef(defn)
                        info = self.build_namedtuple_typeinfo(
                            defn.name, items, types, default_items)
                        node.node = info
                        defn.info = info
                        defn.analyzed = NamedTupleExpr(info)
                        return info
        return None

    def check_namedtuple_classdef(
            self, defn: ClassDef) -> Tuple[List[str], List[Type], Dict[str, Expression]]:
        NAMEDTUP_CLASS_ERROR = ('Invalid statement in NamedTuple definition; '
                                'expected "field_name: field_type [= default]"')
        if self.options.python_version < (3, 6):
            self.fail('NamedTuple class syntax is only supported in Python 3.6', defn)
            return [], [], {}
        if len(defn.base_type_exprs) > 1:
            self.fail('NamedTuple should be a single base', defn)
        items = []  # type: List[str]
        types = []  # type: List[Type]
        default_items = {}  # type: Dict[str, Expression]
        for stmt in defn.defs.body:
            if not isinstance(stmt, AssignmentStmt):
                # Still allow pass or ... (for empty namedtuples).
                if (isinstance(stmt, PassStmt) or
                    (isinstance(stmt, ExpressionStmt) and
                        isinstance(stmt.expr, EllipsisExpr))):
                    continue
                # Also allow methods, including decorated ones.
                if isinstance(stmt, (Decorator, FuncBase)):
                    continue
                # And docstrings.
                if (isinstance(stmt, ExpressionStmt) and
                        isinstance(stmt.expr, StrExpr)):
                    continue
                self.fail(NAMEDTUP_CLASS_ERROR, stmt)
            elif len(stmt.lvalues) > 1 or not isinstance(stmt.lvalues[0], NameExpr):
                # An assignment, but an invalid one.
                self.fail(NAMEDTUP_CLASS_ERROR, stmt)
            else:
                # Append name and type in this case...
                name = stmt.lvalues[0].name
                items.append(name)
                types.append(AnyType() if stmt.type is None else self.anal_type(stmt.type))
                # ...despite possible minor failures that allow further analyzis.
                if name.startswith('_'):
                    self.fail('NamedTuple field name cannot start with an underscore: {}'
                              .format(name), stmt)
                if stmt.type is None or hasattr(stmt, 'new_syntax') and not stmt.new_syntax:
                    self.fail(NAMEDTUP_CLASS_ERROR, stmt)
                elif isinstance(stmt.rvalue, TempNode):
                    # x: int assigns rvalue to TempNode(AnyType())
                    if default_items:
                        self.fail('Non-default NamedTuple fields cannot follow default fields',
                                  stmt)
                else:
                    default_items[name] = stmt.rvalue
        return items, types, default_items

    def setup_class_def_analysis(self, defn: ClassDef) -> None:
        """Prepare for the analysis of a class definition."""
        if not defn.info:
            defn.info = TypeInfo(SymbolTable(), defn, self.cur_mod_id)
            defn.info._fullname = defn.info.name()
        if self.is_func_scope() or self.type:
            kind = MDEF
            if self.is_func_scope():
                kind = LDEF
            node = SymbolTableNode(kind, defn.info)
            self.add_symbol(defn.name, node, defn)
            if kind == LDEF:
                # We need to preserve local classes, let's store them
                # in globals under mangled unique names
                local_name = defn.info._fullname + '@' + str(defn.line)
                defn.info._fullname = self.cur_mod_id + '.' + local_name
                defn.fullname = defn.info._fullname
                self.globals[local_name] = node

    def analyze_base_classes(self, defn: ClassDef) -> None:
        """Analyze and set up base classes.

        This computes several attributes on the corresponding TypeInfo defn.info
        related to the base classes: defn.info.bases, defn.info.mro, and
        miscellaneous others (at least tuple_type, fallback_to_any, and is_enum.)
        """

        base_types = []  # type: List[Instance]
        info = defn.info

        for base_expr in defn.base_type_exprs:
            try:
                base = self.expr_to_analyzed_type(base_expr)
            except TypeTranslationError:
                self.fail('Invalid base class', base_expr)
                info.fallback_to_any = True
                continue

            if isinstance(base, TupleType):
                if info.tuple_type:
                    self.fail("Class has two incompatible bases derived from tuple", defn)
                    defn.has_incompatible_baseclass = True
                info.tuple_type = base
                base_types.append(base.fallback)
            elif isinstance(base, Instance):
                if base.type.is_newtype:
                    self.fail("Cannot subclass NewType", defn)
                base_types.append(base)
            elif isinstance(base, AnyType):
                if self.options.disallow_subclassing_any:
                    if isinstance(base_expr, (NameExpr, MemberExpr)):
                        msg = "Class cannot subclass '{}' (has type 'Any')".format(base_expr.name)
                    else:
                        msg = "Class cannot subclass value of type 'Any'"
                    self.fail(msg, base_expr)
                info.fallback_to_any = True
            else:
                self.fail('Invalid base class', base_expr)
                info.fallback_to_any = True
            if 'unimported' in self.options.disallow_any and has_any_from_unimported_type(base):
                if isinstance(base_expr, (NameExpr, MemberExpr)):
                    prefix = "Base type {}".format(base_expr.name)
                else:
                    prefix = "Base type"
                self.msg.unimported_type_becomes_any(prefix, base, base_expr)
            check_for_explicit_any(base, self.options, self.is_typeshed_stub_file, self.msg,
                                   context=base_expr)

        # Add 'object' as implicit base if there is no other base class.
        if (not base_types and defn.fullname != 'builtins.object'):
            base_types.append(self.object_type())

        info.bases = base_types

        # Calculate the MRO. It might be incomplete at this point if
        # the bases of defn include classes imported from other
        # modules in an import loop. We'll recompute it in ThirdPass.
        if not self.verify_base_classes(defn):
            # Give it an MRO consisting of just the class itself and object.
            defn.info.mro = [defn.info, self.object_type().type]
            return
        calculate_class_mro(defn, self.fail_blocker)
        # If there are cyclic imports, we may be missing 'object' in
        # the MRO. Fix MRO if needed.
        if info.mro and info.mro[-1].fullname() != 'builtins.object':
            info.mro.append(self.object_type().type)
        if defn.info.is_enum and defn.type_vars:
            self.fail("Enum class cannot be generic", defn)

    def check_with_metaclass(self, defn: ClassDef) -> Tuple[List[Expression], Optional[str]]:
        # Special-case six.with_metaclass(M, B1, B2, ...).
        base_type_exprs, metaclass = defn.base_type_exprs, defn.metaclass
        if metaclass is None and len(base_type_exprs) == 1:
            base_expr = base_type_exprs[0]
            if isinstance(base_expr, CallExpr) and isinstance(base_expr.callee, RefExpr):
                base_expr.callee.accept(self)
                if (base_expr.callee.fullname == 'six.with_metaclass'
                        and len(base_expr.args) >= 1
                        and all(kind == ARG_POS for kind in base_expr.arg_kinds)):
                    metaclass_expr = base_expr.args[0]
                    if isinstance(metaclass_expr, NameExpr):
                        metaclass = metaclass_expr.name
                    elif isinstance(metaclass_expr, MemberExpr):
                        metaclass = get_member_expr_fullname(metaclass_expr)
                    else:
                        self.fail("Dynamic metaclass not supported for '%s'" % defn.name,
                                  metaclass_expr)
                    return (base_expr.args[1:], metaclass)
        return (base_type_exprs, metaclass)

    def expr_to_analyzed_type(self, expr: Expression) -> Type:
        if isinstance(expr, CallExpr):
            expr.accept(self)
            info = self.check_namedtuple(expr)
            if info is None:
                # Some form of namedtuple is the only valid type that looks like a call
                # expression. This isn't a valid type.
                raise TypeTranslationError()
            fallback = Instance(info, [])
            return TupleType(info.tuple_type.items, fallback=fallback)
        typ = expr_to_unanalyzed_type(expr)
        return self.anal_type(typ)

    def verify_base_classes(self, defn: ClassDef) -> bool:
        info = defn.info
        for base in info.bases:
            baseinfo = base.type
            if self.is_base_class(info, baseinfo):
                self.fail('Cycle in inheritance hierarchy', defn, blocker=True)
                # Clear bases to forcefully get rid of the cycle.
                info.bases = []
            if baseinfo.fullname() == 'builtins.bool':
                self.fail("'%s' is not a valid base class" %
                          baseinfo.name(), defn, blocker=True)
                return False
        dup = find_duplicate(info.direct_base_classes())
        if dup:
            self.fail('Duplicate base class "%s"' % dup.name(), defn, blocker=True)
            return False
        return True

    def is_base_class(self, t: TypeInfo, s: TypeInfo) -> bool:
        """Determine if t is a base class of s (but do not use mro)."""
        # Search the base class graph for t, starting from s.
        worklist = [s]
        visited = {s}
        while worklist:
            nxt = worklist.pop()
            if nxt == t:
                return True
            for base in nxt.bases:
                if base.type not in visited:
                    worklist.append(base.type)
                    visited.add(base.type)
        return False

    def analyze_metaclass(self, defn: ClassDef) -> None:
        error_context = defn  # type: Context
        if defn.metaclass is None and self.options.python_version[0] == 2:
            # Look for "__metaclass__ = <metaclass>" in Python 2.
            for body_node in defn.defs.body:
                if isinstance(body_node, ClassDef) and body_node.name == "__metaclass__":
                    self.fail("Metaclasses defined as inner classes are not supported", body_node)
                    return
                elif isinstance(body_node, AssignmentStmt) and len(body_node.lvalues) == 1:
                    lvalue = body_node.lvalues[0]
                    if isinstance(lvalue, NameExpr) and lvalue.name == "__metaclass__":
                        error_context = body_node.rvalue
                        if isinstance(body_node.rvalue, NameExpr):
                            name = body_node.rvalue.name
                        elif isinstance(body_node.rvalue, MemberExpr):
                            name = get_member_expr_fullname(body_node.rvalue)
                        else:
                            name = None
                        if name:
                            defn.metaclass = name
                        else:
                            self.fail(
                                "Dynamic metaclass not supported for '%s'" % defn.name,
                                body_node
                            )
                            return
        if defn.metaclass:
            if defn.metaclass == '<error>':
                self.fail("Dynamic metaclass not supported for '%s'" % defn.name, error_context)
                return
            sym = self.lookup_qualified(defn.metaclass, error_context)
            if sym is None:
                # Probably a name error - it is already handled elsewhere
                return
            if isinstance(sym.node, Var) and isinstance(sym.node.type, AnyType):
                # 'Any' metaclass -- just ignore it.
                #
                # TODO: A better approach would be to record this information
                #       and assume that the type object supports arbitrary
                #       attributes, similar to an 'Any' base class.
                return
            if not isinstance(sym.node, TypeInfo) or sym.node.tuple_type is not None:
                self.fail("Invalid metaclass '%s'" % defn.metaclass, defn)
                return
            if not sym.node.is_metaclass():
                self.fail("Metaclasses not inheriting from 'type' are not supported", defn)
                return
            inst = fill_typevars(sym.node)
            assert isinstance(inst, Instance)
            defn.info.declared_metaclass = inst
        defn.info.metaclass_type = defn.info.calculate_metaclass_type()
        if defn.info.metaclass_type is None:
            # Inconsistency may happen due to multiple baseclasses even in classes that
            # do not declare explicit metaclass, but it's harder to catch at this stage
            if defn.metaclass:
                self.fail("Inconsistent metaclass structure for '%s'" % defn.name, defn)

    def object_type(self) -> Instance:
        return self.named_type('__builtins__.object')

    def str_type(self) -> Instance:
        return self.named_type('__builtins__.str')

    def class_type(self, info: TypeInfo) -> Type:
        # Construct a function type whose fallback is cls.
        from mypy import checkmember  # To avoid import cycle.
        leading_type = checkmember.type_object_type(info, self.builtin_type)
        if isinstance(leading_type, Overloaded):
            # Overloaded __init__ is too complex to handle.  Plus it's stubs only.
            return AnyType()
        else:
            return leading_type

    def named_type(self, qualified_name: str, args: List[Type] = None) -> Instance:
        sym = self.lookup_qualified(qualified_name, None)
        node = sym.node
        assert isinstance(node, TypeInfo)
        if args:
            # TODO: assert len(args) == len(node.defn.type_vars)
            return Instance(node, args)
        return Instance(node, [AnyType()] * len(node.defn.type_vars))

    def named_type_or_none(self, qualified_name: str, args: List[Type] = None) -> Instance:
        sym = self.lookup_fully_qualified_or_none(qualified_name)
        if not sym:
            return None
        node = sym.node
        assert isinstance(node, TypeInfo)
        if args:
            # TODO: assert len(args) == len(node.defn.type_vars)
            return Instance(node, args)
        return Instance(node, [AnyType()] * len(node.defn.type_vars))

    def is_typeddict(self, expr: Expression) -> bool:
        return (isinstance(expr, RefExpr) and isinstance(expr.node, TypeInfo) and
                expr.node.typeddict_type is not None)

    def analyze_typeddict_classdef(self, defn: ClassDef) -> bool:
        # special case for TypedDict
        possible = False
        for base_expr in defn.base_type_exprs:
            if isinstance(base_expr, RefExpr):
                base_expr.accept(self)
                if (base_expr.fullname == 'mypy_extensions.TypedDict' or
                        self.is_typeddict(base_expr)):
                    possible = True
        if possible:
            node = self.lookup(defn.name, defn)
            if node is not None:
                node.kind = GDEF  # TODO in process_namedtuple_definition also applies here
                if (len(defn.base_type_exprs) == 1 and
                        isinstance(defn.base_type_exprs[0], RefExpr) and
                        defn.base_type_exprs[0].fullname == 'mypy_extensions.TypedDict'):
                    # Building a new TypedDict
                    fields, types, required_keys = self.check_typeddict_classdef(defn)
                    info = self.build_typeddict_typeinfo(defn.name, fields, types, required_keys)
                    node.node = info
                    defn.analyzed = TypedDictExpr(info)
                    return True
                # Extending/merging existing TypedDicts
                if any(not isinstance(expr, RefExpr) or
                       expr.fullname != 'mypy_extensions.TypedDict' and
                       not self.is_typeddict(expr) for expr in defn.base_type_exprs):
                    self.fail("All bases of a new TypedDict must be TypedDict types", defn)
                typeddict_bases = list(filter(self.is_typeddict, defn.base_type_exprs))
                keys = []  # type: List[str]
                types = []
                required_keys = set()
                for base in typeddict_bases:
                    assert isinstance(base, RefExpr)
                    assert isinstance(base.node, TypeInfo)
                    assert isinstance(base.node.typeddict_type, TypedDictType)
                    base_typed_dict = base.node.typeddict_type
                    base_items = base_typed_dict.items
                    valid_items = base_items.copy()
                    for key in base_items:
                        if key in keys:
                            self.fail('Cannot overwrite TypedDict field "{}" while merging'
                                      .format(key), defn)
                            valid_items.pop(key)
                    keys.extend(valid_items.keys())
                    types.extend(valid_items.values())
                    required_keys.update(base_typed_dict.required_keys)
                new_keys, new_types, new_required_keys = self.check_typeddict_classdef(defn, keys)
                keys.extend(new_keys)
                types.extend(new_types)
                required_keys.update(new_required_keys)
                info = self.build_typeddict_typeinfo(defn.name, keys, types, required_keys)
                node.node = info
                defn.analyzed = TypedDictExpr(info)
                return True
        return False

    def check_typeddict_classdef(self, defn: ClassDef,
                                 oldfields: List[str] = None) -> Tuple[List[str],
                                                                       List[Type],
                                                                       Set[str]]:
        TPDICT_CLASS_ERROR = ('Invalid statement in TypedDict definition; '
                              'expected "field_name: field_type"')
        if self.options.python_version < (3, 6):
            self.fail('TypedDict class syntax is only supported in Python 3.6', defn)
            return [], [], set()
        fields = []  # type: List[str]
        types = []  # type: List[Type]
        for stmt in defn.defs.body:
            if not isinstance(stmt, AssignmentStmt):
                # Still allow pass or ... (for empty TypedDict's).
                if (not isinstance(stmt, PassStmt) and
                    not (isinstance(stmt, ExpressionStmt) and
                         isinstance(stmt.expr, EllipsisExpr))):
                    self.fail(TPDICT_CLASS_ERROR, stmt)
            elif len(stmt.lvalues) > 1 or not isinstance(stmt.lvalues[0], NameExpr):
                # An assignment, but an invalid one.
                self.fail(TPDICT_CLASS_ERROR, stmt)
            else:
                name = stmt.lvalues[0].name
                if name in (oldfields or []):
                    self.fail('Cannot overwrite TypedDict field "{}" while extending'
                              .format(name), stmt)
                    continue
                if name in fields:
                    self.fail('Duplicate TypedDict field "{}"'.format(name), stmt)
                    continue
                # Append name and type in this case...
                fields.append(name)
                types.append(AnyType() if stmt.type is None else self.anal_type(stmt.type))
                # ...despite possible minor failures that allow further analyzis.
                if stmt.type is None or hasattr(stmt, 'new_syntax') and not stmt.new_syntax:
                    self.fail(TPDICT_CLASS_ERROR, stmt)
                elif not isinstance(stmt.rvalue, TempNode):
                    # x: int assigns rvalue to TempNode(AnyType())
                    self.fail('Right hand side values are not supported in TypedDict', stmt)
        total = True
        if 'total' in defn.keywords:
            total = self.parse_bool(defn.keywords['total'])
            if total is None:
                self.fail('Value of "total" must be True or False', defn)
                total = True
        required_keys = set(fields) if total else set()
        return fields, types, required_keys

    def visit_import(self, i: Import) -> None:
        for id, as_id in i.ids:
            if as_id is not None:
                self.add_module_symbol(id, as_id, module_public=True, context=i)
            else:
                # Modules imported in a stub file without using 'as x' won't get exported when
                # doing 'from m import *'.
                module_public = not self.is_stub_file
                base = id.split('.')[0]
                self.add_module_symbol(base, base, module_public=module_public,
                                       context=i)
                self.add_submodules_to_parent_modules(id, module_public)

    def add_submodules_to_parent_modules(self, id: str, module_public: bool) -> None:
        """Recursively adds a reference to a newly loaded submodule to its parent.

        When you import a submodule in any way, Python will add a reference to that
        submodule to its parent. So, if you do something like `import A.B` or
        `from A import B` or `from A.B import Foo`, Python will add a reference to
        module A.B to A's namespace.

        Note that this "parent patching" process is completely independent from any
        changes made to the *importer's* namespace. For example, if you have a file
        named `foo.py` where you do `from A.B import Bar`, then foo's namespace will
        be modified to contain a reference to only Bar. Independently, A's namespace
        will be modified to contain a reference to `A.B`.
        """
        while '.' in id:
            parent, child = id.rsplit('.', 1)
            parent_mod = self.modules.get(parent)
            if parent_mod and child not in parent_mod.names:
                child_mod = self.modules.get(id)
                if child_mod:
                    sym = SymbolTableNode(MODULE_REF, child_mod, parent,
                                          module_public=module_public)
                    parent_mod.names[child] = sym
            id = parent

    def add_module_symbol(self, id: str, as_id: str, module_public: bool,
                          context: Context) -> None:
        if id in self.modules:
            m = self.modules[id]
            self.add_symbol(as_id, SymbolTableNode(MODULE_REF, m, self.cur_mod_id,
                                                   module_public=module_public), context)
        else:
            self.add_unknown_symbol(as_id, context, is_import=True)

    def visit_import_from(self, imp: ImportFrom) -> None:
        import_id = self.correct_relative_import(imp)
        self.add_submodules_to_parent_modules(import_id, True)
        module = self.modules.get(import_id)
        for id, as_id in imp.names:
            node = module.names.get(id) if module else None
            missing = False

            # If the module does not contain a symbol with the name 'id',
            # try checking if it's a module instead.
            if not node or node.kind == UNBOUND_IMPORTED:
                possible_module_id = import_id + '.' + id
                mod = self.modules.get(possible_module_id)
                if mod is not None:
                    node = SymbolTableNode(MODULE_REF, mod, import_id)
                    self.add_submodules_to_parent_modules(possible_module_id, True)
                elif possible_module_id in self.missing_modules:
                    missing = True

            if node and node.kind != UNBOUND_IMPORTED:
                node = self.normalize_type_alias(node, imp)
                if not node:
                    return
                imported_id = as_id or id
                existing_symbol = self.globals.get(imported_id)
                if existing_symbol:
                    # Import can redefine a variable. They get special treatment.
                    if self.process_import_over_existing_name(
                            imported_id, existing_symbol, node, imp):
                        continue
                # 'from m import x as x' exports x in a stub file.
                module_public = not self.is_stub_file or as_id is not None
                symbol = SymbolTableNode(node.kind, node.node,
                                         self.cur_mod_id,
                                         node.type_override,
                                         module_public=module_public,
                                         normalized=node.normalized,
                                         alias_tvars=node.alias_tvars)
                self.add_symbol(imported_id, symbol, imp)
            elif module and not missing:
                # Missing attribute.
                message = "Module '{}' has no attribute '{}'".format(import_id, id)
                extra = self.undefined_name_extra_info('{}.{}'.format(import_id, id))
                if extra:
                    message += " {}".format(extra)
                self.fail(message, imp)
            else:
                # Missing module.
                self.add_unknown_symbol(as_id or id, imp, is_import=True)

    def process_import_over_existing_name(self,
                                          imported_id: str, existing_symbol: SymbolTableNode,
                                          module_symbol: SymbolTableNode,
                                          import_node: ImportBase) -> bool:
        if (existing_symbol.kind in (LDEF, GDEF, MDEF) and
                isinstance(existing_symbol.node, (Var, FuncDef, TypeInfo))):
            # This is a valid import over an existing definition in the file. Construct a dummy
            # assignment that we'll use to type check the import.
            lvalue = NameExpr(imported_id)
            lvalue.kind = existing_symbol.kind
            lvalue.node = existing_symbol.node
            rvalue = NameExpr(imported_id)
            rvalue.kind = module_symbol.kind
            rvalue.node = module_symbol.node
            assignment = AssignmentStmt([lvalue], rvalue)
            for node in assignment, lvalue, rvalue:
                node.set_line(import_node)
            import_node.assignments.append(assignment)
            return True
        return False

    def normalize_type_alias(self, node: SymbolTableNode,
                             ctx: Context) -> SymbolTableNode:
        normalized = False
        fullname = node.fullname
        if fullname in type_aliases:
            # Node refers to an aliased type such as typing.List; normalize.
            node = self.lookup_qualified(type_aliases[fullname], ctx)
            if node is None:
                self.add_fixture_note(fullname, ctx)
                return None
            normalized = True
        if fullname in collections_type_aliases:
            # Similar, but for types from the collections module like typing.DefaultDict
            self.add_module_symbol('collections', '__mypy_collections__', False, ctx)
            node = self.lookup_qualified(collections_type_aliases[fullname], ctx)
            normalized = True
        if normalized:
            node = SymbolTableNode(node.kind, node.node,
                                   node.mod_id, node.type_override,
                                   normalized=True, alias_tvars=node.alias_tvars)
        return node

    def add_fixture_note(self, fullname: str, ctx: Context) -> None:
        self.note('Maybe your test fixture does not define "{}"?'.format(fullname), ctx)
        if fullname in SUGGESTED_TEST_FIXTURES:
            self.note(
                'Consider adding [builtins fixtures/{}] to your test description'.format(
                    SUGGESTED_TEST_FIXTURES[fullname]), ctx)

    def correct_relative_import(self, node: Union[ImportFrom, ImportAll]) -> str:
        if node.relative == 0:
            return node.id

        parts = self.cur_mod_id.split(".")
        cur_mod_id = self.cur_mod_id

        rel = node.relative
        if self.cur_mod_node.is_package_init_file():
            rel -= 1
        if len(parts) < rel:
            self.fail("Relative import climbs too many namespaces", node)
        if rel != 0:
            cur_mod_id = ".".join(parts[:-rel])

        return cur_mod_id + (("." + node.id) if node.id else "")

    def visit_import_all(self, i: ImportAll) -> None:
        i_id = self.correct_relative_import(i)
        if i_id in self.modules:
            m = self.modules[i_id]
            self.add_submodules_to_parent_modules(i_id, True)
            for name, node in m.names.items():
                node = self.normalize_type_alias(node, i)
                if not name.startswith('_') and node.module_public:
                    existing_symbol = self.globals.get(name)
                    if existing_symbol:
                        # Import can redefine a variable. They get special treatment.
                        if self.process_import_over_existing_name(
                                name, existing_symbol, node, i):
                            continue
                    self.add_symbol(name, SymbolTableNode(node.kind, node.node,
                                                          self.cur_mod_id,
                                                          node.type_override,
                                                          normalized=node.normalized,
                                                          alias_tvars=node.alias_tvars), i)
        else:
            # Don't add any dummy symbols for 'from x import *' if 'x' is unknown.
            pass

    def add_unknown_symbol(self, name: str, context: Context, is_import: bool = False) -> None:
        var = Var(name)
        if self.type:
            var._fullname = self.type.fullname() + "." + name
        else:
            var._fullname = self.qualified_name(name)
        var.is_ready = True
        var.type = AnyType(from_unimported_type=is_import)
        var.is_suppressed_import = is_import
        self.add_symbol(name, SymbolTableNode(GDEF, var, self.cur_mod_id), context)

    #
    # Statements
    #

    def visit_block(self, b: Block) -> None:
        if b.is_unreachable:
            return
        self.block_depth[-1] += 1
        for s in b.body:
            self.accept(s)
        self.block_depth[-1] -= 1

    def visit_block_maybe(self, b: Block) -> None:
        if b:
            self.visit_block(b)

    def type_analyzer(self, *,
                      tvar_scope: Optional[TypeVarScope] = None,
                      allow_tuple_literal: bool = False,
                      aliasing: bool = False) -> TypeAnalyser:
        if tvar_scope is None:
            tvar_scope = self.tvar_scope
        return TypeAnalyser(self.lookup_qualified,
                            self.lookup_fully_qualified,
                            tvar_scope,
                            self.fail,
                            self.plugin,
                            self.options,
                            self.is_typeshed_stub_file,
                            aliasing=aliasing,
                            allow_tuple_literal=allow_tuple_literal,
                            allow_unnormalized=self.is_stub_file)

    def anal_type(self, t: Type, *,
                  tvar_scope: Optional[TypeVarScope] = None,
                  allow_tuple_literal: bool = False,
                  aliasing: bool = False) -> Type:
        if t:
            a = self.type_analyzer(
                tvar_scope=tvar_scope,
                aliasing=aliasing,
                allow_tuple_literal=allow_tuple_literal)
            return t.accept(a)

        else:
            return None

    def visit_assignment_stmt(self, s: AssignmentStmt) -> None:
        for lval in s.lvalues:
            self.analyze_lvalue(lval, explicit_type=s.type is not None)
        self.check_classvar(s)
        s.rvalue.accept(self)
        if s.type:
            allow_tuple_literal = isinstance(s.lvalues[-1], (TupleExpr, ListExpr))
            s.type = self.anal_type(s.type, allow_tuple_literal=allow_tuple_literal)
        else:
            # Set the type if the rvalue is a simple literal.
            if (s.type is None and len(s.lvalues) == 1 and
                    isinstance(s.lvalues[0], NameExpr)):
                if s.lvalues[0].is_def:
                    s.type = self.analyze_simple_literal_type(s.rvalue)
<<<<<<< HEAD
=======
                res = analyze_type_alias(s.rvalue,
                                         self.lookup_qualified,
                                         self.lookup_fully_qualified,
                                         self.tvar_scope,
                                         self.fail,
                                         self.plugin,
                                         self.options,
                                         self.is_typeshed_stub_file,
                                         allow_unnormalized=True)
                if res and (not isinstance(res, Instance) or res.args):
                    # TODO: What if this gets reassigned?
                    check_for_explicit_any(res, self.options, self.is_typeshed_stub_file, self.msg,
                                           context=s)
                    # when this type alias gets "inlined", the Any is not explicit anymore,
                    # so we need to replace it with non-explicit Anys
                    res = make_any_non_explicit(res)

                    name = s.lvalues[0]
                    node = self.lookup(name.name, name)
                    node.kind = TYPE_ALIAS
                    node.type_override = res
                    if isinstance(s.rvalue, IndexExpr):
                        s.rvalue.analyzed = TypeAliasExpr(res,
                                                          fallback=self.alias_fallback(res))
>>>>>>> 0d045cde
        if s.type:
            # Store type into nodes.
            for lvalue in s.lvalues:
                self.store_declared_types(lvalue, s.type)
        self.check_and_set_up_type_alias(s)
        self.process_newtype_declaration(s)
        self.process_typevar_declaration(s)
        self.process_namedtuple_definition(s)
        self.process_typeddict_definition(s)
        self.process_enum_call(s)
        if not s.type:
            self.process_module_assignment(s.lvalues, s.rvalue, s)

        if (len(s.lvalues) == 1 and isinstance(s.lvalues[0], NameExpr) and
                s.lvalues[0].name == '__all__' and s.lvalues[0].kind == GDEF and
                isinstance(s.rvalue, (ListExpr, TupleExpr))):
            self.add_exports(*s.rvalue.items)

    def analyze_simple_literal_type(self, rvalue: Expression) -> Optional[Type]:
        """Return builtins.int if rvalue is an int literal, etc."""
        if self.options.semantic_analysis_only or self.function_stack:
            # Skip this if we're only doing the semantic analysis pass.
            # This is mostly to avoid breaking unit tests.
            # Also skip inside a function; this is to avoid confusing
            # the code that handles dead code due to isinstance()
            # inside type variables with value restrictions (like
            # AnyStr).
            return None
        if isinstance(rvalue, IntExpr):
            return self.named_type_or_none('builtins.int')
        if isinstance(rvalue, FloatExpr):
            return self.named_type_or_none('builtins.float')
        if isinstance(rvalue, StrExpr):
            return self.named_type_or_none('builtins.str')
        if isinstance(rvalue, BytesExpr):
            return self.named_type_or_none('builtins.bytes')
        if isinstance(rvalue, UnicodeExpr):
            return self.named_type_or_none('builtins.unicode')
        return None

    def alias_fallback(self, tp: Type) -> Instance:
        """Make a dummy Instance with no methods. It is used as a fallback type
        to detect errors for non-Instance aliases (i.e. Unions, Tuples, Callables).
        """
        kind = (' to Callable' if isinstance(tp, CallableType) else
                ' to Tuple' if isinstance(tp, TupleType) else
                ' to Union' if isinstance(tp, UnionType) else '')
        cdef = ClassDef('Type alias' + kind, Block([]))
        fb_info = TypeInfo(SymbolTable(), cdef, self.cur_mod_id)
        fb_info.bases = [self.object_type()]
        fb_info.mro = [fb_info, self.object_type().type]
        return Instance(fb_info, [])

    def analyze_alias(self, rvalue: Expression,
                      allow_unnormalized: bool) -> Tuple[Optional[Type], List[str]]:
        res = analyze_type_alias(rvalue,
                                 self.lookup_qualified,
                                 self.lookup_fully_qualified,
                                 self.tvar_scope,
                                 self.fail, self.plugin, allow_unnormalized=True)
        if res:
            alias_tvars = [name for (name, _) in
                           res.accept(TypeVariableQuery(self.lookup_qualified, self.tvar_scope))]
        else:
            alias_tvars = []
        return res, alias_tvars

    def check_and_set_up_type_alias(self, s: AssignmentStmt) -> None:
        """Check if assignment creates a type alias and set it up as needed."""
        # Type aliases are created only at module scope, at class and function scopes
        # assignments create class valued members and local variables with type object types.
        if (len(s.lvalues) == 1 and not self.is_func_scope() and not self.type
                and not s.type):
            lvalue = s.lvalues[0]
            if isinstance(lvalue, NameExpr):
                rvalue = s.rvalue
                res, alias_tvars = self.analyze_alias(rvalue, allow_unnormalized=True)
                if res:
                    node = self.lookup(lvalue.name, lvalue)
                    if not lvalue.is_def:
                        # Only a definition can create a type alias, not regular assignment.
                        if node and node.kind == TYPE_ALIAS or isinstance(node.node, TypeInfo):
                            self.fail('Cannot assign multiple types to name "{}"'
                                      ' without an explicit "Type[...]" annotation'
                                      .format(lvalue.name), lvalue)
                        return
                    check_for_explicit_any(res, self.options, self.is_typeshed_stub_file, self.msg,
                                           context=s)
                    # when this type alias gets "inlined", the Any is not explicit anymore,
                    # so we need to replace it with non-explicit Anys
                    res = make_any_non_explicit(res)
                    if isinstance(res, Instance) and not res.args and isinstance(rvalue, RefExpr):
                        node.node = res.type
                        if isinstance(rvalue, RefExpr):
                            sym = self.lookup_type_node(rvalue)
                            if sym:
                                node.normalized = sym.normalized
                        return
                    node.kind = TYPE_ALIAS
                    node.type_override = res
                    node.alias_tvars = alias_tvars
                    if isinstance(s.rvalue, IndexExpr):
                        s.rvalue.analyzed = TypeAliasExpr(res, node.alias_tvars,
                                                          fallback=self.alias_fallback(res))
                        s.rvalue.analyzed.line = s.rvalue.line
                        s.rvalue.analyzed.column = s.rvalue.column

    def analyze_lvalue(self, lval: Lvalue, nested: bool = False,
                       add_global: bool = False,
                       explicit_type: bool = False) -> None:
        """Analyze an lvalue or assignment target.

        Only if add_global is True, add name to globals table. If nested
        is true, the lvalue is within a tuple or list lvalue expression.
        """

        if isinstance(lval, NameExpr):
            # Top-level definitions within some statements (at least while) are
            # not handled in the first pass, so they have to be added now.
            nested_global = (not self.is_func_scope() and
                             self.block_depth[-1] > 0 and
                             not self.type)
            if (add_global or nested_global) and lval.name not in self.globals:
                # Define new global name.
                v = Var(lval.name)
                v.set_line(lval)
                v._fullname = self.qualified_name(lval.name)
                v.is_ready = False  # Type not inferred yet
                lval.node = v
                lval.is_def = True
                lval.kind = GDEF
                lval.fullname = v._fullname
                self.globals[lval.name] = SymbolTableNode(GDEF, v,
                                                          self.cur_mod_id)
            elif isinstance(lval.node, Var) and lval.is_def:
                # Since the is_def flag is set, this must have been analyzed
                # already in the first pass and added to the symbol table.
                assert lval.node.name() in self.globals
            elif (self.is_func_scope() and lval.name not in self.locals[-1] and
                  lval.name not in self.global_decls[-1] and
                  lval.name not in self.nonlocal_decls[-1]):
                # Define new local name.
                v = Var(lval.name)
                v.set_line(lval)
                lval.node = v
                lval.is_def = True
                lval.kind = LDEF
                lval.fullname = lval.name
                self.add_local(v, lval)
            elif not self.is_func_scope() and (self.type and
                                               lval.name not in self.type.names):
                # Define a new attribute within class body.
                v = Var(lval.name)
                v.info = self.type
                v.is_initialized_in_class = True
                v.set_line(lval)
                v._fullname = self.qualified_name(lval.name)
                lval.node = v
                lval.is_def = True
                lval.kind = MDEF
                lval.fullname = lval.name
                self.type.names[lval.name] = SymbolTableNode(MDEF, v)
            elif explicit_type:
                # Don't re-bind types
                self.name_already_defined(lval.name, lval)
            else:
                # Bind to an existing name.
                lval.accept(self)
                self.check_lvalue_validity(lval.node, lval)
        elif isinstance(lval, MemberExpr):
            if not add_global:
                self.analyze_member_lvalue(lval)
            if explicit_type and not self.is_self_member_ref(lval):
                self.fail('Type cannot be declared in assignment to non-self '
                          'attribute', lval)
        elif isinstance(lval, IndexExpr):
            if explicit_type:
                self.fail('Unexpected type declaration', lval)
            if not add_global:
                lval.accept(self)
        elif (isinstance(lval, TupleExpr) or
              isinstance(lval, ListExpr)):
            items = lval.items
            if len(items) == 0 and isinstance(lval, TupleExpr):
                self.fail("can't assign to ()", lval)
            self.analyze_tuple_or_list_lvalue(lval, add_global, explicit_type)
        elif isinstance(lval, StarExpr):
            if nested:
                self.analyze_lvalue(lval.expr, nested, add_global, explicit_type)
            else:
                self.fail('Starred assignment target must be in a list or tuple', lval)
        else:
            self.fail('Invalid assignment target', lval)

    def analyze_tuple_or_list_lvalue(self, lval: Union[ListExpr, TupleExpr],
                                     add_global: bool = False,
                                     explicit_type: bool = False) -> None:
        """Analyze an lvalue or assignment target that is a list or tuple."""
        items = lval.items
        star_exprs = [item for item in items if isinstance(item, StarExpr)]

        if len(star_exprs) > 1:
            self.fail('Two starred expressions in assignment', lval)
        else:
            if len(star_exprs) == 1:
                star_exprs[0].valid = True
            for i in items:
                self.analyze_lvalue(i, nested=True, add_global=add_global,
                                    explicit_type = explicit_type)

    def analyze_member_lvalue(self, lval: MemberExpr) -> None:
        lval.accept(self)
        if (self.is_self_member_ref(lval) and
                self.type.get(lval.name) is None):
            # Implicit attribute definition in __init__.
            lval.is_def = True
            v = Var(lval.name)
            v.set_line(lval)
            v.info = self.type
            v.is_ready = False
            lval.def_var = v
            lval.node = v
            self.type.names[lval.name] = SymbolTableNode(MDEF, v)
        self.check_lvalue_validity(lval.node, lval)

    def is_self_member_ref(self, memberexpr: MemberExpr) -> bool:
        """Does memberexpr to refer to an attribute of self?"""
        if not isinstance(memberexpr.expr, NameExpr):
            return False
        node = memberexpr.expr.node
        return isinstance(node, Var) and node.is_self

    def check_lvalue_validity(self, node: Union[Expression, SymbolNode], ctx: Context) -> None:
        if isinstance(node, TypeVarExpr):
            self.fail('Invalid assignment target', ctx)
        elif isinstance(node, TypeInfo):
            self.fail(CANNOT_ASSIGN_TO_TYPE, ctx)

    def store_declared_types(self, lvalue: Lvalue, typ: Type) -> None:
        if isinstance(typ, StarType) and not isinstance(lvalue, StarExpr):
            self.fail('Star type only allowed for starred expressions', lvalue)
        if isinstance(lvalue, RefExpr):
            lvalue.is_def = False
            if isinstance(lvalue.node, Var):
                var = lvalue.node
                var.type = typ
                var.is_ready = True
            # If node is not a variable, we'll catch it elsewhere.
        elif isinstance(lvalue, TupleExpr):
            if isinstance(typ, TupleType):
                if len(lvalue.items) != len(typ.items):
                    self.fail('Incompatible number of tuple items', lvalue)
                    return
                for item, itemtype in zip(lvalue.items, typ.items):
                    self.store_declared_types(item, itemtype)
            else:
                self.fail('Tuple type expected for multiple variables',
                          lvalue)
        elif isinstance(lvalue, StarExpr):
            # Historical behavior for the old parser
            if isinstance(typ, StarType):
                self.store_declared_types(lvalue.expr, typ.type)
            else:
                self.store_declared_types(lvalue.expr, typ)
        else:
            # This has been flagged elsewhere as an error, so just ignore here.
            pass

    def process_newtype_declaration(self, s: AssignmentStmt) -> None:
        """Check if s declares a NewType; if yes, store it in symbol table."""
        # Extract and check all information from newtype declaration
        name, call = self.analyze_newtype_declaration(s)
        if name is None or call is None:
            return

        old_type = self.check_newtype_args(name, call, s)
        call.analyzed = NewTypeExpr(name, old_type, line=call.line)
        if old_type is None:
            return

        # Create the corresponding class definition if the aliased type is subtypeable
        if isinstance(old_type, TupleType):
            newtype_class_info = self.build_newtype_typeinfo(name, old_type, old_type.fallback)
            newtype_class_info.tuple_type = old_type
        elif isinstance(old_type, Instance):
            newtype_class_info = self.build_newtype_typeinfo(name, old_type, old_type)
        else:
            message = "Argument 2 to NewType(...) must be subclassable (got {})"
            self.fail(message.format(old_type), s)
            return

        check_for_explicit_any(old_type, self.options, self.is_typeshed_stub_file, self.msg,
                               context=s)

        if 'unimported' in self.options.disallow_any and has_any_from_unimported_type(old_type):
            self.msg.unimported_type_becomes_any("Argument 2 to NewType(...)", old_type, s)

        # If so, add it to the symbol table.
        node = self.lookup(name, s)
        if node is None:
            self.fail("Could not find {} in current namespace".format(name), s)
            return
        # TODO: why does NewType work in local scopes despite always being of kind GDEF?
        node.kind = GDEF
        call.analyzed.info = node.node = newtype_class_info

    def analyze_newtype_declaration(self,
            s: AssignmentStmt) -> Tuple[Optional[str], Optional[CallExpr]]:
        """Return the NewType call expression if `s` is a newtype declaration or None otherwise."""
        name, call = None, None
        if (len(s.lvalues) == 1
                and isinstance(s.lvalues[0], NameExpr)
                and isinstance(s.rvalue, CallExpr)
                and isinstance(s.rvalue.callee, RefExpr)
                and s.rvalue.callee.fullname == 'typing.NewType'):
            lvalue = s.lvalues[0]
            name = s.lvalues[0].name
            if not lvalue.is_def:
                if s.type:
                    self.fail("Cannot declare the type of a NewType declaration", s)
                else:
                    self.fail("Cannot redefine '%s' as a NewType" % name, s)

            # This dummy NewTypeExpr marks the call as sufficiently analyzed; it will be
            # overwritten later with a fully complete NewTypeExpr if there are no other
            # errors with the NewType() call.
            call = s.rvalue

        return name, call

    def check_newtype_args(self, name: str, call: CallExpr, context: Context) -> Optional[Type]:
        has_failed = False
        args, arg_kinds = call.args, call.arg_kinds
        if len(args) != 2 or arg_kinds[0] != ARG_POS or arg_kinds[1] != ARG_POS:
            self.fail("NewType(...) expects exactly two positional arguments", context)
            return None

        # Check first argument
        if not isinstance(args[0], (StrExpr, BytesExpr, UnicodeExpr)):
            self.fail("Argument 1 to NewType(...) must be a string literal", context)
            has_failed = True
        elif args[0].value != name:
            msg = "String argument 1 '{}' to NewType(...) does not match variable name '{}'"
            self.fail(msg.format(args[0].value, name), context)
            has_failed = True

        # Check second argument
        try:
            unanalyzed_type = expr_to_unanalyzed_type(args[1])
        except TypeTranslationError:
            self.fail("Argument 2 to NewType(...) must be a valid type", context)
            return None
        old_type = self.anal_type(unanalyzed_type)

        return None if has_failed else old_type

    def build_newtype_typeinfo(self, name: str, old_type: Type, base_type: Instance) -> TypeInfo:
        info = self.basic_new_typeinfo(name, base_type)
        info.is_newtype = True

        # Add __init__ method
        args = [Argument(Var('self'), NoneTyp(), None, ARG_POS),
                self.make_argument('item', old_type)]
        signature = CallableType(
            arg_types=[Instance(info, []), old_type],
            arg_kinds=[arg.kind for arg in args],
            arg_names=['self', 'item'],
            ret_type=old_type,
            fallback=self.named_type('__builtins__.function'),
            name=name)
        init_func = FuncDef('__init__', args, Block([]), typ=signature)
        init_func.info = info
        info.names['__init__'] = SymbolTableNode(MDEF, init_func)

        return info

    def process_typevar_declaration(self, s: AssignmentStmt) -> None:
        """Check if s declares a TypeVar; it yes, store it in symbol table."""
        call = self.get_typevar_declaration(s)
        if not call:
            return

        lvalue = s.lvalues[0]
        assert isinstance(lvalue, NameExpr)
        name = lvalue.name
        if not lvalue.is_def:
            if s.type:
                self.fail("Cannot declare the type of a type variable", s)
            else:
                self.fail("Cannot redefine '%s' as a type variable" % name, s)
            return

        if not self.check_typevar_name(call, name, s):
            return

        # Constraining types
        n_values = call.arg_kinds[1:].count(ARG_POS)
        values = self.analyze_types(call.args[1:1 + n_values])

        res = self.process_typevar_parameters(call.args[1 + n_values:],
                                              call.arg_names[1 + n_values:],
                                              call.arg_kinds[1 + n_values:],
                                              n_values,
                                              s)
        if res is None:
            return
        variance, upper_bound = res

        if 'unimported' in self.options.disallow_any:
            for idx, constraint in enumerate(values, start=1):
                if has_any_from_unimported_type(constraint):
                    prefix = "Constraint {}".format(idx)
                    self.msg.unimported_type_becomes_any(prefix, constraint, s)

            if has_any_from_unimported_type(upper_bound):
                prefix = "Upper bound of type variable"
                self.msg.unimported_type_becomes_any(prefix, upper_bound, s)

        for t in values + [upper_bound]:
            check_for_explicit_any(t, self.options, self.is_typeshed_stub_file, self.msg,
                                   context=s)
        # Yes, it's a valid type variable definition! Add it to the symbol table.
        node = self.lookup(name, s)
        node.kind = TVAR
        TypeVar = TypeVarExpr(name, node.fullname, values, upper_bound, variance)
        TypeVar.line = call.line
        call.analyzed = TypeVar
        node.node = TypeVar

    def check_typevar_name(self, call: CallExpr, name: str, context: Context) -> bool:
        if len(call.args) < 1:
            self.fail("Too few arguments for TypeVar()", context)
            return False
        if (not isinstance(call.args[0], (StrExpr, BytesExpr, UnicodeExpr))
                or not call.arg_kinds[0] == ARG_POS):
            self.fail("TypeVar() expects a string literal as first argument", context)
            return False
        elif call.args[0].value != name:
            msg = "String argument 1 '{}' to TypeVar(...) does not match variable name '{}'"
            self.fail(msg.format(call.args[0].value, name), context)
            return False
        return True

    def get_typevar_declaration(self, s: AssignmentStmt) -> Optional[CallExpr]:
        """Returns the TypeVar() call expression if `s` is a type var declaration
        or None otherwise.
        """
        if len(s.lvalues) != 1 or not isinstance(s.lvalues[0], NameExpr):
            return None
        if not isinstance(s.rvalue, CallExpr):
            return None
        call = s.rvalue
        callee = call.callee
        if not isinstance(callee, RefExpr):
            return None
        if callee.fullname != 'typing.TypeVar':
            return None
        return call

    def process_typevar_parameters(self, args: List[Expression],
                                   names: List[Optional[str]],
                                   kinds: List[int],
                                   num_values: int,
                                   context: Context) -> Optional[Tuple[int, Type]]:
        has_values = (num_values > 0)
        covariant = False
        contravariant = False
        upper_bound = self.object_type()   # type: Type
        for param_value, param_name, param_kind in zip(args, names, kinds):
            if not param_kind == ARG_NAMED:
                self.fail("Unexpected argument to TypeVar()", context)
                return None
            if param_name == 'covariant':
                if isinstance(param_value, NameExpr):
                    if param_value.name == 'True':
                        covariant = True
                    else:
                        self.fail("TypeVar 'covariant' may only be 'True'", context)
                        return None
                else:
                    self.fail("TypeVar 'covariant' may only be 'True'", context)
                    return None
            elif param_name == 'contravariant':
                if isinstance(param_value, NameExpr):
                    if param_value.name == 'True':
                        contravariant = True
                    else:
                        self.fail("TypeVar 'contravariant' may only be 'True'", context)
                        return None
                else:
                    self.fail("TypeVar 'contravariant' may only be 'True'", context)
                    return None
            elif param_name == 'bound':
                if has_values:
                    self.fail("TypeVar cannot have both values and an upper bound", context)
                    return None
                try:
                    upper_bound = self.expr_to_analyzed_type(param_value)
                except TypeTranslationError:
                    self.fail("TypeVar 'bound' must be a type", param_value)
                    return None
            elif param_name == 'values':
                # Probably using obsolete syntax with values=(...). Explain the current syntax.
                self.fail("TypeVar 'values' argument not supported", context)
                self.fail("Use TypeVar('T', t, ...) instead of TypeVar('T', values=(t, ...))",
                          context)
                return None
            else:
                self.fail("Unexpected argument to TypeVar(): {}".format(param_name), context)
                return None

        if covariant and contravariant:
            self.fail("TypeVar cannot be both covariant and contravariant", context)
            return None
        elif num_values == 1:
            self.fail("TypeVar cannot have only a single constraint", context)
            return None
        elif covariant:
            variance = COVARIANT
        elif contravariant:
            variance = CONTRAVARIANT
        else:
            variance = INVARIANT
        return (variance, upper_bound)

    def process_namedtuple_definition(self, s: AssignmentStmt) -> None:
        """Check if s defines a namedtuple; if yes, store the definition in symbol table."""
        if len(s.lvalues) != 1 or not isinstance(s.lvalues[0], NameExpr):
            return
        lvalue = s.lvalues[0]
        name = lvalue.name
        named_tuple = self.check_namedtuple(s.rvalue, name)
        if named_tuple is None:
            return
        # Yes, it's a valid namedtuple definition. Add it to the symbol table.
        node = self.lookup(name, s)
        node.kind = GDEF   # TODO locally defined namedtuple
        node.node = named_tuple

    def check_namedtuple(self, node: Expression, var_name: str = None) -> Optional[TypeInfo]:
        """Check if a call defines a namedtuple.

        The optional var_name argument is the name of the variable to
        which this is assigned, if any.

        If it does, return the corresponding TypeInfo. Return None otherwise.

        If the definition is invalid but looks like a namedtuple,
        report errors but return (some) TypeInfo.
        """
        if not isinstance(node, CallExpr):
            return None
        call = node
        callee = call.callee
        if not isinstance(callee, RefExpr):
            return None
        fullname = callee.fullname
        if fullname not in ('collections.namedtuple', 'typing.NamedTuple'):
            return None
        items, types, ok = self.parse_namedtuple_args(call, fullname)
        if not ok:
            # Error. Construct dummy return value.
            return self.build_namedtuple_typeinfo('namedtuple', [], [], {})
        name = cast(StrExpr, call.args[0]).value
        if name != var_name or self.is_func_scope():
            # Give it a unique name derived from the line number.
            name += '@' + str(call.line)
        info = self.build_namedtuple_typeinfo(name, items, types, {})
        # Store it as a global just in case it would remain anonymous.
        # (Or in the nearest class if there is one.)
        stnode = SymbolTableNode(GDEF, info, self.cur_mod_id)
        if self.type:
            self.type.names[name] = stnode
        else:
            self.globals[name] = stnode
        call.analyzed = NamedTupleExpr(info)
        call.analyzed.set_line(call.line, call.column)
        return info

    def parse_namedtuple_args(self, call: CallExpr,
                              fullname: str) -> Tuple[List[str], List[Type], bool]:
        # TODO: Share code with check_argument_count in checkexpr.py?
        args = call.args
        if len(args) < 2:
            return self.fail_namedtuple_arg("Too few arguments for namedtuple()", call)
        if len(args) > 2:
            # FIX incorrect. There are two additional parameters
            return self.fail_namedtuple_arg("Too many arguments for namedtuple()", call)
        if call.arg_kinds != [ARG_POS, ARG_POS]:
            return self.fail_namedtuple_arg("Unexpected arguments to namedtuple()", call)
        if not isinstance(args[0], (StrExpr, BytesExpr, UnicodeExpr)):
            return self.fail_namedtuple_arg(
                "namedtuple() expects a string literal as the first argument", call)
        types = []  # type: List[Type]
        ok = True
        if not isinstance(args[1], (ListExpr, TupleExpr)):
            if (fullname == 'collections.namedtuple'
                    and isinstance(args[1], (StrExpr, BytesExpr, UnicodeExpr))):
                str_expr = cast(StrExpr, args[1])
                items = str_expr.value.replace(',', ' ').split()
            else:
                return self.fail_namedtuple_arg(
                    "List or tuple literal expected as the second argument to namedtuple()", call)
        else:
            listexpr = args[1]
            if fullname == 'collections.namedtuple':
                # The fields argument contains just names, with implicit Any types.
                if any(not isinstance(item, (StrExpr, BytesExpr, UnicodeExpr))
                       for item in listexpr.items):
                    return self.fail_namedtuple_arg("String literal expected as namedtuple() item",
                                                    call)
                items = [cast(StrExpr, item).value for item in listexpr.items]
            else:
                # The fields argument contains (name, type) tuples.
                items, types, ok = self.parse_namedtuple_fields_with_types(listexpr.items, call)
        if not types:
            types = [AnyType() for _ in items]
        underscore = [item for item in items if item.startswith('_')]
        if underscore:
            self.fail("namedtuple() field names cannot start with an underscore: "
                      + ', '.join(underscore), call)
        return items, types, ok

    def parse_namedtuple_fields_with_types(self, nodes: List[Expression],
                                           context: Context) -> Tuple[List[str], List[Type], bool]:
        items = []  # type: List[str]
        types = []  # type: List[Type]
        for item in nodes:
            if isinstance(item, TupleExpr):
                if len(item.items) != 2:
                    return self.fail_namedtuple_arg("Invalid NamedTuple field definition",
                                                    item)
                name, type_node = item.items
                if isinstance(name, (StrExpr, BytesExpr, UnicodeExpr)):
                    items.append(name.value)
                else:
                    return self.fail_namedtuple_arg("Invalid NamedTuple() field name", item)
                try:
                    type = expr_to_unanalyzed_type(type_node)
                except TypeTranslationError:
                    return self.fail_namedtuple_arg('Invalid field type', type_node)
                types.append(self.anal_type(type))
            else:
                return self.fail_namedtuple_arg("Tuple expected as NamedTuple() field", item)
        return items, types, True

    def fail_namedtuple_arg(self, message: str,
                            context: Context) -> Tuple[List[str], List[Type], bool]:
        self.fail(message, context)
        return [], [], False

    def basic_new_typeinfo(self, name: str, basetype_or_fallback: Instance) -> TypeInfo:
        class_def = ClassDef(name, Block([]))
        class_def.fullname = self.qualified_name(name)

        info = TypeInfo(SymbolTable(), class_def, self.cur_mod_id)
        info.mro = [info] + basetype_or_fallback.type.mro
        info.bases = [basetype_or_fallback]
        return info

    def build_namedtuple_typeinfo(self, name: str, items: List[str], types: List[Type],
                                  default_items: Dict[str, Expression]) -> TypeInfo:
        strtype = self.str_type()
        basetuple_type = self.named_type('__builtins__.tuple', [AnyType()])
        dictype = (self.named_type_or_none('builtins.dict', [strtype, AnyType()])
                   or self.object_type())
        # Actual signature should return OrderedDict[str, Union[types]]
        ordereddictype = (self.named_type_or_none('builtins.dict', [strtype, AnyType()])
                          or self.object_type())
        # 'builtins.tuple' has only one type parameter.
        #
        # TODO: The corresponding type argument in the fallback instance should be a join of
        #       all item types, but we can't do joins during this pass of semantic analysis
        #       and we are using Any as a workaround.
        fallback = self.named_type('__builtins__.tuple', [AnyType()])
        # Note: actual signature should accept an invariant version of Iterable[UnionType[types]].
        # but it can't be expressed. 'new' and 'len' should be callable types.
        iterable_type = self.named_type_or_none('typing.Iterable', [AnyType()])
        function_type = self.named_type('__builtins__.function')

        info = self.basic_new_typeinfo(name, fallback)
        info.is_named_tuple = True
        info.tuple_type = TupleType(types, fallback)

        def add_field(var: Var, is_initialized_in_class: bool = False,
                      is_property: bool = False) -> None:
            var.info = info
            var.is_initialized_in_class = is_initialized_in_class
            var.is_property = is_property
            info.names[var.name()] = SymbolTableNode(MDEF, var)

        vars = [Var(item, typ) for item, typ in zip(items, types)]
        for var in vars:
            add_field(var, is_property=True)

        tuple_of_strings = TupleType([strtype for _ in items], basetuple_type)
        add_field(Var('_fields', tuple_of_strings), is_initialized_in_class=True)
        add_field(Var('_field_types', dictype), is_initialized_in_class=True)
        add_field(Var('_field_defaults', dictype), is_initialized_in_class=True)
        add_field(Var('_source', strtype), is_initialized_in_class=True)
        add_field(Var('__annotations__', ordereddictype), is_initialized_in_class=True)
        add_field(Var('__doc__', strtype), is_initialized_in_class=True)

        tvd = TypeVarDef('NT', 1, [], info.tuple_type)
        selftype = TypeVarType(tvd)

        def add_method(funcname: str,
                       ret: Type,
                       args: List[Argument],
                       name: str = None,
                       is_classmethod: bool = False,
                       ) -> None:
            if is_classmethod:
                first = [Argument(Var('cls'), TypeType.make_normalized(selftype), None, ARG_POS)]
            else:
                first = [Argument(Var('self'), selftype, None, ARG_POS)]
            args = first + args

            types = [arg.type_annotation for arg in args]
            items = [arg.variable.name() for arg in args]
            arg_kinds = [arg.kind for arg in args]
            signature = CallableType(types, arg_kinds, items, ret, function_type,
                                     name=name or info.name() + '.' + funcname)
            signature.variables = [tvd]
            func = FuncDef(funcname, args, Block([]), typ=signature)
            func.info = info
            func.is_class = is_classmethod
            if is_classmethod:
                v = Var(funcname, signature)
                v.is_classmethod = True
                v.info = info
                dec = Decorator(func, [NameExpr('classmethod')], v)
                info.names[funcname] = SymbolTableNode(MDEF, dec)
            else:
                info.names[funcname] = SymbolTableNode(MDEF, func)

        add_method('_replace', ret=selftype,
                   args=[Argument(var, var.type, EllipsisExpr(), ARG_NAMED_OPT) for var in vars])

        def make_init_arg(var: Var) -> Argument:
            default = default_items.get(var.name(), None)
            kind = ARG_POS if default is None else ARG_OPT
            return Argument(var, var.type, default, kind)

        add_method('__init__', ret=NoneTyp(), name=info.name(),
                   args=[make_init_arg(var) for var in vars])
        add_method('_asdict', args=[], ret=ordereddictype)
        add_method('_make', ret=selftype, is_classmethod=True,
                   args=[Argument(Var('iterable', iterable_type), iterable_type, None, ARG_POS),
                         Argument(Var('new'), AnyType(), EllipsisExpr(), ARG_NAMED_OPT),
                         Argument(Var('len'), AnyType(), EllipsisExpr(), ARG_NAMED_OPT)])
        return info

    def make_argument(self, name: str, type: Type) -> Argument:
        return Argument(Var(name), type, None, ARG_POS)

    def analyze_types(self, items: List[Expression]) -> List[Type]:
        result = []  # type: List[Type]
        for node in items:
            try:
                result.append(self.anal_type(expr_to_unanalyzed_type(node)))
            except TypeTranslationError:
                self.fail('Type expected', node)
                result.append(AnyType())
        return result

    def process_typeddict_definition(self, s: AssignmentStmt) -> None:
        """Check if s defines a TypedDict; if yes, store the definition in symbol table."""
        if len(s.lvalues) != 1 or not isinstance(s.lvalues[0], NameExpr):
            return
        lvalue = s.lvalues[0]
        name = lvalue.name
        typed_dict = self.check_typeddict(s.rvalue, name)
        if typed_dict is None:
            return
        # Yes, it's a valid TypedDict definition. Add it to the symbol table.
        node = self.lookup(name, s)
        if node:
            node.kind = GDEF   # TODO locally defined TypedDict
            node.node = typed_dict

    def check_typeddict(self, node: Expression, var_name: str = None) -> Optional[TypeInfo]:
        """Check if a call defines a TypedDict.

        The optional var_name argument is the name of the variable to
        which this is assigned, if any.

        If it does, return the corresponding TypeInfo. Return None otherwise.

        If the definition is invalid but looks like a TypedDict,
        report errors but return (some) TypeInfo.
        """
        if not isinstance(node, CallExpr):
            return None
        call = node
        callee = call.callee
        if not isinstance(callee, RefExpr):
            return None
        fullname = callee.fullname
        if fullname != 'mypy_extensions.TypedDict':
            return None
        items, types, total, ok = self.parse_typeddict_args(call, fullname)
        if not ok:
            # Error. Construct dummy return value.
            info = self.build_typeddict_typeinfo('TypedDict', [], [], set())
        else:
            name = cast(StrExpr, call.args[0]).value
            if var_name is not None and name != var_name:
                self.fail(
                    "First argument '{}' to TypedDict() does not match variable name '{}'".format(
                        name, var_name), node)
            if name != var_name or self.is_func_scope():
                # Give it a unique name derived from the line number.
                name += '@' + str(call.line)
            required_keys = set(items) if total else set()
            info = self.build_typeddict_typeinfo(name, items, types, required_keys)
            # Store it as a global just in case it would remain anonymous.
            # (Or in the nearest class if there is one.)
            stnode = SymbolTableNode(GDEF, info, self.cur_mod_id)
            if self.type:
                self.type.names[name] = stnode
            else:
                self.globals[name] = stnode
        call.analyzed = TypedDictExpr(info)
        call.analyzed.set_line(call.line, call.column)
        return info

    def parse_typeddict_args(self, call: CallExpr,
                             fullname: str) -> Tuple[List[str], List[Type], bool, bool]:
        # TODO: Share code with check_argument_count in checkexpr.py?
        args = call.args
        if len(args) < 2:
            return self.fail_typeddict_arg("Too few arguments for TypedDict()", call)
        if len(args) > 3:
            return self.fail_typeddict_arg("Too many arguments for TypedDict()", call)
        # TODO: Support keyword arguments
        if call.arg_kinds not in ([ARG_POS, ARG_POS], [ARG_POS, ARG_POS, ARG_NAMED]):
            return self.fail_typeddict_arg("Unexpected arguments to TypedDict()", call)
        if len(args) == 3 and call.arg_names[2] != 'total':
            return self.fail_typeddict_arg(
                'Unexpected keyword argument "{}" for "TypedDict"'.format(call.arg_names[2]), call)
        if not isinstance(args[0], (StrExpr, BytesExpr, UnicodeExpr)):
            return self.fail_typeddict_arg(
                "TypedDict() expects a string literal as the first argument", call)
        if not isinstance(args[1], DictExpr):
            return self.fail_typeddict_arg(
                "TypedDict() expects a dictionary literal as the second argument", call)
        total = True
        if len(args) == 3:
            total = self.parse_bool(call.args[2])
            if total is None:
                return self.fail_typeddict_arg(
                    'TypedDict() "total" argument must be True or False', call)
        dictexpr = args[1]
        items, types, ok = self.parse_typeddict_fields_with_types(dictexpr.items, call)
        for t in types:
            check_for_explicit_any(t, self.options, self.is_typeshed_stub_file, self.msg,
                                   context=call)

        if 'unimported' in self.options.disallow_any:
            for t in types:
                if has_any_from_unimported_type(t):
                    self.msg.unimported_type_becomes_any("Type of a TypedDict key", t, dictexpr)
        return items, types, total, ok

    def parse_bool(self, expr: Expression) -> Optional[bool]:
        if isinstance(expr, NameExpr):
            if expr.fullname == 'builtins.True':
                return True
            if expr.fullname == 'builtins.False':
                return False
        return None

    def parse_typeddict_fields_with_types(self, dict_items: List[Tuple[Expression, Expression]],
                                          context: Context) -> Tuple[List[str], List[Type], bool]:
        items = []  # type: List[str]
        types = []  # type: List[Type]
        for (field_name_expr, field_type_expr) in dict_items:
            if isinstance(field_name_expr, (StrExpr, BytesExpr, UnicodeExpr)):
                items.append(field_name_expr.value)
            else:
                self.fail_typeddict_arg("Invalid TypedDict() field name", field_name_expr)
                return [], [], False
            try:
                type = expr_to_unanalyzed_type(field_type_expr)
            except TypeTranslationError:
                self.fail_typeddict_arg('Invalid field type', field_type_expr)
                return [], [], False
            types.append(self.anal_type(type))
        return items, types, True

    def fail_typeddict_arg(self, message: str,
                           context: Context) -> Tuple[List[str], List[Type], bool, bool]:
        self.fail(message, context)
        return [], [], True, False

    def build_typeddict_typeinfo(self, name: str, items: List[str],
                                 types: List[Type],
                                 required_keys: Set[str]) -> TypeInfo:
        fallback = (self.named_type_or_none('typing.Mapping',
                                            [self.str_type(), self.object_type()])
                    or self.object_type())

        def patch() -> None:
            # Calculate the correct value type for the fallback Mapping.
            fallback.args[1] = join.join_type_list(types)

        # We can't calculate the complete fallback type until after semantic
        # analysis, since otherwise MROs might be incomplete. Postpone a callback
        # function that patches the fallback.
        self.patches.append(patch)

        info = self.basic_new_typeinfo(name, fallback)
        info.typeddict_type = TypedDictType(OrderedDict(zip(items, types)), required_keys,
                                            fallback)
        return info

    def check_classvar(self, s: AssignmentStmt) -> None:
        lvalue = s.lvalues[0]
        if len(s.lvalues) != 1 or not isinstance(lvalue, RefExpr):
            return
        if not self.is_classvar(s.type):
            return
        if self.is_class_scope() and isinstance(lvalue, NameExpr):
            node = lvalue.node
            if isinstance(node, Var):
                node.is_classvar = True
        elif not isinstance(lvalue, MemberExpr) or self.is_self_member_ref(lvalue):
            # In case of member access, report error only when assigning to self
            # Other kinds of member assignments should be already reported
            self.fail_invalid_classvar(lvalue)

    def is_classvar(self, typ: Type) -> bool:
        if not isinstance(typ, UnboundType):
            return False
        sym = self.lookup_qualified(typ.name, typ)
        if not sym or not sym.node:
            return False
        return sym.node.fullname() == 'typing.ClassVar'

    def fail_invalid_classvar(self, context: Context) -> None:
        self.fail('ClassVar can only be used for assignments in class body', context)

    def process_module_assignment(self, lvals: List[Expression], rval: Expression,
                                  ctx: AssignmentStmt) -> None:
        """Propagate module references across assignments.

        Recursively handles the simple form of iterable unpacking; doesn't
        handle advanced unpacking with *rest, dictionary unpacking, etc.

        In an expression like x = y = z, z is the rval and lvals will be [x,
        y].

        """
        if all(isinstance(v, (TupleExpr, ListExpr)) for v in lvals + [rval]):
            # rval and all lvals are either list or tuple, so we are dealing
            # with unpacking assignment like `x, y = a, b`. Mypy didn't
            # understand our all(isinstance(...)), so cast them as
            # Union[TupleExpr, ListExpr] so mypy knows it is safe to access
            # their .items attribute.
            seq_lvals = cast(List[Union[TupleExpr, ListExpr]], lvals)
            seq_rval = cast(Union[TupleExpr, ListExpr], rval)
            # given an assignment like:
            #     (x, y) = (m, n) = (a, b)
            # we now have:
            #     seq_lvals = [(x, y), (m, n)]
            #     seq_rval = (a, b)
            # We now zip this into:
            #     elementwise_assignments = [(a, x, m), (b, y, n)]
            # where each elementwise assignment includes one element of rval and the
            # corresponding element of each lval. Basically we unpack
            #     (x, y) = (m, n) = (a, b)
            # into elementwise assignments
            #     x = m = a
            #     y = n = b
            # and then we recursively call this method for each of those assignments.
            # If the rval and all lvals are not all of the same length, zip will just ignore
            # extra elements, so no error will be raised here; mypy will later complain
            # about the length mismatch in type-checking.
            elementwise_assignments = zip(seq_rval.items, *[v.items for v in seq_lvals])
            for rv, *lvs in elementwise_assignments:
                self.process_module_assignment(lvs, rv, ctx)
        elif isinstance(rval, NameExpr):
            rnode = self.lookup(rval.name, ctx)
            if rnode and rnode.kind == MODULE_REF:
                for lval in lvals:
                    if not isinstance(lval, NameExpr):
                        continue
                    # respect explicitly annotated type
                    if (isinstance(lval.node, Var) and lval.node.type is not None):
                        continue
                    lnode = self.lookup(lval.name, ctx)
                    if lnode:
                        if lnode.kind == MODULE_REF and lnode.node is not rnode.node:
                            self.fail(
                                "Cannot assign multiple modules to name '{}' "
                                "without explicit 'types.ModuleType' annotation".format(lval.name),
                                ctx)
                        # never create module alias except on initial var definition
                        elif lval.is_def:
                            lnode.kind = MODULE_REF
                            lnode.node = rnode.node

    def process_enum_call(self, s: AssignmentStmt) -> None:
        """Check if s defines an Enum; if yes, store the definition in symbol table."""
        if len(s.lvalues) != 1 or not isinstance(s.lvalues[0], NameExpr):
            return
        lvalue = s.lvalues[0]
        name = lvalue.name
        enum_call = self.check_enum_call(s.rvalue, name)
        if enum_call is None:
            return
        # Yes, it's a valid Enum definition. Add it to the symbol table.
        node = self.lookup(name, s)
        if node:
            node.kind = GDEF   # TODO locally defined Enum
            node.node = enum_call

    def check_enum_call(self, node: Expression, var_name: str = None) -> Optional[TypeInfo]:
        """Check if a call defines an Enum.

        Example:

          A = enum.Enum('A', 'foo bar')

        is equivalent to:

          class A(enum.Enum):
              foo = 1
              bar = 2
        """
        if not isinstance(node, CallExpr):
            return None
        call = node
        callee = call.callee
        if not isinstance(callee, RefExpr):
            return None
        fullname = callee.fullname
        if fullname not in ('enum.Enum', 'enum.IntEnum', 'enum.Flag', 'enum.IntFlag'):
            return None
        items, values, ok = self.parse_enum_call_args(call, fullname.split('.')[-1])
        if not ok:
            # Error. Construct dummy return value.
            return self.build_enum_call_typeinfo('Enum', [], fullname)
        name = cast(StrExpr, call.args[0]).value
        if name != var_name or self.is_func_scope():
            # Give it a unique name derived from the line number.
            name += '@' + str(call.line)
        info = self.build_enum_call_typeinfo(name, items, fullname)
        # Store it as a global just in case it would remain anonymous.
        # (Or in the nearest class if there is one.)
        stnode = SymbolTableNode(GDEF, info, self.cur_mod_id)
        if self.type:
            self.type.names[name] = stnode
        else:
            self.globals[name] = stnode
        call.analyzed = EnumCallExpr(info, items, values)
        call.analyzed.set_line(call.line, call.column)
        return info

    def build_enum_call_typeinfo(self, name: str, items: List[str], fullname: str) -> TypeInfo:
        base = self.named_type_or_none(fullname)
        assert base is not None
        info = self.basic_new_typeinfo(name, base)
        info.is_enum = True
        for item in items:
            var = Var(item)
            var.info = info
            var.is_property = True
            info.names[item] = SymbolTableNode(MDEF, var)
        return info

    def parse_enum_call_args(self, call: CallExpr,
                             class_name: str) -> Tuple[List[str],
                                                       List[Optional[Expression]], bool]:
        args = call.args
        if len(args) < 2:
            return self.fail_enum_call_arg("Too few arguments for %s()" % class_name, call)
        if len(args) > 2:
            return self.fail_enum_call_arg("Too many arguments for %s()" % class_name, call)
        if call.arg_kinds != [ARG_POS, ARG_POS]:
            return self.fail_enum_call_arg("Unexpected arguments to %s()" % class_name, call)
        if not isinstance(args[0], (StrExpr, UnicodeExpr)):
            return self.fail_enum_call_arg(
                "%s() expects a string literal as the first argument" % class_name, call)
        items = []
        values = []  # type: List[Optional[Expression]]
        if isinstance(args[1], (StrExpr, UnicodeExpr)):
            fields = args[1].value
            for field in fields.replace(',', ' ').split():
                items.append(field)
        elif isinstance(args[1], (TupleExpr, ListExpr)):
            seq_items = args[1].items
            if all(isinstance(seq_item, (StrExpr, UnicodeExpr)) for seq_item in seq_items):
                items = [cast(StrExpr, seq_item).value for seq_item in seq_items]
            elif all(isinstance(seq_item, (TupleExpr, ListExpr))
                     and len(seq_item.items) == 2
                     and isinstance(seq_item.items[0], (StrExpr, UnicodeExpr))
                     for seq_item in seq_items):
                for seq_item in seq_items:
                    assert isinstance(seq_item, (TupleExpr, ListExpr))
                    name, value = seq_item.items
                    assert isinstance(name, (StrExpr, UnicodeExpr))
                    items.append(name.value)
                    values.append(value)
            else:
                return self.fail_enum_call_arg(
                    "%s() with tuple or list expects strings or (name, value) pairs" %
                    class_name,
                    call)
        elif isinstance(args[1], DictExpr):
            for key, value in args[1].items:
                if not isinstance(key, (StrExpr, UnicodeExpr)):
                    return self.fail_enum_call_arg(
                        "%s() with dict literal requires string literals" % class_name, call)
                items.append(key.value)
                values.append(value)
        else:
            # TODO: Allow dict(x=1, y=2) as a substitute for {'x': 1, 'y': 2}?
            return self.fail_enum_call_arg(
                "%s() expects a string, tuple, list or dict literal as the second argument" %
                class_name,
                call)
        if len(items) == 0:
            return self.fail_enum_call_arg("%s() needs at least one item" % class_name, call)
        if not values:
            values = [None] * len(items)
        assert len(items) == len(values)
        return items, values, True

    def fail_enum_call_arg(self, message: str,
                           context: Context) -> Tuple[List[str],
                                                      List[Optional[Expression]], bool]:
        self.fail(message, context)
        return [], [], False

    def visit_decorator(self, dec: Decorator) -> None:
        for d in dec.decorators:
            d.accept(self)
        removed = []  # type: List[int]
        no_type_check = False
        for i, d in enumerate(dec.decorators):
            # A bunch of decorators are special cased here.
            if refers_to_fullname(d, 'abc.abstractmethod'):
                removed.append(i)
                dec.func.is_abstract = True
                self.check_decorated_function_is_method('abstractmethod', dec)
            elif (refers_to_fullname(d, 'asyncio.coroutines.coroutine') or
                  refers_to_fullname(d, 'types.coroutine')):
                removed.append(i)
                dec.func.is_awaitable_coroutine = True
            elif refers_to_fullname(d, 'builtins.staticmethod'):
                removed.append(i)
                dec.func.is_static = True
                dec.var.is_staticmethod = True
                self.check_decorated_function_is_method('staticmethod', dec)
            elif refers_to_fullname(d, 'builtins.classmethod'):
                removed.append(i)
                dec.func.is_class = True
                dec.var.is_classmethod = True
                self.check_decorated_function_is_method('classmethod', dec)
            elif (refers_to_fullname(d, 'builtins.property') or
                  refers_to_fullname(d, 'abc.abstractproperty')):
                removed.append(i)
                dec.func.is_property = True
                dec.var.is_property = True
                if refers_to_fullname(d, 'abc.abstractproperty'):
                    dec.func.is_abstract = True
                self.check_decorated_function_is_method('property', dec)
                if len(dec.func.arguments) > 1:
                    self.fail('Too many arguments', dec.func)
            elif refers_to_fullname(d, 'typing.no_type_check'):
                dec.var.type = AnyType()
                no_type_check = True
        for i in reversed(removed):
            del dec.decorators[i]
        if not dec.is_overload or dec.var.is_property:
            if self.is_func_scope():
                self.add_symbol(dec.var.name(), SymbolTableNode(LDEF, dec),
                                dec)
            elif self.type:
                dec.var.info = self.type
                dec.var.is_initialized_in_class = True
                self.add_symbol(dec.var.name(), SymbolTableNode(MDEF, dec),
                                dec)
        if not no_type_check:
            dec.func.accept(self)
        if dec.decorators and dec.var.is_property:
            self.fail('Decorated property not supported', dec)

    def check_decorated_function_is_method(self, decorator: str,
                                           context: Context) -> None:
        if not self.type or self.is_func_scope():
            self.fail("'%s' used with a non-method" % decorator, context)

    def visit_expression_stmt(self, s: ExpressionStmt) -> None:
        s.expr.accept(self)

    def visit_return_stmt(self, s: ReturnStmt) -> None:
        if not self.is_func_scope():
            self.fail("'return' outside function", s)
        if s.expr:
            s.expr.accept(self)

    def visit_raise_stmt(self, s: RaiseStmt) -> None:
        if s.expr:
            s.expr.accept(self)
        if s.from_expr:
            s.from_expr.accept(self)

    def visit_assert_stmt(self, s: AssertStmt) -> None:
        if s.expr:
            s.expr.accept(self)
        if s.msg:
            s.msg.accept(self)

    def visit_operator_assignment_stmt(self,
                                       s: OperatorAssignmentStmt) -> None:
        s.lvalue.accept(self)
        s.rvalue.accept(self)
        if (isinstance(s.lvalue, NameExpr) and s.lvalue.name == '__all__' and
                s.lvalue.kind == GDEF and isinstance(s.rvalue, (ListExpr, TupleExpr))):
            self.add_exports(*s.rvalue.items)

    def visit_while_stmt(self, s: WhileStmt) -> None:
        s.expr.accept(self)
        self.loop_depth += 1
        s.body.accept(self)
        self.loop_depth -= 1
        self.visit_block_maybe(s.else_body)

    def visit_for_stmt(self, s: ForStmt) -> None:
        s.expr.accept(self)

        # Bind index variables and check if they define new names.
        self.analyze_lvalue(s.index, explicit_type=s.index_type is not None)
        if s.index_type:
            if self.is_classvar(s.index_type):
                self.fail_invalid_classvar(s.index)
            allow_tuple_literal = isinstance(s.index, (TupleExpr, ListExpr))
            s.index_type = self.anal_type(s.index_type, allow_tuple_literal=allow_tuple_literal)
            self.store_declared_types(s.index, s.index_type)

        self.loop_depth += 1
        self.visit_block(s.body)
        self.loop_depth -= 1

        self.visit_block_maybe(s.else_body)

    def visit_break_stmt(self, s: BreakStmt) -> None:
        if self.loop_depth == 0:
            self.fail("'break' outside loop", s, True, blocker=True)

    def visit_continue_stmt(self, s: ContinueStmt) -> None:
        if self.loop_depth == 0:
            self.fail("'continue' outside loop", s, True, blocker=True)

    def visit_if_stmt(self, s: IfStmt) -> None:
        infer_reachability_of_if_statement(s,
            pyversion=self.options.python_version,
            platform=self.options.platform)
        for i in range(len(s.expr)):
            s.expr[i].accept(self)
            self.visit_block(s.body[i])
        self.visit_block_maybe(s.else_body)

    def visit_try_stmt(self, s: TryStmt) -> None:
        self.analyze_try_stmt(s, self)

    def analyze_try_stmt(self, s: TryStmt, visitor: NodeVisitor,
                         add_global: bool = False) -> None:
        s.body.accept(visitor)
        for type, var, handler in zip(s.types, s.vars, s.handlers):
            if type:
                type.accept(visitor)
            if var:
                self.analyze_lvalue(var, add_global=add_global)
            handler.accept(visitor)
        if s.else_body:
            s.else_body.accept(visitor)
        if s.finally_body:
            s.finally_body.accept(visitor)

    def visit_with_stmt(self, s: WithStmt) -> None:
        types = []  # type: List[Type]

        if s.target_type:
            actual_targets = [t for t in s.target if t is not None]
            if len(actual_targets) == 0:
                # We have a type for no targets
                self.fail('Invalid type comment', s)
            elif len(actual_targets) == 1:
                # We have one target and one type
                types = [s.target_type]
            elif isinstance(s.target_type, TupleType):
                # We have multiple targets and multiple types
                if len(actual_targets) == len(s.target_type.items):
                    types = s.target_type.items
                else:
                    # But it's the wrong number of items
                    self.fail('Incompatible number of types for `with` targets', s)
            else:
                # We have multiple targets and one type
                self.fail('Multiple types expected for multiple `with` targets', s)

        new_types = []  # type: List[Type]
        for e, n in zip(s.expr, s.target):
            e.accept(self)
            if n:
                self.analyze_lvalue(n, explicit_type=s.target_type is not None)

                # Since we have a target, pop the next type from types
                if types:
                    t = types.pop(0)
                    if self.is_classvar(t):
                        self.fail_invalid_classvar(n)
                    allow_tuple_literal = isinstance(n, (TupleExpr, ListExpr))
                    t = self.anal_type(t, allow_tuple_literal=allow_tuple_literal)
                    new_types.append(t)
                    self.store_declared_types(n, t)

        # Reverse the logic above to correctly reassign target_type
        if new_types:
            if len(s.target) == 1:
                s.target_type = new_types[0]
            elif isinstance(s.target_type, TupleType):
                s.target_type = s.target_type.copy_modified(items=new_types)

        self.visit_block(s.body)

    def visit_del_stmt(self, s: DelStmt) -> None:
        s.expr.accept(self)
        if not self.is_valid_del_target(s.expr):
            self.fail('Invalid delete target', s)

    def is_valid_del_target(self, s: Expression) -> bool:
        if isinstance(s, (IndexExpr, NameExpr, MemberExpr)):
            return True
        elif isinstance(s, TupleExpr):
            return all(self.is_valid_del_target(item) for item in s.items)
        else:
            return False

    def visit_global_decl(self, g: GlobalDecl) -> None:
        for name in g.names:
            if name in self.nonlocal_decls[-1]:
                self.fail("Name '{}' is nonlocal and global".format(name), g)
            self.global_decls[-1].add(name)

    def visit_nonlocal_decl(self, d: NonlocalDecl) -> None:
        if not self.is_func_scope():
            self.fail("nonlocal declaration not allowed at module level", d)
        else:
            for name in d.names:
                for table in reversed(self.locals[:-1]):
                    if table is not None and name in table:
                        break
                else:
                    self.fail("No binding for nonlocal '{}' found".format(name), d)

                if self.locals[-1] is not None and name in self.locals[-1]:
                    self.fail("Name '{}' is already defined in local "
                              "scope before nonlocal declaration".format(name), d)

                if name in self.global_decls[-1]:
                    self.fail("Name '{}' is nonlocal and global".format(name), d)
                self.nonlocal_decls[-1].add(name)

    def visit_print_stmt(self, s: PrintStmt) -> None:
        for arg in s.args:
            arg.accept(self)
        if s.target:
            s.target.accept(self)

    def visit_exec_stmt(self, s: ExecStmt) -> None:
        s.expr.accept(self)
        if s.variables1:
            s.variables1.accept(self)
        if s.variables2:
            s.variables2.accept(self)

    #
    # Expressions
    #

    def visit_name_expr(self, expr: NameExpr) -> None:
        n = self.lookup(expr.name, expr)
        if n:
            if n.kind == TVAR and self.tvar_scope.get_binding(n):
                self.fail("'{}' is a type variable and only valid in type "
                          "context".format(expr.name), expr)
            else:
                expr.kind = n.kind
                expr.node = n.node
                expr.fullname = n.fullname

    def visit_super_expr(self, expr: SuperExpr) -> None:
        if not self.type:
            self.fail('"super" used outside class', expr)
            return
        expr.info = self.type

    def visit_tuple_expr(self, expr: TupleExpr) -> None:
        for item in expr.items:
            if isinstance(item, StarExpr):
                item.valid = True
            item.accept(self)

    def visit_list_expr(self, expr: ListExpr) -> None:
        for item in expr.items:
            if isinstance(item, StarExpr):
                item.valid = True
            item.accept(self)

    def visit_set_expr(self, expr: SetExpr) -> None:
        for item in expr.items:
            if isinstance(item, StarExpr):
                item.valid = True
            item.accept(self)

    def visit_dict_expr(self, expr: DictExpr) -> None:
        for key, value in expr.items:
            if key is not None:
                key.accept(self)
            value.accept(self)

    def visit_star_expr(self, expr: StarExpr) -> None:
        if not expr.valid:
            # XXX TODO Change this error message
            self.fail('Can use starred expression only as assignment target', expr)
        else:
            expr.expr.accept(self)

    def visit_yield_from_expr(self, e: YieldFromExpr) -> None:
        if not self.is_func_scope():  # not sure
            self.fail("'yield from' outside function", e, True, blocker=True)
        else:
            if self.function_stack[-1].is_coroutine:
                self.fail("'yield from' in async function", e, True, blocker=True)
            else:
                self.function_stack[-1].is_generator = True
        if e.expr:
            e.expr.accept(self)

    def visit_call_expr(self, expr: CallExpr) -> None:
        """Analyze a call expression.

        Some call expressions are recognized as special forms, including
        cast(...).
        """
        expr.callee.accept(self)
        if refers_to_fullname(expr.callee, 'typing.cast'):
            # Special form cast(...).
            if not self.check_fixed_args(expr, 2, 'cast'):
                return
            # Translate first argument to an unanalyzed type.
            try:
                target = expr_to_unanalyzed_type(expr.args[0])
            except TypeTranslationError:
                self.fail('Cast target is not a type', expr)
                return
            # Piggyback CastExpr object to the CallExpr object; it takes
            # precedence over the CallExpr semantics.
            expr.analyzed = CastExpr(expr.args[1], target)
            expr.analyzed.line = expr.line
            expr.analyzed.accept(self)
        elif refers_to_fullname(expr.callee, 'builtins.reveal_type'):
            if not self.check_fixed_args(expr, 1, 'reveal_type'):
                return
            expr.analyzed = RevealTypeExpr(expr.args[0])
            expr.analyzed.line = expr.line
            expr.analyzed.column = expr.column
            expr.analyzed.accept(self)
        elif refers_to_fullname(expr.callee, 'typing.Any'):
            # Special form Any(...) no longer supported.
            self.fail('Any(...) is no longer supported. Use cast(Any, ...) instead', expr)
        elif refers_to_fullname(expr.callee, 'typing._promote'):
            # Special form _promote(...).
            if not self.check_fixed_args(expr, 1, '_promote'):
                return
            # Translate first argument to an unanalyzed type.
            try:
                target = expr_to_unanalyzed_type(expr.args[0])
            except TypeTranslationError:
                self.fail('Argument 1 to _promote is not a type', expr)
                return
            expr.analyzed = PromoteExpr(target)
            expr.analyzed.line = expr.line
            expr.analyzed.accept(self)
        elif refers_to_fullname(expr.callee, 'builtins.dict'):
            expr.analyzed = self.translate_dict_call(expr)
        else:
            # Normal call expression.
            for a in expr.args:
                a.accept(self)

            if (isinstance(expr.callee, MemberExpr) and
                    isinstance(expr.callee.expr, NameExpr) and
                    expr.callee.expr.name == '__all__' and
                    expr.callee.expr.kind == GDEF and
                    expr.callee.name in ('append', 'extend')):
                if expr.callee.name == 'append' and expr.args:
                    self.add_exports(expr.args[0])
                elif (expr.callee.name == 'extend' and expr.args and
                        isinstance(expr.args[0], (ListExpr, TupleExpr))):
                    self.add_exports(*expr.args[0].items)

    def translate_dict_call(self, call: CallExpr) -> Optional[DictExpr]:
        """Translate 'dict(x=y, ...)' to {'x': y, ...}.

        For other variants of dict(...), return None.
        """
        if not call.args:
            return None
        if not all(kind == ARG_NAMED for kind in call.arg_kinds):
            # Must still accept those args.
            for a in call.args:
                a.accept(self)
            return None
        expr = DictExpr([(StrExpr(key), value)
                         for key, value in zip(call.arg_names, call.args)])
        expr.set_line(call)
        expr.accept(self)
        return expr

    def check_fixed_args(self, expr: CallExpr, numargs: int,
                         name: str) -> bool:
        """Verify that expr has specified number of positional args.

        Return True if the arguments are valid.
        """
        s = 's'
        if numargs == 1:
            s = ''
        if len(expr.args) != numargs:
            self.fail("'%s' expects %d argument%s" % (name, numargs, s),
                      expr)
            return False
        if expr.arg_kinds != [ARG_POS] * numargs:
            self.fail("'%s' must be called with %s positional argument%s" %
                      (name, numargs, s), expr)
            return False
        return True

    def visit_member_expr(self, expr: MemberExpr) -> None:
        base = expr.expr
        base.accept(self)
        # Bind references to module attributes.
        if isinstance(base, RefExpr) and base.kind == MODULE_REF:
            # This branch handles the case foo.bar where foo is a module.
            # In this case base.node is the module's MypyFile and we look up
            # bar in its namespace.  This must be done for all types of bar.
            file = cast(Optional[MypyFile], base.node)  # can't use isinstance due to issue #2999
            n = file.names.get(expr.name, None) if file is not None else None
            if n:
                n = self.normalize_type_alias(n, expr)
                if not n:
                    return
                expr.kind = n.kind
                expr.fullname = n.fullname
                expr.node = n.node
            else:
                # We only catch some errors here; the rest will be
                # caught during type checking.
                #
                # This way we can report a larger number of errors in
                # one type checker run. If we reported errors here,
                # the build would terminate after semantic analysis
                # and we wouldn't be able to report any type errors.
                full_name = '%s.%s' % (file.fullname() if file is not None else None, expr.name)
                mod_name = " '%s'" % file.fullname() if file is not None else ''
                if full_name in obsolete_name_mapping:
                    self.fail("Module%s has no attribute %r (it's now called %r)" % (
                        mod_name, expr.name, obsolete_name_mapping[full_name]), expr)
        elif isinstance(base, RefExpr):
            # This branch handles the case C.bar (or cls.bar or self.bar inside
            # a classmethod/method), where C is a class and bar is a type
            # definition or a module resulting from `import bar` (or a module
            # assignment) inside class C. We look up bar in the class' TypeInfo
            # namespace.  This is done only when bar is a module or a type;
            # other things (e.g. methods) are handled by other code in
            # checkmember.
            type_info = None
            if isinstance(base.node, TypeInfo):
                # C.bar where C is a class
                type_info = base.node
            elif isinstance(base.node, Var) and self.type and self.function_stack:
                # check for self.bar or cls.bar in method/classmethod
                func_def = self.function_stack[-1]
                if not func_def.is_static and isinstance(func_def.type, CallableType):
                    formal_arg = func_def.type.argument_by_name(base.node.name())
                    if formal_arg and formal_arg.pos == 0:
                        type_info = self.type
            if type_info:
                n = type_info.names.get(expr.name)
                if n is not None and (n.kind == MODULE_REF or isinstance(n.node, TypeInfo)):
                    n = self.normalize_type_alias(n, expr)
                    if not n:
                        return
                    expr.kind = n.kind
                    expr.fullname = n.fullname
                    expr.node = n.node

    def visit_op_expr(self, expr: OpExpr) -> None:
        expr.left.accept(self)

        if expr.op in ('and', 'or'):
            inferred = infer_condition_value(expr.left,
                                             pyversion=self.options.python_version,
                                             platform=self.options.platform)
            if ((inferred == ALWAYS_FALSE and expr.op == 'and') or
                    (inferred == ALWAYS_TRUE and expr.op == 'or')):
                expr.right_unreachable = True
                return
            elif ((inferred == ALWAYS_TRUE and expr.op == 'and') or
                    (inferred == ALWAYS_FALSE and expr.op == 'or')):
                expr.right_always = True

        expr.right.accept(self)

    def visit_comparison_expr(self, expr: ComparisonExpr) -> None:
        for operand in expr.operands:
            operand.accept(self)

    def visit_unary_expr(self, expr: UnaryExpr) -> None:
        expr.expr.accept(self)

    def visit_index_expr(self, expr: IndexExpr) -> None:
        expr.base.accept(self)
        if (isinstance(expr.base, RefExpr)
                and isinstance(expr.base.node, TypeInfo)
                and not expr.base.node.is_generic()):
            expr.index.accept(self)
        elif isinstance(expr.base, RefExpr) and expr.base.kind == TYPE_ALIAS:
            # Special form -- subscripting a generic type alias.
            # Perform the type substitution and create a new alias.
<<<<<<< HEAD
            res, alias_tvars = self.analyze_alias(expr, allow_unnormalized=self.is_stub_file)
            expr.analyzed = TypeAliasExpr(res, alias_tvars, fallback=self.alias_fallback(res),
=======
            res = analyze_type_alias(expr,
                                     self.lookup_qualified,
                                     self.lookup_fully_qualified,
                                     self.tvar_scope,
                                     self.fail,
                                     self.plugin,
                                     self.options,
                                     self.is_typeshed_stub_file,
                                     allow_unnormalized=self.is_stub_file)
            expr.analyzed = TypeAliasExpr(res, fallback=self.alias_fallback(res),
>>>>>>> 0d045cde
                                          in_runtime=True)
            expr.analyzed.line = expr.line
            expr.analyzed.column = expr.column
        elif refers_to_class_or_function(expr.base):
            # Special form -- type application.
            # Translate index to an unanalyzed type.
            types = []  # type: List[Type]
            if isinstance(expr.index, TupleExpr):
                items = expr.index.items
            else:
                items = [expr.index]
            for item in items:
                try:
                    typearg = expr_to_unanalyzed_type(item)
                except TypeTranslationError:
                    self.fail('Type expected within [...]', expr)
                    return
                typearg = self.anal_type(typearg, aliasing=True)
                types.append(typearg)
            expr.analyzed = TypeApplication(expr.base, types)
            expr.analyzed.line = expr.line
            # list, dict, set are not directly subscriptable
            n = self.lookup_type_node(expr.base)
            if n and not n.normalized and n.fullname in nongen_builtins:
                self.fail(no_subscript_builtin_alias(n.fullname, propose_alt=False), expr)
        else:
            expr.index.accept(self)

    def lookup_type_node(self, expr: Expression) -> Optional[SymbolTableNode]:
        try:
            t = expr_to_unanalyzed_type(expr)
        except TypeTranslationError:
            return None
        if isinstance(t, UnboundType):
            n = self.lookup_qualified(t.name, expr)
            return n
        return None

    def visit_slice_expr(self, expr: SliceExpr) -> None:
        if expr.begin_index:
            expr.begin_index.accept(self)
        if expr.end_index:
            expr.end_index.accept(self)
        if expr.stride:
            expr.stride.accept(self)

    def visit_cast_expr(self, expr: CastExpr) -> None:
        expr.expr.accept(self)
        expr.type = self.anal_type(expr.type)

    def visit_reveal_type_expr(self, expr: RevealTypeExpr) -> None:
        expr.expr.accept(self)

    def visit_type_application(self, expr: TypeApplication) -> None:
        expr.expr.accept(self)
        for i in range(len(expr.types)):
            expr.types[i] = self.anal_type(expr.types[i])

    def visit_list_comprehension(self, expr: ListComprehension) -> None:
        expr.generator.accept(self)

    def visit_set_comprehension(self, expr: SetComprehension) -> None:
        expr.generator.accept(self)

    def visit_dictionary_comprehension(self, expr: DictionaryComprehension) -> None:
        self.enter()
        self.analyze_comp_for(expr)
        expr.key.accept(self)
        expr.value.accept(self)
        self.leave()
        self.analyze_comp_for_2(expr)

    def visit_generator_expr(self, expr: GeneratorExpr) -> None:
        self.enter()
        self.analyze_comp_for(expr)
        expr.left_expr.accept(self)
        self.leave()
        self.analyze_comp_for_2(expr)

    def analyze_comp_for(self, expr: Union[GeneratorExpr,
                                           DictionaryComprehension]) -> None:
        """Analyses the 'comp_for' part of comprehensions (part 1).

        That is the part after 'for' in (x for x in l if p). This analyzes
        variables and conditions which are analyzed in a local scope.
        """
        for i, (index, sequence, conditions) in enumerate(zip(expr.indices,
                                                              expr.sequences,
                                                              expr.condlists)):
            if i > 0:
                sequence.accept(self)
            # Bind index variables.
            self.analyze_lvalue(index)
            for cond in conditions:
                cond.accept(self)

    def analyze_comp_for_2(self, expr: Union[GeneratorExpr,
                                             DictionaryComprehension]) -> None:
        """Analyses the 'comp_for' part of comprehensions (part 2).

        That is the part after 'for' in (x for x in l if p). This analyzes
        the 'l' part which is analyzed in the surrounding scope.
        """
        expr.sequences[0].accept(self)

    def visit_lambda_expr(self, expr: LambdaExpr) -> None:
        self.analyze_function(expr)

    def visit_conditional_expr(self, expr: ConditionalExpr) -> None:
        expr.if_expr.accept(self)
        expr.cond.accept(self)
        expr.else_expr.accept(self)

    def visit_backquote_expr(self, expr: BackquoteExpr) -> None:
        expr.expr.accept(self)

    def visit__promote_expr(self, expr: PromoteExpr) -> None:
        expr.type = self.anal_type(expr.type)

    def visit_yield_expr(self, expr: YieldExpr) -> None:
        if not self.is_func_scope():
            self.fail("'yield' outside function", expr, True, blocker=True)
        else:
            if self.function_stack[-1].is_coroutine:
                if self.options.python_version < (3, 6):
                    self.fail("'yield' in async function", expr, True, blocker=True)
                else:
                    self.function_stack[-1].is_generator = True
                    self.function_stack[-1].is_async_generator = True
            else:
                self.function_stack[-1].is_generator = True
        if expr.expr:
            expr.expr.accept(self)

    def visit_await_expr(self, expr: AwaitExpr) -> None:
        if not self.is_func_scope():
            self.fail("'await' outside function", expr)
        elif not self.function_stack[-1].is_coroutine:
            self.fail("'await' outside coroutine ('async def')", expr)
        expr.expr.accept(self)

    #
    # Helpers
    #

    @contextmanager
    def tvar_scope_frame(self, frame: TypeVarScope) -> Iterator[None]:
        old_scope = self.tvar_scope
        self.tvar_scope = frame
        yield
        self.tvar_scope = old_scope

    def lookup(self, name: str, ctx: Context) -> SymbolTableNode:
        """Look up an unqualified name in all active namespaces."""
        # 1a. Name declared using 'global x' takes precedence
        if name in self.global_decls[-1]:
            if name in self.globals:
                return self.globals[name]
            else:
                self.name_not_defined(name, ctx)
                return None
        # 1b. Name declared using 'nonlocal x' takes precedence
        if name in self.nonlocal_decls[-1]:
            for table in reversed(self.locals[:-1]):
                if table is not None and name in table:
                    return table[name]
            else:
                self.name_not_defined(name, ctx)
                return None
        # 2. Class attributes (if within class definition)
        if self.is_class_scope() and name in self.type.names:
            return self.type.names[name]
        # 3. Local (function) scopes
        for table in reversed(self.locals):
            if table is not None and name in table:
                return table[name]
        # 4. Current file global scope
        if name in self.globals:
            return self.globals[name]
        # 5. Builtins
        b = self.globals.get('__builtins__', None)
        if b:
            assert isinstance(b.node, MypyFile)
            table = b.node.names
            if name in table:
                if name[0] == "_" and name[1] != "_":
                    self.name_not_defined(name, ctx)
                    return None
                node = table[name]
                return node
        # Give up.
        self.name_not_defined(name, ctx)
        self.check_for_obsolete_short_name(name, ctx)
        return None

    def check_for_obsolete_short_name(self, name: str, ctx: Context) -> None:
        matches = [obsolete_name
                   for obsolete_name in obsolete_name_mapping
                   if obsolete_name.rsplit('.', 1)[-1] == name]
        if len(matches) == 1:
            self.note("(Did you mean '{}'?)".format(obsolete_name_mapping[matches[0]]), ctx)

    def lookup_qualified(self, name: str, ctx: Context) -> SymbolTableNode:
        if '.' not in name:
            return self.lookup(name, ctx)
        else:
            parts = name.split('.')
            n = self.lookup(parts[0], ctx)  # type: SymbolTableNode
            if n:
                for i in range(1, len(parts)):
                    if isinstance(n.node, TypeInfo):
                        if n.node.mro is None:
                            # We haven't yet analyzed the class `n.node`.  Fall back to direct
                            # lookup in the names declared directly under it, without its base
                            # classes.  This can happen when we have a forward reference to a
                            # nested class, and the reference is bound before the outer class
                            # has been fully semantically analyzed.
                            #
                            # A better approach would be to introduce a new analysis pass or
                            # to move things around between passes, but this unblocks a common
                            # use case even though this is a little limited in case there is
                            # inheritance involved.
                            result = n.node.names.get(parts[i])
                        else:
                            result = n.node.get(parts[i])
                        n = result
                    elif isinstance(n.node, MypyFile):
                        n = n.node.names.get(parts[i], None)
                    # TODO: What if node is Var or FuncDef?
                    if not n:
                        self.name_not_defined(name, ctx)
                        break
                if n:
                    n = self.normalize_type_alias(n, ctx)
            return n

    def builtin_type(self, fully_qualified_name: str) -> Instance:
        sym = self.lookup_fully_qualified(fully_qualified_name)
        node = sym.node
        assert isinstance(node, TypeInfo)
        return Instance(node, [AnyType()] * len(node.defn.type_vars))

    def lookup_fully_qualified(self, name: str) -> SymbolTableNode:
        """Lookup a fully qualified name.

        Assume that the name is defined. This happens in the global namespace -- the local
        module namespace is ignored.
        """
        assert '.' in name
        parts = name.split('.')
        n = self.modules[parts[0]]
        for i in range(1, len(parts) - 1):
            next_sym = n.names[parts[i]]
            assert isinstance(next_sym.node, MypyFile)
            n = next_sym.node
        return n.names.get(parts[-1])

    def lookup_fully_qualified_or_none(self, name: str) -> Optional[SymbolTableNode]:
        """Lookup a fully qualified name.

        Assume that the name is defined. This happens in the global namespace -- the local
        module namespace is ignored.
        """
        assert '.' in name
        parts = name.split('.')
        n = self.modules[parts[0]]
        for i in range(1, len(parts) - 1):
            next_sym = n.names.get(parts[i])
            if not next_sym:
                return None
            assert isinstance(next_sym.node, MypyFile)
            n = next_sym.node
        return n.names.get(parts[-1])

    def qualified_name(self, n: str) -> str:
        if self.type is not None:
            base = self.type._fullname
        else:
            base = self.cur_mod_id
        return base + '.' + n

    def enter(self) -> None:
        self.locals.append(SymbolTable())
        self.global_decls.append(set())
        self.nonlocal_decls.append(set())
        # -1 since entering block will increment this to 0.
        self.block_depth.append(-1)

    def leave(self) -> None:
        self.locals.pop()
        self.global_decls.pop()
        self.nonlocal_decls.pop()
        self.block_depth.pop()

    def is_func_scope(self) -> bool:
        return self.locals[-1] is not None

    def is_class_scope(self) -> bool:
        return self.type is not None and not self.is_func_scope()

    def is_module_scope(self) -> bool:
        return not (self.is_class_scope() or self.is_func_scope())

    def add_symbol(self, name: str, node: SymbolTableNode,
                   context: Context) -> None:
        if self.is_func_scope():
            if name in self.locals[-1]:
                # Flag redefinition unless this is a reimport of a module.
                if not (node.kind == MODULE_REF and
                        self.locals[-1][name].node == node.node):
                    self.name_already_defined(name, context)
            self.locals[-1][name] = node
        elif self.type:
            self.type.names[name] = node
        else:
            existing = self.globals.get(name)
            if existing and (not isinstance(node.node, MypyFile) or
                             existing.node != node.node) and existing.kind != UNBOUND_IMPORTED:
                # Modules can be imported multiple times to support import
                # of multiple submodules of a package (e.g. a.x and a.y).
                ok = False
                # Only report an error if the symbol collision provides a different type.
                if existing.type and node.type and is_same_type(existing.type, node.type):
                    ok = True
                if not ok:
                    self.name_already_defined(name, context)
            self.globals[name] = node

    def add_local(self, node: Union[Var, FuncDef, OverloadedFuncDef], ctx: Context) -> None:
        name = node.name()
        if name in self.locals[-1]:
            self.name_already_defined(name, ctx)
        node._fullname = name
        self.locals[-1][name] = SymbolTableNode(LDEF, node)

    def add_exports(self, *exps: Expression) -> None:
        for exp in exps:
            if isinstance(exp, StrExpr):
                self.all_exports.add(exp.value)

    def check_no_global(self, n: str, ctx: Context,
                        is_overloaded_func: bool = False) -> None:
        if n in self.globals:
            prev_is_overloaded = isinstance(self.globals[n], OverloadedFuncDef)
            if is_overloaded_func and prev_is_overloaded:
                self.fail("Nonconsecutive overload {} found".format(n), ctx)
            elif prev_is_overloaded:
                self.fail("Definition of '{}' missing 'overload'".format(n), ctx)
            else:
                self.name_already_defined(n, ctx, self.globals[n])

    def name_not_defined(self, name: str, ctx: Context) -> None:
        message = "Name '{}' is not defined".format(name)
        extra = self.undefined_name_extra_info(name)
        if extra:
            message += ' {}'.format(extra)
        self.fail(message, ctx)
        if 'builtins.{}'.format(name) in SUGGESTED_TEST_FIXTURES:
            # The user probably has a missing definition in a test fixture. Let's verify.
            fullname = 'builtins.{}'.format(name)
            if self.lookup_fully_qualified_or_none(fullname) is None:
                # Yes. Generate a helpful note.
                self.add_fixture_note(fullname, ctx)

    def name_already_defined(self, name: str, ctx: Context,
                             original_ctx: Optional[SymbolTableNode] = None) -> None:
        if original_ctx:
            if original_ctx.node and original_ctx.node.get_line() != -1:
                extra_msg = ' on line {}'.format(original_ctx.node.get_line())
            else:
                extra_msg = ' (possibly by an import)'
        else:
            extra_msg = ''
        self.fail("Name '{}' already defined{}".format(name, extra_msg), ctx)

    def fail(self, msg: str, ctx: Context, serious: bool = False, *,
             blocker: bool = False) -> None:
        if (not serious and
                not self.options.check_untyped_defs and
                self.function_stack and
                self.function_stack[-1].is_dynamic()):
            return
        # In case it's a bug and we don't really have context
        assert ctx is not None, msg
        self.errors.report(ctx.get_line(), ctx.get_column(), msg, blocker=blocker)

    def fail_blocker(self, msg: str, ctx: Context) -> None:
        self.fail(msg, ctx, blocker=True)

    def note(self, msg: str, ctx: Context) -> None:
        if (not self.options.check_untyped_defs and
                self.function_stack and
                self.function_stack[-1].is_dynamic()):
            return
        self.errors.report(ctx.get_line(), ctx.get_column(), msg, severity='note')

    def undefined_name_extra_info(self, fullname: str) -> Optional[str]:
        if fullname in obsolete_name_mapping:
            return "(it's now called '{}')".format(obsolete_name_mapping[fullname])
        else:
            return None

    def accept(self, node: Node) -> None:
        try:
            node.accept(self)
        except Exception as err:
            report_internal_error(err, self.errors.file, node.line, self.errors, self.options)


class FirstPass(NodeVisitor):
    """First phase of semantic analysis.

    See docstring of 'analyze()' below for a description of what this does.
    """

    def __init__(self, sem: SemanticAnalyzer) -> None:
        self.sem = sem

    def visit_file(self, file: MypyFile, fnam: str, mod_id: str, options: Options) -> None:
        """Perform the first analysis pass.

        Populate module global table.  Resolve the full names of
        definitions not nested within functions and construct type
        info structures, but do not resolve inter-definition
        references such as base classes.

        Also add implicit definitions such as __name__.

        In this phase we don't resolve imports. For 'from ... import',
        we generate dummy symbol table nodes for the imported names,
        and these will get resolved in later phases of semantic
        analysis.
        """
        sem = self.sem
        self.sem.options = options  # Needed because we sometimes call into it
        self.pyversion = options.python_version
        self.platform = options.platform
        sem.cur_mod_id = mod_id
        sem.errors.set_file(fnam, mod_id)
        sem.globals = SymbolTable()
        sem.global_decls = [set()]
        sem.nonlocal_decls = [set()]
        sem.block_depth = [0]

        defs = file.defs

        with experiments.strict_optional_set(options.strict_optional):
            # Add implicit definitions of module '__name__' etc.
            for name, t in implicit_module_attrs.items():
                # unicode docstrings should be accepted in Python 2
                if name == '__doc__':
                    if self.pyversion >= (3, 0):
                        typ = UnboundType('__builtins__.str')  # type: Type
                    else:
                        typ = UnionType([UnboundType('__builtins__.str'),
                                        UnboundType('__builtins__.unicode')])
                else:
                    assert t is not None, 'type should be specified for {}'.format(name)
                    typ = UnboundType(t)
                v = Var(name, typ)
                v._fullname = self.sem.qualified_name(name)
                self.sem.globals[name] = SymbolTableNode(GDEF, v, self.sem.cur_mod_id)

            for d in defs:
                d.accept(self)

            # Add implicit definition of literals/keywords to builtins, as we
            # cannot define a variable with them explicitly.
            if mod_id == 'builtins':
                literal_types = [
                    ('None', NoneTyp()),
                    # reveal_type is a mypy-only function that gives an error with
                    # the type of its arg.
                    ('reveal_type', AnyType()),
                ]  # type: List[Tuple[str, Type]]

                # TODO(ddfisher): This guard is only needed because mypy defines
                # fake builtins for its tests which often don't define bool.  If
                # mypy is fast enough that we no longer need those, this
                # conditional check should be removed.
                if 'bool' in self.sem.globals:
                    bool_type = self.sem.named_type('bool')
                    literal_types.extend([
                        ('True', bool_type),
                        ('False', bool_type),
                        ('__debug__', bool_type),
                    ])

                for name, typ in literal_types:
                    v = Var(name, typ)
                    v._fullname = self.sem.qualified_name(name)
                    self.sem.globals[name] = SymbolTableNode(GDEF, v, self.sem.cur_mod_id)

            del self.sem.options

    def visit_block(self, b: Block) -> None:
        if b.is_unreachable:
            return
        self.sem.block_depth[-1] += 1
        for node in b.body:
            node.accept(self)
        self.sem.block_depth[-1] -= 1

    def visit_assignment_stmt(self, s: AssignmentStmt) -> None:
        if self.sem.is_module_scope():
            for lval in s.lvalues:
                self.analyze_lvalue(lval, explicit_type=s.type is not None)

    def visit_func_def(self, func: FuncDef) -> None:
        sem = self.sem
        func.is_conditional = sem.block_depth[-1] > 0
        func._fullname = sem.qualified_name(func.name())
        at_module = sem.is_module_scope()
        if at_module and func.name() in sem.globals:
            # Already defined in this module.
            original_sym = sem.globals[func.name()]
            if original_sym.kind == UNBOUND_IMPORTED:
                # Ah this is an imported name. We can't resolve them now, so we'll postpone
                # this until the main phase of semantic analysis.
                return
            if not sem.set_original_def(original_sym.node, func):
                # Report error.
                sem.check_no_global(func.name(), func)
        else:
            if at_module:
                sem.globals[func.name()] = SymbolTableNode(GDEF, func, sem.cur_mod_id)
            # Also analyze the function body (in case there are conditional imports).
            sem.function_stack.append(func)
            sem.errors.push_function(func.name())
            sem.enter()
            func.body.accept(self)
            sem.leave()
            sem.errors.pop_function()
            sem.function_stack.pop()

    def visit_overloaded_func_def(self, func: OverloadedFuncDef) -> None:
        kind = self.kind_by_scope()
        if kind == GDEF:
            self.sem.check_no_global(func.name(), func, True)
        func._fullname = self.sem.qualified_name(func.name())
        if kind == GDEF:
            self.sem.globals[func.name()] = SymbolTableNode(kind, func, self.sem.cur_mod_id)
        if func.impl:
            impl = func.impl
            # Also analyze the function body (in case there are conditional imports).
            sem = self.sem

            if isinstance(impl, FuncDef):
                sem.function_stack.append(impl)
                sem.errors.push_function(func.name())
                sem.enter()
                impl.body.accept(self)
            elif isinstance(impl, Decorator):
                sem.function_stack.append(impl.func)
                sem.errors.push_function(func.name())
                sem.enter()
                impl.func.body.accept(self)
            else:
                assert False, "Implementation of an overload needs to be FuncDef or Decorator"
            sem.leave()
            sem.errors.pop_function()
            sem.function_stack.pop()

    def visit_class_def(self, cdef: ClassDef) -> None:
        kind = self.kind_by_scope()
        if kind == LDEF:
            return
        elif kind == GDEF:
            self.sem.check_no_global(cdef.name, cdef)
        cdef.fullname = self.sem.qualified_name(cdef.name)
        info = TypeInfo(SymbolTable(), cdef, self.sem.cur_mod_id)
        info.set_line(cdef.line, cdef.column)
        cdef.info = info
        if kind == GDEF:
            self.sem.globals[cdef.name] = SymbolTableNode(kind, info, self.sem.cur_mod_id)
        self.process_nested_classes(cdef)

    def process_nested_classes(self, outer_def: ClassDef) -> None:
        self.sem.enter_class(outer_def.info)
        for node in outer_def.defs.body:
            if isinstance(node, ClassDef):
                node.info = TypeInfo(SymbolTable(), node, self.sem.cur_mod_id)
                if outer_def.fullname:
                    node.info._fullname = outer_def.fullname + '.' + node.info.name()
                else:
                    node.info._fullname = node.info.name()
                node.fullname = node.info._fullname
                symbol = SymbolTableNode(MDEF, node.info)
                outer_def.info.names[node.name] = symbol
                self.process_nested_classes(node)
            elif isinstance(node, (ImportFrom, Import, ImportAll, IfStmt)):
                node.accept(self)
        self.sem.leave_class()

    def visit_import_from(self, node: ImportFrom) -> None:
        # We can't bind module names during the first pass, as the target module might be
        # unprocessed. However, we add dummy unbound imported names to the symbol table so
        # that we at least know that the name refers to a module.
        at_module = self.sem.is_module_scope()
        node.is_top_level = at_module
        if not at_module:
            return
        for name, as_name in node.names:
            imported_name = as_name or name
            if imported_name not in self.sem.globals:
                self.sem.add_symbol(imported_name, SymbolTableNode(UNBOUND_IMPORTED, None), node)

    def visit_import(self, node: Import) -> None:
        node.is_top_level = self.sem.is_module_scope()
        # This is similar to visit_import_from -- see the comment there.
        if not self.sem.is_module_scope():
            return
        for id, as_id in node.ids:
            imported_id = as_id or id
            if imported_id not in self.sem.globals:
                self.sem.add_symbol(imported_id, SymbolTableNode(UNBOUND_IMPORTED, None), node)
            else:
                # If the previous symbol is a variable, this should take precedence.
                self.sem.globals[imported_id] = SymbolTableNode(UNBOUND_IMPORTED, None)

    def visit_import_all(self, node: ImportAll) -> None:
        node.is_top_level = self.sem.is_module_scope()

    def visit_while_stmt(self, s: WhileStmt) -> None:
        if self.sem.is_module_scope():
            s.body.accept(self)
            if s.else_body:
                s.else_body.accept(self)

    def visit_for_stmt(self, s: ForStmt) -> None:
        if self.sem.is_module_scope():
            self.analyze_lvalue(s.index, explicit_type=s.index_type is not None)
            s.body.accept(self)
            if s.else_body:
                s.else_body.accept(self)

    def visit_with_stmt(self, s: WithStmt) -> None:
        if self.sem.is_module_scope():
            for n in s.target:
                if n:
                    self.analyze_lvalue(n, explicit_type=s.target_type is not None)
            s.body.accept(self)

    def visit_decorator(self, d: Decorator) -> None:
        d.var._fullname = self.sem.qualified_name(d.var.name())
        self.sem.add_symbol(d.var.name(), SymbolTableNode(self.kind_by_scope(), d.var), d)

    def visit_if_stmt(self, s: IfStmt) -> None:
        infer_reachability_of_if_statement(s, pyversion=self.pyversion, platform=self.platform)
        for node in s.body:
            node.accept(self)
        if s.else_body:
            s.else_body.accept(self)

    def visit_try_stmt(self, s: TryStmt) -> None:
        if self.sem.is_module_scope():
            self.sem.analyze_try_stmt(s, self, add_global=self.sem.is_module_scope())

    def analyze_lvalue(self, lvalue: Lvalue, explicit_type: bool = False) -> None:
        self.sem.analyze_lvalue(lvalue, add_global=self.sem.is_module_scope(),
                                explicit_type=explicit_type)

    def kind_by_scope(self) -> int:
        if self.sem.is_module_scope():
            return GDEF
        elif self.sem.is_class_scope():
            return MDEF
        elif self.sem.is_func_scope():
            return LDEF
        else:
            assert False, "Couldn't determine scope"


class ThirdPass(TraverserVisitor):
    """The third and final pass of semantic analysis.

    Check type argument counts and values of generic types, and perform some
    straightforward type inference.
    """

    def __init__(self, modules: Dict[str, MypyFile], errors: Errors) -> None:
        self.modules = modules
        self.errors = errors

    def visit_file(self, file_node: MypyFile, fnam: str, options: Options) -> None:
        self.errors.set_file(fnam, file_node.fullname())
        self.options = options
        self.is_typeshed_file = self.errors.is_typeshed_file(fnam)
        with experiments.strict_optional_set(options.strict_optional):
            self.accept(file_node)

    def refresh_partial(self, node: Union[MypyFile, FuncItem]) -> None:
        """Refresh a stale target in fine-grained incremental mode."""
        if isinstance(node, MypyFile):
            self.refresh_top_level(node)
        else:
            self.accept(node)

    def refresh_top_level(self, file_node: MypyFile) -> None:
        """Reanalyze a stale module top-level in fine-grained incremental mode."""
        for d in file_node.defs:
            if not isinstance(d, (FuncItem, ClassDef)):
                self.accept(d)

    def accept(self, node: Node) -> None:
        try:
            node.accept(self)
        except Exception as err:
            report_internal_error(err, self.errors.file, node.line, self.errors, self.options)

    def visit_block(self, b: Block) -> None:
        if b.is_unreachable:
            return
        super().visit_block(b)

    def visit_func_def(self, fdef: FuncDef) -> None:
        self.errors.push_function(fdef.name())
        self.analyze(fdef.type)
        super().visit_func_def(fdef)
        self.errors.pop_function()

    def visit_class_def(self, tdef: ClassDef) -> None:
        # NamedTuple base classes are validated in check_namedtuple_classdef; we don't have to
        # check them again here.
        if not tdef.info.is_named_tuple:
            for type in tdef.info.bases:
                self.analyze(type)
        # Recompute MRO now that we have analyzed all modules, to pick
        # up superclasses of bases imported from other modules in an
        # import loop. (Only do so if we succeeded the first time.)
        if tdef.info.mro:
            tdef.info.mro = []  # Force recomputation
            calculate_class_mro(tdef, self.fail_blocker)
        if tdef.analyzed is not None:
            if isinstance(tdef.analyzed, TypedDictExpr):
                self.analyze(tdef.analyzed.info.typeddict_type)
            elif isinstance(tdef.analyzed, NamedTupleExpr):
                self.analyze(tdef.analyzed.info.tuple_type)
        super().visit_class_def(tdef)

    def visit_decorator(self, dec: Decorator) -> None:
        """Try to infer the type of the decorated function.

        This lets us resolve references to decorated functions during
        type checking when there are cyclic imports, as otherwise the
        type might not be available when we need it.

        This basically uses a simple special-purpose type inference
        engine just for decorators.
        """
        super().visit_decorator(dec)
        if dec.var.is_property:
            # Decorators are expected to have a callable type (it's a little odd).
            if dec.func.type is None:
                dec.var.type = CallableType(
                    [AnyType()],
                    [ARG_POS],
                    [None],
                    AnyType(),
                    self.builtin_type('function'),
                    name=dec.var.name())
            elif isinstance(dec.func.type, CallableType):
                dec.var.type = dec.func.type
            return
        decorator_preserves_type = True
        for expr in dec.decorators:
            preserve_type = False
            if isinstance(expr, RefExpr) and isinstance(expr.node, FuncDef):
                if is_identity_signature(expr.node.type):
                    preserve_type = True
            if not preserve_type:
                decorator_preserves_type = False
                break
        if decorator_preserves_type:
            # No non-identity decorators left. We can trivially infer the type
            # of the function here.
            dec.var.type = function_type(dec.func, self.builtin_type('function'))
        if dec.decorators:
            if returns_any_if_called(dec.decorators[0]):
                # The outermost decorator will return Any so we know the type of the
                # decorated function.
                dec.var.type = AnyType()
            sig = find_fixed_callable_return(dec.decorators[0])
            if sig:
                # The outermost decorator always returns the same kind of function,
                # so we know that this is the type of the decoratored function.
                orig_sig = function_type(dec.func, self.builtin_type('function'))
                sig.name = orig_sig.items()[0].name
                dec.var.type = sig

    def visit_assignment_stmt(self, s: AssignmentStmt) -> None:
        self.analyze(s.type)
        if isinstance(s.rvalue, IndexExpr) and isinstance(s.rvalue.analyzed, TypeAliasExpr):
            self.analyze(s.rvalue.analyzed.type)
        if isinstance(s.rvalue, CallExpr):
            if isinstance(s.rvalue.analyzed, NewTypeExpr):
                self.analyze(s.rvalue.analyzed.old_type)
            if isinstance(s.rvalue.analyzed, TypedDictExpr):
                self.analyze(s.rvalue.analyzed.info.typeddict_type)
            if isinstance(s.rvalue.analyzed, NamedTupleExpr):
                self.analyze(s.rvalue.analyzed.info.tuple_type)
        super().visit_assignment_stmt(s)

    def visit_cast_expr(self, e: CastExpr) -> None:
        self.analyze(e.type)
        super().visit_cast_expr(e)

    def visit_reveal_type_expr(self, e: RevealTypeExpr) -> None:
        super().visit_reveal_type_expr(e)

    def visit_type_application(self, e: TypeApplication) -> None:
        for type in e.types:
            self.analyze(type)
        super().visit_type_application(e)

    # Helpers

    def analyze(self, type: Optional[Type]) -> None:
        if type:
            analyzer = TypeAnalyserPass3(self.fail, self.options, self.is_typeshed_file)
            type.accept(analyzer)
            self.check_for_omitted_generics(type)

    def check_for_omitted_generics(self, typ: Type) -> None:
        if 'generics' not in self.options.disallow_any or self.is_typeshed_file:
            return

        for t in collect_any_types(typ):
            if t.from_omitted_generics:
                self.fail(messages.BARE_GENERIC, t)

    def fail(self, msg: str, ctx: Context, *, blocker: bool = False) -> None:
        self.errors.report(ctx.get_line(), ctx.get_column(), msg)

    def fail_blocker(self, msg: str, ctx: Context) -> None:
        self.fail(msg, ctx, blocker=True)

    def builtin_type(self, name: str, args: List[Type] = None) -> Instance:
        names = self.modules['builtins']
        sym = names.names[name]
        node = sym.node
        assert isinstance(node, TypeInfo)
        if args:
            # TODO: assert len(args) == len(node.defn.type_vars)
            return Instance(node, args)
        return Instance(node, [AnyType()] * len(node.defn.type_vars))


def replace_implicit_first_type(sig: FunctionLike, new: Type) -> FunctionLike:
    if isinstance(sig, CallableType):
        return sig.copy_modified(arg_types=[new] + sig.arg_types[1:])
    elif isinstance(sig, Overloaded):
        return Overloaded([cast(CallableType, replace_implicit_first_type(i, new))
                           for i in sig.items()])
    else:
        assert False


def set_callable_name(sig: Type, fdef: FuncDef) -> Type:
    if isinstance(sig, FunctionLike):
        if fdef.info:
            return sig.with_name(
                '"{}" of "{}"'.format(fdef.name(), fdef.info.name()))
        else:
            return sig.with_name('"{}"'.format(fdef.name()))
    else:
        return sig


def refers_to_fullname(node: Expression, fullname: str) -> bool:
    """Is node a name or member expression with the given full name?"""
    return isinstance(node, RefExpr) and node.fullname == fullname


def refers_to_class_or_function(node: Expression) -> bool:
    """Does semantically analyzed node refer to a class?"""
    return (isinstance(node, RefExpr) and
            isinstance(node.node, (TypeInfo, FuncDef, OverloadedFuncDef)))


def calculate_class_mro(defn: ClassDef, fail: Callable[[str, Context], None]) -> None:
    try:
        defn.info.calculate_mro()
    except MroError:
        fail("Cannot determine consistent method resolution order "
             '(MRO) for "%s"' % defn.name, defn)
        defn.info.mro = []
    # The property of falling back to Any is inherited.
    defn.info.fallback_to_any = any(baseinfo.fallback_to_any for baseinfo in defn.info.mro)


def find_duplicate(list: List[T]) -> T:
    """If the list has duplicates, return one of the duplicates.

    Otherwise, return None.
    """
    for i in range(1, len(list)):
        if list[i] in list[:i]:
            return list[i]
    return None


def remove_imported_names_from_symtable(names: SymbolTable,
                                        module: str) -> None:
    """Remove all imported names from the symbol table of a module."""
    removed = []  # type: List[str]
    for name, node in names.items():
        if node.node is None:
            continue
        fullname = node.node.fullname()
        prefix = fullname[:fullname.rfind('.')]
        if prefix != module:
            removed.append(name)
    for name in removed:
        del names[name]


def infer_reachability_of_if_statement(s: IfStmt,
                                       pyversion: Tuple[int, int],
                                       platform: str) -> None:
    for i in range(len(s.expr)):
        result = infer_condition_value(s.expr[i], pyversion, platform)
        if result in (ALWAYS_FALSE, MYPY_FALSE):
            # The condition is considered always false, so we skip the if/elif body.
            mark_block_unreachable(s.body[i])
        elif result in (ALWAYS_TRUE, MYPY_TRUE):
            # This condition is considered always true, so all of the remaining
            # elif/else bodies should not be checked.
            if result == MYPY_TRUE:
                # This condition is false at runtime; this will affect
                # import priorities.
                mark_block_mypy_only(s.body[i])
            for body in s.body[i + 1:]:
                mark_block_unreachable(body)

            # Make sure else body always exists and is marked as
            # unreachable so the type checker always knows that
            # all control flow paths will flow through the if
            # statement body.
            if not s.else_body:
                s.else_body = Block([])
            mark_block_unreachable(s.else_body)
            break


def infer_condition_value(expr: Expression, pyversion: Tuple[int, int], platform: str) -> int:
    """Infer whether the given condition is always true/false.

    Return ALWAYS_TRUE if always true, ALWAYS_FALSE if always false,
    MYPY_TRUE if true under mypy and false at runtime, MYPY_FALSE if
    false under mypy and true at runtime, else TRUTH_VALUE_UNKNOWN.
    """
    name = ''
    negated = False
    alias = expr
    if isinstance(alias, UnaryExpr):
        if alias.op == 'not':
            expr = alias.expr
            negated = True
    result = TRUTH_VALUE_UNKNOWN
    if isinstance(expr, NameExpr):
        name = expr.name
    elif isinstance(expr, MemberExpr):
        name = expr.name
    elif isinstance(expr, OpExpr) and expr.op in ('and', 'or'):
        left = infer_condition_value(expr.left, pyversion, platform)
        if ((left == ALWAYS_TRUE and expr.op == 'and') or
                (left == ALWAYS_FALSE and expr.op == 'or')):
            # Either `True and <other>` or `False or <other>`: the result will
            # always be the right-hand-side.
            return infer_condition_value(expr.right, pyversion, platform)
        else:
            # The result will always be the left-hand-side (e.g. ALWAYS_* or
            # TRUTH_VALUE_UNKNOWN).
            return left
    else:
        result = consider_sys_version_info(expr, pyversion)
        if result == TRUTH_VALUE_UNKNOWN:
            result = consider_sys_platform(expr, platform)
    if result == TRUTH_VALUE_UNKNOWN:
        if name == 'PY2':
            result = ALWAYS_TRUE if pyversion[0] == 2 else ALWAYS_FALSE
        elif name == 'PY3':
            result = ALWAYS_TRUE if pyversion[0] == 3 else ALWAYS_FALSE
        elif name == 'MYPY' or name == 'TYPE_CHECKING':
            result = MYPY_TRUE
    if negated:
        result = inverted_truth_mapping[result]
    return result


def consider_sys_version_info(expr: Expression, pyversion: Tuple[int, ...]) -> int:
    """Consider whether expr is a comparison involving sys.version_info.

    Return ALWAYS_TRUE, ALWAYS_FALSE, or TRUTH_VALUE_UNKNOWN.
    """
    # Cases supported:
    # - sys.version_info[<int>] <compare_op> <int>
    # - sys.version_info[:<int>] <compare_op> <tuple_of_n_ints>
    # - sys.version_info <compare_op> <tuple_of_1_or_2_ints>
    #   (in this case <compare_op> must be >, >=, <, <=, but cannot be ==, !=)
    if not isinstance(expr, ComparisonExpr):
        return TRUTH_VALUE_UNKNOWN
    # Let's not yet support chained comparisons.
    if len(expr.operators) > 1:
        return TRUTH_VALUE_UNKNOWN
    op = expr.operators[0]
    if op not in ('==', '!=', '<=', '>=', '<', '>'):
        return TRUTH_VALUE_UNKNOWN
    thing = contains_int_or_tuple_of_ints(expr.operands[1])
    if thing is None:
        return TRUTH_VALUE_UNKNOWN
    index = contains_sys_version_info(expr.operands[0])
    if isinstance(index, int) and isinstance(thing, int):
        # sys.version_info[i] <compare_op> k
        if 0 <= index <= 1:
            return fixed_comparison(pyversion[index], op, thing)
        else:
            return TRUTH_VALUE_UNKNOWN
    elif isinstance(index, tuple) and isinstance(thing, tuple):
        # Why doesn't mypy see that index can't be None here?
        lo, hi = cast(tuple, index)
        if lo is None:
            lo = 0
        if hi is None:
            hi = 2
        if 0 <= lo < hi <= 2:
            val = pyversion[lo:hi]
            if len(val) == len(thing) or len(val) > len(thing) and op not in ('==', '!='):
                return fixed_comparison(val, op, thing)
    return TRUTH_VALUE_UNKNOWN


def consider_sys_platform(expr: Expression, platform: str) -> int:
    """Consider whether expr is a comparison involving sys.platform.

    Return ALWAYS_TRUE, ALWAYS_FALSE, or TRUTH_VALUE_UNKNOWN.
    """
    # Cases supported:
    # - sys.platform == 'posix'
    # - sys.platform != 'win32'
    # - sys.platform.startswith('win')
    if isinstance(expr, ComparisonExpr):
        # Let's not yet support chained comparisons.
        if len(expr.operators) > 1:
            return TRUTH_VALUE_UNKNOWN
        op = expr.operators[0]
        if op not in ('==', '!='):
            return TRUTH_VALUE_UNKNOWN
        if not is_sys_attr(expr.operands[0], 'platform'):
            return TRUTH_VALUE_UNKNOWN
        right = expr.operands[1]
        if not isinstance(right, (StrExpr, UnicodeExpr)):
            return TRUTH_VALUE_UNKNOWN
        return fixed_comparison(platform, op, right.value)
    elif isinstance(expr, CallExpr):
        if not isinstance(expr.callee, MemberExpr):
            return TRUTH_VALUE_UNKNOWN
        if len(expr.args) != 1 or not isinstance(expr.args[0], (StrExpr, UnicodeExpr)):
            return TRUTH_VALUE_UNKNOWN
        if not is_sys_attr(expr.callee.expr, 'platform'):
            return TRUTH_VALUE_UNKNOWN
        if expr.callee.name != 'startswith':
            return TRUTH_VALUE_UNKNOWN
        if platform.startswith(expr.args[0].value):
            return ALWAYS_TRUE
        else:
            return ALWAYS_FALSE
    else:
        return TRUTH_VALUE_UNKNOWN


Targ = TypeVar('Targ', int, str, Tuple[int, ...])


def fixed_comparison(left: Targ, op: str, right: Targ) -> int:
    rmap = {False: ALWAYS_FALSE, True: ALWAYS_TRUE}
    if op == '==':
        return rmap[left == right]
    if op == '!=':
        return rmap[left != right]
    if op == '<=':
        return rmap[left <= right]
    if op == '>=':
        return rmap[left >= right]
    if op == '<':
        return rmap[left < right]
    if op == '>':
        return rmap[left > right]
    return TRUTH_VALUE_UNKNOWN


def contains_int_or_tuple_of_ints(expr: Expression
                                  ) -> Union[None, int, Tuple[int], Tuple[int, ...]]:
    if isinstance(expr, IntExpr):
        return expr.value
    if isinstance(expr, TupleExpr):
        if expr.literal == LITERAL_YES:
            thing = []
            for x in expr.items:
                if not isinstance(x, IntExpr):
                    return None
                thing.append(x.value)
            return tuple(thing)
    return None


def contains_sys_version_info(expr: Expression
                              ) -> Union[None, int, Tuple[Optional[int], Optional[int]]]:
    if is_sys_attr(expr, 'version_info'):
        return (None, None)  # Same as sys.version_info[:]
    if isinstance(expr, IndexExpr) and is_sys_attr(expr.base, 'version_info'):
        index = expr.index
        if isinstance(index, IntExpr):
            return index.value
        if isinstance(index, SliceExpr):
            if index.stride is not None:
                if not isinstance(index.stride, IntExpr) or index.stride.value != 1:
                    return None
            begin = end = None
            if index.begin_index is not None:
                if not isinstance(index.begin_index, IntExpr):
                    return None
                begin = index.begin_index.value
            if index.end_index is not None:
                if not isinstance(index.end_index, IntExpr):
                    return None
                end = index.end_index.value
            return (begin, end)
    return None


def is_sys_attr(expr: Expression, name: str) -> bool:
    # TODO: This currently doesn't work with code like this:
    # - import sys as _sys
    # - from sys import version_info
    if isinstance(expr, MemberExpr) and expr.name == name:
        if isinstance(expr.expr, NameExpr) and expr.expr.name == 'sys':
            # TODO: Guard against a local named sys, etc.
            # (Though later passes will still do most checking.)
            return True
    return False


def mark_block_unreachable(block: Block) -> None:
    block.is_unreachable = True
    block.accept(MarkImportsUnreachableVisitor())


class MarkImportsUnreachableVisitor(TraverserVisitor):
    """Visitor that flags all imports nested within a node as unreachable."""

    def visit_import(self, node: Import) -> None:
        node.is_unreachable = True

    def visit_import_from(self, node: ImportFrom) -> None:
        node.is_unreachable = True

    def visit_import_all(self, node: ImportAll) -> None:
        node.is_unreachable = True


def mark_block_mypy_only(block: Block) -> None:
    block.accept(MarkImportsMypyOnlyVisitor())


class MarkImportsMypyOnlyVisitor(TraverserVisitor):
    """Visitor that sets is_mypy_only (which affects priority)."""

    def visit_import(self, node: Import) -> None:
        node.is_mypy_only = True

    def visit_import_from(self, node: ImportFrom) -> None:
        node.is_mypy_only = True

    def visit_import_all(self, node: ImportAll) -> None:
        node.is_mypy_only = True


def is_identity_signature(sig: Type) -> bool:
    """Is type a callable of form T -> T (where T is a type variable)?"""
    if isinstance(sig, CallableType) and sig.arg_kinds == [ARG_POS]:
        if isinstance(sig.arg_types[0], TypeVarType) and isinstance(sig.ret_type, TypeVarType):
            return sig.arg_types[0].id == sig.ret_type.id
    return False


def returns_any_if_called(expr: Expression) -> bool:
    """Return True if we can predict that expr will return Any if called.

    This only uses information available during semantic analysis so this
    will sometimes return False because of insufficient information (as
    type inference hasn't run yet).
    """
    if isinstance(expr, RefExpr):
        if isinstance(expr.node, FuncDef):
            typ = expr.node.type
            if typ is None:
                # No signature -> default to Any.
                return True
            # Explicit Any return?
            return isinstance(typ, CallableType) and isinstance(typ.ret_type, AnyType)
        elif isinstance(expr.node, Var):
            typ = expr.node.type
            return typ is None or isinstance(typ, AnyType)
    elif isinstance(expr, CallExpr):
        return returns_any_if_called(expr.callee)
    return False


def find_fixed_callable_return(expr: Expression) -> Optional[CallableType]:
    if isinstance(expr, RefExpr):
        if isinstance(expr.node, FuncDef):
            typ = expr.node.type
            if typ:
                if isinstance(typ, CallableType) and has_no_typevars(typ.ret_type):
                    if isinstance(typ.ret_type, CallableType):
                        return typ.ret_type
    elif isinstance(expr, CallExpr):
        t = find_fixed_callable_return(expr.callee)
        if t:
            if isinstance(t.ret_type, CallableType):
                return t.ret_type
    return None


def make_any_non_explicit(t: Type) -> Type:
    """Replace all Any types within in with Any that has attribute 'explicit' set to False"""
    return t.accept(MakeAnyNonExplicit())


class MakeAnyNonExplicit(TypeTranslator):
    def visit_any(self, t: AnyType) -> Type:
        return t.copy_modified(explicit=False)<|MERGE_RESOLUTION|>--- conflicted
+++ resolved
@@ -1571,33 +1571,6 @@
                     isinstance(s.lvalues[0], NameExpr)):
                 if s.lvalues[0].is_def:
                     s.type = self.analyze_simple_literal_type(s.rvalue)
-<<<<<<< HEAD
-=======
-                res = analyze_type_alias(s.rvalue,
-                                         self.lookup_qualified,
-                                         self.lookup_fully_qualified,
-                                         self.tvar_scope,
-                                         self.fail,
-                                         self.plugin,
-                                         self.options,
-                                         self.is_typeshed_stub_file,
-                                         allow_unnormalized=True)
-                if res and (not isinstance(res, Instance) or res.args):
-                    # TODO: What if this gets reassigned?
-                    check_for_explicit_any(res, self.options, self.is_typeshed_stub_file, self.msg,
-                                           context=s)
-                    # when this type alias gets "inlined", the Any is not explicit anymore,
-                    # so we need to replace it with non-explicit Anys
-                    res = make_any_non_explicit(res)
-
-                    name = s.lvalues[0]
-                    node = self.lookup(name.name, name)
-                    node.kind = TYPE_ALIAS
-                    node.type_override = res
-                    if isinstance(s.rvalue, IndexExpr):
-                        s.rvalue.analyzed = TypeAliasExpr(res,
-                                                          fallback=self.alias_fallback(res))
->>>>>>> 0d045cde
         if s.type:
             # Store type into nodes.
             for lvalue in s.lvalues:
@@ -1657,7 +1630,11 @@
                                  self.lookup_qualified,
                                  self.lookup_fully_qualified,
                                  self.tvar_scope,
-                                 self.fail, self.plugin, allow_unnormalized=True)
+                                 self.fail,
+                                 self.plugin,
+                                 self.options,
+                                 self.is_typeshed_stub_file,
+                                 allow_unnormalized=True)
         if res:
             alias_tvars = [name for (name, _) in
                            res.accept(TypeVariableQuery(self.lookup_qualified, self.tvar_scope))]
@@ -3234,21 +3211,8 @@
         elif isinstance(expr.base, RefExpr) and expr.base.kind == TYPE_ALIAS:
             # Special form -- subscripting a generic type alias.
             # Perform the type substitution and create a new alias.
-<<<<<<< HEAD
             res, alias_tvars = self.analyze_alias(expr, allow_unnormalized=self.is_stub_file)
             expr.analyzed = TypeAliasExpr(res, alias_tvars, fallback=self.alias_fallback(res),
-=======
-            res = analyze_type_alias(expr,
-                                     self.lookup_qualified,
-                                     self.lookup_fully_qualified,
-                                     self.tvar_scope,
-                                     self.fail,
-                                     self.plugin,
-                                     self.options,
-                                     self.is_typeshed_stub_file,
-                                     allow_unnormalized=self.is_stub_file)
-            expr.analyzed = TypeAliasExpr(res, fallback=self.alias_fallback(res),
->>>>>>> 0d045cde
                                           in_runtime=True)
             expr.analyzed.line = expr.line
             expr.analyzed.column = expr.column
