"""The semantic analyzer.

Bind names to definitions and do various other simple consistency
checks.  Populate symbol tables.  The semantic analyzer also detects
special forms which reuse generic syntax such as NamedTuple and
cast().  Multiple analysis iterations may be needed to analyze forward
references and import cycles. Each iteration "fills in" additional
bindings and references until everything has been bound.

For example, consider this program:

  x = 1
  y = x

Here semantic analysis would detect that the assignment 'x = 1'
defines a new variable, the type of which is to be inferred (in a
later pass; type inference or type checking is not part of semantic
analysis).  Also, it would bind both references to 'x' to the same
module-level variable (Var) node.  The second assignment would also
be analyzed, and the type of 'y' marked as being inferred.

Semantic analysis of types is implemented in typeanal.py.

See semanal_main.py for the top-level logic.

Some important properties:

* After semantic analysis is complete, no PlaceholderNode and
  PlaceholderType instances should remain. During semantic analysis,
  if we encounter one of these, the current target should be deferred.

* A TypeInfo is only created once we know certain basic information about
  a type, such as the MRO, existence of a Tuple base class (e.g., for named
  tuples), and whether we have a TypedDict. We use a temporary
  PlaceholderNode node in the symbol table if some such information is
  missing.

* For assignments, we only add a non-placeholder symbol table entry once
  we know the sort of thing being defined (variable, NamedTuple, type alias,
  etc.).

* Every part of the analysis step must support multiple iterations over
  the same AST nodes, and each iteration must be able to fill in arbitrary
  things that were missing or incomplete in previous iterations.

* Changes performed by the analysis need to be reversible, since mypy
  daemon strips and reuses existing ASTs (to improve performance and/or
  reduce memory use).
"""

from contextlib import contextmanager

from typing import (
    List, Dict, Set, Tuple, cast, TypeVar, Union, Optional, Callable, Iterator, Iterable
)
from typing_extensions import Final, TypeAlias as _TypeAlias

from mypy.nodes import (
    MypyFile, TypeInfo, Node, AssignmentStmt, FuncDef, OverloadedFuncDef,
    ClassDef, Var, GDEF, FuncItem, Import, Expression, Lvalue,
    ImportFrom, ImportAll, Block, LDEF, NameExpr, MemberExpr,
    IndexExpr, TupleExpr, ListExpr, ExpressionStmt, ReturnStmt,
    RaiseStmt, AssertStmt, OperatorAssignmentStmt, WhileStmt,
    ForStmt, BreakStmt, ContinueStmt, IfStmt, TryStmt, WithStmt, DelStmt,
    GlobalDecl, SuperExpr, DictExpr, CallExpr, RefExpr, OpExpr, UnaryExpr,
    SliceExpr, CastExpr, RevealExpr, TypeApplication, Context, SymbolTable,
    SymbolTableNode, ListComprehension, GeneratorExpr,
    LambdaExpr, MDEF, Decorator, SetExpr, TypeVarExpr,
    StrExpr, BytesExpr, PrintStmt, ConditionalExpr, PromoteExpr,
    ComparisonExpr, StarExpr, ArgKind, ARG_POS, ARG_NAMED, type_aliases,
    YieldFromExpr, NamedTupleExpr, NonlocalDecl, SymbolNode,
    SetComprehension, DictionaryComprehension, TypeAlias, TypeAliasExpr,
    YieldExpr, ExecStmt, BackquoteExpr, ImportBase, AwaitExpr,
    IntExpr, FloatExpr, UnicodeExpr, TempNode, OverloadPart,
    PlaceholderNode, COVARIANT, CONTRAVARIANT, INVARIANT,
    get_nongen_builtins, get_member_expr_fullname, REVEAL_TYPE,
    REVEAL_LOCALS, is_final_node, TypedDictExpr, type_aliases_source_versions,
    typing_extensions_aliases,
    EnumCallExpr, RUNTIME_PROTOCOL_DECOS, FakeExpression, Statement, AssignmentExpr,
    ParamSpecExpr, EllipsisExpr, TypeVarLikeExpr, implicit_module_attrs,
    MatchStmt,
)
from mypy.patterns import (
    AsPattern, OrPattern, ValuePattern, SequencePattern,
    StarredPattern, MappingPattern, ClassPattern,
)
from mypy.tvar_scope import TypeVarLikeScope
from mypy.typevars import fill_typevars
from mypy.visitor import NodeVisitor
from mypy.errors import Errors, report_internal_error
from mypy.messages import (
    best_matches, MessageBuilder, pretty_seq, SUGGESTED_TEST_FIXTURES, TYPES_FOR_UNIMPORTED_HINTS
)
from mypy.errorcodes import ErrorCode
from mypy.message_registry import ErrorMessage
from mypy import message_registry, errorcodes as codes
from mypy.types import (
    FunctionLike, UnboundType, TypeVarType, TupleType, UnionType, StarType,
    CallableType, Overloaded, Instance, Type, AnyType, LiteralType, LiteralValue,
    TypeTranslator, TypeOfAny, TypeType, NoneType, PlaceholderType, TPDICT_NAMES, ProperType,
    get_proper_type, get_proper_types, TypeAliasType, TypeVarLikeType,
    PROTOCOL_NAMES, TYPE_ALIAS_NAMES, FINAL_TYPE_NAMES, FINAL_DECORATOR_NAMES, REVEAL_TYPE_NAMES,
    is_named_instance,
)
from mypy.typeops import function_type, get_type_vars
from mypy.type_visitor import TypeQuery
from mypy.typeanal import (
    TypeAnalyser, analyze_type_alias, no_subscript_builtin_alias,
    TypeVarLikeQuery, TypeVarLikeList, remove_dups, has_any_from_unimported_type,
    check_for_explicit_any, type_constructors, fix_instance_types
)
from mypy.exprtotype import expr_to_unanalyzed_type, TypeTranslationError
from mypy.options import Options
from mypy.plugin import (
    Plugin, ClassDefContext, SemanticAnalyzerPluginInterface,
    DynamicClassDefContext
)
from mypy.util import (
    correct_relative_import, unmangle, module_prefix, is_typeshed_file, unnamed_function,
)
from mypy.scope import Scope
from mypy.semanal_shared import (
    SemanticAnalyzerInterface, set_callable_name, calculate_tuple_fallback, PRIORITY_FALLBACKS
)
from mypy.semanal_namedtuple import NamedTupleAnalyzer
from mypy.semanal_typeddict import TypedDictAnalyzer
from mypy.semanal_enum import EnumCallAnalyzer
from mypy.semanal_newtype import NewTypeAnalyzer
from mypy.reachability import (
    infer_reachability_of_if_statement, infer_reachability_of_match_statement,
    infer_condition_value, ALWAYS_FALSE, ALWAYS_TRUE, MYPY_TRUE, MYPY_FALSE
)
from mypy.mro import calculate_mro, MroError

T = TypeVar('T')


FUTURE_IMPORTS: Final = {
    '__future__.nested_scopes': 'nested_scopes',
    '__future__.generators': 'generators',
    '__future__.division': 'division',
    '__future__.absolute_import': 'absolute_import',
    '__future__.with_statement': 'with_statement',
    '__future__.print_function': 'print_function',
    '__future__.unicode_literals': 'unicode_literals',
    '__future__.barry_as_FLUFL': 'barry_as_FLUFL',
    '__future__.generator_stop': 'generator_stop',
    '__future__.annotations': 'annotations',
}


# Special cased built-in classes that are needed for basic functionality and need to be
# available very early on.
CORE_BUILTIN_CLASSES: Final = ["object", "bool", "function"]


# Used for tracking incomplete references
Tag: _TypeAlias = int


class SemanticAnalyzer(NodeVisitor[None],
                       SemanticAnalyzerInterface,
                       SemanticAnalyzerPluginInterface):
    """Semantically analyze parsed mypy files.

    The analyzer binds names and does various consistency checks for an
    AST. Note that type checking is performed as a separate pass.
    """

    __deletable__ = ['patches', 'options', 'cur_mod_node']

    # Module name space
    modules: Dict[str, MypyFile]
    # Global name space for current module
    globals: SymbolTable
    # Names declared using "global" (separate set for each scope)
    global_decls: List[Set[str]]
    # Names declared using "nonlocal" (separate set for each scope)
    nonlocal_decls: List[Set[str]]
    # Local names of function scopes; None for non-function scopes.
    locals: List[Optional[SymbolTable]]
    # Whether each scope is a comprehension scope.
    is_comprehension_stack: List[bool]
    # Nested block depths of scopes
    block_depth: List[int]
    # TypeInfo of directly enclosing class (or None)
    type: Optional[TypeInfo] = None
    # Stack of outer classes (the second tuple item contains tvars).
    type_stack: List[Optional[TypeInfo]]
    # Type variables bound by the current scope, be it class or function
    tvar_scope: TypeVarLikeScope
    # Per-module options
    options: Options

    # Stack of functions being analyzed
    function_stack: List[FuncItem]

    # Set to True if semantic analysis defines a name, or replaces a
    # placeholder definition. If some iteration makes no progress,
    # there can be at most one additional final iteration (see below).
    progress = False
    deferred = False  # Set to true if another analysis pass is needed
    incomplete = False  # Set to true if current module namespace is missing things
    # Is this the final iteration of semantic analysis (where we report
    # unbound names due to cyclic definitions and should not defer)?
    _final_iteration = False
    # These names couldn't be added to the symbol table due to incomplete deps.
    # Note that missing names are per module, _not_ per namespace. This means that e.g.
    # a missing name at global scope will block adding same name at a class scope.
    # This should not affect correctness and is purely a performance issue,
    # since it can cause unnecessary deferrals. These are represented as
    # PlaceholderNodes in the symbol table. We use this to ensure that the first
    # definition takes precedence even if it's incomplete.
    #
    # Note that a star import adds a special name '*' to the set, this blocks
    # adding _any_ names in the current file.
    missing_names: List[Set[str]]
    # Callbacks that will be called after semantic analysis to tweak things.
    patches: List[Tuple[int, Callable[[], None]]]
    loop_depth = 0         # Depth of breakable loops
    cur_mod_id = ''        # Current module id (or None) (phase 2)
    _is_stub_file = False   # Are we analyzing a stub file?
    _is_typeshed_stub_file = False  # Are we analyzing a typeshed stub file?
    imports: Set[str]  # Imported modules (during phase 2 analysis)
    # Note: some imports (and therefore dependencies) might
    # not be found in phase 1, for example due to * imports.
    errors: Errors  # Keeps track of generated errors
    plugin: Plugin  # Mypy plugin for special casing of library features
    statement: Optional[Statement] = None  # Statement/definition being analyzed
    future_import_flags: Set[str]

    # Mapping from 'async def' function definitions to their return type wrapped as a
    # 'Coroutine[Any, Any, T]'. Used to keep track of whether a function definition's
    # return type has already been wrapped, by checking if the function definition's
    # type is stored in this mapping and that it still matches.
    wrapped_coro_return_types: Dict[FuncDef, Type] = {}

    def __init__(self,
                 modules: Dict[str, MypyFile],
                 missing_modules: Set[str],
                 incomplete_namespaces: Set[str],
                 errors: Errors,
                 plugin: Plugin) -> None:
        """Construct semantic analyzer.

        We reuse the same semantic analyzer instance across multiple modules.

        Args:
            modules: Global modules dictionary
            missing_modules: Modules that could not be imported encountered so far
            incomplete_namespaces: Namespaces that are being populated during semantic analysis
                (can contain modules and classes within the current SCC; mutated by the caller)
            errors: Report analysis errors using this instance
        """
        self.locals = [None]
        self.is_comprehension_stack = [False]
        # Saved namespaces from previous iteration. Every top-level function/method body is
        # analyzed in several iterations until all names are resolved. We need to save
        # the local namespaces for the top level function and all nested functions between
        # these iterations. See also semanal_main.process_top_level_function().
        self.saved_locals: Dict[
            Union[FuncItem, GeneratorExpr, DictionaryComprehension], SymbolTable
        ] = {}
        self.imports = set()
        self.type = None
        self.type_stack = []
        # Are the namespaces of classes being processed complete?
        self.incomplete_type_stack: List[bool] = []
        self.tvar_scope = TypeVarLikeScope()
        self.function_stack = []
        self.block_depth = [0]
        self.loop_depth = 0
        self.errors = errors
        self.modules = modules
        self.msg = MessageBuilder(errors, modules)
        self.missing_modules = missing_modules
        self.missing_names = [set()]
        # These namespaces are still in process of being populated. If we encounter a
        # missing name in these namespaces, we need to defer the current analysis target,
        # since it's possible that the name will be there once the namespace is complete.
        self.incomplete_namespaces = incomplete_namespaces
        self.all_exports: List[str] = []
        # Map from module id to list of explicitly exported names (i.e. names in __all__).
        self.export_map: Dict[str, List[str]] = {}
        self.plugin = plugin
        # If True, process function definitions. If False, don't. This is used
        # for processing module top levels in fine-grained incremental mode.
        self.recurse_into_functions = True
        self.scope = Scope()

        # Trace line numbers for every file where deferral happened during analysis of
        # current SCC or top-level function.
        self.deferral_debug_context: List[Tuple[str, int]] = []

        self.future_import_flags: Set[str] = set()

    # mypyc doesn't properly handle implementing an abstractproperty
    # with a regular attribute so we make them properties
    @property
    def is_stub_file(self) -> bool:
        return self._is_stub_file

    @property
    def is_typeshed_stub_file(self) -> bool:
        return self._is_typeshed_stub_file

    @property
    def final_iteration(self) -> bool:
        return self._final_iteration

    #
    # Preparing module (performed before semantic analysis)
    #

    def prepare_file(self, file_node: MypyFile) -> None:
        """Prepare a freshly parsed file for semantic analysis."""
        if 'builtins' in self.modules:
            file_node.names['__builtins__'] = SymbolTableNode(GDEF,
                                                              self.modules['builtins'])
        if file_node.fullname == 'builtins':
            self.prepare_builtins_namespace(file_node)
        if file_node.fullname == 'typing':
            self.prepare_typing_namespace(file_node, type_aliases)
        if file_node.fullname == 'typing_extensions':
            self.prepare_typing_namespace(file_node, typing_extensions_aliases)

    def prepare_typing_namespace(self, file_node: MypyFile,
                                 aliases: Dict[str, str]) -> None:
        """Remove dummy alias definitions such as List = TypeAlias(object) from typing.

        They will be replaced with real aliases when corresponding targets are ready.
        """
        # This is all pretty unfortunate. typeshed now has a
        # sys.version_info check for OrderedDict, and we shouldn't
        # take it out, because it is correct and a typechecker should
        # use that as a source of truth. But instead we rummage
        # through IfStmts to remove the info first.  (I tried to
        # remove this whole machinery and ran into issues with the
        # builtins/typing import cycle.)
        def helper(defs: List[Statement]) -> None:
            for stmt in defs.copy():
                if isinstance(stmt, IfStmt):
                    for body in stmt.body:
                        helper(body.body)
                    if stmt.else_body:
                        helper(stmt.else_body.body)
                if (isinstance(stmt, AssignmentStmt) and len(stmt.lvalues) == 1 and
                        isinstance(stmt.lvalues[0], NameExpr)):
                    # Assignment to a simple name, remove it if it is a dummy alias.
                    if f'{file_node.fullname}.{stmt.lvalues[0].name}' in aliases:
                        defs.remove(stmt)

        helper(file_node.defs)

    def prepare_builtins_namespace(self, file_node: MypyFile) -> None:
        """Add certain special-cased definitions to the builtins module.

        Some definitions are too special or fundamental to be processed
        normally from the AST.
        """
        names = file_node.names

        # Add empty definition for core built-in classes, since they are required for basic
        # operation. These will be completed later on.
        for name in CORE_BUILTIN_CLASSES:
            cdef = ClassDef(name, Block([]))  # Dummy ClassDef, will be replaced later
            info = TypeInfo(SymbolTable(), cdef, 'builtins')
            info._fullname = 'builtins.%s' % name
            names[name] = SymbolTableNode(GDEF, info)

        bool_info = names['bool'].node
        assert isinstance(bool_info, TypeInfo)
        bool_type = Instance(bool_info, [])

        special_var_types: List[Tuple[str, Type]] = [
            ('None', NoneType()),
            # reveal_type is a mypy-only function that gives an error with
            # the type of its arg.
            ('reveal_type', AnyType(TypeOfAny.special_form)),
            # reveal_locals is a mypy-only function that gives an error with the types of
            # locals
            ('reveal_locals', AnyType(TypeOfAny.special_form)),
            ('True', bool_type),
            ('False', bool_type),
            ('__debug__', bool_type),
        ]

        for name, typ in special_var_types:
            v = Var(name, typ)
            v._fullname = 'builtins.%s' % name
            file_node.names[name] = SymbolTableNode(GDEF, v)

    #
    # Analyzing a target
    #

    def refresh_partial(self,
                        node: Union[MypyFile, FuncDef, OverloadedFuncDef],
                        patches: List[Tuple[int, Callable[[], None]]],
                        final_iteration: bool,
                        file_node: MypyFile,
                        options: Options,
                        active_type: Optional[TypeInfo] = None) -> None:
        """Refresh a stale target in fine-grained incremental mode."""
        self.patches = patches
        self.deferred = False
        self.incomplete = False
        self._final_iteration = final_iteration
        self.missing_names[-1] = set()

        with self.file_context(file_node, options, active_type):
            if isinstance(node, MypyFile):
                self.refresh_top_level(node)
            else:
                self.recurse_into_functions = True
                self.accept(node)
        del self.patches

    def refresh_top_level(self, file_node: MypyFile) -> None:
        """Reanalyze a stale module top-level in fine-grained incremental mode."""
        self.recurse_into_functions = False
        self.add_implicit_module_attrs(file_node)
        for d in file_node.defs:
            self.accept(d)
        if file_node.fullname == 'typing':
            self.add_builtin_aliases(file_node)
        if file_node.fullname == 'typing_extensions':
            self.add_typing_extension_aliases(file_node)
        self.adjust_public_exports()
        self.export_map[self.cur_mod_id] = self.all_exports
        self.all_exports = []

    def add_implicit_module_attrs(self, file_node: MypyFile) -> None:
        """Manually add implicit definitions of module '__name__' etc."""
        for name, t in implicit_module_attrs.items():
            # unicode docstrings should be accepted in Python 2
            if name == '__doc__':
                if self.options.python_version >= (3, 0):
                    typ: Type = UnboundType("__builtins__.str")
                else:
                    typ = UnionType([UnboundType('__builtins__.str'),
                                     UnboundType('__builtins__.unicode')])
            elif name == '__path__':
                if not file_node.is_package_init_file():
                    continue
                # Need to construct the type ourselves, to avoid issues with __builtins__.list
                # not being subscriptable or typing.List not getting bound
                sym = self.lookup_qualified("__builtins__.list", Context())
                if not sym:
                    continue
                node = sym.node
                assert isinstance(node, TypeInfo)
                typ = Instance(node, [self.str_type()])
            else:
                assert t is not None, 'type should be specified for {}'.format(name)
                typ = UnboundType(t)

            existing = file_node.names.get(name)
            if existing is not None and not isinstance(existing.node, PlaceholderNode):
                # Already exists.
                continue

            an_type = self.anal_type(typ)
            if an_type:
                var = Var(name, an_type)
                var._fullname = self.qualified_name(name)
                var.is_ready = True
                self.add_symbol(name, var, dummy_context())
            else:
                self.add_symbol(name,
                                PlaceholderNode(self.qualified_name(name), file_node, -1),
                                dummy_context())

    def add_builtin_aliases(self, tree: MypyFile) -> None:
        """Add builtin type aliases to typing module.

        For historical reasons, the aliases like `List = list` are not defined
        in typeshed stubs for typing module. Instead we need to manually add the
        corresponding nodes on the fly. We explicitly mark these aliases as normalized,
        so that a user can write `typing.List[int]`.
        """
        assert tree.fullname == 'typing'
        for alias, target_name in type_aliases.items():
            if type_aliases_source_versions[alias] > self.options.python_version:
                # This alias is not available on this Python version.
                continue
            name = alias.split('.')[-1]
            if name in tree.names and not isinstance(tree.names[name].node, PlaceholderNode):
                continue
            self.create_alias(tree, target_name, alias, name)

    def add_typing_extension_aliases(self, tree: MypyFile) -> None:
        """Typing extensions module does contain some type aliases.

        We need to analyze them as such, because in typeshed
        they are just defined as `_Alias()` call.
        Which is not supported natively.
        """
        assert tree.fullname == 'typing_extensions'

        for alias, target_name in typing_extensions_aliases.items():
            name = alias.split('.')[-1]
            if name in tree.names and isinstance(tree.names[name].node, TypeAlias):
                continue  # Do not reset TypeAliases on the second pass.

            # We need to remove any node that is there at the moment. It is invalid.
            tree.names.pop(name, None)

            # Now, create a new alias.
            self.create_alias(tree, target_name, alias, name)

    def create_alias(self, tree: MypyFile, target_name: str, alias: str, name: str) -> None:
        tag = self.track_incomplete_refs()
        n = self.lookup_fully_qualified_or_none(target_name)
        if n:
            if isinstance(n.node, PlaceholderNode):
                self.mark_incomplete(name, tree)
            else:
                # Found built-in class target. Create alias.
                target = self.named_type_or_none(target_name, [])
                assert target is not None
                # Transform List to List[Any], etc.
                fix_instance_types(target, self.fail, self.note, self.options.python_version)
                alias_node = TypeAlias(target, alias,
                                       line=-1, column=-1,  # there is no context
                                       no_args=True, normalized=True)
                self.add_symbol(name, alias_node, tree)
        elif self.found_incomplete_ref(tag):
            # Built-in class target may not ready yet -- defer.
            self.mark_incomplete(name, tree)
        else:
            # Test fixtures may be missing some builtin classes, which is okay.
            # Kill the placeholder if there is one.
            if name in tree.names:
                assert isinstance(tree.names[name].node, PlaceholderNode)
                del tree.names[name]

    def adjust_public_exports(self) -> None:
        """Adjust the module visibility of globals due to __all__."""
        if '__all__' in self.globals:
            for name, g in self.globals.items():
                # Being included in __all__ explicitly exports and makes public.
                if name in self.all_exports:
                    g.module_public = True
                    g.module_hidden = False
                # But when __all__ is defined, and a symbol is not included in it,
                # it cannot be public.
                else:
                    g.module_public = False

    @contextmanager
    def file_context(self,
                     file_node: MypyFile,
                     options: Options,
                     active_type: Optional[TypeInfo] = None) -> Iterator[None]:
        """Configure analyzer for analyzing targets within a file/class.

        Args:
            file_node: target file
            options: options specific to the file
            active_type: must be the surrounding class to analyze method targets
        """
        scope = self.scope
        self.options = options
        self.errors.set_file(file_node.path, file_node.fullname, scope=scope)
        self.cur_mod_node = file_node
        self.cur_mod_id = file_node.fullname
        with scope.module_scope(self.cur_mod_id):
            self._is_stub_file = file_node.path.lower().endswith('.pyi')
            self._is_typeshed_stub_file = is_typeshed_file(file_node.path)
            self.globals = file_node.names
            self.tvar_scope = TypeVarLikeScope()

            self.named_tuple_analyzer = NamedTupleAnalyzer(options, self)
            self.typed_dict_analyzer = TypedDictAnalyzer(options, self, self.msg)
            self.enum_call_analyzer = EnumCallAnalyzer(options, self)
            self.newtype_analyzer = NewTypeAnalyzer(options, self, self.msg)

            # Counter that keeps track of references to undefined things potentially caused by
            # incomplete namespaces.
            self.num_incomplete_refs = 0

            if active_type:
                self.incomplete_type_stack.append(False)
                scope.enter_class(active_type)
                self.enter_class(active_type.defn.info)
                for tvar in active_type.defn.type_vars:
                    self.tvar_scope.bind_existing(tvar)

            yield

            if active_type:
                scope.leave_class()
                self.leave_class()
                self.type = None
                self.incomplete_type_stack.pop()
        del self.options

    #
    # Functions
    #

    def visit_func_def(self, defn: FuncDef) -> None:
        self.statement = defn

        # Visit default values because they may contain assignment expressions.
        for arg in defn.arguments:
            if arg.initializer:
                arg.initializer.accept(self)

        defn.is_conditional = self.block_depth[-1] > 0

        # Set full names even for those definitions that aren't added
        # to a symbol table. For example, for overload items.
        defn._fullname = self.qualified_name(defn.name)

        # We don't add module top-level functions to symbol tables
        # when we analyze their bodies in the second phase on analysis,
        # since they were added in the first phase. Nested functions
        # get always added, since they aren't separate targets.
        if not self.recurse_into_functions or len(self.function_stack) > 0:
            if not defn.is_decorated and not defn.is_overload:
                self.add_function_to_symbol_table(defn)

        if not self.recurse_into_functions:
            return

        with self.scope.function_scope(defn):
            self.analyze_func_def(defn)

    def analyze_func_def(self, defn: FuncDef) -> None:
        self.function_stack.append(defn)

        if defn.type:
            assert isinstance(defn.type, CallableType)
            self.update_function_type_variables(defn.type, defn)
        self.function_stack.pop()

        if self.is_class_scope():
            # Method definition
            assert self.type is not None
            defn.info = self.type
            if defn.type is not None and defn.name in ('__init__', '__init_subclass__'):
                assert isinstance(defn.type, CallableType)
                if isinstance(get_proper_type(defn.type.ret_type), AnyType):
                    defn.type = defn.type.copy_modified(ret_type=NoneType())
            self.prepare_method_signature(defn, self.type)

        # Analyze function signature
        with self.tvar_scope_frame(self.tvar_scope.method_frame()):
            if defn.type:
                self.check_classvar_in_signature(defn.type)
                assert isinstance(defn.type, CallableType)
                # Signature must be analyzed in the surrounding scope so that
                # class-level imported names and type variables are in scope.
                analyzer = self.type_analyzer()
                tag = self.track_incomplete_refs()
                result = analyzer.visit_callable_type(defn.type, nested=False)
                # Don't store not ready types (including placeholders).
                if self.found_incomplete_ref(tag) or has_placeholder(result):
                    self.defer(defn)
                    return
                assert isinstance(result, ProperType)
                defn.type = result
                self.add_type_alias_deps(analyzer.aliases_used)
                self.check_function_signature(defn)
                if isinstance(defn, FuncDef):
                    assert isinstance(defn.type, CallableType)
                    defn.type = set_callable_name(defn.type, defn)

        self.analyze_arg_initializers(defn)
        self.analyze_function_body(defn)
        if (defn.is_coroutine and
                isinstance(defn.type, CallableType) and
                self.wrapped_coro_return_types.get(defn) != defn.type):
            if defn.is_async_generator:
                # Async generator types are handled elsewhere
                pass
            else:
                # A coroutine defined as `async def foo(...) -> T: ...`
                # has external return type `Coroutine[Any, Any, T]`.
                any_type = AnyType(TypeOfAny.special_form)
                ret_type = self.named_type_or_none('typing.Coroutine',
                                                   [any_type, any_type, defn.type.ret_type])
                assert ret_type is not None, "Internal error: typing.Coroutine not found"
                defn.type = defn.type.copy_modified(ret_type=ret_type)
                self.wrapped_coro_return_types[defn] = defn.type

    def prepare_method_signature(self, func: FuncDef, info: TypeInfo) -> None:
        """Check basic signature validity and tweak annotation of self/cls argument."""
        # Only non-static methods are special.
        functype = func.type
        if not func.is_static:
            if func.name in ['__init_subclass__', '__class_getitem__']:
                func.is_class = True
            if not func.arguments:
                self.fail(message_registry.METHOD_ATLEAST_ONE_ARG, func)
            elif isinstance(functype, CallableType):
                self_type = get_proper_type(functype.arg_types[0])
                if isinstance(self_type, AnyType):
                    leading_type: Type = fill_typevars(info)
                    if func.is_class or func.name == '__new__':
                        leading_type = self.class_type(leading_type)
                    func.type = replace_implicit_first_type(functype, leading_type)

    def set_original_def(self, previous: Optional[Node], new: Union[FuncDef, Decorator]) -> bool:
        """If 'new' conditionally redefine 'previous', set 'previous' as original

        We reject straight redefinitions of functions, as they are usually
        a programming error. For example:

          def f(): ...
          def f(): ...  # Error: 'f' redefined
        """
        if isinstance(new, Decorator):
            new = new.func
        if (
            isinstance(previous, (FuncDef, Decorator))
            and unnamed_function(new.name)
            and unnamed_function(previous.name)
        ):
            return True
        if isinstance(previous, (FuncDef, Var, Decorator)) and new.is_conditional:
            new.original_def = previous
            return True
        else:
            return False

    def update_function_type_variables(self, fun_type: CallableType, defn: FuncItem) -> None:
        """Make any type variables in the signature of defn explicit.

        Update the signature of defn to contain type variable definitions
        if defn is generic.
        """
        with self.tvar_scope_frame(self.tvar_scope.method_frame()):
            a = self.type_analyzer()
            fun_type.variables = a.bind_function_type_variables(fun_type, defn)

    def visit_overloaded_func_def(self, defn: OverloadedFuncDef) -> None:
        self.statement = defn
        self.add_function_to_symbol_table(defn)

        if not self.recurse_into_functions:
            return

        # NB: Since _visit_overloaded_func_def will call accept on the
        # underlying FuncDefs, the function might get entered twice.
        # This is fine, though, because only the outermost function is
        # used to compute targets.
        with self.scope.function_scope(defn):
            self.analyze_overloaded_func_def(defn)

    def analyze_overloaded_func_def(self, defn: OverloadedFuncDef) -> None:
        # OverloadedFuncDef refers to any legitimate situation where you have
        # more than one declaration for the same function in a row.  This occurs
        # with a @property with a setter or a deleter, and for a classic
        # @overload.

        defn._fullname = self.qualified_name(defn.name)
        # TODO: avoid modifying items.
        defn.items = defn.unanalyzed_items.copy()

        first_item = defn.items[0]
        first_item.is_overload = True
        first_item.accept(self)

        if isinstance(first_item, Decorator) and first_item.func.is_property:
            # This is a property.
            first_item.func.is_overload = True
            self.analyze_property_with_multi_part_definition(defn)
            typ = function_type(first_item.func, self.named_type('builtins.function'))
            assert isinstance(typ, CallableType)
            types = [typ]
        else:
            # This is an a normal overload. Find the item signatures, the
            # implementation (if outside a stub), and any missing @overload
            # decorators.
            types, impl, non_overload_indexes = self.analyze_overload_sigs_and_impl(defn)
            defn.impl = impl
            if non_overload_indexes:
                self.handle_missing_overload_decorators(defn, non_overload_indexes,
                                                        some_overload_decorators=len(types) > 0)
            # If we found an implementation, remove it from the overload item list,
            # as it's special.
            if impl is not None:
                assert impl is defn.items[-1]
                defn.items = defn.items[:-1]
            elif not non_overload_indexes:
                self.handle_missing_overload_implementation(defn)

        if types:
            defn.type = Overloaded(types)
            defn.type.line = defn.line

        if not defn.items:
            # It was not a real overload after all, but function redefinition. We've
            # visited the redefinition(s) already.
            if not defn.impl:
                # For really broken overloads with no items and no implementation we need to keep
                # at least one item to hold basic information like function name.
                defn.impl = defn.unanalyzed_items[-1]
            return

        # We know this is an overload def. Infer properties and perform some checks.
        self.process_final_in_overload(defn)
        self.process_static_or_class_method_in_overload(defn)

    def analyze_overload_sigs_and_impl(
            self,
            defn: OverloadedFuncDef) -> Tuple[List[CallableType],
                                              Optional[OverloadPart],
                                              List[int]]:
        """Find overload signatures, the implementation, and items with missing @overload.

        Assume that the first was already analyzed. As a side effect:
        analyzes remaining items and updates 'is_overload' flags.
        """
        types = []
        non_overload_indexes = []
        impl: Optional[OverloadPart] = None
        for i, item in enumerate(defn.items):
            if i != 0:
                # Assume that the first item was already visited
                item.is_overload = True
                item.accept(self)
            # TODO: support decorated overloaded functions properly
            if isinstance(item, Decorator):
                callable = function_type(item.func, self.named_type('builtins.function'))
                assert isinstance(callable, CallableType)
                if not any(refers_to_fullname(dec, 'typing.overload')
                           for dec in item.decorators):
                    if i == len(defn.items) - 1 and not self.is_stub_file:
                        # Last item outside a stub is impl
                        impl = item
                    else:
                        # Oops it wasn't an overload after all. A clear error
                        # will vary based on where in the list it is, record
                        # that.
                        non_overload_indexes.append(i)
                else:
                    item.func.is_overload = True
                    types.append(callable)
            elif isinstance(item, FuncDef):
                if i == len(defn.items) - 1 and not self.is_stub_file:
                    impl = item
                else:
                    non_overload_indexes.append(i)
        return types, impl, non_overload_indexes

    def handle_missing_overload_decorators(self,
                                           defn: OverloadedFuncDef,
                                           non_overload_indexes: List[int],
                                           some_overload_decorators: bool) -> None:
        """Generate errors for overload items without @overload.

        Side effect: remote non-overload items.
        """
        if some_overload_decorators:
            # Some of them were overloads, but not all.
            for idx in non_overload_indexes:
                if self.is_stub_file:
                    self.fail(message_registry.OVERLOAD_IMPLEMENTATION_IN_STUB, defn.items[idx])
                else:
                    self.fail(message_registry.OVERLOAD_IMPLEMENTATION_LAST, defn.items[idx])
        else:
            for idx in non_overload_indexes[1:]:
                self.name_already_defined(defn.name, defn.items[idx], defn.items[0])
            if defn.impl:
                self.name_already_defined(defn.name, defn.impl, defn.items[0])
        # Remove the non-overloads
        for idx in reversed(non_overload_indexes):
            del defn.items[idx]

    def handle_missing_overload_implementation(self, defn: OverloadedFuncDef) -> None:
        """Generate error about missing overload implementation (only if needed)."""
        if not self.is_stub_file:
            if self.type and self.type.is_protocol and not self.is_func_scope():
                # An overloaded protocol method doesn't need an implementation.
                for item in defn.items:
                    if isinstance(item, Decorator):
                        item.func.is_abstract = True
                    else:
                        item.is_abstract = True
            else:
                self.fail(message_registry.OVERLOAD_IMPLEMENTATION_REQUIRED, defn)

    def process_final_in_overload(self, defn: OverloadedFuncDef) -> None:
        """Detect the @final status of an overloaded function (and perform checks)."""
        # If the implementation is marked as @final (or the first overload in
        # stubs), then the whole overloaded definition if @final.
        if any(item.is_final for item in defn.items):
            # We anyway mark it as final because it was probably the intention.
            defn.is_final = True
            # Only show the error once per overload
            bad_final = next(ov for ov in defn.items if ov.is_final)
            if not self.is_stub_file:
                self.fail(message_registry.FINAL_DEC_ON_OVERLOAD_ONLY, bad_final)
            elif any(item.is_final for item in defn.items[1:]):
                bad_final = next(ov for ov in defn.items[1:] if ov.is_final)
                self.fail(message_registry.FINAL_DEC_STUB_FIRST_OVERLOAD, bad_final)
        if defn.impl is not None and defn.impl.is_final:
            defn.is_final = True

    def process_static_or_class_method_in_overload(self, defn: OverloadedFuncDef) -> None:
        class_status = []
        static_status = []
        for item in defn.items:
            if isinstance(item, Decorator):
                inner = item.func
            elif isinstance(item, FuncDef):
                inner = item
            else:
                assert False, "The 'item' variable is an unexpected type: {}".format(type(item))
            class_status.append(inner.is_class)
            static_status.append(inner.is_static)

        if defn.impl is not None:
            if isinstance(defn.impl, Decorator):
                inner = defn.impl.func
            elif isinstance(defn.impl, FuncDef):
                inner = defn.impl
            else:
                assert False, "Unexpected impl type: {}".format(type(defn.impl))
            class_status.append(inner.is_class)
            static_status.append(inner.is_static)

        if len(set(class_status)) != 1:
            self.msg.overload_inconsistently_applies_decorator('classmethod', defn)
        elif len(set(static_status)) != 1:
            self.msg.overload_inconsistently_applies_decorator('staticmethod', defn)
        else:
            defn.is_class = class_status[0]
            defn.is_static = static_status[0]

    def analyze_property_with_multi_part_definition(self, defn: OverloadedFuncDef) -> None:
        """Analyze a property defined using multiple methods (e.g., using @x.setter).

        Assume that the first method (@property) has already been analyzed.
        """
        defn.is_property = True
        items = defn.items
        first_item = cast(Decorator, defn.items[0])
        deleted_items = []
        for i, item in enumerate(items[1:]):
            if isinstance(item, Decorator):
                if len(item.decorators) == 1:
                    node = item.decorators[0]
                    if isinstance(node, MemberExpr):
                        if node.name == 'setter':
                            # The first item represents the entire property.
                            first_item.var.is_settable_property = True
                            # Get abstractness from the original definition.
                            item.func.is_abstract = first_item.func.is_abstract
                else:
                    self.fail(message_registry.DECORATED_PROPERTY_UNSUPPORTED, item)
                item.func.accept(self)
            else:
                self.fail(message_registry.UNEXPECTED_PROPERTY_DEFN.format(first_item.func.name),
                          item)
                deleted_items.append(i + 1)
        for i in reversed(deleted_items):
            del items[i]

    def add_function_to_symbol_table(self, func: Union[FuncDef, OverloadedFuncDef]) -> None:
        if self.is_class_scope():
            assert self.type is not None
            func.info = self.type
        func._fullname = self.qualified_name(func.name)
        self.add_symbol(func.name, func, func)

    def analyze_arg_initializers(self, defn: FuncItem) -> None:
        with self.tvar_scope_frame(self.tvar_scope.method_frame()):
            # Analyze default arguments
            for arg in defn.arguments:
                if arg.initializer:
                    arg.initializer.accept(self)

    def analyze_function_body(self, defn: FuncItem) -> None:
        is_method = self.is_class_scope()
        with self.tvar_scope_frame(self.tvar_scope.method_frame()):
            # Bind the type variables again to visit the body.
            if defn.type:
                a = self.type_analyzer()
                a.bind_function_type_variables(cast(CallableType, defn.type), defn)
            self.function_stack.append(defn)
            with self.enter(defn):
                for arg in defn.arguments:
                    self.add_local(arg.variable, defn)

                # The first argument of a non-static, non-class method is like 'self'
                # (though the name could be different), having the enclosing class's
                # instance type.
                if is_method and not defn.is_static and not defn.is_class and defn.arguments:
                    defn.arguments[0].variable.is_self = True

                defn.body.accept(self)
            self.function_stack.pop()

    def check_classvar_in_signature(self, typ: ProperType) -> None:
        if isinstance(typ, Overloaded):
            for t in typ.items:  # type: ProperType
                self.check_classvar_in_signature(t)
            return
        if not isinstance(typ, CallableType):
            return
        for t in get_proper_types(typ.arg_types) + [get_proper_type(typ.ret_type)]:
            if self.is_classvar(t):
                self.fail_invalid_classvar(t)
                # Show only one error per signature
                break

    def check_function_signature(self, fdef: FuncItem) -> None:
        sig = fdef.type
        assert isinstance(sig, CallableType)
        if len(sig.arg_types) < len(fdef.arguments):
            self.fail(message_registry.TYPE_SIGNATURE_TOO_FEW_ARGS, fdef)
            # Add dummy Any arguments to prevent crashes later.
            num_extra_anys = len(fdef.arguments) - len(sig.arg_types)
            extra_anys = [AnyType(TypeOfAny.from_error)] * num_extra_anys
            sig.arg_types.extend(extra_anys)
        elif len(sig.arg_types) > len(fdef.arguments):
            self.fail(message_registry.TYPE_SIGNATURE_TOO_MANY_ARGS, fdef, blocker=True)

    def visit_decorator(self, dec: Decorator) -> None:
        self.statement = dec
        # TODO: better don't modify them at all.
        dec.decorators = dec.original_decorators.copy()
        dec.func.is_conditional = self.block_depth[-1] > 0
        if not dec.is_overload:
            self.add_symbol(dec.name, dec, dec)
        dec.func._fullname = self.qualified_name(dec.name)
        for d in dec.decorators:
            d.accept(self)
        removed: List[int] = []
        no_type_check = False
        for i, d in enumerate(dec.decorators):
            # A bunch of decorators are special cased here.
            if refers_to_fullname(d, 'abc.abstractmethod'):
                removed.append(i)
                dec.func.is_abstract = True
                self.check_decorated_function_is_method('abstractmethod', dec)
            elif refers_to_fullname(d, ('asyncio.coroutines.coroutine', 'types.coroutine')):
                removed.append(i)
                dec.func.is_awaitable_coroutine = True
            elif refers_to_fullname(d, 'builtins.staticmethod'):
                removed.append(i)
                dec.func.is_static = True
                dec.var.is_staticmethod = True
                self.check_decorated_function_is_method('staticmethod', dec)
            elif refers_to_fullname(d, 'builtins.classmethod'):
                removed.append(i)
                dec.func.is_class = True
                dec.var.is_classmethod = True
                self.check_decorated_function_is_method('classmethod', dec)
            elif refers_to_fullname(d, (
                    'builtins.property',
                    'abc.abstractproperty',
                    'functools.cached_property')):
                removed.append(i)
                dec.func.is_property = True
                dec.var.is_property = True
                if refers_to_fullname(d, 'abc.abstractproperty'):
                    dec.func.is_abstract = True
                elif refers_to_fullname(d, 'functools.cached_property'):
                    dec.var.is_settable_property = True
                self.check_decorated_function_is_method('property', dec)
                if len(dec.func.arguments) > 1:
                    self.fail(message_registry.TOO_MANY_ARGS, dec.func)
            elif refers_to_fullname(d, 'typing.no_type_check'):
                dec.var.type = AnyType(TypeOfAny.special_form)
                no_type_check = True
            elif refers_to_fullname(d, FINAL_DECORATOR_NAMES):
                if self.is_class_scope():
                    assert self.type is not None, "No type set at class scope"
                    if self.type.is_protocol:
                        self.msg.protocol_members_cant_be_final(d)
                    else:
                        dec.func.is_final = True
                        dec.var.is_final = True
                    removed.append(i)
                else:
                    self.fail(message_registry.FINAL_DEC_WITH_METHODS_ONLY, d)
        for i in reversed(removed):
            del dec.decorators[i]
        if (not dec.is_overload or dec.var.is_property) and self.type:
            dec.var.info = self.type
            dec.var.is_initialized_in_class = True
        if not no_type_check and self.recurse_into_functions:
            dec.func.accept(self)
        if dec.decorators and dec.var.is_property:
            self.fail(message_registry.DECORATED_PROPERTY_UNSUPPORTED, dec)

    def check_decorated_function_is_method(self, decorator: str,
                                           context: Context) -> None:
        if not self.type or self.is_func_scope():
            self.fail(message_registry.DECORATOR_USED_WITH_NON_METHOD.format(decorator), context)

    #
    # Classes
    #

    def visit_class_def(self, defn: ClassDef) -> None:
        self.statement = defn
        self.incomplete_type_stack.append(not defn.info)
        with self.tvar_scope_frame(self.tvar_scope.class_frame()):
            self.analyze_class(defn)
        self.incomplete_type_stack.pop()

    def analyze_class(self, defn: ClassDef) -> None:
        fullname = self.qualified_name(defn.name)
        if not defn.info and not self.is_core_builtin_class(defn):
            # Add placeholder so that self-references in base classes can be
            # resolved.  We don't want this to cause a deferral, since if there
            # are no incomplete references, we'll replace this with a TypeInfo
            # before returning.
            placeholder = PlaceholderNode(fullname, defn, defn.line, becomes_typeinfo=True)
            self.add_symbol(defn.name, placeholder, defn, can_defer=False)

        tag = self.track_incomplete_refs()

        # Restore base classes after previous iteration (things like Generic[T] might be removed).
        defn.base_type_exprs.extend(defn.removed_base_type_exprs)
        defn.removed_base_type_exprs.clear()

        self.update_metaclass(defn)

        bases = defn.base_type_exprs
        bases, tvar_defs, is_protocol = self.clean_up_bases_and_infer_type_variables(
            defn, bases, context=defn)

        for tvd in tvar_defs:
            if (isinstance(tvd, TypeVarType)
                    and any(has_placeholder(t) for t in [tvd.upper_bound] + tvd.values)):
                # Some type variable bounds or values are not ready, we need
                # to re-analyze this class.
                self.defer()

        self.analyze_class_keywords(defn)
        result = self.analyze_base_classes(bases)

        if result is None or self.found_incomplete_ref(tag):
            # Something was incomplete. Defer current target.
            self.mark_incomplete(defn.name, defn)
            return

        base_types, base_error = result
        if any(isinstance(base, PlaceholderType) for base, _ in base_types):
            # We need to know the TypeInfo of each base to construct the MRO. Placeholder types
            # are okay in nested positions, since they can't affect the MRO.
            self.mark_incomplete(defn.name, defn)
            return

        is_typeddict, info = self.typed_dict_analyzer.analyze_typeddict_classdef(defn)
        if is_typeddict:
            for decorator in defn.decorators:
                decorator.accept(self)
                if isinstance(decorator, RefExpr):
                    if decorator.fullname in FINAL_DECORATOR_NAMES:
                        self.fail(message_registry.CANNOT_USE_FINAL_DEC_WITH_TYPEDDICT, decorator)
            if info is None:
                self.mark_incomplete(defn.name, defn)
            else:
                self.prepare_class_def(defn, info)
            return

        if self.analyze_namedtuple_classdef(defn):
            return

        # Create TypeInfo for class now that base classes and the MRO can be calculated.
        self.prepare_class_def(defn)

        defn.type_vars = tvar_defs
        defn.info.type_vars = [tvar.name for tvar in tvar_defs]
        if base_error:
            defn.info.fallback_to_any = True

        with self.scope.class_scope(defn.info):
            self.configure_base_classes(defn, base_types)
            defn.info.is_protocol = is_protocol
            self.analyze_metaclass(defn)
            defn.info.runtime_protocol = False
            for decorator in defn.decorators:
                self.analyze_class_decorator(defn, decorator)
            self.analyze_class_body_common(defn)

    def is_core_builtin_class(self, defn: ClassDef) -> bool:
        return self.cur_mod_id == 'builtins' and defn.name in CORE_BUILTIN_CLASSES

    def analyze_class_body_common(self, defn: ClassDef) -> None:
        """Parts of class body analysis that are common to all kinds of class defs."""
        self.enter_class(defn.info)
        defn.defs.accept(self)
        self.apply_class_plugin_hooks(defn)
        self.leave_class()

    def analyze_namedtuple_classdef(self, defn: ClassDef) -> bool:
        """Check if this class can define a named tuple."""
        if defn.info and defn.info.is_named_tuple:
            # Don't reprocess everything. We just need to process methods defined
            # in the named tuple class body.
            is_named_tuple, info = True, defn.info  # type: bool, Optional[TypeInfo]
        else:
            is_named_tuple, info = self.named_tuple_analyzer.analyze_namedtuple_classdef(
                defn, self.is_stub_file)
        if is_named_tuple:
            if info is None:
                self.mark_incomplete(defn.name, defn)
            else:
                self.prepare_class_def(defn, info)
                with self.scope.class_scope(defn.info):
                    with self.named_tuple_analyzer.save_namedtuple_body(info):
                        self.analyze_class_body_common(defn)
            return True
        return False

    def apply_class_plugin_hooks(self, defn: ClassDef) -> None:
        """Apply a plugin hook that may infer a more precise definition for a class."""
        def get_fullname(expr: Expression) -> Optional[str]:
            if isinstance(expr, CallExpr):
                return get_fullname(expr.callee)
            elif isinstance(expr, IndexExpr):
                return get_fullname(expr.base)
            elif isinstance(expr, RefExpr):
                if expr.fullname:
                    return expr.fullname
                # If we don't have a fullname look it up. This happens because base classes are
                # analyzed in a different manner (see exprtotype.py) and therefore those AST
                # nodes will not have full names.
                sym = self.lookup_type_node(expr)
                if sym:
                    return sym.fullname
            return None

        for decorator in defn.decorators:
            decorator_name = get_fullname(decorator)
            if decorator_name:
                hook = self.plugin.get_class_decorator_hook(decorator_name)
                if hook:
                    hook(ClassDefContext(defn, decorator, self))

        if defn.metaclass:
            metaclass_name = get_fullname(defn.metaclass)
            if metaclass_name:
                hook = self.plugin.get_metaclass_hook(metaclass_name)
                if hook:
                    hook(ClassDefContext(defn, defn.metaclass, self))

        for base_expr in defn.base_type_exprs:
            base_name = get_fullname(base_expr)
            if base_name:
                hook = self.plugin.get_base_class_hook(base_name)
                if hook:
                    hook(ClassDefContext(defn, base_expr, self))

    def analyze_class_keywords(self, defn: ClassDef) -> None:
        for value in defn.keywords.values():
            value.accept(self)

    def enter_class(self, info: TypeInfo) -> None:
        # Remember previous active class
        self.type_stack.append(self.type)
        self.locals.append(None)  # Add class scope
        self.is_comprehension_stack.append(False)
        self.block_depth.append(-1)  # The class body increments this to 0
        self.type = info
        self.missing_names.append(set())

    def leave_class(self) -> None:
        """ Restore analyzer state. """
        self.block_depth.pop()
        self.locals.pop()
        self.is_comprehension_stack.pop()
        self.type = self.type_stack.pop()
        self.missing_names.pop()

    def analyze_class_decorator(self, defn: ClassDef, decorator: Expression) -> None:
        decorator.accept(self)
        if isinstance(decorator, RefExpr):
            if decorator.fullname in RUNTIME_PROTOCOL_DECOS:
                if defn.info.is_protocol:
                    defn.info.runtime_protocol = True
                else:
                    self.fail(message_registry.RUNTIME_CHECKABLE_WITH_NON_PROPERTY, defn)
            elif decorator.fullname in FINAL_DECORATOR_NAMES:
                defn.info.is_final = True

    def clean_up_bases_and_infer_type_variables(
            self,
            defn: ClassDef,
            base_type_exprs: List[Expression],
            context: Context) -> Tuple[List[Expression],
                                       List[TypeVarLikeType],
                                       bool]:
        """Remove extra base classes such as Generic and infer type vars.

        For example, consider this class:

          class Foo(Bar, Generic[T]): ...

        Now we will remove Generic[T] from bases of Foo and infer that the
        type variable 'T' is a type argument of Foo.

        Note that this is performed *before* semantic analysis.

        Returns (remaining base expressions, inferred type variables, is protocol).
        """
        removed: List[int] = []
        declared_tvars: TypeVarLikeList = []
        is_protocol = False
        for i, base_expr in enumerate(base_type_exprs):
            self.analyze_type_expr(base_expr)

            try:
                base = self.expr_to_unanalyzed_type(base_expr)
            except TypeTranslationError:
                # This error will be caught later.
                continue
            result = self.analyze_class_typevar_declaration(base)
            if result is not None:
                if declared_tvars:
                    self.fail(message_registry.BASES_MUST_HAVE_SINGLE_GENERIC_OR_PROTOCOL, context)
                removed.append(i)
                tvars = result[0]
                is_protocol |= result[1]
                declared_tvars.extend(tvars)
            if isinstance(base, UnboundType):
                sym = self.lookup_qualified(base.name, base)
                if sym is not None and sym.node is not None:
                    if sym.node.fullname in PROTOCOL_NAMES and i not in removed:
                        # also remove bare 'Protocol' bases
                        removed.append(i)
                        is_protocol = True

        all_tvars = self.get_all_bases_tvars(base_type_exprs, removed)
        if declared_tvars:
            if len(remove_dups(declared_tvars)) < len(declared_tvars):
                self.fail(message_registry.DUPLICATE_TYPEVARS_IN_GENERIC_OR_PROTOCOL, context)
            declared_tvars = remove_dups(declared_tvars)
            if not set(all_tvars).issubset(set(declared_tvars)):
                self.fail(message_registry.GENERIC_PROTOCOL_NOT_ALL_TYPEVARS, context)
                # In case of error, Generic tvars will go first
                declared_tvars = remove_dups(declared_tvars + all_tvars)
        else:
            declared_tvars = all_tvars
        for i in reversed(removed):
            # We need to actually remove the base class expressions like Generic[T],
            # mostly because otherwise they will create spurious dependencies in fine
            # grained incremental mode.
            defn.removed_base_type_exprs.append(defn.base_type_exprs[i])
            del base_type_exprs[i]
        tvar_defs: List[TypeVarLikeType] = []
        for name, tvar_expr in declared_tvars:
            tvar_def = self.tvar_scope.bind_new(name, tvar_expr)
            tvar_defs.append(tvar_def)
        return base_type_exprs, tvar_defs, is_protocol

    def analyze_class_typevar_declaration(
        self,
        base: Type
    ) -> Optional[Tuple[TypeVarLikeList, bool]]:
        """Analyze type variables declared using Generic[...] or Protocol[...].

        Args:
            base: Non-analyzed base class

        Return None if the base class does not declare type variables. Otherwise,
        return the type variables.
        """
        if not isinstance(base, UnboundType):
            return None
        unbound = base
        sym = self.lookup_qualified(unbound.name, unbound)
        if sym is None or sym.node is None:
            return None
        if (sym.node.fullname == 'typing.Generic' or
                sym.node.fullname in PROTOCOL_NAMES and base.args):
            is_proto = sym.node.fullname != 'typing.Generic'
            tvars: TypeVarLikeList = []
            for arg in unbound.args:
                tag = self.track_incomplete_refs()
                tvar = self.analyze_unbound_tvar(arg)
                if tvar:
                    tvars.append(tvar)
                elif not self.found_incomplete_ref(tag):
                    self.fail(message_registry.FREE_TYPEVAR_EXPECTED.format(sym.node.name), base)
            return tvars, is_proto
        return None

    def analyze_unbound_tvar(self, t: Type) -> Optional[Tuple[str, TypeVarLikeExpr]]:
        if not isinstance(t, UnboundType):
            return None
        unbound = t
        sym = self.lookup_qualified(unbound.name, unbound)
        if sym and isinstance(sym.node, PlaceholderNode):
            self.record_incomplete_ref()
        if sym and isinstance(sym.node, ParamSpecExpr):
            if sym.fullname and not self.tvar_scope.allow_binding(sym.fullname):
                # It's bound by our type variable scope
                return None
            return unbound.name, sym.node
        if sym is None or not isinstance(sym.node, TypeVarExpr):
            return None
        elif sym.fullname and not self.tvar_scope.allow_binding(sym.fullname):
            # It's bound by our type variable scope
            return None
        else:
            assert isinstance(sym.node, TypeVarExpr)
            return unbound.name, sym.node

    def get_all_bases_tvars(self,
                            base_type_exprs: List[Expression],
                            removed: List[int]) -> TypeVarLikeList:
        """Return all type variable references in bases."""
        tvars: TypeVarLikeList = []
        for i, base_expr in enumerate(base_type_exprs):
            if i not in removed:
                try:
                    base = self.expr_to_unanalyzed_type(base_expr)
                except TypeTranslationError:
                    # This error will be caught later.
                    continue
                base_tvars = base.accept(TypeVarLikeQuery(self.lookup_qualified, self.tvar_scope))
                tvars.extend(base_tvars)
        return remove_dups(tvars)

    def prepare_class_def(self, defn: ClassDef, info: Optional[TypeInfo] = None) -> None:
        """Prepare for the analysis of a class definition.

        Create an empty TypeInfo and store it in a symbol table, or if the 'info'
        argument is provided, store it instead (used for magic type definitions).
        """
        if not defn.info:
            defn.fullname = self.qualified_name(defn.name)
            # TODO: Nested classes
            info = info or self.make_empty_type_info(defn)
            defn.info = info
            info.defn = defn
            if not self.is_func_scope():
                info._fullname = self.qualified_name(defn.name)
            else:
                info._fullname = info.name
        self.add_symbol(defn.name, defn.info, defn)
        if self.is_nested_within_func_scope():
            # We need to preserve local classes, let's store them
            # in globals under mangled unique names
            #
            # TODO: Putting local classes into globals breaks assumptions in fine-grained
            #       incremental mode and we should avoid it. In general, this logic is too
            #       ad-hoc and needs to be removed/refactored.
            if '@' not in defn.info._fullname:
                local_name = defn.info.name + '@' + str(defn.line)
                if defn.info.is_named_tuple:
                    # Module is already correctly set in _fullname for named tuples.
                    defn.info._fullname += '@' + str(defn.line)
                else:
                    defn.info._fullname = self.cur_mod_id + '.' + local_name
            else:
                # Preserve name from previous fine-grained incremental run.
                local_name = defn.info.name
            defn.fullname = defn.info._fullname
            self.globals[local_name] = SymbolTableNode(GDEF, defn.info)

    def make_empty_type_info(self, defn: ClassDef) -> TypeInfo:
        if (self.is_module_scope()
                and self.cur_mod_id == 'builtins'
                and defn.name in CORE_BUILTIN_CLASSES):
            # Special case core built-in classes. A TypeInfo was already
            # created for it before semantic analysis, but with a dummy
            # ClassDef. Patch the real ClassDef object.
            info = self.globals[defn.name].node
            assert isinstance(info, TypeInfo)
        else:
            info = TypeInfo(SymbolTable(), defn, self.cur_mod_id)
            info.set_line(defn)
        return info

    def get_name_repr_of_expr(self, expr: Expression) -> Optional[str]:
        """Try finding a short simplified textual representation of a base class expression."""
        if isinstance(expr, NameExpr):
            return expr.name
        if isinstance(expr, MemberExpr):
            return get_member_expr_fullname(expr)
        if isinstance(expr, IndexExpr):
            return self.get_name_repr_of_expr(expr.base)
        if isinstance(expr, CallExpr):
            return self.get_name_repr_of_expr(expr.callee)
        return None

    def analyze_base_classes(
            self,
            base_type_exprs: List[Expression]) -> Optional[Tuple[List[Tuple[ProperType,
                                                                            Expression]],
                                                                 bool]]:
        """Analyze base class types.

        Return None if some definition was incomplete. Otherwise, return a tuple
        with these items:

         * List of (analyzed type, original expression) tuples
         * Boolean indicating whether one of the bases had a semantic analysis error
        """
        is_error = False
        bases = []
        for base_expr in base_type_exprs:
            if (isinstance(base_expr, RefExpr) and
                    base_expr.fullname in ('typing.NamedTuple',) + TPDICT_NAMES):
                # Ignore magic bases for now.
                continue

            try:
                base = self.expr_to_analyzed_type(base_expr, allow_placeholder=True)
            except TypeTranslationError:
                name = self.get_name_repr_of_expr(base_expr)
                if isinstance(base_expr, CallExpr):
                    msg = message_registry.UNSUPPORTED_DYNAMIC_BASE_CLASS
                else:
                    msg = message_registry.INVALID_BASE_CLASS
                extra = ''
                if name:
                    extra += ' "{}"'.format(name)

                self.fail(msg.format(extra), base_expr)
                is_error = True
                continue
            if base is None:
                return None
            base = get_proper_type(base)
            bases.append((base, base_expr))
        return bases, is_error

    def configure_base_classes(self,
                               defn: ClassDef,
                               bases: List[Tuple[ProperType, Expression]]) -> None:
        """Set up base classes.

        This computes several attributes on the corresponding TypeInfo defn.info
        related to the base classes: defn.info.bases, defn.info.mro, and
        miscellaneous others (at least tuple_type, fallback_to_any, and is_enum.)
        """
        base_types: List[Instance] = []
        info = defn.info

        info.tuple_type = None
        for base, base_expr in bases:
            if isinstance(base, TupleType):
                actual_base = self.configure_tuple_base_class(defn, base, base_expr)
                base_types.append(actual_base)
            elif isinstance(base, Instance):
                if base.type.is_newtype:
                    self.fail(message_registry.CANNOT_SUBCLASS_NEWTYPE, defn)
                base_types.append(base)
            elif isinstance(base, AnyType):
                if self.options.disallow_subclassing_any:
                    if isinstance(base_expr, (NameExpr, MemberExpr)):
                        msg = message_registry.CANNOT_SUBCLASS_ANY_NAMED.format(base_expr.name)
                    else:
                        msg = message_registry.CANNOT_SUBCLASS_ANY
                    self.fail(msg, base_expr)
                info.fallback_to_any = True
            else:
                msg = message_registry.INVALID_BASE_CLASS
                name = self.get_name_repr_of_expr(base_expr)
                extra = ''
                if name:
                    extra += ' "{}"'.format(name)
                self.fail(msg.format(extra), base_expr)
                info.fallback_to_any = True
            if self.options.disallow_any_unimported and has_any_from_unimported_type(base):
                if isinstance(base_expr, (NameExpr, MemberExpr)):
                    prefix = "Base type {}".format(base_expr.name)
                else:
                    prefix = "Base type"
                self.msg.unimported_type_becomes_any(prefix, base, base_expr)
            check_for_explicit_any(base, self.options, self.is_typeshed_stub_file, self.msg,
                                   context=base_expr)

        # Add 'object' as implicit base if there is no other base class.
        if not base_types and defn.fullname != 'builtins.object':
            base_types.append(self.object_type())

        info.bases = base_types

        # Calculate the MRO.
        if not self.verify_base_classes(defn):
            self.set_dummy_mro(defn.info)
            return
        self.calculate_class_mro(defn, self.object_type)

    def configure_tuple_base_class(self,
                                   defn: ClassDef,
                                   base: TupleType,
                                   base_expr: Expression) -> Instance:
        info = defn.info

        # There may be an existing valid tuple type from previous semanal iterations.
        # Use equality to check if it is the case.
        if info.tuple_type and info.tuple_type != base:
            self.fail(message_registry.INCOMPATIBLE_BASES, defn)
            defn.has_incompatible_baseclass = True
        info.tuple_type = base
        if isinstance(base_expr, CallExpr):
            defn.analyzed = NamedTupleExpr(base.partial_fallback.type)
            defn.analyzed.line = defn.line
            defn.analyzed.column = defn.column

        if base.partial_fallback.type.fullname == 'builtins.tuple':
            # Fallback can only be safely calculated after semantic analysis, since base
            # classes may be incomplete. Postpone the calculation.
            self.schedule_patch(PRIORITY_FALLBACKS, lambda: calculate_tuple_fallback(base))

        return base.partial_fallback

    def set_dummy_mro(self, info: TypeInfo) -> None:
        # Give it an MRO consisting of just the class itself and object.
        info.mro = [info, self.object_type().type]
        info.bad_mro = True

    def calculate_class_mro(self, defn: ClassDef,
                            obj_type: Optional[Callable[[], Instance]] = None) -> None:
        """Calculate method resolution order for a class.

        `obj_type` may be omitted in the third pass when all classes are already analyzed.
        It exists just to fill in empty base class list during second pass in case of
        an import cycle.
        """
        try:
            calculate_mro(defn.info, obj_type)
        except MroError:
            self.fail(message_registry.CANNOT_DETERMINE_MRO.format(defn.name), defn)
            self.set_dummy_mro(defn.info)
        # Allow plugins to alter the MRO to handle the fact that `def mro()`
        # on metaclasses permits MRO rewriting.
        if defn.fullname:
            hook = self.plugin.get_customize_class_mro_hook(defn.fullname)
            if hook:
                hook(ClassDefContext(defn, FakeExpression(), self))

    def update_metaclass(self, defn: ClassDef) -> None:
        """Lookup for special metaclass declarations, and update defn fields accordingly.

        * __metaclass__ attribute in Python 2
        * six.with_metaclass(M, B1, B2, ...)
        * @six.add_metaclass(M)
        * future.utils.with_metaclass(M, B1, B2, ...)
        * past.utils.with_metaclass(M, B1, B2, ...)
        """

        # Look for "__metaclass__ = <metaclass>" in Python 2
        python2_meta_expr: Optional[Expression] = None
        if self.options.python_version[0] == 2:
            for body_node in defn.defs.body:
                if isinstance(body_node, ClassDef) and body_node.name == "__metaclass__":
                    self.fail(message_registry.INNER_METACLASS_UNSUPPORTED, body_node)
                    break
                elif isinstance(body_node, AssignmentStmt) and len(body_node.lvalues) == 1:
                    lvalue = body_node.lvalues[0]
                    if isinstance(lvalue, NameExpr) and lvalue.name == "__metaclass__":
                        python2_meta_expr = body_node.rvalue

        # Look for six.with_metaclass(M, B1, B2, ...)
        with_meta_expr: Optional[Expression] = None
        if len(defn.base_type_exprs) == 1:
            base_expr = defn.base_type_exprs[0]
            if isinstance(base_expr, CallExpr) and isinstance(base_expr.callee, RefExpr):
                base_expr.accept(self)
                if (base_expr.callee.fullname in {'six.with_metaclass',
                                                  'future.utils.with_metaclass',
                                                  'past.utils.with_metaclass'}
                        and len(base_expr.args) >= 1
                        and all(kind == ARG_POS for kind in base_expr.arg_kinds)):
                    with_meta_expr = base_expr.args[0]
                    defn.base_type_exprs = base_expr.args[1:]

        # Look for @six.add_metaclass(M)
        add_meta_expr: Optional[Expression] = None
        for dec_expr in defn.decorators:
            if isinstance(dec_expr, CallExpr) and isinstance(dec_expr.callee, RefExpr):
                dec_expr.callee.accept(self)
                if (dec_expr.callee.fullname == 'six.add_metaclass'
                    and len(dec_expr.args) == 1
                        and dec_expr.arg_kinds[0] == ARG_POS):
                    add_meta_expr = dec_expr.args[0]
                    break

        metas = {defn.metaclass, python2_meta_expr, with_meta_expr, add_meta_expr} - {None}
        if len(metas) == 0:
            return
        if len(metas) > 1:
            self.fail(message_registry.MULTIPLE_METACLASSES, defn)
            return
        defn.metaclass = metas.pop()

    def verify_base_classes(self, defn: ClassDef) -> bool:
        info = defn.info
        cycle = False
        for base in info.bases:
            baseinfo = base.type
            if self.is_base_class(info, baseinfo):
                self.fail(message_registry.INHERITANCE_CYCLE, defn)
                cycle = True
            if baseinfo.fullname == 'builtins.bool':
                self.fail(message_registry.NAMED_INVALID_BASE_CLASS.format(baseinfo.name),
                          defn,
                          blocker=True)
                return False
        dup = find_duplicate(info.direct_base_classes())
        if dup:
            self.fail(message_registry.DUPLICATE_BASE_CLASS.format(dup.name), defn, blocker=True)
            return False
        return not cycle

    def is_base_class(self, t: TypeInfo, s: TypeInfo) -> bool:
        """Determine if t is a base class of s (but do not use mro)."""
        # Search the base class graph for t, starting from s.
        worklist = [s]
        visited = {s}
        while worklist:
            nxt = worklist.pop()
            if nxt == t:
                return True
            for base in nxt.bases:
                if base.type not in visited:
                    worklist.append(base.type)
                    visited.add(base.type)
        return False

    def analyze_metaclass(self, defn: ClassDef) -> None:
        if defn.metaclass:
            metaclass_name = None
            if isinstance(defn.metaclass, NameExpr):
                metaclass_name = defn.metaclass.name
            elif isinstance(defn.metaclass, MemberExpr):
                metaclass_name = get_member_expr_fullname(defn.metaclass)
            if metaclass_name is None:
                self.fail(message_registry.UNSUPPORTED_NAMED_DYNAMIC_BASE_CLASS.format(defn.name),
                          defn.metaclass)
                return
            sym = self.lookup_qualified(metaclass_name, defn.metaclass)
            if sym is None:
                # Probably a name error - it is already handled elsewhere
                return
            if isinstance(sym.node, Var) and isinstance(get_proper_type(sym.node.type), AnyType):
                # 'Any' metaclass -- just ignore it.
                #
                # TODO: A better approach would be to record this information
                #       and assume that the type object supports arbitrary
                #       attributes, similar to an 'Any' base class.
                return
            if isinstance(sym.node, PlaceholderNode):
                self.defer(defn)
                return
            if not isinstance(sym.node, TypeInfo) or sym.node.tuple_type is not None:
                self.fail(message_registry.INVALID_METACLASS.format(metaclass_name),
                          defn.metaclass)
                return
            if not sym.node.is_metaclass():
                self.fail(message_registry.METACLASS_MUST_INHERIT_TYPE,
                          defn.metaclass)
                return
            inst = fill_typevars(sym.node)
            assert isinstance(inst, Instance)
            defn.info.declared_metaclass = inst
        defn.info.metaclass_type = defn.info.calculate_metaclass_type()
        if any(info.is_protocol for info in defn.info.mro):
            if (not defn.info.metaclass_type or
                    defn.info.metaclass_type.type.fullname == 'builtins.type'):
                # All protocols and their subclasses have ABCMeta metaclass by default.
                # TODO: add a metaclass conflict check if there is another metaclass.
                abc_meta = self.named_type_or_none('abc.ABCMeta', [])
                if abc_meta is not None:  # May be None in tests with incomplete lib-stub.
                    defn.info.metaclass_type = abc_meta
        if defn.info.metaclass_type is None:
            # Inconsistency may happen due to multiple baseclasses even in classes that
            # do not declare explicit metaclass, but it's harder to catch at this stage
            if defn.metaclass is not None:
                self.fail(message_registry.INCONSISTENT_METACLAS_STRUCTURE.format(defn.name), defn)
        else:
            if defn.info.metaclass_type.type.has_base('enum.EnumMeta'):
                defn.info.is_enum = True
                if defn.type_vars:
                    self.fail(message_registry.NO_GENERIC_ENUM, defn)

    #
    # Imports
    #

    def visit_import(self, i: Import) -> None:
        self.statement = i
        for id, as_id in i.ids:
            # Modules imported in a stub file without using 'import X as X' won't get exported
            # When implicit re-exporting is disabled, we have the same behavior as stubs.
            use_implicit_reexport = not self.is_stub_file and self.options.implicit_reexport
            if as_id is not None:
                base_id = id
                imported_id = as_id
                module_public = use_implicit_reexport or id.split(".")[-1] == as_id
            else:
                base_id = id.split('.')[0]
                imported_id = base_id
                module_public = use_implicit_reexport
            self.add_module_symbol(base_id, imported_id, context=i, module_public=module_public,
                                   module_hidden=not module_public)

    def visit_import_from(self, imp: ImportFrom) -> None:
        self.statement = imp
        module_id = self.correct_relative_import(imp)
        module = self.modules.get(module_id)
        for id, as_id in imp.names:
            fullname = module_id + '.' + id
            self.set_future_import_flags(fullname)
            if module is None:
                node = None
            elif module_id == self.cur_mod_id and fullname in self.modules:
                # Submodule takes precedence over definition in surround package, for
                # compatibility with runtime semantics in typical use cases. This
                # could more precisely model runtime semantics by taking into account
                # the line number beyond which the local definition should take
                # precedence, but doesn't seem to be important in most use cases.
                node = SymbolTableNode(GDEF, self.modules[fullname])
            else:
                if id == as_id == '__all__' and module_id in self.export_map:
                    self.all_exports[:] = self.export_map[module_id]
                node = module.names.get(id)

            missing_submodule = False
            imported_id = as_id or id

            # Modules imported in a stub file without using 'from Y import X as X' will
            # not get exported.
            # When implicit re-exporting is disabled, we have the same behavior as stubs.
            use_implicit_reexport = not self.is_stub_file and self.options.implicit_reexport
            module_public = use_implicit_reexport or (as_id is not None and id == as_id)

            # If the module does not contain a symbol with the name 'id',
            # try checking if it's a module instead.
            if not node:
                mod = self.modules.get(fullname)
                if mod is not None:
                    kind = self.current_symbol_kind()
                    node = SymbolTableNode(kind, mod)
                elif fullname in self.missing_modules:
                    missing_submodule = True
            # If it is still not resolved, check for a module level __getattr__
            if (module and not node and (module.is_stub or self.options.python_version >= (3, 7))
                    and '__getattr__' in module.names):
                # We store the fullname of the original definition so that we can
                # detect whether two imported names refer to the same thing.
                fullname = module_id + '.' + id
                gvar = self.create_getattr_var(module.names['__getattr__'], imported_id, fullname)
                if gvar:
                    self.add_symbol(
                        imported_id, gvar, imp, module_public=module_public,
                        module_hidden=not module_public
                    )
                    continue

            if node and not node.module_hidden:
                self.process_imported_symbol(
                    node, module_id, id, imported_id, fullname, module_public, context=imp
                )
            elif module and not missing_submodule:
                # Target module exists but the imported name is missing or hidden.
                self.report_missing_module_attribute(
                    module_id, id, imported_id, module_public=module_public,
                    module_hidden=not module_public, context=imp
                )
            else:
                # Import of a missing (sub)module.
                self.add_unknown_imported_symbol(
                    imported_id, imp, target_name=fullname, module_public=module_public,
                    module_hidden=not module_public
                )

    def process_imported_symbol(self,
                                node: SymbolTableNode,
                                module_id: str,
                                id: str,
                                imported_id: str,
                                fullname: str,
                                module_public: bool,
                                context: ImportBase) -> None:
        module_hidden = not module_public and not (
            # `from package import module` should work regardless of whether package
            # re-exports module
            isinstance(node.node, MypyFile) and fullname in self.modules
        )

        if isinstance(node.node, PlaceholderNode):
            if self.final_iteration:
                self.report_missing_module_attribute(
                    module_id, id, imported_id, module_public=module_public,
                    module_hidden=module_hidden, context=context
                )
                return
            else:
                # This might become a type.
                self.mark_incomplete(imported_id, node.node,
                                     module_public=module_public,
                                     module_hidden=module_hidden,
                                     becomes_typeinfo=True)
        existing_symbol = self.globals.get(imported_id)
        if (existing_symbol and not isinstance(existing_symbol.node, PlaceholderNode) and
                not isinstance(node.node, PlaceholderNode)):
            # Import can redefine a variable. They get special treatment.
            if self.process_import_over_existing_name(
                    imported_id, existing_symbol, node, context):
                return
        if existing_symbol and isinstance(node.node, PlaceholderNode):
            # Imports are special, some redefinitions are allowed, so wait until
            # we know what is the new symbol node.
            return
        # NOTE: we take the original node even for final `Var`s. This is to support
        # a common pattern when constants are re-exported (same applies to import *).
        self.add_imported_symbol(imported_id, node, context,
                                 module_public=module_public,
                                 module_hidden=module_hidden)

    def report_missing_module_attribute(
        self, import_id: str, source_id: str, imported_id: str, module_public: bool,
        module_hidden: bool, context: Node
    ) -> None:
        # Missing attribute.
        if self.is_incomplete_namespace(import_id):
            # We don't know whether the name will be there, since the namespace
            # is incomplete. Defer the current target.
            self.mark_incomplete(
                imported_id, context, module_public=module_public, module_hidden=module_hidden
            )
            return
        message = message_registry.MODULE_MISSING_ATTIRBUTE
        suggestion = ''
        # Suggest alternatives, if any match is found.
        module = self.modules.get(import_id)
        if module:
            if not self.options.implicit_reexport and source_id in module.names.keys():
                message = (message_registry.NO_IMPLICIT_REEXPORT.format(import_id, source_id))
            else:
                alternatives = set(module.names.keys()).difference({source_id})
                matches = best_matches(source_id, alternatives)[:3]
                if matches:
                    suggestion = "; maybe {}?".format(pretty_seq(matches, "or"))
                message = message.format(import_id, source_id, suggestion)
        self.fail(message, context)
        self.add_unknown_imported_symbol(
            imported_id, context, target_name=None, module_public=module_public,
            module_hidden=not module_public
        )

        if import_id == 'typing':
            # The user probably has a missing definition in a test fixture. Let's verify.
            fullname = 'builtins.{}'.format(source_id.lower())
            if (self.lookup_fully_qualified_or_none(fullname) is None and
                    fullname in SUGGESTED_TEST_FIXTURES):
                # Yes. Generate a helpful note.
                self.msg.add_fixture_note(fullname, context)

    def process_import_over_existing_name(self,
                                          imported_id: str, existing_symbol: SymbolTableNode,
                                          module_symbol: SymbolTableNode,
                                          import_node: ImportBase) -> bool:
        if existing_symbol.node is module_symbol.node:
            # We added this symbol on previous iteration.
            return False
        if (existing_symbol.kind in (LDEF, GDEF, MDEF) and
                isinstance(existing_symbol.node, (Var, FuncDef, TypeInfo, Decorator, TypeAlias))):
            # This is a valid import over an existing definition in the file. Construct a dummy
            # assignment that we'll use to type check the import.
            lvalue = NameExpr(imported_id)
            lvalue.kind = existing_symbol.kind
            lvalue.node = existing_symbol.node
            rvalue = NameExpr(imported_id)
            rvalue.kind = module_symbol.kind
            rvalue.node = module_symbol.node
            if isinstance(rvalue.node, TypeAlias):
                # Suppress bogus errors from the dummy assignment if rvalue is an alias.
                # Otherwise mypy may complain that alias is invalid in runtime context.
                rvalue.is_alias_rvalue = True
            assignment = AssignmentStmt([lvalue], rvalue)
            for node in assignment, lvalue, rvalue:
                node.set_line(import_node)
            import_node.assignments.append(assignment)
            return True
        return False

    def correct_relative_import(self, node: Union[ImportFrom, ImportAll]) -> str:
        import_id, ok = correct_relative_import(self.cur_mod_id, node.relative, node.id,
                                                self.cur_mod_node.is_package_init_file())
        if not ok:
            self.fail(message_registry.INCORRECT_RELATIVE_IMPORT, node)
        return import_id

    def visit_import_all(self, i: ImportAll) -> None:
        i_id = self.correct_relative_import(i)
        if i_id in self.modules:
            m = self.modules[i_id]
            if self.is_incomplete_namespace(i_id):
                # Any names could be missing from the current namespace if the target module
                # namespace is incomplete.
                self.mark_incomplete('*', i)
            for name, node in m.names.items():
                fullname = i_id + '.' + name
                self.set_future_import_flags(fullname)
                if node is None:
                    continue
                # if '__all__' exists, all nodes not included have had module_public set to
                # False, and we can skip checking '_' because it's been explicitly included.
                if node.module_public and (not name.startswith('_') or '__all__' in m.names):
                    if isinstance(node.node, MypyFile):
                        # Star import of submodule from a package, add it as a dependency.
                        self.imports.add(node.node.fullname)
                    existing_symbol = self.lookup_current_scope(name)
                    if existing_symbol and not isinstance(node.node, PlaceholderNode):
                        # Import can redefine a variable. They get special treatment.
                        if self.process_import_over_existing_name(
                                name, existing_symbol, node, i):
                            continue
                    # `from x import *` always reexports symbols
                    self.add_imported_symbol(name, node, i,
                                             module_public=True,
                                             module_hidden=False)

        else:
            # Don't add any dummy symbols for 'from x import *' if 'x' is unknown.
            pass

    #
    # Assignment
    #

    def visit_assignment_expr(self, s: AssignmentExpr) -> None:
        s.value.accept(self)
        self.analyze_lvalue(s.target, escape_comprehensions=True, has_explicit_value=True)

    def visit_assignment_stmt(self, s: AssignmentStmt) -> None:
        self.statement = s

        # Special case assignment like X = X.
        if self.analyze_identity_global_assignment(s):
            return

        tag = self.track_incomplete_refs()
        s.rvalue.accept(self)
        if self.found_incomplete_ref(tag) or self.should_wait_rhs(s.rvalue):
            # Initializer couldn't be fully analyzed. Defer the current node and give up.
            # Make sure that if we skip the definition of some local names, they can't be
            # added later in this scope, since an earlier definition should take precedence.
            for expr in names_modified_by_assignment(s):
                self.mark_incomplete(expr.name, expr)
            return

        # The r.h.s. is now ready to be classified, first check if it is a special form:
        special_form = False
        # * type alias
        if self.check_and_set_up_type_alias(s):
            s.is_alias_def = True
            special_form = True
        # * type variable definition
        elif self.process_typevar_declaration(s):
            special_form = True
        elif self.process_paramspec_declaration(s):
            special_form = True
        # * type constructors
        elif self.analyze_namedtuple_assign(s):
            special_form = True
        elif self.analyze_typeddict_assign(s):
            special_form = True
        elif self.newtype_analyzer.process_newtype_declaration(s):
            special_form = True
        elif self.analyze_enum_assign(s):
            special_form = True

        if special_form:
            self.record_special_form_lvalue(s)
            return
        # Clear the alias flag if assignment turns out not a special form after all. It
        # may be set to True while there were still placeholders due to forward refs.
        s.is_alias_def = False

        # OK, this is a regular assignment, perform the necessary analysis steps.
        s.is_final_def = self.unwrap_final(s)
        self.analyze_lvalues(s)
        self.check_final_implicit_def(s)
        self.store_final_status(s)
        self.check_classvar(s)
        self.process_type_annotation(s)
        self.apply_dynamic_class_hook(s)
        if not s.type:
            self.process_module_assignment(s.lvalues, s.rvalue, s)
        self.process__all__(s)
        self.process__deletable__(s)
        self.process__slots__(s)

    def analyze_identity_global_assignment(self, s: AssignmentStmt) -> bool:
        """Special case 'X = X' in global scope.

        This allows supporting some important use cases.

        Return true if special casing was applied.
        """
        if not isinstance(s.rvalue, NameExpr) or len(s.lvalues) != 1:
            # Not of form 'X = X'
            return False
        lvalue = s.lvalues[0]
        if not isinstance(lvalue, NameExpr) or s.rvalue.name != lvalue.name:
            # Not of form 'X = X'
            return False
        if self.type is not None or self.is_func_scope():
            # Not in global scope
            return False
        # It's an assignment like 'X = X' in the global scope.
        name = lvalue.name
        sym = self.lookup(name, s)
        if sym is None:
            if self.final_iteration:
                # Fall back to normal assignment analysis.
                return False
            else:
                self.defer()
                return True
        else:
            if sym.node is None:
                # Something special -- fall back to normal assignment analysis.
                return False
            if name not in self.globals:
                # The name is from builtins. Add an alias to the current module.
                self.add_symbol(name, sym.node, s)
            if not isinstance(sym.node, PlaceholderNode):
                for node in s.rvalue, lvalue:
                    node.node = sym.node
                    node.kind = GDEF
                    node.fullname = sym.node.fullname
            return True

    def should_wait_rhs(self, rv: Expression) -> bool:
        """Can we already classify this r.h.s. of an assignment or should we wait?

        This returns True if we don't have enough information to decide whether
        an assignment is just a normal variable definition or a special form.
        Always return False if this is a final iteration. This will typically cause
        the lvalue to be classified as a variable plus emit an error.
        """
        if self.final_iteration:
            # No chance, nothing has changed.
            return False
        if isinstance(rv, NameExpr):
            n = self.lookup(rv.name, rv)
            if n and isinstance(n.node, PlaceholderNode) and not n.node.becomes_typeinfo:
                return True
        elif isinstance(rv, MemberExpr):
            fname = get_member_expr_fullname(rv)
            if fname:
                n = self.lookup_qualified(fname, rv, suppress_errors=True)
                if n and isinstance(n.node, PlaceholderNode) and not n.node.becomes_typeinfo:
                    return True
        elif isinstance(rv, IndexExpr) and isinstance(rv.base, RefExpr):
            return self.should_wait_rhs(rv.base)
        elif isinstance(rv, CallExpr) and isinstance(rv.callee, RefExpr):
            # This is only relevant for builtin SCC where things like 'TypeVar'
            # may be not ready.
            return self.should_wait_rhs(rv.callee)
        return False

    def can_be_type_alias(self, rv: Expression, allow_none: bool = False) -> bool:
        """Is this a valid r.h.s. for an alias definition?

        Note: this function should be only called for expressions where self.should_wait_rhs()
        returns False.
        """
        if isinstance(rv, RefExpr) and self.is_type_ref(rv, bare=True):
            return True
        if isinstance(rv, IndexExpr) and self.is_type_ref(rv.base, bare=False):
            return True
        if self.is_none_alias(rv):
            return True
        if allow_none and isinstance(rv, NameExpr) and rv.fullname == 'builtins.None':
            return True
        if isinstance(rv, OpExpr) and rv.op == '|':
            if self.is_stub_file:
                return True
            if (
                self.can_be_type_alias(rv.left, allow_none=True)
                and self.can_be_type_alias(rv.right, allow_none=True)
            ):
                return True
        return False

    def is_type_ref(self, rv: Expression, bare: bool = False) -> bool:
        """Does this expression refer to a type?

        This includes:
          * Special forms, like Any or Union
          * Classes (except subscripted enums)
          * Other type aliases
          * PlaceholderNodes with becomes_typeinfo=True (these can be not ready class
            definitions, and not ready aliases).

        If bare is True, this is not a base of an index expression, so some special
        forms are not valid (like a bare Union).

        Note: This method should be only used in context of a type alias definition.
        This method can only return True for RefExprs, to check if C[int] is a valid
        target for type alias call this method on expr.base (i.e. on C in C[int]).
        See also can_be_type_alias().
        """
        if not isinstance(rv, RefExpr):
            return False
        if isinstance(rv.node, TypeVarExpr):
            self.fail(message_registry.INVALID_TYPE_ALIAS_TARGET.format(
                rv.fullname), rv)
            return False

        if bare:
            # These three are valid even if bare, for example
            # A = Tuple is just equivalent to A = Tuple[Any, ...].
            valid_refs = {'typing.Any', 'typing.Tuple', 'typing.Callable'}
        else:
            valid_refs = type_constructors

        if isinstance(rv.node, TypeAlias) or rv.fullname in valid_refs:
            return True
        if isinstance(rv.node, TypeInfo):
            if bare:
                return True
            # Assignment color = Color['RED'] defines a variable, not an alias.
            return not rv.node.is_enum
        if isinstance(rv.node, Var):
            return rv.node.fullname in (
                'typing.NoReturn',
                'typing_extensions.NoReturn',
                'mypy_extensions.NoReturn',
            )

        if isinstance(rv, NameExpr):
            n = self.lookup(rv.name, rv)
            if n and isinstance(n.node, PlaceholderNode) and n.node.becomes_typeinfo:
                return True
        elif isinstance(rv, MemberExpr):
            fname = get_member_expr_fullname(rv)
            if fname:
                # The r.h.s. for variable definitions may not be a type reference but just
                # an instance attribute, so suppress the errors.
                n = self.lookup_qualified(fname, rv, suppress_errors=True)
                if n and isinstance(n.node, PlaceholderNode) and n.node.becomes_typeinfo:
                    return True
        return False

    def is_none_alias(self, node: Expression) -> bool:
        """Is this a r.h.s. for a None alias?

        We special case the assignments like Void = type(None), to allow using
        Void in type annotations.
        """
        if isinstance(node, CallExpr):
            if (isinstance(node.callee, NameExpr) and len(node.args) == 1 and
                    isinstance(node.args[0], NameExpr)):
                call = self.lookup_qualified(node.callee.name, node.callee)
                arg = self.lookup_qualified(node.args[0].name, node.args[0])
                if (call is not None and call.node and call.node.fullname == 'builtins.type' and
                        arg is not None and arg.node and arg.node.fullname == 'builtins.None'):
                    return True
        return False

    def record_special_form_lvalue(self, s: AssignmentStmt) -> None:
        """Record minimal necessary information about l.h.s. of a special form.

        This exists mostly for compatibility with the old semantic analyzer.
        """
        lvalue = s.lvalues[0]
        assert isinstance(lvalue, NameExpr)
        lvalue.is_special_form = True
        if self.current_symbol_kind() == GDEF:
            lvalue.fullname = self.qualified_name(lvalue.name)
        lvalue.kind = self.current_symbol_kind()

    def analyze_enum_assign(self, s: AssignmentStmt) -> bool:
        """Check if s defines an Enum."""
        if isinstance(s.rvalue, CallExpr) and isinstance(s.rvalue.analyzed, EnumCallExpr):
            # Already analyzed enum -- nothing to do here.
            return True
        return self.enum_call_analyzer.process_enum_call(s, self.is_func_scope())

    def analyze_namedtuple_assign(self, s: AssignmentStmt) -> bool:
        """Check if s defines a namedtuple."""
        if isinstance(s.rvalue, CallExpr) and isinstance(s.rvalue.analyzed, NamedTupleExpr):
            return True  # This is a valid and analyzed named tuple definition, nothing to do here.
        if len(s.lvalues) != 1 or not isinstance(s.lvalues[0], (NameExpr, MemberExpr)):
            return False
        lvalue = s.lvalues[0]
        name = lvalue.name
        internal_name, info = self.named_tuple_analyzer.check_namedtuple(s.rvalue, name,
                                                                         self.is_func_scope())
        if internal_name is None:
            return False
        if isinstance(lvalue, MemberExpr):
            self.fail(message_registry.NAMEDTUPLE_ATTRIBUTE_UNSUPPORTED, lvalue)
            return False
        if internal_name != name:
            self.fail(message_registry.NAMEDTUPLE_INCORRECT_FIRST_ARG.format(
                name, internal_name), s.rvalue)
            return True
        # Yes, it's a valid namedtuple, but defer if it is not ready.
        if not info:
            self.mark_incomplete(name, lvalue, becomes_typeinfo=True)
        return True

    def analyze_typeddict_assign(self, s: AssignmentStmt) -> bool:
        """Check if s defines a typed dict."""
        if isinstance(s.rvalue, CallExpr) and isinstance(s.rvalue.analyzed, TypedDictExpr):
            return True  # This is a valid and analyzed typed dict definition, nothing to do here.
        if len(s.lvalues) != 1 or not isinstance(s.lvalues[0], (NameExpr, MemberExpr)):
            return False
        lvalue = s.lvalues[0]
        name = lvalue.name
        is_typed_dict, info = self.typed_dict_analyzer.check_typeddict(s.rvalue, name,
                                                                       self.is_func_scope())
        if not is_typed_dict:
            return False
        if isinstance(lvalue, MemberExpr):
            self.fail(message_registry.TYPEDDICT_ATTRIBUTE_UNSUPPORTED, lvalue)
            return False
        # Yes, it's a valid typed dict, but defer if it is not ready.
        if not info:
            self.mark_incomplete(name, lvalue, becomes_typeinfo=True)
        return True

    def analyze_lvalues(self, s: AssignmentStmt) -> None:
        # We cannot use s.type, because analyze_simple_literal_type() will set it.
        explicit = s.unanalyzed_type is not None
        if self.is_final_type(s.unanalyzed_type):
            # We need to exclude bare Final.
            assert isinstance(s.unanalyzed_type, UnboundType)
            if not s.unanalyzed_type.args:
                explicit = False

        if s.rvalue:
            if isinstance(s.rvalue, TempNode):
                has_explicit_value = not s.rvalue.no_rhs
            else:
                has_explicit_value = True
        else:
            has_explicit_value = False

        for lval in s.lvalues:
            self.analyze_lvalue(lval,
                                explicit_type=explicit,
                                is_final=s.is_final_def,
                                has_explicit_value=has_explicit_value)

    def apply_dynamic_class_hook(self, s: AssignmentStmt) -> None:
        if not isinstance(s.rvalue, CallExpr):
            return
        fname = None
        call = s.rvalue
        while True:
            if isinstance(call.callee, RefExpr):
                fname = call.callee.fullname
            # check if method call
            if fname is None and isinstance(call.callee, MemberExpr):
                callee_expr = call.callee.expr
                if isinstance(callee_expr, RefExpr) and callee_expr.fullname:
                    method_name = call.callee.name
                    fname = callee_expr.fullname + '.' + method_name
                elif isinstance(callee_expr, CallExpr):
                    # check if chain call
                    call = callee_expr
                    continue
            break
        if not fname:
            return
        hook = self.plugin.get_dynamic_class_hook(fname)
        if not hook:
            return
        for lval in s.lvalues:
            if not isinstance(lval, NameExpr):
                continue
            hook(DynamicClassDefContext(call, lval.name, self))

    def unwrap_final(self, s: AssignmentStmt) -> bool:
        """Strip Final[...] if present in an assignment.

        This is done to invoke type inference during type checking phase for this
        assignment. Also, Final[...] doesn't affect type in any way -- it is rather an
        access qualifier for given `Var`.

        Also perform various consistency checks.

        Returns True if Final[...] was present.
        """
        if not s.unanalyzed_type or not self.is_final_type(s.unanalyzed_type):
            return False
        assert isinstance(s.unanalyzed_type, UnboundType)
        if len(s.unanalyzed_type.args) > 1:
            self.fail(message_registry.FINAL_ATMOST_ONE_ARG, s.unanalyzed_type)
        invalid_bare_final = False
        if not s.unanalyzed_type.args:
            s.type = None
            if isinstance(s.rvalue, TempNode) and s.rvalue.no_rhs:
                invalid_bare_final = True
                self.fail(message_registry.FINAL_INITIALIZER_REQUIRED, s)
        else:
            s.type = s.unanalyzed_type.args[0]

        if s.type is not None and self.is_classvar(s.type):
            self.fail(message_registry.FINAL_CLASSVAR_DISALLOWED, s)
            return False

        if len(s.lvalues) != 1 or not isinstance(s.lvalues[0], RefExpr):
            self.fail(message_registry.INVALID_FINAL, s)
            return False
        lval = s.lvalues[0]
        assert isinstance(lval, RefExpr)

        # Reset inferred status if it was set due to simple literal rvalue on previous iteration.
        # TODO: this is a best-effort quick fix, we should avoid the need to manually sync this,
        # see https://github.com/python/mypy/issues/6458.
        if lval.is_new_def:
            lval.is_inferred_def = s.type is None

        if self.loop_depth > 0:
            self.fail(message_registry.FINAL_IN_LOOP_DISALLOWED, s)
        if self.type and self.type.is_protocol:
            self.msg.protocol_members_cant_be_final(s)
        if (isinstance(s.rvalue, TempNode) and s.rvalue.no_rhs and
                not self.is_stub_file and not self.is_class_scope()):
            if not invalid_bare_final:  # Skip extra error messages.
                self.msg.final_without_value(s)
        return True

    def check_final_implicit_def(self, s: AssignmentStmt) -> None:
        """Do basic checks for final declaration on self in __init__.

        Additional re-definition checks are performed by `analyze_lvalue`.
        """
        if not s.is_final_def:
            return
        lval = s.lvalues[0]
        assert isinstance(lval, RefExpr)
        if isinstance(lval, MemberExpr):
            if not self.is_self_member_ref(lval):
                self.fail(message_registry.FINAL_ONLY_ON_SELF_MEMBER, s)
                s.is_final_def = False
                return
            else:
                assert self.function_stack
                if self.function_stack[-1].name != '__init__':
                    self.fail(message_registry.FINAL_ONLY_IN_CLASS_BODY_OR_INIT, s)
                    s.is_final_def = False
                    return

    def store_final_status(self, s: AssignmentStmt) -> None:
        """If this is a locally valid final declaration, set the corresponding flag on `Var`."""
        if s.is_final_def:
            if len(s.lvalues) == 1 and isinstance(s.lvalues[0], RefExpr):
                node = s.lvalues[0].node
                if isinstance(node, Var):
                    node.is_final = True
                    node.final_value = self.unbox_literal(s.rvalue)
                    if (self.is_class_scope() and
                            (isinstance(s.rvalue, TempNode) and s.rvalue.no_rhs)):
                        node.final_unset_in_class = True
        else:
            for lval in self.flatten_lvalues(s.lvalues):
                # Special case: we are working with an `Enum`:
                #
                #   class MyEnum(Enum):
                #       key = 'some value'
                #
                # Here `key` is implicitly final. In runtime, code like
                #
                #     MyEnum.key = 'modified'
                #
                # will fail with `AttributeError: Cannot reassign members.`
                # That's why we need to replicate this.
                if (isinstance(lval, NameExpr) and
                        isinstance(self.type, TypeInfo) and
                        self.type.is_enum):
                    cur_node = self.type.names.get(lval.name, None)
                    if (cur_node and isinstance(cur_node.node, Var) and
                            not (isinstance(s.rvalue, TempNode) and s.rvalue.no_rhs)):
                        cur_node.node.is_final = True
                        s.is_final_def = True

                # Special case: deferred initialization of a final attribute in __init__.
                # In this case we just pretend this is a valid final definition to suppress
                # errors about assigning to final attribute.
                if isinstance(lval, MemberExpr) and self.is_self_member_ref(lval):
                    assert self.type, "Self member outside a class"
                    cur_node = self.type.names.get(lval.name, None)
                    if cur_node and isinstance(cur_node.node, Var) and cur_node.node.is_final:
                        assert self.function_stack
                        top_function = self.function_stack[-1]
                        if (top_function.name == '__init__' and
                                cur_node.node.final_unset_in_class and
                                not cur_node.node.final_set_in_init and
                                not (isinstance(s.rvalue, TempNode) and s.rvalue.no_rhs)):
                            cur_node.node.final_set_in_init = True
                            s.is_final_def = True

    def flatten_lvalues(self, lvalues: List[Expression]) -> List[Expression]:
        res: List[Expression] = []
        for lv in lvalues:
            if isinstance(lv, (TupleExpr, ListExpr)):
                res.extend(self.flatten_lvalues(lv.items))
            else:
                res.append(lv)
        return res

    def unbox_literal(self, e: Expression) -> Optional[Union[int, float, bool, str]]:
        if isinstance(e, (IntExpr, FloatExpr, StrExpr)):
            return e.value
        elif isinstance(e, NameExpr) and e.name in ('True', 'False'):
            return True if e.name == 'True' else False
        return None

    def process_type_annotation(self, s: AssignmentStmt) -> None:
        """Analyze type annotation or infer simple literal type."""
        if s.type:
            lvalue = s.lvalues[-1]
            allow_tuple_literal = isinstance(lvalue, TupleExpr)
            analyzed = self.anal_type(s.type, allow_tuple_literal=allow_tuple_literal)
            # Don't store not ready types (including placeholders).
            if analyzed is None or has_placeholder(analyzed):
                return
            s.type = analyzed
            if (self.type and self.type.is_protocol and isinstance(lvalue, NameExpr) and
                    isinstance(s.rvalue, TempNode) and s.rvalue.no_rhs):
                if isinstance(lvalue.node, Var):
                    lvalue.node.is_abstract_var = True
        else:
            if (self.type and self.type.is_protocol and
                    self.is_annotated_protocol_member(s) and not self.is_func_scope()):
                self.fail(message_registry.PROTOCOL_MEMBERS_MUST_BE_TYPED, s)
            # Set the type if the rvalue is a simple literal (even if the above error occurred).
            if len(s.lvalues) == 1 and isinstance(s.lvalues[0], RefExpr):
                if s.lvalues[0].is_inferred_def:
                    s.type = self.analyze_simple_literal_type(s.rvalue, s.is_final_def)
        if s.type:
            # Store type into nodes.
            for lvalue in s.lvalues:
                self.store_declared_types(lvalue, s.type)

    def is_annotated_protocol_member(self, s: AssignmentStmt) -> bool:
        """Check whether a protocol member is annotated.

        There are some exceptions that can be left unannotated, like ``__slots__``."""
        return any(
            (
                isinstance(lv, NameExpr)
                and lv.name != '__slots__'
                and lv.is_inferred_def
            )
            for lv in s.lvalues
        )

    def analyze_simple_literal_type(self, rvalue: Expression, is_final: bool) -> Optional[Type]:
        """Return builtins.int if rvalue is an int literal, etc.

        If this is a 'Final' context, we return "Literal[...]" instead."""
        if self.options.semantic_analysis_only or self.function_stack:
            # Skip this if we're only doing the semantic analysis pass.
            # This is mostly to avoid breaking unit tests.
            # Also skip inside a function; this is to avoid confusing
            # the code that handles dead code due to isinstance()
            # inside type variables with value restrictions (like
            # AnyStr).
            return None
        if isinstance(rvalue, FloatExpr):
            return self.named_type_or_none('builtins.float')

        value: Optional[LiteralValue] = None
        type_name: Optional[str] = None
        if isinstance(rvalue, IntExpr):
            value, type_name = rvalue.value, 'builtins.int'
        if isinstance(rvalue, StrExpr):
            value, type_name = rvalue.value, 'builtins.str'
        if isinstance(rvalue, BytesExpr):
            value, type_name = rvalue.value, 'builtins.bytes'
        if isinstance(rvalue, UnicodeExpr):
            value, type_name = rvalue.value, 'builtins.unicode'

        if type_name is not None:
            assert value is not None
            typ = self.named_type_or_none(type_name)
            if typ and is_final:
                return typ.copy_modified(last_known_value=LiteralType(
                    value=value,
                    fallback=typ,
                    line=typ.line,
                    column=typ.column,
                ))
            return typ

        return None

    def analyze_alias(self, rvalue: Expression,
                      allow_placeholder: bool = False) -> Tuple[Optional[Type], List[str],
                                                                Set[str], List[str]]:
        """Check if 'rvalue' is a valid type allowed for aliasing (e.g. not a type variable).

        If yes, return the corresponding type, a list of
        qualified type variable names for generic aliases, a set of names the alias depends on,
        and a list of type variables if the alias is generic.
        An schematic example for the dependencies:
            A = int
            B = str
            analyze_alias(Dict[A, B])[2] == {'__main__.A', '__main__.B'}
        """
        dynamic = bool(self.function_stack and self.function_stack[-1].is_dynamic())
        global_scope = not self.type and not self.function_stack
        res = analyze_type_alias(rvalue,
                                 self,
                                 self.tvar_scope,
                                 self.plugin,
                                 self.options,
                                 self.is_typeshed_stub_file,
                                 allow_placeholder=allow_placeholder,
                                 in_dynamic_func=dynamic,
                                 global_scope=global_scope)
        typ: Optional[Type] = None
        if res:
            typ, depends_on = res
            found_type_vars = typ.accept(TypeVarLikeQuery(self.lookup_qualified, self.tvar_scope))
            alias_tvars = [name for (name, node) in found_type_vars]
            qualified_tvars = [node.fullname for (name, node) in found_type_vars]
        else:
            alias_tvars = []
            depends_on = set()
            qualified_tvars = []
        return typ, alias_tvars, depends_on, qualified_tvars

    def check_and_set_up_type_alias(self, s: AssignmentStmt) -> bool:
        """Check if assignment creates a type alias and set it up as needed.

        Return True if it is a type alias (even if the target is not ready),
        or False otherwise.

        Note: the resulting types for subscripted (including generic) aliases
        are also stored in rvalue.analyzed.
        """
        lvalue = s.lvalues[0]
        if len(s.lvalues) > 1 or not isinstance(lvalue, NameExpr):
            # First rule: Only simple assignments like Alias = ... create aliases.
            return False

        pep_613 = False
        if s.unanalyzed_type is not None and isinstance(s.unanalyzed_type, UnboundType):
            lookup = self.lookup(s.unanalyzed_type.name, s, suppress_errors=True)
            if lookup and lookup.fullname in TYPE_ALIAS_NAMES:
                pep_613 = True
        if not pep_613 and s.unanalyzed_type is not None:
            # Second rule: Explicit type (cls: Type[A] = A) always creates variable, not alias.
            # unless using PEP 613 `cls: TypeAlias = A`
            return False

        existing = self.current_symbol_table().get(lvalue.name)
        # Third rule: type aliases can't be re-defined. For example:
        #     A: Type[float] = int
        #     A = float  # OK, but this doesn't define an alias
        #     B = int
        #     B = float  # Error!
        # Don't create an alias in these cases:
        if (existing
                and (isinstance(existing.node, Var)  # existing variable
                     or (isinstance(existing.node, TypeAlias)
                         and not s.is_alias_def)  # existing alias
                     or (isinstance(existing.node, PlaceholderNode)
                         and existing.node.node.line < s.line))):  # previous incomplete definition
            # TODO: find a more robust way to track the order of definitions.
            # Note: if is_alias_def=True, this is just a node from previous iteration.
            if isinstance(existing.node, TypeAlias) and not s.is_alias_def:
                self.fail(message_registry.MULTIPLE_TYPES_WITHOUT_EXPLICIT_TYPE
                          .format(lvalue.name), lvalue)
            return False

        non_global_scope = self.type or self.is_func_scope()
        if not pep_613 and isinstance(s.rvalue, RefExpr) and non_global_scope:
            # Fourth rule (special case): Non-subscripted right hand side creates a variable
            # at class and function scopes. For example:
            #
            #   class Model:
            #       ...
            #   class C:
            #       model = Model # this is automatically a variable with type 'Type[Model]'
            #
            # without this rule, this typical use case will require a lot of explicit
            # annotations (see the second rule).
            return False
        rvalue = s.rvalue
        if not pep_613 and not self.can_be_type_alias(rvalue):
            return False

        if existing and not isinstance(existing.node, (PlaceholderNode, TypeAlias)):
            # Cannot redefine existing node as type alias.
            return False

        res: Optional[Type] = None
        if self.is_none_alias(rvalue):
            res = NoneType()
            alias_tvars, depends_on, qualified_tvars = \
                [], set(), []  # type: List[str], Set[str], List[str]
        else:
            tag = self.track_incomplete_refs()
            res, alias_tvars, depends_on, qualified_tvars = \
                self.analyze_alias(rvalue, allow_placeholder=True)
            if not res:
                return False
            # TODO: Maybe we only need to reject top-level placeholders, similar
            #       to base classes.
            if self.found_incomplete_ref(tag) or has_placeholder(res):
                # Since we have got here, we know this must be a type alias (incomplete refs
                # may appear in nested positions), therefore use becomes_typeinfo=True.
                self.mark_incomplete(lvalue.name, rvalue, becomes_typeinfo=True)
                return True
        self.add_type_alias_deps(depends_on)
        # In addition to the aliases used, we add deps on unbound
        # type variables, since they are erased from target type.
        self.add_type_alias_deps(qualified_tvars)
        # The above are only direct deps on other aliases.
        # For subscripted aliases, type deps from expansion are added in deps.py
        # (because the type is stored).
        check_for_explicit_any(res, self.options, self.is_typeshed_stub_file, self.msg,
                               context=s)
        # When this type alias gets "inlined", the Any is not explicit anymore,
        # so we need to replace it with non-explicit Anys.
        if not has_placeholder(res):
            res = make_any_non_explicit(res)
        # Note: with the new (lazy) type alias representation we only need to set no_args to True
        # if the expected number of arguments is non-zero, so that aliases like A = List work.
        # However, eagerly expanding aliases like Text = str is a nice performance optimization.
        no_args = isinstance(res, Instance) and not res.args  # type: ignore[misc]
        fix_instance_types(res, self.fail, self.note, self.options.python_version)
        # Aliases defined within functions can't be accessed outside
        # the function, since the symbol table will no longer
        # exist. Work around by expanding them eagerly when used.
        eager = self.is_func_scope()
        alias_node = TypeAlias(res,
                               self.qualified_name(lvalue.name),
                               s.line,
                               s.column,
                               alias_tvars=alias_tvars,
                               no_args=no_args,
                               eager=eager)
        if isinstance(s.rvalue, (IndexExpr, CallExpr)):  # CallExpr is for `void = type(None)`
            s.rvalue.analyzed = TypeAliasExpr(alias_node)
            s.rvalue.analyzed.line = s.line
            # we use the column from resulting target, to get better location for errors
            s.rvalue.analyzed.column = res.column
        elif isinstance(s.rvalue, RefExpr):
            s.rvalue.is_alias_rvalue = True

        if existing:
            # An alias gets updated.
            updated = False
            if isinstance(existing.node, TypeAlias):
                if existing.node.target != res:
                    # Copy expansion to the existing alias, this matches how we update base classes
                    # for a TypeInfo _in place_ if there are nested placeholders.
                    existing.node.target = res
                    existing.node.alias_tvars = alias_tvars
                    existing.node.no_args = no_args
                    updated = True
            else:
                # Otherwise just replace existing placeholder with type alias.
                existing.node = alias_node
                updated = True
            if updated:
                if self.final_iteration:
                    self.cannot_resolve_name(lvalue.name, 'name', s)
                    return True
                else:
                    self.progress = True
                    # We need to defer so that this change can get propagated to base classes.
                    self.defer(s)
        else:
            self.add_symbol(lvalue.name, alias_node, s)
        if isinstance(rvalue, RefExpr) and isinstance(rvalue.node, TypeAlias):
            alias_node.normalized = rvalue.node.normalized
        return True

    def analyze_lvalue(self,
                       lval: Lvalue,
                       nested: bool = False,
                       explicit_type: bool = False,
                       is_final: bool = False,
                       escape_comprehensions: bool = False,
                       has_explicit_value: bool = False) -> None:
        """Analyze an lvalue or assignment target.

        Args:
            lval: The target lvalue
            nested: If true, the lvalue is within a tuple or list lvalue expression
            explicit_type: Assignment has type annotation
            escape_comprehensions: If we are inside a comprehension, set the variable
                in the enclosing scope instead. This implements
                https://www.python.org/dev/peps/pep-0572/#scope-of-the-target
        """
        if escape_comprehensions:
            assert isinstance(lval, NameExpr), "assignment expression target must be NameExpr"
        if isinstance(lval, NameExpr):
            self.analyze_name_lvalue(
                lval, explicit_type, is_final,
                escape_comprehensions,
                has_explicit_value=has_explicit_value,
            )
        elif isinstance(lval, MemberExpr):
            self.analyze_member_lvalue(lval, explicit_type, is_final)
            if explicit_type and not self.is_self_member_ref(lval):
                self.fail(message_registry.TYPE_DECLARATION_IN_ASSIGNMENT, lval)
        elif isinstance(lval, IndexExpr):
            if explicit_type:
                self.fail(message_registry.UNEXPECTED_TYPE_DECLARATION, lval)
            lval.accept(self)
        elif isinstance(lval, TupleExpr):
            self.analyze_tuple_or_list_lvalue(lval, explicit_type)
        elif isinstance(lval, StarExpr):
            if nested:
                self.analyze_lvalue(lval.expr, nested, explicit_type)
            else:
                self.fail(message_registry.STAR_ASSIGNMENT_TARGET_LIST_OR_TUPLE, lval)
        else:
            self.fail(message_registry.INVALID_ASSIGNMENT_TARGET, lval)

    def analyze_name_lvalue(self,
                            lvalue: NameExpr,
                            explicit_type: bool,
                            is_final: bool,
                            escape_comprehensions: bool,
                            has_explicit_value: bool) -> None:
        """Analyze an lvalue that targets a name expression.

        Arguments are similar to "analyze_lvalue".
        """
        if lvalue.node:
            # This has been bound already in a previous iteration.
            return

        name = lvalue.name
        if self.is_alias_for_final_name(name):
            if is_final:
                self.fail(message_registry.REDEFINE_AS_FINAL, lvalue)
            else:
                self.msg.cant_assign_to_final(name, self.type is not None, lvalue)

        kind = self.current_symbol_kind()
        names = self.current_symbol_table(escape_comprehensions=escape_comprehensions)
        existing = names.get(name)

        outer = self.is_global_or_nonlocal(name)
        if kind == MDEF and isinstance(self.type, TypeInfo) and self.type.is_enum:
            # Special case: we need to be sure that `Enum` keys are unique.
            if existing is not None and not isinstance(existing.node, PlaceholderNode):
                self.fail(message_registry.ENUM_REUSED_MEMBER_IN_DEFN.format(name, self.type.name),
                          lvalue)

        if (not existing or isinstance(existing.node, PlaceholderNode)) and not outer:
            # Define new variable.
            var = self.make_name_lvalue_var(lvalue, kind, not explicit_type, has_explicit_value)
            added = self.add_symbol(name, var, lvalue, escape_comprehensions=escape_comprehensions)
            # Only bind expression if we successfully added name to symbol table.
            if added:
                lvalue.is_new_def = True
                lvalue.is_inferred_def = True
                lvalue.kind = kind
                lvalue.node = var
                if kind == GDEF:
                    lvalue.fullname = var._fullname
                else:
                    lvalue.fullname = lvalue.name
                if self.is_func_scope():
                    if unmangle(name) == '_':
                        # Special case for assignment to local named '_': always infer 'Any'.
                        typ = AnyType(TypeOfAny.special_form)
                        self.store_declared_types(lvalue, typ)
            if is_final and self.is_final_redefinition(kind, name):
                self.fail(message_registry.REDEFINE_AS_FINAL, lvalue)
        else:
            self.make_name_lvalue_point_to_existing_def(lvalue, explicit_type, is_final)

    def is_final_redefinition(self, kind: int, name: str) -> bool:
        if kind == GDEF:
            return self.is_mangled_global(name) and not self.is_initial_mangled_global(name)
        elif kind == MDEF and self.type:
            return unmangle(name) + "'" in self.type.names
        return False

    def is_alias_for_final_name(self, name: str) -> bool:
        if self.is_func_scope():
            if not name.endswith("'"):
                # Not a mangled name -- can't be an alias
                return False
            name = unmangle(name)
            assert self.locals[-1] is not None, "No locals at function scope"
            existing = self.locals[-1].get(name)
            return existing is not None and is_final_node(existing.node)
        elif self.type is not None:
            orig_name = unmangle(name) + "'"
            if name == orig_name:
                return False
            existing = self.type.names.get(orig_name)
            return existing is not None and is_final_node(existing.node)
        else:
            orig_name = unmangle(name) + "'"
            if name == orig_name:
                return False
            existing = self.globals.get(orig_name)
            return existing is not None and is_final_node(existing.node)

    def make_name_lvalue_var(
        self, lvalue: NameExpr, kind: int, inferred: bool, has_explicit_value: bool,
    ) -> Var:
        """Return a Var node for an lvalue that is a name expression."""
        v = Var(lvalue.name)
        v.set_line(lvalue)
        v.is_inferred = inferred
        if kind == MDEF:
            assert self.type is not None
            v.info = self.type
            v.is_initialized_in_class = True
        if kind != LDEF:
            v._fullname = self.qualified_name(lvalue.name)
        else:
            # fullanme should never stay None
            v._fullname = lvalue.name
        v.is_ready = False  # Type not inferred yet
        v.has_explicit_value = has_explicit_value
        return v

    def make_name_lvalue_point_to_existing_def(
            self,
            lval: NameExpr,
            explicit_type: bool,
            is_final: bool) -> None:
        """Update an lvalue to point to existing definition in the same scope.

        Arguments are similar to "analyze_lvalue".

        Assume that an existing name exists.
        """
        if is_final:
            # Redefining an existing name with final is always an error.
            self.fail(message_registry.REDEFINE_AS_FINAL, lval)
        original_def = self.lookup(lval.name, lval, suppress_errors=True)
        if original_def is None and self.type and not self.is_func_scope():
            # Workaround to allow "x, x = ..." in class body.
            original_def = self.type.get(lval.name)
        if explicit_type:
            # Don't re-bind if there is a type annotation.
            self.name_already_defined(lval.name, lval, original_def)
        else:
            # Bind to an existing name.
            if original_def:
                self.bind_name_expr(lval, original_def)
            else:
                self.name_not_defined(lval.name, lval)
            self.check_lvalue_validity(lval.node, lval)

    def analyze_tuple_or_list_lvalue(self, lval: TupleExpr,
                                     explicit_type: bool = False) -> None:
        """Analyze an lvalue or assignment target that is a list or tuple."""
        items = lval.items
        star_exprs = [item for item in items if isinstance(item, StarExpr)]

        if len(star_exprs) > 1:
            self.fail(message_registry.TWO_STAR_EXPRESSIONS_IN_ASSIGNMENT, lval)
        else:
            if len(star_exprs) == 1:
                star_exprs[0].valid = True
            for i in items:
                self.analyze_lvalue(
                    lval=i,
                    nested=True,
                    explicit_type=explicit_type,
                    # Lists and tuples always have explicit values defined:
                    # `a, b, c = value`
                    has_explicit_value=True,
                )

    def analyze_member_lvalue(self, lval: MemberExpr, explicit_type: bool, is_final: bool) -> None:
        """Analyze lvalue that is a member expression.

        Arguments:
            lval: The target lvalue
            explicit_type: Assignment has type annotation
            is_final: Is the target final
        """
        if lval.node:
            # This has been bound already in a previous iteration.
            return
        lval.accept(self)
        if self.is_self_member_ref(lval):
            assert self.type, "Self member outside a class"
            cur_node = self.type.names.get(lval.name)
            node = self.type.get(lval.name)
            if cur_node and is_final:
                # Overrides will be checked in type checker.
                self.fail(message_registry.REDEFINE_AS_FINAL, lval)
            # On first encounter with this definition, if this attribute was defined before
            # with an inferred type and it's marked with an explicit type now, give an error.
            if (not lval.node and cur_node and isinstance(cur_node.node, Var) and
                    cur_node.node.is_inferred and explicit_type):
                self.attribute_already_defined(lval.name, lval, cur_node)
            # If the attribute of self is not defined in superclasses, create a new Var, ...
            if (node is None
                    or (isinstance(node.node, Var) and node.node.is_abstract_var)
                    # ... also an explicit declaration on self also creates a new Var.
                    # Note that `explicit_type` might has been erased for bare `Final`,
                    # so we also check if `is_final` is passed.
                    or (cur_node is None and (explicit_type or is_final))):
                if self.type.is_protocol and node is None:
                    self.fail(message_registry.PROTOCOL_ASSIGNMENT_TO_SELF, lval)
                else:
                    # Implicit attribute definition in __init__.
                    lval.is_new_def = True
                    lval.is_inferred_def = True
                    v = Var(lval.name)
                    v.set_line(lval)
                    v._fullname = self.qualified_name(lval.name)
                    v.info = self.type
                    v.is_ready = False
                    v.explicit_self_type = explicit_type or is_final
                    lval.def_var = v
                    lval.node = v
                    # TODO: should we also set lval.kind = MDEF?
                    self.type.names[lval.name] = SymbolTableNode(MDEF, v, implicit=True)
        self.check_lvalue_validity(lval.node, lval)

    def is_self_member_ref(self, memberexpr: MemberExpr) -> bool:
        """Does memberexpr to refer to an attribute of self?"""
        if not isinstance(memberexpr.expr, NameExpr):
            return False
        node = memberexpr.expr.node
        return isinstance(node, Var) and node.is_self

    def check_lvalue_validity(self, node: Union[Expression, SymbolNode, None],
                              ctx: Context) -> None:
        if isinstance(node, TypeVarExpr):
            self.fail(message_registry.INVALID_ASSIGNMENT_TARGET, ctx)
        elif isinstance(node, TypeInfo):
            self.fail(message_registry.CANNOT_ASSIGN_TO_TYPE, ctx)

    def store_declared_types(self, lvalue: Lvalue, typ: Type) -> None:
        if isinstance(typ, StarType) and not isinstance(lvalue, StarExpr):
            self.fail(message_registry.STARTYPE_ONLY_FOR_STAR_EXPRESSIONS, lvalue)
        if isinstance(lvalue, RefExpr):
            lvalue.is_inferred_def = False
            if isinstance(lvalue.node, Var):
                var = lvalue.node
                var.type = typ
                var.is_ready = True
            # If node is not a variable, we'll catch it elsewhere.
        elif isinstance(lvalue, TupleExpr):
            typ = get_proper_type(typ)
            if isinstance(typ, TupleType):
                if len(lvalue.items) != len(typ.items):
                    self.fail(message_registry.INCOMPATIBLE_TUPLE_ITEM_COUNT, lvalue)
                    return
                for item, itemtype in zip(lvalue.items, typ.items):
                    self.store_declared_types(item, itemtype)
            else:
                self.fail(message_registry.TUPLE_TYPE_EXPECTED, lvalue)
        elif isinstance(lvalue, StarExpr):
            # Historical behavior for the old parser
            if isinstance(typ, StarType):
                self.store_declared_types(lvalue.expr, typ.type)
            else:
                self.store_declared_types(lvalue.expr, typ)
        else:
            # This has been flagged elsewhere as an error, so just ignore here.
            pass

    def process_typevar_declaration(self, s: AssignmentStmt) -> bool:
        """Check if s declares a TypeVar; it yes, store it in symbol table.

        Return True if this looks like a type variable declaration (but maybe
        with errors), otherwise return False.
        """
        call = self.get_typevarlike_declaration(s, ("typing.TypeVar",))
        if not call:
            return False

        lvalue = s.lvalues[0]
        assert isinstance(lvalue, NameExpr)
        if s.type:
            self.fail(message_registry.CANNOT_DECLARE_TYPE_OF_TYPEVAR, s)
            return False

        name = lvalue.name
        if not self.check_typevarlike_name(call, name, s):
            return False

        # Constraining types
        n_values = call.arg_kinds[1:].count(ARG_POS)
        values = self.analyze_value_types(call.args[1:1 + n_values])

        res = self.process_typevar_parameters(call.args[1 + n_values:],
                                              call.arg_names[1 + n_values:],
                                              call.arg_kinds[1 + n_values:],
                                              n_values,
                                              s)
        if res is None:
            return False
        variance, upper_bound = res

        existing = self.current_symbol_table().get(name)
        if existing and not (isinstance(existing.node, PlaceholderNode) or
                             # Also give error for another type variable with the same name.
                             (isinstance(existing.node, TypeVarExpr) and
                              existing.node is call.analyzed)):
            self.fail(message_registry.REDEFINE_AS_TYPEVAR.format(name), s)
            return False

        if self.options.disallow_any_unimported:
            for idx, constraint in enumerate(values, start=1):
                if has_any_from_unimported_type(constraint):
                    prefix = "Constraint {}".format(idx)
                    self.msg.unimported_type_becomes_any(prefix, constraint, s)

            if has_any_from_unimported_type(upper_bound):
                prefix = "Upper bound of type variable"
                self.msg.unimported_type_becomes_any(prefix, upper_bound, s)

        for t in values + [upper_bound]:
            check_for_explicit_any(t, self.options, self.is_typeshed_stub_file, self.msg,
                                   context=s)

        # mypyc suppresses making copies of a function to check each
        # possible type, so set the upper bound to Any to prevent that
        # from causing errors.
        if values and self.options.mypyc:
            upper_bound = AnyType(TypeOfAny.implementation_artifact)

        # Yes, it's a valid type variable definition! Add it to the symbol table.
        if not call.analyzed:
            type_var = TypeVarExpr(name, self.qualified_name(name),
                                   values, upper_bound, variance)
            type_var.line = call.line
            call.analyzed = type_var
        else:
            assert isinstance(call.analyzed, TypeVarExpr)
            if call.analyzed.values != values or call.analyzed.upper_bound != upper_bound:
                self.progress = True
            call.analyzed.upper_bound = upper_bound
            call.analyzed.values = values

        self.add_symbol(name, call.analyzed, s)
        return True

    def check_typevarlike_name(self, call: CallExpr, name: str, context: Context) -> bool:
        """Checks that the name of a TypeVar or ParamSpec matches its variable."""
        name = unmangle(name)
        assert isinstance(call.callee, RefExpr)
        typevarlike_type = (
            call.callee.name if isinstance(call.callee, NameExpr) else call.callee.fullname
        )
        if len(call.args) < 1:
            self.fail(message_registry.TYPEVAR_CALL_TOO_FEW_ARGS.format(typevarlike_type), context)
            return False
        if (not isinstance(call.args[0], (StrExpr, BytesExpr, UnicodeExpr))
                or not call.arg_kinds[0] == ARG_POS):
            self.fail(message_registry.TYPEVAR_CALL_EXPECTED_STRING_LITERAL.format(
                typevarlike_type), context)
            return False
        elif call.args[0].value != name:
            msg = message_registry.TYPEVAR_NAME_ARG_MISMATCH
            self.fail(msg.format(call.args[0].value, typevarlike_type, name), context)
            return False
        return True

    def get_typevarlike_declaration(self, s: AssignmentStmt,
                                    typevarlike_types: Tuple[str, ...]) -> Optional[CallExpr]:
        """Returns the call expression if `s` is a declaration of `typevarlike_type`
        (TypeVar or ParamSpec), or None otherwise.
        """
        if len(s.lvalues) != 1 or not isinstance(s.lvalues[0], NameExpr):
            return None
        if not isinstance(s.rvalue, CallExpr):
            return None
        call = s.rvalue
        callee = call.callee
        if not isinstance(callee, RefExpr):
            return None
        if callee.fullname not in typevarlike_types:
            return None
        return call

    def process_typevar_parameters(self, args: List[Expression],
                                   names: List[Optional[str]],
                                   kinds: List[ArgKind],
                                   num_values: int,
                                   context: Context) -> Optional[Tuple[int, Type]]:
        has_values = (num_values > 0)
        covariant = False
        contravariant = False
        upper_bound: Type = self.object_type()
        for param_value, param_name, param_kind in zip(args, names, kinds):
            if not param_kind.is_named():
                self.fail(message_registry.TYPEVAR_UNEXPECTED_ARGUMENT, context)
                return None
            if param_name == 'covariant':
                if (isinstance(param_value, NameExpr)
                        and param_value.name in ('True', 'False')):
                    covariant = param_value.name == 'True'
                else:
                    self.fail(message_registry.TYPEVAR_VARIANCE_DEF.format(
                        'covariant'), context)
                    return None
            elif param_name == 'contravariant':
                if (isinstance(param_value, NameExpr)
                        and param_value.name in ('True', 'False')):
                    contravariant = param_value.name == 'True'
                else:
                    self.fail(message_registry.TYPEVAR_VARIANCE_DEF.format(
                        'contravariant'), context)
                    return None
            elif param_name == 'bound':
                if has_values:
                    self.fail(message_registry.TYPEVAR_VALUE_WITH_BOUND_DISALLOWED, context)
                    return None
                try:
                    # We want to use our custom error message below, so we suppress
                    # the default error message for invalid types here.
                    analyzed = self.expr_to_analyzed_type(param_value,
                                                          allow_placeholder=True,
                                                          report_invalid_types=False)
                    if analyzed is None:
                        # Type variables are special: we need to place them in the symbol table
                        # soon, even if upper bound is not ready yet. Otherwise avoiding
                        # a "deadlock" in this common pattern would be tricky:
                        #     T = TypeVar('T', bound=Custom[Any])
                        #     class Custom(Generic[T]):
                        #         ...
                        analyzed = PlaceholderType(None, [], context.line)
                    upper_bound = get_proper_type(analyzed)
                    if isinstance(upper_bound, AnyType) and upper_bound.is_from_error:
                        self.fail(message_registry.TYPEVAR_BOUND_MUST_BE_TYPE, param_value)
                        # Note: we do not return 'None' here -- we want to continue
                        # using the AnyType as the upper bound.
                except TypeTranslationError:
                    self.fail(message_registry.TYPEVAR_BOUND_MUST_BE_TYPE, param_value)
                    return None
            elif param_name == 'values':
                # Probably using obsolete syntax with values=(...). Explain the current syntax.
                self.fail(message_registry.TYPEVAR_VALUES_ARG_UNSUPPORTED, context)
                self.fail(message_registry.USE_NEW_TYPEVAR_SYNTAX, context)
                return None
            else:
                self.fail(message_registry.TYPEVAR_UNEXPECTED_ARG_NAMED.format(param_name),
                          context)
                return None

        if covariant and contravariant:
            self.fail(message_registry.TYPEVAR_COVARIANT_AND_CONTRAVARIANT, context)
            return None
        elif num_values == 1:
            self.fail(message_registry.TYPEVAR_SINGLE_CONSTRAINT, context)
            return None
        elif covariant:
            variance = COVARIANT
        elif contravariant:
            variance = CONTRAVARIANT
        else:
            variance = INVARIANT
        return variance, upper_bound

    def process_paramspec_declaration(self, s: AssignmentStmt) -> bool:
        """Checks if s declares a ParamSpec; if yes, store it in symbol table.

        Return True if this looks like a ParamSpec (maybe with errors), otherwise return False.

        In the future, ParamSpec may accept bounds and variance arguments, in which
        case more aggressive sharing of code with process_typevar_declaration should be pursued.
        """
        call = self.get_typevarlike_declaration(
            s, ("typing_extensions.ParamSpec", "typing.ParamSpec")
        )
        if not call:
            return False

        lvalue = s.lvalues[0]
        assert isinstance(lvalue, NameExpr)
        if s.type:
            self.fail(message_registry.CANNOT_DECLARE_TYPE_OF_PARAMSPEC, s)
            return False

        name = lvalue.name
        if not self.check_typevarlike_name(call, name, s):
            return False

        # ParamSpec is different from a regular TypeVar:
        # arguments are not semantically valid. But, allowed in runtime.
        # So, we need to warn users about possible invalid usage.
        if len(call.args) > 1:
            self.fail(
                "Only the first argument to ParamSpec has defined semantics",
                s,
            )

        # PEP 612 reserves the right to define bound, covariant and contravariant arguments to
        # ParamSpec in a later PEP. If and when that happens, we should do something
        # on the lines of process_typevar_parameters

        if not call.analyzed:
            paramspec_var = ParamSpecExpr(
                name, self.qualified_name(name), self.object_type(), INVARIANT
            )
            paramspec_var.line = call.line
            call.analyzed = paramspec_var
        else:
            assert isinstance(call.analyzed, ParamSpecExpr)
        self.add_symbol(name, call.analyzed, s)
        return True

    def basic_new_typeinfo(self, name: str,
                           basetype_or_fallback: Instance,
                           line: int) -> TypeInfo:
        if self.is_func_scope() and not self.type and '@' not in name:
            name += '@' + str(line)
        class_def = ClassDef(name, Block([]))
        if self.is_func_scope() and not self.type:
            # Full names of generated classes should always be prefixed with the module names
            # even if they are nested in a function, since these classes will be (de-)serialized.
            # (Note that the caller should append @line to the name to avoid collisions.)
            # TODO: clean this up, see #6422.
            class_def.fullname = self.cur_mod_id + '.' + self.qualified_name(name)
        else:
            class_def.fullname = self.qualified_name(name)

        info = TypeInfo(SymbolTable(), class_def, self.cur_mod_id)
        class_def.info = info
        mro = basetype_or_fallback.type.mro
        if not mro:
            # Forward reference, MRO should be recalculated in third pass.
            mro = [basetype_or_fallback.type, self.object_type().type]
        info.mro = [info] + mro
        info.bases = [basetype_or_fallback]
        return info

    def analyze_value_types(self, items: List[Expression]) -> List[Type]:
        """Analyze types from values expressions in type variable definition."""
        result: List[Type] = []
        for node in items:
            try:
                analyzed = self.anal_type(self.expr_to_unanalyzed_type(node),
                                          allow_placeholder=True)
                if analyzed is None:
                    # Type variables are special: we need to place them in the symbol table
                    # soon, even if some value is not ready yet, see process_typevar_parameters()
                    # for an example.
                    analyzed = PlaceholderType(None, [], node.line)
                result.append(analyzed)
            except TypeTranslationError:
                self.fail(message_registry.TYPE_EXPECTED, node)
                result.append(AnyType(TypeOfAny.from_error))
        return result

    def check_classvar(self, s: AssignmentStmt) -> None:
        """Check if assignment defines a class variable."""
        lvalue = s.lvalues[0]
        if len(s.lvalues) != 1 or not isinstance(lvalue, RefExpr):
            return
        if not s.type or not self.is_classvar(s.type):
            return
        if self.is_class_scope() and isinstance(lvalue, NameExpr):
            node = lvalue.node
            if isinstance(node, Var):
                node.is_classvar = True
            analyzed = self.anal_type(s.type)
            if analyzed is not None and get_type_vars(analyzed):
                # This means that we have a type var defined inside of a ClassVar.
                # This is not allowed by PEP526.
                # See https://github.com/python/mypy/issues/11538
                self.fail(message_registry.CLASS_VAR_WITH_TYPEVARS, s)
        elif not isinstance(lvalue, MemberExpr) or self.is_self_member_ref(lvalue):
            # In case of member access, report error only when assigning to self
            # Other kinds of member assignments should be already reported
            self.fail_invalid_classvar(lvalue)

    def is_classvar(self, typ: Type) -> bool:
        if not isinstance(typ, UnboundType):
            return False
        sym = self.lookup_qualified(typ.name, typ)
        if not sym or not sym.node:
            return False
        return sym.node.fullname == 'typing.ClassVar'

    def is_final_type(self, typ: Optional[Type]) -> bool:
        if not isinstance(typ, UnboundType):
            return False
        sym = self.lookup_qualified(typ.name, typ)
        if not sym or not sym.node:
            return False
        return sym.node.fullname in FINAL_TYPE_NAMES

    def fail_invalid_classvar(self, context: Context) -> None:
        self.fail(message_registry.CLASSVAR_OUTSIDE_CLASS_BODY, context)

    def process_module_assignment(self, lvals: List[Lvalue], rval: Expression,
                                  ctx: AssignmentStmt) -> None:
        """Propagate module references across assignments.

        Recursively handles the simple form of iterable unpacking; doesn't
        handle advanced unpacking with *rest, dictionary unpacking, etc.

        In an expression like x = y = z, z is the rval and lvals will be [x,
        y].

        """
        if (isinstance(rval, (TupleExpr, ListExpr))
                and all(isinstance(v, TupleExpr) for v in lvals)):
            # rval and all lvals are either list or tuple, so we are dealing
            # with unpacking assignment like `x, y = a, b`. Mypy didn't
            # understand our all(isinstance(...)), so cast them as TupleExpr
            # so mypy knows it is safe to access their .items attribute.
            seq_lvals = cast(List[TupleExpr], lvals)
            # given an assignment like:
            #     (x, y) = (m, n) = (a, b)
            # we now have:
            #     seq_lvals = [(x, y), (m, n)]
            #     seq_rval = (a, b)
            # We now zip this into:
            #     elementwise_assignments = [(a, x, m), (b, y, n)]
            # where each elementwise assignment includes one element of rval and the
            # corresponding element of each lval. Basically we unpack
            #     (x, y) = (m, n) = (a, b)
            # into elementwise assignments
            #     x = m = a
            #     y = n = b
            # and then we recursively call this method for each of those assignments.
            # If the rval and all lvals are not all of the same length, zip will just ignore
            # extra elements, so no error will be raised here; mypy will later complain
            # about the length mismatch in type-checking.
            elementwise_assignments = zip(rval.items, *[v.items for v in seq_lvals])
            for rv, *lvs in elementwise_assignments:
                self.process_module_assignment(lvs, rv, ctx)
        elif isinstance(rval, RefExpr):
            rnode = self.lookup_type_node(rval)
            if rnode and isinstance(rnode.node, MypyFile):
                for lval in lvals:
                    if not isinstance(lval, RefExpr):
                        continue
                    # respect explicitly annotated type
                    if (isinstance(lval.node, Var) and lval.node.type is not None):
                        continue

                    # We can handle these assignments to locals and to self
                    if isinstance(lval, NameExpr):
                        lnode = self.current_symbol_table().get(lval.name)
                    elif isinstance(lval, MemberExpr) and self.is_self_member_ref(lval):
                        assert self.type is not None
                        lnode = self.type.names.get(lval.name)
                    else:
                        continue

                    if lnode:
                        if isinstance(lnode.node, MypyFile) and lnode.node is not rnode.node:
                            assert isinstance(lval, (NameExpr, MemberExpr))
                            self.fail(message_registry.MULTIPLE_MODULE_ASSIGNMENT
                                      .format(lval.name),
                                      ctx)
                        # never create module alias except on initial var definition
                        elif lval.is_inferred_def:
                            assert rnode.node is not None
                            lnode.node = rnode.node

    def process__all__(self, s: AssignmentStmt) -> None:
        """Export names if argument is a __all__ assignment."""
        if (len(s.lvalues) == 1 and isinstance(s.lvalues[0], NameExpr) and
                s.lvalues[0].name == '__all__' and s.lvalues[0].kind == GDEF and
                isinstance(s.rvalue, (ListExpr, TupleExpr))):
            self.add_exports(s.rvalue.items)

    def process__deletable__(self, s: AssignmentStmt) -> None:
        if not self.options.mypyc:
            return
        if (len(s.lvalues) == 1 and isinstance(s.lvalues[0], NameExpr) and
                s.lvalues[0].name == '__deletable__' and s.lvalues[0].kind == MDEF):
            rvalue = s.rvalue
            if not isinstance(rvalue, (ListExpr, TupleExpr)):
                self.fail(message_registry.DELETABLE_MUST_BE_WITH_LIST_OR_TUPLE, s)
                return
            items = rvalue.items
            attrs = []
            for item in items:
                if not isinstance(item, StrExpr):
                    self.fail(message_registry.DELETABLE_EXPECTED_STRING_LITERAL, item)
                else:
                    attrs.append(item.value)
            assert self.type
            self.type.deletable_attributes = attrs

    def process__slots__(self, s: AssignmentStmt) -> None:
        """
        Processing ``__slots__`` if defined in type.

        See: https://docs.python.org/3/reference/datamodel.html#slots
        """
        # Later we can support `__slots__` defined as `__slots__ = other = ('a', 'b')`
        if (isinstance(self.type, TypeInfo) and
                len(s.lvalues) == 1 and isinstance(s.lvalues[0], NameExpr) and
                s.lvalues[0].name == '__slots__' and s.lvalues[0].kind == MDEF):

            # We understand `__slots__` defined as string, tuple, list, set, and dict:
            if not isinstance(s.rvalue, (StrExpr, ListExpr, TupleExpr, SetExpr, DictExpr)):
                # For example, `__slots__` can be defined as a variable,
                # we don't support it for now.
                return

            if any(p.slots is None for p in self.type.mro[1:-1]):
                # At least one type in mro (excluding `self` and `object`)
                # does not have concrete `__slots__` defined. Ignoring.
                return

            concrete_slots = True
            rvalue: List[Expression] = []
            if isinstance(s.rvalue, StrExpr):
                rvalue.append(s.rvalue)
            elif isinstance(s.rvalue, (ListExpr, TupleExpr, SetExpr)):
                rvalue.extend(s.rvalue.items)
            else:
                # We have a special treatment of `dict` with possible `{**kwargs}` usage.
                # In this case we consider all `__slots__` to be non-concrete.
                for key, _ in s.rvalue.items:
                    if concrete_slots and key is not None:
                        rvalue.append(key)
                    else:
                        concrete_slots = False

            slots = []
            for item in rvalue:
                # Special case for `'__dict__'` value:
                # when specified it will still allow any attribute assignment.
                if isinstance(item, StrExpr) and item.value != '__dict__':
                    slots.append(item.value)
                else:
                    concrete_slots = False
            if not concrete_slots:
                # Some slot items are dynamic, we don't want any false positives,
                # so, we just pretend that this type does not have any slots at all.
                return

            # We need to copy all slots from super types:
            for super_type in self.type.mro[1:-1]:
                assert super_type.slots is not None
                slots.extend(super_type.slots)
            self.type.slots = set(slots)

    #
    # Misc statements
    #

    def visit_block(self, b: Block) -> None:
        if b.is_unreachable:
            return
        self.block_depth[-1] += 1
        for s in b.body:
            self.accept(s)
        self.block_depth[-1] -= 1

    def visit_block_maybe(self, b: Optional[Block]) -> None:
        if b:
            self.visit_block(b)

    def visit_expression_stmt(self, s: ExpressionStmt) -> None:
        self.statement = s
        s.expr.accept(self)

    def visit_return_stmt(self, s: ReturnStmt) -> None:
        self.statement = s
        if not self.is_func_scope():
            self.fail(message_registry.RETURN_OUTSIDE_FUNCTION, s)
        if s.expr:
            s.expr.accept(self)

    def visit_raise_stmt(self, s: RaiseStmt) -> None:
        self.statement = s
        if s.expr:
            s.expr.accept(self)
        if s.from_expr:
            s.from_expr.accept(self)

    def visit_assert_stmt(self, s: AssertStmt) -> None:
        self.statement = s
        if s.expr:
            s.expr.accept(self)
        if s.msg:
            s.msg.accept(self)

    def visit_operator_assignment_stmt(self,
                                       s: OperatorAssignmentStmt) -> None:
        self.statement = s
        s.lvalue.accept(self)
        s.rvalue.accept(self)
        if (isinstance(s.lvalue, NameExpr) and s.lvalue.name == '__all__' and
                s.lvalue.kind == GDEF and isinstance(s.rvalue, (ListExpr, TupleExpr))):
            self.add_exports(s.rvalue.items)

    def visit_while_stmt(self, s: WhileStmt) -> None:
        self.statement = s
        s.expr.accept(self)
        self.loop_depth += 1
        s.body.accept(self)
        self.loop_depth -= 1
        self.visit_block_maybe(s.else_body)

    def visit_for_stmt(self, s: ForStmt) -> None:
        self.statement = s
        s.expr.accept(self)

        # Bind index variables and check if they define new names.
        self.analyze_lvalue(s.index, explicit_type=s.index_type is not None)
        if s.index_type:
            if self.is_classvar(s.index_type):
                self.fail_invalid_classvar(s.index)
            allow_tuple_literal = isinstance(s.index, TupleExpr)
            analyzed = self.anal_type(s.index_type, allow_tuple_literal=allow_tuple_literal)
            if analyzed is not None:
                self.store_declared_types(s.index, analyzed)
                s.index_type = analyzed

        self.loop_depth += 1
        self.visit_block(s.body)
        self.loop_depth -= 1

        self.visit_block_maybe(s.else_body)

    def visit_break_stmt(self, s: BreakStmt) -> None:
        self.statement = s
        if self.loop_depth == 0:
            self.fail(message_registry.BREAK_OUTSIDE_LOOP, s, serious=True, blocker=True)

    def visit_continue_stmt(self, s: ContinueStmt) -> None:
        self.statement = s
        if self.loop_depth == 0:
            self.fail(message_registry.CONTINUE_OUTSIDE_LOOP, s, serious=True, blocker=True)

    def visit_if_stmt(self, s: IfStmt) -> None:
        self.statement = s
        infer_reachability_of_if_statement(s, self.options)
        for i in range(len(s.expr)):
            s.expr[i].accept(self)
            self.visit_block(s.body[i])
        self.visit_block_maybe(s.else_body)

    def visit_try_stmt(self, s: TryStmt) -> None:
        self.statement = s
        self.analyze_try_stmt(s, self)

    def analyze_try_stmt(self, s: TryStmt, visitor: NodeVisitor[None]) -> None:
        s.body.accept(visitor)
        for type, var, handler in zip(s.types, s.vars, s.handlers):
            if type:
                type.accept(visitor)
            if var:
                self.analyze_lvalue(var)
            handler.accept(visitor)
        if s.else_body:
            s.else_body.accept(visitor)
        if s.finally_body:
            s.finally_body.accept(visitor)

    def visit_with_stmt(self, s: WithStmt) -> None:
        self.statement = s
        types: List[Type] = []

        if s.unanalyzed_type:
            assert isinstance(s.unanalyzed_type, ProperType)
            actual_targets = [t for t in s.target if t is not None]
            if len(actual_targets) == 0:
                # We have a type for no targets
                self.fail(message_registry.WITH_HAS_NO_TARGETS, s)
            elif len(actual_targets) == 1:
                # We have one target and one type
                types = [s.unanalyzed_type]
            elif isinstance(s.unanalyzed_type, TupleType):
                # We have multiple targets and multiple types
                if len(actual_targets) == len(s.unanalyzed_type.items):
                    types = s.unanalyzed_type.items.copy()
                else:
                    # But it's the wrong number of items
                    self.fail(message_registry.WITH_INCOMPATIBLE_TARGET_COUNT, s)
            else:
                # We have multiple targets and one type
                self.fail(message_registry.WITH_MULTIPLE_TYPES_EXPECTED, s)

        new_types: List[Type] = []
        for e, n in zip(s.expr, s.target):
            e.accept(self)
            if n:
                self.analyze_lvalue(n, explicit_type=s.unanalyzed_type is not None)

                # Since we have a target, pop the next type from types
                if types:
                    t = types.pop(0)
                    if self.is_classvar(t):
                        self.fail_invalid_classvar(n)
                    allow_tuple_literal = isinstance(n, TupleExpr)
                    analyzed = self.anal_type(t, allow_tuple_literal=allow_tuple_literal)
                    if analyzed is not None:
                        # TODO: Deal with this better
                        new_types.append(analyzed)
                        self.store_declared_types(n, analyzed)

        s.analyzed_types = new_types

        self.visit_block(s.body)

    def visit_del_stmt(self, s: DelStmt) -> None:
        self.statement = s
        s.expr.accept(self)
        if not self.is_valid_del_target(s.expr):
            self.fail(message_registry.INVALID_DELETE_TARGET, s)

    def is_valid_del_target(self, s: Expression) -> bool:
        if isinstance(s, (IndexExpr, NameExpr, MemberExpr)):
            return True
        elif isinstance(s, (TupleExpr, ListExpr)):
            return all(self.is_valid_del_target(item) for item in s.items)
        else:
            return False

    def visit_global_decl(self, g: GlobalDecl) -> None:
        self.statement = g
        for name in g.names:
            if name in self.nonlocal_decls[-1]:
                self.fail(message_registry.NAME_IS_NONLOCAL_AND_GLOBAL.format(name), g)
            self.global_decls[-1].add(name)

    def visit_nonlocal_decl(self, d: NonlocalDecl) -> None:
        self.statement = d
        if not self.is_func_scope():
            self.fail(message_registry.NONLOCAL_AT_MODULE_LEVEL, d)
        else:
            for name in d.names:
                for table in reversed(self.locals[:-1]):
                    if table is not None and name in table:
                        break
                else:
                    self.fail(message_registry.NONLOCAL_NO_BINDING_FOUND.format(name), d)

                if self.locals[-1] is not None and name in self.locals[-1]:
                    self.fail(message_registry.LOCAL_DEFINITION_BEFORE_NONLOCAL.format(name), d)

                if name in self.global_decls[-1]:
                    self.fail(message_registry.NAME_IS_NONLOCAL_AND_GLOBAL.format(name), d)
                self.nonlocal_decls[-1].add(name)

    def visit_print_stmt(self, s: PrintStmt) -> None:
        self.statement = s
        for arg in s.args:
            arg.accept(self)
        if s.target:
            s.target.accept(self)

    def visit_exec_stmt(self, s: ExecStmt) -> None:
        self.statement = s
        s.expr.accept(self)
        if s.globals:
            s.globals.accept(self)
        if s.locals:
            s.locals.accept(self)

    def visit_match_stmt(self, s: MatchStmt) -> None:
        self.statement = s
        infer_reachability_of_match_statement(s, self.options)
        s.subject.accept(self)
        for i in range(len(s.patterns)):
            s.patterns[i].accept(self)
            guard = s.guards[i]
            if guard is not None:
                guard.accept(self)
            self.visit_block(s.bodies[i])

    #
    # Expressions
    #

    def visit_name_expr(self, expr: NameExpr) -> None:
        n = self.lookup(expr.name, expr)
        if n:
            self.bind_name_expr(expr, n)

    def bind_name_expr(self, expr: NameExpr, sym: SymbolTableNode) -> None:
        """Bind name expression to a symbol table node."""
        if isinstance(sym.node, TypeVarExpr) and self.tvar_scope.get_binding(sym):
            self.fail(message_registry.NAME_ONLY_VALID_IN_TYPE_CONTEXT.format(expr.name), expr)
        elif isinstance(sym.node, PlaceholderNode):
            self.process_placeholder(expr.name, 'name', expr)
        else:
            expr.kind = sym.kind
            expr.node = sym.node
            expr.fullname = sym.fullname

    def visit_super_expr(self, expr: SuperExpr) -> None:
        if not self.type and not expr.call.args:
            self.fail(message_registry.SUPER_OUTSIDE_CLASS, expr)
            return
        expr.info = self.type
        for arg in expr.call.args:
            arg.accept(self)

    def visit_tuple_expr(self, expr: TupleExpr) -> None:
        for item in expr.items:
            if isinstance(item, StarExpr):
                item.valid = True
            item.accept(self)

    def visit_list_expr(self, expr: ListExpr) -> None:
        for item in expr.items:
            if isinstance(item, StarExpr):
                item.valid = True
            item.accept(self)

    def visit_set_expr(self, expr: SetExpr) -> None:
        for item in expr.items:
            if isinstance(item, StarExpr):
                item.valid = True
            item.accept(self)

    def visit_dict_expr(self, expr: DictExpr) -> None:
        for key, value in expr.items:
            if key is not None:
                key.accept(self)
            value.accept(self)

    def visit_star_expr(self, expr: StarExpr) -> None:
        if not expr.valid:
            # XXX TODO Change this error message
            self.fail(message_registry.INVALID_STAR_EXPRESSION, expr)
        else:
            expr.expr.accept(self)

    def visit_yield_from_expr(self, e: YieldFromExpr) -> None:
<<<<<<< HEAD
        if not self.is_func_scope():  # not sure
            self.fail(message_registry.YIELD_FROM_OUTSIDE_FUNC, e, serious=True, blocker=True)
        else:
            if self.function_stack[-1].is_coroutine:
                self.fail(message_registry.YIELD_FROM_IN_ASYNC_FUNC, e, serious=True, blocker=True)
            else:
                self.function_stack[-1].is_generator = True
=======
        if not self.is_func_scope():
            self.fail('"yield from" outside function', e, serious=True, blocker=True)
        elif self.is_comprehension_stack[-1]:
            self.fail('"yield from" inside comprehension or generator expression',
                      e, serious=True, blocker=True)
        elif self.function_stack[-1].is_coroutine:
            self.fail('"yield from" in async function', e, serious=True, blocker=True)
        else:
            self.function_stack[-1].is_generator = True
>>>>>>> 872c03da
        if e.expr:
            e.expr.accept(self)

    def visit_call_expr(self, expr: CallExpr) -> None:
        """Analyze a call expression.

        Some call expressions are recognized as special forms, including
        cast(...).
        """
        expr.callee.accept(self)
        if refers_to_fullname(expr.callee, 'typing.cast'):
            # Special form cast(...).
            if not self.check_fixed_args(expr, 2, 'cast'):
                return
            # Translate first argument to an unanalyzed type.
            try:
                target = self.expr_to_unanalyzed_type(expr.args[0])
            except TypeTranslationError:
                self.fail(message_registry.CAST_TARGET_IS_NOT_TYPE, expr)
                return
            # Piggyback CastExpr object to the CallExpr object; it takes
            # precedence over the CallExpr semantics.
            expr.analyzed = CastExpr(expr.args[1], target)
            expr.analyzed.line = expr.line
            expr.analyzed.column = expr.column
            expr.analyzed.accept(self)
        elif refers_to_fullname(expr.callee, REVEAL_TYPE_NAMES):
            if not self.check_fixed_args(expr, 1, 'reveal_type'):
                return
            expr.analyzed = RevealExpr(kind=REVEAL_TYPE, expr=expr.args[0])
            expr.analyzed.line = expr.line
            expr.analyzed.column = expr.column
            expr.analyzed.accept(self)
        elif refers_to_fullname(expr.callee, 'builtins.reveal_locals'):
            # Store the local variable names into the RevealExpr for use in the
            # type checking pass
            local_nodes: List[Var] = []
            if self.is_module_scope():
                # try to determine just the variable declarations in module scope
                # self.globals.values() contains SymbolTableNode's
                # Each SymbolTableNode has an attribute node that is nodes.Var
                # look for variable nodes that marked as is_inferred
                # Each symboltable node has a Var node as .node
                local_nodes = [n.node
                               for name, n in self.globals.items()
                               if getattr(n.node, 'is_inferred', False)
                               and isinstance(n.node, Var)]
            elif self.is_class_scope():
                # type = None  # type: Optional[TypeInfo]
                if self.type is not None:
                    local_nodes = [st.node
                                   for st in self.type.names.values()
                                   if isinstance(st.node, Var)]
            elif self.is_func_scope():
                # locals = None  # type: List[Optional[SymbolTable]]
                if self.locals is not None:
                    symbol_table = self.locals[-1]
                    if symbol_table is not None:
                        local_nodes = [st.node
                                       for st in symbol_table.values()
                                       if isinstance(st.node, Var)]
            expr.analyzed = RevealExpr(kind=REVEAL_LOCALS, local_nodes=local_nodes)
            expr.analyzed.line = expr.line
            expr.analyzed.column = expr.column
            expr.analyzed.accept(self)
        elif refers_to_fullname(expr.callee, 'typing.Any'):
            # Special form Any(...) no longer supported.
            self.fail(message_registry.ANY_CALL_UNSUPPORTED, expr)
        elif refers_to_fullname(expr.callee, 'typing._promote'):
            # Special form _promote(...).
            if not self.check_fixed_args(expr, 1, '_promote'):
                return
            # Translate first argument to an unanalyzed type.
            try:
                target = self.expr_to_unanalyzed_type(expr.args[0])
            except TypeTranslationError:
                self.fail(message_registry.PROMOTE_ARG_EXPECTED_TYPE, expr)
                return
            expr.analyzed = PromoteExpr(target)
            expr.analyzed.line = expr.line
            expr.analyzed.accept(self)
        elif refers_to_fullname(expr.callee, 'builtins.dict'):
            expr.analyzed = self.translate_dict_call(expr)
        elif refers_to_fullname(expr.callee, 'builtins.divmod'):
            if not self.check_fixed_args(expr, 2, 'divmod'):
                return
            expr.analyzed = OpExpr('divmod', expr.args[0], expr.args[1])
            expr.analyzed.line = expr.line
            expr.analyzed.accept(self)
        else:
            # Normal call expression.
            for a in expr.args:
                a.accept(self)

            if (isinstance(expr.callee, MemberExpr) and
                    isinstance(expr.callee.expr, NameExpr) and
                    expr.callee.expr.name == '__all__' and
                    expr.callee.expr.kind == GDEF and
                    expr.callee.name in ('append', 'extend')):
                if expr.callee.name == 'append' and expr.args:
                    self.add_exports(expr.args[0])
                elif (expr.callee.name == 'extend' and expr.args and
                        isinstance(expr.args[0], (ListExpr, TupleExpr))):
                    self.add_exports(expr.args[0].items)

    def translate_dict_call(self, call: CallExpr) -> Optional[DictExpr]:
        """Translate 'dict(x=y, ...)' to {'x': y, ...} and 'dict()' to {}.

        For other variants of dict(...), return None.
        """
        if not all(kind == ARG_NAMED for kind in call.arg_kinds):
            # Must still accept those args.
            for a in call.args:
                a.accept(self)
            return None
        expr = DictExpr([(StrExpr(cast(str, key)), value)  # since they are all ARG_NAMED
                         for key, value in zip(call.arg_names, call.args)])
        expr.set_line(call)
        expr.accept(self)
        return expr

    def check_fixed_args(self, expr: CallExpr, numargs: int,
                         name: str) -> bool:
        """Verify that expr has specified number of positional args.

        Return True if the arguments are valid.
        """
        s = 's'
        if numargs == 1:
            s = ''
        if len(expr.args) != numargs:
            self.fail(message_registry.ARG_COUNT_MISMATCH.format(name, numargs, s), expr)
            return False
        if expr.arg_kinds != [ARG_POS] * numargs:
            self.fail(message_registry.POS_ARG_COUNT_MISMATCH.format(name, numargs, s), expr)
            return False
        return True

    def visit_member_expr(self, expr: MemberExpr) -> None:
        base = expr.expr
        base.accept(self)
        if isinstance(base, RefExpr) and isinstance(base.node, MypyFile):
            # Handle module attribute.
            sym = self.get_module_symbol(base.node, expr.name)
            if sym:
                if isinstance(sym.node, PlaceholderNode):
                    self.process_placeholder(expr.name, 'attribute', expr)
                    return
                expr.kind = sym.kind
                expr.fullname = sym.fullname
                expr.node = sym.node
        elif isinstance(base, RefExpr):
            # This branch handles the case C.bar (or cls.bar or self.bar inside
            # a classmethod/method), where C is a class and bar is a type
            # definition or a module resulting from `import bar` (or a module
            # assignment) inside class C. We look up bar in the class' TypeInfo
            # namespace.  This is done only when bar is a module or a type;
            # other things (e.g. methods) are handled by other code in
            # checkmember.
            type_info = None
            if isinstance(base.node, TypeInfo):
                # C.bar where C is a class
                type_info = base.node
            elif isinstance(base.node, Var) and self.type and self.function_stack:
                # check for self.bar or cls.bar in method/classmethod
                func_def = self.function_stack[-1]
                if not func_def.is_static and isinstance(func_def.type, CallableType):
                    formal_arg = func_def.type.argument_by_name(base.node.name)
                    if formal_arg and formal_arg.pos == 0:
                        type_info = self.type
            elif isinstance(base.node, TypeAlias) and base.node.no_args:
                assert isinstance(base.node.target, ProperType)
                if isinstance(base.node.target, Instance):
                    type_info = base.node.target.type

            if type_info:
                n = type_info.names.get(expr.name)
                if n is not None and isinstance(n.node, (MypyFile, TypeInfo, TypeAlias)):
                    if not n:
                        return
                    expr.kind = n.kind
                    expr.fullname = n.fullname
                    expr.node = n.node

    def visit_op_expr(self, expr: OpExpr) -> None:
        expr.left.accept(self)

        if expr.op in ('and', 'or'):
            inferred = infer_condition_value(expr.left, self.options)
            if ((inferred in (ALWAYS_FALSE, MYPY_FALSE) and expr.op == 'and') or
                    (inferred in (ALWAYS_TRUE, MYPY_TRUE) and expr.op == 'or')):
                expr.right_unreachable = True
                return
            elif ((inferred in (ALWAYS_TRUE, MYPY_TRUE) and expr.op == 'and') or
                    (inferred in (ALWAYS_FALSE, MYPY_FALSE) and expr.op == 'or')):
                expr.right_always = True

        expr.right.accept(self)

    def visit_comparison_expr(self, expr: ComparisonExpr) -> None:
        for operand in expr.operands:
            operand.accept(self)

    def visit_unary_expr(self, expr: UnaryExpr) -> None:
        expr.expr.accept(self)

    def visit_index_expr(self, expr: IndexExpr) -> None:
        base = expr.base
        base.accept(self)
        if (isinstance(base, RefExpr)
                and isinstance(base.node, TypeInfo)
                and not base.node.is_generic()):
            expr.index.accept(self)
        elif ((isinstance(base, RefExpr) and isinstance(base.node, TypeAlias))
              or refers_to_class_or_function(base)):
            # We need to do full processing on every iteration, since some type
            # arguments may contain placeholder types.
            self.analyze_type_application(expr)
        else:
            expr.index.accept(self)

    def analyze_type_application(self, expr: IndexExpr) -> None:
        """Analyze special form -- type application (either direct or via type aliasing)."""
        types = self.analyze_type_application_args(expr)
        if types is None:
            return
        base = expr.base
        expr.analyzed = TypeApplication(base, types)
        expr.analyzed.line = expr.line
        expr.analyzed.column = expr.column
        # Types list, dict, set are not subscriptable, prohibit this if
        # subscripted either via type alias...
        if isinstance(base, RefExpr) and isinstance(base.node, TypeAlias):
            alias = base.node
            target = get_proper_type(alias.target)
            if isinstance(target, Instance):
                name = target.type.fullname
                if (alias.no_args and  # this avoids bogus errors for already reported aliases
                        name in get_nongen_builtins(self.options.python_version) and
                        not self.is_stub_file and
                        not alias.normalized):
                    self.fail(no_subscript_builtin_alias(name, propose_alt=False), expr)
        # ...or directly.
        else:
            n = self.lookup_type_node(base)
            if (n and n.fullname in get_nongen_builtins(self.options.python_version) and
                    not self.is_stub_file):
                self.fail(no_subscript_builtin_alias(n.fullname, propose_alt=False), expr)

    def analyze_type_application_args(self, expr: IndexExpr) -> Optional[List[Type]]:
        """Analyze type arguments (index) in a type application.

        Return None if anything was incomplete.
        """
        index = expr.index
        tag = self.track_incomplete_refs()
        self.analyze_type_expr(index)
        if self.found_incomplete_ref(tag):
            return None
        types: List[Type] = []
        if isinstance(index, TupleExpr):
            items = index.items
            is_tuple = isinstance(expr.base, RefExpr) and expr.base.fullname == 'builtins.tuple'
            if is_tuple and len(items) == 2 and isinstance(items[-1], EllipsisExpr):
                items = items[:-1]
        else:
            items = [index]
        for item in items:
            try:
                typearg = self.expr_to_unanalyzed_type(item)
            except TypeTranslationError:
                self.fail(message_registry.TYPE_EXPECTED_IN_BRACKETS, expr)
                return None
            # We always allow unbound type variables in IndexExpr, since we
            # may be analysing a type alias definition rvalue. The error will be
            # reported elsewhere if it is not the case.
            analyzed = self.anal_type(typearg, allow_unbound_tvars=True,
                                      allow_placeholder=True)
            if analyzed is None:
                return None
            types.append(analyzed)
        return types

    def visit_slice_expr(self, expr: SliceExpr) -> None:
        if expr.begin_index:
            expr.begin_index.accept(self)
        if expr.end_index:
            expr.end_index.accept(self)
        if expr.stride:
            expr.stride.accept(self)

    def visit_cast_expr(self, expr: CastExpr) -> None:
        expr.expr.accept(self)
        analyzed = self.anal_type(expr.type)
        if analyzed is not None:
            expr.type = analyzed

    def visit_reveal_expr(self, expr: RevealExpr) -> None:
        if expr.kind == REVEAL_TYPE:
            if expr.expr is not None:
                expr.expr.accept(self)
        else:
            # Reveal locals doesn't have an inner expression, there's no
            # need to traverse inside it
            pass

    def visit_type_application(self, expr: TypeApplication) -> None:
        expr.expr.accept(self)
        for i in range(len(expr.types)):
            analyzed = self.anal_type(expr.types[i])
            if analyzed is not None:
                expr.types[i] = analyzed

    def visit_list_comprehension(self, expr: ListComprehension) -> None:
        expr.generator.accept(self)

    def visit_set_comprehension(self, expr: SetComprehension) -> None:
        expr.generator.accept(self)

    def visit_dictionary_comprehension(self, expr: DictionaryComprehension) -> None:
        with self.enter(expr):
            self.analyze_comp_for(expr)
            expr.key.accept(self)
            expr.value.accept(self)
        self.analyze_comp_for_2(expr)

    def visit_generator_expr(self, expr: GeneratorExpr) -> None:
        with self.enter(expr):
            self.analyze_comp_for(expr)
            expr.left_expr.accept(self)
        self.analyze_comp_for_2(expr)

    def analyze_comp_for(self, expr: Union[GeneratorExpr,
                                           DictionaryComprehension]) -> None:
        """Analyses the 'comp_for' part of comprehensions (part 1).

        That is the part after 'for' in (x for x in l if p). This analyzes
        variables and conditions which are analyzed in a local scope.
        """
        for i, (index, sequence, conditions) in enumerate(zip(expr.indices,
                                                              expr.sequences,
                                                              expr.condlists)):
            if i > 0:
                sequence.accept(self)
            # Bind index variables.
            self.analyze_lvalue(index)
            for cond in conditions:
                cond.accept(self)

    def analyze_comp_for_2(self, expr: Union[GeneratorExpr,
                                             DictionaryComprehension]) -> None:
        """Analyses the 'comp_for' part of comprehensions (part 2).

        That is the part after 'for' in (x for x in l if p). This analyzes
        the 'l' part which is analyzed in the surrounding scope.
        """
        expr.sequences[0].accept(self)

    def visit_lambda_expr(self, expr: LambdaExpr) -> None:
        self.analyze_arg_initializers(expr)
        self.analyze_function_body(expr)

    def visit_conditional_expr(self, expr: ConditionalExpr) -> None:
        expr.if_expr.accept(self)
        expr.cond.accept(self)
        expr.else_expr.accept(self)

    def visit_backquote_expr(self, expr: BackquoteExpr) -> None:
        expr.expr.accept(self)

    def visit__promote_expr(self, expr: PromoteExpr) -> None:
        analyzed = self.anal_type(expr.type)
        if analyzed is not None:
            expr.type = analyzed

    def visit_yield_expr(self, e: YieldExpr) -> None:
        if not self.is_func_scope():
<<<<<<< HEAD
            self.fail(message_registry.YIELD_OUTSIDE_FUNC, expr, serious=True, blocker=True)
        else:
            if self.function_stack[-1].is_coroutine:
                if self.options.python_version < (3, 6):
                    self.fail(message_registry.YIELD_IN_ASYNC_FUNC, expr, serious=True,
                              blocker=True)
                else:
                    self.function_stack[-1].is_generator = True
                    self.function_stack[-1].is_async_generator = True
=======
            self.fail('"yield" outside function', e, serious=True, blocker=True)
        elif self.is_comprehension_stack[-1]:
            self.fail('"yield" inside comprehension or generator expression',
                      e, serious=True, blocker=True)
        elif self.function_stack[-1].is_coroutine:
            if self.options.python_version < (3, 6):
                self.fail('"yield" in async function', e, serious=True, blocker=True)
>>>>>>> 872c03da
            else:
                self.function_stack[-1].is_generator = True
                self.function_stack[-1].is_async_generator = True
        else:
            self.function_stack[-1].is_generator = True
        if e.expr:
            e.expr.accept(self)

    def visit_await_expr(self, expr: AwaitExpr) -> None:
        if not self.is_func_scope():
            self.fail(message_registry.AWAIT_OUTSIDE_FUNC, expr)
        elif not self.function_stack[-1].is_coroutine:
            self.fail(message_registry.AWAIT_OUTSIDE_COROUTINE, expr)
        expr.expr.accept(self)

    #
    # Patterns
    #

    def visit_as_pattern(self, p: AsPattern) -> None:
        if p.pattern is not None:
            p.pattern.accept(self)
        if p.name is not None:
            self.analyze_lvalue(p.name)

    def visit_or_pattern(self, p: OrPattern) -> None:
        for pattern in p.patterns:
            pattern.accept(self)

    def visit_value_pattern(self, p: ValuePattern) -> None:
        p.expr.accept(self)

    def visit_sequence_pattern(self, p: SequencePattern) -> None:
        for pattern in p.patterns:
            pattern.accept(self)

    def visit_starred_pattern(self, p: StarredPattern) -> None:
        if p.capture is not None:
            self.analyze_lvalue(p.capture)

    def visit_mapping_pattern(self, p: MappingPattern) -> None:
        for key in p.keys:
            key.accept(self)
        for value in p.values:
            value.accept(self)
        if p.rest is not None:
            self.analyze_lvalue(p.rest)

    def visit_class_pattern(self, p: ClassPattern) -> None:
        p.class_ref.accept(self)
        for pos in p.positionals:
            pos.accept(self)
        for v in p.keyword_values:
            v.accept(self)

    #
    # Lookup functions
    #

    def lookup(self, name: str, ctx: Context,
               suppress_errors: bool = False) -> Optional[SymbolTableNode]:
        """Look up an unqualified (no dots) name in all active namespaces.

        Note that the result may contain a PlaceholderNode. The caller may
        want to defer in that case.

        Generate an error if the name is not defined unless suppress_errors
        is true or the current namespace is incomplete. In the latter case
        defer.
        """
        implicit_name = False
        # 1a. Name declared using 'global x' takes precedence
        if name in self.global_decls[-1]:
            if name in self.globals:
                return self.globals[name]
            if not suppress_errors:
                self.name_not_defined(name, ctx)
            return None
        # 1b. Name declared using 'nonlocal x' takes precedence
        if name in self.nonlocal_decls[-1]:
            for table in reversed(self.locals[:-1]):
                if table is not None and name in table:
                    return table[name]
            else:
                if not suppress_errors:
                    self.name_not_defined(name, ctx)
                return None
        # 2. Class attributes (if within class definition)
        if self.type and not self.is_func_scope() and name in self.type.names:
            node = self.type.names[name]
            if not node.implicit:
                if self.is_active_symbol_in_class_body(node.node):
                    return node
            else:
                # Defined through self.x assignment
                implicit_name = True
                implicit_node = node
        # 3. Local (function) scopes
        for table in reversed(self.locals):
            if table is not None and name in table:
                return table[name]
        # 4. Current file global scope
        if name in self.globals:
            return self.globals[name]
        # 5. Builtins
        b = self.globals.get('__builtins__', None)
        if b:
            assert isinstance(b.node, MypyFile)
            table = b.node.names
            if name in table:
                if len(name) > 1 and name[0] == "_" and name[1] != "_":
                    if not suppress_errors:
                        self.name_not_defined(name, ctx)
                    return None
                node = table[name]
                return node
        # Give up.
        if not implicit_name and not suppress_errors:
            self.name_not_defined(name, ctx)
        else:
            if implicit_name:
                return implicit_node
        return None

    def is_active_symbol_in_class_body(self, node: Optional[SymbolNode]) -> bool:
        """Can a symbol defined in class body accessed at current statement?

        Only allow access to class attributes textually after
        the definition, so that it's possible to fall back to the
        outer scope. Example:

            class X: ...

            class C:
                X = X  # Initializer refers to outer scope

        Nested classes are an exception, since we want to support
        arbitrary forward references in type annotations.
        """
        # TODO: Forward reference to name imported in class body is not
        #       caught.
        assert self.statement  # we are at class scope
        return (node is None
                or self.is_textually_before_statement(node)
                or not self.is_defined_in_current_module(node.fullname)
                or isinstance(node, TypeInfo)
                or (isinstance(node, PlaceholderNode) and node.becomes_typeinfo))

    def is_textually_before_statement(self, node: SymbolNode) -> bool:
        """Check if a node is defined textually before the current statement

        Note that decorated functions' line number are the same as
        the top decorator.
        """
        assert self.statement
        line_diff = self.statement.line - node.line

        # The first branch handles reference an overloaded function variant inside itself,
        # this is a corner case where mypy technically deviates from runtime name resolution,
        # but it is fine because we want an overloaded function to be treated as a single unit.
        if self.is_overloaded_item(node, self.statement):
            return False
        elif isinstance(node, Decorator) and not node.is_overload:
            return line_diff > len(node.original_decorators)
        else:
            return line_diff > 0

    def is_overloaded_item(self, node: SymbolNode, statement: Statement) -> bool:
        """Check whether the function belongs to the overloaded variants"""
        if isinstance(node, OverloadedFuncDef) and isinstance(statement, FuncDef):
            in_items = statement in {item.func if isinstance(item, Decorator)
                                     else item for item in node.items}
            in_impl = (node.impl is not None and
                      ((isinstance(node.impl, Decorator) and statement is node.impl.func)
                       or statement is node.impl))
            return in_items or in_impl
        return False

    def is_defined_in_current_module(self, fullname: Optional[str]) -> bool:
        if fullname is None:
            return False
        return module_prefix(self.modules, fullname) == self.cur_mod_id

    def lookup_qualified(self, name: str, ctx: Context,
                         suppress_errors: bool = False) -> Optional[SymbolTableNode]:
        """Lookup a qualified name in all activate namespaces.

        Note that the result may contain a PlaceholderNode. The caller may
        want to defer in that case.

        Generate an error if the name is not defined unless suppress_errors
        is true or the current namespace is incomplete. In the latter case
        defer.
        """
        if '.' not in name:
            # Simple case: look up a short name.
            return self.lookup(name, ctx, suppress_errors=suppress_errors)
        parts = name.split('.')
        namespace = self.cur_mod_id
        sym = self.lookup(parts[0], ctx, suppress_errors=suppress_errors)
        if sym:
            for i in range(1, len(parts)):
                node = sym.node
                part = parts[i]
                if isinstance(node, TypeInfo):
                    nextsym = node.get(part)
                elif isinstance(node, MypyFile):
                    nextsym = self.get_module_symbol(node, part)
                    namespace = node.fullname
                elif isinstance(node, PlaceholderNode):
                    return sym
                elif isinstance(node, TypeAlias) and node.no_args:
                    assert isinstance(node.target, ProperType)
                    if isinstance(node.target, Instance):
                        nextsym = node.target.type.get(part)
                else:
                    if isinstance(node, Var):
                        typ = get_proper_type(node.type)
                        if isinstance(typ, AnyType):
                            # Allow access through Var with Any type without error.
                            return self.implicit_symbol(sym, name, parts[i:], typ)
                    # Lookup through invalid node, such as variable or function
                    nextsym = None
                if not nextsym or nextsym.module_hidden:
                    if not suppress_errors:
                        self.name_not_defined(name, ctx, namespace=namespace)
                    return None
                sym = nextsym
        return sym

    def lookup_type_node(self, expr: Expression) -> Optional[SymbolTableNode]:
        try:
            t = self.expr_to_unanalyzed_type(expr)
        except TypeTranslationError:
            return None
        if isinstance(t, UnboundType):
            n = self.lookup_qualified(t.name, expr, suppress_errors=True)
            return n
        return None

    def get_module_symbol(self, node: MypyFile, name: str) -> Optional[SymbolTableNode]:
        """Look up a symbol from a module.

        Return None if no matching symbol could be bound.
        """
        module = node.fullname
        names = node.names
        sym = names.get(name)
        if not sym:
            fullname = module + '.' + name
            if fullname in self.modules:
                sym = SymbolTableNode(GDEF, self.modules[fullname])
            elif self.is_incomplete_namespace(module):
                self.record_incomplete_ref()
            elif ('__getattr__' in names
                    and (node.is_stub
                         or self.options.python_version >= (3, 7))):
                gvar = self.create_getattr_var(names['__getattr__'], name, fullname)
                if gvar:
                    sym = SymbolTableNode(GDEF, gvar)
            elif self.is_missing_module(fullname):
                # We use the fullname of the original definition so that we can
                # detect whether two names refer to the same thing.
                var_type = AnyType(TypeOfAny.from_unimported_type)
                v = Var(name, type=var_type)
                v._fullname = fullname
                sym = SymbolTableNode(GDEF, v)
        elif sym.module_hidden:
            sym = None
        return sym

    def is_missing_module(self, module: str) -> bool:
        return module in self.missing_modules

    def implicit_symbol(self, sym: SymbolTableNode, name: str, parts: List[str],
                        source_type: AnyType) -> SymbolTableNode:
        """Create symbol for a qualified name reference through Any type."""
        if sym.node is None:
            basename = None
        else:
            basename = sym.node.fullname
        if basename is None:
            fullname = name
        else:
            fullname = basename + '.' + '.'.join(parts)
        var_type = AnyType(TypeOfAny.from_another_any, source_type)
        var = Var(parts[-1], var_type)
        var._fullname = fullname
        return SymbolTableNode(GDEF, var)

    def create_getattr_var(self, getattr_defn: SymbolTableNode,
                           name: str, fullname: str) -> Optional[Var]:
        """Create a dummy variable using module-level __getattr__ return type.

        If not possible, return None.

        Note that multiple Var nodes can be created for a single name. We
        can use the from_module_getattr and the fullname attributes to
        check if two dummy Var nodes refer to the same thing. Reusing Var
        nodes would require non-local mutable state, which we prefer to
        avoid.
        """
        if isinstance(getattr_defn.node, (FuncDef, Var)):
            node_type = get_proper_type(getattr_defn.node.type)
            if isinstance(node_type, CallableType):
                typ = node_type.ret_type
            else:
                typ = AnyType(TypeOfAny.from_error)
            v = Var(name, type=typ)
            v._fullname = fullname
            v.from_module_getattr = True
            return v
        return None

    def lookup_fully_qualified(self, fullname: str) -> SymbolTableNode:
        ret = self.lookup_fully_qualified_or_none(fullname)
        assert ret is not None
        return ret

    def lookup_fully_qualified_or_none(self, fullname: str) -> Optional[SymbolTableNode]:
        """Lookup a fully qualified name that refers to a module-level definition.

        Don't assume that the name is defined. This happens in the global namespace --
        the local module namespace is ignored. This does not dereference indirect
        refs.

        Note that this can't be used for names nested in class namespaces.
        """
        # TODO: unify/clean-up/simplify lookup methods, see #4157.
        # TODO: support nested classes (but consider performance impact,
        #       we might keep the module level only lookup for thing like 'builtins.int').
        assert '.' in fullname
        module, name = fullname.rsplit('.', maxsplit=1)
        if module not in self.modules:
            return None
        filenode = self.modules[module]
        result = filenode.names.get(name)
        if result is None and self.is_incomplete_namespace(module):
            # TODO: More explicit handling of incomplete refs?
            self.record_incomplete_ref()
        return result

    def object_type(self) -> Instance:
        return self.named_type('builtins.object')

    def str_type(self) -> Instance:
        return self.named_type('builtins.str')

    def named_type(self, fullname: str, args: Optional[List[Type]] = None) -> Instance:
        sym = self.lookup_fully_qualified(fullname)
        assert sym, "Internal error: attempted to construct unknown type"
        node = sym.node
        assert isinstance(node, TypeInfo)
        if args:
            # TODO: assert len(args) == len(node.defn.type_vars)
            return Instance(node, args)
        return Instance(node, [AnyType(TypeOfAny.special_form)] * len(node.defn.type_vars))

    def named_type_or_none(self, fullname: str,
                           args: Optional[List[Type]] = None) -> Optional[Instance]:
        sym = self.lookup_fully_qualified_or_none(fullname)
        if not sym or isinstance(sym.node, PlaceholderNode):
            return None
        node = sym.node
        if isinstance(node, TypeAlias):
            assert isinstance(node.target, Instance)  # type: ignore
            node = node.target.type
        assert isinstance(node, TypeInfo), node
        if args is not None:
            # TODO: assert len(args) == len(node.defn.type_vars)
            return Instance(node, args)
        return Instance(node, [AnyType(TypeOfAny.unannotated)] * len(node.defn.type_vars))

    def builtin_type(self, fully_qualified_name: str) -> Instance:
        """Legacy function -- use named_type() instead."""
        return self.named_type(fully_qualified_name)

    def lookup_current_scope(self, name: str) -> Optional[SymbolTableNode]:
        if self.locals[-1] is not None:
            return self.locals[-1].get(name)
        elif self.type is not None:
            return self.type.names.get(name)
        else:
            return self.globals.get(name)

    #
    # Adding symbols
    #

    def add_symbol(self,
                   name: str,
                   node: SymbolNode,
                   context: Context,
                   module_public: bool = True,
                   module_hidden: bool = False,
                   can_defer: bool = True,
                   escape_comprehensions: bool = False) -> bool:
        """Add symbol to the currently active symbol table.

        Generally additions to symbol table should go through this method or
        one of the methods below so that kinds, redefinitions, conditional
        definitions, and skipped names are handled consistently.

        Return True if we actually added the symbol, or False if we refused to do so
        (because something is not ready).

        If can_defer is True, defer current target if adding a placeholder.
        """
        if self.is_func_scope():
            kind = LDEF
        elif self.type is not None:
            kind = MDEF
        else:
            kind = GDEF
        symbol = SymbolTableNode(kind,
                                 node,
                                 module_public=module_public,
                                 module_hidden=module_hidden)
        return self.add_symbol_table_node(name, symbol, context, can_defer, escape_comprehensions)

    def add_symbol_skip_local(self, name: str, node: SymbolNode) -> None:
        """Same as above, but skipping the local namespace.

        This doesn't check for previous definition and is only used
        for serialization of method-level classes.

        Classes defined within methods can be exposed through an
        attribute type, but method-level symbol tables aren't serialized.
        This method can be used to add such classes to an enclosing,
        serialized symbol table.
        """
        # TODO: currently this is only used by named tuples. Use this method
        # also by typed dicts and normal classes, see issue #6422.
        if self.type is not None:
            names = self.type.names
            kind = MDEF
        else:
            names = self.globals
            kind = GDEF
        symbol = SymbolTableNode(kind, node)
        names[name] = symbol

    def add_symbol_table_node(self,
                              name: str,
                              symbol: SymbolTableNode,
                              context: Optional[Context] = None,
                              can_defer: bool = True,
                              escape_comprehensions: bool = False) -> bool:
        """Add symbol table node to the currently active symbol table.

        Return True if we actually added the symbol, or False if we refused
        to do so (because something is not ready or it was a no-op).

        Generate an error if there is an invalid redefinition.

        If context is None, unconditionally add node, since we can't report
        an error. Note that this is used by plugins to forcibly replace nodes!

        TODO: Prevent plugins from replacing nodes, as it could cause problems?

        Args:
            name: short name of symbol
            symbol: Node to add
            can_defer: if True, defer current target if adding a placeholder
            context: error context (see above about None value)
        """
        names = self.current_symbol_table(escape_comprehensions=escape_comprehensions)
        existing = names.get(name)
        if isinstance(symbol.node, PlaceholderNode) and can_defer:
            if context is not None:
                self.process_placeholder(name, 'name', context)
            else:
                # see note in docstring describing None contexts
                self.defer()
        if (existing is not None
                and context is not None
                and not is_valid_replacement(existing, symbol)):
            # There is an existing node, so this may be a redefinition.
            # If the new node points to the same node as the old one,
            # or if both old and new nodes are placeholders, we don't
            # need to do anything.
            old = existing.node
            new = symbol.node
            if isinstance(new, PlaceholderNode):
                # We don't know whether this is okay. Let's wait until the next iteration.
                return False
            if not is_same_symbol(old, new):
                if isinstance(new, (FuncDef, Decorator, OverloadedFuncDef, TypeInfo)):
                    self.add_redefinition(names, name, symbol)
                if not (isinstance(new, (FuncDef, Decorator))
                        and self.set_original_def(old, new)):
                    self.name_already_defined(name, context, existing)
        elif (name not in self.missing_names[-1] and '*' not in self.missing_names[-1]):
            names[name] = symbol
            self.progress = True
            return True
        return False

    def add_redefinition(self,
                         names: SymbolTable,
                         name: str,
                         symbol: SymbolTableNode) -> None:
        """Add a symbol table node that reflects a redefinition as a function or a class.

        Redefinitions need to be added to the symbol table so that they can be found
        through AST traversal, but they have dummy names of form 'name-redefinition[N]',
        where N ranges over 2, 3, ... (omitted for the first redefinition).

        Note: we always store redefinitions independently of whether they are valid or not
        (so they will be semantically analyzed), the caller should give an error for invalid
        redefinitions (such as e.g. variable redefined as a class).
        """
        i = 1
        # Don't serialize redefined nodes. They are likely to have
        # busted internal references which can cause problems with
        # serialization and they can't have any external references to
        # them.
        symbol.no_serialize = True
        while True:
            if i == 1:
                new_name = '{}-redefinition'.format(name)
            else:
                new_name = '{}-redefinition{}'.format(name, i)
            existing = names.get(new_name)
            if existing is None:
                names[new_name] = symbol
                return
            elif existing.node is symbol.node:
                # Already there
                return
            i += 1

    def add_local(self, node: Union[Var, FuncDef, OverloadedFuncDef], context: Context) -> None:
        """Add local variable or function."""
        assert self.is_func_scope()
        name = node.name
        node._fullname = name
        self.add_symbol(name, node, context)

    def add_module_symbol(self,
                          id: str,
                          as_id: str,
                          context: Context,
                          module_public: bool,
                          module_hidden: bool) -> None:
        """Add symbol that is a reference to a module object."""
        if id in self.modules:
            node = self.modules[id]
            self.add_symbol(as_id, node, context,
                            module_public=module_public,
                            module_hidden=module_hidden)
        else:
            self.add_unknown_imported_symbol(
                as_id, context, target_name=id, module_public=module_public,
                module_hidden=module_hidden
            )

    def add_imported_symbol(self,
                            name: str,
                            node: SymbolTableNode,
                            context: Context,
                            module_public: bool,
                            module_hidden: bool) -> None:
        """Add an alias to an existing symbol through import."""
        assert not module_hidden or not module_public
        symbol = SymbolTableNode(node.kind, node.node,
                                 module_public=module_public,
                                 module_hidden=module_hidden)
        self.add_symbol_table_node(name, symbol, context)

    def add_unknown_imported_symbol(self,
                                    name: str,
                                    context: Context,
                                    target_name: Optional[str],
                                    module_public: bool,
                                    module_hidden: bool) -> None:
        """Add symbol that we don't know what it points to because resolving an import failed.

        This can happen if a module is missing, or it is present, but doesn't have
        the imported attribute. The `target_name` is the name of symbol in the namespace
        it is imported from. For example, for 'from mod import x as y' the target_name is
        'mod.x'. This is currently used only to track logical dependencies.
        """
        existing = self.current_symbol_table().get(name)
        if existing and isinstance(existing.node, Var) and existing.node.is_suppressed_import:
            # This missing import was already added -- nothing to do here.
            return
        var = Var(name)
        if self.options.logical_deps and target_name is not None:
            # This makes it possible to add logical fine-grained dependencies
            # from a missing module. We can't use this by default, since in a
            # few places we assume that the full name points to a real
            # definition, but this name may point to nothing.
            var._fullname = target_name
        elif self.type:
            var._fullname = self.type.fullname + "." + name
            var.info = self.type
        else:
            var._fullname = self.qualified_name(name)
        var.is_ready = True
        any_type = AnyType(TypeOfAny.from_unimported_type, missing_import_name=var._fullname)
        var.type = any_type
        var.is_suppressed_import = True
        self.add_symbol(
            name, var, context, module_public=module_public, module_hidden=module_hidden
        )

    #
    # Other helpers
    #

    @contextmanager
    def tvar_scope_frame(self, frame: TypeVarLikeScope) -> Iterator[None]:
        old_scope = self.tvar_scope
        self.tvar_scope = frame
        yield
        self.tvar_scope = old_scope

    def defer(self, debug_context: Optional[Context] = None) -> None:
        """Defer current analysis target to be analyzed again.

        This must be called if something in the current target is
        incomplete or has a placeholder node. However, this must *not*
        be called during the final analysis iteration! Instead, an error
        should be generated. Often 'process_placeholder' is a good
        way to either defer or generate an error.

        NOTE: Some methods, such as 'anal_type', 'mark_incomplete' and
              'record_incomplete_ref', call this implicitly, or when needed.
              They are usually preferable to a direct defer() call.
        """
        assert not self.final_iteration, 'Must not defer during final iteration'
        self.deferred = True
        # Store debug info for this deferral.
        line = (debug_context.line if debug_context else
                self.statement.line if self.statement else -1)
        self.deferral_debug_context.append((self.cur_mod_id, line))

    def track_incomplete_refs(self) -> Tag:
        """Return tag that can be used for tracking references to incomplete names."""
        return self.num_incomplete_refs

    def found_incomplete_ref(self, tag: Tag) -> bool:
        """Have we encountered an incomplete reference since starting tracking?"""
        return self.num_incomplete_refs != tag

    def record_incomplete_ref(self) -> None:
        """Record the encounter of an incomplete reference and defer current analysis target."""
        self.defer()
        self.num_incomplete_refs += 1

    def mark_incomplete(self, name: str, node: Node,
                        becomes_typeinfo: bool = False,
                        module_public: bool = True,
                        module_hidden: bool = False) -> None:
        """Mark a definition as incomplete (and defer current analysis target).

        Also potentially mark the current namespace as incomplete.

        Args:
            name: The name that we weren't able to define (or '*' if the name is unknown)
            node: The node that refers to the name (definition or lvalue)
            becomes_typeinfo: Pass this to PlaceholderNode (used by special forms like
                named tuples that will create TypeInfos).
        """
        self.defer(node)
        if name == '*':
            self.incomplete = True
        elif not self.is_global_or_nonlocal(name):
            fullname = self.qualified_name(name)
            assert self.statement
            placeholder = PlaceholderNode(fullname, node, self.statement.line,
                                          becomes_typeinfo=becomes_typeinfo)
            self.add_symbol(name, placeholder,
                            module_public=module_public, module_hidden=module_hidden,
                            context=dummy_context())
        self.missing_names[-1].add(name)

    def is_incomplete_namespace(self, fullname: str) -> bool:
        """Is a module or class namespace potentially missing some definitions?

        If a name is missing from an incomplete namespace, we'll need to defer the
        current analysis target.
        """
        return fullname in self.incomplete_namespaces

    def process_placeholder(self, name: str, kind: str, ctx: Context) -> None:
        """Process a reference targeting placeholder node.

        If this is not a final iteration, defer current node,
        otherwise report an error.

        The 'kind' argument indicates if this a name or attribute expression
        (used for better error message).
        """
        if self.final_iteration:
            self.cannot_resolve_name(name, kind, ctx)
        else:
            self.defer(ctx)

    def cannot_resolve_name(self, name: str, kind: str, ctx: Context) -> None:
        self.fail(message_registry.CANNOT_RESOLVE_NAME.format(kind, name), ctx)

    def qualified_name(self, name: str) -> str:
        if self.type is not None:
            return self.type._fullname + '.' + name
        elif self.is_func_scope():
            return name
        else:
            return self.cur_mod_id + '.' + name

    @contextmanager
    def enter(self,
              function: Union[FuncItem, GeneratorExpr, DictionaryComprehension]) -> Iterator[None]:
        """Enter a function, generator or comprehension scope."""
        names = self.saved_locals.setdefault(function, SymbolTable())
        self.locals.append(names)
        is_comprehension = isinstance(function, (GeneratorExpr, DictionaryComprehension))
        self.is_comprehension_stack.append(is_comprehension)
        self.global_decls.append(set())
        self.nonlocal_decls.append(set())
        # -1 since entering block will increment this to 0.
        self.block_depth.append(-1)
        self.missing_names.append(set())
        try:
            yield
        finally:
            self.locals.pop()
            self.is_comprehension_stack.pop()
            self.global_decls.pop()
            self.nonlocal_decls.pop()
            self.block_depth.pop()
            self.missing_names.pop()

    def is_func_scope(self) -> bool:
        return self.locals[-1] is not None

    def is_nested_within_func_scope(self) -> bool:
        """Are we underneath a function scope, even if we are in a nested class also?"""
        return any(l is not None for l in self.locals)

    def is_class_scope(self) -> bool:
        return self.type is not None and not self.is_func_scope()

    def is_module_scope(self) -> bool:
        return not (self.is_class_scope() or self.is_func_scope())

    def current_symbol_kind(self) -> int:
        if self.is_class_scope():
            kind = MDEF
        elif self.is_func_scope():
            kind = LDEF
        else:
            kind = GDEF
        return kind

    def current_symbol_table(self, escape_comprehensions: bool = False) -> SymbolTable:
        if self.is_func_scope():
            assert self.locals[-1] is not None
            if escape_comprehensions:
                assert len(self.locals) == len(self.is_comprehension_stack)
                # Retrieve the symbol table from the enclosing non-comprehension scope.
                for i, is_comprehension in enumerate(reversed(self.is_comprehension_stack)):
                    if not is_comprehension:
                        if i == len(self.locals) - 1:  # The last iteration.
                            # The caller of the comprehension is in the global space.
                            names = self.globals
                        else:
                            names_candidate = self.locals[-1 - i]
                            assert names_candidate is not None, \
                                "Escaping comprehension from invalid scope"
                            names = names_candidate
                        break
                else:
                    assert False, "Should have at least one non-comprehension scope"
            else:
                names = self.locals[-1]
            assert names is not None
        elif self.type is not None:
            names = self.type.names
        else:
            names = self.globals
        return names

    def is_global_or_nonlocal(self, name: str) -> bool:
        return (self.is_func_scope()
                and (name in self.global_decls[-1]
                     or name in self.nonlocal_decls[-1]))

    def add_exports(self, exp_or_exps: Union[Iterable[Expression], Expression]) -> None:
        exps = [exp_or_exps] if isinstance(exp_or_exps, Expression) else exp_or_exps
        for exp in exps:
            if isinstance(exp, StrExpr):
                self.all_exports.append(exp.value)

    def name_not_defined(self, name: str, ctx: Context, namespace: Optional[str] = None) -> None:
        incomplete = self.is_incomplete_namespace(namespace or self.cur_mod_id)
        if (namespace is None
                and self.type
                and not self.is_func_scope()
                and self.incomplete_type_stack[-1]
                and not self.final_iteration):
            # We are processing a class body for the first time, so it is incomplete.
            incomplete = True
        if incomplete:
            # Target namespace is incomplete, so it's possible that the name will be defined
            # later on. Defer current target.
            self.record_incomplete_ref()
            return
        self.fail(message_registry.NAME_NOT_DEFINED.format(name), ctx)

        if 'builtins.{}'.format(name) in SUGGESTED_TEST_FIXTURES:
            # The user probably has a missing definition in a test fixture. Let's verify.
            fullname = 'builtins.{}'.format(name)
            if self.lookup_fully_qualified_or_none(fullname) is None:
                # Yes. Generate a helpful note.
                self.msg.add_fixture_note(fullname, ctx)

        modules_with_unimported_hints = {
            name.split('.', 1)[0]
            for name in TYPES_FOR_UNIMPORTED_HINTS
        }
        lowercased = {
            name.lower(): name
            for name in TYPES_FOR_UNIMPORTED_HINTS
        }
        for module in modules_with_unimported_hints:
            fullname = '{}.{}'.format(module, name).lower()
            if fullname not in lowercased:
                continue
            # User probably forgot to import these types.
            hint = (
                'Did you forget to import it from "{module}"?'
                ' (Suggestion: "from {module} import {name}")'
            ).format(module=module, name=lowercased[fullname].rsplit('.', 1)[-1])
            self.note(hint, ctx, code=codes.NAME_DEFINED)

    def already_defined(self,
                        name: str,
                        ctx: Context,
                        original_ctx: Optional[Union[SymbolTableNode, SymbolNode]],
                        noun: str) -> None:
        if isinstance(original_ctx, SymbolTableNode):
            node: Optional[SymbolNode] = original_ctx.node
        elif isinstance(original_ctx, SymbolNode):
            node = original_ctx
        else:
            node = None

        if isinstance(original_ctx, SymbolTableNode) and isinstance(original_ctx.node, MypyFile):
            # Since this is an import, original_ctx.node points to the module definition.
            # Therefore its line number is always 1, which is not useful for this
            # error message.
            extra_msg = ' (by an import)'
        elif node and node.line != -1 and self.is_local_name(node.fullname):
            # TODO: Using previous symbol node may give wrong line. We should use
            #       the line number where the binding was established instead.
            extra_msg = ' on line {}'.format(node.line)
        else:
            extra_msg = ' (possibly by an import)'
        self.fail(message_registry.NAME_ALREADY_DEFINED.format(noun, unmangle(name), extra_msg),
                  ctx)

    def name_already_defined(self,
                             name: str,
                             ctx: Context,
                             original_ctx: Optional[Union[SymbolTableNode, SymbolNode]] = None
                             ) -> None:
        self.already_defined(name, ctx, original_ctx, noun='Name')

    def attribute_already_defined(self,
                                  name: str,
                                  ctx: Context,
                                  original_ctx: Optional[Union[SymbolTableNode, SymbolNode]] = None
                                  ) -> None:
        self.already_defined(name, ctx, original_ctx, noun='Attribute')

    def is_local_name(self, name: str) -> bool:
        """Does name look like reference to a definition in the current module?"""
        return self.is_defined_in_current_module(name) or '.' not in name

    def in_checked_function(self) -> bool:
        """Should we type-check the current function?

        - Yes if --check-untyped-defs is set.
        - Yes outside functions.
        - Yes in annotated functions.
        - No otherwise.
        """
        if self.options.check_untyped_defs or not self.function_stack:
            return True

        current_index = len(self.function_stack) - 1
        while current_index >= 0:
            current_func = self.function_stack[current_index]
            if (
                isinstance(current_func, FuncItem)
                and not isinstance(current_func, LambdaExpr)
            ):
                return not current_func.is_dynamic()

            # Special case, `lambda` inherits the "checked" state from its parent.
            # Because `lambda` itself cannot be annotated.
            # `lambdas` can be deeply nested, so we try to find at least one other parent.
            current_index -= 1

        # This means that we only have a stack of `lambda` functions,
        # no regular functions.
        return True

    # TODO(tushar): remove `str` type and `code` property from here
    def fail(self,
             msg: Union[str, ErrorMessage],
             ctx: Context,
             serious: bool = False,
             *,
             code: Optional[ErrorCode] = None,
             blocker: bool = False) -> None:
        if not serious and not self.in_checked_function():
            return
        # In case it's a bug and we don't really have context
        assert ctx is not None, msg
        if isinstance(msg, ErrorMessage):
            self.errors.report(ctx.get_line(), ctx.get_column(), msg.value, code=msg.code,
                               blocker=blocker)
            return
        self.errors.report(ctx.get_line(), ctx.get_column(), msg, blocker=blocker, code=code)

    def note(self, msg: str, ctx: Context, code: Optional[ErrorCode] = None) -> None:
        if not self.in_checked_function():
            return
        self.errors.report(ctx.get_line(), ctx.get_column(), msg, severity='note', code=code)

    def accept(self, node: Node) -> None:
        try:
            node.accept(self)
        except Exception as err:
            report_internal_error(err, self.errors.file, node.line, self.errors, self.options)

    def expr_to_analyzed_type(self,
                              expr: Expression,
                              report_invalid_types: bool = True,
                              allow_placeholder: bool = False) -> Optional[Type]:
        if isinstance(expr, CallExpr):
            expr.accept(self)
            internal_name, info = self.named_tuple_analyzer.check_namedtuple(expr, None,
                                                                             self.is_func_scope())
            if internal_name is None:
                # Some form of namedtuple is the only valid type that looks like a call
                # expression. This isn't a valid type.
                raise TypeTranslationError()
            elif not info:
                self.defer(expr)
                return None
            assert info.tuple_type, "NamedTuple without tuple type"
            fallback = Instance(info, [])
            return TupleType(info.tuple_type.items, fallback=fallback)
        typ = self.expr_to_unanalyzed_type(expr)
        return self.anal_type(typ, report_invalid_types=report_invalid_types,
                              allow_placeholder=allow_placeholder)

    def analyze_type_expr(self, expr: Expression) -> None:
        # There are certain expressions that mypy does not need to semantically analyze,
        # since they analyzed solely as type. (For example, indexes in type alias definitions
        # and base classes in class defs). External consumers of the mypy AST may need
        # them semantically analyzed, however, if they need to treat it as an expression
        # and not a type. (Which is to say, mypyc needs to do this.) Do the analysis
        # in a fresh tvar scope in order to suppress any errors about using type variables.
        with self.tvar_scope_frame(TypeVarLikeScope()):
            expr.accept(self)

    def type_analyzer(self, *,
                      tvar_scope: Optional[TypeVarLikeScope] = None,
                      allow_tuple_literal: bool = False,
                      allow_unbound_tvars: bool = False,
                      allow_placeholder: bool = False,
                      allow_required: bool = False,
                      report_invalid_types: bool = True) -> TypeAnalyser:
        if tvar_scope is None:
            tvar_scope = self.tvar_scope
        tpan = TypeAnalyser(self,
                            tvar_scope,
                            self.plugin,
                            self.options,
                            self.is_typeshed_stub_file,
                            allow_unbound_tvars=allow_unbound_tvars,
                            allow_tuple_literal=allow_tuple_literal,
                            report_invalid_types=report_invalid_types,
                            allow_placeholder=allow_placeholder,
                            allow_required=allow_required)
        tpan.in_dynamic_func = bool(self.function_stack and self.function_stack[-1].is_dynamic())
        tpan.global_scope = not self.type and not self.function_stack
        return tpan

    def expr_to_unanalyzed_type(self, node: Expression) -> ProperType:
        return expr_to_unanalyzed_type(node, self.options, self.is_stub_file)

    def anal_type(self,
                  typ: Type, *,
                  tvar_scope: Optional[TypeVarLikeScope] = None,
                  allow_tuple_literal: bool = False,
                  allow_unbound_tvars: bool = False,
                  allow_placeholder: bool = False,
                  allow_required: bool = False,
                  report_invalid_types: bool = True,
                  third_pass: bool = False) -> Optional[Type]:
        """Semantically analyze a type.

        Args:
            typ: Type to analyze (if already analyzed, this is a no-op)
            allow_placeholder: If True, may return PlaceholderType if
                encountering an incomplete definition
            third_pass: Unused; only for compatibility with old semantic
                analyzer

        Return None only if some part of the type couldn't be bound *and* it
        referred to an incomplete namespace or definition. In this case also
        defer as needed. During a final iteration this won't return None;
        instead report an error if the type can't be analyzed and return
        AnyType.

        In case of other errors, report an error message and return AnyType.

        NOTE: The caller shouldn't defer even if this returns None or a
              placeholder type.
        """
        a = self.type_analyzer(tvar_scope=tvar_scope,
                               allow_unbound_tvars=allow_unbound_tvars,
                               allow_tuple_literal=allow_tuple_literal,
                               allow_placeholder=allow_placeholder,
                               allow_required=allow_required,
                               report_invalid_types=report_invalid_types)
        tag = self.track_incomplete_refs()
        typ = typ.accept(a)
        if self.found_incomplete_ref(tag):
            # Something could not be bound yet.
            return None
        self.add_type_alias_deps(a.aliases_used)
        return typ

    def class_type(self, self_type: Type) -> Type:
        return TypeType.make_normalized(self_type)

    def schedule_patch(self, priority: int, patch: Callable[[], None]) -> None:
        self.patches.append((priority, patch))

    def report_hang(self) -> None:
        print('Deferral trace:')
        for mod, line in self.deferral_debug_context:
            print('    {}:{}'.format(mod, line))
        self.errors.report(-1, -1,
                           'INTERNAL ERROR: maximum semantic analysis iteration count reached',
                           blocker=True)

    def add_plugin_dependency(self, trigger: str, target: Optional[str] = None) -> None:
        """Add dependency from trigger to a target.

        If the target is not given explicitly, use the current target.
        """
        if target is None:
            target = self.scope.current_target()
        self.cur_mod_node.plugin_deps.setdefault(trigger, set()).add(target)

    def add_type_alias_deps(self,
                            aliases_used: Iterable[str],
                            target: Optional[str] = None) -> None:
        """Add full names of type aliases on which the current node depends.

        This is used by fine-grained incremental mode to re-check the corresponding nodes.
        If `target` is None, then the target node used will be the current scope.
        """
        if not aliases_used:
            # A basic optimization to avoid adding targets with no dependencies to
            # the `alias_deps` dict.
            return
        if target is None:
            target = self.scope.current_target()
        self.cur_mod_node.alias_deps[target].update(aliases_used)

    def is_mangled_global(self, name: str) -> bool:
        # A global is mangled if there exists at least one renamed variant.
        return unmangle(name) + "'" in self.globals

    def is_initial_mangled_global(self, name: str) -> bool:
        # If there are renamed definitions for a global, the first one has exactly one prime.
        return name == unmangle(name) + "'"

    def parse_bool(self, expr: Expression) -> Optional[bool]:
        if isinstance(expr, NameExpr):
            if expr.fullname == 'builtins.True':
                return True
            if expr.fullname == 'builtins.False':
                return False
        return None

    def set_future_import_flags(self, module_name: str) -> None:
        if module_name in FUTURE_IMPORTS:
            self.future_import_flags.add(FUTURE_IMPORTS[module_name])

    def is_future_flag_set(self, flag: str) -> bool:
        return flag in self.future_import_flags


class HasPlaceholders(TypeQuery[bool]):
    def __init__(self) -> None:
        super().__init__(any)

    def visit_placeholder_type(self, t: PlaceholderType) -> bool:
        return True


def has_placeholder(typ: Type) -> bool:
    """Check if a type contains any placeholder types (recursively)."""
    return typ.accept(HasPlaceholders())


def replace_implicit_first_type(sig: FunctionLike, new: Type) -> FunctionLike:
    if isinstance(sig, CallableType):
        if len(sig.arg_types) == 0:
            return sig
        return sig.copy_modified(arg_types=[new] + sig.arg_types[1:])
    elif isinstance(sig, Overloaded):
        return Overloaded([cast(CallableType, replace_implicit_first_type(i, new))
                           for i in sig.items])
    else:
        assert False


def refers_to_fullname(node: Expression, fullnames: Union[str, Tuple[str, ...]]) -> bool:
    """Is node a name or member expression with the given full name?"""
    if not isinstance(fullnames, tuple):
        fullnames = (fullnames,)

    if not isinstance(node, RefExpr):
        return False
    if node.fullname in fullnames:
        return True
    if isinstance(node.node, TypeAlias):
        return is_named_instance(node.node.target, fullnames)
    return False


def refers_to_class_or_function(node: Expression) -> bool:
    """Does semantically analyzed node refer to a class?"""
    return (isinstance(node, RefExpr) and
            isinstance(node.node, (TypeInfo, FuncDef, OverloadedFuncDef)))


def find_duplicate(list: List[T]) -> Optional[T]:
    """If the list has duplicates, return one of the duplicates.

    Otherwise, return None.
    """
    for i in range(1, len(list)):
        if list[i] in list[:i]:
            return list[i]
    return None


def remove_imported_names_from_symtable(names: SymbolTable,
                                        module: str) -> None:
    """Remove all imported names from the symbol table of a module."""
    removed: List[str] = []
    for name, node in names.items():
        if node.node is None:
            continue
        fullname = node.node.fullname
        prefix = fullname[:fullname.rfind('.')]
        if prefix != module:
            removed.append(name)
    for name in removed:
        del names[name]


def make_any_non_explicit(t: Type) -> Type:
    """Replace all Any types within in with Any that has attribute 'explicit' set to False"""
    return t.accept(MakeAnyNonExplicit())


class MakeAnyNonExplicit(TypeTranslator):
    def visit_any(self, t: AnyType) -> Type:
        if t.type_of_any == TypeOfAny.explicit:
            return t.copy_modified(TypeOfAny.special_form)
        return t

    def visit_type_alias_type(self, t: TypeAliasType) -> Type:
        return t.copy_modified(args=[a.accept(self) for a in t.args])


def apply_semantic_analyzer_patches(patches: List[Tuple[int, Callable[[], None]]]) -> None:
    """Call patch callbacks in the right order.

    This should happen after semantic analyzer pass 3.
    """
    patches_by_priority = sorted(patches, key=lambda x: x[0])
    for priority, patch_func in patches_by_priority:
        patch_func()


def names_modified_by_assignment(s: AssignmentStmt) -> List[NameExpr]:
    """Return all unqualified (short) names assigned to in an assignment statement."""
    result: List[NameExpr] = []
    for lvalue in s.lvalues:
        result += names_modified_in_lvalue(lvalue)
    return result


def names_modified_in_lvalue(lvalue: Lvalue) -> List[NameExpr]:
    """Return all NameExpr assignment targets in an Lvalue."""
    if isinstance(lvalue, NameExpr):
        return [lvalue]
    elif isinstance(lvalue, StarExpr):
        return names_modified_in_lvalue(lvalue.expr)
    elif isinstance(lvalue, (ListExpr, TupleExpr)):
        result: List[NameExpr] = []
        for item in lvalue.items:
            result += names_modified_in_lvalue(item)
        return result
    return []


def is_same_var_from_getattr(n1: Optional[SymbolNode], n2: Optional[SymbolNode]) -> bool:
    """Do n1 and n2 refer to the same Var derived from module-level __getattr__?"""
    return (isinstance(n1, Var)
            and n1.from_module_getattr
            and isinstance(n2, Var)
            and n2.from_module_getattr
            and n1.fullname == n2.fullname)


def dummy_context() -> Context:
    return TempNode(AnyType(TypeOfAny.special_form))


def is_valid_replacement(old: SymbolTableNode, new: SymbolTableNode) -> bool:
    """Can symbol table node replace an existing one?

    These are the only valid cases:

    1. Placeholder gets replaced with a non-placeholder
    2. Placeholder that isn't known to become type replaced with a
       placeholder that can become a type
    """
    if isinstance(old.node, PlaceholderNode):
        if isinstance(new.node, PlaceholderNode):
            return not old.node.becomes_typeinfo and new.node.becomes_typeinfo
        else:
            return True
    return False


def is_same_symbol(a: Optional[SymbolNode], b: Optional[SymbolNode]) -> bool:
    return (a == b
            or (isinstance(a, PlaceholderNode)
                and isinstance(b, PlaceholderNode))
            or is_same_var_from_getattr(a, b))<|MERGE_RESOLUTION|>--- conflicted
+++ resolved
@@ -3830,25 +3830,12 @@
             expr.expr.accept(self)
 
     def visit_yield_from_expr(self, e: YieldFromExpr) -> None:
-<<<<<<< HEAD
         if not self.is_func_scope():  # not sure
             self.fail(message_registry.YIELD_FROM_OUTSIDE_FUNC, e, serious=True, blocker=True)
-        else:
-            if self.function_stack[-1].is_coroutine:
-                self.fail(message_registry.YIELD_FROM_IN_ASYNC_FUNC, e, serious=True, blocker=True)
-            else:
-                self.function_stack[-1].is_generator = True
-=======
-        if not self.is_func_scope():
-            self.fail('"yield from" outside function', e, serious=True, blocker=True)
-        elif self.is_comprehension_stack[-1]:
-            self.fail('"yield from" inside comprehension or generator expression',
-                      e, serious=True, blocker=True)
         elif self.function_stack[-1].is_coroutine:
-            self.fail('"yield from" in async function', e, serious=True, blocker=True)
+            self.fail(message_registry.YIELD_FROM_IN_ASYNC_FUNC, e, serious=True, blocker=True)
         else:
             self.function_stack[-1].is_generator = True
->>>>>>> 872c03da
         if e.expr:
             e.expr.accept(self)
 
@@ -4226,25 +4213,12 @@
 
     def visit_yield_expr(self, e: YieldExpr) -> None:
         if not self.is_func_scope():
-<<<<<<< HEAD
-            self.fail(message_registry.YIELD_OUTSIDE_FUNC, expr, serious=True, blocker=True)
-        else:
-            if self.function_stack[-1].is_coroutine:
-                if self.options.python_version < (3, 6):
-                    self.fail(message_registry.YIELD_IN_ASYNC_FUNC, expr, serious=True,
-                              blocker=True)
-                else:
-                    self.function_stack[-1].is_generator = True
-                    self.function_stack[-1].is_async_generator = True
-=======
-            self.fail('"yield" outside function', e, serious=True, blocker=True)
+            self.fail(message_registry.YIELD_OUTSIDE_FUNC, e, serious=True, blocker=True)
         elif self.is_comprehension_stack[-1]:
-            self.fail('"yield" inside comprehension or generator expression',
-                      e, serious=True, blocker=True)
+            self.fail(message_registry.YIELD_IN_ASYNC_FUNC, e, serious=True, blocker=True)
         elif self.function_stack[-1].is_coroutine:
             if self.options.python_version < (3, 6):
-                self.fail('"yield" in async function', e, serious=True, blocker=True)
->>>>>>> 872c03da
+                self.fail(message_registry.YIELD_IN_ASYNC_FUNC, e, serious=True, blocker=True)
             else:
                 self.function_stack[-1].is_generator = True
                 self.function_stack[-1].is_async_generator = True
