--- conflicted
+++ resolved
@@ -80,16 +80,11 @@
 from mypy.sametypes import is_same_type
 from mypy.options import Options
 from mypy import experiments
-<<<<<<< HEAD
-from mypy.plugin import Plugin, ClassDefContext, SemanticAnalyzerPluginInterface
-from mypy.util import get_prefix, correct_relative_import, unmangle
-=======
 from mypy.plugin import (
     Plugin, ClassDefContext, SemanticAnalyzerPluginInterface,
     DynamicClassDefContext
 )
-from mypy.util import get_prefix, correct_relative_import
->>>>>>> 3bea26f8
+from mypy.util import get_prefix, correct_relative_import, unmangle
 from mypy.semanal_shared import SemanticAnalyzerInterface, set_callable_name
 from mypy.scope import Scope
 from mypy.semanal_namedtuple import NamedTupleAnalyzer, NAMEDTUPLE_PROHIBITED_NAMES
@@ -1752,9 +1747,6 @@
                 isinstance(s.rvalue, (ListExpr, TupleExpr))):
             self.add_exports(s.rvalue.items)
 
-<<<<<<< HEAD
-    def unwrap_final(self, s: AssignmentStmt) -> bool:
-=======
     def apply_dynamic_class_hook(self, s: AssignmentStmt) -> None:
         if len(s.lvalues) > 1:
             return
@@ -1770,8 +1762,7 @@
             if hook:
                 hook(DynamicClassDefContext(call, lval.name, self))
 
-    def unwrap_final(self, s: AssignmentStmt) -> None:
->>>>>>> 3bea26f8
+    def unwrap_final(self, s: AssignmentStmt) -> bool:
         """Strip Final[...] if present in an assignment.
 
         This is done to invoke type inference during type checking phase for this
