--- conflicted
+++ resolved
@@ -704,9 +704,6 @@
             self.fail('Type signature has too many arguments', fdef, blocker=True)
 
     def visit_class_def(self, defn: ClassDef) -> None:
-<<<<<<< HEAD
-        is_protocol = self.detect_protocol_base(defn)
-=======
         with self.analyze_class_body(defn) as should_continue:
             if should_continue:
                 # Analyze class body.
@@ -714,7 +711,7 @@
 
     @contextmanager
     def analyze_class_body(self, defn: ClassDef) -> Iterator[bool]:
->>>>>>> 737434b7
+        is_protocol = self.detect_protocol_base(defn)
         self.clean_up_bases_and_infer_type_variables(defn)
         if self.analyze_typeddict_classdef(defn):
             yield False
