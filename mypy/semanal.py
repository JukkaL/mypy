"""The semantic analyzer.

Bind names to definitions and do various other simple consistency
checks.  Populate symbol tables.  The semantic analyzer also detects
special forms which reuse generic syntax such as NamedTuple and
cast().  Multiple analysis iterations may be needed to analyze forward
references and import cycles. Each iteration "fills in" additional
bindings and references until everything has been bound.

For example, consider this program:

  x = 1
  y = x

Here semantic analysis would detect that the assignment 'x = 1'
defines a new variable, the type of which is to be inferred (in a
later pass; type inference or type checking is not part of semantic
analysis).  Also, it would bind both references to 'x' to the same
module-level variable (Var) node.  The second assignment would also
be analyzed, and the type of 'y' marked as being inferred.

Semantic analysis of types is implemented in typeanal.py.

See semanal_main.py for the top-level logic.

Some important properties:

* After semantic analysis is complete, no PlaceholderNode and
  PlaceholderType instances should remain. During semantic analysis,
  if we encounter one of these, the current target should be deferred.

* A TypeInfo is only created once we know certain basic information about
  a type, such as the MRO, existence of a Tuple base class (e.g., for named
  tuples), and whether we have a TypedDict. We use a temporary
  PlaceholderNode node in the symbol table if some such information is
  missing.

* For assignments, we only add a non-placeholder symbol table entry once
  we know the sort of thing being defined (variable, NamedTuple, type alias,
  etc.).

* Every part of the analysis step must support multiple iterations over
  the same AST nodes, and each iteration must be able to fill in arbitrary
  things that were missing or incomplete in previous iterations.

* Changes performed by the analysis need to be reversible, since mypy
  daemon strips and reuses existing ASTs (to improve performance and/or
  reduce memory use).
"""

from __future__ import annotations

from contextlib import contextmanager
from typing import Any, Callable, Collection, Final, Iterable, Iterator, List, TypeVar, cast
from typing_extensions import TypeAlias as _TypeAlias, TypeGuard

from mypy import errorcodes as codes, message_registry
from mypy.constant_fold import constant_fold_expr
from mypy.errorcodes import ErrorCode
from mypy.errors import Errors, report_internal_error
from mypy.exprtotype import TypeTranslationError, expr_to_unanalyzed_type
from mypy.messages import (
    SUGGESTED_TEST_FIXTURES,
    TYPES_FOR_UNIMPORTED_HINTS,
    MessageBuilder,
    best_matches,
    pretty_seq,
)
from mypy.mro import MroError, calculate_mro
from mypy.nodes import (
    ARG_NAMED,
    ARG_POS,
    ARG_STAR,
    ARG_STAR2,
    CONTRAVARIANT,
    COVARIANT,
    GDEF,
    IMPLICITLY_ABSTRACT,
    INVARIANT,
    IS_ABSTRACT,
    LDEF,
    MDEF,
    NOT_ABSTRACT,
    REVEAL_LOCALS,
    REVEAL_TYPE,
    RUNTIME_PROTOCOL_DECOS,
    ArgKind,
    AssertStmt,
    AssertTypeExpr,
    AssignmentExpr,
    AssignmentStmt,
    AwaitExpr,
    Block,
    BreakStmt,
    CallExpr,
    CastExpr,
    ClassDef,
    ComparisonExpr,
    ConditionalExpr,
    Context,
    ContinueStmt,
    DataclassTransformSpec,
    Decorator,
    DelStmt,
    DictExpr,
    DictionaryComprehension,
    EllipsisExpr,
    EnumCallExpr,
    Expression,
    ExpressionStmt,
    FakeExpression,
    ForStmt,
    FuncBase,
    FuncDef,
    FuncItem,
    GeneratorExpr,
    GlobalDecl,
    IfStmt,
    Import,
    ImportAll,
    ImportBase,
    ImportFrom,
    IndexExpr,
    LambdaExpr,
    ListComprehension,
    ListExpr,
    Lvalue,
    MatchStmt,
    MemberExpr,
    MypyFile,
    NamedTupleExpr,
    NameExpr,
    Node,
    NonlocalDecl,
    OperatorAssignmentStmt,
    OpExpr,
    OverloadedFuncDef,
    OverloadPart,
    ParamSpecExpr,
    PassStmt,
    PlaceholderNode,
    PromoteExpr,
    RaiseStmt,
    RefExpr,
    ReturnStmt,
    RevealExpr,
    SetComprehension,
    SetExpr,
    SliceExpr,
    StarExpr,
    Statement,
    StrExpr,
    SuperExpr,
    SymbolNode,
    SymbolTable,
    SymbolTableNode,
    TempNode,
    TryStmt,
    TupleExpr,
    TypeAlias,
    TypeAliasExpr,
    TypeApplication,
    TypedDictExpr,
    TypeInfo,
    TypeVarExpr,
    TypeVarLikeExpr,
    TypeVarTupleExpr,
    UnaryExpr,
    Var,
    WhileStmt,
    WithStmt,
    YieldExpr,
    YieldFromExpr,
    get_member_expr_fullname,
    get_nongen_builtins,
    implicit_module_attrs,
    is_final_node,
    type_aliases,
    type_aliases_source_versions,
    typing_extensions_aliases,
)
from mypy.options import Options
from mypy.patterns import (
    AsPattern,
    ClassPattern,
    MappingPattern,
    OrPattern,
    SequencePattern,
    StarredPattern,
    ValuePattern,
)
from mypy.plugin import (
    ClassDefContext,
    DynamicClassDefContext,
    Plugin,
    SemanticAnalyzerPluginInterface,
)
from mypy.plugins import dataclasses as dataclasses_plugin
from mypy.reachability import (
    ALWAYS_FALSE,
    ALWAYS_TRUE,
    MYPY_FALSE,
    MYPY_TRUE,
    infer_condition_value,
    infer_reachability_of_if_statement,
    infer_reachability_of_match_statement,
)
from mypy.scope import Scope
from mypy.semanal_enum import EnumCallAnalyzer
from mypy.semanal_namedtuple import NamedTupleAnalyzer
from mypy.semanal_newtype import NewTypeAnalyzer
from mypy.semanal_shared import (
    ALLOW_INCOMPATIBLE_OVERRIDE,
    PRIORITY_FALLBACKS,
    SemanticAnalyzerInterface,
    calculate_tuple_fallback,
    find_dataclass_transform_spec,
    has_placeholder,
    parse_bool,
    require_bool_literal_argument,
    set_callable_name as set_callable_name,
)
from mypy.semanal_typeddict import TypedDictAnalyzer
from mypy.tvar_scope import TypeVarLikeScope
from mypy.typeanal import (
    SELF_TYPE_NAMES,
    FindTypeVarVisitor,
    TypeAnalyser,
    TypeVarDefaultTranslator,
    TypeVarLikeList,
    analyze_type_alias,
    check_for_explicit_any,
    detect_diverging_alias,
    find_self_type,
    fix_instance,
    has_any_from_unimported_type,
    no_subscript_builtin_alias,
    type_constructors,
    validate_instance,
)
from mypy.typeops import function_type, get_type_vars, try_getting_str_literals_from_type
from mypy.types import (
    ASSERT_TYPE_NAMES,
    DATACLASS_TRANSFORM_NAMES,
    FINAL_DECORATOR_NAMES,
    FINAL_TYPE_NAMES,
    IMPORTED_REVEAL_TYPE_NAMES,
    NEVER_NAMES,
    OVERLOAD_NAMES,
    OVERRIDE_DECORATOR_NAMES,
    PROTOCOL_NAMES,
    REVEAL_TYPE_NAMES,
    TPDICT_NAMES,
    TYPE_ALIAS_NAMES,
    TYPE_CHECK_ONLY_NAMES,
    TYPE_VAR_LIKE_NAMES,
    TYPED_NAMEDTUPLE_NAMES,
    AnyType,
    CallableType,
    FunctionLike,
    Instance,
    LiteralType,
    NoneType,
    Overloaded,
    Parameters,
    ParamSpecType,
    PlaceholderType,
    ProperType,
    TrivialSyntheticTypeTranslator,
    TupleType,
    Type,
    TypeAliasType,
    TypedDictType,
    TypeOfAny,
    TypeType,
    TypeVarLikeType,
    TypeVarTupleType,
    TypeVarType,
    UnboundType,
    UnpackType,
    get_proper_type,
    get_proper_types,
    is_named_instance,
    remove_dups,
    type_vars_as_args,
)
from mypy.types_utils import is_invalid_recursive_alias, store_argument_type
from mypy.typevars import fill_typevars
from mypy.util import correct_relative_import, is_dunder, module_prefix, unmangle, unnamed_function
from mypy.visitor import NodeVisitor

T = TypeVar("T")


FUTURE_IMPORTS: Final = {
    "__future__.nested_scopes": "nested_scopes",
    "__future__.generators": "generators",
    "__future__.division": "division",
    "__future__.absolute_import": "absolute_import",
    "__future__.with_statement": "with_statement",
    "__future__.print_function": "print_function",
    "__future__.unicode_literals": "unicode_literals",
    "__future__.barry_as_FLUFL": "barry_as_FLUFL",
    "__future__.generator_stop": "generator_stop",
    "__future__.annotations": "annotations",
}


# Special cased built-in classes that are needed for basic functionality and need to be
# available very early on.
CORE_BUILTIN_CLASSES: Final = ["object", "bool", "function"]


# Used for tracking incomplete references
Tag: _TypeAlias = int


class SemanticAnalyzer(
    NodeVisitor[None], SemanticAnalyzerInterface, SemanticAnalyzerPluginInterface
):
    """Semantically analyze parsed mypy files.

    The analyzer binds names and does various consistency checks for an
    AST. Note that type checking is performed as a separate pass.
    """

    __deletable__ = ["patches", "options", "cur_mod_node"]

    # Module name space
    modules: dict[str, MypyFile]
    # Global name space for current module
    globals: SymbolTable
    # Names declared using "global" (separate set for each scope)
    global_decls: list[set[str]]
    # Names declared using "nonlocal" (separate set for each scope)
    nonlocal_decls: list[set[str]]
    # Local names of function scopes; None for non-function scopes.
    locals: list[SymbolTable | None]
    # Whether each scope is a comprehension scope.
    is_comprehension_stack: list[bool]
    # Nested block depths of scopes
    block_depth: list[int]
    # TypeInfo of directly enclosing class (or None)
    _type: TypeInfo | None = None
    # Stack of outer classes (the second tuple item contains tvars).
    type_stack: list[TypeInfo | None]
    # Type variables bound by the current scope, be it class or function
    tvar_scope: TypeVarLikeScope
    # Per-module options
    options: Options

    # Stack of functions being analyzed
    function_stack: list[FuncItem]

    # Set to True if semantic analysis defines a name, or replaces a
    # placeholder definition. If some iteration makes no progress,
    # there can be at most one additional final iteration (see below).
    progress = False
    deferred = False  # Set to true if another analysis pass is needed
    incomplete = False  # Set to true if current module namespace is missing things
    # Is this the final iteration of semantic analysis (where we report
    # unbound names due to cyclic definitions and should not defer)?
    _final_iteration = False
    # These names couldn't be added to the symbol table due to incomplete deps.
    # Note that missing names are per module, _not_ per namespace. This means that e.g.
    # a missing name at global scope will block adding same name at a class scope.
    # This should not affect correctness and is purely a performance issue,
    # since it can cause unnecessary deferrals. These are represented as
    # PlaceholderNodes in the symbol table. We use this to ensure that the first
    # definition takes precedence even if it's incomplete.
    #
    # Note that a star import adds a special name '*' to the set, this blocks
    # adding _any_ names in the current file.
    missing_names: list[set[str]]
    # Callbacks that will be called after semantic analysis to tweak things.
    patches: list[tuple[int, Callable[[], None]]]
    loop_depth: list[int]  # Depth of breakable loops
    cur_mod_id = ""  # Current module id (or None) (phase 2)
    _is_stub_file = False  # Are we analyzing a stub file?
    _is_typeshed_stub_file = False  # Are we analyzing a typeshed stub file?
    imports: set[str]  # Imported modules (during phase 2 analysis)
    # Note: some imports (and therefore dependencies) might
    # not be found in phase 1, for example due to * imports.
    errors: Errors  # Keeps track of generated errors
    plugin: Plugin  # Mypy plugin for special casing of library features
    statement: Statement | None = None  # Statement/definition being analyzed

    # Mapping from 'async def' function definitions to their return type wrapped as a
    # 'Coroutine[Any, Any, T]'. Used to keep track of whether a function definition's
    # return type has already been wrapped, by checking if the function definition's
    # type is stored in this mapping and that it still matches.
    wrapped_coro_return_types: dict[FuncDef, Type] = {}

    def __init__(
        self,
        modules: dict[str, MypyFile],
        missing_modules: set[str],
        incomplete_namespaces: set[str],
        errors: Errors,
        plugin: Plugin,
    ) -> None:
        """Construct semantic analyzer.

        We reuse the same semantic analyzer instance across multiple modules.

        Args:
            modules: Global modules dictionary
            missing_modules: Modules that could not be imported encountered so far
            incomplete_namespaces: Namespaces that are being populated during semantic analysis
                (can contain modules and classes within the current SCC; mutated by the caller)
            errors: Report analysis errors using this instance
        """
        self.locals = [None]
        self.is_comprehension_stack = [False]
        # Saved namespaces from previous iteration. Every top-level function/method body is
        # analyzed in several iterations until all names are resolved. We need to save
        # the local namespaces for the top level function and all nested functions between
        # these iterations. See also semanal_main.process_top_level_function().
        self.saved_locals: dict[
            FuncItem | GeneratorExpr | DictionaryComprehension, SymbolTable
        ] = {}
        self.imports = set()
        self._type = None
        self.type_stack = []
        # Are the namespaces of classes being processed complete?
        self.incomplete_type_stack: list[bool] = []
        self.tvar_scope = TypeVarLikeScope()
        self.function_stack = []
        self.block_depth = [0]
        self.loop_depth = [0]
        self.errors = errors
        self.modules = modules
        self.msg = MessageBuilder(errors, modules)
        self.missing_modules = missing_modules
        self.missing_names = [set()]
        # These namespaces are still in process of being populated. If we encounter a
        # missing name in these namespaces, we need to defer the current analysis target,
        # since it's possible that the name will be there once the namespace is complete.
        self.incomplete_namespaces = incomplete_namespaces
        self.all_exports: list[str] = []
        # Map from module id to list of explicitly exported names (i.e. names in __all__).
        self.export_map: dict[str, list[str]] = {}
        self.plugin = plugin
        # If True, process function definitions. If False, don't. This is used
        # for processing module top levels in fine-grained incremental mode.
        self.recurse_into_functions = True
        self.scope = Scope()

        # Trace line numbers for every file where deferral happened during analysis of
        # current SCC or top-level function.
        self.deferral_debug_context: list[tuple[str, int]] = []

        # This is needed to properly support recursive type aliases. The problem is that
        # Foo[Bar] could mean three things depending on context: a target for type alias,
        # a normal index expression (including enum index), or a type application.
        # The latter is particularly problematic as it can falsely create incomplete
        # refs while analysing rvalues of type aliases. To avoid this we first analyse
        # rvalues while temporarily setting this to True.
        self.basic_type_applications = False

        # Used to temporarily enable unbound type variables in some contexts. Namely,
        # in base class expressions, and in right hand sides of type aliases. Do not add
        # new uses of this, as this may cause leaking `UnboundType`s to type checking.
        self.allow_unbound_tvars = False

    # mypyc doesn't properly handle implementing an abstractproperty
    # with a regular attribute so we make them properties
    @property
    def type(self) -> TypeInfo | None:
        return self._type

    @property
    def is_stub_file(self) -> bool:
        return self._is_stub_file

    @property
    def is_typeshed_stub_file(self) -> bool:
        return self._is_typeshed_stub_file

    @property
    def final_iteration(self) -> bool:
        return self._final_iteration

    @contextmanager
    def allow_unbound_tvars_set(self) -> Iterator[None]:
        old = self.allow_unbound_tvars
        self.allow_unbound_tvars = True
        try:
            yield
        finally:
            self.allow_unbound_tvars = old

    #
    # Preparing module (performed before semantic analysis)
    #

    def prepare_file(self, file_node: MypyFile) -> None:
        """Prepare a freshly parsed file for semantic analysis."""
        if "builtins" in self.modules:
            file_node.names["__builtins__"] = SymbolTableNode(GDEF, self.modules["builtins"])
        if file_node.fullname == "builtins":
            self.prepare_builtins_namespace(file_node)
        if file_node.fullname == "typing":
            self.prepare_typing_namespace(file_node, type_aliases)
        if file_node.fullname == "typing_extensions":
            self.prepare_typing_namespace(file_node, typing_extensions_aliases)

    def prepare_typing_namespace(self, file_node: MypyFile, aliases: dict[str, str]) -> None:
        """Remove dummy alias definitions such as List = TypeAlias(object) from typing.

        They will be replaced with real aliases when corresponding targets are ready.
        """

        # This is all pretty unfortunate. typeshed now has a
        # sys.version_info check for OrderedDict, and we shouldn't
        # take it out, because it is correct and a typechecker should
        # use that as a source of truth. But instead we rummage
        # through IfStmts to remove the info first.  (I tried to
        # remove this whole machinery and ran into issues with the
        # builtins/typing import cycle.)
        def helper(defs: list[Statement]) -> None:
            for stmt in defs.copy():
                if isinstance(stmt, IfStmt):
                    for body in stmt.body:
                        helper(body.body)
                    if stmt.else_body:
                        helper(stmt.else_body.body)
                if (
                    isinstance(stmt, AssignmentStmt)
                    and len(stmt.lvalues) == 1
                    and isinstance(stmt.lvalues[0], NameExpr)
                ):
                    # Assignment to a simple name, remove it if it is a dummy alias.
                    if f"{file_node.fullname}.{stmt.lvalues[0].name}" in aliases:
                        defs.remove(stmt)

        helper(file_node.defs)

    def prepare_builtins_namespace(self, file_node: MypyFile) -> None:
        """Add certain special-cased definitions to the builtins module.

        Some definitions are too special or fundamental to be processed
        normally from the AST.
        """
        names = file_node.names

        # Add empty definition for core built-in classes, since they are required for basic
        # operation. These will be completed later on.
        for name in CORE_BUILTIN_CLASSES:
            cdef = ClassDef(name, Block([]))  # Dummy ClassDef, will be replaced later
            info = TypeInfo(SymbolTable(), cdef, "builtins")
            info._fullname = f"builtins.{name}"
            names[name] = SymbolTableNode(GDEF, info)

        bool_info = names["bool"].node
        assert isinstance(bool_info, TypeInfo)
        bool_type = Instance(bool_info, [])

        special_var_types: list[tuple[str, Type]] = [
            ("None", NoneType()),
            # reveal_type is a mypy-only function that gives an error with
            # the type of its arg.
            ("reveal_type", AnyType(TypeOfAny.special_form)),
            # reveal_locals is a mypy-only function that gives an error with the types of
            # locals
            ("reveal_locals", AnyType(TypeOfAny.special_form)),
            ("True", bool_type),
            ("False", bool_type),
            ("__debug__", bool_type),
        ]

        for name, typ in special_var_types:
            v = Var(name, typ)
            v._fullname = f"builtins.{name}"
            file_node.names[name] = SymbolTableNode(GDEF, v)

    #
    # Analyzing a target
    #

    def refresh_partial(
        self,
        node: MypyFile | FuncDef | OverloadedFuncDef,
        patches: list[tuple[int, Callable[[], None]]],
        final_iteration: bool,
        file_node: MypyFile,
        options: Options,
        active_type: TypeInfo | None = None,
    ) -> None:
        """Refresh a stale target in fine-grained incremental mode."""
        self.patches = patches
        self.deferred = False
        self.incomplete = False
        self._final_iteration = final_iteration
        self.missing_names[-1] = set()

        with self.file_context(file_node, options, active_type):
            if isinstance(node, MypyFile):
                self.refresh_top_level(node)
            else:
                self.recurse_into_functions = True
                self.accept(node)
        del self.patches

    def refresh_top_level(self, file_node: MypyFile) -> None:
        """Reanalyze a stale module top-level in fine-grained incremental mode."""
        self.recurse_into_functions = False
        self.add_implicit_module_attrs(file_node)
        for d in file_node.defs:
            self.accept(d)
        if file_node.fullname == "typing":
            self.add_builtin_aliases(file_node)
        if file_node.fullname == "typing_extensions":
            self.add_typing_extension_aliases(file_node)
        self.adjust_public_exports()
        self.export_map[self.cur_mod_id] = self.all_exports
        self.all_exports = []

    def add_implicit_module_attrs(self, file_node: MypyFile) -> None:
        """Manually add implicit definitions of module '__name__' etc."""
        str_type: Type | None = self.named_type_or_none("builtins.str")
        if str_type is None:
            str_type = UnboundType("builtins.str")
        for name, t in implicit_module_attrs.items():
            if name == "__doc__":
                typ: Type = str_type
            elif name == "__path__":
                if not file_node.is_package_init_file():
                    continue
                # Need to construct the type ourselves, to avoid issues with __builtins__.list
                # not being subscriptable or typing.List not getting bound
                inst = self.named_type_or_none("builtins.list", [str_type])
                if inst is None:
                    assert not self.final_iteration, "Cannot find builtins.list to add __path__"
                    self.defer()
                    return
                typ = inst
            elif name == "__annotations__":
                inst = self.named_type_or_none(
                    "builtins.dict", [str_type, AnyType(TypeOfAny.special_form)]
                )
                if inst is None:
                    assert (
                        not self.final_iteration
                    ), "Cannot find builtins.dict to add __annotations__"
                    self.defer()
                    return
                typ = inst
            else:
                assert t is not None, f"type should be specified for {name}"
                typ = UnboundType(t)

            existing = file_node.names.get(name)
            if existing is not None and not isinstance(existing.node, PlaceholderNode):
                # Already exists.
                continue

            an_type = self.anal_type(typ)
            if an_type:
                var = Var(name, an_type)
                var._fullname = self.qualified_name(name)
                var.is_ready = True
                self.add_symbol(name, var, dummy_context())
            else:
                self.add_symbol(
                    name,
                    PlaceholderNode(self.qualified_name(name), file_node, -1),
                    dummy_context(),
                )

    def add_builtin_aliases(self, tree: MypyFile) -> None:
        """Add builtin type aliases to typing module.

        For historical reasons, the aliases like `List = list` are not defined
        in typeshed stubs for typing module. Instead we need to manually add the
        corresponding nodes on the fly. We explicitly mark these aliases as normalized,
        so that a user can write `typing.List[int]`.
        """
        assert tree.fullname == "typing"
        for alias, target_name in type_aliases.items():
            if (
                alias in type_aliases_source_versions
                and type_aliases_source_versions[alias] > self.options.python_version
            ):
                # This alias is not available on this Python version.
                continue
            name = alias.split(".")[-1]
            if name in tree.names and not isinstance(tree.names[name].node, PlaceholderNode):
                continue
            self.create_alias(tree, target_name, alias, name)

    def add_typing_extension_aliases(self, tree: MypyFile) -> None:
        """Typing extensions module does contain some type aliases.

        We need to analyze them as such, because in typeshed
        they are just defined as `_Alias()` call.
        Which is not supported natively.
        """
        assert tree.fullname == "typing_extensions"

        for alias, target_name in typing_extensions_aliases.items():
            name = alias.split(".")[-1]
            if name in tree.names and isinstance(tree.names[name].node, TypeAlias):
                continue  # Do not reset TypeAliases on the second pass.

            # We need to remove any node that is there at the moment. It is invalid.
            tree.names.pop(name, None)

            # Now, create a new alias.
            self.create_alias(tree, target_name, alias, name)

    def create_alias(self, tree: MypyFile, target_name: str, alias: str, name: str) -> None:
        tag = self.track_incomplete_refs()
        n = self.lookup_fully_qualified_or_none(target_name)
        if n:
            if isinstance(n.node, PlaceholderNode):
                self.mark_incomplete(name, tree)
            else:
                # Found built-in class target. Create alias.
                target = self.named_type_or_none(target_name, [])
                assert target is not None
                # Transform List to List[Any], etc.
                fix_instance(
                    target, self.fail, self.note, disallow_any=False, options=self.options
                )
                alias_node = TypeAlias(
                    target,
                    alias,
                    line=-1,
                    column=-1,  # there is no context
                    no_args=True,
                    normalized=True,
                )
                self.add_symbol(name, alias_node, tree)
        elif self.found_incomplete_ref(tag):
            # Built-in class target may not ready yet -- defer.
            self.mark_incomplete(name, tree)
        else:
            # Test fixtures may be missing some builtin classes, which is okay.
            # Kill the placeholder if there is one.
            if name in tree.names:
                assert isinstance(tree.names[name].node, PlaceholderNode)
                del tree.names[name]

    def adjust_public_exports(self) -> None:
        """Adjust the module visibility of globals due to __all__."""
        if "__all__" in self.globals:
            for name, g in self.globals.items():
                # Being included in __all__ explicitly exports and makes public.
                if name in self.all_exports:
                    g.module_public = True
                    g.module_hidden = False
                # But when __all__ is defined, and a symbol is not included in it,
                # it cannot be public.
                else:
                    g.module_public = False

    @contextmanager
    def file_context(
        self, file_node: MypyFile, options: Options, active_type: TypeInfo | None = None
    ) -> Iterator[None]:
        """Configure analyzer for analyzing targets within a file/class.

        Args:
            file_node: target file
            options: options specific to the file
            active_type: must be the surrounding class to analyze method targets
        """
        scope = self.scope
        self.options = options
        self.errors.set_file(file_node.path, file_node.fullname, scope=scope, options=options)
        self.cur_mod_node = file_node
        self.cur_mod_id = file_node.fullname
        with scope.module_scope(self.cur_mod_id):
            self._is_stub_file = file_node.path.lower().endswith(".pyi")
            self._is_typeshed_stub_file = file_node.is_typeshed_file(options)
            self.globals = file_node.names
            self.tvar_scope = TypeVarLikeScope()

            self.named_tuple_analyzer = NamedTupleAnalyzer(options, self, self.msg)
            self.typed_dict_analyzer = TypedDictAnalyzer(options, self, self.msg)
            self.enum_call_analyzer = EnumCallAnalyzer(options, self)
            self.newtype_analyzer = NewTypeAnalyzer(options, self, self.msg)

            # Counter that keeps track of references to undefined things potentially caused by
            # incomplete namespaces.
            self.num_incomplete_refs = 0

            if active_type:
                self.incomplete_type_stack.append(False)
                scope.enter_class(active_type)
                self.enter_class(active_type.defn.info)
                for tvar in active_type.defn.type_vars:
                    self.tvar_scope.bind_existing(tvar)

            yield

            if active_type:
                scope.leave_class()
                self.leave_class()
                self._type = None
                self.incomplete_type_stack.pop()
        del self.options

    #
    # Functions
    #

    def visit_func_def(self, defn: FuncDef) -> None:
        self.statement = defn

        # Visit default values because they may contain assignment expressions.
        for arg in defn.arguments:
            if arg.initializer:
                arg.initializer.accept(self)

        defn.is_conditional = self.block_depth[-1] > 0

        # Set full names even for those definitions that aren't added
        # to a symbol table. For example, for overload items.
        defn._fullname = self.qualified_name(defn.name)

        # We don't add module top-level functions to symbol tables
        # when we analyze their bodies in the second phase on analysis,
        # since they were added in the first phase. Nested functions
        # get always added, since they aren't separate targets.
        if not self.recurse_into_functions or len(self.function_stack) > 0:
            if not defn.is_decorated and not defn.is_overload:
                self.add_function_to_symbol_table(defn)

        if not self.recurse_into_functions:
            return

        with self.scope.function_scope(defn):
            self.analyze_func_def(defn)

    def analyze_func_def(self, defn: FuncDef) -> None:
        self.function_stack.append(defn)

        if defn.type:
            assert isinstance(defn.type, CallableType)
            has_self_type = self.update_function_type_variables(defn.type, defn)
        else:
            has_self_type = False

        self.function_stack.pop()

        if self.is_class_scope():
            # Method definition
            assert self.type is not None
            defn.info = self.type
            if defn.type is not None and defn.name in ("__init__", "__init_subclass__"):
                assert isinstance(defn.type, CallableType)
                if isinstance(get_proper_type(defn.type.ret_type), AnyType):
                    defn.type = defn.type.copy_modified(ret_type=NoneType())
            self.prepare_method_signature(defn, self.type, has_self_type)

        # Analyze function signature
        with self.tvar_scope_frame(self.tvar_scope.method_frame()):
            if defn.type:
                self.check_classvar_in_signature(defn.type)
                assert isinstance(defn.type, CallableType)
                # Signature must be analyzed in the surrounding scope so that
                # class-level imported names and type variables are in scope.
                analyzer = self.type_analyzer()
                tag = self.track_incomplete_refs()
                result = analyzer.visit_callable_type(defn.type, nested=False)
                # Don't store not ready types (including placeholders).
                if self.found_incomplete_ref(tag) or has_placeholder(result):
                    self.defer(defn)
                    return
                assert isinstance(result, ProperType)
                if isinstance(result, CallableType):
                    # type guards need to have a positional argument, to spec
                    skip_self = self.is_class_scope() and not defn.is_static
                    if result.type_guard and ARG_POS not in result.arg_kinds[skip_self:]:
                        self.fail(
                            "TypeGuard functions must have a positional argument",
                            result,
                            code=codes.VALID_TYPE,
                        )
                        # in this case, we just kind of just ... remove the type guard.
                        result = result.copy_modified(type_guard=None)

                    result = self.remove_unpack_kwargs(defn, result)
                    if has_self_type and self.type is not None:
                        info = self.type
                        if info.self_type is not None:
                            result.variables = [info.self_type] + list(result.variables)
                defn.type = result
                self.add_type_alias_deps(analyzer.aliases_used)
                self.check_function_signature(defn)
                self.check_paramspec_definition(defn)
                if isinstance(defn, FuncDef):
                    assert isinstance(defn.type, CallableType)
                    defn.type = set_callable_name(defn.type, defn)

        self.analyze_arg_initializers(defn)
        self.analyze_function_body(defn)

        if self.is_class_scope():
            assert self.type is not None
            # Mark protocol methods with empty bodies as implicitly abstract.
            # This makes explicit protocol subclassing type-safe.
            if (
                self.type.is_protocol
                and not self.is_stub_file  # Bodies in stub files are always empty.
                and (not isinstance(self.scope.function, OverloadedFuncDef) or defn.is_property)
                and defn.abstract_status != IS_ABSTRACT
                and is_trivial_body(defn.body)
            ):
                defn.abstract_status = IMPLICITLY_ABSTRACT
            if (
                is_trivial_body(defn.body)
                and not self.is_stub_file
                and defn.abstract_status != NOT_ABSTRACT
            ):
                defn.is_trivial_body = True

        if (
            defn.is_coroutine
            and isinstance(defn.type, CallableType)
            and self.wrapped_coro_return_types.get(defn) != defn.type
        ):
            if defn.is_async_generator:
                # Async generator types are handled elsewhere
                pass
            else:
                # A coroutine defined as `async def foo(...) -> T: ...`
                # has external return type `Coroutine[Any, Any, T]`.
                any_type = AnyType(TypeOfAny.special_form)
                ret_type = self.named_type_or_none(
                    "typing.Coroutine", [any_type, any_type, defn.type.ret_type]
                )
                assert ret_type is not None, "Internal error: typing.Coroutine not found"
                defn.type = defn.type.copy_modified(ret_type=ret_type)
                self.wrapped_coro_return_types[defn] = defn.type

    def remove_unpack_kwargs(self, defn: FuncDef, typ: CallableType) -> CallableType:
        if not typ.arg_kinds or typ.arg_kinds[-1] is not ArgKind.ARG_STAR2:
            return typ
        last_type = typ.arg_types[-1]
        if not isinstance(last_type, UnpackType):
            return typ
        last_type = get_proper_type(last_type.type)
        if not isinstance(last_type, TypedDictType):
            self.fail("Unpack item in ** argument must be a TypedDict", last_type)
            new_arg_types = typ.arg_types[:-1] + [AnyType(TypeOfAny.from_error)]
            return typ.copy_modified(arg_types=new_arg_types)
        overlap = set(typ.arg_names) & set(last_type.items)
        # It is OK for TypedDict to have a key named 'kwargs'.
        overlap.discard(typ.arg_names[-1])
        if overlap:
            overlapped = ", ".join([f'"{name}"' for name in overlap])
            self.fail(f"Overlap between argument names and ** TypedDict items: {overlapped}", defn)
            new_arg_types = typ.arg_types[:-1] + [AnyType(TypeOfAny.from_error)]
            return typ.copy_modified(arg_types=new_arg_types)
        # OK, everything looks right now, mark the callable type as using unpack.
        new_arg_types = typ.arg_types[:-1] + [last_type]
        return typ.copy_modified(arg_types=new_arg_types, unpack_kwargs=True)

    def prepare_method_signature(self, func: FuncDef, info: TypeInfo, has_self_type: bool) -> None:
        """Check basic signature validity and tweak annotation of self/cls argument."""
        # Only non-static methods are special, as well as __new__.
        functype = func.type
        if func.name == "__new__":
            func.is_static = True
        if not func.is_static or func.name == "__new__":
            if func.name in ["__init_subclass__", "__class_getitem__"]:
                func.is_class = True
            if not func.arguments:
                self.fail(
                    'Method must have at least one argument. Did you forget the "self" argument?',
                    func,
                )
            elif isinstance(functype, CallableType):
                self_type = get_proper_type(functype.arg_types[0])
                if isinstance(self_type, AnyType):
                    if has_self_type:
                        assert self.type is not None and self.type.self_type is not None
                        leading_type: Type = self.type.self_type
                    else:
                        leading_type = fill_typevars(info)
                    if func.is_class or func.name == "__new__":
                        leading_type = self.class_type(leading_type)
                    func.type = replace_implicit_first_type(functype, leading_type)
                elif has_self_type and isinstance(func.unanalyzed_type, CallableType):
                    if not isinstance(get_proper_type(func.unanalyzed_type.arg_types[0]), AnyType):
                        if self.is_expected_self_type(
                            self_type, func.is_class or func.name == "__new__"
                        ):
                            # This error is off by default, since it is explicitly allowed
                            # by the PEP 673.
                            self.fail(
                                'Redundant "Self" annotation for the first method argument',
                                func,
                                code=codes.REDUNDANT_SELF_TYPE,
                            )
                        else:
                            self.fail(
                                "Method cannot have explicit self annotation and Self type", func
                            )
        elif has_self_type:
            self.fail("Static methods cannot use Self type", func)

    def is_expected_self_type(self, typ: Type, is_classmethod: bool) -> bool:
        """Does this (analyzed or not) type represent the expected Self type for a method?"""
        assert self.type is not None
        typ = get_proper_type(typ)
        if is_classmethod:
            if isinstance(typ, TypeType):
                return self.is_expected_self_type(typ.item, is_classmethod=False)
            if isinstance(typ, UnboundType):
                sym = self.lookup_qualified(typ.name, typ, suppress_errors=True)
                if (
                    sym is not None
                    and (
                        sym.fullname == "typing.Type"
                        or (
                            sym.fullname == "builtins.type"
                            and (
                                self.is_stub_file
                                or self.is_future_flag_set("annotations")
                                or self.options.python_version >= (3, 9)
                            )
                        )
                    )
                    and typ.args
                ):
                    return self.is_expected_self_type(typ.args[0], is_classmethod=False)
            return False
        if isinstance(typ, TypeVarType):
            return typ == self.type.self_type
        if isinstance(typ, UnboundType):
            sym = self.lookup_qualified(typ.name, typ, suppress_errors=True)
            return sym is not None and sym.fullname in SELF_TYPE_NAMES
        return False

    def set_original_def(self, previous: Node | None, new: FuncDef | Decorator) -> bool:
        """If 'new' conditionally redefine 'previous', set 'previous' as original

        We reject straight redefinitions of functions, as they are usually
        a programming error. For example:

          def f(): ...
          def f(): ...  # Error: 'f' redefined
        """
        if isinstance(new, Decorator):
            new = new.func
        if (
            isinstance(previous, (FuncDef, Decorator))
            and unnamed_function(new.name)
            and unnamed_function(previous.name)
        ):
            return True
        if isinstance(previous, (FuncDef, Var, Decorator)) and new.is_conditional:
            new.original_def = previous
            return True
        else:
            return False

    def update_function_type_variables(self, fun_type: CallableType, defn: FuncItem) -> bool:
        """Make any type variables in the signature of defn explicit.

        Update the signature of defn to contain type variable definitions
        if defn is generic. Return True, if the signature contains typing.Self
        type, or False otherwise.
        """
        with self.tvar_scope_frame(self.tvar_scope.method_frame()):
            a = self.type_analyzer()
            fun_type.variables, has_self_type = a.bind_function_type_variables(fun_type, defn)
            if has_self_type and self.type is not None:
                self.setup_self_type()
            return has_self_type

    def setup_self_type(self) -> None:
        """Setup a (shared) Self type variable for current class.

        We intentionally don't add it to the class symbol table,
        so it can be accessed only by mypy and will not cause
        clashes with user defined names.
        """
        assert self.type is not None
        info = self.type
        if info.self_type is not None:
            if has_placeholder(info.self_type.upper_bound):
                # Similar to regular (user defined) type variables.
                self.process_placeholder(
                    None,
                    "Self upper bound",
                    info,
                    force_progress=info.self_type.upper_bound != fill_typevars(info),
                )
            else:
                return
        info.self_type = TypeVarType(
            "Self",
            f"{info.fullname}.Self",
            id=0,
            values=[],
            upper_bound=fill_typevars(info),
            default=AnyType(TypeOfAny.from_omitted_generics),
        )

    def visit_overloaded_func_def(self, defn: OverloadedFuncDef) -> None:
        self.statement = defn
        self.add_function_to_symbol_table(defn)

        if not self.recurse_into_functions:
            return

        # NB: Since _visit_overloaded_func_def will call accept on the
        # underlying FuncDefs, the function might get entered twice.
        # This is fine, though, because only the outermost function is
        # used to compute targets.
        with self.scope.function_scope(defn):
            self.analyze_overloaded_func_def(defn)

    def analyze_overloaded_func_def(self, defn: OverloadedFuncDef) -> None:
        # OverloadedFuncDef refers to any legitimate situation where you have
        # more than one declaration for the same function in a row.  This occurs
        # with a @property with a setter or a deleter, and for a classic
        # @overload.

        defn._fullname = self.qualified_name(defn.name)
        # TODO: avoid modifying items.
        defn.items = defn.unanalyzed_items.copy()

        first_item = defn.items[0]
        first_item.is_overload = True
        first_item.accept(self)

        if isinstance(first_item, Decorator) and first_item.func.is_property:
            # This is a property.
            first_item.func.is_overload = True
            self.analyze_property_with_multi_part_definition(defn)
            typ = function_type(first_item.func, self.named_type("builtins.function"))
            assert isinstance(typ, CallableType)
            types = [typ]
        else:
            # This is an a normal overload. Find the item signatures, the
            # implementation (if outside a stub), and any missing @overload
            # decorators.
            types, impl, non_overload_indexes = self.analyze_overload_sigs_and_impl(defn)
            defn.impl = impl
            if non_overload_indexes:
                self.handle_missing_overload_decorators(
                    defn, non_overload_indexes, some_overload_decorators=len(types) > 0
                )
            # If we found an implementation, remove it from the overload item list,
            # as it's special.
            if impl is not None:
                assert impl is defn.items[-1]
                defn.items = defn.items[:-1]
            elif not non_overload_indexes:
                self.handle_missing_overload_implementation(defn)

        if types and not any(
            # If some overload items are decorated with other decorators, then
            # the overload type will be determined during type checking.
            isinstance(it, Decorator) and len(it.decorators) > 1
            for it in defn.items
        ):
            # TODO: should we enforce decorated overloads consistency somehow?
            # Some existing code uses both styles:
            #   * Put decorator only on implementation, use "effective" types in overloads
            #   * Put decorator everywhere, use "bare" types in overloads.
            defn.type = Overloaded(types)
            defn.type.line = defn.line

        if not defn.items:
            # It was not a real overload after all, but function redefinition. We've
            # visited the redefinition(s) already.
            if not defn.impl:
                # For really broken overloads with no items and no implementation we need to keep
                # at least one item to hold basic information like function name.
                defn.impl = defn.unanalyzed_items[-1]
            return

        # We know this is an overload def. Infer properties and perform some checks.
        self.process_final_in_overload(defn)
        self.process_static_or_class_method_in_overload(defn)
        self.process_overload_impl(defn)

    def process_overload_impl(self, defn: OverloadedFuncDef) -> None:
        """Set flags for an overload implementation.

        Currently, this checks for a trivial body in protocols classes,
        where it makes the method implicitly abstract.
        """
        if defn.impl is None:
            return
        impl = defn.impl if isinstance(defn.impl, FuncDef) else defn.impl.func
        if is_trivial_body(impl.body) and self.is_class_scope() and not self.is_stub_file:
            assert self.type is not None
            if self.type.is_protocol:
                impl.abstract_status = IMPLICITLY_ABSTRACT
            if impl.abstract_status != NOT_ABSTRACT:
                impl.is_trivial_body = True

    def analyze_overload_sigs_and_impl(
        self, defn: OverloadedFuncDef
    ) -> tuple[list[CallableType], OverloadPart | None, list[int]]:
        """Find overload signatures, the implementation, and items with missing @overload.

        Assume that the first was already analyzed. As a side effect:
        analyzes remaining items and updates 'is_overload' flags.
        """
        types = []
        non_overload_indexes = []
        impl: OverloadPart | None = None
        for i, item in enumerate(defn.items):
            if i != 0:
                # Assume that the first item was already visited
                item.is_overload = True
                item.accept(self)
            # TODO: support decorated overloaded functions properly
            if isinstance(item, Decorator):
                callable = function_type(item.func, self.named_type("builtins.function"))
                assert isinstance(callable, CallableType)
                if not any(refers_to_fullname(dec, OVERLOAD_NAMES) for dec in item.decorators):
                    if i == len(defn.items) - 1 and not self.is_stub_file:
                        # Last item outside a stub is impl
                        impl = item
                    else:
                        # Oops it wasn't an overload after all. A clear error
                        # will vary based on where in the list it is, record
                        # that.
                        non_overload_indexes.append(i)
                else:
                    item.func.is_overload = True
                    types.append(callable)
                    if item.var.is_property:
                        self.fail("An overload can not be a property", item)
                # If any item was decorated with `@override`, the whole overload
                # becomes an explicit override.
                defn.is_explicit_override |= item.func.is_explicit_override
            elif isinstance(item, FuncDef):
                if i == len(defn.items) - 1 and not self.is_stub_file:
                    impl = item
                else:
                    non_overload_indexes.append(i)
        return types, impl, non_overload_indexes

    def handle_missing_overload_decorators(
        self,
        defn: OverloadedFuncDef,
        non_overload_indexes: list[int],
        some_overload_decorators: bool,
    ) -> None:
        """Generate errors for overload items without @overload.

        Side effect: remote non-overload items.
        """
        if some_overload_decorators:
            # Some of them were overloads, but not all.
            for idx in non_overload_indexes:
                if self.is_stub_file:
                    self.fail(
                        "An implementation for an overloaded function "
                        "is not allowed in a stub file",
                        defn.items[idx],
                    )
                else:
                    self.fail(
                        "The implementation for an overloaded function must come last",
                        defn.items[idx],
                    )
        else:
            for idx in non_overload_indexes[1:]:
                self.name_already_defined(defn.name, defn.items[idx], defn.items[0])
            if defn.impl:
                self.name_already_defined(defn.name, defn.impl, defn.items[0])
        # Remove the non-overloads
        for idx in reversed(non_overload_indexes):
            del defn.items[idx]

    def handle_missing_overload_implementation(self, defn: OverloadedFuncDef) -> None:
        """Generate error about missing overload implementation (only if needed)."""
        if not self.is_stub_file:
            if self.type and self.type.is_protocol and not self.is_func_scope():
                # An overloaded protocol method doesn't need an implementation,
                # but if it doesn't have one, then it is considered abstract.
                for item in defn.items:
                    if isinstance(item, Decorator):
                        item.func.abstract_status = IS_ABSTRACT
                    else:
                        item.abstract_status = IS_ABSTRACT
            else:
                # TODO: also allow omitting an implementation for abstract methods in ABCs?
                self.fail(
                    "An overloaded function outside a stub file must have an implementation",
                    defn,
                    code=codes.NO_OVERLOAD_IMPL,
                )

    def process_final_in_overload(self, defn: OverloadedFuncDef) -> None:
        """Detect the @final status of an overloaded function (and perform checks)."""
        # If the implementation is marked as @final (or the first overload in
        # stubs), then the whole overloaded definition if @final.
        if any(item.is_final for item in defn.items):
            # We anyway mark it as final because it was probably the intention.
            defn.is_final = True
            # Only show the error once per overload
            bad_final = next(ov for ov in defn.items if ov.is_final)
            if not self.is_stub_file:
                self.fail("@final should be applied only to overload implementation", bad_final)
            elif any(item.is_final for item in defn.items[1:]):
                bad_final = next(ov for ov in defn.items[1:] if ov.is_final)
                self.fail(
                    "In a stub file @final must be applied only to the first overload", bad_final
                )
        if defn.impl is not None and defn.impl.is_final:
            defn.is_final = True

    def process_static_or_class_method_in_overload(self, defn: OverloadedFuncDef) -> None:
        class_status = []
        static_status = []
        for item in defn.items:
            if isinstance(item, Decorator):
                inner = item.func
            elif isinstance(item, FuncDef):
                inner = item
            else:
                assert False, f"The 'item' variable is an unexpected type: {type(item)}"
            class_status.append(inner.is_class)
            static_status.append(inner.is_static)

        if defn.impl is not None:
            if isinstance(defn.impl, Decorator):
                inner = defn.impl.func
            elif isinstance(defn.impl, FuncDef):
                inner = defn.impl
            else:
                assert False, f"Unexpected impl type: {type(defn.impl)}"
            class_status.append(inner.is_class)
            static_status.append(inner.is_static)

        if len(set(class_status)) != 1:
            self.msg.overload_inconsistently_applies_decorator("classmethod", defn)
        elif len(set(static_status)) != 1:
            self.msg.overload_inconsistently_applies_decorator("staticmethod", defn)
        else:
            defn.is_class = class_status[0]
            defn.is_static = static_status[0]

    def analyze_property_with_multi_part_definition(self, defn: OverloadedFuncDef) -> None:
        """Analyze a property defined using multiple methods (e.g., using @x.setter).

        Assume that the first method (@property) has already been analyzed.
        """
        defn.is_property = True
        items = defn.items
        first_item = defn.items[0]
        assert isinstance(first_item, Decorator)
        deleted_items = []
        for i, item in enumerate(items[1:]):
            if isinstance(item, Decorator):
                if len(item.decorators) >= 1:
                    node = item.decorators[0]
                    if isinstance(node, MemberExpr):
                        if node.name == "setter":
                            # The first item represents the entire property.
                            first_item.var.is_settable_property = True
                            # Get abstractness from the original definition.
                            item.func.abstract_status = first_item.func.abstract_status
                        if node.name == "deleter":
                            item.func.abstract_status = first_item.func.abstract_status
                    else:
                        self.fail(
                            f"Only supported top decorator is @{first_item.func.name}.setter", item
                        )
                item.func.accept(self)
            else:
                self.fail(f'Unexpected definition for property "{first_item.func.name}"', item)
                deleted_items.append(i + 1)
        for i in reversed(deleted_items):
            del items[i]

    def add_function_to_symbol_table(self, func: FuncDef | OverloadedFuncDef) -> None:
        if self.is_class_scope():
            assert self.type is not None
            func.info = self.type
        func._fullname = self.qualified_name(func.name)
        self.add_symbol(func.name, func, func)

    def analyze_arg_initializers(self, defn: FuncItem) -> None:
        with self.tvar_scope_frame(self.tvar_scope.method_frame()):
            # Analyze default arguments
            for arg in defn.arguments:
                if arg.initializer:
                    arg.initializer.accept(self)

    def analyze_function_body(self, defn: FuncItem) -> None:
        is_method = self.is_class_scope()
        with self.tvar_scope_frame(self.tvar_scope.method_frame()):
            # Bind the type variables again to visit the body.
            if defn.type:
                a = self.type_analyzer()
                typ = defn.type
                assert isinstance(typ, CallableType)
                a.bind_function_type_variables(typ, defn)
                for i in range(len(typ.arg_types)):
                    store_argument_type(defn, i, typ, self.named_type)
            self.function_stack.append(defn)
            with self.enter(defn):
                for arg in defn.arguments:
                    self.add_local(arg.variable, defn)

                # The first argument of a non-static, non-class method is like 'self'
                # (though the name could be different), having the enclosing class's
                # instance type.
                if is_method and (not defn.is_static or defn.name == "__new__") and defn.arguments:
                    if not defn.is_class:
                        defn.arguments[0].variable.is_self = True
                    else:
                        defn.arguments[0].variable.is_cls = True

                defn.body.accept(self)
            self.function_stack.pop()

    def check_classvar_in_signature(self, typ: ProperType) -> None:
        t: ProperType
        if isinstance(typ, Overloaded):
            for t in typ.items:
                self.check_classvar_in_signature(t)
            return
        if not isinstance(typ, CallableType):
            return
        for t in get_proper_types(typ.arg_types) + [get_proper_type(typ.ret_type)]:
            if self.is_classvar(t):
                self.fail_invalid_classvar(t)
                # Show only one error per signature
                break

    def check_function_signature(self, fdef: FuncItem) -> None:
        sig = fdef.type
        assert isinstance(sig, CallableType)
        if len(sig.arg_types) < len(fdef.arguments):
            self.fail("Type signature has too few arguments", fdef)
            # Add dummy Any arguments to prevent crashes later.
            num_extra_anys = len(fdef.arguments) - len(sig.arg_types)
            extra_anys = [AnyType(TypeOfAny.from_error)] * num_extra_anys
            sig.arg_types.extend(extra_anys)
        elif len(sig.arg_types) > len(fdef.arguments):
            self.fail("Type signature has too many arguments", fdef, blocker=True)

    def check_paramspec_definition(self, defn: FuncDef) -> None:
        func = defn.type
        assert isinstance(func, CallableType)

        if not any(isinstance(var, ParamSpecType) for var in func.variables):
            return  # Function does not have param spec variables

        args = func.var_arg()
        kwargs = func.kw_arg()
        if args is None and kwargs is None:
            return  # Looks like this function does not have starred args

        args_defn_type = None
        kwargs_defn_type = None
        for arg_def, arg_kind in zip(defn.arguments, defn.arg_kinds):
            if arg_kind == ARG_STAR:
                args_defn_type = arg_def.type_annotation
            elif arg_kind == ARG_STAR2:
                kwargs_defn_type = arg_def.type_annotation

        # This may happen on invalid `ParamSpec` args / kwargs definition,
        # type analyzer sets types of arguments to `Any`, but keeps
        # definition types as `UnboundType` for now.
        if not (
            (isinstance(args_defn_type, UnboundType) and args_defn_type.name.endswith(".args"))
            or (
                isinstance(kwargs_defn_type, UnboundType)
                and kwargs_defn_type.name.endswith(".kwargs")
            )
        ):
            # Looks like both `*args` and `**kwargs` are not `ParamSpec`
            # It might be something else, skipping.
            return

        args_type = args.typ if args is not None else None
        kwargs_type = kwargs.typ if kwargs is not None else None

        if (
            not isinstance(args_type, ParamSpecType)
            or not isinstance(kwargs_type, ParamSpecType)
            or args_type.name != kwargs_type.name
        ):
            if isinstance(args_defn_type, UnboundType) and args_defn_type.name.endswith(".args"):
                param_name = args_defn_type.name.split(".")[0]
            elif isinstance(kwargs_defn_type, UnboundType) and kwargs_defn_type.name.endswith(
                ".kwargs"
            ):
                param_name = kwargs_defn_type.name.split(".")[0]
            else:
                # Fallback for cases that probably should not ever happen:
                param_name = "P"

            self.fail(
                f'ParamSpec must have "*args" typed as "{param_name}.args" and "**kwargs" typed as "{param_name}.kwargs"',
                func,
                code=codes.VALID_TYPE,
            )

    def visit_decorator(self, dec: Decorator) -> None:
        self.statement = dec
        # TODO: better don't modify them at all.
        dec.decorators = dec.original_decorators.copy()
        dec.func.is_conditional = self.block_depth[-1] > 0
        if not dec.is_overload:
            self.add_symbol(dec.name, dec, dec)
        dec.func._fullname = self.qualified_name(dec.name)
        dec.var._fullname = self.qualified_name(dec.name)
        for d in dec.decorators:
            d.accept(self)
        removed: list[int] = []
        no_type_check = False
        could_be_decorated_property = False
        for i, d in enumerate(dec.decorators):
            # A bunch of decorators are special cased here.
            if refers_to_fullname(d, "abc.abstractmethod"):
                removed.append(i)
                dec.func.abstract_status = IS_ABSTRACT
                self.check_decorated_function_is_method("abstractmethod", dec)
            elif refers_to_fullname(d, ("asyncio.coroutines.coroutine", "types.coroutine")):
                removed.append(i)
                dec.func.is_awaitable_coroutine = True
            elif refers_to_fullname(d, "builtins.staticmethod"):
                removed.append(i)
                dec.func.is_static = True
                dec.var.is_staticmethod = True
                self.check_decorated_function_is_method("staticmethod", dec)
            elif refers_to_fullname(d, "builtins.classmethod"):
                removed.append(i)
                dec.func.is_class = True
                dec.var.is_classmethod = True
                self.check_decorated_function_is_method("classmethod", dec)
            elif refers_to_fullname(d, OVERRIDE_DECORATOR_NAMES):
                removed.append(i)
                dec.func.is_explicit_override = True
                self.check_decorated_function_is_method("override", dec)
            elif refers_to_fullname(
                d,
                (
                    "builtins.property",
                    "abc.abstractproperty",
                    "functools.cached_property",
                    "enum.property",
                ),
            ):
                removed.append(i)
                dec.func.is_property = True
                dec.var.is_property = True
                if refers_to_fullname(d, "abc.abstractproperty"):
                    dec.func.abstract_status = IS_ABSTRACT
                elif refers_to_fullname(d, "functools.cached_property"):
                    dec.var.is_settable_property = True
                self.check_decorated_function_is_method("property", dec)
            elif refers_to_fullname(d, "typing.no_type_check"):
                dec.var.type = AnyType(TypeOfAny.special_form)
                no_type_check = True
            elif refers_to_fullname(d, FINAL_DECORATOR_NAMES):
                if self.is_class_scope():
                    assert self.type is not None, "No type set at class scope"
                    if self.type.is_protocol:
                        self.msg.protocol_members_cant_be_final(d)
                    else:
                        dec.func.is_final = True
                        dec.var.is_final = True
                    removed.append(i)
                else:
                    self.fail("@final cannot be used with non-method functions", d)
            elif refers_to_fullname(d, TYPE_CHECK_ONLY_NAMES):
                # TODO: support `@overload` funcs.
                dec.func.is_type_check_only = True
            elif isinstance(d, CallExpr) and refers_to_fullname(
                d.callee, DATACLASS_TRANSFORM_NAMES
            ):
                dec.func.dataclass_transform_spec = self.parse_dataclass_transform_spec(d)
            elif not dec.var.is_property:
                # We have seen a "non-trivial" decorator before seeing @property, if
                # we will see a @property later, give an error, as we don't support this.
                could_be_decorated_property = True
        for i in reversed(removed):
            del dec.decorators[i]
        if (not dec.is_overload or dec.var.is_property) and self.type:
            dec.var.info = self.type
            dec.var.is_initialized_in_class = True
        if not no_type_check and self.recurse_into_functions:
            dec.func.accept(self)
        if could_be_decorated_property and dec.decorators and dec.var.is_property:
            self.fail("Decorators on top of @property are not supported", dec)
        if (dec.func.is_static or dec.func.is_class) and dec.var.is_property:
            self.fail("Only instance methods can be decorated with @property", dec)
        if dec.func.abstract_status == IS_ABSTRACT and dec.func.is_final:
            self.fail(f"Method {dec.func.name} is both abstract and final", dec)
        if dec.func.is_static and dec.func.is_class:
            self.fail(message_registry.CLASS_PATTERN_CLASS_OR_STATIC_METHOD, dec)

    def check_decorated_function_is_method(self, decorator: str, context: Context) -> None:
        if not self.type or self.is_func_scope():
            self.fail(f'"{decorator}" used with a non-method', context)

    #
    # Classes
    #

    def visit_class_def(self, defn: ClassDef) -> None:
        self.statement = defn
        self.incomplete_type_stack.append(not defn.info)
        namespace = self.qualified_name(defn.name)
        with self.tvar_scope_frame(self.tvar_scope.class_frame(namespace)):
            self.analyze_class(defn)
        self.incomplete_type_stack.pop()

    def analyze_class(self, defn: ClassDef) -> None:
        fullname = self.qualified_name(defn.name)
        if not defn.info and not self.is_core_builtin_class(defn):
            # Add placeholder so that self-references in base classes can be
            # resolved.  We don't want this to cause a deferral, since if there
            # are no incomplete references, we'll replace this with a TypeInfo
            # before returning.
            placeholder = PlaceholderNode(fullname, defn, defn.line, becomes_typeinfo=True)
            self.add_symbol(defn.name, placeholder, defn, can_defer=False)

        tag = self.track_incomplete_refs()

        # Restore base classes after previous iteration (things like Generic[T] might be removed).
        defn.base_type_exprs.extend(defn.removed_base_type_exprs)
        defn.removed_base_type_exprs.clear()

        self.infer_metaclass_and_bases_from_compat_helpers(defn)

        bases = defn.base_type_exprs
        bases, tvar_defs, is_protocol = self.clean_up_bases_and_infer_type_variables(
            defn, bases, context=defn
        )

        for tvd in tvar_defs:
            if isinstance(tvd, TypeVarType) and any(
                has_placeholder(t) for t in [tvd.upper_bound] + tvd.values
            ):
                # Some type variable bounds or values are not ready, we need
                # to re-analyze this class.
                self.defer()
            if has_placeholder(tvd.default):
                # Placeholder values in TypeVarLikeTypes may get substituted in.
                # Defer current target until they are ready.
                self.mark_incomplete(defn.name, defn)
                return

        self.analyze_class_keywords(defn)
        bases_result = self.analyze_base_classes(bases)
        if bases_result is None or self.found_incomplete_ref(tag):
            # Something was incomplete. Defer current target.
            self.mark_incomplete(defn.name, defn)
            return

        base_types, base_error = bases_result
        if any(isinstance(base, PlaceholderType) for base, _ in base_types):
            # We need to know the TypeInfo of each base to construct the MRO. Placeholder types
            # are okay in nested positions, since they can't affect the MRO.
            self.mark_incomplete(defn.name, defn)
            return

        declared_metaclass, should_defer, any_meta = self.get_declared_metaclass(
            defn.name, defn.metaclass
        )
        if should_defer or self.found_incomplete_ref(tag):
            # Metaclass was not ready. Defer current target.
            self.mark_incomplete(defn.name, defn)
            return

        if self.analyze_typeddict_classdef(defn):
            if defn.info:
                self.setup_type_vars(defn, tvar_defs)
                self.setup_alias_type_vars(defn)
            return

        if self.analyze_namedtuple_classdef(defn, tvar_defs):
            return

        # Create TypeInfo for class now that base classes and the MRO can be calculated.
        self.prepare_class_def(defn)
        self.setup_type_vars(defn, tvar_defs)
        if base_error:
            defn.info.fallback_to_any = True
        if any_meta:
            defn.info.meta_fallback_to_any = True

        with self.scope.class_scope(defn.info):
            self.configure_base_classes(defn, base_types)
            defn.info.is_protocol = is_protocol
            self.recalculate_metaclass(defn, declared_metaclass)
            defn.info.runtime_protocol = False
            for decorator in defn.decorators:
                self.analyze_class_decorator(defn, decorator)
            self.analyze_class_body_common(defn)

    def setup_type_vars(self, defn: ClassDef, tvar_defs: list[TypeVarLikeType]) -> None:
        defn.type_vars = tvar_defs
        defn.info.type_vars = []
        # we want to make sure any additional logic in add_type_vars gets run
        defn.info.add_type_vars()

    def setup_alias_type_vars(self, defn: ClassDef) -> None:
        assert defn.info.special_alias is not None
        defn.info.special_alias.alias_tvars = list(defn.type_vars)
        # It is a bit unfortunate that we need to inline some logic from TypeAlias constructor,
        # but it is required, since type variables may change during semantic analyzer passes.
        for i, t in enumerate(defn.type_vars):
            if isinstance(t, TypeVarTupleType):
                defn.info.special_alias.tvar_tuple_index = i
        target = defn.info.special_alias.target
        assert isinstance(target, ProperType)
        if isinstance(target, TypedDictType):
            target.fallback.args = type_vars_as_args(defn.type_vars)
        elif isinstance(target, TupleType):
            target.partial_fallback.args = type_vars_as_args(defn.type_vars)
        else:
            assert False, f"Unexpected special alias type: {type(target)}"

    def is_core_builtin_class(self, defn: ClassDef) -> bool:
        return self.cur_mod_id == "builtins" and defn.name in CORE_BUILTIN_CLASSES

    def analyze_class_body_common(self, defn: ClassDef) -> None:
        """Parts of class body analysis that are common to all kinds of class defs."""
        self.enter_class(defn.info)
        if any(b.self_type is not None for b in defn.info.mro):
            self.setup_self_type()
        defn.defs.accept(self)
        self.apply_class_plugin_hooks(defn)
        self.leave_class()

    def analyze_typeddict_classdef(self, defn: ClassDef) -> bool:
        if (
            defn.info
            and defn.info.typeddict_type
            and not has_placeholder(defn.info.typeddict_type)
        ):
            # This is a valid TypedDict, and it is fully analyzed.
            return True
        is_typeddict, info = self.typed_dict_analyzer.analyze_typeddict_classdef(defn)
        if is_typeddict:
            for decorator in defn.decorators:
                decorator.accept(self)
                if info is not None:
                    self.analyze_class_decorator_common(defn, info, decorator)
            if info is None:
                self.mark_incomplete(defn.name, defn)
            else:
                self.prepare_class_def(defn, info, custom_names=True)
            return True
        return False

    def analyze_namedtuple_classdef(
        self, defn: ClassDef, tvar_defs: list[TypeVarLikeType]
    ) -> bool:
        """Check if this class can define a named tuple."""
        if (
            defn.info
            and defn.info.is_named_tuple
            and defn.info.tuple_type
            and not has_placeholder(defn.info.tuple_type)
        ):
            # Don't reprocess everything. We just need to process methods defined
            # in the named tuple class body.
            is_named_tuple = True
            info: TypeInfo | None = defn.info
        else:
            is_named_tuple, info = self.named_tuple_analyzer.analyze_namedtuple_classdef(
                defn, self.is_stub_file, self.is_func_scope()
            )
        if is_named_tuple:
            if info is None:
                self.mark_incomplete(defn.name, defn)
            else:
                self.prepare_class_def(defn, info, custom_names=True)
                self.setup_type_vars(defn, tvar_defs)
                self.setup_alias_type_vars(defn)
                with self.scope.class_scope(defn.info):
                    for deco in defn.decorators:
                        deco.accept(self)
                        self.analyze_class_decorator_common(defn, defn.info, deco)
                    with self.named_tuple_analyzer.save_namedtuple_body(info):
                        self.analyze_class_body_common(defn)
            return True
        return False

    def apply_class_plugin_hooks(self, defn: ClassDef) -> None:
        """Apply a plugin hook that may infer a more precise definition for a class."""

        for decorator in defn.decorators:
            decorator_name = self.get_fullname_for_hook(decorator)
            if decorator_name:
                hook = self.plugin.get_class_decorator_hook(decorator_name)
                # Special case: if the decorator is itself decorated with
                # typing.dataclass_transform, apply the hook for the dataclasses plugin
                # TODO: remove special casing here
                if hook is None and find_dataclass_transform_spec(decorator):
                    hook = dataclasses_plugin.dataclass_tag_callback
                if hook:
                    hook(ClassDefContext(defn, decorator, self))

        if defn.metaclass:
            metaclass_name = self.get_fullname_for_hook(defn.metaclass)
            if metaclass_name:
                hook = self.plugin.get_metaclass_hook(metaclass_name)
                if hook:
                    hook(ClassDefContext(defn, defn.metaclass, self))

        for base_expr in defn.base_type_exprs:
            base_name = self.get_fullname_for_hook(base_expr)
            if base_name:
                hook = self.plugin.get_base_class_hook(base_name)
                if hook:
                    hook(ClassDefContext(defn, base_expr, self))

        # Check if the class definition itself triggers a dataclass transform (via a parent class/
        # metaclass)
        spec = find_dataclass_transform_spec(defn)
        if spec is not None:
            dataclasses_plugin.add_dataclass_tag(defn.info)

    def get_fullname_for_hook(self, expr: Expression) -> str | None:
        if isinstance(expr, CallExpr):
            return self.get_fullname_for_hook(expr.callee)
        elif isinstance(expr, IndexExpr):
            return self.get_fullname_for_hook(expr.base)
        elif isinstance(expr, RefExpr):
            if expr.fullname:
                return expr.fullname
            # If we don't have a fullname look it up. This happens because base classes are
            # analyzed in a different manner (see exprtotype.py) and therefore those AST
            # nodes will not have full names.
            sym = self.lookup_type_node(expr)
            if sym:
                return sym.fullname
        return None

    def analyze_class_keywords(self, defn: ClassDef) -> None:
        for value in defn.keywords.values():
            value.accept(self)

    def enter_class(self, info: TypeInfo) -> None:
        # Remember previous active class
        self.type_stack.append(self.type)
        self.locals.append(None)  # Add class scope
        self.is_comprehension_stack.append(False)
        self.block_depth.append(-1)  # The class body increments this to 0
        self.loop_depth.append(0)
        self._type = info
        self.missing_names.append(set())

    def leave_class(self) -> None:
        """Restore analyzer state."""
        self.block_depth.pop()
        self.loop_depth.pop()
        self.locals.pop()
        self.is_comprehension_stack.pop()
        self._type = self.type_stack.pop()
        self.missing_names.pop()

    def analyze_class_decorator(self, defn: ClassDef, decorator: Expression) -> None:
        decorator.accept(self)
        self.analyze_class_decorator_common(defn, defn.info, decorator)
        if isinstance(decorator, RefExpr):
            if decorator.fullname in RUNTIME_PROTOCOL_DECOS:
                if defn.info.is_protocol:
                    defn.info.runtime_protocol = True
                else:
                    self.fail("@runtime_checkable can only be used with protocol classes", defn)
        elif isinstance(decorator, CallExpr) and refers_to_fullname(
            decorator.callee, DATACLASS_TRANSFORM_NAMES
        ):
            defn.info.dataclass_transform_spec = self.parse_dataclass_transform_spec(decorator)

    def analyze_class_decorator_common(
        self, defn: ClassDef, info: TypeInfo, decorator: Expression
    ) -> None:
        """Common method for applying class decorators.

        Called on regular classes, typeddicts, and namedtuples.
        """
        if refers_to_fullname(decorator, FINAL_DECORATOR_NAMES):
            info.is_final = True
        elif refers_to_fullname(decorator, TYPE_CHECK_ONLY_NAMES):
            info.is_type_check_only = True

    def clean_up_bases_and_infer_type_variables(
        self, defn: ClassDef, base_type_exprs: list[Expression], context: Context
    ) -> tuple[list[Expression], list[TypeVarLikeType], bool]:
        """Remove extra base classes such as Generic and infer type vars.

        For example, consider this class:

          class Foo(Bar, Generic[T]): ...

        Now we will remove Generic[T] from bases of Foo and infer that the
        type variable 'T' is a type argument of Foo.

        Note that this is performed *before* semantic analysis.

        Returns (remaining base expressions, inferred type variables, is protocol).
        """
        removed: list[int] = []
        declared_tvars: TypeVarLikeList = []
        is_protocol = False
        for i, base_expr in enumerate(base_type_exprs):
            if isinstance(base_expr, StarExpr):
                base_expr.valid = True
            self.analyze_type_expr(base_expr)

            try:
                base = self.expr_to_unanalyzed_type(base_expr)
            except TypeTranslationError:
                # This error will be caught later.
                continue
            result = self.analyze_class_typevar_declaration(base)
            if result is not None:
                if declared_tvars:
                    self.fail("Only single Generic[...] or Protocol[...] can be in bases", context)
                removed.append(i)
                tvars = result[0]
                is_protocol |= result[1]
                declared_tvars.extend(tvars)
            if isinstance(base, UnboundType):
                sym = self.lookup_qualified(base.name, base)
                if sym is not None and sym.node is not None:
                    if sym.node.fullname in PROTOCOL_NAMES and i not in removed:
                        # also remove bare 'Protocol' bases
                        removed.append(i)
                        is_protocol = True

        all_tvars = self.get_all_bases_tvars(base_type_exprs, removed)
        if declared_tvars:
            if len(remove_dups(declared_tvars)) < len(declared_tvars):
                self.fail("Duplicate type variables in Generic[...] or Protocol[...]", context)
            declared_tvars = remove_dups(declared_tvars)
            if not set(all_tvars).issubset(set(declared_tvars)):
                self.fail(
                    "If Generic[...] or Protocol[...] is present"
                    " it should list all type variables",
                    context,
                )
                # In case of error, Generic tvars will go first
                declared_tvars = remove_dups(declared_tvars + all_tvars)
        else:
            declared_tvars = all_tvars
        for i in reversed(removed):
            # We need to actually remove the base class expressions like Generic[T],
            # mostly because otherwise they will create spurious dependencies in fine
            # grained incremental mode.
            defn.removed_base_type_exprs.append(defn.base_type_exprs[i])
            del base_type_exprs[i]
        tvar_defs: list[TypeVarLikeType] = []
        last_tvar_name_with_default: str | None = None
        for name, tvar_expr in declared_tvars:
            tvar_expr.default = tvar_expr.default.accept(
                TypeVarDefaultTranslator(self, tvar_expr.name, context)
            )
            tvar_def = self.tvar_scope.bind_new(name, tvar_expr)
            if last_tvar_name_with_default is not None and not tvar_def.has_default():
                self.msg.tvar_without_default_type(
                    tvar_def.name, last_tvar_name_with_default, context
                )
                tvar_def.default = AnyType(TypeOfAny.from_error)
            elif tvar_def.has_default():
                last_tvar_name_with_default = tvar_def.name
            tvar_defs.append(tvar_def)
        return base_type_exprs, tvar_defs, is_protocol

    def analyze_class_typevar_declaration(self, base: Type) -> tuple[TypeVarLikeList, bool] | None:
        """Analyze type variables declared using Generic[...] or Protocol[...].

        Args:
            base: Non-analyzed base class

        Return None if the base class does not declare type variables. Otherwise,
        return the type variables.
        """
        if not isinstance(base, UnboundType):
            return None
        unbound = base
        sym = self.lookup_qualified(unbound.name, unbound)
        if sym is None or sym.node is None:
            return None
        if (
            sym.node.fullname == "typing.Generic"
            or sym.node.fullname in PROTOCOL_NAMES
            and base.args
        ):
            is_proto = sym.node.fullname != "typing.Generic"
            tvars: TypeVarLikeList = []
            have_type_var_tuple = False
            for arg in unbound.args:
                tag = self.track_incomplete_refs()
                tvar = self.analyze_unbound_tvar(arg)
                if tvar:
                    if isinstance(tvar[1], TypeVarTupleExpr):
                        if have_type_var_tuple:
                            self.fail("Can only use one type var tuple in a class def", base)
                            continue
                        have_type_var_tuple = True
                    tvars.append(tvar)
                elif not self.found_incomplete_ref(tag):
                    self.fail("Free type variable expected in %s[...]" % sym.node.name, base)
            return tvars, is_proto
        return None

    def analyze_unbound_tvar(self, t: Type) -> tuple[str, TypeVarLikeExpr] | None:
        if isinstance(t, UnpackType) and isinstance(t.type, UnboundType):
            return self.analyze_unbound_tvar_impl(t.type, is_unpacked=True)
        if isinstance(t, UnboundType):
            sym = self.lookup_qualified(t.name, t)
            if sym and sym.fullname in ("typing.Unpack", "typing_extensions.Unpack"):
                inner_t = t.args[0]
                if isinstance(inner_t, UnboundType):
                    return self.analyze_unbound_tvar_impl(inner_t, is_unpacked=True)
                return None
            return self.analyze_unbound_tvar_impl(t)
        return None

    def analyze_unbound_tvar_impl(
        self, t: UnboundType, is_unpacked: bool = False, is_typealias_param: bool = False
    ) -> tuple[str, TypeVarLikeExpr] | None:
        if is_unpacked and is_typealias_param:
            assert False, "Unreachable"
        sym = self.lookup_qualified(t.name, t)
        if sym and isinstance(sym.node, PlaceholderNode):
            self.record_incomplete_ref()
        if not is_unpacked and sym and isinstance(sym.node, ParamSpecExpr):
            if sym.fullname and not self.tvar_scope.allow_binding(sym.fullname):
                # It's bound by our type variable scope
                return None
            return t.name, sym.node
        if (is_unpacked or is_typealias_param) and sym and isinstance(sym.node, TypeVarTupleExpr):
            if sym.fullname and not self.tvar_scope.allow_binding(sym.fullname):
                # It's bound by our type variable scope
                return None
            return t.name, sym.node
        if sym is None or not isinstance(sym.node, TypeVarExpr) or is_unpacked:
            return None
        elif sym.fullname and not self.tvar_scope.allow_binding(sym.fullname):
            # It's bound by our type variable scope
            return None
        else:
            assert isinstance(sym.node, TypeVarExpr)
            return t.name, sym.node

    def find_type_var_likes(self, t: Type) -> TypeVarLikeList:
        visitor = FindTypeVarVisitor(self, self.tvar_scope)
        t.accept(visitor)
        return visitor.type_var_likes

    def get_all_bases_tvars(
        self, base_type_exprs: list[Expression], removed: list[int]
    ) -> TypeVarLikeList:
        """Return all type variable references in bases."""
        tvars: TypeVarLikeList = []
        for i, base_expr in enumerate(base_type_exprs):
            if i not in removed:
                try:
                    base = self.expr_to_unanalyzed_type(base_expr)
                except TypeTranslationError:
                    # This error will be caught later.
                    continue
                base_tvars = self.find_type_var_likes(base)
                tvars.extend(base_tvars)
        return remove_dups(tvars)

    def get_and_bind_all_tvars(self, type_exprs: list[Expression]) -> list[TypeVarLikeType]:
        """Return all type variable references in item type expressions.

        This is a helper for generic TypedDicts and NamedTuples. Essentially it is
        a simplified version of the logic we use for ClassDef bases. We duplicate
        some amount of code, because it is hard to refactor common pieces.
        """
        tvars = []
        for base_expr in type_exprs:
            try:
                base = self.expr_to_unanalyzed_type(base_expr)
            except TypeTranslationError:
                # This error will be caught later.
                continue
            base_tvars = self.find_type_var_likes(base)
            tvars.extend(base_tvars)
        tvars = remove_dups(tvars)  # Variables are defined in order of textual appearance.
        tvar_defs = []
        for name, tvar_expr in tvars:
            tvar_def = self.tvar_scope.bind_new(name, tvar_expr)
            tvar_defs.append(tvar_def)
        return tvar_defs

    def prepare_class_def(
        self, defn: ClassDef, info: TypeInfo | None = None, custom_names: bool = False
    ) -> None:
        """Prepare for the analysis of a class definition.

        Create an empty TypeInfo and store it in a symbol table, or if the 'info'
        argument is provided, store it instead (used for magic type definitions).
        """
        if not defn.info:
            defn.fullname = self.qualified_name(defn.name)
            # TODO: Nested classes
            info = info or self.make_empty_type_info(defn)
            defn.info = info
            info.defn = defn
            if not custom_names:
                # Some special classes (in particular NamedTuples) use custom fullname logic.
                # Don't override it here (also see comment below, this needs cleanup).
                if not self.is_func_scope():
                    info._fullname = self.qualified_name(defn.name)
                else:
                    info._fullname = info.name
        local_name = defn.name
        if "@" in local_name:
            local_name = local_name.split("@")[0]
        self.add_symbol(local_name, defn.info, defn)
        if self.is_nested_within_func_scope():
            # We need to preserve local classes, let's store them
            # in globals under mangled unique names
            #
            # TODO: Putting local classes into globals breaks assumptions in fine-grained
            #       incremental mode and we should avoid it. In general, this logic is too
            #       ad-hoc and needs to be removed/refactored.
            if "@" not in defn.info._fullname:
                global_name = defn.info.name + "@" + str(defn.line)
                defn.info._fullname = self.cur_mod_id + "." + global_name
            else:
                # Preserve name from previous fine-grained incremental run.
                global_name = defn.info.name
            defn.fullname = defn.info._fullname
            if defn.info.is_named_tuple or defn.info.typeddict_type:
                # Named tuples and Typed dicts nested within a class are stored
                # in the class symbol table.
                self.add_symbol_skip_local(global_name, defn.info)
            else:
                self.globals[global_name] = SymbolTableNode(GDEF, defn.info)

    def make_empty_type_info(self, defn: ClassDef) -> TypeInfo:
        if (
            self.is_module_scope()
            and self.cur_mod_id == "builtins"
            and defn.name in CORE_BUILTIN_CLASSES
        ):
            # Special case core built-in classes. A TypeInfo was already
            # created for it before semantic analysis, but with a dummy
            # ClassDef. Patch the real ClassDef object.
            info = self.globals[defn.name].node
            assert isinstance(info, TypeInfo)
        else:
            info = TypeInfo(SymbolTable(), defn, self.cur_mod_id)
            info.set_line(defn)
        return info

    def get_name_repr_of_expr(self, expr: Expression) -> str | None:
        """Try finding a short simplified textual representation of a base class expression."""
        if isinstance(expr, NameExpr):
            return expr.name
        if isinstance(expr, MemberExpr):
            return get_member_expr_fullname(expr)
        if isinstance(expr, IndexExpr):
            return self.get_name_repr_of_expr(expr.base)
        if isinstance(expr, CallExpr):
            return self.get_name_repr_of_expr(expr.callee)
        return None

    def analyze_base_classes(
        self, base_type_exprs: list[Expression]
    ) -> tuple[list[tuple[ProperType, Expression]], bool] | None:
        """Analyze base class types.

        Return None if some definition was incomplete. Otherwise, return a tuple
        with these items:

         * List of (analyzed type, original expression) tuples
         * Boolean indicating whether one of the bases had a semantic analysis error
        """
        is_error = False
        bases = []
        for base_expr in base_type_exprs:
            if (
                isinstance(base_expr, RefExpr)
                and base_expr.fullname in TYPED_NAMEDTUPLE_NAMES + TPDICT_NAMES
            ) or (
                isinstance(base_expr, CallExpr)
                and isinstance(base_expr.callee, RefExpr)
                and base_expr.callee.fullname in TPDICT_NAMES
            ):
                # Ignore magic bases for now.
                # For example:
                #  class Foo(TypedDict): ...  # RefExpr
                #  class Foo(NamedTuple): ...  # RefExpr
                #  class Foo(TypedDict("Foo", {"a": int})): ...  # CallExpr
                continue

            try:
                base = self.expr_to_analyzed_type(
                    base_expr, allow_placeholder=True, allow_type_any=True
                )
            except TypeTranslationError:
                name = self.get_name_repr_of_expr(base_expr)
                if isinstance(base_expr, CallExpr):
                    msg = "Unsupported dynamic base class"
                else:
                    msg = "Invalid base class"
                if name:
                    msg += f' "{name}"'
                self.fail(msg, base_expr)
                is_error = True
                continue
            if base is None:
                return None
            base = get_proper_type(base)
            bases.append((base, base_expr))
        return bases, is_error

    def configure_base_classes(
        self, defn: ClassDef, bases: list[tuple[ProperType, Expression]]
    ) -> None:
        """Set up base classes.

        This computes several attributes on the corresponding TypeInfo defn.info
        related to the base classes: defn.info.bases, defn.info.mro, and
        miscellaneous others (at least tuple_type, fallback_to_any, and is_enum.)
        """
        base_types: list[Instance] = []
        info = defn.info

        for base, base_expr in bases:
            if isinstance(base, TupleType):
                actual_base = self.configure_tuple_base_class(defn, base)
                base_types.append(actual_base)
            elif isinstance(base, Instance):
                if base.type.is_newtype:
                    self.fail('Cannot subclass "NewType"', defn)
                base_types.append(base)
            elif isinstance(base, AnyType):
                if self.options.disallow_subclassing_any:
                    if isinstance(base_expr, (NameExpr, MemberExpr)):
                        msg = f'Class cannot subclass "{base_expr.name}" (has type "Any")'
                    else:
                        msg = 'Class cannot subclass value of type "Any"'
                    self.fail(msg, base_expr)
                info.fallback_to_any = True
            elif isinstance(base, TypedDictType):
                base_types.append(base.fallback)
            else:
                msg = "Invalid base class"
                name = self.get_name_repr_of_expr(base_expr)
                if name:
                    msg += f' "{name}"'
                self.fail(msg, base_expr)
                info.fallback_to_any = True
            if self.options.disallow_any_unimported and has_any_from_unimported_type(base):
                if isinstance(base_expr, (NameExpr, MemberExpr)):
                    prefix = f"Base type {base_expr.name}"
                else:
                    prefix = "Base type"
                self.msg.unimported_type_becomes_any(prefix, base, base_expr)
            check_for_explicit_any(
                base, self.options, self.is_typeshed_stub_file, self.msg, context=base_expr
            )

        # Add 'object' as implicit base if there is no other base class.
        if not base_types and defn.fullname != "builtins.object":
            base_types.append(self.object_type())

        info.bases = base_types

        # Calculate the MRO.
        if not self.verify_base_classes(defn):
            self.set_dummy_mro(defn.info)
            return
        if not self.verify_duplicate_base_classes(defn):
            # We don't want to block the typechecking process,
            # so, we just insert `Any` as the base class and show an error.
            self.set_any_mro(defn.info)
        self.calculate_class_mro(defn, self.object_type)

    def configure_tuple_base_class(self, defn: ClassDef, base: TupleType) -> Instance:
        info = defn.info

        # There may be an existing valid tuple type from previous semanal iterations.
        # Use equality to check if it is the case.
        if info.tuple_type and info.tuple_type != base and not has_placeholder(info.tuple_type):
            self.fail("Class has two incompatible bases derived from tuple", defn)
            defn.has_incompatible_baseclass = True
        if info.special_alias and has_placeholder(info.special_alias.target):
            self.process_placeholder(
                None, "tuple base", defn, force_progress=base != info.tuple_type
            )
        info.update_tuple_type(base)
        self.setup_alias_type_vars(defn)

        if base.partial_fallback.type.fullname == "builtins.tuple" and not has_placeholder(base):
            # Fallback can only be safely calculated after semantic analysis, since base
            # classes may be incomplete. Postpone the calculation.
            self.schedule_patch(PRIORITY_FALLBACKS, lambda: calculate_tuple_fallback(base))

        return base.partial_fallback

    def set_dummy_mro(self, info: TypeInfo) -> None:
        # Give it an MRO consisting of just the class itself and object.
        info.mro = [info, self.object_type().type]
        info.bad_mro = True

    def set_any_mro(self, info: TypeInfo) -> None:
        # Give it an MRO consisting direct `Any` subclass.
        info.fallback_to_any = True
        info.mro = [info, self.object_type().type]

    def calculate_class_mro(
        self, defn: ClassDef, obj_type: Callable[[], Instance] | None = None
    ) -> None:
        """Calculate method resolution order for a class.

        `obj_type` exists just to fill in empty base class list in case of an error.
        """
        try:
            calculate_mro(defn.info, obj_type)
        except MroError:
            self.fail(
                "Cannot determine consistent method resolution "
                'order (MRO) for "%s"' % defn.name,
                defn,
            )
            self.set_dummy_mro(defn.info)
        # Allow plugins to alter the MRO to handle the fact that `def mro()`
        # on metaclasses permits MRO rewriting.
        if defn.fullname:
            hook = self.plugin.get_customize_class_mro_hook(defn.fullname)
            if hook:
                hook(ClassDefContext(defn, FakeExpression(), self))

    def infer_metaclass_and_bases_from_compat_helpers(self, defn: ClassDef) -> None:
        """Lookup for special metaclass declarations, and update defn fields accordingly.

        * six.with_metaclass(M, B1, B2, ...)
        * @six.add_metaclass(M)
        * future.utils.with_metaclass(M, B1, B2, ...)
        * past.utils.with_metaclass(M, B1, B2, ...)
        """

        # Look for six.with_metaclass(M, B1, B2, ...)
        with_meta_expr: Expression | None = None
        if len(defn.base_type_exprs) == 1:
            base_expr = defn.base_type_exprs[0]
            if isinstance(base_expr, CallExpr) and isinstance(base_expr.callee, RefExpr):
                self.analyze_type_expr(base_expr)
                if (
                    base_expr.callee.fullname
                    in {
                        "six.with_metaclass",
                        "future.utils.with_metaclass",
                        "past.utils.with_metaclass",
                    }
                    and len(base_expr.args) >= 1
                    and all(kind == ARG_POS for kind in base_expr.arg_kinds)
                ):
                    with_meta_expr = base_expr.args[0]
                    defn.base_type_exprs = base_expr.args[1:]

        # Look for @six.add_metaclass(M)
        add_meta_expr: Expression | None = None
        for dec_expr in defn.decorators:
            if isinstance(dec_expr, CallExpr) and isinstance(dec_expr.callee, RefExpr):
                dec_expr.callee.accept(self)
                if (
                    dec_expr.callee.fullname == "six.add_metaclass"
                    and len(dec_expr.args) == 1
                    and dec_expr.arg_kinds[0] == ARG_POS
                ):
                    add_meta_expr = dec_expr.args[0]
                    break

        metas = {defn.metaclass, with_meta_expr, add_meta_expr} - {None}
        if len(metas) == 0:
            return
        if len(metas) > 1:
            self.fail("Multiple metaclass definitions", defn)
            return
        defn.metaclass = metas.pop()

    def verify_base_classes(self, defn: ClassDef) -> bool:
        info = defn.info
        cycle = False
        for base in info.bases:
            baseinfo = base.type
            if self.is_base_class(info, baseinfo):
                self.fail("Cycle in inheritance hierarchy", defn)
                cycle = True
        return not cycle

    def verify_duplicate_base_classes(self, defn: ClassDef) -> bool:
        dup = find_duplicate(defn.info.direct_base_classes())
        if dup:
            self.fail(f'Duplicate base class "{dup.name}"', defn)
        return not dup

    def is_base_class(self, t: TypeInfo, s: TypeInfo) -> bool:
        """Determine if t is a base class of s (but do not use mro)."""
        # Search the base class graph for t, starting from s.
        worklist = [s]
        visited = {s}
        while worklist:
            nxt = worklist.pop()
            if nxt == t:
                return True
            for base in nxt.bases:
                if base.type not in visited:
                    worklist.append(base.type)
                    visited.add(base.type)
        return False

    def get_declared_metaclass(
        self, name: str, metaclass_expr: Expression | None
    ) -> tuple[Instance | None, bool, bool]:
        """Get declared metaclass from metaclass expression.

        Returns a tuple of three values:
          * A metaclass instance or None
          * A boolean indicating whether we should defer
          * A boolean indicating whether we should set metaclass Any fallback
            (either for Any metaclass or invalid/dynamic metaclass).

        The two boolean flags can only be True if instance is None.
        """
        declared_metaclass = None
        if metaclass_expr:
            metaclass_name = None
            if isinstance(metaclass_expr, NameExpr):
                metaclass_name = metaclass_expr.name
            elif isinstance(metaclass_expr, MemberExpr):
                metaclass_name = get_member_expr_fullname(metaclass_expr)
            if metaclass_name is None:
                self.fail(f'Dynamic metaclass not supported for "{name}"', metaclass_expr)
                return None, False, True
            sym = self.lookup_qualified(metaclass_name, metaclass_expr)
            if sym is None:
                # Probably a name error - it is already handled elsewhere
                return None, False, True
            if isinstance(sym.node, Var) and isinstance(get_proper_type(sym.node.type), AnyType):
                if self.options.disallow_subclassing_any:
                    self.fail(
                        f'Class cannot use "{sym.node.name}" as a metaclass (has type "Any")',
                        metaclass_expr,
                    )
                return None, False, True
            if isinstance(sym.node, PlaceholderNode):
                return None, True, False  # defer later in the caller

            # Support type aliases, like `_Meta: TypeAlias = type`
            if (
                isinstance(sym.node, TypeAlias)
                and sym.node.no_args
                and isinstance(sym.node.target, ProperType)
                and isinstance(sym.node.target, Instance)
            ):
                metaclass_info: Node | None = sym.node.target.type
            else:
                metaclass_info = sym.node

            if not isinstance(metaclass_info, TypeInfo) or metaclass_info.tuple_type is not None:
                self.fail(f'Invalid metaclass "{metaclass_name}"', metaclass_expr)
                return None, False, False
            if not metaclass_info.is_metaclass():
                self.fail(
                    'Metaclasses not inheriting from "type" are not supported', metaclass_expr
                )
                return None, False, False
            inst = fill_typevars(metaclass_info)
            assert isinstance(inst, Instance)
            declared_metaclass = inst
        return declared_metaclass, False, False

    def recalculate_metaclass(self, defn: ClassDef, declared_metaclass: Instance | None) -> None:
        defn.info.declared_metaclass = declared_metaclass
        defn.info.metaclass_type = defn.info.calculate_metaclass_type()
        if any(info.is_protocol for info in defn.info.mro):
            if (
                not defn.info.metaclass_type
                or defn.info.metaclass_type.type.fullname == "builtins.type"
            ):
                # All protocols and their subclasses have ABCMeta metaclass by default.
                # TODO: add a metaclass conflict check if there is another metaclass.
                abc_meta = self.named_type_or_none("abc.ABCMeta", [])
                if abc_meta is not None:  # May be None in tests with incomplete lib-stub.
                    defn.info.metaclass_type = abc_meta
        if defn.info.metaclass_type and defn.info.metaclass_type.type.has_base("enum.EnumMeta"):
            defn.info.is_enum = True
            if defn.type_vars:
                self.fail("Enum class cannot be generic", defn)

    #
    # Imports
    #

    def visit_import(self, i: Import) -> None:
        self.statement = i
        for id, as_id in i.ids:
            # Modules imported in a stub file without using 'import X as X' won't get exported
            # When implicit re-exporting is disabled, we have the same behavior as stubs.
            use_implicit_reexport = not self.is_stub_file and self.options.implicit_reexport
            if as_id is not None:
                base_id = id
                imported_id = as_id
                module_public = use_implicit_reexport or id == as_id
            else:
                base_id = id.split(".")[0]
                imported_id = base_id
                module_public = use_implicit_reexport

            if base_id in self.modules:
                node = self.modules[base_id]
                if self.is_func_scope():
                    kind = LDEF
                elif self.type is not None:
                    kind = MDEF
                else:
                    kind = GDEF
                symbol = SymbolTableNode(
                    kind, node, module_public=module_public, module_hidden=not module_public
                )
                self.add_imported_symbol(
                    imported_id,
                    symbol,
                    context=i,
                    module_public=module_public,
                    module_hidden=not module_public,
                )
            else:
                self.add_unknown_imported_symbol(
                    imported_id,
                    context=i,
                    target_name=base_id,
                    module_public=module_public,
                    module_hidden=not module_public,
                )

    def visit_import_from(self, imp: ImportFrom) -> None:
        self.statement = imp
        module_id = self.correct_relative_import(imp)
        module = self.modules.get(module_id)
        for id, as_id in imp.names:
            fullname = module_id + "." + id
            self.set_future_import_flags(fullname)
            if module is None:
                node = None
            elif module_id == self.cur_mod_id and fullname in self.modules:
                # Submodule takes precedence over definition in surround package, for
                # compatibility with runtime semantics in typical use cases. This
                # could more precisely model runtime semantics by taking into account
                # the line number beyond which the local definition should take
                # precedence, but doesn't seem to be important in most use cases.
                node = SymbolTableNode(GDEF, self.modules[fullname])
            else:
                if id == as_id == "__all__" and module_id in self.export_map:
                    self.all_exports[:] = self.export_map[module_id]
                node = module.names.get(id)

            missing_submodule = False
            imported_id = as_id or id

            # Modules imported in a stub file without using 'from Y import X as X' will
            # not get exported.
            # When implicit re-exporting is disabled, we have the same behavior as stubs.
            use_implicit_reexport = not self.is_stub_file and self.options.implicit_reexport
            module_public = use_implicit_reexport or (as_id is not None and id == as_id)

            # If the module does not contain a symbol with the name 'id',
            # try checking if it's a module instead.
            if not node:
                mod = self.modules.get(fullname)
                if mod is not None:
                    kind = self.current_symbol_kind()
                    node = SymbolTableNode(kind, mod)
                elif fullname in self.missing_modules:
                    missing_submodule = True
            # If it is still not resolved, check for a module level __getattr__
            if module and not node and "__getattr__" in module.names:
                # We store the fullname of the original definition so that we can
                # detect whether two imported names refer to the same thing.
                fullname = module_id + "." + id
                gvar = self.create_getattr_var(module.names["__getattr__"], imported_id, fullname)
                if gvar:
                    self.add_symbol(
                        imported_id,
                        gvar,
                        imp,
                        module_public=module_public,
                        module_hidden=not module_public,
                    )
                    continue

            if node:
                self.process_imported_symbol(
                    node, module_id, id, imported_id, fullname, module_public, context=imp
                )
                if node.module_hidden:
                    self.report_missing_module_attribute(
                        module_id,
                        id,
                        imported_id,
                        module_public=module_public,
                        module_hidden=not module_public,
                        context=imp,
                        add_unknown_imported_symbol=False,
                    )
            elif module and not missing_submodule:
                # Target module exists but the imported name is missing or hidden.
                self.report_missing_module_attribute(
                    module_id,
                    id,
                    imported_id,
                    module_public=module_public,
                    module_hidden=not module_public,
                    context=imp,
                )
            else:
                # Import of a missing (sub)module.
                self.add_unknown_imported_symbol(
                    imported_id,
                    imp,
                    target_name=fullname,
                    module_public=module_public,
                    module_hidden=not module_public,
                )

    def process_imported_symbol(
        self,
        node: SymbolTableNode,
        module_id: str,
        id: str,
        imported_id: str,
        fullname: str,
        module_public: bool,
        context: ImportBase,
    ) -> None:
        module_hidden = not module_public and (
            # `from package import submodule` should work regardless of whether package
            # re-exports submodule, so we shouldn't hide it
            not isinstance(node.node, MypyFile)
            or fullname not in self.modules
            # but given `from somewhere import random_unrelated_module` we should hide
            # random_unrelated_module
            or not fullname.startswith(self.cur_mod_id + ".")
        )

        if isinstance(node.node, PlaceholderNode):
            if self.final_iteration:
                self.report_missing_module_attribute(
                    module_id,
                    id,
                    imported_id,
                    module_public=module_public,
                    module_hidden=module_hidden,
                    context=context,
                )
                return
            else:
                # This might become a type.
                self.mark_incomplete(
                    imported_id,
                    node.node,
                    module_public=module_public,
                    module_hidden=module_hidden,
                    becomes_typeinfo=True,
                )
        # NOTE: we take the original node even for final `Var`s. This is to support
        # a common pattern when constants are re-exported (same applies to import *).
        self.add_imported_symbol(
            imported_id, node, context, module_public=module_public, module_hidden=module_hidden
        )

    def report_missing_module_attribute(
        self,
        import_id: str,
        source_id: str,
        imported_id: str,
        module_public: bool,
        module_hidden: bool,
        context: Node,
        add_unknown_imported_symbol: bool = True,
    ) -> None:
        # Missing attribute.
        if self.is_incomplete_namespace(import_id):
            # We don't know whether the name will be there, since the namespace
            # is incomplete. Defer the current target.
            self.mark_incomplete(
                imported_id, context, module_public=module_public, module_hidden=module_hidden
            )
            return
        message = f'Module "{import_id}" has no attribute "{source_id}"'
        # Suggest alternatives, if any match is found.
        module = self.modules.get(import_id)
        if module:
            if source_id in module.names.keys() and not module.names[source_id].module_public:
                message = (
                    f'Module "{import_id}" does not explicitly export attribute "{source_id}"'
                )
            else:
                alternatives = set(module.names.keys()).difference({source_id})
                matches = best_matches(source_id, alternatives, n=3)
                if matches:
                    suggestion = f"; maybe {pretty_seq(matches, 'or')}?"
                    message += f"{suggestion}"
        self.fail(message, context, code=codes.ATTR_DEFINED)
        if add_unknown_imported_symbol:
            self.add_unknown_imported_symbol(
                imported_id,
                context,
                target_name=None,
                module_public=module_public,
                module_hidden=not module_public,
            )

        if import_id == "typing":
            # The user probably has a missing definition in a test fixture. Let's verify.
            fullname = f"builtins.{source_id.lower()}"
            if (
                self.lookup_fully_qualified_or_none(fullname) is None
                and fullname in SUGGESTED_TEST_FIXTURES
            ):
                # Yes. Generate a helpful note.
                self.msg.add_fixture_note(fullname, context)
            else:
                typing_extensions = self.modules.get("typing_extensions")
                if typing_extensions and source_id in typing_extensions.names:
                    self.msg.note(
                        f"Use `from typing_extensions import {source_id}` instead",
                        context,
                        code=codes.ATTR_DEFINED,
                    )
                    self.msg.note(
                        "See https://mypy.readthedocs.io/en/stable/runtime_troubles.html#using-new-additions-to-the-typing-module",
                        context,
                        code=codes.ATTR_DEFINED,
                    )

    def process_import_over_existing_name(
        self,
        imported_id: str,
        existing_symbol: SymbolTableNode,
        module_symbol: SymbolTableNode,
        import_node: ImportBase,
    ) -> bool:
        if existing_symbol.node is module_symbol.node:
            # We added this symbol on previous iteration.
            return False
        if existing_symbol.kind in (LDEF, GDEF, MDEF) and isinstance(
            existing_symbol.node, (Var, FuncDef, TypeInfo, Decorator, TypeAlias)
        ):
            # This is a valid import over an existing definition in the file. Construct a dummy
            # assignment that we'll use to type check the import.
            lvalue = NameExpr(imported_id)
            lvalue.kind = existing_symbol.kind
            lvalue.node = existing_symbol.node
            rvalue = NameExpr(imported_id)
            rvalue.kind = module_symbol.kind
            rvalue.node = module_symbol.node
            if isinstance(rvalue.node, TypeAlias):
                # Suppress bogus errors from the dummy assignment if rvalue is an alias.
                # Otherwise mypy may complain that alias is invalid in runtime context.
                rvalue.is_alias_rvalue = True
            assignment = AssignmentStmt([lvalue], rvalue)
            for node in assignment, lvalue, rvalue:
                node.set_line(import_node)
            import_node.assignments.append(assignment)
            return True
        return False

    def correct_relative_import(self, node: ImportFrom | ImportAll) -> str:
        import_id, ok = correct_relative_import(
            self.cur_mod_id, node.relative, node.id, self.cur_mod_node.is_package_init_file()
        )
        if not ok:
            self.fail("Relative import climbs too many namespaces", node)
        return import_id

    def visit_import_all(self, i: ImportAll) -> None:
        i_id = self.correct_relative_import(i)
        if i_id in self.modules:
            m = self.modules[i_id]
            if self.is_incomplete_namespace(i_id):
                # Any names could be missing from the current namespace if the target module
                # namespace is incomplete.
                self.mark_incomplete("*", i)
            for name, node in m.names.items():
                fullname = i_id + "." + name
                self.set_future_import_flags(fullname)
                if node is None:
                    continue
                # if '__all__' exists, all nodes not included have had module_public set to
                # False, and we can skip checking '_' because it's been explicitly included.
                if node.module_public and (not name.startswith("_") or "__all__" in m.names):
                    if isinstance(node.node, MypyFile):
                        # Star import of submodule from a package, add it as a dependency.
                        self.imports.add(node.node.fullname)
                    # `from x import *` always reexports symbols
                    self.add_imported_symbol(
                        name, node, context=i, module_public=True, module_hidden=False
                    )

        else:
            # Don't add any dummy symbols for 'from x import *' if 'x' is unknown.
            pass

    #
    # Assignment
    #

    def visit_assignment_expr(self, s: AssignmentExpr) -> None:
        s.value.accept(self)
        if self.is_func_scope():
            if not self.check_valid_comprehension(s):
                return
        self.analyze_lvalue(s.target, escape_comprehensions=True, has_explicit_value=True)

    def check_valid_comprehension(self, s: AssignmentExpr) -> bool:
        """Check that assignment expression is not nested within comprehension at class scope.

        class C:
            [(j := i) for i in [1, 2, 3]]
        is a syntax error that is not enforced by Python parser, but at later steps.
        """
        for i, is_comprehension in enumerate(reversed(self.is_comprehension_stack)):
            if not is_comprehension and i < len(self.locals) - 1:
                if self.locals[-1 - i] is None:
                    self.fail(
                        "Assignment expression within a comprehension"
                        " cannot be used in a class body",
                        s,
                        code=codes.SYNTAX,
                        serious=True,
                        blocker=True,
                    )
                    return False
                break
        return True

    def visit_assignment_stmt(self, s: AssignmentStmt) -> None:
        self.statement = s

        # Special case assignment like X = X.
        if self.analyze_identity_global_assignment(s):
            return

        tag = self.track_incomplete_refs()

        # Here we have a chicken and egg problem: at this stage we can't call
        # can_be_type_alias(), because we have not enough information about rvalue.
        # But we can't use a full visit because it may emit extra incomplete refs (namely
        # when analysing any type applications there) thus preventing the further analysis.
        # To break the tie, we first analyse rvalue partially, if it can be a type alias.
        if self.can_possibly_be_type_form(s):
            old_basic_type_applications = self.basic_type_applications
            self.basic_type_applications = True
            with self.allow_unbound_tvars_set():
                s.rvalue.accept(self)
            self.basic_type_applications = old_basic_type_applications
        elif self.can_possibly_be_typevarlike_declaration(s):
            # Allow unbound tvars inside TypeVarLike defaults to be evaluated later
            with self.allow_unbound_tvars_set():
                s.rvalue.accept(self)
        else:
            s.rvalue.accept(self)

        if self.found_incomplete_ref(tag) or self.should_wait_rhs(s.rvalue):
            # Initializer couldn't be fully analyzed. Defer the current node and give up.
            # Make sure that if we skip the definition of some local names, they can't be
            # added later in this scope, since an earlier definition should take precedence.
            for expr in names_modified_by_assignment(s):
                self.mark_incomplete(expr.name, expr)
            return
        if self.can_possibly_be_type_form(s):
            # Now re-visit those rvalues that were we skipped type applications above.
            # This should be safe as generally semantic analyzer is idempotent.
            with self.allow_unbound_tvars_set():
                s.rvalue.accept(self)

        # The r.h.s. is now ready to be classified, first check if it is a special form:
        special_form = False
        # * type alias
        if self.check_and_set_up_type_alias(s):
            s.is_alias_def = True
            special_form = True
        elif isinstance(s.rvalue, CallExpr):
            # * type variable definition
            if self.process_typevar_declaration(s):
                special_form = True
            elif self.process_paramspec_declaration(s):
                special_form = True
            elif self.process_typevartuple_declaration(s):
                special_form = True
            # * type constructors
            elif self.analyze_namedtuple_assign(s):
                special_form = True
            elif self.analyze_typeddict_assign(s):
                special_form = True
            elif self.newtype_analyzer.process_newtype_declaration(s):
                special_form = True
            elif self.analyze_enum_assign(s):
                special_form = True

        if special_form:
            self.record_special_form_lvalue(s)
            return
        # Clear the alias flag if assignment turns out not a special form after all. It
        # may be set to True while there were still placeholders due to forward refs.
        s.is_alias_def = False

        # OK, this is a regular assignment, perform the necessary analysis steps.
        s.is_final_def = self.unwrap_final(s)
        self.analyze_lvalues(s)
        self.check_final_implicit_def(s)
        self.store_final_status(s)
        self.check_classvar(s)
        self.process_type_annotation(s)
        self.apply_dynamic_class_hook(s)
        if not s.type:
            self.process_module_assignment(s.lvalues, s.rvalue, s)
        self.process__all__(s)
        self.process__deletable__(s)
        self.process__slots__(s)

    def analyze_identity_global_assignment(self, s: AssignmentStmt) -> bool:
        """Special case 'X = X' in global scope.

        This allows supporting some important use cases.

        Return true if special casing was applied.
        """
        if not isinstance(s.rvalue, NameExpr) or len(s.lvalues) != 1:
            # Not of form 'X = X'
            return False
        lvalue = s.lvalues[0]
        if not isinstance(lvalue, NameExpr) or s.rvalue.name != lvalue.name:
            # Not of form 'X = X'
            return False
        if self.type is not None or self.is_func_scope():
            # Not in global scope
            return False
        # It's an assignment like 'X = X' in the global scope.
        name = lvalue.name
        sym = self.lookup(name, s)
        if sym is None:
            if self.final_iteration:
                # Fall back to normal assignment analysis.
                return False
            else:
                self.defer()
                return True
        else:
            if sym.node is None:
                # Something special -- fall back to normal assignment analysis.
                return False
            if name not in self.globals:
                # The name is from builtins. Add an alias to the current module.
                self.add_symbol(name, sym.node, s)
            if not isinstance(sym.node, PlaceholderNode):
                for node in s.rvalue, lvalue:
                    node.node = sym.node
                    node.kind = GDEF
                    node.fullname = sym.node.fullname
            return True

    def should_wait_rhs(self, rv: Expression) -> bool:
        """Can we already classify this r.h.s. of an assignment or should we wait?

        This returns True if we don't have enough information to decide whether
        an assignment is just a normal variable definition or a special form.
        Always return False if this is a final iteration. This will typically cause
        the lvalue to be classified as a variable plus emit an error.
        """
        if self.final_iteration:
            # No chance, nothing has changed.
            return False
        if isinstance(rv, NameExpr):
            n = self.lookup(rv.name, rv)
            if n and isinstance(n.node, PlaceholderNode) and not n.node.becomes_typeinfo:
                return True
        elif isinstance(rv, MemberExpr):
            fname = get_member_expr_fullname(rv)
            if fname:
                n = self.lookup_qualified(fname, rv, suppress_errors=True)
                if n and isinstance(n.node, PlaceholderNode) and not n.node.becomes_typeinfo:
                    return True
        elif isinstance(rv, IndexExpr) and isinstance(rv.base, RefExpr):
            return self.should_wait_rhs(rv.base)
        elif isinstance(rv, CallExpr) and isinstance(rv.callee, RefExpr):
            # This is only relevant for builtin SCC where things like 'TypeVar'
            # may be not ready.
            return self.should_wait_rhs(rv.callee)
        return False

    def can_be_type_alias(self, rv: Expression, allow_none: bool = False) -> bool:
        """Is this a valid r.h.s. for an alias definition?

        Note: this function should be only called for expressions where self.should_wait_rhs()
        returns False.
        """
        if isinstance(rv, RefExpr) and self.is_type_ref(rv, bare=True):
            return True
        if isinstance(rv, IndexExpr) and self.is_type_ref(rv.base, bare=False):
            return True
        if self.is_none_alias(rv):
            return True
        if allow_none and isinstance(rv, NameExpr) and rv.fullname == "builtins.None":
            return True
        if isinstance(rv, OpExpr) and rv.op == "|":
            if self.is_stub_file:
                return True
            if self.can_be_type_alias(rv.left, allow_none=True) and self.can_be_type_alias(
                rv.right, allow_none=True
            ):
                return True
        return False

    def can_possibly_be_type_form(self, s: AssignmentStmt) -> bool:
        """Like can_be_type_alias(), but simpler and doesn't require fully analyzed rvalue.

        Instead, use lvalues/annotations structure to figure out whether this can potentially be
        a type alias definition, NamedTuple, or TypedDict. Another difference from above function
        is that we are only interested IndexExpr, CallExpr and OpExpr rvalues, since only those
        can be potentially recursive (things like `A = A` are never valid).
        """
        if len(s.lvalues) > 1:
            return False
        if isinstance(s.rvalue, CallExpr) and isinstance(s.rvalue.callee, RefExpr):
            ref = s.rvalue.callee.fullname
            return ref in TPDICT_NAMES or ref in TYPED_NAMEDTUPLE_NAMES
        if not isinstance(s.lvalues[0], NameExpr):
            return False
        if s.unanalyzed_type is not None and not self.is_pep_613(s):
            return False
        if not isinstance(s.rvalue, (IndexExpr, OpExpr)):
            return False
        # Something that looks like Foo = Bar[Baz, ...]
        return True

    def can_possibly_be_typevarlike_declaration(self, s: AssignmentStmt) -> bool:
        """Check if r.h.s. can be a TypeVarLike declaration."""
        if len(s.lvalues) != 1 or not isinstance(s.lvalues[0], NameExpr):
            return False
        if not isinstance(s.rvalue, CallExpr) or not isinstance(s.rvalue.callee, NameExpr):
            return False
        ref = s.rvalue.callee
        ref.accept(self)
        return ref.fullname in TYPE_VAR_LIKE_NAMES

    def is_type_ref(self, rv: Expression, bare: bool = False) -> bool:
        """Does this expression refer to a type?

        This includes:
          * Special forms, like Any or Union
          * Classes (except subscripted enums)
          * Other type aliases
          * PlaceholderNodes with becomes_typeinfo=True (these can be not ready class
            definitions, and not ready aliases).

        If bare is True, this is not a base of an index expression, so some special
        forms are not valid (like a bare Union).

        Note: This method should be only used in context of a type alias definition.
        This method can only return True for RefExprs, to check if C[int] is a valid
        target for type alias call this method on expr.base (i.e. on C in C[int]).
        See also can_be_type_alias().
        """
        if not isinstance(rv, RefExpr):
            return False
        if isinstance(rv.node, TypeVarLikeExpr):
            self.fail(f'Type variable "{rv.fullname}" is invalid as target for type alias', rv)
            return False

        if bare:
            # These three are valid even if bare, for example
            # A = Tuple is just equivalent to A = Tuple[Any, ...].
            valid_refs = {"typing.Any", "typing.Tuple", "typing.Callable"}
        else:
            valid_refs = type_constructors

        if isinstance(rv.node, TypeAlias) or rv.fullname in valid_refs:
            return True
        if isinstance(rv.node, TypeInfo):
            if bare:
                return True
            # Assignment color = Color['RED'] defines a variable, not an alias.
            return not rv.node.is_enum
        if isinstance(rv.node, Var):
            return rv.node.fullname in NEVER_NAMES

        if isinstance(rv, NameExpr):
            n = self.lookup(rv.name, rv)
            if n and isinstance(n.node, PlaceholderNode) and n.node.becomes_typeinfo:
                return True
        elif isinstance(rv, MemberExpr):
            fname = get_member_expr_fullname(rv)
            if fname:
                # The r.h.s. for variable definitions may not be a type reference but just
                # an instance attribute, so suppress the errors.
                n = self.lookup_qualified(fname, rv, suppress_errors=True)
                if n and isinstance(n.node, PlaceholderNode) and n.node.becomes_typeinfo:
                    return True
        return False

    def is_none_alias(self, node: Expression) -> bool:
        """Is this a r.h.s. for a None alias?

        We special case the assignments like Void = type(None), to allow using
        Void in type annotations.
        """
        if isinstance(node, CallExpr):
            if (
                isinstance(node.callee, NameExpr)
                and len(node.args) == 1
                and isinstance(node.args[0], NameExpr)
            ):
                call = self.lookup_qualified(node.callee.name, node.callee)
                arg = self.lookup_qualified(node.args[0].name, node.args[0])
                if (
                    call is not None
                    and call.node
                    and call.node.fullname == "builtins.type"
                    and arg is not None
                    and arg.node
                    and arg.node.fullname == "builtins.None"
                ):
                    return True
        return False

    def record_special_form_lvalue(self, s: AssignmentStmt) -> None:
        """Record minimal necessary information about l.h.s. of a special form.

        This exists mostly for compatibility with the old semantic analyzer.
        """
        lvalue = s.lvalues[0]
        assert isinstance(lvalue, NameExpr)
        lvalue.is_special_form = True
        if self.current_symbol_kind() == GDEF:
            lvalue.fullname = self.qualified_name(lvalue.name)
        lvalue.kind = self.current_symbol_kind()

    def analyze_enum_assign(self, s: AssignmentStmt) -> bool:
        """Check if s defines an Enum."""
        if isinstance(s.rvalue, CallExpr) and isinstance(s.rvalue.analyzed, EnumCallExpr):
            # Already analyzed enum -- nothing to do here.
            return True
        return self.enum_call_analyzer.process_enum_call(s, self.is_func_scope())

    def analyze_namedtuple_assign(self, s: AssignmentStmt) -> bool:
        """Check if s defines a namedtuple."""
        if isinstance(s.rvalue, CallExpr) and isinstance(s.rvalue.analyzed, NamedTupleExpr):
            if s.rvalue.analyzed.info.tuple_type and not has_placeholder(
                s.rvalue.analyzed.info.tuple_type
            ):
                return True  # This is a valid and analyzed named tuple definition, nothing to do here.
        if len(s.lvalues) != 1 or not isinstance(s.lvalues[0], (NameExpr, MemberExpr)):
            return False
        lvalue = s.lvalues[0]
        if isinstance(lvalue, MemberExpr):
            if isinstance(s.rvalue, CallExpr) and isinstance(s.rvalue.callee, RefExpr):
                fullname = s.rvalue.callee.fullname
                if fullname == "collections.namedtuple" or fullname in TYPED_NAMEDTUPLE_NAMES:
                    self.fail("NamedTuple type as an attribute is not supported", lvalue)
            return False
        name = lvalue.name
        namespace = self.qualified_name(name)
        with self.tvar_scope_frame(self.tvar_scope.class_frame(namespace)):
            internal_name, info, tvar_defs = self.named_tuple_analyzer.check_namedtuple(
                s.rvalue, name, self.is_func_scope()
            )
            if internal_name is None:
                return False
            if internal_name != name:
                self.fail(
                    'First argument to namedtuple() should be "{}", not "{}"'.format(
                        name, internal_name
                    ),
                    s.rvalue,
                    code=codes.NAME_MATCH,
                )
                return True
            # Yes, it's a valid namedtuple, but defer if it is not ready.
            if not info:
                self.mark_incomplete(name, lvalue, becomes_typeinfo=True)
            else:
                self.setup_type_vars(info.defn, tvar_defs)
                self.setup_alias_type_vars(info.defn)
            return True

    def analyze_typeddict_assign(self, s: AssignmentStmt) -> bool:
        """Check if s defines a typed dict."""
        if isinstance(s.rvalue, CallExpr) and isinstance(s.rvalue.analyzed, TypedDictExpr):
            if s.rvalue.analyzed.info.typeddict_type and not has_placeholder(
                s.rvalue.analyzed.info.typeddict_type
            ):
                # This is a valid and analyzed typed dict definition, nothing to do here.
                return True
        if len(s.lvalues) != 1 or not isinstance(s.lvalues[0], (NameExpr, MemberExpr)):
            return False
        lvalue = s.lvalues[0]
        name = lvalue.name
        namespace = self.qualified_name(name)
        with self.tvar_scope_frame(self.tvar_scope.class_frame(namespace)):
            is_typed_dict, info, tvar_defs = self.typed_dict_analyzer.check_typeddict(
                s.rvalue, name, self.is_func_scope()
            )
            if not is_typed_dict:
                return False
            if isinstance(lvalue, MemberExpr):
                self.fail("TypedDict type as attribute is not supported", lvalue)
                return False
            # Yes, it's a valid typed dict, but defer if it is not ready.
            if not info:
                self.mark_incomplete(name, lvalue, becomes_typeinfo=True)
            else:
                defn = info.defn
                self.setup_type_vars(defn, tvar_defs)
                self.setup_alias_type_vars(defn)
            return True

    def analyze_lvalues(self, s: AssignmentStmt) -> None:
        # We cannot use s.type, because analyze_simple_literal_type() will set it.
        explicit = s.unanalyzed_type is not None
        if self.is_final_type(s.unanalyzed_type):
            # We need to exclude bare Final.
            assert isinstance(s.unanalyzed_type, UnboundType)
            if not s.unanalyzed_type.args:
                explicit = False

        if s.rvalue:
            if isinstance(s.rvalue, TempNode):
                has_explicit_value = not s.rvalue.no_rhs
            else:
                has_explicit_value = True
        else:
            has_explicit_value = False

        for lval in s.lvalues:
            self.analyze_lvalue(
                lval,
                explicit_type=explicit,
                is_final=s.is_final_def,
                has_explicit_value=has_explicit_value,
            )

    def apply_dynamic_class_hook(self, s: AssignmentStmt) -> None:
        if not isinstance(s.rvalue, CallExpr):
            return
        fname = ""
        call = s.rvalue
        while True:
            if isinstance(call.callee, RefExpr):
                fname = call.callee.fullname
            # check if method call
            if not fname and isinstance(call.callee, MemberExpr):
                callee_expr = call.callee.expr
                if isinstance(callee_expr, RefExpr) and callee_expr.fullname:
                    method_name = call.callee.name
                    fname = callee_expr.fullname + "." + method_name
                elif (
                    isinstance(callee_expr, IndexExpr)
                    and isinstance(callee_expr.base, RefExpr)
                    and isinstance(callee_expr.analyzed, TypeApplication)
                ):
                    method_name = call.callee.name
                    fname = callee_expr.base.fullname + "." + method_name
                elif isinstance(callee_expr, CallExpr):
                    # check if chain call
                    call = callee_expr
                    continue
            break
        if not fname:
            return
        hook = self.plugin.get_dynamic_class_hook(fname)
        if not hook:
            return
        for lval in s.lvalues:
            if not isinstance(lval, NameExpr):
                continue
            hook(DynamicClassDefContext(call, lval.name, self))

    def unwrap_final(self, s: AssignmentStmt) -> bool:
        """Strip Final[...] if present in an assignment.

        This is done to invoke type inference during type checking phase for this
        assignment. Also, Final[...] doesn't affect type in any way -- it is rather an
        access qualifier for given `Var`.

        Also perform various consistency checks.

        Returns True if Final[...] was present.
        """
        if not s.unanalyzed_type or not self.is_final_type(s.unanalyzed_type):
            return False
        assert isinstance(s.unanalyzed_type, UnboundType)
        if len(s.unanalyzed_type.args) > 1:
            self.fail("Final[...] takes at most one type argument", s.unanalyzed_type)
        invalid_bare_final = False
        if not s.unanalyzed_type.args:
            s.type = None
            if isinstance(s.rvalue, TempNode) and s.rvalue.no_rhs:
                invalid_bare_final = True
                self.fail("Type in Final[...] can only be omitted if there is an initializer", s)
        else:
            s.type = s.unanalyzed_type.args[0]

        if s.type is not None and self.is_classvar(s.type):
            self.fail("Variable should not be annotated with both ClassVar and Final", s)
            return False

        if len(s.lvalues) != 1 or not isinstance(s.lvalues[0], RefExpr):
            self.fail("Invalid final declaration", s)
            return False
        lval = s.lvalues[0]
        assert isinstance(lval, RefExpr)

        # Reset inferred status if it was set due to simple literal rvalue on previous iteration.
        # TODO: this is a best-effort quick fix, we should avoid the need to manually sync this,
        # see https://github.com/python/mypy/issues/6458.
        if lval.is_new_def:
            lval.is_inferred_def = s.type is None

        if self.loop_depth[-1] > 0:
            self.fail("Cannot use Final inside a loop", s)
        if self.type and self.type.is_protocol:
            self.msg.protocol_members_cant_be_final(s)
        if (
            isinstance(s.rvalue, TempNode)
            and s.rvalue.no_rhs
            and not self.is_stub_file
            and not self.is_class_scope()
        ):
            if not invalid_bare_final:  # Skip extra error messages.
                self.msg.final_without_value(s)
        return True

    def check_final_implicit_def(self, s: AssignmentStmt) -> None:
        """Do basic checks for final declaration on self in __init__.

        Additional re-definition checks are performed by `analyze_lvalue`.
        """
        if not s.is_final_def:
            return
        lval = s.lvalues[0]
        assert isinstance(lval, RefExpr)
        if isinstance(lval, MemberExpr):
            if not self.is_self_member_ref(lval):
                self.fail("Final can be only applied to a name or an attribute on self", s)
                s.is_final_def = False
                return
            else:
                assert self.function_stack
                if self.function_stack[-1].name != "__init__":
                    self.fail("Can only declare a final attribute in class body or __init__", s)
                    s.is_final_def = False
                    return

    def store_final_status(self, s: AssignmentStmt) -> None:
        """If this is a locally valid final declaration, set the corresponding flag on `Var`."""
        if s.is_final_def:
            if len(s.lvalues) == 1 and isinstance(s.lvalues[0], RefExpr):
                node = s.lvalues[0].node
                if isinstance(node, Var):
                    node.is_final = True
                    if s.type:
                        node.final_value = constant_fold_expr(s.rvalue, self.cur_mod_id)
                    if self.is_class_scope() and (
                        isinstance(s.rvalue, TempNode) and s.rvalue.no_rhs
                    ):
                        node.final_unset_in_class = True
        else:
            for lval in self.flatten_lvalues(s.lvalues):
                # Special case: we are working with an `Enum`:
                #
                #   class MyEnum(Enum):
                #       key = 'some value'
                #
                # Here `key` is implicitly final. In runtime, code like
                #
                #     MyEnum.key = 'modified'
                #
                # will fail with `AttributeError: Cannot reassign members.`
                # That's why we need to replicate this.
                if (
                    isinstance(lval, NameExpr)
                    and isinstance(self.type, TypeInfo)
                    and self.type.is_enum
                ):
                    cur_node = self.type.names.get(lval.name, None)
                    if (
                        cur_node
                        and isinstance(cur_node.node, Var)
                        and not (isinstance(s.rvalue, TempNode) and s.rvalue.no_rhs)
                    ):
                        # Double underscored members are writable on an `Enum`.
                        # (Except read-only `__members__` but that is handled in type checker)
                        cur_node.node.is_final = s.is_final_def = not is_dunder(cur_node.node.name)

                # Special case: deferred initialization of a final attribute in __init__.
                # In this case we just pretend this is a valid final definition to suppress
                # errors about assigning to final attribute.
                if isinstance(lval, MemberExpr) and self.is_self_member_ref(lval):
                    assert self.type, "Self member outside a class"
                    cur_node = self.type.names.get(lval.name, None)
                    if cur_node and isinstance(cur_node.node, Var) and cur_node.node.is_final:
                        assert self.function_stack
                        top_function = self.function_stack[-1]
                        if (
                            top_function.name == "__init__"
                            and cur_node.node.final_unset_in_class
                            and not cur_node.node.final_set_in_init
                            and not (isinstance(s.rvalue, TempNode) and s.rvalue.no_rhs)
                        ):
                            cur_node.node.final_set_in_init = True
                            s.is_final_def = True

    def flatten_lvalues(self, lvalues: list[Expression]) -> list[Expression]:
        res: list[Expression] = []
        for lv in lvalues:
            if isinstance(lv, (TupleExpr, ListExpr)):
                res.extend(self.flatten_lvalues(lv.items))
            else:
                res.append(lv)
        return res

    def process_type_annotation(self, s: AssignmentStmt) -> None:
        """Analyze type annotation or infer simple literal type."""
        if s.type:
            lvalue = s.lvalues[-1]
            allow_tuple_literal = isinstance(lvalue, TupleExpr)
            analyzed = self.anal_type(s.type, allow_tuple_literal=allow_tuple_literal)
            # Don't store not ready types (including placeholders).
            if analyzed is None or has_placeholder(analyzed):
                self.defer(s)
                return
            s.type = analyzed
            if (
                self.type
                and self.type.is_protocol
                and isinstance(lvalue, NameExpr)
                and isinstance(s.rvalue, TempNode)
                and s.rvalue.no_rhs
            ):
                if isinstance(lvalue.node, Var):
                    lvalue.node.is_abstract_var = True
        else:
            if (
                self.type
                and self.type.is_protocol
                and self.is_annotated_protocol_member(s)
                and not self.is_func_scope()
            ):
                self.fail("All protocol members must have explicitly declared types", s)
            # Set the type if the rvalue is a simple literal (even if the above error occurred).
            if len(s.lvalues) == 1 and isinstance(s.lvalues[0], RefExpr):
                ref_expr = s.lvalues[0]
                safe_literal_inference = True
                if self.type and isinstance(ref_expr, NameExpr) and len(self.type.mro) > 1:
                    # Check if there is a definition in supertype. If yes, we can't safely
                    # decide here what to infer: int or Literal[42].
                    safe_literal_inference = self.type.mro[1].get(ref_expr.name) is None
                if safe_literal_inference and ref_expr.is_inferred_def:
                    s.type = self.analyze_simple_literal_type(s.rvalue, s.is_final_def)
        if s.type:
            # Store type into nodes.
            for lvalue in s.lvalues:
                self.store_declared_types(lvalue, s.type)

    def is_annotated_protocol_member(self, s: AssignmentStmt) -> bool:
        """Check whether a protocol member is annotated.

        There are some exceptions that can be left unannotated, like ``__slots__``."""
        return any(
            (isinstance(lv, NameExpr) and lv.name != "__slots__" and lv.is_inferred_def)
            for lv in s.lvalues
        )

    def analyze_simple_literal_type(self, rvalue: Expression, is_final: bool) -> Type | None:
        """Return builtins.int if rvalue is an int literal, etc.

        If this is a 'Final' context, we return "Literal[...]" instead.
        """
        if self.function_stack:
            # Skip inside a function; this is to avoid confusing
            # the code that handles dead code due to isinstance()
            # inside type variables with value restrictions (like
            # AnyStr).
            return None

        value = constant_fold_expr(rvalue, self.cur_mod_id)
        if value is None or isinstance(value, complex):
            return None

        if isinstance(value, bool):
            type_name = "builtins.bool"
        elif isinstance(value, int):
            type_name = "builtins.int"
        elif isinstance(value, str):
            type_name = "builtins.str"
        elif isinstance(value, float):
            type_name = "builtins.float"

        typ = self.named_type_or_none(type_name)
        if typ and is_final:
            return typ.copy_modified(last_known_value=LiteralType(value=value, fallback=typ))
        return typ

    def analyze_alias(
        self,
        name: str,
        rvalue: Expression,
        allow_placeholder: bool = False,
        declared_type_vars: TypeVarLikeList | None = None,
    ) -> tuple[Type | None, list[TypeVarLikeType], set[str], list[str], bool]:
        """Check if 'rvalue' is a valid type allowed for aliasing (e.g. not a type variable).

        If yes, return the corresponding type, a list of
        qualified type variable names for generic aliases, a set of names the alias depends on,
        and a list of type variables if the alias is generic.
        A schematic example for the dependencies:
            A = int
            B = str
            analyze_alias(Dict[A, B])[2] == {'__main__.A', '__main__.B'}
        """
        dynamic = bool(self.function_stack and self.function_stack[-1].is_dynamic())
        global_scope = not self.type and not self.function_stack
        try:
            typ = expr_to_unanalyzed_type(rvalue, self.options, self.is_stub_file)
        except TypeTranslationError:
            self.fail(
                "Invalid type alias: expression is not a valid type", rvalue, code=codes.VALID_TYPE
            )
            return None, [], set(), [], False

        found_type_vars = self.find_type_var_likes(typ)
        tvar_defs: list[TypeVarLikeType] = []
        namespace = self.qualified_name(name)
<<<<<<< HEAD
        alias_type_vars = found_type_vars if declared_type_vars is None else declared_type_vars
        with self.tvar_scope_frame(self.tvar_scope.class_frame(namespace)):
            for name, tvar_expr in alias_type_vars:
=======
        last_tvar_name_with_default: str | None = None
        with self.tvar_scope_frame(self.tvar_scope.class_frame(namespace)):
            for name, tvar_expr in found_type_vars:
                tvar_expr.default = tvar_expr.default.accept(
                    TypeVarDefaultTranslator(self, tvar_expr.name, typ)
                )
>>>>>>> 790e8a73
                tvar_def = self.tvar_scope.bind_new(name, tvar_expr)
                if last_tvar_name_with_default is not None and not tvar_def.has_default():
                    self.msg.tvar_without_default_type(
                        tvar_def.name, last_tvar_name_with_default, typ
                    )
                    tvar_def.default = AnyType(TypeOfAny.from_error)
                elif tvar_def.has_default():
                    last_tvar_name_with_default = tvar_def.name
                tvar_defs.append(tvar_def)

            analyzed, depends_on = analyze_type_alias(
                typ,
                self,
                self.tvar_scope,
                self.plugin,
                self.options,
                self.is_typeshed_stub_file,
                allow_placeholder=allow_placeholder,
                in_dynamic_func=dynamic,
                global_scope=global_scope,
                allowed_alias_tvars=tvar_defs,
                has_type_params=declared_type_vars is not None,
            )

        # There can be only one variadic variable at most, the error is reported elsewhere.
        new_tvar_defs = []
        variadic = False
        for td in tvar_defs:
            if isinstance(td, TypeVarTupleType):
                if variadic:
                    continue
                variadic = True
            new_tvar_defs.append(td)

        qualified_tvars = [node.fullname for _name, node in alias_type_vars]
        empty_tuple_index = typ.empty_tuple_index if isinstance(typ, UnboundType) else False
        return analyzed, new_tvar_defs, depends_on, qualified_tvars, empty_tuple_index

    def is_pep_613(self, s: AssignmentStmt) -> bool:
        if s.unanalyzed_type is not None and isinstance(s.unanalyzed_type, UnboundType):
            lookup = self.lookup_qualified(s.unanalyzed_type.name, s, suppress_errors=True)
            if lookup and lookup.fullname in TYPE_ALIAS_NAMES:
                return True
        return False

    def check_and_set_up_type_alias(self, s: AssignmentStmt) -> bool:
        """Check if assignment creates a type alias and set it up as needed.

        Return True if it is a type alias (even if the target is not ready),
        or False otherwise.

        Note: the resulting types for subscripted (including generic) aliases
        are also stored in rvalue.analyzed.
        """
        if s.invalid_recursive_alias:
            return True
        lvalue = s.lvalues[0]
        if len(s.lvalues) > 1 or not isinstance(lvalue, NameExpr):
            # First rule: Only simple assignments like Alias = ... create aliases.
            return False

        pep_613 = self.is_pep_613(s)
        if not pep_613 and s.unanalyzed_type is not None:
            # Second rule: Explicit type (cls: Type[A] = A) always creates variable, not alias.
            # unless using PEP 613 `cls: TypeAlias = A`
            return False

        # It can be `A = TypeAliasType('A', ...)` call, in this case,
        # we just take the second argument and analyze it:
        type_params: TypeVarLikeList | None
        if self.check_type_alias_type_call(s.rvalue, name=lvalue.name):
            rvalue = s.rvalue.args[1]
            pep_695 = True
            type_params = self.analyze_type_alias_type_params(s.rvalue)
        else:
            rvalue = s.rvalue
            pep_695 = False
            type_params = None

        if isinstance(rvalue, CallExpr) and rvalue.analyzed:
            return False

        existing = self.current_symbol_table().get(lvalue.name)
        # Third rule: type aliases can't be re-defined. For example:
        #     A: Type[float] = int
        #     A = float  # OK, but this doesn't define an alias
        #     B = int
        #     B = float  # Error!
        # Don't create an alias in these cases:
        if existing and (
            isinstance(existing.node, Var)  # existing variable
            or (isinstance(existing.node, TypeAlias) and not s.is_alias_def)  # existing alias
            or (isinstance(existing.node, PlaceholderNode) and existing.node.node.line < s.line)
        ):  # previous incomplete definition
            # TODO: find a more robust way to track the order of definitions.
            # Note: if is_alias_def=True, this is just a node from previous iteration.
            if isinstance(existing.node, TypeAlias) and not s.is_alias_def:
                self.fail(
                    'Cannot assign multiple types to name "{}"'
                    ' without an explicit "Type[...]" annotation'.format(lvalue.name),
                    lvalue,
                )
            return False

        non_global_scope = self.type or self.is_func_scope()
        if not pep_613 and isinstance(rvalue, RefExpr) and non_global_scope:
            # Fourth rule (special case): Non-subscripted right hand side creates a variable
            # at class and function scopes. For example:
            #
            #   class Model:
            #       ...
            #   class C:
            #       model = Model # this is automatically a variable with type 'Type[Model]'
            #
            # without this rule, this typical use case will require a lot of explicit
            # annotations (see the second rule).
            return False
        if not pep_613 and not pep_695 and not self.can_be_type_alias(rvalue):
            return False

        if existing and not isinstance(existing.node, (PlaceholderNode, TypeAlias)):
            # Cannot redefine existing node as type alias.
            return False

        res: Type | None = None
        if self.is_none_alias(rvalue):
            res = NoneType()
            alias_tvars: list[TypeVarLikeType] = []
            depends_on: set[str] = set()
            qualified_tvars: list[str] = []
            empty_tuple_index = False
        else:
            tag = self.track_incomplete_refs()
            res, alias_tvars, depends_on, qualified_tvars, empty_tuple_index = self.analyze_alias(
                lvalue.name, rvalue, allow_placeholder=True, declared_type_vars=type_params
            )
            if not res:
                return False
            if not self.is_func_scope():
                # Only marking incomplete for top-level placeholders makes recursive aliases like
                # `A = Sequence[str | A]` valid here, similar to how we treat base classes in class
                # definitions, allowing `class str(Sequence[str]): ...`
                incomplete_target = isinstance(res, ProperType) and isinstance(
                    res, PlaceholderType
                )
            else:
                incomplete_target = has_placeholder(res)
            if self.found_incomplete_ref(tag) or incomplete_target:
                # Since we have got here, we know this must be a type alias (incomplete refs
                # may appear in nested positions), therefore use becomes_typeinfo=True.
                self.mark_incomplete(lvalue.name, rvalue, becomes_typeinfo=True)
                return True
        self.add_type_alias_deps(depends_on)
        # In addition to the aliases used, we add deps on unbound
        # type variables, since they are erased from target type.
        self.add_type_alias_deps(qualified_tvars)
        # The above are only direct deps on other aliases.
        # For subscripted aliases, type deps from expansion are added in deps.py
        # (because the type is stored).
        check_for_explicit_any(res, self.options, self.is_typeshed_stub_file, self.msg, context=s)
        # When this type alias gets "inlined", the Any is not explicit anymore,
        # so we need to replace it with non-explicit Anys.
        res = make_any_non_explicit(res)
        # Note: with the new (lazy) type alias representation we only need to set no_args to True
        # if the expected number of arguments is non-zero, so that aliases like `A = List` work
        # but not aliases like `A = TypeAliasType("A", List)` as these need explicit type params.
        # However, eagerly expanding aliases like Text = str is a nice performance optimization.
        no_args = (
            isinstance(res, ProperType)
            and isinstance(res, Instance)
            and not res.args
            and not empty_tuple_index
            and not pep_695
        )
        if isinstance(res, ProperType) and isinstance(res, Instance):
            if not validate_instance(res, self.fail, empty_tuple_index):
                fix_instance(res, self.fail, self.note, disallow_any=False, options=self.options)
        # Aliases defined within functions can't be accessed outside
        # the function, since the symbol table will no longer
        # exist. Work around by expanding them eagerly when used.
        eager = self.is_func_scope()
        alias_node = TypeAlias(
            res,
            self.qualified_name(lvalue.name),
            s.line,
            s.column,
            alias_tvars=alias_tvars,
            no_args=no_args,
            eager=eager,
        )
        if isinstance(s.rvalue, (IndexExpr, CallExpr, OpExpr)) and (
            not isinstance(rvalue, OpExpr)
            or (self.options.python_version >= (3, 10) or self.is_stub_file)
        ):
            # Note: CallExpr is for "void = type(None)" and OpExpr is for "X | Y" union syntax.
            s.rvalue.analyzed = TypeAliasExpr(alias_node)
            s.rvalue.analyzed.line = s.line
            # we use the column from resulting target, to get better location for errors
            s.rvalue.analyzed.column = res.column
        elif isinstance(s.rvalue, RefExpr):
            s.rvalue.is_alias_rvalue = True

        if existing:
            # An alias gets updated.
            updated = False
            if isinstance(existing.node, TypeAlias):
                if existing.node.target != res:
                    # Copy expansion to the existing alias, this matches how we update base classes
                    # for a TypeInfo _in place_ if there are nested placeholders.
                    existing.node.target = res
                    existing.node.alias_tvars = alias_tvars
                    existing.node.no_args = no_args
                    updated = True
            else:
                # Otherwise just replace existing placeholder with type alias.
                existing.node = alias_node
                updated = True
            if updated:
                if self.final_iteration:
                    self.cannot_resolve_name(lvalue.name, "name", s)
                    return True
                else:
                    # We need to defer so that this change can get propagated to base classes.
                    self.defer(s, force_progress=True)
        else:
            self.add_symbol(lvalue.name, alias_node, s)
        if isinstance(rvalue, RefExpr) and isinstance(rvalue.node, TypeAlias):
            alias_node.normalized = rvalue.node.normalized
        current_node = existing.node if existing else alias_node
        assert isinstance(current_node, TypeAlias)
        self.disable_invalid_recursive_aliases(s, current_node)
        if self.is_class_scope():
            assert self.type is not None
            if self.type.is_protocol:
                self.fail("Type aliases are prohibited in protocol bodies", s)
                if not lvalue.name[0].isupper():
                    self.note("Use variable annotation syntax to define protocol members", s)
        return True

    def check_type_alias_type_call(self, rvalue: Expression, *, name: str) -> TypeGuard[CallExpr]:
        if not isinstance(rvalue, CallExpr):
            return False

        names = ["typing_extensions.TypeAliasType"]
        if self.options.python_version >= (3, 12):
            names.append("typing.TypeAliasType")
        if not refers_to_fullname(rvalue.callee, tuple(names)):
            return False

        return self.check_typevarlike_name(rvalue, name, rvalue)

    def analyze_type_alias_type_params(self, rvalue: CallExpr) -> TypeVarLikeList:
        if "type_params" in rvalue.arg_names:
            type_params_arg = rvalue.args[rvalue.arg_names.index("type_params")]
            if not isinstance(type_params_arg, TupleExpr):
                self.fail(
                    "Tuple literal expected as the type_params argument to TypeAliasType",
                    type_params_arg,
                )
                return []
            type_params = type_params_arg.items
        else:
            type_params = []

        declared_tvars: TypeVarLikeList = []
        have_type_var_tuple = False
        for tp_expr in type_params:
            if isinstance(tp_expr, StarExpr):
                tp_expr.valid = False
            self.analyze_type_expr(tp_expr)
            try:
                base = self.expr_to_unanalyzed_type(tp_expr)
            except TypeTranslationError:
                continue
            if not isinstance(base, UnboundType):
                continue

            tag = self.track_incomplete_refs()
            tvar = self.analyze_unbound_tvar_impl(base, is_typealias_param=True)
            if tvar:
                if isinstance(tvar[1], TypeVarTupleExpr):
                    if have_type_var_tuple:
                        self.fail(
                            "Can only use one type var tuple in type_params argument to TypeAliasType",
                            base,
                            code=codes.TYPE_VAR,
                        )
                        have_type_var_tuple = True
                        continue
                    have_type_var_tuple = True
            elif not self.found_incomplete_ref(tag):
                self.fail(
                    "Free type variable expected in type_params argument to TypeAliasType",
                    base,
                    code=codes.TYPE_VAR,
                )
                continue
            if tvar in declared_tvars:
                self.fail(
                    "Duplicate type variables in type_params argument to TypeAliasType",
                    base,
                    code=codes.TYPE_VAR,
                )
                continue
            if tvar:
                declared_tvars.append(tvar)
        return declared_tvars

    def disable_invalid_recursive_aliases(
        self, s: AssignmentStmt, current_node: TypeAlias
    ) -> None:
        """Prohibit and fix recursive type aliases that are invalid/unsupported."""
        messages = []
        if is_invalid_recursive_alias({current_node}, current_node.target):
            target = (
                "tuple" if isinstance(get_proper_type(current_node.target), TupleType) else "union"
            )
            messages.append(f"Invalid recursive alias: a {target} item of itself")
        if detect_diverging_alias(
            current_node, current_node.target, self.lookup_qualified, self.tvar_scope
        ):
            messages.append("Invalid recursive alias: type variable nesting on right hand side")
        if messages:
            current_node.target = AnyType(TypeOfAny.from_error)
            s.invalid_recursive_alias = True
        for msg in messages:
            self.fail(msg, s.rvalue)

    def analyze_lvalue(
        self,
        lval: Lvalue,
        nested: bool = False,
        explicit_type: bool = False,
        is_final: bool = False,
        escape_comprehensions: bool = False,
        has_explicit_value: bool = False,
    ) -> None:
        """Analyze an lvalue or assignment target.

        Args:
            lval: The target lvalue
            nested: If true, the lvalue is within a tuple or list lvalue expression
            explicit_type: Assignment has type annotation
            escape_comprehensions: If we are inside a comprehension, set the variable
                in the enclosing scope instead. This implements
                https://www.python.org/dev/peps/pep-0572/#scope-of-the-target
        """
        if escape_comprehensions:
            assert isinstance(lval, NameExpr), "assignment expression target must be NameExpr"
        if isinstance(lval, NameExpr):
            self.analyze_name_lvalue(
                lval,
                explicit_type,
                is_final,
                escape_comprehensions,
                has_explicit_value=has_explicit_value,
            )
        elif isinstance(lval, MemberExpr):
            self.analyze_member_lvalue(lval, explicit_type, is_final, has_explicit_value)
            if explicit_type and not self.is_self_member_ref(lval):
                self.fail("Type cannot be declared in assignment to non-self attribute", lval)
        elif isinstance(lval, IndexExpr):
            if explicit_type:
                self.fail("Unexpected type declaration", lval)
            lval.accept(self)
        elif isinstance(lval, TupleExpr):
            self.analyze_tuple_or_list_lvalue(lval, explicit_type)
        elif isinstance(lval, StarExpr):
            if nested:
                self.analyze_lvalue(lval.expr, nested, explicit_type)
            else:
                self.fail("Starred assignment target must be in a list or tuple", lval)
        else:
            self.fail("Invalid assignment target", lval)

    def analyze_name_lvalue(
        self,
        lvalue: NameExpr,
        explicit_type: bool,
        is_final: bool,
        escape_comprehensions: bool,
        has_explicit_value: bool,
    ) -> None:
        """Analyze an lvalue that targets a name expression.

        Arguments are similar to "analyze_lvalue".
        """
        if lvalue.node:
            # This has been bound already in a previous iteration.
            return

        name = lvalue.name
        if self.is_alias_for_final_name(name):
            if is_final:
                self.fail("Cannot redefine an existing name as final", lvalue)
            else:
                self.msg.cant_assign_to_final(name, self.type is not None, lvalue)

        kind = self.current_symbol_kind()
        names = self.current_symbol_table(escape_comprehensions=escape_comprehensions)
        existing = names.get(name)

        outer = self.is_global_or_nonlocal(name)
        if kind == MDEF and isinstance(self.type, TypeInfo) and self.type.is_enum:
            # Special case: we need to be sure that `Enum` keys are unique.
            if existing is not None and not isinstance(existing.node, PlaceholderNode):
                self.fail(
                    'Attempted to reuse member name "{}" in Enum definition "{}"'.format(
                        name, self.type.name
                    ),
                    lvalue,
                )

        if (not existing or isinstance(existing.node, PlaceholderNode)) and not outer:
            # Define new variable.
            var = self.make_name_lvalue_var(lvalue, kind, not explicit_type, has_explicit_value)
            added = self.add_symbol(name, var, lvalue, escape_comprehensions=escape_comprehensions)
            # Only bind expression if we successfully added name to symbol table.
            if added:
                lvalue.is_new_def = True
                lvalue.is_inferred_def = True
                lvalue.kind = kind
                lvalue.node = var
                if kind == GDEF:
                    lvalue.fullname = var._fullname
                else:
                    lvalue.fullname = lvalue.name
                if self.is_func_scope():
                    if unmangle(name) == "_":
                        # Special case for assignment to local named '_': always infer 'Any'.
                        typ = AnyType(TypeOfAny.special_form)
                        self.store_declared_types(lvalue, typ)
            if is_final and self.is_final_redefinition(kind, name):
                self.fail("Cannot redefine an existing name as final", lvalue)
        else:
            self.make_name_lvalue_point_to_existing_def(lvalue, explicit_type, is_final)

    def is_final_redefinition(self, kind: int, name: str) -> bool:
        if kind == GDEF:
            return self.is_mangled_global(name) and not self.is_initial_mangled_global(name)
        elif kind == MDEF and self.type:
            return unmangle(name) + "'" in self.type.names
        return False

    def is_alias_for_final_name(self, name: str) -> bool:
        if self.is_func_scope():
            if not name.endswith("'"):
                # Not a mangled name -- can't be an alias
                return False
            name = unmangle(name)
            assert self.locals[-1] is not None, "No locals at function scope"
            existing = self.locals[-1].get(name)
            return existing is not None and is_final_node(existing.node)
        elif self.type is not None:
            orig_name = unmangle(name) + "'"
            if name == orig_name:
                return False
            existing = self.type.names.get(orig_name)
            return existing is not None and is_final_node(existing.node)
        else:
            orig_name = unmangle(name) + "'"
            if name == orig_name:
                return False
            existing = self.globals.get(orig_name)
            return existing is not None and is_final_node(existing.node)

    def make_name_lvalue_var(
        self, lvalue: NameExpr, kind: int, inferred: bool, has_explicit_value: bool
    ) -> Var:
        """Return a Var node for an lvalue that is a name expression."""
        name = lvalue.name
        v = Var(name)
        v.set_line(lvalue)
        v.is_inferred = inferred
        if kind == MDEF:
            assert self.type is not None
            v.info = self.type
            v.is_initialized_in_class = True
            v.allow_incompatible_override = name in ALLOW_INCOMPATIBLE_OVERRIDE
        if kind != LDEF:
            v._fullname = self.qualified_name(name)
        else:
            # fullanme should never stay None
            v._fullname = name
        v.is_ready = False  # Type not inferred yet
        v.has_explicit_value = has_explicit_value
        return v

    def make_name_lvalue_point_to_existing_def(
        self, lval: NameExpr, explicit_type: bool, is_final: bool
    ) -> None:
        """Update an lvalue to point to existing definition in the same scope.

        Arguments are similar to "analyze_lvalue".

        Assume that an existing name exists.
        """
        if is_final:
            # Redefining an existing name with final is always an error.
            self.fail("Cannot redefine an existing name as final", lval)
        original_def = self.lookup(lval.name, lval, suppress_errors=True)
        if original_def is None and self.type and not self.is_func_scope():
            # Workaround to allow "x, x = ..." in class body.
            original_def = self.type.get(lval.name)
        if explicit_type:
            # Don't re-bind if there is a type annotation.
            self.name_already_defined(lval.name, lval, original_def)
        else:
            # Bind to an existing name.
            if original_def:
                self.bind_name_expr(lval, original_def)
            else:
                self.name_not_defined(lval.name, lval)
            self.check_lvalue_validity(lval.node, lval)

    def analyze_tuple_or_list_lvalue(self, lval: TupleExpr, explicit_type: bool = False) -> None:
        """Analyze an lvalue or assignment target that is a list or tuple."""
        items = lval.items
        star_exprs = [item for item in items if isinstance(item, StarExpr)]

        if len(star_exprs) > 1:
            self.fail("Two starred expressions in assignment", lval)
        else:
            if len(star_exprs) == 1:
                star_exprs[0].valid = True
            for i in items:
                self.analyze_lvalue(
                    lval=i,
                    nested=True,
                    explicit_type=explicit_type,
                    # Lists and tuples always have explicit values defined:
                    # `a, b, c = value`
                    has_explicit_value=True,
                )

    def analyze_member_lvalue(
        self, lval: MemberExpr, explicit_type: bool, is_final: bool, has_explicit_value: bool
    ) -> None:
        """Analyze lvalue that is a member expression.

        Arguments:
            lval: The target lvalue
            explicit_type: Assignment has type annotation
            is_final: Is the target final
        """
        if lval.node:
            # This has been bound already in a previous iteration.
            return
        lval.accept(self)
        if self.is_self_member_ref(lval):
            assert self.type, "Self member outside a class"
            cur_node = self.type.names.get(lval.name)
            node = self.type.get(lval.name)
            if cur_node and is_final:
                # Overrides will be checked in type checker.
                self.fail("Cannot redefine an existing name as final", lval)
            # On first encounter with this definition, if this attribute was defined before
            # with an inferred type and it's marked with an explicit type now, give an error.
            if (
                not lval.node
                and cur_node
                and isinstance(cur_node.node, Var)
                and cur_node.node.is_inferred
                and explicit_type
            ):
                self.attribute_already_defined(lval.name, lval, cur_node)
            if self.type.is_protocol and has_explicit_value and cur_node is not None:
                # Make this variable non-abstract, it would be safer to do this only if we
                # are inside __init__, but we do this always to preserve historical behaviour.
                if isinstance(cur_node.node, Var):
                    cur_node.node.is_abstract_var = False
            if (
                # If the attribute of self is not defined, create a new Var, ...
                node is None
                # ... or if it is defined as abstract in a *superclass*.
                or (cur_node is None and isinstance(node.node, Var) and node.node.is_abstract_var)
                # ... also an explicit declaration on self also creates a new Var.
                # Note that `explicit_type` might have been erased for bare `Final`,
                # so we also check if `is_final` is passed.
                or (cur_node is None and (explicit_type or is_final))
            ):
                if self.type.is_protocol and node is None:
                    self.fail("Protocol members cannot be defined via assignment to self", lval)
                else:
                    # Implicit attribute definition in __init__.
                    lval.is_new_def = True
                    lval.is_inferred_def = True
                    v = Var(lval.name)
                    v.set_line(lval)
                    v._fullname = self.qualified_name(lval.name)
                    v.info = self.type
                    v.is_ready = False
                    v.explicit_self_type = explicit_type or is_final
                    lval.def_var = v
                    lval.node = v
                    # TODO: should we also set lval.kind = MDEF?
                    self.type.names[lval.name] = SymbolTableNode(MDEF, v, implicit=True)
        self.check_lvalue_validity(lval.node, lval)

    def is_self_member_ref(self, memberexpr: MemberExpr) -> bool:
        """Does memberexpr to refer to an attribute of self?"""
        if not isinstance(memberexpr.expr, NameExpr):
            return False
        node = memberexpr.expr.node
        return isinstance(node, Var) and node.is_self

    def check_lvalue_validity(self, node: Expression | SymbolNode | None, ctx: Context) -> None:
        if isinstance(node, TypeVarExpr):
            self.fail("Invalid assignment target", ctx)
        elif isinstance(node, TypeInfo):
            self.fail(message_registry.CANNOT_ASSIGN_TO_TYPE, ctx)

    def store_declared_types(self, lvalue: Lvalue, typ: Type) -> None:
        if isinstance(lvalue, RefExpr):
            lvalue.is_inferred_def = False
            if isinstance(lvalue.node, Var):
                var = lvalue.node
                var.type = typ
                var.is_ready = True
                typ = get_proper_type(typ)
                if (
                    var.is_final
                    and isinstance(typ, Instance)
                    and typ.last_known_value
                    and (not self.type or not self.type.is_enum)
                ):
                    var.final_value = typ.last_known_value.value
            # If node is not a variable, we'll catch it elsewhere.
        elif isinstance(lvalue, TupleExpr):
            typ = get_proper_type(typ)
            if isinstance(typ, TupleType):
                if len(lvalue.items) != len(typ.items):
                    self.fail("Incompatible number of tuple items", lvalue)
                    return
                for item, itemtype in zip(lvalue.items, typ.items):
                    self.store_declared_types(item, itemtype)
            else:
                self.fail("Tuple type expected for multiple variables", lvalue)
        elif isinstance(lvalue, StarExpr):
            # Historical behavior for the old parser
            self.store_declared_types(lvalue.expr, typ)
        else:
            # This has been flagged elsewhere as an error, so just ignore here.
            pass

    def process_typevar_declaration(self, s: AssignmentStmt) -> bool:
        """Check if s declares a TypeVar; it yes, store it in symbol table.

        Return True if this looks like a type variable declaration (but maybe
        with errors), otherwise return False.
        """
        call = self.get_typevarlike_declaration(s, ("typing.TypeVar", "typing_extensions.TypeVar"))
        if not call:
            return False

        name = self.extract_typevarlike_name(s, call)
        if name is None:
            return False

        # Constraining types
        n_values = call.arg_kinds[1:].count(ARG_POS)
        values = self.analyze_value_types(call.args[1 : 1 + n_values])

        res = self.process_typevar_parameters(
            call.args[1 + n_values :],
            call.arg_names[1 + n_values :],
            call.arg_kinds[1 + n_values :],
            n_values,
            s,
        )
        if res is None:
            return False
        variance, upper_bound, default = res

        existing = self.current_symbol_table().get(name)
        if existing and not (
            isinstance(existing.node, PlaceholderNode)
            or
            # Also give error for another type variable with the same name.
            (isinstance(existing.node, TypeVarExpr) and existing.node is call.analyzed)
        ):
            self.fail(f'Cannot redefine "{name}" as a type variable', s)
            return False

        if self.options.disallow_any_unimported:
            for idx, constraint in enumerate(values, start=1):
                if has_any_from_unimported_type(constraint):
                    prefix = f"Constraint {idx}"
                    self.msg.unimported_type_becomes_any(prefix, constraint, s)

            if has_any_from_unimported_type(upper_bound):
                prefix = "Upper bound of type variable"
                self.msg.unimported_type_becomes_any(prefix, upper_bound, s)

        for t in values + [upper_bound, default]:
            check_for_explicit_any(
                t, self.options, self.is_typeshed_stub_file, self.msg, context=s
            )

        # mypyc suppresses making copies of a function to check each
        # possible type, so set the upper bound to Any to prevent that
        # from causing errors.
        if values and self.options.mypyc:
            upper_bound = AnyType(TypeOfAny.implementation_artifact)

        # Yes, it's a valid type variable definition! Add it to the symbol table.
        if not call.analyzed:
            type_var = TypeVarExpr(
                name, self.qualified_name(name), values, upper_bound, default, variance
            )
            type_var.line = call.line
            call.analyzed = type_var
            updated = True
        else:
            assert isinstance(call.analyzed, TypeVarExpr)
            updated = (
                values != call.analyzed.values
                or upper_bound != call.analyzed.upper_bound
                or default != call.analyzed.default
            )
            call.analyzed.upper_bound = upper_bound
            call.analyzed.values = values
            call.analyzed.default = default
        if any(has_placeholder(v) for v in values):
            self.process_placeholder(None, "TypeVar values", s, force_progress=updated)
        elif has_placeholder(upper_bound):
            self.process_placeholder(None, "TypeVar upper bound", s, force_progress=updated)
        elif has_placeholder(default):
            self.process_placeholder(None, "TypeVar default", s, force_progress=updated)

        self.add_symbol(name, call.analyzed, s)
        return True

    def check_typevarlike_name(self, call: CallExpr, name: str, context: Context) -> bool:
        """Checks that the name of a TypeVar or ParamSpec matches its variable."""
        name = unmangle(name)
        assert isinstance(call.callee, RefExpr)
        typevarlike_type = (
            call.callee.name if isinstance(call.callee, NameExpr) else call.callee.fullname
        )
        if len(call.args) < 1:
            self.fail(f"Too few arguments for {typevarlike_type}()", context)
            return False
        if not isinstance(call.args[0], StrExpr) or call.arg_kinds[0] != ARG_POS:
            self.fail(f"{typevarlike_type}() expects a string literal as first argument", context)
            return False
        elif call.args[0].value != name:
            msg = 'String argument 1 "{}" to {}(...) does not match variable name "{}"'
            self.fail(msg.format(call.args[0].value, typevarlike_type, name), context)
            return False
        return True

    def get_typevarlike_declaration(
        self, s: AssignmentStmt, typevarlike_types: tuple[str, ...]
    ) -> CallExpr | None:
        """Returns the call expression if `s` is a declaration of `typevarlike_type`
        (TypeVar or ParamSpec), or None otherwise.
        """
        if len(s.lvalues) != 1 or not isinstance(s.lvalues[0], NameExpr):
            return None
        if not isinstance(s.rvalue, CallExpr):
            return None
        call = s.rvalue
        callee = call.callee
        if not isinstance(callee, RefExpr):
            return None
        if callee.fullname not in typevarlike_types:
            return None
        return call

    def process_typevar_parameters(
        self,
        args: list[Expression],
        names: list[str | None],
        kinds: list[ArgKind],
        num_values: int,
        context: Context,
    ) -> tuple[int, Type, Type] | None:
        has_values = num_values > 0
        covariant = False
        contravariant = False
        upper_bound: Type = self.object_type()
        default: Type = AnyType(TypeOfAny.from_omitted_generics)
        for param_value, param_name, param_kind in zip(args, names, kinds):
            if not param_kind.is_named():
                self.fail(message_registry.TYPEVAR_UNEXPECTED_ARGUMENT, context)
                return None
            if param_name == "covariant":
                if isinstance(param_value, NameExpr) and param_value.name in ("True", "False"):
                    covariant = param_value.name == "True"
                else:
                    self.fail(message_registry.TYPEVAR_VARIANCE_DEF.format("covariant"), context)
                    return None
            elif param_name == "contravariant":
                if isinstance(param_value, NameExpr) and param_value.name in ("True", "False"):
                    contravariant = param_value.name == "True"
                else:
                    self.fail(
                        message_registry.TYPEVAR_VARIANCE_DEF.format("contravariant"), context
                    )
                    return None
            elif param_name == "bound":
                if has_values:
                    self.fail("TypeVar cannot have both values and an upper bound", context)
                    return None
                tv_arg = self.get_typevarlike_argument("TypeVar", param_name, param_value, context)
                if tv_arg is None:
                    return None
                upper_bound = tv_arg
            elif param_name == "default":
                tv_arg = self.get_typevarlike_argument(
                    "TypeVar", param_name, param_value, context, allow_unbound_tvars=True
                )
                default = tv_arg or AnyType(TypeOfAny.from_error)
            elif param_name == "values":
                # Probably using obsolete syntax with values=(...). Explain the current syntax.
                self.fail('TypeVar "values" argument not supported', context)
                self.fail(
                    "Use TypeVar('T', t, ...) instead of TypeVar('T', values=(t, ...))", context
                )
                return None
            else:
                self.fail(
                    f'{message_registry.TYPEVAR_UNEXPECTED_ARGUMENT}: "{param_name}"', context
                )
                return None

        if covariant and contravariant:
            self.fail("TypeVar cannot be both covariant and contravariant", context)
            return None
        elif num_values == 1:
            self.fail("TypeVar cannot have only a single constraint", context)
            return None
        elif covariant:
            variance = COVARIANT
        elif contravariant:
            variance = CONTRAVARIANT
        else:
            variance = INVARIANT
        return variance, upper_bound, default

    def get_typevarlike_argument(
        self,
        typevarlike_name: str,
        param_name: str,
        param_value: Expression,
        context: Context,
        *,
        allow_unbound_tvars: bool = False,
        allow_param_spec_literals: bool = False,
        allow_unpack: bool = False,
        report_invalid_typevar_arg: bool = True,
    ) -> ProperType | None:
        try:
            # We want to use our custom error message below, so we suppress
            # the default error message for invalid types here.
            analyzed = self.expr_to_analyzed_type(
                param_value,
                allow_placeholder=True,
                report_invalid_types=False,
                allow_unbound_tvars=allow_unbound_tvars,
                allow_param_spec_literals=allow_param_spec_literals,
                allow_unpack=allow_unpack,
            )
            if analyzed is None:
                # Type variables are special: we need to place them in the symbol table
                # soon, even if upper bound is not ready yet. Otherwise avoiding
                # a "deadlock" in this common pattern would be tricky:
                #     T = TypeVar('T', bound=Custom[Any])
                #     class Custom(Generic[T]):
                #         ...
                analyzed = PlaceholderType(None, [], context.line)
            typ = get_proper_type(analyzed)
            if report_invalid_typevar_arg and isinstance(typ, AnyType) and typ.is_from_error:
                self.fail(
                    message_registry.TYPEVAR_ARG_MUST_BE_TYPE.format(typevarlike_name, param_name),
                    param_value,
                )
                # Note: we do not return 'None' here -- we want to continue
                # using the AnyType.
            return typ
        except TypeTranslationError:
            if report_invalid_typevar_arg:
                self.fail(
                    message_registry.TYPEVAR_ARG_MUST_BE_TYPE.format(typevarlike_name, param_name),
                    param_value,
                )
            return None

    def extract_typevarlike_name(self, s: AssignmentStmt, call: CallExpr) -> str | None:
        if not call:
            return None

        lvalue = s.lvalues[0]
        assert isinstance(lvalue, NameExpr)
        if s.type:
            self.fail("Cannot declare the type of a TypeVar or similar construct", s)
            return None

        if not self.check_typevarlike_name(call, lvalue.name, s):
            return None
        return lvalue.name

    def process_paramspec_declaration(self, s: AssignmentStmt) -> bool:
        """Checks if s declares a ParamSpec; if yes, store it in symbol table.

        Return True if this looks like a ParamSpec (maybe with errors), otherwise return False.

        In the future, ParamSpec may accept bounds and variance arguments, in which
        case more aggressive sharing of code with process_typevar_declaration should be pursued.
        """
        call = self.get_typevarlike_declaration(
            s, ("typing_extensions.ParamSpec", "typing.ParamSpec")
        )
        if not call:
            return False

        name = self.extract_typevarlike_name(s, call)
        if name is None:
            return False

        n_values = call.arg_kinds[1:].count(ARG_POS)
        if n_values != 0:
            self.fail('Too many positional arguments for "ParamSpec"', s)

        default: Type = AnyType(TypeOfAny.from_omitted_generics)
        for param_value, param_name in zip(
            call.args[1 + n_values :], call.arg_names[1 + n_values :]
        ):
            if param_name == "default":
                tv_arg = self.get_typevarlike_argument(
                    "ParamSpec",
                    param_name,
                    param_value,
                    s,
                    allow_unbound_tvars=True,
                    allow_param_spec_literals=True,
                    report_invalid_typevar_arg=False,
                )
                default = tv_arg or AnyType(TypeOfAny.from_error)
                if isinstance(tv_arg, Parameters):
                    for i, arg_type in enumerate(tv_arg.arg_types):
                        typ = get_proper_type(arg_type)
                        if isinstance(typ, AnyType) and typ.is_from_error:
                            self.fail(
                                f"Argument {i} of ParamSpec default must be a type", param_value
                            )
                elif (
                    isinstance(default, AnyType)
                    and default.is_from_error
                    or not isinstance(default, (AnyType, UnboundType))
                ):
                    self.fail(
                        "The default argument to ParamSpec must be a list expression, ellipsis, or a ParamSpec",
                        param_value,
                    )
                    default = AnyType(TypeOfAny.from_error)
            else:
                # ParamSpec is different from a regular TypeVar:
                # arguments are not semantically valid. But, allowed in runtime.
                # So, we need to warn users about possible invalid usage.
                self.fail(
                    "The variance and bound arguments to ParamSpec do not have defined semantics yet",
                    s,
                )

        # PEP 612 reserves the right to define bound, covariant and contravariant arguments to
        # ParamSpec in a later PEP. If and when that happens, we should do something
        # on the lines of process_typevar_parameters

        if not call.analyzed:
            paramspec_var = ParamSpecExpr(
                name, self.qualified_name(name), self.object_type(), default, INVARIANT
            )
            paramspec_var.line = call.line
            call.analyzed = paramspec_var
            updated = True
        else:
            assert isinstance(call.analyzed, ParamSpecExpr)
            updated = default != call.analyzed.default
            call.analyzed.default = default
        if has_placeholder(default):
            self.process_placeholder(None, "ParamSpec default", s, force_progress=updated)

        self.add_symbol(name, call.analyzed, s)
        return True

    def process_typevartuple_declaration(self, s: AssignmentStmt) -> bool:
        """Checks if s declares a TypeVarTuple; if yes, store it in symbol table.

        Return True if this looks like a TypeVarTuple (maybe with errors), otherwise return False.
        """
        call = self.get_typevarlike_declaration(
            s, ("typing_extensions.TypeVarTuple", "typing.TypeVarTuple")
        )
        if not call:
            return False

        n_values = call.arg_kinds[1:].count(ARG_POS)
        if n_values != 0:
            self.fail('Too many positional arguments for "TypeVarTuple"', s)

        default: Type = AnyType(TypeOfAny.from_omitted_generics)
        for param_value, param_name in zip(
            call.args[1 + n_values :], call.arg_names[1 + n_values :]
        ):
            if param_name == "default":
                tv_arg = self.get_typevarlike_argument(
                    "TypeVarTuple",
                    param_name,
                    param_value,
                    s,
                    allow_unbound_tvars=True,
                    report_invalid_typevar_arg=False,
                    allow_unpack=True,
                )
                default = tv_arg or AnyType(TypeOfAny.from_error)
                if not isinstance(default, UnpackType):
                    self.fail(
                        "The default argument to TypeVarTuple must be an Unpacked tuple",
                        param_value,
                    )
                    default = AnyType(TypeOfAny.from_error)
            else:
                self.fail(f'Unexpected keyword argument "{param_name}" for "TypeVarTuple"', s)

        name = self.extract_typevarlike_name(s, call)
        if name is None:
            return False

        # PEP 646 does not specify the behavior of variance, constraints, or bounds.
        if not call.analyzed:
            tuple_fallback = self.named_type("builtins.tuple", [self.object_type()])
            typevartuple_var = TypeVarTupleExpr(
                name,
                self.qualified_name(name),
                # Upper bound for *Ts is *tuple[object, ...], it can never be object.
                tuple_fallback.copy_modified(),
                tuple_fallback,
                default,
                INVARIANT,
            )
            typevartuple_var.line = call.line
            call.analyzed = typevartuple_var
            updated = True
        else:
            assert isinstance(call.analyzed, TypeVarTupleExpr)
            updated = default != call.analyzed.default
            call.analyzed.default = default
        if has_placeholder(default):
            self.process_placeholder(None, "TypeVarTuple default", s, force_progress=updated)

        self.add_symbol(name, call.analyzed, s)
        return True

    def basic_new_typeinfo(self, name: str, basetype_or_fallback: Instance, line: int) -> TypeInfo:
        if self.is_func_scope() and not self.type and "@" not in name:
            name += "@" + str(line)
        class_def = ClassDef(name, Block([]))
        if self.is_func_scope() and not self.type:
            # Full names of generated classes should always be prefixed with the module names
            # even if they are nested in a function, since these classes will be (de-)serialized.
            # (Note that the caller should append @line to the name to avoid collisions.)
            # TODO: clean this up, see #6422.
            class_def.fullname = self.cur_mod_id + "." + self.qualified_name(name)
        else:
            class_def.fullname = self.qualified_name(name)

        info = TypeInfo(SymbolTable(), class_def, self.cur_mod_id)
        class_def.info = info
        mro = basetype_or_fallback.type.mro
        if not mro:
            # Probably an error, we should not crash so generate something meaningful.
            mro = [basetype_or_fallback.type, self.object_type().type]
        info.mro = [info] + mro
        info.bases = [basetype_or_fallback]
        return info

    def analyze_value_types(self, items: list[Expression]) -> list[Type]:
        """Analyze types from values expressions in type variable definition."""
        result: list[Type] = []
        for node in items:
            try:
                analyzed = self.anal_type(
                    self.expr_to_unanalyzed_type(node), allow_placeholder=True
                )
                if analyzed is None:
                    # Type variables are special: we need to place them in the symbol table
                    # soon, even if some value is not ready yet, see process_typevar_parameters()
                    # for an example.
                    analyzed = PlaceholderType(None, [], node.line)
                result.append(analyzed)
            except TypeTranslationError:
                self.fail("Type expected", node)
                result.append(AnyType(TypeOfAny.from_error))
        return result

    def check_classvar(self, s: AssignmentStmt) -> None:
        """Check if assignment defines a class variable."""
        lvalue = s.lvalues[0]
        if len(s.lvalues) != 1 or not isinstance(lvalue, RefExpr):
            return
        if not s.type or not self.is_classvar(s.type):
            return
        if self.is_class_scope() and isinstance(lvalue, NameExpr):
            node = lvalue.node
            if isinstance(node, Var):
                node.is_classvar = True
            analyzed = self.anal_type(s.type)
            assert self.type is not None
            if analyzed is not None and set(get_type_vars(analyzed)) & set(
                self.type.defn.type_vars
            ):
                # This means that we have a type var defined inside of a ClassVar.
                # This is not allowed by PEP526.
                # See https://github.com/python/mypy/issues/11538

                self.fail(message_registry.CLASS_VAR_WITH_TYPEVARS, s)
            if (
                analyzed is not None
                and self.type.self_type in get_type_vars(analyzed)
                and self.type.defn.type_vars
            ):
                self.fail(message_registry.CLASS_VAR_WITH_GENERIC_SELF, s)
        elif not isinstance(lvalue, MemberExpr) or self.is_self_member_ref(lvalue):
            # In case of member access, report error only when assigning to self
            # Other kinds of member assignments should be already reported
            self.fail_invalid_classvar(lvalue)

    def is_classvar(self, typ: Type) -> bool:
        if not isinstance(typ, UnboundType):
            return False
        sym = self.lookup_qualified(typ.name, typ)
        if not sym or not sym.node:
            return False
        return sym.node.fullname == "typing.ClassVar"

    def is_final_type(self, typ: Type | None) -> bool:
        if not isinstance(typ, UnboundType):
            return False
        sym = self.lookup_qualified(typ.name, typ)
        if not sym or not sym.node:
            return False
        return sym.node.fullname in FINAL_TYPE_NAMES

    def fail_invalid_classvar(self, context: Context) -> None:
        self.fail(message_registry.CLASS_VAR_OUTSIDE_OF_CLASS, context)

    def process_module_assignment(
        self, lvals: list[Lvalue], rval: Expression, ctx: AssignmentStmt
    ) -> None:
        """Propagate module references across assignments.

        Recursively handles the simple form of iterable unpacking; doesn't
        handle advanced unpacking with *rest, dictionary unpacking, etc.

        In an expression like x = y = z, z is the rval and lvals will be [x,
        y].

        """
        if isinstance(rval, (TupleExpr, ListExpr)) and all(
            isinstance(v, TupleExpr) for v in lvals
        ):
            # rval and all lvals are either list or tuple, so we are dealing
            # with unpacking assignment like `x, y = a, b`. Mypy didn't
            # understand our all(isinstance(...)), so cast them as TupleExpr
            # so mypy knows it is safe to access their .items attribute.
            seq_lvals = cast(List[TupleExpr], lvals)
            # given an assignment like:
            #     (x, y) = (m, n) = (a, b)
            # we now have:
            #     seq_lvals = [(x, y), (m, n)]
            #     seq_rval = (a, b)
            # We now zip this into:
            #     elementwise_assignments = [(a, x, m), (b, y, n)]
            # where each elementwise assignment includes one element of rval and the
            # corresponding element of each lval. Basically we unpack
            #     (x, y) = (m, n) = (a, b)
            # into elementwise assignments
            #     x = m = a
            #     y = n = b
            # and then we recursively call this method for each of those assignments.
            # If the rval and all lvals are not all of the same length, zip will just ignore
            # extra elements, so no error will be raised here; mypy will later complain
            # about the length mismatch in type-checking.
            elementwise_assignments = zip(rval.items, *[v.items for v in seq_lvals])
            for rv, *lvs in elementwise_assignments:
                self.process_module_assignment(lvs, rv, ctx)
        elif isinstance(rval, RefExpr):
            rnode = self.lookup_type_node(rval)
            if rnode and isinstance(rnode.node, MypyFile):
                for lval in lvals:
                    if not isinstance(lval, RefExpr):
                        continue
                    # respect explicitly annotated type
                    if isinstance(lval.node, Var) and lval.node.type is not None:
                        continue

                    # We can handle these assignments to locals and to self
                    if isinstance(lval, NameExpr):
                        lnode = self.current_symbol_table().get(lval.name)
                    elif isinstance(lval, MemberExpr) and self.is_self_member_ref(lval):
                        assert self.type is not None
                        lnode = self.type.names.get(lval.name)
                    else:
                        continue

                    if lnode:
                        if isinstance(lnode.node, MypyFile) and lnode.node is not rnode.node:
                            assert isinstance(lval, (NameExpr, MemberExpr))
                            self.fail(
                                'Cannot assign multiple modules to name "{}" '
                                'without explicit "types.ModuleType" annotation'.format(lval.name),
                                ctx,
                            )
                        # never create module alias except on initial var definition
                        elif lval.is_inferred_def:
                            assert rnode.node is not None
                            lnode.node = rnode.node

    def process__all__(self, s: AssignmentStmt) -> None:
        """Export names if argument is a __all__ assignment."""
        if (
            len(s.lvalues) == 1
            and isinstance(s.lvalues[0], NameExpr)
            and s.lvalues[0].name == "__all__"
            and s.lvalues[0].kind == GDEF
            and isinstance(s.rvalue, (ListExpr, TupleExpr))
        ):
            self.add_exports(s.rvalue.items)

    def process__deletable__(self, s: AssignmentStmt) -> None:
        if not self.options.mypyc:
            return
        if (
            len(s.lvalues) == 1
            and isinstance(s.lvalues[0], NameExpr)
            and s.lvalues[0].name == "__deletable__"
            and s.lvalues[0].kind == MDEF
        ):
            rvalue = s.rvalue
            if not isinstance(rvalue, (ListExpr, TupleExpr)):
                self.fail('"__deletable__" must be initialized with a list or tuple expression', s)
                return
            items = rvalue.items
            attrs = []
            for item in items:
                if not isinstance(item, StrExpr):
                    self.fail('Invalid "__deletable__" item; string literal expected', item)
                else:
                    attrs.append(item.value)
            assert self.type
            self.type.deletable_attributes = attrs

    def process__slots__(self, s: AssignmentStmt) -> None:
        """
        Processing ``__slots__`` if defined in type.

        See: https://docs.python.org/3/reference/datamodel.html#slots
        """
        # Later we can support `__slots__` defined as `__slots__ = other = ('a', 'b')`
        if (
            isinstance(self.type, TypeInfo)
            and len(s.lvalues) == 1
            and isinstance(s.lvalues[0], NameExpr)
            and s.lvalues[0].name == "__slots__"
            and s.lvalues[0].kind == MDEF
        ):
            # We understand `__slots__` defined as string, tuple, list, set, and dict:
            if not isinstance(s.rvalue, (StrExpr, ListExpr, TupleExpr, SetExpr, DictExpr)):
                # For example, `__slots__` can be defined as a variable,
                # we don't support it for now.
                return

            if any(p.slots is None for p in self.type.mro[1:-1]):
                # At least one type in mro (excluding `self` and `object`)
                # does not have concrete `__slots__` defined. Ignoring.
                return

            concrete_slots = True
            rvalue: list[Expression] = []
            if isinstance(s.rvalue, StrExpr):
                rvalue.append(s.rvalue)
            elif isinstance(s.rvalue, (ListExpr, TupleExpr, SetExpr)):
                rvalue.extend(s.rvalue.items)
            else:
                # We have a special treatment of `dict` with possible `{**kwargs}` usage.
                # In this case we consider all `__slots__` to be non-concrete.
                for key, _ in s.rvalue.items:
                    if concrete_slots and key is not None:
                        rvalue.append(key)
                    else:
                        concrete_slots = False

            slots = []
            for item in rvalue:
                # Special case for `'__dict__'` value:
                # when specified it will still allow any attribute assignment.
                if isinstance(item, StrExpr) and item.value != "__dict__":
                    slots.append(item.value)
                else:
                    concrete_slots = False
            if not concrete_slots:
                # Some slot items are dynamic, we don't want any false positives,
                # so, we just pretend that this type does not have any slots at all.
                return

            # We need to copy all slots from super types:
            for super_type in self.type.mro[1:-1]:
                assert super_type.slots is not None
                slots.extend(super_type.slots)
            self.type.slots = set(slots)

    #
    # Misc statements
    #

    def visit_block(self, b: Block) -> None:
        if b.is_unreachable:
            return
        self.block_depth[-1] += 1
        for s in b.body:
            self.accept(s)
        self.block_depth[-1] -= 1

    def visit_block_maybe(self, b: Block | None) -> None:
        if b:
            self.visit_block(b)

    def visit_expression_stmt(self, s: ExpressionStmt) -> None:
        self.statement = s
        s.expr.accept(self)

    def visit_return_stmt(self, s: ReturnStmt) -> None:
        self.statement = s
        if not self.is_func_scope():
            self.fail('"return" outside function', s)
        if s.expr:
            s.expr.accept(self)

    def visit_raise_stmt(self, s: RaiseStmt) -> None:
        self.statement = s
        if s.expr:
            s.expr.accept(self)
        if s.from_expr:
            s.from_expr.accept(self)

    def visit_assert_stmt(self, s: AssertStmt) -> None:
        self.statement = s
        if s.expr:
            s.expr.accept(self)
        if s.msg:
            s.msg.accept(self)

    def visit_operator_assignment_stmt(self, s: OperatorAssignmentStmt) -> None:
        self.statement = s
        s.lvalue.accept(self)
        s.rvalue.accept(self)
        if (
            isinstance(s.lvalue, NameExpr)
            and s.lvalue.name == "__all__"
            and s.lvalue.kind == GDEF
            and isinstance(s.rvalue, (ListExpr, TupleExpr))
        ):
            self.add_exports(s.rvalue.items)

    def visit_while_stmt(self, s: WhileStmt) -> None:
        self.statement = s
        s.expr.accept(self)
        self.loop_depth[-1] += 1
        s.body.accept(self)
        self.loop_depth[-1] -= 1
        self.visit_block_maybe(s.else_body)

    def visit_for_stmt(self, s: ForStmt) -> None:
        if s.is_async:
            if not self.is_func_scope() or not self.function_stack[-1].is_coroutine:
                self.fail(message_registry.ASYNC_FOR_OUTSIDE_COROUTINE, s, code=codes.SYNTAX)

        self.statement = s
        s.expr.accept(self)

        # Bind index variables and check if they define new names.
        self.analyze_lvalue(s.index, explicit_type=s.index_type is not None)
        if s.index_type:
            if self.is_classvar(s.index_type):
                self.fail_invalid_classvar(s.index)
            allow_tuple_literal = isinstance(s.index, TupleExpr)
            analyzed = self.anal_type(s.index_type, allow_tuple_literal=allow_tuple_literal)
            if analyzed is not None:
                self.store_declared_types(s.index, analyzed)
                s.index_type = analyzed

        self.loop_depth[-1] += 1
        self.visit_block(s.body)
        self.loop_depth[-1] -= 1

        self.visit_block_maybe(s.else_body)

    def visit_break_stmt(self, s: BreakStmt) -> None:
        self.statement = s
        if self.loop_depth[-1] == 0:
            self.fail('"break" outside loop', s, serious=True, blocker=True)

    def visit_continue_stmt(self, s: ContinueStmt) -> None:
        self.statement = s
        if self.loop_depth[-1] == 0:
            self.fail('"continue" outside loop', s, serious=True, blocker=True)

    def visit_if_stmt(self, s: IfStmt) -> None:
        self.statement = s
        infer_reachability_of_if_statement(s, self.options)
        for i in range(len(s.expr)):
            s.expr[i].accept(self)
            self.visit_block(s.body[i])
        self.visit_block_maybe(s.else_body)

    def visit_try_stmt(self, s: TryStmt) -> None:
        self.statement = s
        self.analyze_try_stmt(s, self)

    def analyze_try_stmt(self, s: TryStmt, visitor: NodeVisitor[None]) -> None:
        s.body.accept(visitor)
        for type, var, handler in zip(s.types, s.vars, s.handlers):
            if type:
                type.accept(visitor)
            if var:
                self.analyze_lvalue(var)
            handler.accept(visitor)
        if s.else_body:
            s.else_body.accept(visitor)
        if s.finally_body:
            s.finally_body.accept(visitor)

    def visit_with_stmt(self, s: WithStmt) -> None:
        self.statement = s
        types: list[Type] = []

        if s.is_async:
            if not self.is_func_scope() or not self.function_stack[-1].is_coroutine:
                self.fail(message_registry.ASYNC_WITH_OUTSIDE_COROUTINE, s, code=codes.SYNTAX)

        if s.unanalyzed_type:
            assert isinstance(s.unanalyzed_type, ProperType)
            actual_targets = [t for t in s.target if t is not None]
            if len(actual_targets) == 0:
                # We have a type for no targets
                self.fail('Invalid type comment: "with" statement has no targets', s)
            elif len(actual_targets) == 1:
                # We have one target and one type
                types = [s.unanalyzed_type]
            elif isinstance(s.unanalyzed_type, TupleType):
                # We have multiple targets and multiple types
                if len(actual_targets) == len(s.unanalyzed_type.items):
                    types = s.unanalyzed_type.items.copy()
                else:
                    # But it's the wrong number of items
                    self.fail('Incompatible number of types for "with" targets', s)
            else:
                # We have multiple targets and one type
                self.fail('Multiple types expected for multiple "with" targets', s)

        new_types: list[Type] = []
        for e, n in zip(s.expr, s.target):
            e.accept(self)
            if n:
                self.analyze_lvalue(n, explicit_type=s.unanalyzed_type is not None)

                # Since we have a target, pop the next type from types
                if types:
                    t = types.pop(0)
                    if self.is_classvar(t):
                        self.fail_invalid_classvar(n)
                    allow_tuple_literal = isinstance(n, TupleExpr)
                    analyzed = self.anal_type(t, allow_tuple_literal=allow_tuple_literal)
                    if analyzed is not None:
                        # TODO: Deal with this better
                        new_types.append(analyzed)
                        self.store_declared_types(n, analyzed)

        s.analyzed_types = new_types

        self.visit_block(s.body)

    def visit_del_stmt(self, s: DelStmt) -> None:
        self.statement = s
        s.expr.accept(self)
        if not self.is_valid_del_target(s.expr):
            self.fail("Invalid delete target", s)

    def is_valid_del_target(self, s: Expression) -> bool:
        if isinstance(s, (IndexExpr, NameExpr, MemberExpr)):
            return True
        elif isinstance(s, (TupleExpr, ListExpr)):
            return all(self.is_valid_del_target(item) for item in s.items)
        else:
            return False

    def visit_global_decl(self, g: GlobalDecl) -> None:
        self.statement = g
        for name in g.names:
            if name in self.nonlocal_decls[-1]:
                self.fail(f'Name "{name}" is nonlocal and global', g)
            self.global_decls[-1].add(name)

    def visit_nonlocal_decl(self, d: NonlocalDecl) -> None:
        self.statement = d
        if self.is_module_scope():
            self.fail("nonlocal declaration not allowed at module level", d)
        else:
            for name in d.names:
                for table in reversed(self.locals[:-1]):
                    if table is not None and name in table:
                        break
                else:
                    self.fail(f'No binding for nonlocal "{name}" found', d)

                if self.locals[-1] is not None and name in self.locals[-1]:
                    self.fail(
                        'Name "{}" is already defined in local '
                        "scope before nonlocal declaration".format(name),
                        d,
                    )

                if name in self.global_decls[-1]:
                    self.fail(f'Name "{name}" is nonlocal and global', d)
                self.nonlocal_decls[-1].add(name)

    def visit_match_stmt(self, s: MatchStmt) -> None:
        self.statement = s
        infer_reachability_of_match_statement(s, self.options)
        s.subject.accept(self)
        for i in range(len(s.patterns)):
            s.patterns[i].accept(self)
            guard = s.guards[i]
            if guard is not None:
                guard.accept(self)
            self.visit_block(s.bodies[i])

    #
    # Expressions
    #

    def visit_name_expr(self, expr: NameExpr) -> None:
        n = self.lookup(expr.name, expr)
        if n:
            self.bind_name_expr(expr, n)

    def bind_name_expr(self, expr: NameExpr, sym: SymbolTableNode) -> None:
        """Bind name expression to a symbol table node."""
        if isinstance(sym.node, TypeVarExpr) and self.tvar_scope.get_binding(sym):
            self.fail(f'"{expr.name}" is a type variable and only valid in type context', expr)
        elif isinstance(sym.node, PlaceholderNode):
            self.process_placeholder(expr.name, "name", expr)
        else:
            expr.kind = sym.kind
            expr.node = sym.node
            expr.fullname = sym.fullname or ""

    def visit_super_expr(self, expr: SuperExpr) -> None:
        if not self.type and not expr.call.args:
            self.fail('"super" used outside class', expr)
            return
        expr.info = self.type
        for arg in expr.call.args:
            arg.accept(self)

    def visit_tuple_expr(self, expr: TupleExpr) -> None:
        for item in expr.items:
            if isinstance(item, StarExpr):
                item.valid = True
            item.accept(self)

    def visit_list_expr(self, expr: ListExpr) -> None:
        for item in expr.items:
            if isinstance(item, StarExpr):
                item.valid = True
            item.accept(self)

    def visit_set_expr(self, expr: SetExpr) -> None:
        for item in expr.items:
            if isinstance(item, StarExpr):
                item.valid = True
            item.accept(self)

    def visit_dict_expr(self, expr: DictExpr) -> None:
        for key, value in expr.items:
            if key is not None:
                key.accept(self)
            value.accept(self)

    def visit_star_expr(self, expr: StarExpr) -> None:
        if not expr.valid:
            self.fail("can't use starred expression here", expr, blocker=True)
        else:
            expr.expr.accept(self)

    def visit_yield_from_expr(self, e: YieldFromExpr) -> None:
        if not self.is_func_scope():
            self.fail('"yield from" outside function', e, serious=True, blocker=True)
        elif self.is_comprehension_stack[-1]:
            self.fail(
                '"yield from" inside comprehension or generator expression',
                e,
                serious=True,
                blocker=True,
            )
        elif self.function_stack[-1].is_coroutine:
            self.fail('"yield from" in async function', e, serious=True, blocker=True)
        else:
            self.function_stack[-1].is_generator = True
        if e.expr:
            e.expr.accept(self)

    def visit_call_expr(self, expr: CallExpr) -> None:
        """Analyze a call expression.

        Some call expressions are recognized as special forms, including
        cast(...).
        """
        expr.callee.accept(self)
        if refers_to_fullname(expr.callee, "typing.cast"):
            # Special form cast(...).
            if not self.check_fixed_args(expr, 2, "cast"):
                return
            # Translate first argument to an unanalyzed type.
            try:
                target = self.expr_to_unanalyzed_type(expr.args[0])
            except TypeTranslationError:
                self.fail("Cast target is not a type", expr)
                return
            # Piggyback CastExpr object to the CallExpr object; it takes
            # precedence over the CallExpr semantics.
            expr.analyzed = CastExpr(expr.args[1], target)
            expr.analyzed.line = expr.line
            expr.analyzed.column = expr.column
            expr.analyzed.accept(self)
        elif refers_to_fullname(expr.callee, ASSERT_TYPE_NAMES):
            if not self.check_fixed_args(expr, 2, "assert_type"):
                return
            # Translate second argument to an unanalyzed type.
            try:
                target = self.expr_to_unanalyzed_type(expr.args[1])
            except TypeTranslationError:
                self.fail("assert_type() type is not a type", expr)
                return
            expr.analyzed = AssertTypeExpr(expr.args[0], target)
            expr.analyzed.line = expr.line
            expr.analyzed.column = expr.column
            expr.analyzed.accept(self)
        elif refers_to_fullname(expr.callee, REVEAL_TYPE_NAMES):
            if not self.check_fixed_args(expr, 1, "reveal_type"):
                return
            reveal_imported = False
            reveal_type_node = self.lookup("reveal_type", expr, suppress_errors=True)
            if (
                reveal_type_node
                and isinstance(reveal_type_node.node, FuncBase)
                and reveal_type_node.fullname in IMPORTED_REVEAL_TYPE_NAMES
            ):
                reveal_imported = True
            expr.analyzed = RevealExpr(
                kind=REVEAL_TYPE, expr=expr.args[0], is_imported=reveal_imported
            )
            expr.analyzed.line = expr.line
            expr.analyzed.column = expr.column
            expr.analyzed.accept(self)
        elif refers_to_fullname(expr.callee, "builtins.reveal_locals"):
            # Store the local variable names into the RevealExpr for use in the
            # type checking pass
            local_nodes: list[Var] = []
            if self.is_module_scope():
                # try to determine just the variable declarations in module scope
                # self.globals.values() contains SymbolTableNode's
                # Each SymbolTableNode has an attribute node that is nodes.Var
                # look for variable nodes that marked as is_inferred
                # Each symboltable node has a Var node as .node
                local_nodes = [
                    n.node
                    for name, n in self.globals.items()
                    if getattr(n.node, "is_inferred", False) and isinstance(n.node, Var)
                ]
            elif self.is_class_scope():
                # type = None  # type: Optional[TypeInfo]
                if self.type is not None:
                    local_nodes = [
                        st.node for st in self.type.names.values() if isinstance(st.node, Var)
                    ]
            elif self.is_func_scope():
                # locals = None  # type: List[Optional[SymbolTable]]
                if self.locals is not None:
                    symbol_table = self.locals[-1]
                    if symbol_table is not None:
                        local_nodes = [
                            st.node for st in symbol_table.values() if isinstance(st.node, Var)
                        ]
            expr.analyzed = RevealExpr(kind=REVEAL_LOCALS, local_nodes=local_nodes)
            expr.analyzed.line = expr.line
            expr.analyzed.column = expr.column
            expr.analyzed.accept(self)
        elif refers_to_fullname(expr.callee, "typing.Any"):
            # Special form Any(...) no longer supported.
            self.fail("Any(...) is no longer supported. Use cast(Any, ...) instead", expr)
        elif refers_to_fullname(expr.callee, "typing._promote"):
            # Special form _promote(...).
            if not self.check_fixed_args(expr, 1, "_promote"):
                return
            # Translate first argument to an unanalyzed type.
            try:
                target = self.expr_to_unanalyzed_type(expr.args[0])
            except TypeTranslationError:
                self.fail("Argument 1 to _promote is not a type", expr)
                return
            expr.analyzed = PromoteExpr(target)
            expr.analyzed.line = expr.line
            expr.analyzed.accept(self)
        elif refers_to_fullname(expr.callee, "builtins.dict"):
            expr.analyzed = self.translate_dict_call(expr)
        elif refers_to_fullname(expr.callee, "builtins.divmod"):
            if not self.check_fixed_args(expr, 2, "divmod"):
                return
            expr.analyzed = OpExpr("divmod", expr.args[0], expr.args[1])
            expr.analyzed.line = expr.line
            expr.analyzed.accept(self)
        elif refers_to_fullname(
            expr.callee, ("typing.TypeAliasType", "typing_extensions.TypeAliasType")
        ):
            with self.allow_unbound_tvars_set():
                for a in expr.args:
                    a.accept(self)
        else:
            # Normal call expression.
            for a in expr.args:
                a.accept(self)

            if (
                isinstance(expr.callee, MemberExpr)
                and isinstance(expr.callee.expr, NameExpr)
                and expr.callee.expr.name == "__all__"
                and expr.callee.expr.kind == GDEF
                and expr.callee.name in ("append", "extend", "remove")
            ):
                if expr.callee.name == "append" and expr.args:
                    self.add_exports(expr.args[0])
                elif (
                    expr.callee.name == "extend"
                    and expr.args
                    and isinstance(expr.args[0], (ListExpr, TupleExpr))
                ):
                    self.add_exports(expr.args[0].items)
                elif (
                    expr.callee.name == "remove"
                    and expr.args
                    and isinstance(expr.args[0], StrExpr)
                ):
                    self.all_exports = [n for n in self.all_exports if n != expr.args[0].value]

    def translate_dict_call(self, call: CallExpr) -> DictExpr | None:
        """Translate 'dict(x=y, ...)' to {'x': y, ...} and 'dict()' to {}.

        For other variants of dict(...), return None.
        """
        if not all(kind in (ARG_NAMED, ARG_STAR2) for kind in call.arg_kinds):
            # Must still accept those args.
            for a in call.args:
                a.accept(self)
            return None
        expr = DictExpr(
            [
                (StrExpr(key) if key is not None else None, value)
                for key, value in zip(call.arg_names, call.args)
            ]
        )
        expr.set_line(call)
        expr.accept(self)
        return expr

    def check_fixed_args(self, expr: CallExpr, numargs: int, name: str) -> bool:
        """Verify that expr has specified number of positional args.

        Return True if the arguments are valid.
        """
        s = "s"
        if numargs == 1:
            s = ""
        if len(expr.args) != numargs:
            self.fail('"%s" expects %d argument%s' % (name, numargs, s), expr)
            return False
        if expr.arg_kinds != [ARG_POS] * numargs:
            self.fail(f'"{name}" must be called with {numargs} positional argument{s}', expr)
            return False
        return True

    def visit_member_expr(self, expr: MemberExpr) -> None:
        base = expr.expr
        base.accept(self)
        if isinstance(base, RefExpr) and isinstance(base.node, MypyFile):
            # Handle module attribute.
            sym = self.get_module_symbol(base.node, expr.name)
            if sym:
                if isinstance(sym.node, PlaceholderNode):
                    self.process_placeholder(expr.name, "attribute", expr)
                    return
                expr.kind = sym.kind
                expr.fullname = sym.fullname or ""
                expr.node = sym.node
        elif isinstance(base, RefExpr):
            # This branch handles the case C.bar (or cls.bar or self.bar inside
            # a classmethod/method), where C is a class and bar is a type
            # definition or a module resulting from `import bar` (or a module
            # assignment) inside class C. We look up bar in the class' TypeInfo
            # namespace.  This is done only when bar is a module or a type;
            # other things (e.g. methods) are handled by other code in
            # checkmember.
            type_info = None
            if isinstance(base.node, TypeInfo):
                # C.bar where C is a class
                type_info = base.node
            elif isinstance(base.node, Var) and self.type and self.function_stack:
                # check for self.bar or cls.bar in method/classmethod
                func_def = self.function_stack[-1]
                if not func_def.is_static and isinstance(func_def.type, CallableType):
                    formal_arg = func_def.type.argument_by_name(base.node.name)
                    if formal_arg and formal_arg.pos == 0:
                        type_info = self.type
            elif isinstance(base.node, TypeAlias) and base.node.no_args:
                assert isinstance(base.node.target, ProperType)
                if isinstance(base.node.target, Instance):
                    type_info = base.node.target.type

            if type_info:
                n = type_info.names.get(expr.name)
                if n is not None and isinstance(n.node, (MypyFile, TypeInfo, TypeAlias)):
                    if not n:
                        return
                    expr.kind = n.kind
                    expr.fullname = n.fullname or ""
                    expr.node = n.node

    def visit_op_expr(self, expr: OpExpr) -> None:
        expr.left.accept(self)

        if expr.op in ("and", "or"):
            inferred = infer_condition_value(expr.left, self.options)
            if (inferred in (ALWAYS_FALSE, MYPY_FALSE) and expr.op == "and") or (
                inferred in (ALWAYS_TRUE, MYPY_TRUE) and expr.op == "or"
            ):
                expr.right_unreachable = True
                return
            elif (inferred in (ALWAYS_TRUE, MYPY_TRUE) and expr.op == "and") or (
                inferred in (ALWAYS_FALSE, MYPY_FALSE) and expr.op == "or"
            ):
                expr.right_always = True

        expr.right.accept(self)

    def visit_comparison_expr(self, expr: ComparisonExpr) -> None:
        for operand in expr.operands:
            operand.accept(self)

    def visit_unary_expr(self, expr: UnaryExpr) -> None:
        expr.expr.accept(self)

    def visit_index_expr(self, expr: IndexExpr) -> None:
        base = expr.base
        base.accept(self)
        if (
            isinstance(base, RefExpr)
            and isinstance(base.node, TypeInfo)
            and not base.node.is_generic()
        ):
            expr.index.accept(self)
        elif (
            isinstance(base, RefExpr) and isinstance(base.node, TypeAlias)
        ) or refers_to_class_or_function(base):
            # We need to do full processing on every iteration, since some type
            # arguments may contain placeholder types.
            self.analyze_type_application(expr)
        else:
            expr.index.accept(self)

    def analyze_type_application(self, expr: IndexExpr) -> None:
        """Analyze special form -- type application (either direct or via type aliasing)."""
        types = self.analyze_type_application_args(expr)
        if types is None:
            return
        base = expr.base
        expr.analyzed = TypeApplication(base, types)
        expr.analyzed.line = expr.line
        expr.analyzed.column = expr.column
        # Types list, dict, set are not subscriptable, prohibit this if
        # subscripted either via type alias...
        if isinstance(base, RefExpr) and isinstance(base.node, TypeAlias):
            alias = base.node
            target = get_proper_type(alias.target)
            if isinstance(target, Instance):
                name = target.type.fullname
                if (
                    alias.no_args
                    and name  # this avoids bogus errors for already reported aliases
                    in get_nongen_builtins(self.options.python_version)
                    and not self.is_stub_file
                    and not alias.normalized
                ):
                    self.fail(no_subscript_builtin_alias(name, propose_alt=False), expr)
        # ...or directly.
        else:
            n = self.lookup_type_node(base)
            if (
                n
                and n.fullname in get_nongen_builtins(self.options.python_version)
                and not self.is_stub_file
            ):
                self.fail(no_subscript_builtin_alias(n.fullname, propose_alt=False), expr)

    def analyze_type_application_args(self, expr: IndexExpr) -> list[Type] | None:
        """Analyze type arguments (index) in a type application.

        Return None if anything was incomplete.
        """
        index = expr.index
        tag = self.track_incomplete_refs()
        self.analyze_type_expr(index)
        if self.found_incomplete_ref(tag):
            return None
        if self.basic_type_applications:
            # Postpone the rest until we have more information (for r.h.s. of an assignment)
            return None
        types: list[Type] = []
        if isinstance(index, TupleExpr):
            items = index.items
            is_tuple = isinstance(expr.base, RefExpr) and expr.base.fullname == "builtins.tuple"
            if is_tuple and len(items) == 2 and isinstance(items[-1], EllipsisExpr):
                items = items[:-1]
        else:
            items = [index]

        # TODO: this needs a clean-up.
        # Probably always allow Parameters literals, and validate in semanal_typeargs.py
        base = expr.base
        if isinstance(base, RefExpr) and isinstance(base.node, TypeAlias):
            allow_unpack = base.node.tvar_tuple_index is not None
            alias = base.node
            if any(isinstance(t, ParamSpecType) for t in alias.alias_tvars):
                has_param_spec = True
                num_args = len(alias.alias_tvars)
            else:
                has_param_spec = False
                num_args = -1
        elif isinstance(base, RefExpr) and isinstance(base.node, TypeInfo):
            allow_unpack = (
                base.node.has_type_var_tuple_type or base.node.fullname == "builtins.tuple"
            )
            has_param_spec = base.node.has_param_spec_type
            num_args = len(base.node.type_vars)
        else:
            allow_unpack = False
            has_param_spec = False
            num_args = -1

        for item in items:
            try:
                typearg = self.expr_to_unanalyzed_type(item, allow_unpack=True)
            except TypeTranslationError:
                self.fail("Type expected within [...]", expr)
                return None
            analyzed = self.anal_type(
                typearg,
                # The type application may appear in base class expression,
                # where type variables are not bound yet. Or when accepting
                # r.h.s. of type alias before we figured out it is a type alias.
                allow_unbound_tvars=self.allow_unbound_tvars,
                allow_placeholder=True,
                allow_param_spec_literals=has_param_spec,
                allow_unpack=allow_unpack,
            )
            if analyzed is None:
                return None
            types.append(analyzed)

        if has_param_spec and num_args == 1 and types:
            first_arg = get_proper_type(types[0])
            if not (
                len(types) == 1 and isinstance(first_arg, (Parameters, ParamSpecType, AnyType))
            ):
                types = [Parameters(types, [ARG_POS] * len(types), [None] * len(types))]

        return types

    def visit_slice_expr(self, expr: SliceExpr) -> None:
        if expr.begin_index:
            expr.begin_index.accept(self)
        if expr.end_index:
            expr.end_index.accept(self)
        if expr.stride:
            expr.stride.accept(self)

    def visit_cast_expr(self, expr: CastExpr) -> None:
        expr.expr.accept(self)
        analyzed = self.anal_type(expr.type)
        if analyzed is not None:
            expr.type = analyzed

    def visit_assert_type_expr(self, expr: AssertTypeExpr) -> None:
        expr.expr.accept(self)
        analyzed = self.anal_type(expr.type)
        if analyzed is not None:
            expr.type = analyzed

    def visit_reveal_expr(self, expr: RevealExpr) -> None:
        if expr.kind == REVEAL_TYPE:
            if expr.expr is not None:
                expr.expr.accept(self)
        else:
            # Reveal locals doesn't have an inner expression, there's no
            # need to traverse inside it
            pass

    def visit_type_application(self, expr: TypeApplication) -> None:
        expr.expr.accept(self)
        for i in range(len(expr.types)):
            analyzed = self.anal_type(expr.types[i])
            if analyzed is not None:
                expr.types[i] = analyzed

    def visit_list_comprehension(self, expr: ListComprehension) -> None:
        if any(expr.generator.is_async):
            if not self.is_func_scope() or not self.function_stack[-1].is_coroutine:
                self.fail(message_registry.ASYNC_FOR_OUTSIDE_COROUTINE, expr, code=codes.SYNTAX)

        expr.generator.accept(self)

    def visit_set_comprehension(self, expr: SetComprehension) -> None:
        if any(expr.generator.is_async):
            if not self.is_func_scope() or not self.function_stack[-1].is_coroutine:
                self.fail(message_registry.ASYNC_FOR_OUTSIDE_COROUTINE, expr, code=codes.SYNTAX)

        expr.generator.accept(self)

    def visit_dictionary_comprehension(self, expr: DictionaryComprehension) -> None:
        if any(expr.is_async):
            if not self.is_func_scope() or not self.function_stack[-1].is_coroutine:
                self.fail(message_registry.ASYNC_FOR_OUTSIDE_COROUTINE, expr, code=codes.SYNTAX)

        with self.enter(expr):
            self.analyze_comp_for(expr)
            expr.key.accept(self)
            expr.value.accept(self)
        self.analyze_comp_for_2(expr)

    def visit_generator_expr(self, expr: GeneratorExpr) -> None:
        with self.enter(expr):
            self.analyze_comp_for(expr)
            expr.left_expr.accept(self)
        self.analyze_comp_for_2(expr)

    def analyze_comp_for(self, expr: GeneratorExpr | DictionaryComprehension) -> None:
        """Analyses the 'comp_for' part of comprehensions (part 1).

        That is the part after 'for' in (x for x in l if p). This analyzes
        variables and conditions which are analyzed in a local scope.
        """
        for i, (index, sequence, conditions) in enumerate(
            zip(expr.indices, expr.sequences, expr.condlists)
        ):
            if i > 0:
                sequence.accept(self)
            # Bind index variables.
            self.analyze_lvalue(index)
            for cond in conditions:
                cond.accept(self)

    def analyze_comp_for_2(self, expr: GeneratorExpr | DictionaryComprehension) -> None:
        """Analyses the 'comp_for' part of comprehensions (part 2).

        That is the part after 'for' in (x for x in l if p). This analyzes
        the 'l' part which is analyzed in the surrounding scope.
        """
        expr.sequences[0].accept(self)

    def visit_lambda_expr(self, expr: LambdaExpr) -> None:
        self.analyze_arg_initializers(expr)
        self.analyze_function_body(expr)

    def visit_conditional_expr(self, expr: ConditionalExpr) -> None:
        expr.if_expr.accept(self)
        expr.cond.accept(self)
        expr.else_expr.accept(self)

    def visit__promote_expr(self, expr: PromoteExpr) -> None:
        analyzed = self.anal_type(expr.type)
        if analyzed is not None:
            assert isinstance(analyzed, ProperType), "Cannot use type aliases for promotions"
            expr.type = analyzed

    def visit_yield_expr(self, e: YieldExpr) -> None:
        if not self.is_func_scope():
            self.fail('"yield" outside function', e, serious=True, blocker=True)
        elif self.is_comprehension_stack[-1]:
            self.fail(
                '"yield" inside comprehension or generator expression',
                e,
                serious=True,
                blocker=True,
            )
        elif self.function_stack[-1].is_coroutine:
            self.function_stack[-1].is_generator = True
            self.function_stack[-1].is_async_generator = True
        else:
            self.function_stack[-1].is_generator = True
        if e.expr:
            e.expr.accept(self)

    def visit_await_expr(self, expr: AwaitExpr) -> None:
        if not self.is_func_scope() or not self.function_stack:
            # We check both because is_function_scope() returns True inside comprehensions.
            # This is not a blocker, because some enviroments (like ipython)
            # support top level awaits.
            self.fail('"await" outside function', expr, serious=True, code=codes.TOP_LEVEL_AWAIT)
        elif not self.function_stack[-1].is_coroutine:
            self.fail(
                '"await" outside coroutine ("async def")',
                expr,
                serious=True,
                code=codes.AWAIT_NOT_ASYNC,
            )
        expr.expr.accept(self)

    #
    # Patterns
    #

    def visit_as_pattern(self, p: AsPattern) -> None:
        if p.pattern is not None:
            p.pattern.accept(self)
        if p.name is not None:
            self.analyze_lvalue(p.name)

    def visit_or_pattern(self, p: OrPattern) -> None:
        for pattern in p.patterns:
            pattern.accept(self)

    def visit_value_pattern(self, p: ValuePattern) -> None:
        p.expr.accept(self)

    def visit_sequence_pattern(self, p: SequencePattern) -> None:
        for pattern in p.patterns:
            pattern.accept(self)

    def visit_starred_pattern(self, p: StarredPattern) -> None:
        if p.capture is not None:
            self.analyze_lvalue(p.capture)

    def visit_mapping_pattern(self, p: MappingPattern) -> None:
        for key in p.keys:
            key.accept(self)
        for value in p.values:
            value.accept(self)
        if p.rest is not None:
            self.analyze_lvalue(p.rest)

    def visit_class_pattern(self, p: ClassPattern) -> None:
        p.class_ref.accept(self)
        for pos in p.positionals:
            pos.accept(self)
        for v in p.keyword_values:
            v.accept(self)

    #
    # Lookup functions
    #

    def lookup(
        self, name: str, ctx: Context, suppress_errors: bool = False
    ) -> SymbolTableNode | None:
        """Look up an unqualified (no dots) name in all active namespaces.

        Note that the result may contain a PlaceholderNode. The caller may
        want to defer in that case.

        Generate an error if the name is not defined unless suppress_errors
        is true or the current namespace is incomplete. In the latter case
        defer.
        """
        implicit_name = False
        # 1a. Name declared using 'global x' takes precedence
        if name in self.global_decls[-1]:
            if name in self.globals:
                return self.globals[name]
            if not suppress_errors:
                self.name_not_defined(name, ctx)
            return None
        # 1b. Name declared using 'nonlocal x' takes precedence
        if name in self.nonlocal_decls[-1]:
            for table in reversed(self.locals[:-1]):
                if table is not None and name in table:
                    return table[name]
            if not suppress_errors:
                self.name_not_defined(name, ctx)
            return None
        # 2a. Class attributes (if within class definition)
        if self.type and not self.is_func_scope() and name in self.type.names:
            node = self.type.names[name]
            if not node.implicit:
                if self.is_active_symbol_in_class_body(node.node):
                    return node
            else:
                # Defined through self.x assignment
                implicit_name = True
                implicit_node = node
        # 2b. Class attributes __qualname__ and __module__
        if self.type and not self.is_func_scope() and name in {"__qualname__", "__module__"}:
            return SymbolTableNode(MDEF, Var(name, self.str_type()))
        # 3. Local (function) scopes
        for table in reversed(self.locals):
            if table is not None and name in table:
                return table[name]
        # 4. Current file global scope
        if name in self.globals:
            return self.globals[name]
        # 5. Builtins
        b = self.globals.get("__builtins__", None)
        if b:
            assert isinstance(b.node, MypyFile)
            table = b.node.names
            if name in table:
                if len(name) > 1 and name[0] == "_" and name[1] != "_":
                    if not suppress_errors:
                        self.name_not_defined(name, ctx)
                    return None
                node = table[name]
                return node
        # Give up.
        if not implicit_name and not suppress_errors:
            self.name_not_defined(name, ctx)
        else:
            if implicit_name:
                return implicit_node
        return None

    def is_active_symbol_in_class_body(self, node: SymbolNode | None) -> bool:
        """Can a symbol defined in class body accessed at current statement?

        Only allow access to class attributes textually after
        the definition, so that it's possible to fall back to the
        outer scope. Example:

            class X: ...

            class C:
                X = X  # Initializer refers to outer scope

        Nested classes are an exception, since we want to support
        arbitrary forward references in type annotations. Also, we
        allow forward references to type aliases to support recursive
        types.
        """
        # TODO: Forward reference to name imported in class body is not
        #       caught.
        if self.statement is None:
            # Assume it's fine -- don't have enough context to check
            return True
        return (
            node is None
            or self.is_textually_before_statement(node)
            or not self.is_defined_in_current_module(node.fullname)
            or isinstance(node, (TypeInfo, TypeAlias))
            or (isinstance(node, PlaceholderNode) and node.becomes_typeinfo)
        )

    def is_textually_before_statement(self, node: SymbolNode) -> bool:
        """Check if a node is defined textually before the current statement

        Note that decorated functions' line number are the same as
        the top decorator.
        """
        assert self.statement
        line_diff = self.statement.line - node.line

        # The first branch handles reference an overloaded function variant inside itself,
        # this is a corner case where mypy technically deviates from runtime name resolution,
        # but it is fine because we want an overloaded function to be treated as a single unit.
        if self.is_overloaded_item(node, self.statement):
            return False
        elif isinstance(node, Decorator) and not node.is_overload:
            return line_diff > len(node.original_decorators)
        else:
            return line_diff > 0

    def is_overloaded_item(self, node: SymbolNode, statement: Statement) -> bool:
        """Check whether the function belongs to the overloaded variants"""
        if isinstance(node, OverloadedFuncDef) and isinstance(statement, FuncDef):
            in_items = statement in {
                item.func if isinstance(item, Decorator) else item for item in node.items
            }
            in_impl = node.impl is not None and (
                (isinstance(node.impl, Decorator) and statement is node.impl.func)
                or statement is node.impl
            )
            return in_items or in_impl
        return False

    def is_defined_in_current_module(self, fullname: str | None) -> bool:
        if not fullname:
            return False
        return module_prefix(self.modules, fullname) == self.cur_mod_id

    def lookup_qualified(
        self, name: str, ctx: Context, suppress_errors: bool = False
    ) -> SymbolTableNode | None:
        """Lookup a qualified name in all activate namespaces.

        Note that the result may contain a PlaceholderNode. The caller may
        want to defer in that case.

        Generate an error if the name is not defined unless suppress_errors
        is true or the current namespace is incomplete. In the latter case
        defer.
        """
        if "." not in name:
            # Simple case: look up a short name.
            return self.lookup(name, ctx, suppress_errors=suppress_errors)
        parts = name.split(".")
        namespace = self.cur_mod_id
        sym = self.lookup(parts[0], ctx, suppress_errors=suppress_errors)
        if sym:
            for i in range(1, len(parts)):
                node = sym.node
                part = parts[i]
                if isinstance(node, TypeInfo):
                    nextsym = node.get(part)
                elif isinstance(node, MypyFile):
                    nextsym = self.get_module_symbol(node, part)
                    namespace = node.fullname
                elif isinstance(node, PlaceholderNode):
                    return sym
                elif isinstance(node, TypeAlias) and node.no_args:
                    assert isinstance(node.target, ProperType)
                    if isinstance(node.target, Instance):
                        nextsym = node.target.type.get(part)
                    else:
                        nextsym = None
                else:
                    if isinstance(node, Var):
                        typ = get_proper_type(node.type)
                        if isinstance(typ, AnyType):
                            # Allow access through Var with Any type without error.
                            return self.implicit_symbol(sym, name, parts[i:], typ)
                    # This might be something like valid `P.args` or invalid `P.__bound__` access.
                    # Important note that `ParamSpecExpr` is also ignored in other places.
                    # See https://github.com/python/mypy/pull/13468
                    if isinstance(node, ParamSpecExpr) and part in ("args", "kwargs"):
                        return None
                    # Lookup through invalid node, such as variable or function
                    nextsym = None
                if not nextsym or nextsym.module_hidden:
                    if not suppress_errors:
                        self.name_not_defined(name, ctx, namespace=namespace)
                    return None
                sym = nextsym
        return sym

    def lookup_type_node(self, expr: Expression) -> SymbolTableNode | None:
        try:
            t = self.expr_to_unanalyzed_type(expr)
        except TypeTranslationError:
            return None
        if isinstance(t, UnboundType):
            n = self.lookup_qualified(t.name, expr, suppress_errors=True)
            return n
        return None

    def get_module_symbol(self, node: MypyFile, name: str) -> SymbolTableNode | None:
        """Look up a symbol from a module.

        Return None if no matching symbol could be bound.
        """
        module = node.fullname
        names = node.names
        sym = names.get(name)
        if not sym:
            fullname = module + "." + name
            if fullname in self.modules:
                sym = SymbolTableNode(GDEF, self.modules[fullname])
            elif self.is_incomplete_namespace(module):
                self.record_incomplete_ref()
            elif "__getattr__" in names:
                gvar = self.create_getattr_var(names["__getattr__"], name, fullname)
                if gvar:
                    sym = SymbolTableNode(GDEF, gvar)
            elif self.is_missing_module(fullname):
                # We use the fullname of the original definition so that we can
                # detect whether two names refer to the same thing.
                var_type = AnyType(TypeOfAny.from_unimported_type)
                v = Var(name, type=var_type)
                v._fullname = fullname
                sym = SymbolTableNode(GDEF, v)
        elif sym.module_hidden:
            sym = None
        return sym

    def is_missing_module(self, module: str) -> bool:
        return module in self.missing_modules

    def implicit_symbol(
        self, sym: SymbolTableNode, name: str, parts: list[str], source_type: AnyType
    ) -> SymbolTableNode:
        """Create symbol for a qualified name reference through Any type."""
        if sym.node is None:
            basename = None
        else:
            basename = sym.node.fullname
        if basename is None:
            fullname = name
        else:
            fullname = basename + "." + ".".join(parts)
        var_type = AnyType(TypeOfAny.from_another_any, source_type)
        var = Var(parts[-1], var_type)
        var._fullname = fullname
        return SymbolTableNode(GDEF, var)

    def create_getattr_var(
        self, getattr_defn: SymbolTableNode, name: str, fullname: str
    ) -> Var | None:
        """Create a dummy variable using module-level __getattr__ return type.

        If not possible, return None.

        Note that multiple Var nodes can be created for a single name. We
        can use the from_module_getattr and the fullname attributes to
        check if two dummy Var nodes refer to the same thing. Reusing Var
        nodes would require non-local mutable state, which we prefer to
        avoid.
        """
        if isinstance(getattr_defn.node, (FuncDef, Var)):
            node_type = get_proper_type(getattr_defn.node.type)
            if isinstance(node_type, CallableType):
                typ = node_type.ret_type
            else:
                typ = AnyType(TypeOfAny.from_error)
            v = Var(name, type=typ)
            v._fullname = fullname
            v.from_module_getattr = True
            return v
        return None

    def lookup_fully_qualified(self, fullname: str) -> SymbolTableNode:
        ret = self.lookup_fully_qualified_or_none(fullname)
        assert ret is not None, fullname
        return ret

    def lookup_fully_qualified_or_none(self, fullname: str) -> SymbolTableNode | None:
        """Lookup a fully qualified name that refers to a module-level definition.

        Don't assume that the name is defined. This happens in the global namespace --
        the local module namespace is ignored. This does not dereference indirect
        refs.

        Note that this can't be used for names nested in class namespaces.
        """
        # TODO: unify/clean-up/simplify lookup methods, see #4157.
        # TODO: support nested classes (but consider performance impact,
        #       we might keep the module level only lookup for thing like 'builtins.int').
        assert "." in fullname
        module, name = fullname.rsplit(".", maxsplit=1)
        if module not in self.modules:
            return None
        filenode = self.modules[module]
        result = filenode.names.get(name)
        if result is None and self.is_incomplete_namespace(module):
            # TODO: More explicit handling of incomplete refs?
            self.record_incomplete_ref()
        return result

    def object_type(self) -> Instance:
        return self.named_type("builtins.object")

    def str_type(self) -> Instance:
        return self.named_type("builtins.str")

    def named_type(self, fullname: str, args: list[Type] | None = None) -> Instance:
        sym = self.lookup_fully_qualified(fullname)
        assert sym, "Internal error: attempted to construct unknown type"
        node = sym.node
        assert isinstance(node, TypeInfo)
        if args:
            # TODO: assert len(args) == len(node.defn.type_vars)
            return Instance(node, args)
        return Instance(node, [AnyType(TypeOfAny.special_form)] * len(node.defn.type_vars))

    def named_type_or_none(self, fullname: str, args: list[Type] | None = None) -> Instance | None:
        sym = self.lookup_fully_qualified_or_none(fullname)
        if not sym or isinstance(sym.node, PlaceholderNode):
            return None
        node = sym.node
        if isinstance(node, TypeAlias):
            assert isinstance(node.target, Instance)  # type: ignore[misc]
            node = node.target.type
        assert isinstance(node, TypeInfo), node
        if args is not None:
            # TODO: assert len(args) == len(node.defn.type_vars)
            return Instance(node, args)
        return Instance(node, [AnyType(TypeOfAny.unannotated)] * len(node.defn.type_vars))

    def builtin_type(self, fully_qualified_name: str) -> Instance:
        """Legacy function -- use named_type() instead."""
        return self.named_type(fully_qualified_name)

    def lookup_current_scope(self, name: str) -> SymbolTableNode | None:
        if self.locals[-1] is not None:
            return self.locals[-1].get(name)
        elif self.type is not None:
            return self.type.names.get(name)
        else:
            return self.globals.get(name)

    #
    # Adding symbols
    #

    def add_symbol(
        self,
        name: str,
        node: SymbolNode,
        context: Context,
        module_public: bool = True,
        module_hidden: bool = False,
        can_defer: bool = True,
        escape_comprehensions: bool = False,
    ) -> bool:
        """Add symbol to the currently active symbol table.

        Generally additions to symbol table should go through this method or
        one of the methods below so that kinds, redefinitions, conditional
        definitions, and skipped names are handled consistently.

        Return True if we actually added the symbol, or False if we refused to do so
        (because something is not ready).

        If can_defer is True, defer current target if adding a placeholder.
        """
        if self.is_func_scope():
            kind = LDEF
        elif self.type is not None:
            kind = MDEF
        else:
            kind = GDEF
        symbol = SymbolTableNode(
            kind, node, module_public=module_public, module_hidden=module_hidden
        )
        return self.add_symbol_table_node(name, symbol, context, can_defer, escape_comprehensions)

    def add_symbol_skip_local(self, name: str, node: SymbolNode) -> None:
        """Same as above, but skipping the local namespace.

        This doesn't check for previous definition and is only used
        for serialization of method-level classes.

        Classes defined within methods can be exposed through an
        attribute type, but method-level symbol tables aren't serialized.
        This method can be used to add such classes to an enclosing,
        serialized symbol table.
        """
        # TODO: currently this is only used by named tuples and typed dicts.
        # Use this method also by normal classes, see issue #6422.
        if self.type is not None:
            names = self.type.names
            kind = MDEF
        else:
            names = self.globals
            kind = GDEF
        symbol = SymbolTableNode(kind, node)
        names[name] = symbol

    def add_symbol_table_node(
        self,
        name: str,
        symbol: SymbolTableNode,
        context: Context | None = None,
        can_defer: bool = True,
        escape_comprehensions: bool = False,
    ) -> bool:
        """Add symbol table node to the currently active symbol table.

        Return True if we actually added the symbol, or False if we refused
        to do so (because something is not ready or it was a no-op).

        Generate an error if there is an invalid redefinition.

        If context is None, unconditionally add node, since we can't report
        an error. Note that this is used by plugins to forcibly replace nodes!

        TODO: Prevent plugins from replacing nodes, as it could cause problems?

        Args:
            name: short name of symbol
            symbol: Node to add
            can_defer: if True, defer current target if adding a placeholder
            context: error context (see above about None value)
        """
        names = self.current_symbol_table(escape_comprehensions=escape_comprehensions)
        existing = names.get(name)
        if isinstance(symbol.node, PlaceholderNode) and can_defer:
            if context is not None:
                self.process_placeholder(name, "name", context)
            else:
                # see note in docstring describing None contexts
                self.defer()
        if (
            existing is not None
            and context is not None
            and not is_valid_replacement(existing, symbol)
        ):
            # There is an existing node, so this may be a redefinition.
            # If the new node points to the same node as the old one,
            # or if both old and new nodes are placeholders, we don't
            # need to do anything.
            old = existing.node
            new = symbol.node
            if isinstance(new, PlaceholderNode):
                # We don't know whether this is okay. Let's wait until the next iteration.
                return False
            if not is_same_symbol(old, new):
                if isinstance(new, (FuncDef, Decorator, OverloadedFuncDef, TypeInfo)):
                    self.add_redefinition(names, name, symbol)
                if not (isinstance(new, (FuncDef, Decorator)) and self.set_original_def(old, new)):
                    self.name_already_defined(name, context, existing)
        elif name not in self.missing_names[-1] and "*" not in self.missing_names[-1]:
            names[name] = symbol
            self.progress = True
            return True
        return False

    def add_redefinition(self, names: SymbolTable, name: str, symbol: SymbolTableNode) -> None:
        """Add a symbol table node that reflects a redefinition as a function or a class.

        Redefinitions need to be added to the symbol table so that they can be found
        through AST traversal, but they have dummy names of form 'name-redefinition[N]',
        where N ranges over 2, 3, ... (omitted for the first redefinition).

        Note: we always store redefinitions independently of whether they are valid or not
        (so they will be semantically analyzed), the caller should give an error for invalid
        redefinitions (such as e.g. variable redefined as a class).
        """
        i = 1
        # Don't serialize redefined nodes. They are likely to have
        # busted internal references which can cause problems with
        # serialization and they can't have any external references to
        # them.
        symbol.no_serialize = True
        while True:
            if i == 1:
                new_name = f"{name}-redefinition"
            else:
                new_name = f"{name}-redefinition{i}"
            existing = names.get(new_name)
            if existing is None:
                names[new_name] = symbol
                return
            elif existing.node is symbol.node:
                # Already there
                return
            i += 1

    def add_local(self, node: Var | FuncDef | OverloadedFuncDef, context: Context) -> None:
        """Add local variable or function."""
        assert self.is_func_scope()
        name = node.name
        node._fullname = name
        self.add_symbol(name, node, context)

    def _get_node_for_class_scoped_import(
        self, name: str, symbol_node: SymbolNode | None, context: Context
    ) -> SymbolNode | None:
        if symbol_node is None:
            return None
        # I promise this type checks; I'm just making mypyc issues go away.
        # mypyc is absolutely convinced that `symbol_node` narrows to a Var in the following,
        # when it can also be a FuncBase. Once fixed, `f` in the following can be removed.
        # See also https://github.com/mypyc/mypyc/issues/892
        f: Callable[[object], Any] = lambda x: x
        if isinstance(f(symbol_node), (Decorator, FuncBase, Var)):
            # For imports in class scope, we construct a new node to represent the symbol and
            # set its `info` attribute to `self.type`.
            existing = self.current_symbol_table().get(name)
            if (
                # The redefinition checks in `add_symbol_table_node` don't work for our
                # constructed Var / FuncBase, so check for possible redefinitions here.
                existing is not None
                and isinstance(f(existing.node), (Decorator, FuncBase, Var))
                and (
                    isinstance(f(existing.type), f(AnyType))
                    or f(existing.type) == f(symbol_node).type
                )
            ):
                return existing.node

            # Construct the new node
            if isinstance(f(symbol_node), (FuncBase, Decorator)):
                # In theory we could construct a new node here as well, but in practice
                # it doesn't work well, see #12197
                typ: Type | None = AnyType(TypeOfAny.from_error)
                self.fail("Unsupported class scoped import", context)
            else:
                typ = f(symbol_node).type
            symbol_node = Var(name, typ)
            symbol_node._fullname = self.qualified_name(name)
            assert self.type is not None  # guaranteed by is_class_scope
            symbol_node.info = self.type
            symbol_node.line = context.line
            symbol_node.column = context.column
        return symbol_node

    def add_imported_symbol(
        self,
        name: str,
        node: SymbolTableNode,
        context: ImportBase,
        module_public: bool,
        module_hidden: bool,
    ) -> None:
        """Add an alias to an existing symbol through import."""
        assert not module_hidden or not module_public

        existing_symbol = self.lookup_current_scope(name)
        if (
            existing_symbol
            and not isinstance(existing_symbol.node, PlaceholderNode)
            and not isinstance(node.node, PlaceholderNode)
        ):
            # Import can redefine a variable. They get special treatment.
            if self.process_import_over_existing_name(name, existing_symbol, node, context):
                return

        symbol_node: SymbolNode | None = node.node

        if self.is_class_scope():
            symbol_node = self._get_node_for_class_scoped_import(name, symbol_node, context)

        symbol = SymbolTableNode(
            node.kind, symbol_node, module_public=module_public, module_hidden=module_hidden
        )
        self.add_symbol_table_node(name, symbol, context)

    def add_unknown_imported_symbol(
        self,
        name: str,
        context: Context,
        target_name: str | None,
        module_public: bool,
        module_hidden: bool,
    ) -> None:
        """Add symbol that we don't know what it points to because resolving an import failed.

        This can happen if a module is missing, or it is present, but doesn't have
        the imported attribute. The `target_name` is the name of symbol in the namespace
        it is imported from. For example, for 'from mod import x as y' the target_name is
        'mod.x'. This is currently used only to track logical dependencies.
        """
        existing = self.current_symbol_table().get(name)
        if existing and isinstance(existing.node, Var) and existing.node.is_suppressed_import:
            # This missing import was already added -- nothing to do here.
            return
        var = Var(name)
        if self.options.logical_deps and target_name is not None:
            # This makes it possible to add logical fine-grained dependencies
            # from a missing module. We can't use this by default, since in a
            # few places we assume that the full name points to a real
            # definition, but this name may point to nothing.
            var._fullname = target_name
        elif self.type:
            var._fullname = self.type.fullname + "." + name
            var.info = self.type
        else:
            var._fullname = self.qualified_name(name)
        var.is_ready = True
        any_type = AnyType(TypeOfAny.from_unimported_type, missing_import_name=var._fullname)
        var.type = any_type
        var.is_suppressed_import = True
        self.add_symbol(
            name, var, context, module_public=module_public, module_hidden=module_hidden
        )

    #
    # Other helpers
    #

    @contextmanager
    def tvar_scope_frame(self, frame: TypeVarLikeScope) -> Iterator[None]:
        old_scope = self.tvar_scope
        self.tvar_scope = frame
        yield
        self.tvar_scope = old_scope

    def defer(self, debug_context: Context | None = None, force_progress: bool = False) -> None:
        """Defer current analysis target to be analyzed again.

        This must be called if something in the current target is
        incomplete or has a placeholder node. However, this must *not*
        be called during the final analysis iteration! Instead, an error
        should be generated. Often 'process_placeholder' is a good
        way to either defer or generate an error.

        NOTE: Some methods, such as 'anal_type', 'mark_incomplete' and
              'record_incomplete_ref', call this implicitly, or when needed.
              They are usually preferable to a direct defer() call.
        """
        assert not self.final_iteration, "Must not defer during final iteration"
        if force_progress:
            # Usually, we report progress if we have replaced a placeholder node
            # with an actual valid node. However, sometimes we need to update an
            # existing node *in-place*. For example, this is used by type aliases
            # in context of forward references and/or recursive aliases, and in
            # similar situations (recursive named tuples etc).
            self.progress = True
        self.deferred = True
        # Store debug info for this deferral.
        line = (
            debug_context.line if debug_context else self.statement.line if self.statement else -1
        )
        self.deferral_debug_context.append((self.cur_mod_id, line))

    def track_incomplete_refs(self) -> Tag:
        """Return tag that can be used for tracking references to incomplete names."""
        return self.num_incomplete_refs

    def found_incomplete_ref(self, tag: Tag) -> bool:
        """Have we encountered an incomplete reference since starting tracking?"""
        return self.num_incomplete_refs != tag

    def record_incomplete_ref(self) -> None:
        """Record the encounter of an incomplete reference and defer current analysis target."""
        self.defer()
        self.num_incomplete_refs += 1

    def mark_incomplete(
        self,
        name: str,
        node: Node,
        becomes_typeinfo: bool = False,
        module_public: bool = True,
        module_hidden: bool = False,
    ) -> None:
        """Mark a definition as incomplete (and defer current analysis target).

        Also potentially mark the current namespace as incomplete.

        Args:
            name: The name that we weren't able to define (or '*' if the name is unknown)
            node: The node that refers to the name (definition or lvalue)
            becomes_typeinfo: Pass this to PlaceholderNode (used by special forms like
                named tuples that will create TypeInfos).
        """
        self.defer(node)
        if name == "*":
            self.incomplete = True
        elif not self.is_global_or_nonlocal(name):
            fullname = self.qualified_name(name)
            assert self.statement
            placeholder = PlaceholderNode(
                fullname, node, self.statement.line, becomes_typeinfo=becomes_typeinfo
            )
            self.add_symbol(
                name,
                placeholder,
                module_public=module_public,
                module_hidden=module_hidden,
                context=dummy_context(),
            )
        self.missing_names[-1].add(name)

    def is_incomplete_namespace(self, fullname: str) -> bool:
        """Is a module or class namespace potentially missing some definitions?

        If a name is missing from an incomplete namespace, we'll need to defer the
        current analysis target.
        """
        return fullname in self.incomplete_namespaces

    def process_placeholder(
        self, name: str | None, kind: str, ctx: Context, force_progress: bool = False
    ) -> None:
        """Process a reference targeting placeholder node.

        If this is not a final iteration, defer current node,
        otherwise report an error.

        The 'kind' argument indicates if this a name or attribute expression
        (used for better error message).
        """
        if self.final_iteration:
            self.cannot_resolve_name(name, kind, ctx)
        else:
            self.defer(ctx, force_progress=force_progress)

    def cannot_resolve_name(self, name: str | None, kind: str, ctx: Context) -> None:
        name_format = f' "{name}"' if name else ""
        self.fail(f"Cannot resolve {kind}{name_format} (possible cyclic definition)", ctx)
        if self.is_func_scope():
            self.note("Recursive types are not allowed at function scope", ctx)

    def qualified_name(self, name: str) -> str:
        if self.type is not None:
            return self.type._fullname + "." + name
        elif self.is_func_scope():
            return name
        else:
            return self.cur_mod_id + "." + name

    @contextmanager
    def enter(
        self, function: FuncItem | GeneratorExpr | DictionaryComprehension
    ) -> Iterator[None]:
        """Enter a function, generator or comprehension scope."""
        names = self.saved_locals.setdefault(function, SymbolTable())
        self.locals.append(names)
        is_comprehension = isinstance(function, (GeneratorExpr, DictionaryComprehension))
        self.is_comprehension_stack.append(is_comprehension)
        self.global_decls.append(set())
        self.nonlocal_decls.append(set())
        # -1 since entering block will increment this to 0.
        self.block_depth.append(-1)
        self.loop_depth.append(0)
        self.missing_names.append(set())
        try:
            yield
        finally:
            self.locals.pop()
            self.is_comprehension_stack.pop()
            self.global_decls.pop()
            self.nonlocal_decls.pop()
            self.block_depth.pop()
            self.loop_depth.pop()
            self.missing_names.pop()

    def is_func_scope(self) -> bool:
        return self.locals[-1] is not None

    def is_nested_within_func_scope(self) -> bool:
        """Are we underneath a function scope, even if we are in a nested class also?"""
        return any(l is not None for l in self.locals)

    def is_class_scope(self) -> bool:
        return self.type is not None and not self.is_func_scope()

    def is_module_scope(self) -> bool:
        return not (self.is_class_scope() or self.is_func_scope())

    def current_symbol_kind(self) -> int:
        if self.is_class_scope():
            kind = MDEF
        elif self.is_func_scope():
            kind = LDEF
        else:
            kind = GDEF
        return kind

    def current_symbol_table(self, escape_comprehensions: bool = False) -> SymbolTable:
        if self.is_func_scope():
            assert self.locals[-1] is not None
            if escape_comprehensions:
                assert len(self.locals) == len(self.is_comprehension_stack)
                # Retrieve the symbol table from the enclosing non-comprehension scope.
                for i, is_comprehension in enumerate(reversed(self.is_comprehension_stack)):
                    if not is_comprehension:
                        if i == len(self.locals) - 1:  # The last iteration.
                            # The caller of the comprehension is in the global space.
                            names = self.globals
                        else:
                            names_candidate = self.locals[-1 - i]
                            assert (
                                names_candidate is not None
                            ), "Escaping comprehension from invalid scope"
                            names = names_candidate
                        break
                else:
                    assert False, "Should have at least one non-comprehension scope"
            else:
                names = self.locals[-1]
            assert names is not None
        elif self.type is not None:
            names = self.type.names
        else:
            names = self.globals
        return names

    def is_global_or_nonlocal(self, name: str) -> bool:
        return self.is_func_scope() and (
            name in self.global_decls[-1] or name in self.nonlocal_decls[-1]
        )

    def add_exports(self, exp_or_exps: Iterable[Expression] | Expression) -> None:
        exps = [exp_or_exps] if isinstance(exp_or_exps, Expression) else exp_or_exps
        for exp in exps:
            if isinstance(exp, StrExpr):
                self.all_exports.append(exp.value)

    def name_not_defined(self, name: str, ctx: Context, namespace: str | None = None) -> None:
        incomplete = self.is_incomplete_namespace(namespace or self.cur_mod_id)
        if (
            namespace is None
            and self.type
            and not self.is_func_scope()
            and self.incomplete_type_stack[-1]
            and not self.final_iteration
        ):
            # We are processing a class body for the first time, so it is incomplete.
            incomplete = True
        if incomplete:
            # Target namespace is incomplete, so it's possible that the name will be defined
            # later on. Defer current target.
            self.record_incomplete_ref()
            return
        message = f'Name "{name}" is not defined'
        self.fail(message, ctx, code=codes.NAME_DEFINED)

        if f"builtins.{name}" in SUGGESTED_TEST_FIXTURES:
            # The user probably has a missing definition in a test fixture. Let's verify.
            fullname = f"builtins.{name}"
            if self.lookup_fully_qualified_or_none(fullname) is None:
                # Yes. Generate a helpful note.
                self.msg.add_fixture_note(fullname, ctx)

        modules_with_unimported_hints = {
            name.split(".", 1)[0] for name in TYPES_FOR_UNIMPORTED_HINTS
        }
        lowercased = {name.lower(): name for name in TYPES_FOR_UNIMPORTED_HINTS}
        for module in modules_with_unimported_hints:
            fullname = f"{module}.{name}".lower()
            if fullname not in lowercased:
                continue
            # User probably forgot to import these types.
            hint = (
                'Did you forget to import it from "{module}"?'
                ' (Suggestion: "from {module} import {name}")'
            ).format(module=module, name=lowercased[fullname].rsplit(".", 1)[-1])
            self.note(hint, ctx, code=codes.NAME_DEFINED)

    def already_defined(
        self, name: str, ctx: Context, original_ctx: SymbolTableNode | SymbolNode | None, noun: str
    ) -> None:
        if isinstance(original_ctx, SymbolTableNode):
            node: SymbolNode | None = original_ctx.node
        elif isinstance(original_ctx, SymbolNode):
            node = original_ctx
        else:
            node = None

        if isinstance(original_ctx, SymbolTableNode) and isinstance(original_ctx.node, MypyFile):
            # Since this is an import, original_ctx.node points to the module definition.
            # Therefore its line number is always 1, which is not useful for this
            # error message.
            extra_msg = " (by an import)"
        elif node and node.line != -1 and self.is_local_name(node.fullname):
            # TODO: Using previous symbol node may give wrong line. We should use
            #       the line number where the binding was established instead.
            extra_msg = f" on line {node.line}"
        else:
            extra_msg = " (possibly by an import)"
        self.fail(
            f'{noun} "{unmangle(name)}" already defined{extra_msg}', ctx, code=codes.NO_REDEF
        )

    def name_already_defined(
        self, name: str, ctx: Context, original_ctx: SymbolTableNode | SymbolNode | None = None
    ) -> None:
        self.already_defined(name, ctx, original_ctx, noun="Name")

    def attribute_already_defined(
        self, name: str, ctx: Context, original_ctx: SymbolTableNode | SymbolNode | None = None
    ) -> None:
        self.already_defined(name, ctx, original_ctx, noun="Attribute")

    def is_local_name(self, name: str) -> bool:
        """Does name look like reference to a definition in the current module?"""
        return self.is_defined_in_current_module(name) or "." not in name

    def in_checked_function(self) -> bool:
        """Should we type-check the current function?

        - Yes if --check-untyped-defs is set.
        - Yes outside functions.
        - Yes in annotated functions.
        - No otherwise.
        """
        if self.options.check_untyped_defs or not self.function_stack:
            return True

        current_index = len(self.function_stack) - 1
        while current_index >= 0:
            current_func = self.function_stack[current_index]
            if not isinstance(current_func, LambdaExpr):
                return not current_func.is_dynamic()

            # Special case, `lambda` inherits the "checked" state from its parent.
            # Because `lambda` itself cannot be annotated.
            # `lambdas` can be deeply nested, so we try to find at least one other parent.
            current_index -= 1

        # This means that we only have a stack of `lambda` functions,
        # no regular functions.
        return True

    def fail(
        self,
        msg: str,
        ctx: Context,
        serious: bool = False,
        *,
        code: ErrorCode | None = None,
        blocker: bool = False,
    ) -> None:
        if not serious and not self.in_checked_function():
            return
        # In case it's a bug and we don't really have context
        assert ctx is not None, msg
        self.errors.report(ctx.line, ctx.column, msg, blocker=blocker, code=code)

    def note(self, msg: str, ctx: Context, code: ErrorCode | None = None) -> None:
        if not self.in_checked_function():
            return
        self.errors.report(ctx.line, ctx.column, msg, severity="note", code=code)

    def incomplete_feature_enabled(self, feature: str, ctx: Context) -> bool:
        if feature not in self.options.enable_incomplete_feature:
            self.fail(
                f'"{feature}" support is experimental,'
                f" use --enable-incomplete-feature={feature} to enable",
                ctx,
            )
            return False
        return True

    def accept(self, node: Node) -> None:
        try:
            node.accept(self)
        except Exception as err:
            report_internal_error(err, self.errors.file, node.line, self.errors, self.options)

    def expr_to_analyzed_type(
        self,
        expr: Expression,
        report_invalid_types: bool = True,
        allow_placeholder: bool = False,
        allow_type_any: bool = False,
        allow_unbound_tvars: bool = False,
        allow_param_spec_literals: bool = False,
        allow_unpack: bool = False,
    ) -> Type | None:
        if isinstance(expr, CallExpr):
            # This is a legacy syntax intended mostly for Python 2, we keep it for
            # backwards compatibility, but new features like generic named tuples
            # and recursive named tuples will be not supported.
            expr.accept(self)
            internal_name, info, tvar_defs = self.named_tuple_analyzer.check_namedtuple(
                expr, None, self.is_func_scope()
            )
            if tvar_defs:
                self.fail("Generic named tuples are not supported for legacy class syntax", expr)
                self.note("Use either Python 3 class syntax, or the assignment syntax", expr)
            if internal_name is None:
                # Some form of namedtuple is the only valid type that looks like a call
                # expression. This isn't a valid type.
                raise TypeTranslationError()
            elif not info:
                self.defer(expr)
                return None
            assert info.tuple_type, "NamedTuple without tuple type"
            fallback = Instance(info, [])
            return TupleType(info.tuple_type.items, fallback=fallback)
        typ = self.expr_to_unanalyzed_type(expr)
        return self.anal_type(
            typ,
            report_invalid_types=report_invalid_types,
            allow_placeholder=allow_placeholder,
            allow_type_any=allow_type_any,
            allow_unbound_tvars=allow_unbound_tvars,
            allow_param_spec_literals=allow_param_spec_literals,
            allow_unpack=allow_unpack,
        )

    def analyze_type_expr(self, expr: Expression) -> None:
        # There are certain expressions that mypy does not need to semantically analyze,
        # since they analyzed solely as type. (For example, indexes in type alias definitions
        # and base classes in class defs). External consumers of the mypy AST may need
        # them semantically analyzed, however, if they need to treat it as an expression
        # and not a type. (Which is to say, mypyc needs to do this.) Do the analysis
        # in a fresh tvar scope in order to suppress any errors about using type variables.
        with self.tvar_scope_frame(TypeVarLikeScope()), self.allow_unbound_tvars_set():
            expr.accept(self)

    def type_analyzer(
        self,
        *,
        tvar_scope: TypeVarLikeScope | None = None,
        allow_tuple_literal: bool = False,
        allow_unbound_tvars: bool = False,
        allow_placeholder: bool = False,
        allow_required: bool = False,
        allow_param_spec_literals: bool = False,
        allow_unpack: bool = False,
        report_invalid_types: bool = True,
        prohibit_self_type: str | None = None,
        allow_type_any: bool = False,
    ) -> TypeAnalyser:
        if tvar_scope is None:
            tvar_scope = self.tvar_scope
        tpan = TypeAnalyser(
            self,
            tvar_scope,
            self.plugin,
            self.options,
            self.is_typeshed_stub_file,
            allow_unbound_tvars=allow_unbound_tvars,
            allow_tuple_literal=allow_tuple_literal,
            report_invalid_types=report_invalid_types,
            allow_placeholder=allow_placeholder,
            allow_required=allow_required,
            allow_param_spec_literals=allow_param_spec_literals,
            allow_unpack=allow_unpack,
            prohibit_self_type=prohibit_self_type,
            allow_type_any=allow_type_any,
        )
        tpan.in_dynamic_func = bool(self.function_stack and self.function_stack[-1].is_dynamic())
        tpan.global_scope = not self.type and not self.function_stack
        return tpan

    def expr_to_unanalyzed_type(self, node: Expression, allow_unpack: bool = False) -> ProperType:
        return expr_to_unanalyzed_type(
            node, self.options, self.is_stub_file, allow_unpack=allow_unpack
        )

    def anal_type(
        self,
        typ: Type,
        *,
        tvar_scope: TypeVarLikeScope | None = None,
        allow_tuple_literal: bool = False,
        allow_unbound_tvars: bool = False,
        allow_placeholder: bool = False,
        allow_required: bool = False,
        allow_param_spec_literals: bool = False,
        allow_unpack: bool = False,
        report_invalid_types: bool = True,
        prohibit_self_type: str | None = None,
        allow_type_any: bool = False,
        third_pass: bool = False,
    ) -> Type | None:
        """Semantically analyze a type.

        Args:
            typ: Type to analyze (if already analyzed, this is a no-op)
            allow_placeholder: If True, may return PlaceholderType if
                encountering an incomplete definition
            third_pass: Unused; only for compatibility with old semantic
                analyzer

        Return None only if some part of the type couldn't be bound *and* it
        referred to an incomplete namespace or definition. In this case also
        defer as needed. During a final iteration this won't return None;
        instead report an error if the type can't be analyzed and return
        AnyType.

        In case of other errors, report an error message and return AnyType.

        NOTE: The caller shouldn't defer even if this returns None or a
              placeholder type.
        """
        has_self_type = find_self_type(
            typ, lambda name: self.lookup_qualified(name, typ, suppress_errors=True)
        )
        if has_self_type and self.type and prohibit_self_type is None:
            self.setup_self_type()
        a = self.type_analyzer(
            tvar_scope=tvar_scope,
            allow_unbound_tvars=allow_unbound_tvars,
            allow_tuple_literal=allow_tuple_literal,
            allow_placeholder=allow_placeholder,
            allow_required=allow_required,
            allow_param_spec_literals=allow_param_spec_literals,
            allow_unpack=allow_unpack,
            report_invalid_types=report_invalid_types,
            prohibit_self_type=prohibit_self_type,
            allow_type_any=allow_type_any,
        )
        tag = self.track_incomplete_refs()
        typ = typ.accept(a)
        if self.found_incomplete_ref(tag):
            # Something could not be bound yet.
            return None
        self.add_type_alias_deps(a.aliases_used)
        return typ

    def class_type(self, self_type: Type) -> Type:
        return TypeType.make_normalized(self_type)

    def schedule_patch(self, priority: int, patch: Callable[[], None]) -> None:
        self.patches.append((priority, patch))

    def report_hang(self) -> None:
        print("Deferral trace:")
        for mod, line in self.deferral_debug_context:
            print(f"    {mod}:{line}")
        self.errors.report(
            -1,
            -1,
            "INTERNAL ERROR: maximum semantic analysis iteration count reached",
            blocker=True,
        )

    def add_plugin_dependency(self, trigger: str, target: str | None = None) -> None:
        """Add dependency from trigger to a target.

        If the target is not given explicitly, use the current target.
        """
        if target is None:
            target = self.scope.current_target()
        self.cur_mod_node.plugin_deps.setdefault(trigger, set()).add(target)

    def add_type_alias_deps(
        self, aliases_used: Collection[str], target: str | None = None
    ) -> None:
        """Add full names of type aliases on which the current node depends.

        This is used by fine-grained incremental mode to re-check the corresponding nodes.
        If `target` is None, then the target node used will be the current scope.
        """
        if not aliases_used:
            # A basic optimization to avoid adding targets with no dependencies to
            # the `alias_deps` dict.
            return
        if target is None:
            target = self.scope.current_target()
        self.cur_mod_node.alias_deps[target].update(aliases_used)

    def is_mangled_global(self, name: str) -> bool:
        # A global is mangled if there exists at least one renamed variant.
        return unmangle(name) + "'" in self.globals

    def is_initial_mangled_global(self, name: str) -> bool:
        # If there are renamed definitions for a global, the first one has exactly one prime.
        return name == unmangle(name) + "'"

    def parse_bool(self, expr: Expression) -> bool | None:
        # This wrapper is preserved for plugins.
        return parse_bool(expr)

    def parse_str_literal(self, expr: Expression) -> str | None:
        """Attempt to find the string literal value of the given expression. Returns `None` if no
        literal value can be found."""
        if isinstance(expr, StrExpr):
            return expr.value
        if isinstance(expr, RefExpr) and isinstance(expr.node, Var) and expr.node.type is not None:
            values = try_getting_str_literals_from_type(expr.node.type)
            if values is not None and len(values) == 1:
                return values[0]
        return None

    def set_future_import_flags(self, module_name: str) -> None:
        if module_name in FUTURE_IMPORTS:
            self.modules[self.cur_mod_id].future_import_flags.add(FUTURE_IMPORTS[module_name])

    def is_future_flag_set(self, flag: str) -> bool:
        return self.modules[self.cur_mod_id].is_future_flag_set(flag)

    def parse_dataclass_transform_spec(self, call: CallExpr) -> DataclassTransformSpec:
        """Build a DataclassTransformSpec from the arguments passed to the given call to
        typing.dataclass_transform."""
        parameters = DataclassTransformSpec()
        for name, value in zip(call.arg_names, call.args):
            # Skip any positional args. Note that any such args are invalid, but we can rely on
            # typeshed to enforce this and don't need an additional error here.
            if name is None:
                continue

            # field_specifiers is currently the only non-boolean argument; check for it first so
            # so the rest of the block can fail through to handling booleans
            if name == "field_specifiers":
                parameters.field_specifiers = self.parse_dataclass_transform_field_specifiers(
                    value
                )
                continue

            boolean = require_bool_literal_argument(self, value, name)
            if boolean is None:
                continue

            if name == "eq_default":
                parameters.eq_default = boolean
            elif name == "order_default":
                parameters.order_default = boolean
            elif name == "kw_only_default":
                parameters.kw_only_default = boolean
            elif name == "frozen_default":
                parameters.frozen_default = boolean
            else:
                self.fail(f'Unrecognized dataclass_transform parameter "{name}"', call)

        return parameters

    def parse_dataclass_transform_field_specifiers(self, arg: Expression) -> tuple[str, ...]:
        if not isinstance(arg, TupleExpr):
            self.fail('"field_specifiers" argument must be a tuple literal', arg)
            return ()

        names = []
        for specifier in arg.items:
            if not isinstance(specifier, RefExpr):
                self.fail('"field_specifiers" must only contain identifiers', specifier)
                return ()
            names.append(specifier.fullname)
        return tuple(names)


def replace_implicit_first_type(sig: FunctionLike, new: Type) -> FunctionLike:
    if isinstance(sig, CallableType):
        if len(sig.arg_types) == 0:
            return sig
        return sig.copy_modified(arg_types=[new] + sig.arg_types[1:])
    elif isinstance(sig, Overloaded):
        return Overloaded(
            [cast(CallableType, replace_implicit_first_type(i, new)) for i in sig.items]
        )
    else:
        assert False


def refers_to_fullname(node: Expression, fullnames: str | tuple[str, ...]) -> bool:
    """Is node a name or member expression with the given full name?"""
    if not isinstance(fullnames, tuple):
        fullnames = (fullnames,)

    if not isinstance(node, RefExpr):
        return False
    if node.fullname in fullnames:
        return True
    if isinstance(node.node, TypeAlias):
        return is_named_instance(node.node.target, fullnames)
    return False


def refers_to_class_or_function(node: Expression) -> bool:
    """Does semantically analyzed node refer to a class?"""
    return isinstance(node, RefExpr) and isinstance(
        node.node, (TypeInfo, FuncDef, OverloadedFuncDef)
    )


def find_duplicate(list: list[T]) -> T | None:
    """If the list has duplicates, return one of the duplicates.

    Otherwise, return None.
    """
    for i in range(1, len(list)):
        if list[i] in list[:i]:
            return list[i]
    return None


def remove_imported_names_from_symtable(names: SymbolTable, module: str) -> None:
    """Remove all imported names from the symbol table of a module."""
    removed: list[str] = []
    for name, node in names.items():
        if node.node is None:
            continue
        fullname = node.node.fullname
        prefix = fullname[: fullname.rfind(".")]
        if prefix != module:
            removed.append(name)
    for name in removed:
        del names[name]


def make_any_non_explicit(t: Type) -> Type:
    """Replace all Any types within in with Any that has attribute 'explicit' set to False"""
    return t.accept(MakeAnyNonExplicit())


class MakeAnyNonExplicit(TrivialSyntheticTypeTranslator):
    def visit_any(self, t: AnyType) -> Type:
        if t.type_of_any == TypeOfAny.explicit:
            return t.copy_modified(TypeOfAny.special_form)
        return t

    def visit_type_alias_type(self, t: TypeAliasType) -> Type:
        return t.copy_modified(args=[a.accept(self) for a in t.args])


def apply_semantic_analyzer_patches(patches: list[tuple[int, Callable[[], None]]]) -> None:
    """Call patch callbacks in the right order.

    This should happen after semantic analyzer pass 3.
    """
    patches_by_priority = sorted(patches, key=lambda x: x[0])
    for priority, patch_func in patches_by_priority:
        patch_func()


def names_modified_by_assignment(s: AssignmentStmt) -> list[NameExpr]:
    """Return all unqualified (short) names assigned to in an assignment statement."""
    result: list[NameExpr] = []
    for lvalue in s.lvalues:
        result += names_modified_in_lvalue(lvalue)
    return result


def names_modified_in_lvalue(lvalue: Lvalue) -> list[NameExpr]:
    """Return all NameExpr assignment targets in an Lvalue."""
    if isinstance(lvalue, NameExpr):
        return [lvalue]
    elif isinstance(lvalue, StarExpr):
        return names_modified_in_lvalue(lvalue.expr)
    elif isinstance(lvalue, (ListExpr, TupleExpr)):
        result: list[NameExpr] = []
        for item in lvalue.items:
            result += names_modified_in_lvalue(item)
        return result
    return []


def is_same_var_from_getattr(n1: SymbolNode | None, n2: SymbolNode | None) -> bool:
    """Do n1 and n2 refer to the same Var derived from module-level __getattr__?"""
    return (
        isinstance(n1, Var)
        and n1.from_module_getattr
        and isinstance(n2, Var)
        and n2.from_module_getattr
        and n1.fullname == n2.fullname
    )


def dummy_context() -> Context:
    return TempNode(AnyType(TypeOfAny.special_form))


def is_valid_replacement(old: SymbolTableNode, new: SymbolTableNode) -> bool:
    """Can symbol table node replace an existing one?

    These are the only valid cases:

    1. Placeholder gets replaced with a non-placeholder
    2. Placeholder that isn't known to become type replaced with a
       placeholder that can become a type
    """
    if isinstance(old.node, PlaceholderNode):
        if isinstance(new.node, PlaceholderNode):
            return not old.node.becomes_typeinfo and new.node.becomes_typeinfo
        else:
            return True
    return False


def is_same_symbol(a: SymbolNode | None, b: SymbolNode | None) -> bool:
    return (
        a == b
        or (isinstance(a, PlaceholderNode) and isinstance(b, PlaceholderNode))
        or is_same_var_from_getattr(a, b)
    )


def is_trivial_body(block: Block) -> bool:
    """Returns 'true' if the given body is "trivial" -- if it contains just a "pass",
    "..." (ellipsis), or "raise NotImplementedError()". A trivial body may also
    start with a statement containing just a string (e.g. a docstring).

    Note: Functions that raise other kinds of exceptions do not count as
    "trivial". We use this function to help us determine when it's ok to
    relax certain checks on body, but functions that raise arbitrary exceptions
    are more likely to do non-trivial work. For example:

       def halt(self, reason: str = ...) -> NoReturn:
           raise MyCustomError("Fatal error: " + reason, self.line, self.context)

    A function that raises just NotImplementedError is much less likely to be
    this complex.

    Note: If you update this, you may also need to update
    mypy.fastparse.is_possible_trivial_body!
    """
    body = block.body
    if not body:
        # Functions have empty bodies only if the body is stripped or the function is
        # generated or deserialized. In these cases the body is unknown.
        return False

    # Skip a docstring
    if isinstance(body[0], ExpressionStmt) and isinstance(body[0].expr, StrExpr):
        body = block.body[1:]

    if len(body) == 0:
        # There's only a docstring (or no body at all).
        return True
    elif len(body) > 1:
        return False

    stmt = body[0]

    if isinstance(stmt, RaiseStmt):
        expr = stmt.expr
        if expr is None:
            return False
        if isinstance(expr, CallExpr):
            expr = expr.callee

        return isinstance(expr, NameExpr) and expr.fullname == "builtins.NotImplementedError"

    return isinstance(stmt, PassStmt) or (
        isinstance(stmt, ExpressionStmt) and isinstance(stmt.expr, EllipsisExpr)
    )<|MERGE_RESOLUTION|>--- conflicted
+++ resolved
@@ -3539,18 +3539,13 @@
         found_type_vars = self.find_type_var_likes(typ)
         tvar_defs: list[TypeVarLikeType] = []
         namespace = self.qualified_name(name)
-<<<<<<< HEAD
         alias_type_vars = found_type_vars if declared_type_vars is None else declared_type_vars
+        last_tvar_name_with_default: str | None = None
         with self.tvar_scope_frame(self.tvar_scope.class_frame(namespace)):
             for name, tvar_expr in alias_type_vars:
-=======
-        last_tvar_name_with_default: str | None = None
-        with self.tvar_scope_frame(self.tvar_scope.class_frame(namespace)):
-            for name, tvar_expr in found_type_vars:
                 tvar_expr.default = tvar_expr.default.accept(
                     TypeVarDefaultTranslator(self, tvar_expr.name, typ)
                 )
->>>>>>> 790e8a73
                 tvar_def = self.tvar_scope.bind_new(name, tvar_expr)
                 if last_tvar_name_with_default is not None and not tvar_def.has_default():
                     self.msg.tvar_without_default_type(
