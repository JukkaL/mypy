"""The semantic analyzer.

Bind names to definitions and do various other simple consistency
checks.  Populate symbol tables.  The semantic analyzer also detects
special forms which reuse generic syntax such as NamedTuple and
cast().  Multiple analysis iterations may be needed to analyze forward
references and import cycles. Each iteration "fills in" additional
bindings and references until everything has been bound.

For example, consider this program:

  x = 1
  y = x

Here semantic analysis would detect that the assignment 'x = 1'
defines a new variable, the type of which is to be inferred (in a
later pass; type inference or type checking is not part of semantic
analysis).  Also, it would bind both references to 'x' to the same
module-level variable (Var) node.  The second assignment would also
be analyzed, and the type of 'y' marked as being inferred.

Semantic analysis of types is implemented in typeanal.py.

See semanal_main.py for the top-level logic.

Some important properties:

* After semantic analysis is complete, no PlaceholderNode and
  PlaceholderType instances should remain. During semantic analysis,
  if we encounter one of these, the current target should be deferred.

* A TypeInfo is only created once we know certain basic information about
  a type, such as the MRO, existence of a Tuple base class (e.g., for named
  tuples), and whether we have a TypedDict. We use a temporary
  PlaceholderNode node in the symbol table if some such information is
  missing.

* For assignments, we only add a non-placeholder symbol table entry once
  we know the sort of thing being defined (variable, NamedTuple, type alias,
  etc.).

* Every part of the analysis step must support multiple iterations over
  the same AST nodes, and each iteration must be able to fill in arbitrary
  things that were missing or incomplete in previous iterations.

* Changes performed by the analysis need to be reversible, since mypy
  daemon strips and reuses existing ASTs (to improve performance and/or
  reduce memory use).
"""

from contextlib import contextmanager

from typing import (
    List, Dict, Set, Tuple, cast, TypeVar, Union, Optional, Callable, Iterator, Iterable
)
from typing_extensions import Final

from mypy.nodes import (
    MypyFile, TypeInfo, Node, AssignmentStmt, FuncDef, OverloadedFuncDef,
    ClassDef, Var, GDEF, FuncItem, Import, Expression, Lvalue,
    ImportFrom, ImportAll, Block, LDEF, NameExpr, MemberExpr,
    IndexExpr, TupleExpr, ListExpr, ExpressionStmt, ReturnStmt,
    RaiseStmt, AssertStmt, OperatorAssignmentStmt, WhileStmt,
    ForStmt, BreakStmt, ContinueStmt, IfStmt, TryStmt, WithStmt, DelStmt,
    GlobalDecl, SuperExpr, DictExpr, CallExpr, RefExpr, OpExpr, UnaryExpr,
    SliceExpr, CastExpr, RevealExpr, TypeApplication, Context, SymbolTable,
    SymbolTableNode, ListComprehension, GeneratorExpr,
    LambdaExpr, MDEF, Decorator, SetExpr, TypeVarExpr,
    StrExpr, BytesExpr, PrintStmt, ConditionalExpr, PromoteExpr,
    ComparisonExpr, StarExpr, ARG_POS, ARG_NAMED, type_aliases,
    YieldFromExpr, NamedTupleExpr, NonlocalDecl, SymbolNode,
    SetComprehension, DictionaryComprehension, TypeAlias, TypeAliasExpr,
    YieldExpr, ExecStmt, BackquoteExpr, ImportBase, AwaitExpr,
    IntExpr, FloatExpr, UnicodeExpr, TempNode, OverloadPart,
    PlaceholderNode, COVARIANT, CONTRAVARIANT, INVARIANT,
    nongen_builtins, get_member_expr_fullname, REVEAL_TYPE,
    REVEAL_LOCALS, is_final_node, TypedDictExpr, type_aliases_target_versions,
    EnumCallExpr, RUNTIME_PROTOCOL_DECOS, FakeExpression, Statement, AssignmentExpr,
)
from mypy.tvar_scope import TypeVarScope
from mypy.typevars import fill_typevars
from mypy.visitor import NodeVisitor
from mypy.errors import Errors, report_internal_error
from mypy.messages import best_matches, MessageBuilder, pretty_or
from mypy.errorcodes import ErrorCode
from mypy import message_registry, errorcodes as codes
from mypy.types import (
    FunctionLike, UnboundType, TypeVarDef, TupleType, UnionType, StarType,
    CallableType, Overloaded, Instance, Type, AnyType, LiteralType, LiteralValue,
    TypeTranslator, TypeOfAny, TypeType, NoneType, PlaceholderType, TPDICT_NAMES, ProperType,
    get_proper_type, get_proper_types, TypeAliasType)
from mypy.typeops import function_type
from mypy.type_visitor import TypeQuery
from mypy.nodes import implicit_module_attrs
from mypy.typeanal import (
    TypeAnalyser, analyze_type_alias, no_subscript_builtin_alias,
    TypeVariableQuery, TypeVarList, remove_dups, has_any_from_unimported_type,
    check_for_explicit_any, type_constructors, fix_instance_types
)
from mypy.exprtotype import expr_to_unanalyzed_type, TypeTranslationError
from mypy.options import Options
from mypy.plugin import (
    Plugin, ClassDefContext, SemanticAnalyzerPluginInterface,
    DynamicClassDefContext
)
from mypy.util import correct_relative_import, unmangle, module_prefix
from mypy.scope import Scope
from mypy.semanal_shared import (
    SemanticAnalyzerInterface, set_callable_name, calculate_tuple_fallback, PRIORITY_FALLBACKS
)
from mypy.semanal_namedtuple import NamedTupleAnalyzer
from mypy.semanal_typeddict import TypedDictAnalyzer
from mypy.semanal_enum import EnumCallAnalyzer
from mypy.semanal_newtype import NewTypeAnalyzer
from mypy.reachability import (
    infer_reachability_of_if_statement, infer_condition_value, ALWAYS_FALSE, ALWAYS_TRUE,
    MYPY_TRUE, MYPY_FALSE
)
from mypy.mro import calculate_mro, MroError

T = TypeVar('T')

# Map from the full name of a missing definition to the test fixture (under
# test-data/unit/fixtures/) that provides the definition. This is used for
# generating better error messages when running mypy tests only.
SUGGESTED_TEST_FIXTURES = {
    'builtins.list': 'list.pyi',
    'builtins.dict': 'dict.pyi',
    'builtins.set': 'set.pyi',
    'builtins.bool': 'bool.pyi',
    'builtins.Exception': 'exception.pyi',
    'builtins.BaseException': 'exception.pyi',
    'builtins.isinstance': 'isinstancelist.pyi',
    'builtins.property': 'property.pyi',
    'builtins.classmethod': 'classmethod.pyi',
}  # type: Final

TYPES_FOR_UNIMPORTED_HINTS = {
    'typing.Any',
    'typing.Callable',
    'typing.Dict',
    'typing.Iterable',
    'typing.Iterator',
    'typing.List',
    'typing.Optional',
    'typing.Set',
    'typing.Tuple',
    'typing.TypeVar',
    'typing.Union',
    'typing.cast',
}  # type: Final


# Special cased built-in classes that are needed for basic functionality and need to be
# available very early on.
CORE_BUILTIN_CLASSES = ['object', 'bool', 'function']  # type: Final


# Used for tracking incomplete references
Tag = int


class SemanticAnalyzer(NodeVisitor[None],
                       SemanticAnalyzerInterface,
                       SemanticAnalyzerPluginInterface):
    """Semantically analyze parsed mypy files.

    The analyzer binds names and does various consistency checks for an
    AST. Note that type checking is performed as a separate pass.
    """

    # Module name space
    modules = None  # type: Dict[str, MypyFile]
    # Global name space for current module
    globals = None  # type: SymbolTable
    # Names declared using "global" (separate set for each scope)
    global_decls = None  # type: List[Set[str]]
    # Names declated using "nonlocal" (separate set for each scope)
    nonlocal_decls = None  # type: List[Set[str]]
    # Local names of function scopes; None for non-function scopes.
    locals = None  # type: List[Optional[SymbolTable]]
    # Whether each scope is a comprehension scope.
    is_comprehension_stack = None  # type: List[bool]
    # Nested block depths of scopes
    block_depth = None  # type: List[int]
    # TypeInfo of directly enclosing class (or None)
    type = None  # type: Optional[TypeInfo]
    # Stack of outer classes (the second tuple item contains tvars).
    type_stack = None  # type: List[Optional[TypeInfo]]
    # Type variables bound by the current scope, be it class or function
    tvar_scope = None  # type: TypeVarScope
    # Per-module options
    options = None  # type: Options

    # Stack of functions being analyzed
    function_stack = None  # type: List[FuncItem]

    # Set to True if semantic analysis defines a name, or replaces a
    # placeholder definition. If some iteration makes no progress,
    # there can be at most one additional final iteration (see below).
    progress = False
    deferred = False  # Set to true if another analysis pass is needed
    incomplete = False  # Set to true if current module namespace is missing things
    # Is this the final iteration of semantic analysis (where we report
    # unbound names due to cyclic definitions and should not defer)?
    _final_iteration = False
    # These names couldn't be added to the symbol table due to incomplete deps.
    # Note that missing names are per module, _not_ per namespace. This means that e.g.
    # a missing name at global scope will block adding same name at a class scope.
    # This should not affect correctness and is purely a performance issue,
    # since it can cause unnecessary deferrals. These are represented as
    # PlaceholderNodes in the symbol table. We use this to ensure that the first
    # definition takes precedence even if it's incomplete.
    #
    # Note that a star import adds a special name '*' to the set, this blocks
    # adding _any_ names in the current file.
    missing_names = None  # type: Set[str]
    # Callbacks that will be called after semantic analysis to tweak things.
    patches = None  # type: List[Tuple[int, Callable[[], None]]]
    loop_depth = 0         # Depth of breakable loops
    cur_mod_id = ''        # Current module id (or None) (phase 2)
    is_stub_file = False   # Are we analyzing a stub file?
    _is_typeshed_stub_file = False  # Are we analyzing a typeshed stub file?
    imports = None  # type: Set[str]  # Imported modules (during phase 2 analysis)
    # Note: some imports (and therefore dependencies) might
    # not be found in phase 1, for example due to * imports.
    errors = None  # type: Errors     # Keeps track of generated errors
    plugin = None  # type: Plugin     # Mypy plugin for special casing of library features
    statement = None  # type: Optional[Statement]  # Statement/definition being analyzed

    def __init__(self,
                 modules: Dict[str, MypyFile],
                 missing_modules: Set[str],
                 incomplete_namespaces: Set[str],
                 errors: Errors,
                 plugin: Plugin) -> None:
        """Construct semantic analyzer.

        We reuse the same semantic analyzer instance across multiple modules.

        Args:
            modules: Global modules dictionary
            missing_modules: Modules that could not be imported encountered so far
            incomplete_namespaces: Namespaces that are being populated during semantic analysis
                (can contain modules and classes within the current SCC; mutated by the caller)
            errors: Report analysis errors using this instance
        """
        self.locals = [None]
        self.is_comprehension_stack = [False]
        # Saved namespaces from previous iteration. Every top-level function/method body is
        # analyzed in several iterations until all names are resolved. We need to save
        # the local namespaces for the top level function and all nested functions between
        # these iterations. See also semanal_main.process_top_level_function().
        self.saved_locals = {} \
            # type: Dict[Union[FuncItem, GeneratorExpr, DictionaryComprehension], SymbolTable]
        self.imports = set()
        self.type = None
        self.type_stack = []
        self.tvar_scope = TypeVarScope()
        self.function_stack = []
        self.block_depth = [0]
        self.loop_depth = 0
        self.errors = errors
        self.modules = modules
        self.msg = MessageBuilder(errors, modules)
        self.missing_modules = missing_modules
        # These namespaces are still in process of being populated. If we encounter a
        # missing name in these namespaces, we need to defer the current analysis target,
        # since it's possible that the name will be there once the namespace is complete.
        self.incomplete_namespaces = incomplete_namespaces
        self.all_exports = []  # type: List[str]
        # Map from module id to list of explicitly exported names (i.e. names in __all__).
        self.export_map = {}  # type: Dict[str, List[str]]
        self.plugin = plugin
        # If True, process function definitions. If False, don't. This is used
        # for processing module top levels in fine-grained incremental mode.
        self.recurse_into_functions = True
        self.scope = Scope()

        # Trace line numbers for every file where deferral happened during analysis of
        # current SCC or top-level function.
        self.deferral_debug_context = []  # type: List[Tuple[str, int]]

    # mypyc doesn't properly handle implementing an abstractproperty
    # with a regular attribute so we make them properties
    @property
    def is_typeshed_stub_file(self) -> bool:
        return self._is_typeshed_stub_file

    @property
    def final_iteration(self) -> bool:
        return self._final_iteration

    #
    # Preparing module (performed before semantic analysis)
    #

    def prepare_file(self, file_node: MypyFile) -> None:
        """Prepare a freshly parsed file for semantic analysis."""
        if 'builtins' in self.modules:
            file_node.names['__builtins__'] = SymbolTableNode(GDEF,
                                                              self.modules['builtins'])
        if file_node.fullname == 'builtins':
            self.prepare_builtins_namespace(file_node)
        if file_node.fullname == 'typing':
            self.prepare_typing_namespace(file_node)

    def prepare_typing_namespace(self, file_node: MypyFile) -> None:
        """Remove dummy alias definitions such as List = TypeAlias(object) from typing.

        They will be replaced with real aliases when corresponding targets are ready.
        """
        for stmt in file_node.defs.copy():
            if (isinstance(stmt, AssignmentStmt) and len(stmt.lvalues) == 1 and
                    isinstance(stmt.lvalues[0], NameExpr)):
                # Assignment to a simple name, remove it if it is a dummy alias.
                if 'typing.' + stmt.lvalues[0].name in type_aliases:
                    file_node.defs.remove(stmt)

    def prepare_builtins_namespace(self, file_node: MypyFile) -> None:
        """Add certain special-cased definitions to the builtins module.

        Some definitions are too special or fundamental to be processed
        normally from the AST.
        """
        names = file_node.names

        # Add empty definition for core built-in classes, since they are required for basic
        # operation. These will be completed later on.
        for name in CORE_BUILTIN_CLASSES:
            cdef = ClassDef(name, Block([]))  # Dummy ClassDef, will be replaced later
            info = TypeInfo(SymbolTable(), cdef, 'builtins')
            info._fullname = 'builtins.%s' % name
            names[name] = SymbolTableNode(GDEF, info)

        bool_info = names['bool'].node
        assert isinstance(bool_info, TypeInfo)
        bool_type = Instance(bool_info, [])

        special_var_types = [
            ('None', NoneType()),
            # reveal_type is a mypy-only function that gives an error with
            # the type of its arg.
            ('reveal_type', AnyType(TypeOfAny.special_form)),
            # reveal_locals is a mypy-only function that gives an error with the types of
            # locals
            ('reveal_locals', AnyType(TypeOfAny.special_form)),
            ('True', bool_type),
            ('False', bool_type),
            ('__debug__', bool_type),
        ]  # type: List[Tuple[str, Type]]

        for name, typ in special_var_types:
            v = Var(name, typ)
            v._fullname = 'builtins.%s' % name
            file_node.names[name] = SymbolTableNode(GDEF, v)

    #
    # Analyzing a target
    #

    def refresh_partial(self,
                        node: Union[MypyFile, FuncDef, OverloadedFuncDef],
                        patches: List[Tuple[int, Callable[[], None]]],
                        final_iteration: bool,
                        file_node: MypyFile,
                        options: Options,
                        active_type: Optional[TypeInfo] = None) -> None:
        """Refresh a stale target in fine-grained incremental mode."""
        self.patches = patches
        self.deferred = False
        self.incomplete = False
        self._final_iteration = final_iteration
        self.missing_names = set()

        with self.file_context(file_node, options, active_type):
            if isinstance(node, MypyFile):
                self.refresh_top_level(node)
            else:
                self.recurse_into_functions = True
                self.accept(node)
        del self.patches

    def refresh_top_level(self, file_node: MypyFile) -> None:
        """Reanalyze a stale module top-level in fine-grained incremental mode."""
        self.recurse_into_functions = False
        self.add_implicit_module_attrs(file_node)
        for d in file_node.defs:
            self.accept(d)
        if file_node.fullname == 'typing':
            self.add_builtin_aliases(file_node)
        self.adjust_public_exports()
        self.export_map[self.cur_mod_id] = self.all_exports
        self.all_exports = []

    def add_implicit_module_attrs(self, file_node: MypyFile) -> None:
        """Manually add implicit definitions of module '__name__' etc."""
        for name, t in implicit_module_attrs.items():
            # unicode docstrings should be accepted in Python 2
            if name == '__doc__':
                if self.options.python_version >= (3, 0):
                    typ = UnboundType('__builtins__.str')  # type: Type
                else:
                    typ = UnionType([UnboundType('__builtins__.str'),
                                     UnboundType('__builtins__.unicode')])
            else:
                assert t is not None, 'type should be specified for {}'.format(name)
                typ = UnboundType(t)

            existing = file_node.names.get(name)
            if existing is not None and not isinstance(existing.node, PlaceholderNode):
                # Already exists.
                continue

            an_type = self.anal_type(typ)
            if an_type:
                var = Var(name, an_type)
                var._fullname = self.qualified_name(name)
                var.is_ready = True
                self.add_symbol(name, var, dummy_context())
            else:
                self.add_symbol(name,
                                PlaceholderNode(self.qualified_name(name), file_node, -1),
                                dummy_context())

    def add_builtin_aliases(self, tree: MypyFile) -> None:
        """Add builtin type aliases to typing module.

        For historical reasons, the aliases like `List = list` are not defined
        in typeshed stubs for typing module. Instead we need to manually add the
        corresponding nodes on the fly. We explicitly mark these aliases as normalized,
        so that a user can write `typing.List[int]`.
        """
        assert tree.fullname == 'typing'
        for alias, target_name in type_aliases.items():
            if type_aliases_target_versions[alias] > self.options.python_version:
                # This alias is not available on this Python version.
                continue
            name = alias.split('.')[-1]
            if name in tree.names and not isinstance(tree.names[name].node, PlaceholderNode):
                continue
            tag = self.track_incomplete_refs()
            n = self.lookup_fully_qualified_or_none(target_name)
            if n:
                if isinstance(n.node, PlaceholderNode):
                    self.mark_incomplete(name, tree)
                else:
                    # Found built-in class target. Create alias.
                    target = self.named_type_or_none(target_name, [])
                    assert target is not None
                    # Transform List to List[Any], etc.
                    fix_instance_types(target, self.fail, self.note)
                    alias_node = TypeAlias(target, alias,
                                           line=-1, column=-1,  # there is no context
                                           no_args=True, normalized=True)
                    self.add_symbol(name, alias_node, tree)
            elif self.found_incomplete_ref(tag):
                # Built-in class target may not ready yet -- defer.
                self.mark_incomplete(name, tree)
            else:
                # Test fixtures may be missing some builtin classes, which is okay.
                # Kill the placeholder if there is one.
                if name in tree.names:
                    assert isinstance(tree.names[name].node, PlaceholderNode)
                    del tree.names[name]

    def adjust_public_exports(self) -> None:
        """Adjust the module visibility of globals due to __all__."""
        if '__all__' in self.globals:
            for name, g in self.globals.items():
                # Being included in __all__ explicitly exports and makes public.
                if name in self.all_exports:
                    g.module_public = True
                    g.module_hidden = False
                # But when __all__ is defined, and a symbol is not included in it,
                # it cannot be public.
                else:
                    g.module_public = False

    @contextmanager
    def file_context(self,
                     file_node: MypyFile,
                     options: Options,
                     active_type: Optional[TypeInfo] = None) -> Iterator[None]:
        """Configure analyzer for analyzing targets within a file/class.

        Args:
            file_node: target file
            options: options specific to the file
            active_type: must be the surrounding class to analyze method targets
        """
        scope = self.scope
        self.options = options
        self.errors.set_file(file_node.path, file_node.fullname, scope=scope)
        self.cur_mod_node = file_node
        self.cur_mod_id = file_node.fullname
        scope.enter_file(self.cur_mod_id)
        self.is_stub_file = file_node.path.lower().endswith('.pyi')
        self._is_typeshed_stub_file = self.errors.is_typeshed_file(file_node.path)
        self.globals = file_node.names
        self.tvar_scope = TypeVarScope()

        self.named_tuple_analyzer = NamedTupleAnalyzer(options, self)
        self.typed_dict_analyzer = TypedDictAnalyzer(options, self, self.msg)
        self.enum_call_analyzer = EnumCallAnalyzer(options, self)
        self.newtype_analyzer = NewTypeAnalyzer(options, self, self.msg)

        # Counter that keeps track of references to undefined things potentially caused by
        # incomplete namespaces.
        self.num_incomplete_refs = 0

        if active_type:
            scope.enter_class(active_type)
            self.enter_class(active_type.defn.info)
            for tvar in active_type.defn.type_vars:
                self.tvar_scope.bind_existing(tvar)

        yield

        if active_type:
            scope.leave()
            self.leave_class()
            self.type = None
        scope.leave()
        del self.options

    #
    # Functions
    #

    def visit_func_def(self, defn: FuncDef) -> None:
        self.statement = defn

        # Visit default values because they may contain assignment expressions.
        for arg in defn.arguments:
            if arg.initializer:
                arg.initializer.accept(self)

        defn.is_conditional = self.block_depth[-1] > 0

        # Set full names even for those definitions that aren't added
        # to a symbol table. For example, for overload items.
        defn._fullname = self.qualified_name(defn.name)

        # We don't add module top-level functions to symbol tables
        # when we analyze their bodies in the second phase on analysis,
        # since they were added in the first phase. Nested functions
        # get always added, since they aren't separate targets.
        if not self.recurse_into_functions or len(self.function_stack) > 0:
            if not defn.is_decorated and not defn.is_overload:
                self.add_function_to_symbol_table(defn)

        if not self.recurse_into_functions:
            return

        with self.scope.function_scope(defn):
            self.analyze_func_def(defn)

    def analyze_func_def(self, defn: FuncDef) -> None:
        self.function_stack.append(defn)

        if defn.type:
            assert isinstance(defn.type, CallableType)
            self.update_function_type_variables(defn.type, defn)
        self.function_stack.pop()

        if self.is_class_scope():
            # Method definition
            assert self.type is not None
            defn.info = self.type
            if defn.type is not None and defn.name in ('__init__', '__init_subclass__'):
                assert isinstance(defn.type, CallableType)
                if isinstance(get_proper_type(defn.type.ret_type), AnyType):
                    defn.type = defn.type.copy_modified(ret_type=NoneType())
            self.prepare_method_signature(defn, self.type)

        # Analyze function signature
        with self.tvar_scope_frame(self.tvar_scope.method_frame()):
            if defn.type:
                self.check_classvar_in_signature(defn.type)
                assert isinstance(defn.type, CallableType)
                # Signature must be analyzed in the surrounding scope so that
                # class-level imported names and type variables are in scope.
                analyzer = self.type_analyzer()
                tag = self.track_incomplete_refs()
                result = analyzer.visit_callable_type(defn.type, nested=False)
                # Don't store not ready types (including placeholders).
                if self.found_incomplete_ref(tag) or has_placeholder(result):
                    self.defer(defn)
                    return
                assert isinstance(result, ProperType)
                defn.type = result
                self.add_type_alias_deps(analyzer.aliases_used)
                self.check_function_signature(defn)
                if isinstance(defn, FuncDef):
                    assert isinstance(defn.type, CallableType)
                    defn.type = set_callable_name(defn.type, defn)

        self.analyze_arg_initializers(defn)
        self.analyze_function_body(defn)
        if defn.is_coroutine and isinstance(defn.type, CallableType) and not self.deferred:
            if defn.is_async_generator:
                # Async generator types are handled elsewhere
                pass
            else:
                # A coroutine defined as `async def foo(...) -> T: ...`
                # has external return type `Coroutine[Any, Any, T]`.
                any_type = AnyType(TypeOfAny.special_form)
                ret_type = self.named_type_or_none('typing.Coroutine',
                                                   [any_type, any_type, defn.type.ret_type])
                assert ret_type is not None, "Internal error: typing.Coroutine not found"
                defn.type = defn.type.copy_modified(ret_type=ret_type)

    def prepare_method_signature(self, func: FuncDef, info: TypeInfo) -> None:
        """Check basic signature validity and tweak annotation of self/cls argument."""
        # Only non-static methods are special.
        functype = func.type
        if not func.is_static:
            if func.name in ['__init_subclass__', '__class_getitem__']:
                func.is_class = True
            if not func.arguments:
                self.fail('Method must have at least one argument', func)
            elif isinstance(functype, CallableType):
                self_type = get_proper_type(functype.arg_types[0])
                if isinstance(self_type, AnyType):
                    leading_type = fill_typevars(info)  # type: Type
                    if func.is_class or func.name == '__new__':
                        leading_type = self.class_type(leading_type)
                    func.type = replace_implicit_first_type(functype, leading_type)

    def set_original_def(self, previous: Optional[Node], new: Union[FuncDef, Decorator]) -> bool:
        """If 'new' conditionally redefine 'previous', set 'previous' as original

        We reject straight redefinitions of functions, as they are usually
        a programming error. For example:

          def f(): ...
          def f(): ...  # Error: 'f' redefined
        """
        if isinstance(new, Decorator):
            new = new.func
        if isinstance(previous, (FuncDef, Var, Decorator)) and new.is_conditional:
            new.original_def = previous
            return True
        else:
            return False

    def update_function_type_variables(self, fun_type: CallableType, defn: FuncItem) -> None:
        """Make any type variables in the signature of defn explicit.

        Update the signature of defn to contain type variable definitions
        if defn is generic.
        """
        with self.tvar_scope_frame(self.tvar_scope.method_frame()):
            a = self.type_analyzer()
            fun_type.variables = a.bind_function_type_variables(fun_type, defn)

    def visit_overloaded_func_def(self, defn: OverloadedFuncDef) -> None:
        self.statement = defn
        self.add_function_to_symbol_table(defn)

        if not self.recurse_into_functions:
            return

        # NB: Since _visit_overloaded_func_def will call accept on the
        # underlying FuncDefs, the function might get entered twice.
        # This is fine, though, because only the outermost function is
        # used to compute targets.
        with self.scope.function_scope(defn):
            self.analyze_overloaded_func_def(defn)

    def analyze_overloaded_func_def(self, defn: OverloadedFuncDef) -> None:
        # OverloadedFuncDef refers to any legitimate situation where you have
        # more than one declaration for the same function in a row.  This occurs
        # with a @property with a setter or a deleter, and for a classic
        # @overload.

        defn._fullname = self.qualified_name(defn.name)
        # TODO: avoid modifying items.
        defn.items = defn.unanalyzed_items.copy()

        first_item = defn.items[0]
        first_item.is_overload = True
        first_item.accept(self)

        if isinstance(first_item, Decorator) and first_item.func.is_property:
            # This is a property.
            first_item.func.is_overload = True
            self.analyze_property_with_multi_part_definition(defn)
            typ = function_type(first_item.func, self.builtin_type('builtins.function'))
            assert isinstance(typ, CallableType)
            types = [typ]
        else:
            # This is an a normal overload. Find the item signatures, the
            # implementation (if outside a stub), and any missing @overload
            # decorators.
            types, impl, non_overload_indexes = self.analyze_overload_sigs_and_impl(defn)
            defn.impl = impl
            if non_overload_indexes:
                self.handle_missing_overload_decorators(defn, non_overload_indexes,
                                                        some_overload_decorators=len(types) > 0)
            # If we found an implementation, remove it from the overload item list,
            # as it's special.
            if impl is not None:
                assert impl is defn.items[-1]
                defn.items = defn.items[:-1]
            elif not non_overload_indexes:
                self.handle_missing_overload_implementation(defn)

        if types:
            defn.type = Overloaded(types)
            defn.type.line = defn.line

        if not defn.items:
            # It was not a real overload after all, but function redefinition. We've
            # visited the redefinition(s) already.
            if not defn.impl:
                # For really broken overloads with no items and no implementation we need to keep
                # at least one item to hold basic information like function name.
                defn.impl = defn.unanalyzed_items[-1]
            return

        # We know this is an overload def. Infer properties and perform some checks.
        self.process_final_in_overload(defn)
        self.process_static_or_class_method_in_overload(defn)

    def analyze_overload_sigs_and_impl(
            self,
            defn: OverloadedFuncDef) -> Tuple[List[CallableType],
                                              Optional[OverloadPart],
                                              List[int]]:
        """Find overload signatures, the implementation, and items with missing @overload.

        Assume that the first was already analyzed. As a side effect:
        analyzes remaining items and updates 'is_overload' flags.
        """
        types = []
        non_overload_indexes = []
        impl = None  # type: Optional[OverloadPart]
        for i, item in enumerate(defn.items):
            if i != 0:
                # Assume that the first item was already visited
                item.is_overload = True
                item.accept(self)
            # TODO: support decorated overloaded functions properly
            if isinstance(item, Decorator):
                callable = function_type(item.func, self.builtin_type('builtins.function'))
                assert isinstance(callable, CallableType)
                if not any(refers_to_fullname(dec, 'typing.overload')
                           for dec in item.decorators):
                    if i == len(defn.items) - 1 and not self.is_stub_file:
                        # Last item outside a stub is impl
                        impl = item
                    else:
                        # Oops it wasn't an overload after all. A clear error
                        # will vary based on where in the list it is, record
                        # that.
                        non_overload_indexes.append(i)
                else:
                    item.func.is_overload = True
                    types.append(callable)
            elif isinstance(item, FuncDef):
                if i == len(defn.items) - 1 and not self.is_stub_file:
                    impl = item
                else:
                    non_overload_indexes.append(i)
        return types, impl, non_overload_indexes

    def handle_missing_overload_decorators(self,
                                           defn: OverloadedFuncDef,
                                           non_overload_indexes: List[int],
                                           some_overload_decorators: bool) -> None:
        """Generate errors for overload items without @overload.

        Side effect: remote non-overload items.
        """
        if some_overload_decorators:
            # Some of them were overloads, but not all.
            for idx in non_overload_indexes:
                if self.is_stub_file:
                    self.fail("An implementation for an overloaded function "
                              "is not allowed in a stub file", defn.items[idx])
                else:
                    self.fail("The implementation for an overloaded function "
                              "must come last", defn.items[idx])
        else:
            for idx in non_overload_indexes[1:]:
                self.name_already_defined(defn.name, defn.items[idx], defn.items[0])
            if defn.impl:
                self.name_already_defined(defn.name, defn.impl, defn.items[0])
        # Remove the non-overloads
        for idx in reversed(non_overload_indexes):
            del defn.items[idx]

    def handle_missing_overload_implementation(self, defn: OverloadedFuncDef) -> None:
        """Generate error about missing overload implementation (only if needed)."""
        if not self.is_stub_file:
            if self.type and self.type.is_protocol and not self.is_func_scope():
                # An overloded protocol method doesn't need an implementation.
                for item in defn.items:
                    if isinstance(item, Decorator):
                        item.func.is_abstract = True
                    else:
                        item.is_abstract = True
            else:
                self.fail(
                    "An overloaded function outside a stub file must have an implementation",
                    defn)

    def process_final_in_overload(self, defn: OverloadedFuncDef) -> None:
        """Detect the @final status of an overloaded function (and perform checks)."""
        # If the implementation is marked as @final (or the first overload in
        # stubs), then the whole overloaded definition if @final.
        if any(item.is_final for item in defn.items):
            # We anyway mark it as final because it was probably the intention.
            defn.is_final = True
            # Only show the error once per overload
            bad_final = next(ov for ov in defn.items if ov.is_final)
            if not self.is_stub_file:
                self.fail("@final should be applied only to overload implementation",
                          bad_final)
            elif any(item.is_final for item in defn.items[1:]):
                bad_final = next(ov for ov in defn.items[1:] if ov.is_final)
                self.fail("In a stub file @final must be applied only to the first overload",
                          bad_final)
        if defn.impl is not None and defn.impl.is_final:
            defn.is_final = True

    def process_static_or_class_method_in_overload(self, defn: OverloadedFuncDef) -> None:
        class_status = []
        static_status = []
        for item in defn.items:
            if isinstance(item, Decorator):
                inner = item.func
            elif isinstance(item, FuncDef):
                inner = item
            else:
                assert False, "The 'item' variable is an unexpected type: {}".format(type(item))
            class_status.append(inner.is_class)
            static_status.append(inner.is_static)

        if defn.impl is not None:
            if isinstance(defn.impl, Decorator):
                inner = defn.impl.func
            elif isinstance(defn.impl, FuncDef):
                inner = defn.impl
            else:
                assert False, "Unexpected impl type: {}".format(type(defn.impl))
            class_status.append(inner.is_class)
            static_status.append(inner.is_static)

        if len(set(class_status)) != 1:
            self.msg.overload_inconsistently_applies_decorator('classmethod', defn)
        elif len(set(static_status)) != 1:
            self.msg.overload_inconsistently_applies_decorator('staticmethod', defn)
        else:
            defn.is_class = class_status[0]
            defn.is_static = static_status[0]

    def analyze_property_with_multi_part_definition(self, defn: OverloadedFuncDef) -> None:
        """Analyze a property defined using multiple methods (e.g., using @x.setter).

        Assume that the first method (@property) has already been analyzed.
        """
        defn.is_property = True
        items = defn.items
        first_item = cast(Decorator, defn.items[0])
        for item in items[1:]:
            if isinstance(item, Decorator) and len(item.decorators) == 1:
                node = item.decorators[0]
                if isinstance(node, MemberExpr):
                    if node.name == 'setter':
                        # The first item represents the entire property.
                        first_item.var.is_settable_property = True
                        # Get abstractness from the original definition.
                        item.func.is_abstract = first_item.func.is_abstract
            else:
                self.fail("Decorated property not supported", item)
            if isinstance(item, Decorator):
                item.func.accept(self)

    def add_function_to_symbol_table(self, func: Union[FuncDef, OverloadedFuncDef]) -> None:
        if self.is_class_scope():
            assert self.type is not None
            func.info = self.type
        func._fullname = self.qualified_name(func.name)
        self.add_symbol(func.name, func, func)

    def analyze_arg_initializers(self, defn: FuncItem) -> None:
        with self.tvar_scope_frame(self.tvar_scope.method_frame()):
            # Analyze default arguments
            for arg in defn.arguments:
                if arg.initializer:
                    arg.initializer.accept(self)

    def analyze_function_body(self, defn: FuncItem) -> None:
        is_method = self.is_class_scope()
        with self.tvar_scope_frame(self.tvar_scope.method_frame()):
            # Bind the type variables again to visit the body.
            if defn.type:
                a = self.type_analyzer()
                a.bind_function_type_variables(cast(CallableType, defn.type), defn)
            self.function_stack.append(defn)
            self.enter(defn)
            for arg in defn.arguments:
                self.add_local(arg.variable, defn)

            # The first argument of a non-static, non-class method is like 'self'
            # (though the name could be different), having the enclosing class's
            # instance type.
            if is_method and not defn.is_static and not defn.is_class and defn.arguments:
                defn.arguments[0].variable.is_self = True

            defn.body.accept(self)
            self.leave()
            self.function_stack.pop()

    def check_classvar_in_signature(self, typ: ProperType) -> None:
        if isinstance(typ, Overloaded):
            for t in typ.items():  # type: ProperType
                self.check_classvar_in_signature(t)
            return
        if not isinstance(typ, CallableType):
            return
        for t in get_proper_types(typ.arg_types) + [get_proper_type(typ.ret_type)]:
            if self.is_classvar(t):
                self.fail_invalid_classvar(t)
                # Show only one error per signature
                break

    def check_function_signature(self, fdef: FuncItem) -> None:
        sig = fdef.type
        assert isinstance(sig, CallableType)
        if len(sig.arg_types) < len(fdef.arguments):
            self.fail('Type signature has too few arguments', fdef)
            # Add dummy Any arguments to prevent crashes later.
            num_extra_anys = len(fdef.arguments) - len(sig.arg_types)
            extra_anys = [AnyType(TypeOfAny.from_error)] * num_extra_anys
            sig.arg_types.extend(extra_anys)
        elif len(sig.arg_types) > len(fdef.arguments):
            self.fail('Type signature has too many arguments', fdef, blocker=True)

    def visit_decorator(self, dec: Decorator) -> None:
        self.statement = dec
        # TODO: better don't modify them at all.
        dec.decorators = dec.original_decorators.copy()
        dec.func.is_conditional = self.block_depth[-1] > 0
        if not dec.is_overload:
            self.add_symbol(dec.name, dec, dec)
        dec.func._fullname = self.qualified_name(dec.name)
        for d in dec.decorators:
            d.accept(self)
        removed = []  # type: List[int]
        no_type_check = False
        for i, d in enumerate(dec.decorators):
            # A bunch of decorators are special cased here.
            if refers_to_fullname(d, 'abc.abstractmethod'):
                removed.append(i)
                dec.func.is_abstract = True
                self.check_decorated_function_is_method('abstractmethod', dec)
            elif (refers_to_fullname(d, 'asyncio.coroutines.coroutine') or
                  refers_to_fullname(d, 'types.coroutine')):
                removed.append(i)
                dec.func.is_awaitable_coroutine = True
            elif refers_to_fullname(d, 'builtins.staticmethod'):
                removed.append(i)
                dec.func.is_static = True
                dec.var.is_staticmethod = True
                self.check_decorated_function_is_method('staticmethod', dec)
            elif refers_to_fullname(d, 'builtins.classmethod'):
                removed.append(i)
                dec.func.is_class = True
                dec.var.is_classmethod = True
                self.check_decorated_function_is_method('classmethod', dec)
            elif (refers_to_fullname(d, 'builtins.property') or
                  refers_to_fullname(d, 'abc.abstractproperty')):
                removed.append(i)
                dec.func.is_property = True
                dec.var.is_property = True
                if refers_to_fullname(d, 'abc.abstractproperty'):
                    dec.func.is_abstract = True
                self.check_decorated_function_is_method('property', dec)
                if len(dec.func.arguments) > 1:
                    self.fail('Too many arguments', dec.func)
            elif refers_to_fullname(d, 'typing.no_type_check'):
                dec.var.type = AnyType(TypeOfAny.special_form)
                no_type_check = True
            elif (refers_to_fullname(d, 'typing.final') or
                  refers_to_fullname(d, 'typing_extensions.final')):
                if self.is_class_scope():
                    assert self.type is not None, "No type set at class scope"
                    if self.type.is_protocol:
                        self.msg.protocol_members_cant_be_final(d)
                    else:
                        dec.func.is_final = True
                        dec.var.is_final = True
                    removed.append(i)
                else:
                    self.fail("@final cannot be used with non-method functions", d)
        for i in reversed(removed):
            del dec.decorators[i]
        if (not dec.is_overload or dec.var.is_property) and self.type:
            dec.var.info = self.type
            dec.var.is_initialized_in_class = True
        if not no_type_check and self.recurse_into_functions:
            dec.func.accept(self)
        if dec.decorators and dec.var.is_property:
            self.fail('Decorated property not supported', dec)

    def check_decorated_function_is_method(self, decorator: str,
                                           context: Context) -> None:
        if not self.type or self.is_func_scope():
            self.fail("'%s' used with a non-method" % decorator, context)

    #
    # Classes
    #

    def visit_class_def(self, defn: ClassDef) -> None:
        self.statement = defn
        with self.tvar_scope_frame(self.tvar_scope.class_frame()):
            self.analyze_class(defn)

    def analyze_class(self, defn: ClassDef) -> None:
        fullname = self.qualified_name(defn.name)
        if not defn.info and not self.is_core_builtin_class(defn):
            # Add placeholder so that self-references in base classes can be
            # resolved.  We don't want this to cause a deferral, since if there
            # are no incomplete references, we'll replace this with a TypeInfo
            # before returning.
            placeholder = PlaceholderNode(fullname, defn, defn.line, becomes_typeinfo=True)
            self.add_symbol(defn.name, placeholder, defn, can_defer=False)

        tag = self.track_incomplete_refs()

        # Restore base classes after previous iteration (things like Generic[T] might be removed).
        defn.base_type_exprs.extend(defn.removed_base_type_exprs)
        defn.removed_base_type_exprs.clear()

        self.update_metaclass(defn)

        bases = defn.base_type_exprs
        bases, tvar_defs, is_protocol = self.clean_up_bases_and_infer_type_variables(defn, bases,
                                                                                     context=defn)

        for tvd in tvar_defs:
            if any(has_placeholder(t) for t in [tvd.upper_bound] + tvd.values):
                # Some type variable bounds or values are not ready, we need
                # to re-analyze this class.
                self.defer()

        self.analyze_class_keywords(defn)
        result = self.analyze_base_classes(bases)

        if result is None or self.found_incomplete_ref(tag):
            # Something was incomplete. Defer current target.
            self.mark_incomplete(defn.name, defn)
            return

        base_types, base_error = result
        if any(isinstance(base, PlaceholderType) for base, _ in base_types):
            # We need to know the TypeInfo of each base to construct the MRO. Placeholder types
            # are okay in nested positions, since they can't affect the MRO.
            self.mark_incomplete(defn.name, defn)
            return

        is_typeddict, info = self.typed_dict_analyzer.analyze_typeddict_classdef(defn)
        if is_typeddict:
            for decorator in defn.decorators:
                decorator.accept(self)
                if isinstance(decorator, RefExpr):
                    if decorator.fullname in ('typing.final',
                                              'typing_extensions.final'):
                        self.fail("@final cannot be used with TypedDict", decorator)
            if info is None:
                self.mark_incomplete(defn.name, defn)
            else:
                self.prepare_class_def(defn, info)
            return

        if self.analyze_namedtuple_classdef(defn):
            return

        # Create TypeInfo for class now that base classes and the MRO can be calculated.
        self.prepare_class_def(defn)

        defn.type_vars = tvar_defs
        defn.info.type_vars = [tvar.name for tvar in tvar_defs]
        if base_error:
            defn.info.fallback_to_any = True

        with self.scope.class_scope(defn.info):
            self.configure_base_classes(defn, base_types)
            defn.info.is_protocol = is_protocol
            self.analyze_metaclass(defn)
            defn.info.runtime_protocol = False
            for decorator in defn.decorators:
                self.analyze_class_decorator(defn, decorator)
            self.analyze_class_body_common(defn)

    def is_core_builtin_class(self, defn: ClassDef) -> bool:
        return self.cur_mod_id == 'builtins' and defn.name in CORE_BUILTIN_CLASSES

    def analyze_class_body_common(self, defn: ClassDef) -> None:
        """Parts of class body analysis that are common to all kinds of class defs."""
        self.enter_class(defn.info)
        defn.defs.accept(self)
        self.apply_class_plugin_hooks(defn)
        self.leave_class()

    def analyze_namedtuple_classdef(self, defn: ClassDef) -> bool:
        """Check if this class can define a named tuple."""
        if defn.info and defn.info.is_named_tuple:
            # Don't reprocess everything. We just need to process methods defined
            # in the named tuple class body.
            is_named_tuple, info = True, defn.info  # type: bool, Optional[TypeInfo]
        else:
            is_named_tuple, info = self.named_tuple_analyzer.analyze_namedtuple_classdef(
                defn, self.is_stub_file)
        if is_named_tuple:
            if info is None:
                self.mark_incomplete(defn.name, defn)
            else:
                self.prepare_class_def(defn, info)
                with self.scope.class_scope(defn.info):
                    with self.named_tuple_analyzer.save_namedtuple_body(info):
                        self.analyze_class_body_common(defn)
            return True
        return False

    def apply_class_plugin_hooks(self, defn: ClassDef) -> None:
        """Apply a plugin hook that may infer a more precise definition for a class."""
        def get_fullname(expr: Expression) -> Optional[str]:
            if isinstance(expr, CallExpr):
                return get_fullname(expr.callee)
            elif isinstance(expr, IndexExpr):
                return get_fullname(expr.base)
            elif isinstance(expr, RefExpr):
                if expr.fullname:
                    return expr.fullname
                # If we don't have a fullname look it up. This happens because base classes are
                # analyzed in a different manner (see exprtotype.py) and therefore those AST
                # nodes will not have full names.
                sym = self.lookup_type_node(expr)
                if sym:
                    return sym.fullname
            return None

        for decorator in defn.decorators:
            decorator_name = get_fullname(decorator)
            if decorator_name:
                hook = self.plugin.get_class_decorator_hook(decorator_name)
                if hook:
                    hook(ClassDefContext(defn, decorator, self))

        if defn.metaclass:
            metaclass_name = get_fullname(defn.metaclass)
            if metaclass_name:
                hook = self.plugin.get_metaclass_hook(metaclass_name)
                if hook:
                    hook(ClassDefContext(defn, defn.metaclass, self))

        for base_expr in defn.base_type_exprs:
            base_name = get_fullname(base_expr)
            if base_name:
                hook = self.plugin.get_base_class_hook(base_name)
                if hook:
                    hook(ClassDefContext(defn, base_expr, self))

    def analyze_class_keywords(self, defn: ClassDef) -> None:
        for value in defn.keywords.values():
            value.accept(self)

    def enter_class(self, info: TypeInfo) -> None:
        # Remember previous active class
        self.type_stack.append(self.type)
        self.locals.append(None)  # Add class scope
        self.is_comprehension_stack.append(False)
        self.block_depth.append(-1)  # The class body increments this to 0
        self.type = info

    def leave_class(self) -> None:
        """ Restore analyzer state. """
        self.block_depth.pop()
        self.locals.pop()
        self.is_comprehension_stack.pop()
        self.type = self.type_stack.pop()

    def analyze_class_decorator(self, defn: ClassDef, decorator: Expression) -> None:
        decorator.accept(self)
        if isinstance(decorator, RefExpr):
            if decorator.fullname in RUNTIME_PROTOCOL_DECOS:
                if defn.info.is_protocol:
                    defn.info.runtime_protocol = True
                else:
                    self.fail('@runtime_checkable can only be used with protocol classes',
                              defn)
            elif decorator.fullname in ('typing.final',
                                        'typing_extensions.final'):
                defn.info.is_final = True

    def clean_up_bases_and_infer_type_variables(
            self,
            defn: ClassDef,
            base_type_exprs: List[Expression],
            context: Context) -> Tuple[List[Expression],
                                       List[TypeVarDef],
                                       bool]:
        """Remove extra base classes such as Generic and infer type vars.

        For example, consider this class:

          class Foo(Bar, Generic[T]): ...

        Now we will remove Generic[T] from bases of Foo and infer that the
        type variable 'T' is a type argument of Foo.

        Note that this is performed *before* semantic analysis.

        Returns (remaining base expressions, inferred type variables, is protocol).
        """
        removed = []  # type: List[int]
        declared_tvars = []  # type: TypeVarList
        is_protocol = False
        for i, base_expr in enumerate(base_type_exprs):
            self.analyze_type_expr(base_expr)

            try:
                base = expr_to_unanalyzed_type(base_expr)
            except TypeTranslationError:
                # This error will be caught later.
                continue
            result = self.analyze_class_typevar_declaration(base)
            if result is not None:
                if declared_tvars:
                    self.fail('Only single Generic[...] or Protocol[...] can be in bases', context)
                removed.append(i)
                tvars = result[0]
                is_protocol |= result[1]
                declared_tvars.extend(tvars)
            if isinstance(base, UnboundType):
                sym = self.lookup_qualified(base.name, base)
                if sym is not None and sym.node is not None:
                    if (sym.node.fullname in ('typing.Protocol', 'typing_extensions.Protocol') and
                            i not in removed):
                        # also remove bare 'Protocol' bases
                        removed.append(i)
                        is_protocol = True

        all_tvars = self.get_all_bases_tvars(base_type_exprs, removed)
        if declared_tvars:
            if len(remove_dups(declared_tvars)) < len(declared_tvars):
                self.fail("Duplicate type variables in Generic[...] or Protocol[...]", context)
            declared_tvars = remove_dups(declared_tvars)
            if not set(all_tvars).issubset(set(declared_tvars)):
                self.fail("If Generic[...] or Protocol[...] is present"
                          " it should list all type variables", context)
                # In case of error, Generic tvars will go first
                declared_tvars = remove_dups(declared_tvars + all_tvars)
        else:
            declared_tvars = all_tvars
        for i in reversed(removed):
            # We need to actually remove the base class expressions like Generic[T],
            # mostly because otherwise they will create spurious dependencies in fine
            # grained incremental mode.
            defn.removed_base_type_exprs.append(defn.base_type_exprs[i])
            del base_type_exprs[i]
        tvar_defs = []  # type: List[TypeVarDef]
        for name, tvar_expr in declared_tvars:
            tvar_def = self.tvar_scope.bind_new(name, tvar_expr)
            tvar_defs.append(tvar_def)
        return base_type_exprs, tvar_defs, is_protocol

    def analyze_class_typevar_declaration(self, base: Type) -> Optional[Tuple[TypeVarList, bool]]:
        """Analyze type variables declared using Generic[...] or Protocol[...].

        Args:
            base: Non-analyzed base class

        Return None if the base class does not declare type variables. Otherwise,
        return the type variables.
        """
        if not isinstance(base, UnboundType):
            return None
        unbound = base
        sym = self.lookup_qualified(unbound.name, unbound)
        if sym is None or sym.node is None:
            return None
        if (sym.node.fullname == 'typing.Generic' or
                sym.node.fullname == 'typing.Protocol' and base.args or
                sym.node.fullname == 'typing_extensions.Protocol' and base.args):
            is_proto = sym.node.fullname != 'typing.Generic'
            tvars = []  # type: TypeVarList
            for arg in unbound.args:
                tag = self.track_incomplete_refs()
                tvar = self.analyze_unbound_tvar(arg)
                if tvar:
                    tvars.append(tvar)
                elif not self.found_incomplete_ref(tag):
                    self.fail('Free type variable expected in %s[...]' %
                              sym.node.name, base)
            return tvars, is_proto
        return None

    def analyze_unbound_tvar(self, t: Type) -> Optional[Tuple[str, TypeVarExpr]]:
        if not isinstance(t, UnboundType):
            return None
        unbound = t
        sym = self.lookup_qualified(unbound.name, unbound)
        if sym and isinstance(sym.node, PlaceholderNode):
            self.record_incomplete_ref()
        if sym is None or not isinstance(sym.node, TypeVarExpr):
            return None
        elif sym.fullname and not self.tvar_scope.allow_binding(sym.fullname):
            # It's bound by our type variable scope
            return None
        else:
            assert isinstance(sym.node, TypeVarExpr)
            return unbound.name, sym.node

    def get_all_bases_tvars(self,
                            base_type_exprs: List[Expression],
                            removed: List[int]) -> TypeVarList:
        """Return all type variable references in bases."""
        tvars = []  # type: TypeVarList
        for i, base_expr in enumerate(base_type_exprs):
            if i not in removed:
                try:
                    base = expr_to_unanalyzed_type(base_expr)
                except TypeTranslationError:
                    # This error will be caught later.
                    continue
                base_tvars = base.accept(TypeVariableQuery(self.lookup_qualified, self.tvar_scope))
                tvars.extend(base_tvars)
        return remove_dups(tvars)

    def prepare_class_def(self, defn: ClassDef, info: Optional[TypeInfo] = None) -> None:
        """Prepare for the analysis of a class definition.

        Create an empty TypeInfo and store it in a symbol table, or if the 'info'
        argument is provided, store it instead (used for magic type definitions).
        """
        if not defn.info:
            defn.fullname = self.qualified_name(defn.name)
            # TODO: Nested classes
            info = info or self.make_empty_type_info(defn)
            defn.info = info
            info.defn = defn
            if not self.is_func_scope():
                info._fullname = self.qualified_name(defn.name)
            else:
                info._fullname = info.name
        self.add_symbol(defn.name, defn.info, defn)
        if self.is_nested_within_func_scope():
            # We need to preserve local classes, let's store them
            # in globals under mangled unique names
            #
            # TODO: Putting local classes into globals breaks assumptions in fine-grained
            #       incremental mode and we should avoid it. In general, this logic is too
            #       ad-hoc and needs to be removed/refactored.
            if '@' not in defn.info._fullname:
                local_name = defn.info._fullname + '@' + str(defn.line)
                if defn.info.is_named_tuple:
                    # Module is already correctly set in _fullname for named tuples.
                    defn.info._fullname += '@' + str(defn.line)
                else:
                    defn.info._fullname = self.cur_mod_id + '.' + local_name
            else:
                # Preserve name from previous fine-grained incremental run.
                local_name = defn.info._fullname
            defn.fullname = defn.info._fullname
            self.globals[local_name] = SymbolTableNode(GDEF, defn.info)

    def make_empty_type_info(self, defn: ClassDef) -> TypeInfo:
        if (self.is_module_scope()
                and self.cur_mod_id == 'builtins'
                and defn.name in CORE_BUILTIN_CLASSES):
            # Special case core built-in classes. A TypeInfo was already
            # created for it before semantic analysis, but with a dummy
            # ClassDef. Patch the real ClassDef object.
            info = self.globals[defn.name].node
            assert isinstance(info, TypeInfo)
        else:
            info = TypeInfo(SymbolTable(), defn, self.cur_mod_id)
            info.set_line(defn)
        return info

    def get_name_repr_of_expr(self, expr: Expression) -> Optional[str]:
        """Try finding a short simplified textual representation of a base class expression."""
        if isinstance(expr, NameExpr):
            return expr.name
        if isinstance(expr, MemberExpr):
            return get_member_expr_fullname(expr)
        if isinstance(expr, IndexExpr):
            return self.get_name_repr_of_expr(expr.base)
        if isinstance(expr, CallExpr):
            return self.get_name_repr_of_expr(expr.callee)
        return None

    def analyze_base_classes(
            self,
            base_type_exprs: List[Expression]) -> Optional[Tuple[List[Tuple[ProperType,
                                                                            Expression]],
                                                                 bool]]:
        """Analyze base class types.

        Return None if some definition was incomplete. Otherwise, return a tuple
        with these items:

         * List of (analyzed type, original expression) tuples
         * Boolean indicating whether one of the bases had a semantic analysis error
        """
        is_error = False
        bases = []
        for base_expr in base_type_exprs:
            if (isinstance(base_expr, RefExpr) and
                    base_expr.fullname in ('typing.NamedTuple',) + TPDICT_NAMES):
                # Ignore magic bases for now.
                continue

            try:
                base = self.expr_to_analyzed_type(base_expr, allow_placeholder=True)
            except TypeTranslationError:
                name = self.get_name_repr_of_expr(base_expr)
                if isinstance(base_expr, CallExpr):
                    msg = 'Unsupported dynamic base class'
                else:
                    msg = 'Invalid base class'
                if name:
                    msg += ' "{}"'.format(name)
                self.fail(msg, base_expr)
                is_error = True
                continue
            if base is None:
                return None
            base = get_proper_type(base)
            bases.append((base, base_expr))
        return bases, is_error

    def configure_base_classes(self,
                               defn: ClassDef,
                               bases: List[Tuple[ProperType, Expression]]) -> None:
        """Set up base classes.

        This computes several attributes on the corresponding TypeInfo defn.info
        related to the base classes: defn.info.bases, defn.info.mro, and
        miscellaneous others (at least tuple_type, fallback_to_any, and is_enum.)
        """
        base_types = []  # type: List[Instance]
        info = defn.info

        info.tuple_type = None
        for base, base_expr in bases:
            if isinstance(base, TupleType):
                actual_base = self.configure_tuple_base_class(defn, base, base_expr)
                base_types.append(actual_base)
            elif isinstance(base, Instance):
                if base.type.is_newtype:
                    self.fail("Cannot subclass NewType", defn)
                base_types.append(base)
            elif isinstance(base, AnyType):
                if self.options.disallow_subclassing_any:
                    if isinstance(base_expr, (NameExpr, MemberExpr)):
                        msg = "Class cannot subclass '{}' (has type 'Any')".format(base_expr.name)
                    else:
                        msg = "Class cannot subclass value of type 'Any'"
                    self.fail(msg, base_expr)
                info.fallback_to_any = True
            else:
                msg = 'Invalid base class'
                name = self.get_name_repr_of_expr(base_expr)
                if name:
                    msg += ' "{}"'.format(name)
                self.fail(msg, base_expr)
                info.fallback_to_any = True
            if self.options.disallow_any_unimported and has_any_from_unimported_type(base):
                if isinstance(base_expr, (NameExpr, MemberExpr)):
                    prefix = "Base type {}".format(base_expr.name)
                else:
                    prefix = "Base type"
                self.msg.unimported_type_becomes_any(prefix, base, base_expr)
            check_for_explicit_any(base, self.options, self.is_typeshed_stub_file, self.msg,
                                   context=base_expr)

        # Add 'object' as implicit base if there is no other base class.
        if not base_types and defn.fullname != 'builtins.object':
            base_types.append(self.object_type())

        info.bases = base_types

        # Calculate the MRO.
        if not self.verify_base_classes(defn):
            self.set_dummy_mro(defn.info)
            return
        self.calculate_class_mro(defn, self.object_type)

    def configure_tuple_base_class(self,
                                   defn: ClassDef,
                                   base: TupleType,
                                   base_expr: Expression) -> Instance:
        info = defn.info

        # There may be an existing valid tuple type from previous semanal iterations.
        # Use equality to check if it is the case.
        if info.tuple_type and info.tuple_type != base:
            self.fail("Class has two incompatible bases derived from tuple", defn)
            defn.has_incompatible_baseclass = True
        info.tuple_type = base
        if isinstance(base_expr, CallExpr):
            defn.analyzed = NamedTupleExpr(base.partial_fallback.type)
            defn.analyzed.line = defn.line
            defn.analyzed.column = defn.column

        if base.partial_fallback.type.fullname == 'builtins.tuple':
            # Fallback can only be safely calculated after semantic analysis, since base
            # classes may be incomplete. Postpone the calculation.
            self.schedule_patch(PRIORITY_FALLBACKS, lambda: calculate_tuple_fallback(base))

        return base.partial_fallback

    def set_dummy_mro(self, info: TypeInfo) -> None:
        # Give it an MRO consisting of just the class itself and object.
        info.mro = [info, self.object_type().type]
        info.bad_mro = True

    def calculate_class_mro(self, defn: ClassDef,
                            obj_type: Optional[Callable[[], Instance]] = None) -> None:
        """Calculate method resolution order for a class.

        `obj_type` may be omitted in the third pass when all classes are already analyzed.
        It exists just to fill in empty base class list during second pass in case of
        an import cycle.
        """
        try:
            calculate_mro(defn.info, obj_type)
        except MroError:
            self.fail('Cannot determine consistent method resolution '
                      'order (MRO) for "%s"' % defn.name, defn)
            self.set_dummy_mro(defn.info)
        # Allow plugins to alter the MRO to handle the fact that `def mro()`
        # on metaclasses permits MRO rewriting.
        if defn.fullname:
            hook = self.plugin.get_customize_class_mro_hook(defn.fullname)
            if hook:
                hook(ClassDefContext(defn, FakeExpression(), self))

    def update_metaclass(self, defn: ClassDef) -> None:
        """Lookup for special metaclass declarations, and update defn fields accordingly.

        * __metaclass__ attribute in Python 2
        * six.with_metaclass(M, B1, B2, ...)
        * @six.add_metaclass(M)
        * future.utils.with_metaclass(M, B1, B2, ...)
        * past.utils.with_metaclass(M, B1, B2, ...)
        """

        # Look for "__metaclass__ = <metaclass>" in Python 2
        python2_meta_expr = None  # type: Optional[Expression]
        if self.options.python_version[0] == 2:
            for body_node in defn.defs.body:
                if isinstance(body_node, ClassDef) and body_node.name == "__metaclass__":
                    self.fail("Metaclasses defined as inner classes are not supported", body_node)
                    break
                elif isinstance(body_node, AssignmentStmt) and len(body_node.lvalues) == 1:
                    lvalue = body_node.lvalues[0]
                    if isinstance(lvalue, NameExpr) and lvalue.name == "__metaclass__":
                        python2_meta_expr = body_node.rvalue

        # Look for six.with_metaclass(M, B1, B2, ...)
        with_meta_expr = None  # type: Optional[Expression]
        if len(defn.base_type_exprs) == 1:
            base_expr = defn.base_type_exprs[0]
            if isinstance(base_expr, CallExpr) and isinstance(base_expr.callee, RefExpr):
                base_expr.callee.accept(self)
                if (base_expr.callee.fullname in {'six.with_metaclass',
                                                  'future.utils.with_metaclass',
                                                  'past.utils.with_metaclass'}
                        and len(base_expr.args) >= 1
                        and all(kind == ARG_POS for kind in base_expr.arg_kinds)):
                    with_meta_expr = base_expr.args[0]
                    defn.base_type_exprs = base_expr.args[1:]

        # Look for @six.add_metaclass(M)
        add_meta_expr = None  # type: Optional[Expression]
        for dec_expr in defn.decorators:
            if isinstance(dec_expr, CallExpr) and isinstance(dec_expr.callee, RefExpr):
                dec_expr.callee.accept(self)
                if (dec_expr.callee.fullname == 'six.add_metaclass'
                    and len(dec_expr.args) == 1
                        and dec_expr.arg_kinds[0] == ARG_POS):
                    add_meta_expr = dec_expr.args[0]
                    break

        metas = {defn.metaclass, python2_meta_expr, with_meta_expr, add_meta_expr} - {None}
        if len(metas) == 0:
            return
        if len(metas) > 1:
            self.fail("Multiple metaclass definitions", defn)
            return
        defn.metaclass = metas.pop()

    def verify_base_classes(self, defn: ClassDef) -> bool:
        info = defn.info
        cycle = False
        for base in info.bases:
            baseinfo = base.type
            if self.is_base_class(info, baseinfo):
<<<<<<< HEAD
                self.fail('Cycle in inheritance hierarchy', defn)
                cycle = True
            if baseinfo.fullname() == 'builtins.bool':
=======
                self.fail('Cycle in inheritance hierarchy', defn, blocker=True)
                # Clear bases to forcefully get rid of the cycle.
                info.bases = []
            if baseinfo.fullname == 'builtins.bool':
>>>>>>> 1781b727
                self.fail("'%s' is not a valid base class" %
                          baseinfo.name, defn, blocker=True)
                return False
        dup = find_duplicate(info.direct_base_classes())
        if dup:
            self.fail('Duplicate base class "%s"' % dup.name, defn, blocker=True)
            return False
        return not cycle

    def is_base_class(self, t: TypeInfo, s: TypeInfo) -> bool:
        """Determine if t is a base class of s (but do not use mro)."""
        # Search the base class graph for t, starting from s.
        worklist = [s]
        visited = {s}
        while worklist:
            nxt = worklist.pop()
            if nxt == t:
                return True
            for base in nxt.bases:
                if base.type not in visited:
                    worklist.append(base.type)
                    visited.add(base.type)
        return False

    def analyze_metaclass(self, defn: ClassDef) -> None:
        if defn.metaclass:
            metaclass_name = None
            if isinstance(defn.metaclass, NameExpr):
                metaclass_name = defn.metaclass.name
            elif isinstance(defn.metaclass, MemberExpr):
                metaclass_name = get_member_expr_fullname(defn.metaclass)
            if metaclass_name is None:
                self.fail("Dynamic metaclass not supported for '%s'" % defn.name, defn.metaclass)
                return
            sym = self.lookup_qualified(metaclass_name, defn.metaclass)
            if sym is None:
                # Probably a name error - it is already handled elsewhere
                return
            if isinstance(sym.node, Var) and isinstance(get_proper_type(sym.node.type), AnyType):
                # 'Any' metaclass -- just ignore it.
                #
                # TODO: A better approach would be to record this information
                #       and assume that the type object supports arbitrary
                #       attributes, similar to an 'Any' base class.
                return
            if isinstance(sym.node, PlaceholderNode):
                self.defer(defn)
                return
            if not isinstance(sym.node, TypeInfo) or sym.node.tuple_type is not None:
                self.fail("Invalid metaclass '%s'" % metaclass_name, defn.metaclass)
                return
            if not sym.node.is_metaclass():
                self.fail("Metaclasses not inheriting from 'type' are not supported",
                          defn.metaclass)
                return
            inst = fill_typevars(sym.node)
            assert isinstance(inst, Instance)
            defn.info.declared_metaclass = inst
        defn.info.metaclass_type = defn.info.calculate_metaclass_type()
        if any(info.is_protocol for info in defn.info.mro):
            if (not defn.info.metaclass_type or
                    defn.info.metaclass_type.type.fullname == 'builtins.type'):
                # All protocols and their subclasses have ABCMeta metaclass by default.
                # TODO: add a metaclass conflict check if there is another metaclass.
                abc_meta = self.named_type_or_none('abc.ABCMeta', [])
                if abc_meta is not None:  # May be None in tests with incomplete lib-stub.
                    defn.info.metaclass_type = abc_meta
        if defn.info.metaclass_type is None:
            # Inconsistency may happen due to multiple baseclasses even in classes that
            # do not declare explicit metaclass, but it's harder to catch at this stage
            if defn.metaclass is not None:
                self.fail("Inconsistent metaclass structure for '%s'" % defn.name, defn)
        else:
            if defn.info.metaclass_type.type.has_base('enum.EnumMeta'):
                defn.info.is_enum = True
                if defn.type_vars:
                    self.fail("Enum class cannot be generic", defn)

    #
    # Imports
    #

    def visit_import(self, i: Import) -> None:
        self.statement = i
        for id, as_id in i.ids:
            if as_id is not None:
                self.add_module_symbol(id, as_id, module_public=True, context=i)
            else:
                # Modules imported in a stub file without using 'as x' won't get exported
                # When implicit re-exporting is disabled, we have the same behavior as stubs.
                module_public = (
                    not self.is_stub_file
                    and self.options.implicit_reexport
                )
                base = id.split('.')[0]
                self.add_module_symbol(base, base, module_public=module_public,
                                       context=i, module_hidden=not module_public)

    def visit_import_from(self, imp: ImportFrom) -> None:
        self.statement = imp
        module_id = self.correct_relative_import(imp)
        module = self.modules.get(module_id)
        for id, as_id in imp.names:
            fullname = module_id + '.' + id
            if module is None:
                node = None
            elif module_id == self.cur_mod_id and fullname in self.modules:
                # Submodule takes precedence over definition in surround package, for
                # compatibility with runtime semantics in typical use cases. This
                # could more precisely model runtime semantics by taking into account
                # the line number beyond which the local definition should take
                # precedence, but doesn't seem to be important in most use cases.
                node = SymbolTableNode(GDEF, self.modules[fullname])
            else:
                node = module.names.get(id)

            missing_submodule = False
            imported_id = as_id or id

            # If the module does not contain a symbol with the name 'id',
            # try checking if it's a module instead.
            if not node:
                mod = self.modules.get(fullname)
                if mod is not None:
                    kind = self.current_symbol_kind()
                    node = SymbolTableNode(kind, mod)
                elif fullname in self.missing_modules:
                    missing_submodule = True
            # If it is still not resolved, check for a module level __getattr__
            if (module and not node and (module.is_stub or self.options.python_version >= (3, 7))
                    and '__getattr__' in module.names):
                # We store the fullname of the original definition so that we can
                # detect whether two imported names refer to the same thing.
                fullname = module_id + '.' + id
                gvar = self.create_getattr_var(module.names['__getattr__'], imported_id, fullname)
                if gvar:
                    self.add_symbol(imported_id, gvar, imp)
                    continue
            if node and not node.module_hidden:
                self.process_imported_symbol(node, module_id, id, as_id, fullname, imp)
            elif module and not missing_submodule:
                # Target module exists but the imported name is missing or hidden.
                self.report_missing_module_attribute(module_id, id, imported_id, imp)
            else:
                # Import of a missing (sub)module.
                self.add_unknown_imported_symbol(imported_id, imp, target_name=fullname)

    def process_imported_symbol(self,
                                node: SymbolTableNode,
                                module_id: str,
                                id: str,
                                as_id: Optional[str],
                                fullname: str,
                                context: ImportBase) -> None:
        imported_id = as_id or id
        if isinstance(node.node, PlaceholderNode):
            if self.final_iteration:
                self.report_missing_module_attribute(module_id, id, imported_id, context)
                return
            else:
                # This might become a type.
                self.mark_incomplete(imported_id, node.node, becomes_typeinfo=True)
        existing_symbol = self.globals.get(imported_id)
        if (existing_symbol and not isinstance(existing_symbol.node, PlaceholderNode) and
                not isinstance(node.node, PlaceholderNode)):
            # Import can redefine a variable. They get special treatment.
            if self.process_import_over_existing_name(
                    imported_id, existing_symbol, node, context):
                return
        if existing_symbol and isinstance(node.node, PlaceholderNode):
            # Imports are special, some redefinitions are allowed, so wait until
            # we know what is the new symbol node.
            return
        # 'from m import x as x' exports x in a stub file or when implicit
        # re-exports are disabled.
        module_public = (
            not self.is_stub_file
            and self.options.implicit_reexport
            or as_id is not None
        )
        module_hidden = not module_public and fullname not in self.modules
        # NOTE: we take the original node even for final `Var`s. This is to support
        # a common pattern when constants are re-exported (same applies to import *).
        self.add_imported_symbol(imported_id, node, context,
                                 module_public=module_public,
                                 module_hidden=module_hidden)

    def report_missing_module_attribute(self, import_id: str, source_id: str, imported_id: str,
                                        context: Node) -> None:
        # Missing attribute.
        if self.is_incomplete_namespace(import_id):
            # We don't know whether the name will be there, since the namespace
            # is incomplete. Defer the current target.
            self.mark_incomplete(imported_id, context)
            return
        message = "Module '{}' has no attribute '{}'".format(import_id, source_id)
        # Suggest alternatives, if any match is found.
        module = self.modules.get(import_id)
        if module:
            alternatives = set(module.names.keys()).difference({source_id})
            matches = best_matches(source_id, alternatives)[:3]
            if matches:
                suggestion = "; maybe {}?".format(pretty_or(matches))
                message += "{}".format(suggestion)
        self.fail(message, context, code=codes.ATTR_DEFINED)
        self.add_unknown_imported_symbol(imported_id, context)

        if import_id == 'typing':
            # The user probably has a missing definition in a test fixture. Let's verify.
            fullname = 'builtins.{}'.format(source_id.lower())
            if (self.lookup_fully_qualified_or_none(fullname) is None and
                    fullname in SUGGESTED_TEST_FIXTURES):
                # Yes. Generate a helpful note.
                self.add_fixture_note(fullname, context)

    def process_import_over_existing_name(self,
                                          imported_id: str, existing_symbol: SymbolTableNode,
                                          module_symbol: SymbolTableNode,
                                          import_node: ImportBase) -> bool:
        if existing_symbol.node is module_symbol.node:
            # We added this symbol on previous iteration.
            return False
        if (existing_symbol.kind in (LDEF, GDEF, MDEF) and
                isinstance(existing_symbol.node, (Var, FuncDef, TypeInfo, Decorator, TypeAlias))):
            # This is a valid import over an existing definition in the file. Construct a dummy
            # assignment that we'll use to type check the import.
            lvalue = NameExpr(imported_id)
            lvalue.kind = existing_symbol.kind
            lvalue.node = existing_symbol.node
            rvalue = NameExpr(imported_id)
            rvalue.kind = module_symbol.kind
            rvalue.node = module_symbol.node
            if isinstance(rvalue.node, TypeAlias):
                # Suppress bogus errors from the dummy assignment if rvalue is an alias.
                # Otherwise mypy may complain that alias is invalid in runtime context.
                rvalue.is_alias_rvalue = True
            assignment = AssignmentStmt([lvalue], rvalue)
            for node in assignment, lvalue, rvalue:
                node.set_line(import_node)
            import_node.assignments.append(assignment)
            return True
        return False

    def add_fixture_note(self, fullname: str, ctx: Context) -> None:
        self.note('Maybe your test fixture does not define "{}"?'.format(fullname), ctx)
        if fullname in SUGGESTED_TEST_FIXTURES:
            self.note(
                'Consider adding [builtins fixtures/{}] to your test description'.format(
                    SUGGESTED_TEST_FIXTURES[fullname]), ctx)

    def correct_relative_import(self, node: Union[ImportFrom, ImportAll]) -> str:
        import_id, ok = correct_relative_import(self.cur_mod_id, node.relative, node.id,
                                                self.cur_mod_node.is_package_init_file())
        if not ok:
            self.fail("Relative import climbs too many namespaces", node)
        return import_id

    def visit_import_all(self, i: ImportAll) -> None:
        i_id = self.correct_relative_import(i)
        if i_id in self.modules:
            m = self.modules[i_id]
            if self.is_incomplete_namespace(i_id):
                # Any names could be missing from the current namespace if the target module
                # namespace is incomplete.
                self.mark_incomplete('*', i)
            for name, node in m.names.items():
                if node is None:
                    continue
                # if '__all__' exists, all nodes not included have had module_public set to
                # False, and we can skip checking '_' because it's been explicitly included.
                if node.module_public and (not name.startswith('_') or '__all__' in m.names):
                    if isinstance(node.node, MypyFile):
                        # Star import of submodule from a package, add it as a dependency.
                        self.imports.add(node.node.fullname)
                    existing_symbol = self.lookup_current_scope(name)
                    if existing_symbol and not isinstance(node.node, PlaceholderNode):
                        # Import can redefine a variable. They get special treatment.
                        if self.process_import_over_existing_name(
                                name, existing_symbol, node, i):
                            continue
                    # In stub files, `from x import *` always reexports the symbols.
                    # In regular files, only if implicit reexports are enabled.
                    module_public = self.is_stub_file or self.options.implicit_reexport
                    self.add_imported_symbol(name, node, i,
                                             module_public=module_public,
                                             module_hidden=not module_public)
        else:
            # Don't add any dummy symbols for 'from x import *' if 'x' is unknown.
            pass

    #
    # Assignment
    #

    def visit_assignment_expr(self, s: AssignmentExpr) -> None:
        s.value.accept(self)
        self.analyze_lvalue(s.target, escape_comprehensions=True)

    def visit_assignment_stmt(self, s: AssignmentStmt) -> None:
        self.statement = s

        # Special case assignment like X = X.
        if self.analyze_identity_global_assignment(s):
            return

        tag = self.track_incomplete_refs()
        s.rvalue.accept(self)
        if self.found_incomplete_ref(tag) or self.should_wait_rhs(s.rvalue):
            # Initializer couldn't be fully analyzed. Defer the current node and give up.
            # Make sure that if we skip the definition of some local names, they can't be
            # added later in this scope, since an earlier definition should take precedence.
            for expr in names_modified_by_assignment(s):
                self.mark_incomplete(expr.name, expr)
            return

        # The r.h.s. is now ready to be classified, first check if it is a special form:
        special_form = False
        # * type alias
        if self.check_and_set_up_type_alias(s):
            s.is_alias_def = True
            special_form = True
        # * type variable definition
        elif self.process_typevar_declaration(s):
            special_form = True
        # * type constructors
        elif self.analyze_namedtuple_assign(s):
            special_form = True
        elif self.analyze_typeddict_assign(s):
            special_form = True
        elif self.newtype_analyzer.process_newtype_declaration(s):
            special_form = True
        elif self.analyze_enum_assign(s):
            special_form = True
        if special_form:
            self.record_special_form_lvalue(s)
            return

        # OK, this is a regular assignment, perform the necessary analysis steps.
        s.is_final_def = self.unwrap_final(s)
        self.analyze_lvalues(s)
        self.check_final_implicit_def(s)
        self.check_classvar(s)
        self.process_type_annotation(s)
        self.apply_dynamic_class_hook(s)
        self.store_final_status(s)
        if not s.type:
            self.process_module_assignment(s.lvalues, s.rvalue, s)
        self.process__all__(s)

    def analyze_identity_global_assignment(self, s: AssignmentStmt) -> bool:
        """Special case 'X = X' in global scope.

        This allows supporting some important use cases.

        Return true if special casing was applied.
        """
        if not isinstance(s.rvalue, NameExpr) or len(s.lvalues) != 1:
            # Not of form 'X = X'
            return False
        lvalue = s.lvalues[0]
        if not isinstance(lvalue, NameExpr) or s.rvalue.name != lvalue.name:
            # Not of form 'X = X'
            return False
        if self.type is not None or self.is_func_scope():
            # Not in global scope
            return False
        # It's an assignment like 'X = X' in the global scope.
        name = lvalue.name
        sym = self.lookup(name, s)
        if sym is None:
            if self.final_iteration:
                # Fall back to normal assignment analysis.
                return False
            else:
                self.defer()
                return True
        else:
            if sym.node is None:
                # Something special -- fall back to normal assignment analysis.
                return False
            if name not in self.globals:
                # The name is from builtins. Add an alias to the current module.
                self.add_symbol(name, sym.node, s)
            if not isinstance(sym.node, PlaceholderNode):
                for node in s.rvalue, lvalue:
                    node.node = sym.node
                    node.kind = GDEF
                    node.fullname = sym.node.fullname
            return True

    def should_wait_rhs(self, rv: Expression) -> bool:
        """Can we already classify this r.h.s. of an assignment or should we wait?

        This returns True if we don't have enough information to decide whether
        an assignment is just a normal variable definition or a special form.
        Always return False if this is a final iteration. This will typically cause
        the lvalue to be classified as a variable plus emit an error.
        """
        if self.final_iteration:
            # No chance, nothing has changed.
            return False
        if isinstance(rv, NameExpr):
            n = self.lookup(rv.name, rv)
            if n and isinstance(n.node, PlaceholderNode) and not n.node.becomes_typeinfo:
                return True
        elif isinstance(rv, MemberExpr):
            fname = get_member_expr_fullname(rv)
            if fname:
                n = self.lookup_qualified(fname, rv, suppress_errors=True)
                if n and isinstance(n.node, PlaceholderNode) and not n.node.becomes_typeinfo:
                    return True
        elif isinstance(rv, IndexExpr) and isinstance(rv.base, RefExpr):
            return self.should_wait_rhs(rv.base)
        elif isinstance(rv, CallExpr) and isinstance(rv.callee, RefExpr):
            # This is only relevant for builtin SCC where things like 'TypeVar'
            # may be not ready.
            return self.should_wait_rhs(rv.callee)
        return False

    def can_be_type_alias(self, rv: Expression) -> bool:
        """Is this a valid r.h.s. for an alias definition?

        Note: this function should be only called for expressions where self.should_wait_rhs()
        returns False.
        """
        if isinstance(rv, RefExpr) and self.is_type_ref(rv, bare=True):
            return True
        if isinstance(rv, IndexExpr) and self.is_type_ref(rv.base, bare=False):
            return True
        if self.is_none_alias(rv):
            return True
        return False

    def is_type_ref(self, rv: Expression, bare: bool = False) -> bool:
        """Does this expression refer to a type?

        This includes:
          * Special forms, like Any or Union
          * Classes (except subscripted enums)
          * Other type aliases
          * PlaceholderNodes with becomes_typeinfo=True (these can be not ready class
            definitions, and not ready aliases).

        If bare is True, this is not a base of an index expression, so some special
        forms are not valid (like a bare Union).

        Note: This method should be only used in context of a type alias definition.
        This method can only return True for RefExprs, to check if C[int] is a valid
        target for type alias call this method on expr.base (i.e. on C in C[int]).
        See also can_be_type_alias().
        """
        if not isinstance(rv, RefExpr):
            return False
        if isinstance(rv.node, TypeVarExpr):
            self.fail('Type variable "{}" is invalid as target for type alias'.format(
                rv.fullname), rv)
            return False

        if bare:
            # These three are valid even if bare, for example
            # A = Tuple is just equivalent to A = Tuple[Any, ...].
            valid_refs = {'typing.Any', 'typing.Tuple', 'typing.Callable'}
        else:
            valid_refs = type_constructors

        if isinstance(rv.node, TypeAlias) or rv.fullname in valid_refs:
            return True
        if isinstance(rv.node, TypeInfo):
            if bare:
                return True
            # Assignment color = Color['RED'] defines a variable, not an alias.
            return not rv.node.is_enum

        if isinstance(rv, NameExpr):
            n = self.lookup(rv.name, rv)
            if n and isinstance(n.node, PlaceholderNode) and n.node.becomes_typeinfo:
                return True
        elif isinstance(rv, MemberExpr):
            fname = get_member_expr_fullname(rv)
            if fname:
                # The r.h.s. for variable definitions may not be a type reference but just
                # an instance attribute, so suppress the errors.
                n = self.lookup_qualified(fname, rv, suppress_errors=True)
                if n and isinstance(n.node, PlaceholderNode) and n.node.becomes_typeinfo:
                    return True
        return False

    def is_none_alias(self, node: Expression) -> bool:
        """Is this a r.h.s. for a None alias?

        We special case the assignments like Void = type(None), to allow using
        Void in type annotations.
        """
        if isinstance(node, CallExpr):
            if (isinstance(node.callee, NameExpr) and len(node.args) == 1 and
                    isinstance(node.args[0], NameExpr)):
                call = self.lookup_qualified(node.callee.name, node.callee)
                arg = self.lookup_qualified(node.args[0].name, node.args[0])
                if (call is not None and call.node and call.node.fullname == 'builtins.type' and
                        arg is not None and arg.node and arg.node.fullname == 'builtins.None'):
                    return True
        return False

    def record_special_form_lvalue(self, s: AssignmentStmt) -> None:
        """Record minimal necessary information about l.h.s. of a special form.

        This exists mostly for compatibility with the old semantic analyzer.
        """
        lvalue = s.lvalues[0]
        assert isinstance(lvalue, NameExpr)
        lvalue.is_special_form = True
        if self.current_symbol_kind() == GDEF:
            lvalue.fullname = self.qualified_name(lvalue.name)
        lvalue.kind = self.current_symbol_kind()

    def analyze_enum_assign(self, s: AssignmentStmt) -> bool:
        """Check if s defines an Enum."""
        if isinstance(s.rvalue, CallExpr) and isinstance(s.rvalue.analyzed, EnumCallExpr):
            # Already analyzed enum -- nothing to do here.
            return True
        return self.enum_call_analyzer.process_enum_call(s, self.is_func_scope())

    def analyze_namedtuple_assign(self, s: AssignmentStmt) -> bool:
        """Check if s defines a namedtuple."""
        if isinstance(s.rvalue, CallExpr) and isinstance(s.rvalue.analyzed, NamedTupleExpr):
            return True  # This is a valid and analyzed named tuple definition, nothing to do here.
        if len(s.lvalues) != 1 or not isinstance(s.lvalues[0], (NameExpr, MemberExpr)):
            return False
        lvalue = s.lvalues[0]
        name = lvalue.name
        is_named_tuple, info = self.named_tuple_analyzer.check_namedtuple(s.rvalue, name,
                                                                          self.is_func_scope())
        if not is_named_tuple:
            return False
        if isinstance(s.lvalues[0], MemberExpr):
            self.fail("NamedTuple type as an attribute is not supported", lvalue)
            return False
        # Yes, it's a valid namedtuple, but defer if it is not ready.
        if not info:
            self.mark_incomplete(name, lvalue, becomes_typeinfo=True)
        return True

    def analyze_typeddict_assign(self, s: AssignmentStmt) -> bool:
        """Check if s defines a typed dict."""
        if isinstance(s.rvalue, CallExpr) and isinstance(s.rvalue.analyzed, TypedDictExpr):
            return True  # This is a valid and analyzed typed dict definition, nothing to do here.
        if len(s.lvalues) != 1 or not isinstance(s.lvalues[0], NameExpr):
            return False
        lvalue = s.lvalues[0]
        name = lvalue.name
        is_typed_dict, info = self.typed_dict_analyzer.check_typeddict(s.rvalue, name,
                                                                       self.is_func_scope())
        if not is_typed_dict:
            return False
        # Yes, it's a valid typed dict, but defer if it is not ready.
        if not info:
            self.mark_incomplete(name, lvalue, becomes_typeinfo=True)
        return True

    def analyze_lvalues(self, s: AssignmentStmt) -> None:
        # We cannot use s.type, because analyze_simple_literal_type() will set it.
        explicit = s.unanalyzed_type is not None
        if self.is_final_type(s.unanalyzed_type):
            # We need to exclude bare Final.
            assert isinstance(s.unanalyzed_type, UnboundType)
            if not s.unanalyzed_type.args:
                explicit = False
        for lval in s.lvalues:
            self.analyze_lvalue(lval,
                                explicit_type=explicit,
                                is_final=s.is_final_def)

    def apply_dynamic_class_hook(self, s: AssignmentStmt) -> None:
        if len(s.lvalues) > 1:
            return
        lval = s.lvalues[0]
        if not isinstance(lval, NameExpr) or not isinstance(s.rvalue, CallExpr):
            return
        call = s.rvalue
        if not isinstance(call.callee, RefExpr):
            return
        fname = call.callee.fullname
        if fname:
            hook = self.plugin.get_dynamic_class_hook(fname)
            if hook:
                hook(DynamicClassDefContext(call, lval.name, self))

    def unwrap_final(self, s: AssignmentStmt) -> bool:
        """Strip Final[...] if present in an assignment.

        This is done to invoke type inference during type checking phase for this
        assignment. Also, Final[...] desn't affect type in any way -- it is rather an
        access qualifier for given `Var`.

        Also perform various consistency checks.

        Returns True if Final[...] was present.
        """
        if not s.unanalyzed_type or not self.is_final_type(s.unanalyzed_type):
            return False
        assert isinstance(s.unanalyzed_type, UnboundType)
        if len(s.unanalyzed_type.args) > 1:
            self.fail("Final[...] takes at most one type argument", s.unanalyzed_type)
        invalid_bare_final = False
        if not s.unanalyzed_type.args:
            s.type = None
            if isinstance(s.rvalue, TempNode) and s.rvalue.no_rhs:
                invalid_bare_final = True
                self.fail("Type in Final[...] can only be omitted if there is an initializer", s)
        else:
            s.type = s.unanalyzed_type.args[0]
        if len(s.lvalues) != 1 or not isinstance(s.lvalues[0], RefExpr):
            self.fail("Invalid final declaration", s)
            return False
        lval = s.lvalues[0]
        assert isinstance(lval, RefExpr)

        # Reset inferred status if it was set due to simple literal rvalue on previous iteration.
        # TODO: this is a best-effort quick fix, we should avoid the need to manually sync this,
        # see https://github.com/python/mypy/issues/6458.
        if lval.is_new_def:
            lval.is_inferred_def = s.type is None

        if self.loop_depth > 0:
            self.fail("Cannot use Final inside a loop", s)
        if self.type and self.type.is_protocol:
            self.msg.protocol_members_cant_be_final(s)
        if (isinstance(s.rvalue, TempNode) and s.rvalue.no_rhs and
                not self.is_stub_file and not self.is_class_scope()):
            if not invalid_bare_final:  # Skip extra error messages.
                self.msg.final_without_value(s)
        return True

    def check_final_implicit_def(self, s: AssignmentStmt) -> None:
        """Do basic checks for final declaration on self in __init__.

        Additional re-definition checks are performed by `analyze_lvalue`.
        """
        if not s.is_final_def:
            return
        lval = s.lvalues[0]
        assert isinstance(lval, RefExpr)
        if isinstance(lval, MemberExpr):
            if not self.is_self_member_ref(lval):
                self.fail("Final can be only applied to a name or an attribute on self", s)
                s.is_final_def = False
                return
            else:
                assert self.function_stack
                if self.function_stack[-1].name != '__init__':
                    self.fail("Can only declare a final attribute in class body or __init__", s)
                    s.is_final_def = False
                    return

    def store_final_status(self, s: AssignmentStmt) -> None:
        """If this is a locally valid final declaration, set the corresponding flag on `Var`."""
        if s.is_final_def:
            if len(s.lvalues) == 1 and isinstance(s.lvalues[0], RefExpr):
                node = s.lvalues[0].node
                if isinstance(node, Var):
                    node.is_final = True
                    node.final_value = self.unbox_literal(s.rvalue)
                    if (self.is_class_scope() and
                            (isinstance(s.rvalue, TempNode) and s.rvalue.no_rhs)):
                        node.final_unset_in_class = True
        else:
            # Special case: deferred initialization of a final attribute in __init__.
            # In this case we just pretend this is a valid final definition to suppress
            # errors about assigning to final attribute.
            for lval in self.flatten_lvalues(s.lvalues):
                if isinstance(lval, MemberExpr) and self.is_self_member_ref(lval):
                    assert self.type, "Self member outside a class"
                    cur_node = self.type.names.get(lval.name, None)
                    if cur_node and isinstance(cur_node.node, Var) and cur_node.node.is_final:
                        assert self.function_stack
                        top_function = self.function_stack[-1]
                        if (top_function.name == '__init__' and
                                cur_node.node.final_unset_in_class and
                                not cur_node.node.final_set_in_init and
                                not (isinstance(s.rvalue, TempNode) and s.rvalue.no_rhs)):
                            cur_node.node.final_set_in_init = True
                            s.is_final_def = True

    def flatten_lvalues(self, lvalues: List[Expression]) -> List[Expression]:
        res = []  # type: List[Expression]
        for lv in lvalues:
            if isinstance(lv, (TupleExpr, ListExpr)):
                res.extend(self.flatten_lvalues(lv.items))
            else:
                res.append(lv)
        return res

    def unbox_literal(self, e: Expression) -> Optional[Union[int, float, bool, str]]:
        if isinstance(e, (IntExpr, FloatExpr, StrExpr)):
            return e.value
        elif isinstance(e, NameExpr) and e.name in ('True', 'False'):
            return True if e.name == 'True' else False
        return None

    def process_type_annotation(self, s: AssignmentStmt) -> None:
        """Analyze type annotation or infer simple literal type."""
        if s.type:
            lvalue = s.lvalues[-1]
            allow_tuple_literal = isinstance(lvalue, TupleExpr)
            analyzed = self.anal_type(s.type, allow_tuple_literal=allow_tuple_literal)
            # Don't store not ready types (including placeholders).
            if analyzed is None or has_placeholder(analyzed):
                return
            s.type = analyzed
            if (self.type and self.type.is_protocol and isinstance(lvalue, NameExpr) and
                    isinstance(s.rvalue, TempNode) and s.rvalue.no_rhs):
                if isinstance(lvalue.node, Var):
                    lvalue.node.is_abstract_var = True
        else:
            if (any(isinstance(lv, NameExpr) and lv.is_inferred_def for lv in s.lvalues) and
                    self.type and self.type.is_protocol and not self.is_func_scope()):
                self.fail('All protocol members must have explicitly declared types', s)
            # Set the type if the rvalue is a simple literal (even if the above error occurred).
            if len(s.lvalues) == 1 and isinstance(s.lvalues[0], RefExpr):
                if s.lvalues[0].is_inferred_def:
                    s.type = self.analyze_simple_literal_type(s.rvalue, s.is_final_def)
        if s.type:
            # Store type into nodes.
            for lvalue in s.lvalues:
                self.store_declared_types(lvalue, s.type)

    def analyze_simple_literal_type(self, rvalue: Expression, is_final: bool) -> Optional[Type]:
        """Return builtins.int if rvalue is an int literal, etc.

        If this is a 'Final' context, we return "Literal[...]" instead."""
        if self.options.semantic_analysis_only or self.function_stack:
            # Skip this if we're only doing the semantic analysis pass.
            # This is mostly to avoid breaking unit tests.
            # Also skip inside a function; this is to avoid confusing
            # the code that handles dead code due to isinstance()
            # inside type variables with value restrictions (like
            # AnyStr).
            return None
        if isinstance(rvalue, FloatExpr):
            return self.named_type_or_none('builtins.float')

        value = None  # type: Optional[LiteralValue]
        type_name = None  # type: Optional[str]
        if isinstance(rvalue, IntExpr):
            value, type_name = rvalue.value, 'builtins.int'
        if isinstance(rvalue, StrExpr):
            value, type_name = rvalue.value, 'builtins.str'
        if isinstance(rvalue, BytesExpr):
            value, type_name = rvalue.value, 'builtins.bytes'
        if isinstance(rvalue, UnicodeExpr):
            value, type_name = rvalue.value, 'builtins.unicode'

        if type_name is not None:
            assert value is not None
            typ = self.named_type_or_none(type_name)
            if typ and is_final:
                return typ.copy_modified(last_known_value=LiteralType(
                    value=value,
                    fallback=typ,
                    line=typ.line,
                    column=typ.column,
                ))
            return typ

        return None

    def analyze_alias(self, rvalue: Expression,
                      allow_placeholder: bool = False) -> Tuple[Optional[Type], List[str],
                                                                Set[str], List[str]]:
        """Check if 'rvalue' is a valid type allowed for aliasing (e.g. not a type variable).

        If yes, return the corresponding type, a list of
        qualified type variable names for generic aliases, a set of names the alias depends on,
        and a list of type variables if the alias is generic.
        An schematic example for the dependencies:
            A = int
            B = str
            analyze_alias(Dict[A, B])[2] == {'__main__.A', '__main__.B'}
        """
        dynamic = bool(self.function_stack and self.function_stack[-1].is_dynamic())
        global_scope = not self.type and not self.function_stack
        res = analyze_type_alias(rvalue,
                                 self,
                                 self.tvar_scope,
                                 self.plugin,
                                 self.options,
                                 self.is_typeshed_stub_file,
                                 allow_unnormalized=self.is_stub_file,
                                 allow_placeholder=allow_placeholder,
                                 in_dynamic_func=dynamic,
                                 global_scope=global_scope)
        typ = None  # type: Optional[Type]
        if res:
            typ, depends_on = res
            found_type_vars = typ.accept(TypeVariableQuery(self.lookup_qualified, self.tvar_scope))
            alias_tvars = [name for (name, node) in found_type_vars]
            qualified_tvars = [node.fullname for (name, node) in found_type_vars]
        else:
            alias_tvars = []
            depends_on = set()
            qualified_tvars = []
        return typ, alias_tvars, depends_on, qualified_tvars

    def check_and_set_up_type_alias(self, s: AssignmentStmt) -> bool:
        """Check if assignment creates a type alias and set it up as needed.

        Return True if it is a type alias (even if the target is not ready),
        or False otherwise.

        Note: the resulting types for subscripted (including generic) aliases
        are also stored in rvalue.analyzed.
        """
        lvalue = s.lvalues[0]
        if len(s.lvalues) > 1 or not isinstance(lvalue, NameExpr):
            # First rule: Only simple assignments like Alias = ... create aliases.
            return False
        if s.unanalyzed_type is not None:
            # Second rule: Explicit type (cls: Type[A] = A) always creates variable, not alias.
            return False

        existing = self.current_symbol_table().get(lvalue.name)
        # Third rule: type aliases can't be re-defined. For example:
        #     A: Type[float] = int
        #     A = float  # OK, but this doesn't define an alias
        #     B = int
        #     B = float  # Error!
        # Don't create an alias in these cases:
        if (existing
                and (isinstance(existing.node, Var)  # existing variable
                     or (isinstance(existing.node, TypeAlias)
                         and not s.is_alias_def)  # existing alias
                     or (isinstance(existing.node, PlaceholderNode)
                         and existing.node.node.line < s.line))):  # previous incomplete definition
            # TODO: find a more robust way to track the order of definitions.
            # Note: if is_alias_def=True, this is just a node from previous iteration.
            if isinstance(existing.node, TypeAlias) and not s.is_alias_def:
                self.fail('Cannot assign multiple types to name "{}"'
                          ' without an explicit "Type[...]" annotation'
                          .format(lvalue.name), lvalue)
            return False

        non_global_scope = self.type or self.is_func_scope()
        if isinstance(s.rvalue, RefExpr) and non_global_scope:
            # Fourth rule (special case): Non-subscripted right hand side creates a variable
            # at class and function scopes. For example:
            #
            #   class Model:
            #       ...
            #   class C:
            #       model = Model # this is automatically a variable with type 'Type[Model]'
            #
            # without this rule, this typical use case will require a lot of explicit
            # annotations (see the second rule).
            return False
        rvalue = s.rvalue
        if not self.can_be_type_alias(rvalue):
            return False

        if existing and not isinstance(existing.node, (PlaceholderNode, TypeAlias)):
            # Cannot redefine existing node as type alias.
            return False

        res = None  # type: Optional[Type]
        if self.is_none_alias(rvalue):
            res = NoneType()
            alias_tvars, depends_on, qualified_tvars = \
                [], set(), []  # type: List[str], Set[str], List[str]
        else:
            tag = self.track_incomplete_refs()
            res, alias_tvars, depends_on, qualified_tvars = \
                self.analyze_alias(rvalue, allow_placeholder=True)
            if not res:
                return False
            # TODO: Maybe we only need to reject top-level placeholders, similar
            #       to base classes.
            if self.found_incomplete_ref(tag) or has_placeholder(res):
                # Since we have got here, we know this must be a type alias (incomplete refs
                # may appear in nested positions), therefore use becomes_typeinfo=True.
                self.mark_incomplete(lvalue.name, rvalue, becomes_typeinfo=True)
                return True
        self.add_type_alias_deps(depends_on)
        # In addition to the aliases used, we add deps on unbound
        # type variables, since they are erased from target type.
        self.add_type_alias_deps(qualified_tvars)
        # The above are only direct deps on other aliases.
        # For subscripted aliases, type deps from expansion are added in deps.py
        # (because the type is stored).
        check_for_explicit_any(res, self.options, self.is_typeshed_stub_file, self.msg,
                               context=s)
        # When this type alias gets "inlined", the Any is not explicit anymore,
        # so we need to replace it with non-explicit Anys.
        if not has_placeholder(res):
            res = make_any_non_explicit(res)
        no_args = isinstance(res, Instance) and not res.args  # type: ignore
        fix_instance_types(res, self.fail, self.note)
        alias_node = TypeAlias(res, self.qualified_name(lvalue.name), s.line, s.column,
                               alias_tvars=alias_tvars, no_args=no_args)
        if isinstance(s.rvalue, (IndexExpr, CallExpr)):  # CallExpr is for `void = type(None)`
            s.rvalue.analyzed = TypeAliasExpr(alias_node)
            s.rvalue.analyzed.line = s.line
            # we use the column from resulting target, to get better location for errors
            s.rvalue.analyzed.column = res.column
        elif isinstance(s.rvalue, RefExpr):
            s.rvalue.is_alias_rvalue = True

        if existing:
            # An alias gets updated.
            updated = False
            if isinstance(existing.node, TypeAlias):
                if existing.node.target != res:
                    # Copy expansion to the existing alias, this matches how we update base classes
                    # for a TypeInfo _in place_ if there are nested placeholders.
                    existing.node.target = res
                    existing.node.alias_tvars = alias_tvars
                    existing.node.no_args = no_args
                    updated = True
            else:
                # Otherwise just replace existing placeholder with type alias.
                existing.node = alias_node
                updated = True
            if updated:
                if self.final_iteration:
                    self.cannot_resolve_name(lvalue.name, 'name', s)
                    return True
                else:
                    self.progress = True
                    # We need to defer so that this change can get propagated to base classes.
                    self.defer(s)
        else:
            self.add_symbol(lvalue.name, alias_node, s)
        if isinstance(rvalue, RefExpr) and isinstance(rvalue.node, TypeAlias):
            alias_node.normalized = rvalue.node.normalized
        return True

    def analyze_lvalue(self,
                       lval: Lvalue,
                       nested: bool = False,
                       explicit_type: bool = False,
                       is_final: bool = False,
                       escape_comprehensions: bool = False) -> None:
        """Analyze an lvalue or assignment target.

        Args:
            lval: The target lvalue
            nested: If true, the lvalue is within a tuple or list lvalue expression
            explicit_type: Assignment has type annotation
            escape_comprehensions: If we are inside a comprehension, set the variable
                in the enclosing scope instead. This implements
                https://www.python.org/dev/peps/pep-0572/#scope-of-the-target
        """
        if escape_comprehensions:
            assert isinstance(lval, NameExpr), "assignment expression target must be NameExpr"
        if isinstance(lval, NameExpr):
            self.analyze_name_lvalue(lval, explicit_type, is_final, escape_comprehensions)
        elif isinstance(lval, MemberExpr):
            self.analyze_member_lvalue(lval, explicit_type, is_final)
            if explicit_type and not self.is_self_member_ref(lval):
                self.fail('Type cannot be declared in assignment to non-self '
                          'attribute', lval)
        elif isinstance(lval, IndexExpr):
            if explicit_type:
                self.fail('Unexpected type declaration', lval)
            lval.accept(self)
        elif isinstance(lval, TupleExpr):
            items = lval.items
            if len(items) == 0 and isinstance(lval, TupleExpr):
                self.fail("can't assign to ()", lval)
            self.analyze_tuple_or_list_lvalue(lval, explicit_type)
        elif isinstance(lval, StarExpr):
            if nested:
                self.analyze_lvalue(lval.expr, nested, explicit_type)
            else:
                self.fail('Starred assignment target must be in a list or tuple', lval)
        else:
            self.fail('Invalid assignment target', lval)

    def analyze_name_lvalue(self,
                            lvalue: NameExpr,
                            explicit_type: bool,
                            is_final: bool,
                            escape_comprehensions: bool) -> None:
        """Analyze an lvalue that targets a name expression.

        Arguments are similar to "analyze_lvalue".
        """
        if lvalue.node:
            # This has been bound already in a previous iteration.
            return

        name = lvalue.name
        if self.is_alias_for_final_name(name):
            if is_final:
                self.fail("Cannot redefine an existing name as final", lvalue)
            else:
                self.msg.cant_assign_to_final(name, self.type is not None, lvalue)

        kind = self.current_symbol_kind()
        names = self.current_symbol_table()
        existing = names.get(name)

        outer = self.is_global_or_nonlocal(name)
        if (not existing or isinstance(existing.node, PlaceholderNode)) and not outer:
            # Define new variable.
            var = self.make_name_lvalue_var(lvalue, kind, not explicit_type)
            added = self.add_symbol(name, var, lvalue, escape_comprehensions=escape_comprehensions)
            # Only bind expression if we successfully added name to symbol table.
            if added:
                lvalue.is_new_def = True
                lvalue.is_inferred_def = True
                lvalue.kind = kind
                lvalue.node = var
                if kind == GDEF:
                    lvalue.fullname = var._fullname
                else:
                    lvalue.fullname = lvalue.name
                if self.is_func_scope():
                    if unmangle(name) == '_':
                        # Special case for assignment to local named '_': always infer 'Any'.
                        typ = AnyType(TypeOfAny.special_form)
                        self.store_declared_types(lvalue, typ)
            if is_final and self.is_final_redefinition(kind, name):
                self.fail("Cannot redefine an existing name as final", lvalue)
        else:
            self.make_name_lvalue_point_to_existing_def(lvalue, explicit_type, is_final)

    def is_final_redefinition(self, kind: int, name: str) -> bool:
        if kind == GDEF:
            return self.is_mangled_global(name) and not self.is_initial_mangled_global(name)
        elif kind == MDEF and self.type:
            return unmangle(name) + "'" in self.type.names
        return False

    def is_alias_for_final_name(self, name: str) -> bool:
        if self.is_func_scope():
            if not name.endswith("'"):
                # Not a mangled name -- can't be an alias
                return False
            name = unmangle(name)
            assert self.locals[-1] is not None, "No locals at function scope"
            existing = self.locals[-1].get(name)
            return existing is not None and is_final_node(existing.node)
        elif self.type is not None:
            orig_name = unmangle(name) + "'"
            if name == orig_name:
                return False
            existing = self.type.names.get(orig_name)
            return existing is not None and is_final_node(existing.node)
        else:
            orig_name = unmangle(name) + "'"
            if name == orig_name:
                return False
            existing = self.globals.get(orig_name)
            return existing is not None and is_final_node(existing.node)

    def make_name_lvalue_var(self, lvalue: NameExpr, kind: int, inferred: bool) -> Var:
        """Return a Var node for an lvalue that is a name expression."""
        v = Var(lvalue.name)
        v.set_line(lvalue)
        v.is_inferred = inferred
        if kind == MDEF:
            assert self.type is not None
            v.info = self.type
            v.is_initialized_in_class = True
        if kind != LDEF:
            v._fullname = self.qualified_name(lvalue.name)
        else:
            # fullanme should never stay None
            v._fullname = lvalue.name
        v.is_ready = False  # Type not inferred yet
        return v

    def make_name_lvalue_point_to_existing_def(
            self,
            lval: NameExpr,
            explicit_type: bool,
            is_final: bool) -> None:
        """Update an lvalue to point to existing definition in the same scope.

        Arguments are similar to "analyze_lvalue".

        Assume that an existing name exists.
        """
        if is_final:
            # Redefining an existing name with final is always an error.
            self.fail("Cannot redefine an existing name as final", lval)
        original_def = self.lookup(lval.name, lval, suppress_errors=True)
        if original_def is None and self.type and not self.is_func_scope():
            # Workaround to allow "x, x = ..." in class body.
            original_def = self.type.get(lval.name)
        if explicit_type:
            # Don't re-bind if there is a type annotation.
            self.name_already_defined(lval.name, lval, original_def)
        else:
            # Bind to an existing name.
            if original_def:
                self.bind_name_expr(lval, original_def)
            else:
                self.name_not_defined(lval.name, lval)
            self.check_lvalue_validity(lval.node, lval)

    def analyze_tuple_or_list_lvalue(self, lval: TupleExpr,
                                     explicit_type: bool = False) -> None:
        """Analyze an lvalue or assignment target that is a list or tuple."""
        items = lval.items
        star_exprs = [item for item in items if isinstance(item, StarExpr)]

        if len(star_exprs) > 1:
            self.fail('Two starred expressions in assignment', lval)
        else:
            if len(star_exprs) == 1:
                star_exprs[0].valid = True
            for i in items:
                self.analyze_lvalue(i, nested=True, explicit_type=explicit_type)

    def analyze_member_lvalue(self, lval: MemberExpr, explicit_type: bool, is_final: bool) -> None:
        """Analyze lvalue that is a member expression.

        Arguments:
            lval: The target lvalue
            explicit_type: Assignment has type annotation
            is_final: Is the target final
        """
        if lval.node:
            # This has been bound already in a previous iteration.
            return
        lval.accept(self)
        if self.is_self_member_ref(lval):
            assert self.type, "Self member outside a class"
            cur_node = self.type.names.get(lval.name)
            node = self.type.get(lval.name)
            if cur_node and is_final:
                # Overrides will be checked in type checker.
                self.fail("Cannot redefine an existing name as final", lval)
            # On first encounter with this definition, if this attribute was defined before
            # with an inferred type and it's marked with an explicit type now, give an error.
            if (not lval.node and cur_node and isinstance(cur_node.node, Var) and
                    cur_node.node.is_inferred and explicit_type):
                self.attribute_already_defined(lval.name, lval, cur_node)
            # If the attribute of self is not defined in superclasses, create a new Var, ...
            if (node is None
                    or (isinstance(node.node, Var) and node.node.is_abstract_var)
                    # ... also an explicit declaration on self also creates a new Var.
                    # Note that `explicit_type` might has been erased for bare `Final`,
                    # so we also check if `is_final` is passed.
                    or (cur_node is None and (explicit_type or is_final))):
                if self.type.is_protocol and node is None:
                    self.fail("Protocol members cannot be defined via assignment to self", lval)
                else:
                    # Implicit attribute definition in __init__.
                    lval.is_new_def = True
                    lval.is_inferred_def = True
                    v = Var(lval.name)
                    v.set_line(lval)
                    v._fullname = self.qualified_name(lval.name)
                    v.info = self.type
                    v.is_ready = False
                    v.explicit_self_type = explicit_type or is_final
                    lval.def_var = v
                    lval.node = v
                    # TODO: should we also set lval.kind = MDEF?
                    self.type.names[lval.name] = SymbolTableNode(MDEF, v, implicit=True)
        self.check_lvalue_validity(lval.node, lval)

    def is_self_member_ref(self, memberexpr: MemberExpr) -> bool:
        """Does memberexpr to refer to an attribute of self?"""
        if not isinstance(memberexpr.expr, NameExpr):
            return False
        node = memberexpr.expr.node
        return isinstance(node, Var) and node.is_self

    def check_lvalue_validity(self, node: Union[Expression, SymbolNode, None],
                              ctx: Context) -> None:
        if isinstance(node, TypeVarExpr):
            self.fail('Invalid assignment target', ctx)
        elif isinstance(node, TypeInfo):
            self.fail(message_registry.CANNOT_ASSIGN_TO_TYPE, ctx)

    def store_declared_types(self, lvalue: Lvalue, typ: Type) -> None:
        if isinstance(typ, StarType) and not isinstance(lvalue, StarExpr):
            self.fail('Star type only allowed for starred expressions', lvalue)
        if isinstance(lvalue, RefExpr):
            lvalue.is_inferred_def = False
            if isinstance(lvalue.node, Var):
                var = lvalue.node
                var.type = typ
                var.is_ready = True
            # If node is not a variable, we'll catch it elsewhere.
        elif isinstance(lvalue, TupleExpr):
            typ = get_proper_type(typ)
            if isinstance(typ, TupleType):
                if len(lvalue.items) != len(typ.items):
                    self.fail('Incompatible number of tuple items', lvalue)
                    return
                for item, itemtype in zip(lvalue.items, typ.items):
                    self.store_declared_types(item, itemtype)
            else:
                self.fail('Tuple type expected for multiple variables',
                          lvalue)
        elif isinstance(lvalue, StarExpr):
            # Historical behavior for the old parser
            if isinstance(typ, StarType):
                self.store_declared_types(lvalue.expr, typ.type)
            else:
                self.store_declared_types(lvalue.expr, typ)
        else:
            # This has been flagged elsewhere as an error, so just ignore here.
            pass

    def process_typevar_declaration(self, s: AssignmentStmt) -> bool:
        """Check if s declares a TypeVar; it yes, store it in symbol table.

        Return True if this looks like a type variable declaration (but maybe
        with errors), otherwise return False.
        """
        call = self.get_typevar_declaration(s)
        if not call:
            return False

        lvalue = s.lvalues[0]
        assert isinstance(lvalue, NameExpr)
        if s.type:
            self.fail("Cannot declare the type of a type variable", s)
            return False

        name = lvalue.name
        if not self.check_typevar_name(call, name, s):
            return False

        # Constraining types
        n_values = call.arg_kinds[1:].count(ARG_POS)
        values = self.analyze_value_types(call.args[1:1 + n_values])

        res = self.process_typevar_parameters(call.args[1 + n_values:],
                                              call.arg_names[1 + n_values:],
                                              call.arg_kinds[1 + n_values:],
                                              n_values,
                                              s)
        if res is None:
            return False
        variance, upper_bound = res

        existing = self.current_symbol_table().get(name)
        if existing and not (isinstance(existing.node, PlaceholderNode) or
                             # Also give error for another type variable with the same name.
                             (isinstance(existing.node, TypeVarExpr) and
                              existing.node is call.analyzed)):
            self.fail("Cannot redefine '%s' as a type variable" % name, s)
            return False

        if self.options.disallow_any_unimported:
            for idx, constraint in enumerate(values, start=1):
                if has_any_from_unimported_type(constraint):
                    prefix = "Constraint {}".format(idx)
                    self.msg.unimported_type_becomes_any(prefix, constraint, s)

            if has_any_from_unimported_type(upper_bound):
                prefix = "Upper bound of type variable"
                self.msg.unimported_type_becomes_any(prefix, upper_bound, s)

        for t in values + [upper_bound]:
            check_for_explicit_any(t, self.options, self.is_typeshed_stub_file, self.msg,
                                   context=s)

        # mypyc suppresses making copies of a function to check each
        # possible type, so set the upper bound to Any to prevent that
        # from causing errors.
        if values and self.options.mypyc:
            upper_bound = AnyType(TypeOfAny.implementation_artifact)

        # Yes, it's a valid type variable definition! Add it to the symbol table.
        if not call.analyzed:
            type_var = TypeVarExpr(name, self.qualified_name(name),
                                   values, upper_bound, variance)
            type_var.line = call.line
            call.analyzed = type_var
        else:
            assert isinstance(call.analyzed, TypeVarExpr)
            if call.analyzed.values != values or call.analyzed.upper_bound != upper_bound:
                self.progress = True
            call.analyzed.upper_bound = upper_bound
            call.analyzed.values = values

        self.add_symbol(name, call.analyzed, s)
        return True

    def check_typevar_name(self, call: CallExpr, name: str, context: Context) -> bool:
        name = unmangle(name)
        if len(call.args) < 1:
            self.fail("Too few arguments for TypeVar()", context)
            return False
        if (not isinstance(call.args[0], (StrExpr, BytesExpr, UnicodeExpr))
                or not call.arg_kinds[0] == ARG_POS):
            self.fail("TypeVar() expects a string literal as first argument", context)
            return False
        elif call.args[0].value != name:
            msg = "String argument 1 '{}' to TypeVar(...) does not match variable name '{}'"
            self.fail(msg.format(call.args[0].value, name), context)
            return False
        return True

    def get_typevar_declaration(self, s: AssignmentStmt) -> Optional[CallExpr]:
        """Returns the TypeVar() call expression if `s` is a type var declaration
        or None otherwise.
        """
        if len(s.lvalues) != 1 or not isinstance(s.lvalues[0], NameExpr):
            return None
        if not isinstance(s.rvalue, CallExpr):
            return None
        call = s.rvalue
        callee = call.callee
        if not isinstance(callee, RefExpr):
            return None
        if callee.fullname != 'typing.TypeVar':
            return None
        return call

    def process_typevar_parameters(self, args: List[Expression],
                                   names: List[Optional[str]],
                                   kinds: List[int],
                                   num_values: int,
                                   context: Context) -> Optional[Tuple[int, Type]]:
        has_values = (num_values > 0)
        covariant = False
        contravariant = False
        upper_bound = self.object_type()   # type: Type
        for param_value, param_name, param_kind in zip(args, names, kinds):
            if not param_kind == ARG_NAMED:
                self.fail("Unexpected argument to TypeVar()", context)
                return None
            if param_name == 'covariant':
                if isinstance(param_value, NameExpr):
                    if param_value.name == 'True':
                        covariant = True
                    else:
                        self.fail("TypeVar 'covariant' may only be 'True'", context)
                        return None
                else:
                    self.fail("TypeVar 'covariant' may only be 'True'", context)
                    return None
            elif param_name == 'contravariant':
                if isinstance(param_value, NameExpr):
                    if param_value.name == 'True':
                        contravariant = True
                    else:
                        self.fail("TypeVar 'contravariant' may only be 'True'", context)
                        return None
                else:
                    self.fail("TypeVar 'contravariant' may only be 'True'", context)
                    return None
            elif param_name == 'bound':
                if has_values:
                    self.fail("TypeVar cannot have both values and an upper bound", context)
                    return None
                try:
                    # We want to use our custom error message below, so we suppress
                    # the default error message for invalid types here.
                    analyzed = self.expr_to_analyzed_type(param_value,
                                                          allow_placeholder=True,
                                                          report_invalid_types=False)
                    if analyzed is None:
                        # Type variables are special: we need to place them in the symbol table
                        # soon, even if upper bound is not ready yet. Otherwise avoiding
                        # a "deadlock" in this common pattern would be tricky:
                        #     T = TypeVar('T', bound=Custom[Any])
                        #     class Custom(Generic[T]):
                        #         ...
                        analyzed = PlaceholderType(None, [], context.line)
                    upper_bound = get_proper_type(analyzed)
                    if isinstance(upper_bound, AnyType) and upper_bound.is_from_error:
                        self.fail("TypeVar 'bound' must be a type", param_value)
                        # Note: we do not return 'None' here -- we want to continue
                        # using the AnyType as the upper bound.
                except TypeTranslationError:
                    self.fail("TypeVar 'bound' must be a type", param_value)
                    return None
            elif param_name == 'values':
                # Probably using obsolete syntax with values=(...). Explain the current syntax.
                self.fail("TypeVar 'values' argument not supported", context)
                self.fail("Use TypeVar('T', t, ...) instead of TypeVar('T', values=(t, ...))",
                          context)
                return None
            else:
                self.fail("Unexpected argument to TypeVar(): {}".format(param_name), context)
                return None

        if covariant and contravariant:
            self.fail("TypeVar cannot be both covariant and contravariant", context)
            return None
        elif num_values == 1:
            self.fail("TypeVar cannot have only a single constraint", context)
            return None
        elif covariant:
            variance = COVARIANT
        elif contravariant:
            variance = CONTRAVARIANT
        else:
            variance = INVARIANT
        return variance, upper_bound

    def basic_new_typeinfo(self, name: str, basetype_or_fallback: Instance) -> TypeInfo:
        class_def = ClassDef(name, Block([]))
        if self.is_func_scope() and not self.type:
            # Full names of generated classes should always be prefixed with the module names
            # even if they are nested in a function, since these classes will be (de-)serialized.
            # (Note that the caller should append @line to the name to avoid collisions.)
            # TODO: clean this up, see #6422.
            class_def.fullname = self.cur_mod_id + '.' + self.qualified_name(name)
        else:
            class_def.fullname = self.qualified_name(name)

        info = TypeInfo(SymbolTable(), class_def, self.cur_mod_id)
        class_def.info = info
        mro = basetype_or_fallback.type.mro
        if not mro:
            # Forward reference, MRO should be recalculated in third pass.
            mro = [basetype_or_fallback.type, self.object_type().type]
        info.mro = [info] + mro
        info.bases = [basetype_or_fallback]
        return info

    def analyze_value_types(self, items: List[Expression]) -> List[Type]:
        """Analyze types from values expressions in type variable definition."""
        result = []  # type: List[Type]
        for node in items:
            try:
                analyzed = self.anal_type(expr_to_unanalyzed_type(node),
                                          allow_placeholder=True)
                if analyzed is None:
                    # Type variables are special: we need to place them in the symbol table
                    # soon, even if some value is not ready yet, see process_typevar_parameters()
                    # for an example.
                    analyzed = PlaceholderType(None, [], node.line)
                result.append(analyzed)
            except TypeTranslationError:
                self.fail('Type expected', node)
                result.append(AnyType(TypeOfAny.from_error))
        return result

    def check_classvar(self, s: AssignmentStmt) -> None:
        """Check if assignment defines a class variable."""
        lvalue = s.lvalues[0]
        if len(s.lvalues) != 1 or not isinstance(lvalue, RefExpr):
            return
        if not s.type or not self.is_classvar(s.type):
            return
        if self.is_class_scope() and isinstance(lvalue, NameExpr):
            node = lvalue.node
            if isinstance(node, Var):
                node.is_classvar = True
        elif not isinstance(lvalue, MemberExpr) or self.is_self_member_ref(lvalue):
            # In case of member access, report error only when assigning to self
            # Other kinds of member assignments should be already reported
            self.fail_invalid_classvar(lvalue)

    def is_classvar(self, typ: Type) -> bool:
        if not isinstance(typ, UnboundType):
            return False
        sym = self.lookup_qualified(typ.name, typ)
        if not sym or not sym.node:
            return False
        return sym.node.fullname == 'typing.ClassVar'

    def is_final_type(self, typ: Optional[Type]) -> bool:
        if not isinstance(typ, UnboundType):
            return False
        sym = self.lookup_qualified(typ.name, typ)
        if not sym or not sym.node:
            return False
        return sym.node.fullname in ('typing.Final', 'typing_extensions.Final')

    def fail_invalid_classvar(self, context: Context) -> None:
        self.fail('ClassVar can only be used for assignments in class body', context)

    def process_module_assignment(self, lvals: List[Lvalue], rval: Expression,
                                  ctx: AssignmentStmt) -> None:
        """Propagate module references across assignments.

        Recursively handles the simple form of iterable unpacking; doesn't
        handle advanced unpacking with *rest, dictionary unpacking, etc.

        In an expression like x = y = z, z is the rval and lvals will be [x,
        y].

        """
        if (isinstance(rval, (TupleExpr, ListExpr))
                and all(isinstance(v, TupleExpr) for v in lvals)):
            # rval and all lvals are either list or tuple, so we are dealing
            # with unpacking assignment like `x, y = a, b`. Mypy didn't
            # understand our all(isinstance(...)), so cast them as TupleExpr
            # so mypy knows it is safe to access their .items attribute.
            seq_lvals = cast(List[TupleExpr], lvals)
            # given an assignment like:
            #     (x, y) = (m, n) = (a, b)
            # we now have:
            #     seq_lvals = [(x, y), (m, n)]
            #     seq_rval = (a, b)
            # We now zip this into:
            #     elementwise_assignments = [(a, x, m), (b, y, n)]
            # where each elementwise assignment includes one element of rval and the
            # corresponding element of each lval. Basically we unpack
            #     (x, y) = (m, n) = (a, b)
            # into elementwise assignments
            #     x = m = a
            #     y = n = b
            # and then we recursively call this method for each of those assignments.
            # If the rval and all lvals are not all of the same length, zip will just ignore
            # extra elements, so no error will be raised here; mypy will later complain
            # about the length mismatch in type-checking.
            elementwise_assignments = zip(rval.items, *[v.items for v in seq_lvals])
            for rv, *lvs in elementwise_assignments:
                self.process_module_assignment(lvs, rv, ctx)
        elif isinstance(rval, RefExpr):
            rnode = self.lookup_type_node(rval)
            if rnode and isinstance(rnode.node, MypyFile):
                for lval in lvals:
                    if not isinstance(lval, NameExpr):
                        continue
                    # respect explicitly annotated type
                    if (isinstance(lval.node, Var) and lval.node.type is not None):
                        continue
                    lnode = self.current_symbol_table().get(lval.name)
                    if lnode:
                        if isinstance(lnode.node, MypyFile) and lnode.node is not rnode.node:
                            self.fail(
                                "Cannot assign multiple modules to name '{}' "
                                "without explicit 'types.ModuleType' annotation".format(lval.name),
                                ctx)
                        # never create module alias except on initial var definition
                        elif lval.is_inferred_def:
                            lnode.kind = self.current_symbol_kind()
                            assert rnode.node is not None
                            lnode.node = rnode.node

    def process__all__(self, s: AssignmentStmt) -> None:
        """Export names if argument is a __all__ assignment."""
        if (len(s.lvalues) == 1 and isinstance(s.lvalues[0], NameExpr) and
                s.lvalues[0].name == '__all__' and s.lvalues[0].kind == GDEF and
                isinstance(s.rvalue, (ListExpr, TupleExpr))):
            self.add_exports(s.rvalue.items)

    #
    # Misc statements
    #

    def visit_block(self, b: Block) -> None:
        if b.is_unreachable:
            return
        self.block_depth[-1] += 1
        for s in b.body:
            self.accept(s)
        self.block_depth[-1] -= 1

    def visit_block_maybe(self, b: Optional[Block]) -> None:
        if b:
            self.visit_block(b)

    def visit_expression_stmt(self, s: ExpressionStmt) -> None:
        self.statement = s
        s.expr.accept(self)

    def visit_return_stmt(self, s: ReturnStmt) -> None:
        self.statement = s
        if not self.is_func_scope():
            self.fail("'return' outside function", s)
        if s.expr:
            s.expr.accept(self)

    def visit_raise_stmt(self, s: RaiseStmt) -> None:
        self.statement = s
        if s.expr:
            s.expr.accept(self)
        if s.from_expr:
            s.from_expr.accept(self)

    def visit_assert_stmt(self, s: AssertStmt) -> None:
        self.statement = s
        if s.expr:
            s.expr.accept(self)
        if s.msg:
            s.msg.accept(self)

    def visit_operator_assignment_stmt(self,
                                       s: OperatorAssignmentStmt) -> None:
        self.statement = s
        s.lvalue.accept(self)
        s.rvalue.accept(self)
        if (isinstance(s.lvalue, NameExpr) and s.lvalue.name == '__all__' and
                s.lvalue.kind == GDEF and isinstance(s.rvalue, (ListExpr, TupleExpr))):
            self.add_exports(s.rvalue.items)

    def visit_while_stmt(self, s: WhileStmt) -> None:
        self.statement = s
        s.expr.accept(self)
        self.loop_depth += 1
        s.body.accept(self)
        self.loop_depth -= 1
        self.visit_block_maybe(s.else_body)

    def visit_for_stmt(self, s: ForStmt) -> None:
        self.statement = s
        s.expr.accept(self)

        # Bind index variables and check if they define new names.
        self.analyze_lvalue(s.index, explicit_type=s.index_type is not None)
        if s.index_type:
            if self.is_classvar(s.index_type):
                self.fail_invalid_classvar(s.index)
            allow_tuple_literal = isinstance(s.index, TupleExpr)
            analyzed = self.anal_type(s.index_type, allow_tuple_literal=allow_tuple_literal)
            if analyzed is not None:
                self.store_declared_types(s.index, analyzed)
                s.index_type = analyzed

        self.loop_depth += 1
        self.visit_block(s.body)
        self.loop_depth -= 1

        self.visit_block_maybe(s.else_body)

    def visit_break_stmt(self, s: BreakStmt) -> None:
        self.statement = s
        if self.loop_depth == 0:
            self.fail("'break' outside loop", s, serious=True, blocker=True)

    def visit_continue_stmt(self, s: ContinueStmt) -> None:
        self.statement = s
        if self.loop_depth == 0:
            self.fail("'continue' outside loop", s, serious=True, blocker=True)

    def visit_if_stmt(self, s: IfStmt) -> None:
        self.statement = s
        infer_reachability_of_if_statement(s, self.options)
        for i in range(len(s.expr)):
            s.expr[i].accept(self)
            self.visit_block(s.body[i])
        self.visit_block_maybe(s.else_body)

    def visit_try_stmt(self, s: TryStmt) -> None:
        self.statement = s
        self.analyze_try_stmt(s, self)

    def analyze_try_stmt(self, s: TryStmt, visitor: NodeVisitor[None]) -> None:
        s.body.accept(visitor)
        for type, var, handler in zip(s.types, s.vars, s.handlers):
            if type:
                type.accept(visitor)
            if var:
                self.analyze_lvalue(var)
            handler.accept(visitor)
        if s.else_body:
            s.else_body.accept(visitor)
        if s.finally_body:
            s.finally_body.accept(visitor)

    def visit_with_stmt(self, s: WithStmt) -> None:
        self.statement = s
        types = []  # type: List[Type]

        if s.unanalyzed_type:
            assert isinstance(s.unanalyzed_type, ProperType)
            actual_targets = [t for t in s.target if t is not None]
            if len(actual_targets) == 0:
                # We have a type for no targets
                self.fail('Invalid type comment: "with" statement has no targets', s)
            elif len(actual_targets) == 1:
                # We have one target and one type
                types = [s.unanalyzed_type]
            elif isinstance(s.unanalyzed_type, TupleType):
                # We have multiple targets and multiple types
                if len(actual_targets) == len(s.unanalyzed_type.items):
                    types = s.unanalyzed_type.items.copy()
                else:
                    # But it's the wrong number of items
                    self.fail('Incompatible number of types for "with" targets', s)
            else:
                # We have multiple targets and one type
                self.fail('Multiple types expected for multiple "with" targets', s)

        new_types = []  # type: List[Type]
        for e, n in zip(s.expr, s.target):
            e.accept(self)
            if n:
                self.analyze_lvalue(n, explicit_type=s.unanalyzed_type is not None)

                # Since we have a target, pop the next type from types
                if types:
                    t = types.pop(0)
                    if self.is_classvar(t):
                        self.fail_invalid_classvar(n)
                    allow_tuple_literal = isinstance(n, TupleExpr)
                    analyzed = self.anal_type(t, allow_tuple_literal=allow_tuple_literal)
                    if analyzed is not None:
                        # TODO: Deal with this better
                        new_types.append(analyzed)
                        self.store_declared_types(n, analyzed)

        s.analyzed_types = new_types

        self.visit_block(s.body)

    def visit_del_stmt(self, s: DelStmt) -> None:
        self.statement = s
        s.expr.accept(self)
        if not self.is_valid_del_target(s.expr):
            self.fail('Invalid delete target', s)

    def is_valid_del_target(self, s: Expression) -> bool:
        if isinstance(s, (IndexExpr, NameExpr, MemberExpr)):
            return True
        elif isinstance(s, (TupleExpr, ListExpr)):
            return all(self.is_valid_del_target(item) for item in s.items)
        else:
            return False

    def visit_global_decl(self, g: GlobalDecl) -> None:
        self.statement = g
        for name in g.names:
            if name in self.nonlocal_decls[-1]:
                self.fail("Name '{}' is nonlocal and global".format(name), g)
            self.global_decls[-1].add(name)

    def visit_nonlocal_decl(self, d: NonlocalDecl) -> None:
        self.statement = d
        if not self.is_func_scope():
            self.fail("nonlocal declaration not allowed at module level", d)
        else:
            for name in d.names:
                for table in reversed(self.locals[:-1]):
                    if table is not None and name in table:
                        break
                else:
                    self.fail("No binding for nonlocal '{}' found".format(name), d)

                if self.locals[-1] is not None and name in self.locals[-1]:
                    self.fail("Name '{}' is already defined in local "
                              "scope before nonlocal declaration".format(name), d)

                if name in self.global_decls[-1]:
                    self.fail("Name '{}' is nonlocal and global".format(name), d)
                self.nonlocal_decls[-1].add(name)

    def visit_print_stmt(self, s: PrintStmt) -> None:
        self.statement = s
        for arg in s.args:
            arg.accept(self)
        if s.target:
            s.target.accept(self)

    def visit_exec_stmt(self, s: ExecStmt) -> None:
        self.statement = s
        s.expr.accept(self)
        if s.globals:
            s.globals.accept(self)
        if s.locals:
            s.locals.accept(self)

    #
    # Expressions
    #

    def visit_name_expr(self, expr: NameExpr) -> None:
        n = self.lookup(expr.name, expr)
        if n:
            self.bind_name_expr(expr, n)

    def bind_name_expr(self, expr: NameExpr, sym: SymbolTableNode) -> None:
        """Bind name expression to a symbol table node."""
        if isinstance(sym.node, TypeVarExpr) and self.tvar_scope.get_binding(sym):
            self.fail("'{}' is a type variable and only valid in type "
                      "context".format(expr.name), expr)
        elif isinstance(sym.node, PlaceholderNode):
            self.process_placeholder(expr.name, 'name', expr)
        else:
            expr.kind = sym.kind
            expr.node = sym.node
            expr.fullname = sym.fullname

    def visit_super_expr(self, expr: SuperExpr) -> None:
        if not self.type and not expr.call.args:
            self.fail('"super" used outside class', expr)
            return
        expr.info = self.type
        for arg in expr.call.args:
            arg.accept(self)

    def visit_tuple_expr(self, expr: TupleExpr) -> None:
        for item in expr.items:
            if isinstance(item, StarExpr):
                item.valid = True
            item.accept(self)

    def visit_list_expr(self, expr: ListExpr) -> None:
        for item in expr.items:
            if isinstance(item, StarExpr):
                item.valid = True
            item.accept(self)

    def visit_set_expr(self, expr: SetExpr) -> None:
        for item in expr.items:
            if isinstance(item, StarExpr):
                item.valid = True
            item.accept(self)

    def visit_dict_expr(self, expr: DictExpr) -> None:
        for key, value in expr.items:
            if key is not None:
                key.accept(self)
            value.accept(self)

    def visit_star_expr(self, expr: StarExpr) -> None:
        if not expr.valid:
            # XXX TODO Change this error message
            self.fail('Can use starred expression only as assignment target', expr)
        else:
            expr.expr.accept(self)

    def visit_yield_from_expr(self, e: YieldFromExpr) -> None:
        if not self.is_func_scope():  # not sure
            self.fail("'yield from' outside function", e, serious=True, blocker=True)
        else:
            if self.function_stack[-1].is_coroutine:
                self.fail("'yield from' in async function", e, serious=True, blocker=True)
            else:
                self.function_stack[-1].is_generator = True
        if e.expr:
            e.expr.accept(self)

    def visit_call_expr(self, expr: CallExpr) -> None:
        """Analyze a call expression.

        Some call expressions are recognized as special forms, including
        cast(...).
        """
        expr.callee.accept(self)
        if refers_to_fullname(expr.callee, 'typing.cast'):
            # Special form cast(...).
            if not self.check_fixed_args(expr, 2, 'cast'):
                return
            # Translate first argument to an unanalyzed type.
            try:
                target = expr_to_unanalyzed_type(expr.args[0])
            except TypeTranslationError:
                self.fail('Cast target is not a type', expr)
                return
            # Piggyback CastExpr object to the CallExpr object; it takes
            # precedence over the CallExpr semantics.
            expr.analyzed = CastExpr(expr.args[1], target)
            expr.analyzed.line = expr.line
            expr.analyzed.column = expr.column
            expr.analyzed.accept(self)
        elif refers_to_fullname(expr.callee, 'builtins.reveal_type'):
            if not self.check_fixed_args(expr, 1, 'reveal_type'):
                return
            expr.analyzed = RevealExpr(kind=REVEAL_TYPE, expr=expr.args[0])
            expr.analyzed.line = expr.line
            expr.analyzed.column = expr.column
            expr.analyzed.accept(self)
        elif refers_to_fullname(expr.callee, 'builtins.reveal_locals'):
            # Store the local variable names into the RevealExpr for use in the
            # type checking pass
            local_nodes = []  # type: List[Var]
            if self.is_module_scope():
                # try to determine just the variable declarations in module scope
                # self.globals.values() contains SymbolTableNode's
                # Each SymbolTableNode has an attribute node that is nodes.Var
                # look for variable nodes that marked as is_inferred
                # Each symboltable node has a Var node as .node
                local_nodes = [n.node
                               for name, n in self.globals.items()
                               if getattr(n.node, 'is_inferred', False)
                               and isinstance(n.node, Var)]
            elif self.is_class_scope():
                # type = None  # type: Optional[TypeInfo]
                if self.type is not None:
                    local_nodes = [st.node
                                   for st in self.type.names.values()
                                   if isinstance(st.node, Var)]
            elif self.is_func_scope():
                # locals = None  # type: List[Optional[SymbolTable]]
                if self.locals is not None:
                    symbol_table = self.locals[-1]
                    if symbol_table is not None:
                        local_nodes = [st.node
                                       for st in symbol_table.values()
                                       if isinstance(st.node, Var)]
            expr.analyzed = RevealExpr(kind=REVEAL_LOCALS, local_nodes=local_nodes)
            expr.analyzed.line = expr.line
            expr.analyzed.column = expr.column
            expr.analyzed.accept(self)
        elif refers_to_fullname(expr.callee, 'typing.Any'):
            # Special form Any(...) no longer supported.
            self.fail('Any(...) is no longer supported. Use cast(Any, ...) instead', expr)
        elif refers_to_fullname(expr.callee, 'typing._promote'):
            # Special form _promote(...).
            if not self.check_fixed_args(expr, 1, '_promote'):
                return
            # Translate first argument to an unanalyzed type.
            try:
                target = expr_to_unanalyzed_type(expr.args[0])
            except TypeTranslationError:
                self.fail('Argument 1 to _promote is not a type', expr)
                return
            expr.analyzed = PromoteExpr(target)
            expr.analyzed.line = expr.line
            expr.analyzed.accept(self)
        elif refers_to_fullname(expr.callee, 'builtins.dict'):
            expr.analyzed = self.translate_dict_call(expr)
        elif refers_to_fullname(expr.callee, 'builtins.divmod'):
            if not self.check_fixed_args(expr, 2, 'divmod'):
                return
            expr.analyzed = OpExpr('divmod', expr.args[0], expr.args[1])
            expr.analyzed.line = expr.line
            expr.analyzed.accept(self)
        else:
            # Normal call expression.
            for a in expr.args:
                a.accept(self)

            if (isinstance(expr.callee, MemberExpr) and
                    isinstance(expr.callee.expr, NameExpr) and
                    expr.callee.expr.name == '__all__' and
                    expr.callee.expr.kind == GDEF and
                    expr.callee.name in ('append', 'extend')):
                if expr.callee.name == 'append' and expr.args:
                    self.add_exports(expr.args[0])
                elif (expr.callee.name == 'extend' and expr.args and
                        isinstance(expr.args[0], (ListExpr, TupleExpr))):
                    self.add_exports(expr.args[0].items)

    def translate_dict_call(self, call: CallExpr) -> Optional[DictExpr]:
        """Translate 'dict(x=y, ...)' to {'x': y, ...}.

        For other variants of dict(...), return None.
        """
        if not call.args:
            return None
        if not all(kind == ARG_NAMED for kind in call.arg_kinds):
            # Must still accept those args.
            for a in call.args:
                a.accept(self)
            return None
        expr = DictExpr([(StrExpr(cast(str, key)), value)  # since they are all ARG_NAMED
                         for key, value in zip(call.arg_names, call.args)])
        expr.set_line(call)
        expr.accept(self)
        return expr

    def check_fixed_args(self, expr: CallExpr, numargs: int,
                         name: str) -> bool:
        """Verify that expr has specified number of positional args.

        Return True if the arguments are valid.
        """
        s = 's'
        if numargs == 1:
            s = ''
        if len(expr.args) != numargs:
            self.fail("'%s' expects %d argument%s" % (name, numargs, s),
                      expr)
            return False
        if expr.arg_kinds != [ARG_POS] * numargs:
            self.fail("'%s' must be called with %s positional argument%s" %
                      (name, numargs, s), expr)
            return False
        return True

    def visit_member_expr(self, expr: MemberExpr) -> None:
        base = expr.expr
        base.accept(self)
        if isinstance(base, RefExpr) and isinstance(base.node, MypyFile):
            # Handle module attribute.
            sym = self.get_module_symbol(base.node, expr.name)
            if sym:
                if isinstance(sym.node, PlaceholderNode):
                    self.process_placeholder(expr.name, 'attribute', expr)
                    return
                expr.kind = sym.kind
                expr.fullname = sym.fullname
                expr.node = sym.node
        elif isinstance(base, RefExpr):
            # This branch handles the case C.bar (or cls.bar or self.bar inside
            # a classmethod/method), where C is a class and bar is a type
            # definition or a module resulting from `import bar` (or a module
            # assignment) inside class C. We look up bar in the class' TypeInfo
            # namespace.  This is done only when bar is a module or a type;
            # other things (e.g. methods) are handled by other code in
            # checkmember.
            type_info = None
            if isinstance(base.node, TypeInfo):
                # C.bar where C is a class
                type_info = base.node
            elif isinstance(base.node, Var) and self.type and self.function_stack:
                # check for self.bar or cls.bar in method/classmethod
                func_def = self.function_stack[-1]
                if not func_def.is_static and isinstance(func_def.type, CallableType):
                    formal_arg = func_def.type.argument_by_name(base.node.name)
                    if formal_arg and formal_arg.pos == 0:
                        type_info = self.type
            elif isinstance(base.node, TypeAlias) and base.node.no_args:
                assert isinstance(base.node.target, ProperType)
                # TODO: support chained aliases.
                if isinstance(base.node.target, Instance):
                    type_info = base.node.target.type

            if type_info:
                n = type_info.names.get(expr.name)
                if n is not None and isinstance(n.node, (MypyFile, TypeInfo, TypeAlias)):
                    if not n:
                        return
                    expr.kind = n.kind
                    expr.fullname = n.fullname
                    expr.node = n.node

    def visit_op_expr(self, expr: OpExpr) -> None:
        expr.left.accept(self)

        if expr.op in ('and', 'or'):
            inferred = infer_condition_value(expr.left, self.options)
            if ((inferred in (ALWAYS_FALSE, MYPY_FALSE) and expr.op == 'and') or
                    (inferred in (ALWAYS_TRUE, MYPY_TRUE) and expr.op == 'or')):
                expr.right_unreachable = True
                return
            elif ((inferred in (ALWAYS_TRUE, MYPY_TRUE) and expr.op == 'and') or
                    (inferred in (ALWAYS_FALSE, MYPY_FALSE) and expr.op == 'or')):
                expr.right_always = True

        expr.right.accept(self)

    def visit_comparison_expr(self, expr: ComparisonExpr) -> None:
        for operand in expr.operands:
            operand.accept(self)

    def visit_unary_expr(self, expr: UnaryExpr) -> None:
        expr.expr.accept(self)

    def visit_index_expr(self, expr: IndexExpr) -> None:
        base = expr.base
        base.accept(self)
        if (isinstance(base, RefExpr)
                and isinstance(base.node, TypeInfo)
                and not base.node.is_generic()):
            expr.index.accept(self)
        elif ((isinstance(base, RefExpr) and isinstance(base.node, TypeAlias))
              or refers_to_class_or_function(base)):
            # We need to do full processing on every iteration, since some type
            # arguments may contain placeholder types.
            self.analyze_type_application(expr)
        else:
            expr.index.accept(self)

    def analyze_type_application(self, expr: IndexExpr) -> None:
        """Analyze special form -- type application (either direct or via type aliasing)."""
        types = self.analyze_type_application_args(expr)
        if types is None:
            return
        base = expr.base
        expr.analyzed = TypeApplication(base, types)
        expr.analyzed.line = expr.line
        expr.analyzed.column = expr.column
        # Types list, dict, set are not subscriptable, prohibit this if
        # subscripted either via type alias...
        if isinstance(base, RefExpr) and isinstance(base.node, TypeAlias):
            alias = base.node
            target = get_proper_type(alias.target)
            if isinstance(target, Instance):
                name = target.type.fullname
                if (alias.no_args and  # this avoids bogus errors for already reported aliases
                        name in nongen_builtins and not alias.normalized):
                    self.fail(no_subscript_builtin_alias(name, propose_alt=False), expr)
        # ...or directly.
        else:
            n = self.lookup_type_node(base)
            if n and n.fullname in nongen_builtins:
                self.fail(no_subscript_builtin_alias(n.fullname, propose_alt=False), expr)

    def analyze_type_application_args(self, expr: IndexExpr) -> Optional[List[Type]]:
        """Analyze type arguments (index) in a type application.

        Return None if anything was incomplete.
        """
        index = expr.index
        tag = self.track_incomplete_refs()
        self.analyze_type_expr(index)
        if self.found_incomplete_ref(tag):
            return None
        types = []  # type: List[Type]
        if isinstance(index, TupleExpr):
            items = index.items
        else:
            items = [index]
        for item in items:
            try:
                typearg = expr_to_unanalyzed_type(item)
            except TypeTranslationError:
                self.fail('Type expected within [...]', expr)
                return None
            # We always allow unbound type variables in IndexExpr, since we
            # may be analysing a type alias definition rvalue. The error will be
            # reported elsewhere if it is not the case.
            analyzed = self.anal_type(typearg, allow_unbound_tvars=True,
                                      allow_placeholder=True)
            if analyzed is None:
                return None
            types.append(analyzed)
        return types

    def visit_slice_expr(self, expr: SliceExpr) -> None:
        if expr.begin_index:
            expr.begin_index.accept(self)
        if expr.end_index:
            expr.end_index.accept(self)
        if expr.stride:
            expr.stride.accept(self)

    def visit_cast_expr(self, expr: CastExpr) -> None:
        expr.expr.accept(self)
        analyzed = self.anal_type(expr.type)
        if analyzed is not None:
            expr.type = analyzed

    def visit_reveal_expr(self, expr: RevealExpr) -> None:
        if expr.kind == REVEAL_TYPE:
            if expr.expr is not None:
                expr.expr.accept(self)
        else:
            # Reveal locals doesn't have an inner expression, there's no
            # need to traverse inside it
            pass

    def visit_type_application(self, expr: TypeApplication) -> None:
        expr.expr.accept(self)
        for i in range(len(expr.types)):
            analyzed = self.anal_type(expr.types[i])
            if analyzed is not None:
                expr.types[i] = analyzed

    def visit_list_comprehension(self, expr: ListComprehension) -> None:
        expr.generator.accept(self)

    def visit_set_comprehension(self, expr: SetComprehension) -> None:
        expr.generator.accept(self)

    def visit_dictionary_comprehension(self, expr: DictionaryComprehension) -> None:
        self.enter(expr)
        self.analyze_comp_for(expr)
        expr.key.accept(self)
        expr.value.accept(self)
        self.leave()
        self.analyze_comp_for_2(expr)

    def visit_generator_expr(self, expr: GeneratorExpr) -> None:
        self.enter(expr)
        self.analyze_comp_for(expr)
        expr.left_expr.accept(self)
        self.leave()
        self.analyze_comp_for_2(expr)

    def analyze_comp_for(self, expr: Union[GeneratorExpr,
                                           DictionaryComprehension]) -> None:
        """Analyses the 'comp_for' part of comprehensions (part 1).

        That is the part after 'for' in (x for x in l if p). This analyzes
        variables and conditions which are analyzed in a local scope.
        """
        for i, (index, sequence, conditions) in enumerate(zip(expr.indices,
                                                              expr.sequences,
                                                              expr.condlists)):
            if i > 0:
                sequence.accept(self)
            # Bind index variables.
            self.analyze_lvalue(index)
            for cond in conditions:
                cond.accept(self)

    def analyze_comp_for_2(self, expr: Union[GeneratorExpr,
                                             DictionaryComprehension]) -> None:
        """Analyses the 'comp_for' part of comprehensions (part 2).

        That is the part after 'for' in (x for x in l if p). This analyzes
        the 'l' part which is analyzed in the surrounding scope.
        """
        expr.sequences[0].accept(self)

    def visit_lambda_expr(self, expr: LambdaExpr) -> None:
        self.analyze_arg_initializers(expr)
        self.analyze_function_body(expr)

    def visit_conditional_expr(self, expr: ConditionalExpr) -> None:
        expr.if_expr.accept(self)
        expr.cond.accept(self)
        expr.else_expr.accept(self)

    def visit_backquote_expr(self, expr: BackquoteExpr) -> None:
        expr.expr.accept(self)

    def visit__promote_expr(self, expr: PromoteExpr) -> None:
        analyzed = self.anal_type(expr.type)
        if analyzed is not None:
            expr.type = analyzed

    def visit_yield_expr(self, expr: YieldExpr) -> None:
        if not self.is_func_scope():
            self.fail("'yield' outside function", expr, serious=True, blocker=True)
        else:
            if self.function_stack[-1].is_coroutine:
                if self.options.python_version < (3, 6):
                    self.fail("'yield' in async function", expr, serious=True, blocker=True)
                else:
                    self.function_stack[-1].is_generator = True
                    self.function_stack[-1].is_async_generator = True
            else:
                self.function_stack[-1].is_generator = True
        if expr.expr:
            expr.expr.accept(self)

    def visit_await_expr(self, expr: AwaitExpr) -> None:
        if not self.is_func_scope():
            self.fail("'await' outside function", expr)
        elif not self.function_stack[-1].is_coroutine:
            self.fail("'await' outside coroutine ('async def')", expr)
        expr.expr.accept(self)

    #
    # Lookup functions
    #

    def lookup(self, name: str, ctx: Context,
               suppress_errors: bool = False) -> Optional[SymbolTableNode]:
        """Look up an unqualified (no dots) name in all active namespaces.

        Note that the result may contain a PlaceholderNode. The caller may
        want to defer in that case.

        Generate an error if the name is not defined unless suppress_errors
        is true or the current namespace is incomplete. In the latter case
        defer.
        """
        implicit_name = False
        # 1a. Name declared using 'global x' takes precedence
        if name in self.global_decls[-1]:
            if name in self.globals:
                return self.globals[name]
            if not suppress_errors:
                self.name_not_defined(name, ctx)
            return None
        # 1b. Name declared using 'nonlocal x' takes precedence
        if name in self.nonlocal_decls[-1]:
            for table in reversed(self.locals[:-1]):
                if table is not None and name in table:
                    return table[name]
            else:
                if not suppress_errors:
                    self.name_not_defined(name, ctx)
                return None
        # 2. Class attributes (if within class definition)
        if self.type and not self.is_func_scope() and name in self.type.names:
            node = self.type.names[name]
            if not node.implicit:
                if self.is_active_symbol_in_class_body(node.node):
                    return node
            else:
                # Defined through self.x assignment
                implicit_name = True
                implicit_node = node
        # 3. Local (function) scopes
        for table in reversed(self.locals):
            if table is not None and name in table:
                return table[name]
        # 4. Current file global scope
        if name in self.globals:
            return self.globals[name]
        # 5. Builtins
        b = self.globals.get('__builtins__', None)
        if b:
            assert isinstance(b.node, MypyFile)
            table = b.node.names
            if name in table:
                if name[0] == "_" and name[1] != "_":
                    if not suppress_errors:
                        self.name_not_defined(name, ctx)
                    return None
                node = table[name]
                return node
        # Give up.
        if not implicit_name and not suppress_errors:
            self.name_not_defined(name, ctx)
        else:
            if implicit_name:
                return implicit_node
        return None

    def is_active_symbol_in_class_body(self, node: Optional[SymbolNode]) -> bool:
        """Can a symbol defined in class body accessed at current statement?

        Only allow access to class attributes textually after
        the definition, so that it's possible to fall back to the
        outer scope. Example:

            class X: ...

            class C:
                X = X  # Initializer refers to outer scope

        Nested classes are an exception, since we want to support
        arbitrary forward references in type annotations.
        """
        # TODO: Forward reference to name imported in class body is not
        #       caught.
        assert self.statement  # we are at class scope
        return (node is None
                or node.line < self.statement.line
                or not self.is_defined_in_current_module(node.fullname)
                or isinstance(node, TypeInfo)
                or (isinstance(node, PlaceholderNode) and node.becomes_typeinfo))

    def is_defined_in_current_module(self, fullname: Optional[str]) -> bool:
        if fullname is None:
            return False
        return module_prefix(self.modules, fullname) == self.cur_mod_id

    def lookup_qualified(self, name: str, ctx: Context,
                         suppress_errors: bool = False) -> Optional[SymbolTableNode]:
        """Lookup a qualified name in all activate namespaces.

        Note that the result may contain a PlaceholderNode. The caller may
        want to defer in that case.

        Generate an error if the name is not defined unless suppress_errors
        is true or the current namespace is incomplete. In the latter case
        defer.
        """
        if '.' not in name:
            # Simple case: look up a short name.
            return self.lookup(name, ctx, suppress_errors=suppress_errors)
        parts = name.split('.')
        namespace = self.cur_mod_id
        sym = self.lookup(parts[0], ctx, suppress_errors=suppress_errors)
        if sym:
            for i in range(1, len(parts)):
                node = sym.node
                part = parts[i]
                if isinstance(node, TypeInfo):
                    nextsym = node.get(part)
                elif isinstance(node, MypyFile):
                    nextsym = self.get_module_symbol(node, part)
                    namespace = node.fullname
                elif isinstance(node, PlaceholderNode):
                    return sym
                else:
                    if isinstance(node, Var):
                        typ = get_proper_type(node.type)
                        if isinstance(typ, AnyType):
                            # Allow access through Var with Any type without error.
                            return self.implicit_symbol(sym, name, parts[i:], typ)
                    # Lookup through invalid node, such as variable or function
                    nextsym = None
                if not nextsym or nextsym.module_hidden:
                    if not suppress_errors:
                        self.name_not_defined(name, ctx, namespace=namespace)
                    return None
                sym = nextsym
        return sym

    def lookup_type_node(self, expr: Expression) -> Optional[SymbolTableNode]:
        try:
            t = expr_to_unanalyzed_type(expr)
        except TypeTranslationError:
            return None
        if isinstance(t, UnboundType):
            n = self.lookup_qualified(t.name, expr, suppress_errors=True)
            return n
        return None

    def get_module_symbol(self, node: MypyFile, name: str) -> Optional[SymbolTableNode]:
        """Look up a symbol from a module.

        Return None if no matching symbol could be bound.
        """
        module = node.fullname
        names = node.names
        sym = names.get(name)
        if not sym:
            fullname = module + '.' + name
            if fullname in self.modules:
                sym = SymbolTableNode(GDEF, self.modules[fullname])
            elif self.is_incomplete_namespace(module):
                self.record_incomplete_ref()
            elif ('__getattr__' in names
                    and (node.is_stub
                         or self.options.python_version >= (3, 7))):
                gvar = self.create_getattr_var(names['__getattr__'], name, fullname)
                if gvar:
                    sym = SymbolTableNode(GDEF, gvar)
            elif self.is_missing_module(fullname):
                # We use the fullname of the original definition so that we can
                # detect whether two names refer to the same thing.
                var_type = AnyType(TypeOfAny.from_unimported_type)
                v = Var(name, type=var_type)
                v._fullname = fullname
                sym = SymbolTableNode(GDEF, v)
        elif sym.module_hidden:
            sym = None
        return sym

    def is_missing_module(self, module: str) -> bool:
        return module in self.missing_modules

    def implicit_symbol(self, sym: SymbolTableNode, name: str, parts: List[str],
                        source_type: AnyType) -> SymbolTableNode:
        """Create symbol for a qualified name reference through Any type."""
        if sym.node is None:
            basename = None
        else:
            basename = sym.node.fullname
        if basename is None:
            fullname = name
        else:
            fullname = basename + '.' + '.'.join(parts)
        var_type = AnyType(TypeOfAny.from_another_any, source_type)
        var = Var(parts[-1], var_type)
        var._fullname = fullname
        return SymbolTableNode(GDEF, var)

    def create_getattr_var(self, getattr_defn: SymbolTableNode,
                           name: str, fullname: str) -> Optional[Var]:
        """Create a dummy variable using module-level __getattr__ return type.

        If not possible, return None.

        Note that multiple Var nodes can be created for a single name. We
        can use the from_module_getattr and the fullname attributes to
        check if two dummy Var nodes refer to the same thing. Reusing Var
        nodes would require non-local mutable state, which we prefer to
        avoid.
        """
        if isinstance(getattr_defn.node, (FuncDef, Var)):
            node_type = get_proper_type(getattr_defn.node.type)
            if isinstance(node_type, CallableType):
                typ = node_type.ret_type
            else:
                typ = AnyType(TypeOfAny.from_error)
            v = Var(name, type=typ)
            v._fullname = fullname
            v.from_module_getattr = True
            return v
        return None

    def lookup_fully_qualified(self, name: str) -> SymbolTableNode:
        """Lookup a fully qualified name.

        Assume that the name is defined. This happens in the global namespace --
        the local module namespace is ignored.

        Note that this doesn't support visibility, module-level __getattr__, or
        nested classes.
        """
        parts = name.split('.')
        n = self.modules[parts[0]]
        for i in range(1, len(parts) - 1):
            next_sym = n.names[parts[i]]
            assert isinstance(next_sym.node, MypyFile)
            n = next_sym.node
        return n.names[parts[-1]]

    def lookup_fully_qualified_or_none(self, fullname: str) -> Optional[SymbolTableNode]:
        """Lookup a fully qualified name that refers to a module-level definition.

        Don't assume that the name is defined. This happens in the global namespace --
        the local module namespace is ignored. This does not dereference indirect
        refs.

        Note that this can't be used for names nested in class namespaces.
        """
        # TODO: unify/clean-up/simplify lookup methods, see #4157.
        # TODO: support nested classes (but consider performance impact,
        #       we might keep the module level only lookup for thing like 'builtins.int').
        assert '.' in fullname
        module, name = fullname.rsplit('.', maxsplit=1)
        if module not in self.modules:
            return None
        filenode = self.modules[module]
        result = filenode.names.get(name)
        if result is None and self.is_incomplete_namespace(module):
            # TODO: More explicit handling of incomplete refs?
            self.record_incomplete_ref()
        return result

    def builtin_type(self, fully_qualified_name: str) -> Instance:
        sym = self.lookup_fully_qualified(fully_qualified_name)
        node = sym.node
        assert isinstance(node, TypeInfo)
        return Instance(node, [AnyType(TypeOfAny.special_form)] * len(node.defn.type_vars))

    def object_type(self) -> Instance:
        return self.named_type('__builtins__.object')

    def str_type(self) -> Instance:
        return self.named_type('__builtins__.str')

    def named_type(self, qualified_name: str, args: Optional[List[Type]] = None) -> Instance:
        sym = self.lookup_qualified(qualified_name, Context())
        assert sym, "Internal error: attempted to construct unknown type"
        node = sym.node
        assert isinstance(node, TypeInfo)
        if args:
            # TODO: assert len(args) == len(node.defn.type_vars)
            return Instance(node, args)
        return Instance(node, [AnyType(TypeOfAny.special_form)] * len(node.defn.type_vars))

    def named_type_or_none(self, qualified_name: str,
                           args: Optional[List[Type]] = None) -> Optional[Instance]:
        sym = self.lookup_fully_qualified_or_none(qualified_name)
        if not sym or isinstance(sym.node, PlaceholderNode):
            return None
        node = sym.node
        if isinstance(node, TypeAlias):
            assert isinstance(node.target, Instance)  # type: ignore
            node = node.target.type
        assert isinstance(node, TypeInfo), node
        if args is not None:
            # TODO: assert len(args) == len(node.defn.type_vars)
            return Instance(node, args)
        return Instance(node, [AnyType(TypeOfAny.unannotated)] * len(node.defn.type_vars))

    def lookup_current_scope(self, name: str) -> Optional[SymbolTableNode]:
        if self.locals[-1] is not None:
            return self.locals[-1].get(name)
        elif self.type is not None:
            return self.type.names.get(name)
        else:
            return self.globals.get(name)

    #
    # Adding symbols
    #

    def add_symbol(self,
                   name: str,
                   node: SymbolNode,
                   context: Context,
                   module_public: bool = True,
                   module_hidden: bool = False,
                   can_defer: bool = True,
                   escape_comprehensions: bool = False) -> bool:
        """Add symbol to the currently active symbol table.

        Generally additions to symbol table should go through this method or
        one of the methods below so that kinds, redefinitions, conditional
        definitions, and skipped names are handled consistently.

        Return True if we actually added the symbol, or False if we refused to do so
        (because something is not ready).

        If can_defer is True, defer current target if adding a placeholder.
        """
        if self.is_func_scope():
            kind = LDEF
        elif self.type is not None:
            kind = MDEF
        else:
            kind = GDEF
        symbol = SymbolTableNode(kind,
                                 node,
                                 module_public=module_public,
                                 module_hidden=module_hidden)
        return self.add_symbol_table_node(name, symbol, context, can_defer, escape_comprehensions)

    def add_symbol_skip_local(self, name: str, node: SymbolNode) -> None:
        """Same as above, but skipping the local namespace.

        This doesn't check for previous definition and is only used
        for serialization of method-level classes.

        Classes defined within methods can be exposed through an
        attribute type, but method-level symbol tables aren't serialized.
        This method can be used to add such classes to an enclosing,
        serialized symbol table.
        """
        # TODO: currently this is only used by named tuples. Use this method
        # also by typed dicts and normal classes, see issue #6422.
        if self.type is not None:
            names = self.type.names
            kind = MDEF
        else:
            names = self.globals
            kind = GDEF
        symbol = SymbolTableNode(kind, node)
        names[name] = symbol

    def add_symbol_table_node(self,
                              name: str,
                              symbol: SymbolTableNode,
                              context: Optional[Context] = None,
                              can_defer: bool = True,
                              escape_comprehensions: bool = False) -> bool:
        """Add symbol table node to the currently active symbol table.

        Return True if we actually added the symbol, or False if we refused
        to do so (because something is not ready or it was a no-op).

        Generate an error if there is an invalid redefinition.

        If context is None, unconditionally add node, since we can't report
        an error. Note that this is used by plugins to forcibly replace nodes!

        TODO: Prevent plugins from replacing nodes, as it could cause problems?

        Args:
            name: short name of symbol
            symbol: Node to add
            can_defer: if True, defer current target if adding a placeholder
            context: error context (see above about None value)
        """
        names = self.current_symbol_table(escape_comprehensions=escape_comprehensions)
        existing = names.get(name)
        if isinstance(symbol.node, PlaceholderNode) and can_defer:
            self.defer(context)
        if (existing is not None
                and context is not None
                and not is_valid_replacement(existing, symbol)):
            # There is an existing node, so this may be a redefinition.
            # If the new node points to the same node as the old one,
            # or if both old and new nodes are placeholders, we don't
            # need to do anything.
            old = existing.node
            new = symbol.node
            if isinstance(new, PlaceholderNode):
                # We don't know whether this is okay. Let's wait until the next iteration.
                return False
            if not is_same_symbol(old, new):
                if isinstance(new, (FuncDef, Decorator, OverloadedFuncDef, TypeInfo)):
                    self.add_redefinition(names, name, symbol)
                if not (isinstance(new, (FuncDef, Decorator))
                        and self.set_original_def(old, new)):
                    self.name_already_defined(name, context, existing)
        elif name not in self.missing_names and '*' not in self.missing_names:
            names[name] = symbol
            self.progress = True
            return True
        return False

    def add_redefinition(self,
                         names: SymbolTable,
                         name: str,
                         symbol: SymbolTableNode) -> None:
        """Add a symbol table node that reflects a redefinition as a function or a class.

        Redefinitions need to be added to the symbol table so that they can be found
        through AST traversal, but they have dummy names of form 'name-redefinition[N]',
        where N ranges over 2, 3, ... (omitted for the first redefinition).

        Note: we always store redefinitions independently of whether they are valid or not
        (so they will be semantically analyzed), the caller should give an error for invalid
        redefinitions (such as e.g. variable redefined as a class).
        """
        i = 1
        # Don't serialize redefined nodes. They are likely to have
        # busted internal references which can cause problems with
        # serialization and they can't have any external references to
        # them.
        symbol.no_serialize = True
        while True:
            if i == 1:
                new_name = '{}-redefinition'.format(name)
            else:
                new_name = '{}-redefinition{}'.format(name, i)
            existing = names.get(new_name)
            if existing is None:
                names[new_name] = symbol
                return
            elif existing.node is symbol.node:
                # Already there
                return
            i += 1

    def add_module_symbol(self,
                          id: str,
                          as_id: str,
                          module_public: bool,
                          context: Context,
                          module_hidden: bool = False) -> None:
        """Add symbol that is a reference to a module object."""
        if id in self.modules:
            node = self.modules[id]
            self.add_symbol(as_id, node, context,
                            module_public=module_public,
                            module_hidden=module_hidden)
        else:
            self.add_unknown_imported_symbol(as_id, context, target_name=id)

    def add_local(self, node: Union[Var, FuncDef, OverloadedFuncDef], context: Context) -> None:
        """Add local variable or function."""
        assert self.is_func_scope()
        name = node.name
        node._fullname = name
        self.add_symbol(name, node, context)

    def add_imported_symbol(self,
                            name: str,
                            node: SymbolTableNode,
                            context: Context,
                            module_public: bool = True,
                            module_hidden: bool = False) -> None:
        """Add an alias to an existing symbol through import."""
        symbol = SymbolTableNode(node.kind, node.node,
                                 module_public=module_public,
                                 module_hidden=module_hidden)
        self.add_symbol_table_node(name, symbol, context)

    def add_unknown_imported_symbol(self,
                                    name: str,
                                    context: Context,
                                    target_name: Optional[str] = None) -> None:
        """Add symbol that we don't know what it points to because resolving an import failed.

        This can happen if a module is missing, or it is present, but doesn't have
        the imported attribute. The `target_name` is the name of symbol in the namespace
        it is imported from. For example, for 'from mod import x as y' the target_name is
        'mod.x'. This is currently used only to track logical dependencies.
        """
        existing = self.current_symbol_table().get(name)
        if existing and isinstance(existing.node, Var) and existing.node.is_suppressed_import:
            # This missing import was already added -- nothing to do here.
            return
        var = Var(name)
        if self.options.logical_deps and target_name is not None:
            # This makes it possible to add logical fine-grained dependencies
            # from a missing module. We can't use this by default, since in a
            # few places we assume that the full name points to a real
            # definition, but this name may point to nothing.
            var._fullname = target_name
        elif self.type:
            var._fullname = self.type.fullname + "." + name
            var.info = self.type
        else:
            var._fullname = self.qualified_name(name)
        var.is_ready = True
        any_type = AnyType(TypeOfAny.from_unimported_type, missing_import_name=var._fullname)
        var.type = any_type
        var.is_suppressed_import = True
        self.add_symbol(name, var, context)

    #
    # Other helpers
    #

    @contextmanager
    def tvar_scope_frame(self, frame: TypeVarScope) -> Iterator[None]:
        old_scope = self.tvar_scope
        self.tvar_scope = frame
        yield
        self.tvar_scope = old_scope

    def defer(self, debug_context: Optional[Context] = None) -> None:
        """Defer current analysis target to be analyzed again.

        This must be called if something in the current target is
        incomplete or has a placeholder node. However, this must *not*
        be called during the final analysis iteration! Instead, an error
        should be generated. Often 'process_placeholder' is a good
        way to either defer or generate an error.

        NOTE: Some methods, such as 'anal_type', 'mark_incomplete' and
              'record_incomplete_ref', call this implicitly, or when needed.
              They are usually preferable to a direct defer() call.
        """
        assert not self.final_iteration, 'Must not defer during final iteration'
        self.deferred = True
        # Store debug info for this deferral.
        line = (debug_context.line if debug_context else
                self.statement.line if self.statement else -1)
        self.deferral_debug_context.append((self.cur_mod_id, line))

    def track_incomplete_refs(self) -> Tag:
        """Return tag that can be used for tracking references to incomplete names."""
        return self.num_incomplete_refs

    def found_incomplete_ref(self, tag: Tag) -> bool:
        """Have we encountered an incomplete reference since starting tracking?"""
        return self.num_incomplete_refs != tag

    def record_incomplete_ref(self) -> None:
        """Record the encounter of an incomplete reference and defer current analysis target."""
        self.defer()
        self.num_incomplete_refs += 1

    def mark_incomplete(self, name: str, node: Node,
                        becomes_typeinfo: bool = False) -> None:
        """Mark a definition as incomplete (and defer current analysis target).

        Also potentially mark the current namespace as incomplete.

        Args:
            name: The name that we weren't able to define (or '*' if the name is unknown)
            node: The node that refers to the name (definition or lvalue)
            becomes_typeinfo: Pass this to PlaceholderNode (used by special forms like
                named tuples that will create TypeInfos).
        """
        self.defer(node)
        if name == '*':
            self.incomplete = True
        elif not self.is_global_or_nonlocal(name):
            fullname = self.qualified_name(name)
            assert self.statement
            placeholder = PlaceholderNode(fullname, node, self.statement.line,
                                          becomes_typeinfo=becomes_typeinfo)
            self.add_symbol(name, placeholder, context=dummy_context())
        self.missing_names.add(name)

    def is_incomplete_namespace(self, fullname: str) -> bool:
        """Is a module or class namespace potentially missing some definitions?

        If a name is missing from an incomplete namespace, we'll need to defer the
        current analysis target.
        """
        return fullname in self.incomplete_namespaces

    def process_placeholder(self, name: str, kind: str, ctx: Context) -> None:
        """Process a reference targeting placeholder node.

        If this is not a final iteration, defer current node,
        otherwise report an error.

        The 'kind' argument indicates if this a name or attribute expression
        (used for better error message).
        """
        if self.final_iteration:
            self.cannot_resolve_name(name, kind, ctx)
        else:
            self.defer(ctx)

    def cannot_resolve_name(self, name: str, kind: str, ctx: Context) -> None:
        self.fail('Cannot resolve {} "{}" (possible cyclic definition)'.format(kind, name), ctx)

    def qualified_name(self, name: str) -> str:
        if self.type is not None:
            return self.type._fullname + '.' + name
        elif self.is_func_scope():
            return name
        else:
            return self.cur_mod_id + '.' + name

    def enter(self, function: Union[FuncItem, GeneratorExpr, DictionaryComprehension]) -> None:
        """Enter a function, generator or comprehension scope."""
        names = self.saved_locals.setdefault(function, SymbolTable())
        self.locals.append(names)
        is_comprehension = isinstance(function, (GeneratorExpr, DictionaryComprehension))
        self.is_comprehension_stack.append(is_comprehension)
        self.global_decls.append(set())
        self.nonlocal_decls.append(set())
        # -1 since entering block will increment this to 0.
        self.block_depth.append(-1)

    def leave(self) -> None:
        self.locals.pop()
        self.is_comprehension_stack.pop()
        self.global_decls.pop()
        self.nonlocal_decls.pop()
        self.block_depth.pop()

    def is_func_scope(self) -> bool:
        return self.locals[-1] is not None

    def is_nested_within_func_scope(self) -> bool:
        """Are we underneath a function scope, even if we are in a nested class also?"""
        return any(l is not None for l in self.locals)

    def is_class_scope(self) -> bool:
        return self.type is not None and not self.is_func_scope()

    def is_module_scope(self) -> bool:
        return not (self.is_class_scope() or self.is_func_scope())

    def current_symbol_kind(self) -> int:
        if self.is_class_scope():
            kind = MDEF
        elif self.is_func_scope():
            kind = LDEF
        else:
            kind = GDEF
        return kind

    def current_symbol_table(self, escape_comprehensions: bool = False) -> SymbolTable:
        if self.is_func_scope():
            assert self.locals[-1] is not None
            if escape_comprehensions:
                for i, is_comprehension in enumerate(reversed(self.is_comprehension_stack)):
                    if not is_comprehension:
                        names = self.locals[-1 - i]
                        break
                else:
                    assert False, "Should have at least one non-comprehension scope"
            else:
                names = self.locals[-1]
            assert names is not None
        elif self.type is not None:
            names = self.type.names
        else:
            names = self.globals
        return names

    def is_global_or_nonlocal(self, name: str) -> bool:
        return (self.is_func_scope()
                and (name in self.global_decls[-1]
                     or name in self.nonlocal_decls[-1]))

    def add_exports(self, exp_or_exps: Union[Iterable[Expression], Expression]) -> None:
        exps = [exp_or_exps] if isinstance(exp_or_exps, Expression) else exp_or_exps
        for exp in exps:
            if isinstance(exp, StrExpr):
                self.all_exports.append(exp.value)

    def check_no_global(self,
                        name: str,
                        ctx: Context,
                        is_overloaded_func: bool = False) -> None:
        if name in self.globals:
            prev_is_overloaded = isinstance(self.globals[name], OverloadedFuncDef)
            if is_overloaded_func and prev_is_overloaded:
                self.fail("Nonconsecutive overload {} found".format(name), ctx)
            elif prev_is_overloaded:
                self.fail("Definition of '{}' missing 'overload'".format(name), ctx)
            else:
                self.name_already_defined(name, ctx, self.globals[name])

    def name_not_defined(self, name: str, ctx: Context, namespace: Optional[str] = None) -> None:
        if self.is_incomplete_namespace(namespace or self.cur_mod_id):
            # Target namespace is incomplete, so it's possible that the name will be defined
            # later on. Defer current target.
            self.record_incomplete_ref()
            return
        message = "Name '{}' is not defined".format(name)
        self.fail(message, ctx, code=codes.NAME_DEFINED)

        if 'builtins.{}'.format(name) in SUGGESTED_TEST_FIXTURES:
            # The user probably has a missing definition in a test fixture. Let's verify.
            fullname = 'builtins.{}'.format(name)
            if self.lookup_fully_qualified_or_none(fullname) is None:
                # Yes. Generate a helpful note.
                self.add_fixture_note(fullname, ctx)

        modules_with_unimported_hints = {
            name.split('.', 1)[0]
            for name in TYPES_FOR_UNIMPORTED_HINTS
        }
        lowercased = {
            name.lower(): name
            for name in TYPES_FOR_UNIMPORTED_HINTS
        }
        for module in modules_with_unimported_hints:
            fullname = '{}.{}'.format(module, name).lower()
            if fullname not in lowercased:
                continue
            # User probably forgot to import these types.
            hint = (
                'Did you forget to import it from "{module}"?'
                ' (Suggestion: "from {module} import {name}")'
            ).format(module=module, name=lowercased[fullname].rsplit('.', 1)[-1])
            self.note(hint, ctx, code=codes.NAME_DEFINED)

    def already_defined(self,
                        name: str,
                        ctx: Context,
                        original_ctx: Optional[Union[SymbolTableNode, SymbolNode]],
                        noun: str) -> None:
        if isinstance(original_ctx, SymbolTableNode):
            node = original_ctx.node  # type: Optional[SymbolNode]
        elif isinstance(original_ctx, SymbolNode):
            node = original_ctx
        else:
            node = None

        if isinstance(original_ctx, SymbolTableNode) and isinstance(original_ctx.node, MypyFile):
            # Since this is an import, original_ctx.node points to the module definition.
            # Therefore its line number is always 1, which is not useful for this
            # error message.
            extra_msg = ' (by an import)'
        elif node and node.line != -1 and self.is_local_name(node.fullname):
            # TODO: Using previous symbol node may give wrong line. We should use
            #       the line number where the binding was established instead.
            extra_msg = ' on line {}'.format(node.line)
        else:
            extra_msg = ' (possibly by an import)'
        self.fail("{} '{}' already defined{}".format(noun, unmangle(name), extra_msg), ctx,
                  code=codes.NO_REDEF)

    def name_already_defined(self,
                             name: str,
                             ctx: Context,
                             original_ctx: Optional[Union[SymbolTableNode, SymbolNode]] = None
                             ) -> None:
        self.already_defined(name, ctx, original_ctx, noun='Name')

    def attribute_already_defined(self,
                                  name: str,
                                  ctx: Context,
                                  original_ctx: Optional[Union[SymbolTableNode, SymbolNode]] = None
                                  ) -> None:
        self.already_defined(name, ctx, original_ctx, noun='Attribute')

    def is_local_name(self, name: str) -> bool:
        """Does name look like reference to a definition in the current module?"""
        return self.is_defined_in_current_module(name) or '.' not in name

    def fail(self,
             msg: str,
             ctx: Context,
             serious: bool = False,
             *,
             code: Optional[ErrorCode] = None,
             blocker: bool = False) -> None:
        if (not serious and
                not self.options.check_untyped_defs and
                self.function_stack and
                self.function_stack[-1].is_dynamic()):
            return
        # In case it's a bug and we don't really have context
        assert ctx is not None, msg
        self.errors.report(ctx.get_line(), ctx.get_column(), msg, blocker=blocker, code=code)

    def fail_blocker(self, msg: str, ctx: Context) -> None:
        self.fail(msg, ctx, blocker=True)

    def note(self, msg: str, ctx: Context, code: Optional[ErrorCode] = None) -> None:
        if (not self.options.check_untyped_defs and
                self.function_stack and
                self.function_stack[-1].is_dynamic()):
            return
        self.errors.report(ctx.get_line(), ctx.get_column(), msg, severity='note', code=code)

    def accept(self, node: Node) -> None:
        try:
            node.accept(self)
        except Exception as err:
            report_internal_error(err, self.errors.file, node.line, self.errors, self.options)

    def expr_to_analyzed_type(self,
                              expr: Expression,
                              report_invalid_types: bool = True,
                              allow_placeholder: bool = False) -> Optional[Type]:
        if isinstance(expr, CallExpr):
            expr.accept(self)
            is_named_tuple, info = self.named_tuple_analyzer.check_namedtuple(expr, None,
                                                                              self.is_func_scope())
            if not is_named_tuple:
                # Some form of namedtuple is the only valid type that looks like a call
                # expression. This isn't a valid type.
                raise TypeTranslationError()
            elif not info:
                self.defer(expr)
                return None
            assert info.tuple_type, "NamedTuple without tuple type"
            fallback = Instance(info, [])
            return TupleType(info.tuple_type.items, fallback=fallback)
        typ = expr_to_unanalyzed_type(expr)
        return self.anal_type(typ, report_invalid_types=report_invalid_types,
                              allow_placeholder=allow_placeholder)

    def analyze_type_expr(self, expr: Expression) -> None:
        # There are certain expressions that mypy does not need to semantically analyze,
        # since they analyzed solely as type. (For example, indexes in type alias definitions
        # and base classes in class defs). External consumers of the mypy AST may need
        # them semantically analyzed, however, if they need to treat it as an expression
        # and not a type. (Which is to say, mypyc needs to do this.) Do the analysis
        # in a fresh tvar scope in order to suppress any errors about using type variables.
        with self.tvar_scope_frame(TypeVarScope()):
            expr.accept(self)

    def type_analyzer(self, *,
                      tvar_scope: Optional[TypeVarScope] = None,
                      allow_tuple_literal: bool = False,
                      allow_unbound_tvars: bool = False,
                      allow_placeholder: bool = False,
                      report_invalid_types: bool = True) -> TypeAnalyser:
        if tvar_scope is None:
            tvar_scope = self.tvar_scope
        tpan = TypeAnalyser(self,
                            tvar_scope,
                            self.plugin,
                            self.options,
                            self.is_typeshed_stub_file,
                            allow_unbound_tvars=allow_unbound_tvars,
                            allow_tuple_literal=allow_tuple_literal,
                            report_invalid_types=report_invalid_types,
                            allow_unnormalized=self.is_stub_file,
                            allow_placeholder=allow_placeholder)
        tpan.in_dynamic_func = bool(self.function_stack and self.function_stack[-1].is_dynamic())
        tpan.global_scope = not self.type and not self.function_stack
        return tpan

    def anal_type(self,
                  typ: Type, *,
                  tvar_scope: Optional[TypeVarScope] = None,
                  allow_tuple_literal: bool = False,
                  allow_unbound_tvars: bool = False,
                  allow_placeholder: bool = False,
                  report_invalid_types: bool = True,
                  third_pass: bool = False) -> Optional[Type]:
        """Semantically analyze a type.

        Args:
            typ: Type to analyze (if already analyzed, this is a no-op)
            allow_placeholder: If True, may return PlaceholderType if
                encountering an incomplete definition
            third_pass: Unused; only for compatibility with old semantic
                analyzer

        Return None only if some part of the type couldn't be bound *and* it
        referred to an incomplete namespace or definition. In this case also
        defer as needed. During a final iteration this won't return None;
        instead report an error if the type can't be analyzed and return
        AnyType.

        In case of other errors, report an error message and return AnyType.

        NOTE: The caller shouldn't defer even if this returns None or a
              placeholder type.
        """
        a = self.type_analyzer(tvar_scope=tvar_scope,
                               allow_unbound_tvars=allow_unbound_tvars,
                               allow_tuple_literal=allow_tuple_literal,
                               allow_placeholder=allow_placeholder,
                               report_invalid_types=report_invalid_types)
        tag = self.track_incomplete_refs()
        typ = typ.accept(a)
        if self.found_incomplete_ref(tag):
            # Something could not be bound yet.
            return None
        self.add_type_alias_deps(a.aliases_used)
        return typ

    def class_type(self, self_type: Type) -> Type:
        return TypeType.make_normalized(self_type)

    def schedule_patch(self, priority: int, patch: Callable[[], None]) -> None:
        self.patches.append((priority, patch))

    def report_hang(self) -> None:
        print('Deferral trace:')
        for mod, line in self.deferral_debug_context:
            print('    {}:{}'.format(mod, line))
        self.errors.report(-1, -1,
                           'INTERNAL ERROR: maximum semantic analysis iteration count reached',
                           blocker=True)

    def add_plugin_dependency(self, trigger: str, target: Optional[str] = None) -> None:
        """Add dependency from trigger to a target.

        If the target is not given explicitly, use the current target.
        """
        if target is None:
            target = self.scope.current_target()
        self.cur_mod_node.plugin_deps.setdefault(trigger, set()).add(target)

    def add_type_alias_deps(self,
                            aliases_used: Iterable[str],
                            target: Optional[str] = None) -> None:
        """Add full names of type aliases on which the current node depends.

        This is used by fine-grained incremental mode to re-check the corresponding nodes.
        If `target` is None, then the target node used will be the current scope.
        """
        if not aliases_used:
            # A basic optimization to avoid adding targets with no dependencies to
            # the `alias_deps` dict.
            return
        if target is None:
            target = self.scope.current_target()
        self.cur_mod_node.alias_deps[target].update(aliases_used)

    def is_mangled_global(self, name: str) -> bool:
        # A global is mangled if there exists at least one renamed variant.
        return unmangle(name) + "'" in self.globals

    def is_initial_mangled_global(self, name: str) -> bool:
        # If there are renamed definitions for a global, the first one has exactly one prime.
        return name == unmangle(name) + "'"

    def parse_bool(self, expr: Expression) -> Optional[bool]:
        if isinstance(expr, NameExpr):
            if expr.fullname == 'builtins.True':
                return True
            if expr.fullname == 'builtins.False':
                return False
        return None


class HasPlaceholders(TypeQuery[bool]):
    def __init__(self) -> None:
        super().__init__(any)

    def visit_placeholder_type(self, t: PlaceholderType) -> bool:
        return True


def has_placeholder(typ: Type) -> bool:
    """Check if a type contains any placeholder types (recursively)."""
    return typ.accept(HasPlaceholders())


def replace_implicit_first_type(sig: FunctionLike, new: Type) -> FunctionLike:
    if isinstance(sig, CallableType):
        if len(sig.arg_types) == 0:
            return sig
        return sig.copy_modified(arg_types=[new] + sig.arg_types[1:])
    elif isinstance(sig, Overloaded):
        return Overloaded([cast(CallableType, replace_implicit_first_type(i, new))
                           for i in sig.items()])
    else:
        assert False


def refers_to_fullname(node: Expression, fullname: str) -> bool:
    """Is node a name or member expression with the given full name?"""
    if not isinstance(node, RefExpr):
        return False
    if node.fullname == fullname:
        return True
    if isinstance(node.node, TypeAlias):
        target = get_proper_type(node.node.target)
        if isinstance(target, Instance) and target.type.fullname == fullname:
            return True
    return False


def refers_to_class_or_function(node: Expression) -> bool:
    """Does semantically analyzed node refer to a class?"""
    return (isinstance(node, RefExpr) and
            isinstance(node.node, (TypeInfo, FuncDef, OverloadedFuncDef)))


def find_duplicate(list: List[T]) -> Optional[T]:
    """If the list has duplicates, return one of the duplicates.

    Otherwise, return None.
    """
    for i in range(1, len(list)):
        if list[i] in list[:i]:
            return list[i]
    return None


def remove_imported_names_from_symtable(names: SymbolTable,
                                        module: str) -> None:
    """Remove all imported names from the symbol table of a module."""
    removed = []  # type: List[str]
    for name, node in names.items():
        if node.node is None:
            continue
        fullname = node.node.fullname
        prefix = fullname[:fullname.rfind('.')]
        if prefix != module:
            removed.append(name)
    for name in removed:
        del names[name]


def make_any_non_explicit(t: Type) -> Type:
    """Replace all Any types within in with Any that has attribute 'explicit' set to False"""
    return t.accept(MakeAnyNonExplicit())


class MakeAnyNonExplicit(TypeTranslator):
    def visit_any(self, t: AnyType) -> Type:
        if t.type_of_any == TypeOfAny.explicit:
            return t.copy_modified(TypeOfAny.special_form)
        return t

    def visit_type_alias_type(self, t: TypeAliasType) -> Type:
        return t.copy_modified(args=[a.accept(self) for a in t.args])


def apply_semantic_analyzer_patches(patches: List[Tuple[int, Callable[[], None]]]) -> None:
    """Call patch callbacks in the right order.

    This should happen after semantic analyzer pass 3.
    """
    patches_by_priority = sorted(patches, key=lambda x: x[0])
    for priority, patch_func in patches_by_priority:
        patch_func()


def names_modified_by_assignment(s: AssignmentStmt) -> List[NameExpr]:
    """Return all unqualified (short) names assigned to in an assignment statement."""
    result = []  # type: List[NameExpr]
    for lvalue in s.lvalues:
        result += names_modified_in_lvalue(lvalue)
    return result


def names_modified_in_lvalue(lvalue: Lvalue) -> List[NameExpr]:
    """Return all NameExpr assignment targets in an Lvalue."""
    if isinstance(lvalue, NameExpr):
        return [lvalue]
    elif isinstance(lvalue, StarExpr):
        return names_modified_in_lvalue(lvalue.expr)
    elif isinstance(lvalue, (ListExpr, TupleExpr)):
        result = []  # type: List[NameExpr]
        for item in lvalue.items:
            result += names_modified_in_lvalue(item)
        return result
    return []


def is_same_var_from_getattr(n1: Optional[SymbolNode], n2: Optional[SymbolNode]) -> bool:
    """Do n1 and n2 refer to the same Var derived from module-level __getattr__?"""
    return (isinstance(n1, Var)
            and n1.from_module_getattr
            and isinstance(n2, Var)
            and n2.from_module_getattr
            and n1.fullname == n2.fullname)


def dummy_context() -> Context:
    return TempNode(AnyType(TypeOfAny.special_form))


def is_valid_replacement(old: SymbolTableNode, new: SymbolTableNode) -> bool:
    """Can symbol table node replace an existing one?

    These are the only valid cases:

    1. Placeholder gets replaced with a non-placeholder
    2. Placeholder that isn't known to become type replaced with a
       placeholder that can become a type
    """
    if isinstance(old.node, PlaceholderNode):
        if isinstance(new.node, PlaceholderNode):
            return not old.node.becomes_typeinfo and new.node.becomes_typeinfo
        else:
            return True
    return False


def is_same_symbol(a: Optional[SymbolNode], b: Optional[SymbolNode]) -> bool:
    return (a == b
            or (isinstance(a, PlaceholderNode)
                and isinstance(b, PlaceholderNode))
            or is_same_var_from_getattr(a, b))<|MERGE_RESOLUTION|>--- conflicted
+++ resolved
@@ -1605,16 +1605,9 @@
         for base in info.bases:
             baseinfo = base.type
             if self.is_base_class(info, baseinfo):
-<<<<<<< HEAD
                 self.fail('Cycle in inheritance hierarchy', defn)
                 cycle = True
-            if baseinfo.fullname() == 'builtins.bool':
-=======
-                self.fail('Cycle in inheritance hierarchy', defn, blocker=True)
-                # Clear bases to forcefully get rid of the cycle.
-                info.bases = []
             if baseinfo.fullname == 'builtins.bool':
->>>>>>> 1781b727
                 self.fail("'%s' is not a valid base class" %
                           baseinfo.name, defn, blocker=True)
                 return False
