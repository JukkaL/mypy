--- conflicted
+++ resolved
@@ -202,18 +202,6 @@
     Plugin,
     SemanticAnalyzerPluginInterface,
 )
-<<<<<<< HEAD
-from mypy.errorcodes import ErrorCode
-from mypy import message_registry, errorcodes as codes
-from mypy.types import (
-    NEVER_NAMES, FunctionLike, UnboundType, TypeVarType, TupleType, UnionType, StarType,
-    CallableType, Overloaded, Instance, Type, AnyType, LiteralType, LiteralValue,
-    TypeTranslator, TypeOfAny, TypeType, NoneType, PlaceholderType, TPDICT_NAMES, ProperType,
-    get_proper_type, get_proper_types, TypeAliasType, TypeVarLikeType, Parameters, ParamSpecType,
-    PROTOCOL_NAMES, TYPE_ALIAS_NAMES, FINAL_TYPE_NAMES, FINAL_DECORATOR_NAMES, REVEAL_TYPE_NAMES,
-    ASSERT_TYPE_NAMES, OVERLOAD_NAMES, TYPED_NAMEDTUPLE_NAMES, is_named_instance,
-    SelfType, SELF_TYPE_NAMES,
-=======
 from mypy.reachability import (
     ALWAYS_FALSE,
     ALWAYS_TRUE,
@@ -222,7 +210,6 @@
     infer_condition_value,
     infer_reachability_of_if_statement,
     infer_reachability_of_match_statement,
->>>>>>> 0d7424c9
 )
 from mypy.scope import Scope
 from mypy.semanal_enum import EnumCallAnalyzer
@@ -258,6 +245,7 @@
     OVERLOAD_NAMES,
     PROTOCOL_NAMES,
     REVEAL_TYPE_NAMES,
+    SELF_TYPE_NAMES,
     TPDICT_NAMES,
     TYPE_ALIAS_NAMES,
     TYPED_NAMEDTUPLE_NAMES,
@@ -273,6 +261,7 @@
     ParamSpecType,
     PlaceholderType,
     ProperType,
+    SelfType,
     StarType,
     TupleType,
     Type,
@@ -876,17 +865,10 @@
             if func.name in ["__init_subclass__", "__class_getitem__"]:
                 func.is_class = True
             if not func.arguments:
-<<<<<<< HEAD
-                self.fail('Method must have at least one argument', func)
-            elif isinstance(func.type, CallableType):
-                self_type = get_proper_type(func.type.arg_types[0])
-                if isinstance(self_type, AnyType) and not self_type.type_of_any == TypeOfAny.explicit:
-=======
                 self.fail("Method must have at least one argument", func)
             elif isinstance(functype, CallableType):
                 self_type = get_proper_type(functype.arg_types[0])
-                if isinstance(self_type, AnyType):
->>>>>>> 0d7424c9
+                if isinstance(self_type, AnyType) and not self_type.type_of_any == TypeOfAny.explicit:
                     leading_type: Type = fill_typevars(info)
                     if func.is_class or func.name == "__new__":
                         leading_type = self.class_type(leading_type)
