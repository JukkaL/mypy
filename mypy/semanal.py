"""The semantic analyzer.

Bind names to definitions and do various other simple consistency
checks.  Populate symbol tables.  The semantic analyzer also detects
special forms which reuse generic syntax such as NamedTuple and
cast().  Multiple analysis iterations may be needed to analyze forward
references and import cycles. Each iteration "fills in" additional
bindings and references until everything has been bound.

For example, consider this program:

  x = 1
  y = x

Here semantic analysis would detect that the assignment 'x = 1'
defines a new variable, the type of which is to be inferred (in a
later pass; type inference or type checking is not part of semantic
analysis).  Also, it would bind both references to 'x' to the same
module-level variable (Var) node.  The second assignment would also
be analyzed, and the type of 'y' marked as being inferred.

Semantic analysis of types is implemented in typeanal.py.

See semanal_main.py for the top-level logic.

Some important properties:

* After semantic analysis is complete, no PlaceholderNode and
  PlaceholderType instances should remain. During semantic analysis,
  if we encounter one of these, the current target should be deferred.

* A TypeInfo is only created once we know certain basic information about
  a type, such as the MRO, existence of a Tuple base class (e.g., for named
  tuples), and whether we have a TypedDict. We use a temporary
  PlaceholderNode node in the symbol table if some such information is
  missing.

* For assignments, we only add a non-placeholder symbol table entry once
  we know the sort of thing being defined (variable, NamedTuple, type alias,
  etc.).

* Every part of the analysis step must support multiple iterations over
  the same AST nodes, and each iteration must be able to fill in arbitrary
  things that were missing or incomplete in previous iterations.

* Changes performed by the analysis need to be reversible, since mypy
  daemon strips and reuses existing ASTs (to improve performance and/or
  reduce memory use).
"""

from contextlib import contextmanager

from typing import (
    List, Dict, Set, Tuple, cast, TypeVar, Union, Optional, Callable, Iterator, Iterable
)
from typing_extensions import Final, TypeAlias as _TypeAlias

from mypy.nodes import (
    MypyFile, TypeInfo, Node, AssignmentStmt, FuncDef, OverloadedFuncDef,
    ClassDef, Var, GDEF, FuncItem, Import, Expression, Lvalue,
    ImportFrom, ImportAll, Block, LDEF, NameExpr, MemberExpr,
    IndexExpr, TupleExpr, ListExpr, ExpressionStmt, ReturnStmt,
    RaiseStmt, AssertStmt, OperatorAssignmentStmt, WhileStmt,
    ForStmt, BreakStmt, ContinueStmt, IfStmt, TryStmt, WithStmt, DelStmt,
    GlobalDecl, SuperExpr, DictExpr, CallExpr, RefExpr, OpExpr, UnaryExpr,
    SliceExpr, CastExpr, RevealExpr, TypeApplication, Context, SymbolTable,
    SymbolTableNode, ListComprehension, GeneratorExpr,
    LambdaExpr, MDEF, Decorator, SetExpr, TypeVarExpr,
    StrExpr, BytesExpr, PrintStmt, ConditionalExpr, PromoteExpr,
    ComparisonExpr, StarExpr, ArgKind, ARG_POS, ARG_NAMED, type_aliases,
    YieldFromExpr, NamedTupleExpr, NonlocalDecl, SymbolNode,
    SetComprehension, DictionaryComprehension, TypeAlias, TypeAliasExpr,
    YieldExpr, ExecStmt, BackquoteExpr, ImportBase, AwaitExpr,
    IntExpr, FloatExpr, UnicodeExpr, TempNode, OverloadPart,
    PlaceholderNode, COVARIANT, CONTRAVARIANT, INVARIANT,
    get_nongen_builtins, get_member_expr_fullname, REVEAL_TYPE,
    REVEAL_LOCALS, is_final_node, TypedDictExpr, type_aliases_source_versions,
    EnumCallExpr, RUNTIME_PROTOCOL_DECOS, FakeExpression, Statement, AssignmentExpr,
    ParamSpecExpr, EllipsisExpr,
    FuncBase, implicit_module_attrs,
)
from mypy.tvar_scope import TypeVarLikeScope
from mypy.typevars import fill_typevars
from mypy.visitor import NodeVisitor
from mypy.errors import Errors, report_internal_error
from mypy.messages import (
    best_matches, MessageBuilder, pretty_seq, SUGGESTED_TEST_FIXTURES, TYPES_FOR_UNIMPORTED_HINTS
)
from mypy.errorcodes import ErrorCode
from mypy import message_registry, errorcodes as codes
from mypy.types import (
    FunctionLike, UnboundType, TypeVarType, TupleType, UnionType, StarType,
    CallableType, Overloaded, Instance, Type, AnyType, LiteralType, LiteralValue,
    TypeTranslator, TypeOfAny, TypeType, NoneType, PlaceholderType, TPDICT_NAMES, ProperType,
    get_proper_type, get_proper_types, TypeAliasType,
)
from mypy.typeops import function_type
from mypy.type_visitor import TypeQuery
from mypy.typeanal import (
    TypeAnalyser, analyze_type_alias, no_subscript_builtin_alias,
    TypeVarLikeQuery, TypeVarLikeList, remove_dups, has_any_from_unimported_type,
    check_for_explicit_any, type_constructors, fix_instance_types
)
from mypy.exprtotype import expr_to_unanalyzed_type, TypeTranslationError
from mypy.options import Options
from mypy.plugin import (
    Plugin, ClassDefContext, SemanticAnalyzerPluginInterface,
    DynamicClassDefContext
)
from mypy.util import (
    correct_relative_import, unmangle, module_prefix, is_typeshed_file, unnamed_function,
)
from mypy.scope import Scope
from mypy.semanal_shared import (
    SemanticAnalyzerInterface, set_callable_name, calculate_tuple_fallback, PRIORITY_FALLBACKS
)
from mypy.semanal_namedtuple import NamedTupleAnalyzer
from mypy.semanal_typeddict import TypedDictAnalyzer
from mypy.semanal_enum import EnumCallAnalyzer
from mypy.semanal_newtype import NewTypeAnalyzer
from mypy.reachability import (
    infer_reachability_of_if_statement, infer_condition_value, ALWAYS_FALSE, ALWAYS_TRUE,
    MYPY_TRUE, MYPY_FALSE
)
from mypy.mro import calculate_mro, MroError

T = TypeVar('T')


FUTURE_IMPORTS: Final = {
    '__future__.nested_scopes': 'nested_scopes',
    '__future__.generators': 'generators',
    '__future__.division': 'division',
    '__future__.absolute_import': 'absolute_import',
    '__future__.with_statement': 'with_statement',
    '__future__.print_function': 'print_function',
    '__future__.unicode_literals': 'unicode_literals',
    '__future__.barry_as_FLUFL': 'barry_as_FLUFL',
    '__future__.generator_stop': 'generator_stop',
    '__future__.annotations': 'annotations',
}


# Special cased built-in classes that are needed for basic functionality and need to be
# available very early on.
CORE_BUILTIN_CLASSES: Final = ["object", "bool", "function"]


# Used for tracking incomplete references
Tag: _TypeAlias = int


class SemanticAnalyzer(NodeVisitor[None],
                       SemanticAnalyzerInterface,
                       SemanticAnalyzerPluginInterface):
    """Semantically analyze parsed mypy files.

    The analyzer binds names and does various consistency checks for an
    AST. Note that type checking is performed as a separate pass.
    """

    __deletable__ = ['patches', 'options', 'cur_mod_node']

    # Module name space
    modules: Dict[str, MypyFile]
    # Global name space for current module
    globals: SymbolTable
    # Names declared using "global" (separate set for each scope)
    global_decls: List[Set[str]]
    # Names declared using "nonlocal" (separate set for each scope)
    nonlocal_decls: List[Set[str]]
    # Local names of function scopes; None for non-function scopes.
    locals: List[Optional[SymbolTable]]
    # Whether each scope is a comprehension scope.
    is_comprehension_stack: List[bool]
    # Nested block depths of scopes
    block_depth: List[int]
    # TypeInfo of directly enclosing class (or None)
    type: Optional[TypeInfo] = None
    # Stack of outer classes (the second tuple item contains tvars).
    type_stack: List[Optional[TypeInfo]]
    # Type variables bound by the current scope, be it class or function
    tvar_scope: TypeVarLikeScope
    # Per-module options
    options: Options

    # Stack of functions being analyzed
    function_stack: List[FuncItem]

    # Set to True if semantic analysis defines a name, or replaces a
    # placeholder definition. If some iteration makes no progress,
    # there can be at most one additional final iteration (see below).
    progress = False
    deferred = False  # Set to true if another analysis pass is needed
    incomplete = False  # Set to true if current module namespace is missing things
    # Is this the final iteration of semantic analysis (where we report
    # unbound names due to cyclic definitions and should not defer)?
    _final_iteration = False
    # These names couldn't be added to the symbol table due to incomplete deps.
    # Note that missing names are per module, _not_ per namespace. This means that e.g.
    # a missing name at global scope will block adding same name at a class scope.
    # This should not affect correctness and is purely a performance issue,
    # since it can cause unnecessary deferrals. These are represented as
    # PlaceholderNodes in the symbol table. We use this to ensure that the first
    # definition takes precedence even if it's incomplete.
    #
    # Note that a star import adds a special name '*' to the set, this blocks
    # adding _any_ names in the current file.
    missing_names: List[Set[str]]
    # Callbacks that will be called after semantic analysis to tweak things.
    patches: List[Tuple[int, Callable[[], None]]]
    loop_depth = 0         # Depth of breakable loops
    cur_mod_id = ''        # Current module id (or None) (phase 2)
    _is_stub_file = False   # Are we analyzing a stub file?
    _is_typeshed_stub_file = False  # Are we analyzing a typeshed stub file?
    imports: Set[str]  # Imported modules (during phase 2 analysis)
    # Note: some imports (and therefore dependencies) might
    # not be found in phase 1, for example due to * imports.
    errors: Errors  # Keeps track of generated errors
    plugin: Plugin  # Mypy plugin for special casing of library features
    statement: Optional[Statement] = None  # Statement/definition being analyzed
    future_import_flags: Set[str]

    # Mapping from 'async def' function definitions to their return type wrapped as a
    # 'Coroutine[Any, Any, T]'. Used to keep track of whether a function definition's
    # return type has already been wrapped, by checking if the function definition's
    # type is stored in this mapping and that it still matches.
    wrapped_coro_return_types: Dict[FuncDef, Type] = {}

    def __init__(self,
                 modules: Dict[str, MypyFile],
                 missing_modules: Set[str],
                 incomplete_namespaces: Set[str],
                 errors: Errors,
                 plugin: Plugin) -> None:
        """Construct semantic analyzer.

        We reuse the same semantic analyzer instance across multiple modules.

        Args:
            modules: Global modules dictionary
            missing_modules: Modules that could not be imported encountered so far
            incomplete_namespaces: Namespaces that are being populated during semantic analysis
                (can contain modules and classes within the current SCC; mutated by the caller)
            errors: Report analysis errors using this instance
        """
        self.locals = [None]
        self.is_comprehension_stack = [False]
        # Saved namespaces from previous iteration. Every top-level function/method body is
        # analyzed in several iterations until all names are resolved. We need to save
        # the local namespaces for the top level function and all nested functions between
        # these iterations. See also semanal_main.process_top_level_function().
        self.saved_locals: Dict[
            Union[FuncItem, GeneratorExpr, DictionaryComprehension], SymbolTable
        ] = {}
        self.imports = set()
        self.type = None
        self.type_stack = []
        # Are the namespaces of classes being processed complete?
        self.incomplete_type_stack: List[bool] = []
        self.tvar_scope = TypeVarLikeScope()
        self.function_stack = []
        self.block_depth = [0]
        self.loop_depth = 0
        self.errors = errors
        self.modules = modules
        self.msg = MessageBuilder(errors, modules)
        self.missing_modules = missing_modules
        self.missing_names = [set()]
        # These namespaces are still in process of being populated. If we encounter a
        # missing name in these namespaces, we need to defer the current analysis target,
        # since it's possible that the name will be there once the namespace is complete.
        self.incomplete_namespaces = incomplete_namespaces
        self.all_exports: List[str] = []
        # Map from module id to list of explicitly exported names (i.e. names in __all__).
        self.export_map: Dict[str, List[str]] = {}
        self.plugin = plugin
        # If True, process function definitions. If False, don't. This is used
        # for processing module top levels in fine-grained incremental mode.
        self.recurse_into_functions = True
        self.scope = Scope()

        # Trace line numbers for every file where deferral happened during analysis of
        # current SCC or top-level function.
        self.deferral_debug_context: List[Tuple[str, int]] = []

        self.future_import_flags: Set[str] = set()

    # mypyc doesn't properly handle implementing an abstractproperty
    # with a regular attribute so we make them properties
    @property
    def is_stub_file(self) -> bool:
        return self._is_stub_file

    @property
    def is_typeshed_stub_file(self) -> bool:
        return self._is_typeshed_stub_file

    @property
    def final_iteration(self) -> bool:
        return self._final_iteration

    #
    # Preparing module (performed before semantic analysis)
    #

    def prepare_file(self, file_node: MypyFile) -> None:
        """Prepare a freshly parsed file for semantic analysis."""
        if 'builtins' in self.modules:
            file_node.names['__builtins__'] = SymbolTableNode(GDEF,
                                                              self.modules['builtins'])
        if file_node.fullname == 'builtins':
            self.prepare_builtins_namespace(file_node)
        if file_node.fullname == 'typing':
            self.prepare_typing_namespace(file_node)

    def prepare_typing_namespace(self, file_node: MypyFile) -> None:
        """Remove dummy alias definitions such as List = TypeAlias(object) from typing.

        They will be replaced with real aliases when corresponding targets are ready.
        """
        # This is all pretty unfortunate. typeshed now has a
        # sys.version_info check for OrderedDict, and we shouldn't
        # take it out, because it is correct and a typechecker should
        # use that as a source of truth. But instead we rummage
        # through IfStmts to remove the info first.  (I tried to
        # remove this whole machinery and ran into issues with the
        # builtins/typing import cycle.)
        def helper(defs: List[Statement]) -> None:
            for stmt in defs.copy():
                if isinstance(stmt, IfStmt):
                    for body in stmt.body:
                        helper(body.body)
                    if stmt.else_body:
                        helper(stmt.else_body.body)
                if (isinstance(stmt, AssignmentStmt) and len(stmt.lvalues) == 1 and
                        isinstance(stmt.lvalues[0], NameExpr)):
                    # Assignment to a simple name, remove it if it is a dummy alias.
                    if 'typing.' + stmt.lvalues[0].name in type_aliases:
                        defs.remove(stmt)

        helper(file_node.defs)

    def prepare_builtins_namespace(self, file_node: MypyFile) -> None:
        """Add certain special-cased definitions to the builtins module.

        Some definitions are too special or fundamental to be processed
        normally from the AST.
        """
        names = file_node.names

        # Add empty definition for core built-in classes, since they are required for basic
        # operation. These will be completed later on.
        for name in CORE_BUILTIN_CLASSES:
            cdef = ClassDef(name, Block([]))  # Dummy ClassDef, will be replaced later
            info = TypeInfo(SymbolTable(), cdef, 'builtins')
            info._fullname = 'builtins.%s' % name
            names[name] = SymbolTableNode(GDEF, info)

        bool_info = names['bool'].node
        assert isinstance(bool_info, TypeInfo)
        bool_type = Instance(bool_info, [])

        special_var_types: List[Tuple[str, Type]] = [
            ('None', NoneType()),
            # reveal_type is a mypy-only function that gives an error with
            # the type of its arg.
            ('reveal_type', AnyType(TypeOfAny.special_form)),
            # reveal_locals is a mypy-only function that gives an error with the types of
            # locals
            ('reveal_locals', AnyType(TypeOfAny.special_form)),
            ('True', bool_type),
            ('False', bool_type),
            ('__debug__', bool_type),
        ]

        for name, typ in special_var_types:
            v = Var(name, typ)
            v._fullname = 'builtins.%s' % name
            file_node.names[name] = SymbolTableNode(GDEF, v)

    #
    # Analyzing a target
    #

    def refresh_partial(self,
                        node: Union[MypyFile, FuncDef, OverloadedFuncDef],
                        patches: List[Tuple[int, Callable[[], None]]],
                        final_iteration: bool,
                        file_node: MypyFile,
                        options: Options,
                        active_type: Optional[TypeInfo] = None) -> None:
        """Refresh a stale target in fine-grained incremental mode."""
        self.patches = patches
        self.deferred = False
        self.incomplete = False
        self._final_iteration = final_iteration
        self.missing_names[-1] = set()

        with self.file_context(file_node, options, active_type):
            if isinstance(node, MypyFile):
                self.refresh_top_level(node)
            else:
                self.recurse_into_functions = True
                self.accept(node)
        del self.patches

    def refresh_top_level(self, file_node: MypyFile) -> None:
        """Reanalyze a stale module top-level in fine-grained incremental mode."""
        self.recurse_into_functions = False
        self.add_implicit_module_attrs(file_node)
        for d in file_node.defs:
            self.accept(d)
        if file_node.fullname == 'typing':
            self.add_builtin_aliases(file_node)
        self.adjust_public_exports()
        self.export_map[self.cur_mod_id] = self.all_exports
        self.all_exports = []

    def add_implicit_module_attrs(self, file_node: MypyFile) -> None:
        """Manually add implicit definitions of module '__name__' etc."""
        for name, t in implicit_module_attrs.items():
            # unicode docstrings should be accepted in Python 2
            if name == '__doc__':
                if self.options.python_version >= (3, 0):
                    typ: Type = UnboundType("__builtins__.str")
                else:
                    typ = UnionType([UnboundType('__builtins__.str'),
                                     UnboundType('__builtins__.unicode')])
            elif name == '__path__':
                if not file_node.is_package_init_file():
                    continue
                # Need to construct the type ourselves, to avoid issues with __builtins__.list
                # not being subscriptable or typing.List not getting bound
                sym = self.lookup_qualified("__builtins__.list", Context())
                if not sym:
                    continue
                node = sym.node
                assert isinstance(node, TypeInfo)
                typ = Instance(node, [self.str_type()])
            else:
                assert t is not None, 'type should be specified for {}'.format(name)
                typ = UnboundType(t)

            existing = file_node.names.get(name)
            if existing is not None and not isinstance(existing.node, PlaceholderNode):
                # Already exists.
                continue

            an_type = self.anal_type(typ)
            if an_type:
                var = Var(name, an_type)
                var._fullname = self.qualified_name(name)
                var.is_ready = True
                self.add_symbol(name, var, dummy_context())
            else:
                self.add_symbol(name,
                                PlaceholderNode(self.qualified_name(name), file_node, -1),
                                dummy_context())

    def add_builtin_aliases(self, tree: MypyFile) -> None:
        """Add builtin type aliases to typing module.

        For historical reasons, the aliases like `List = list` are not defined
        in typeshed stubs for typing module. Instead we need to manually add the
        corresponding nodes on the fly. We explicitly mark these aliases as normalized,
        so that a user can write `typing.List[int]`.
        """
        assert tree.fullname == 'typing'
        for alias, target_name in type_aliases.items():
            if type_aliases_source_versions[alias] > self.options.python_version:
                # This alias is not available on this Python version.
                continue
            name = alias.split('.')[-1]
            if name in tree.names and not isinstance(tree.names[name].node, PlaceholderNode):
                continue
            tag = self.track_incomplete_refs()
            n = self.lookup_fully_qualified_or_none(target_name)
            if n:
                if isinstance(n.node, PlaceholderNode):
                    self.mark_incomplete(name, tree)
                else:
                    # Found built-in class target. Create alias.
                    target = self.named_type_or_none(target_name, [])
                    assert target is not None
                    # Transform List to List[Any], etc.
                    fix_instance_types(target, self.fail, self.note, self.options.python_version)
                    alias_node = TypeAlias(target, alias,
                                           line=-1, column=-1,  # there is no context
                                           no_args=True, normalized=True)
                    self.add_symbol(name, alias_node, tree)
            elif self.found_incomplete_ref(tag):
                # Built-in class target may not ready yet -- defer.
                self.mark_incomplete(name, tree)
            else:
                # Test fixtures may be missing some builtin classes, which is okay.
                # Kill the placeholder if there is one.
                if name in tree.names:
                    assert isinstance(tree.names[name].node, PlaceholderNode)
                    del tree.names[name]

    def adjust_public_exports(self) -> None:
        """Adjust the module visibility of globals due to __all__."""
        if '__all__' in self.globals:
            for name, g in self.globals.items():
                # Being included in __all__ explicitly exports and makes public.
                if name in self.all_exports:
                    g.module_public = True
                    g.module_hidden = False
                # But when __all__ is defined, and a symbol is not included in it,
                # it cannot be public.
                else:
                    g.module_public = False

    @contextmanager
    def file_context(self,
                     file_node: MypyFile,
                     options: Options,
                     active_type: Optional[TypeInfo] = None) -> Iterator[None]:
        """Configure analyzer for analyzing targets within a file/class.

        Args:
            file_node: target file
            options: options specific to the file
            active_type: must be the surrounding class to analyze method targets
        """
        scope = self.scope
        self.options = options
        self.errors.set_file(file_node.path, file_node.fullname, scope=scope)
        self.cur_mod_node = file_node
        self.cur_mod_id = file_node.fullname
        with scope.module_scope(self.cur_mod_id):
            self._is_stub_file = file_node.path.lower().endswith('.pyi')
            self._is_typeshed_stub_file = is_typeshed_file(file_node.path)
            self.globals = file_node.names
            self.tvar_scope = TypeVarLikeScope()

            self.named_tuple_analyzer = NamedTupleAnalyzer(options, self)
            self.typed_dict_analyzer = TypedDictAnalyzer(options, self, self.msg)
            self.enum_call_analyzer = EnumCallAnalyzer(options, self)
            self.newtype_analyzer = NewTypeAnalyzer(options, self, self.msg)

            # Counter that keeps track of references to undefined things potentially caused by
            # incomplete namespaces.
            self.num_incomplete_refs = 0

            if active_type:
                self.incomplete_type_stack.append(False)
                scope.enter_class(active_type)
                self.enter_class(active_type.defn.info)
                for tvar in active_type.defn.type_vars:
                    self.tvar_scope.bind_existing(tvar)

            yield

            if active_type:
                scope.leave_class()
                self.leave_class()
                self.type = None
                self.incomplete_type_stack.pop()
        del self.options

    #
    # Functions
    #

    def visit_func_def(self, defn: FuncDef) -> None:
        self.statement = defn

        # Visit default values because they may contain assignment expressions.
        for arg in defn.arguments:
            if arg.initializer:
                arg.initializer.accept(self)

        defn.is_conditional = self.block_depth[-1] > 0

        # Set full names even for those definitions that aren't added
        # to a symbol table. For example, for overload items.
        defn._fullname = self.qualified_name(defn.name)

        # We don't add module top-level functions to symbol tables
        # when we analyze their bodies in the second phase on analysis,
        # since they were added in the first phase. Nested functions
        # get always added, since they aren't separate targets.
        if not self.recurse_into_functions or len(self.function_stack) > 0:
            if not defn.is_decorated and not defn.is_overload:
                self.add_function_to_symbol_table(defn)

        if not self.recurse_into_functions:
            return

        with self.scope.function_scope(defn):
            self.analyze_func_def(defn)

    def analyze_func_def(self, defn: FuncDef) -> None:
        self.function_stack.append(defn)

        if defn.type:
            assert isinstance(defn.type, CallableType)
            self.update_function_type_variables(defn.type, defn)
        self.function_stack.pop()

        if self.is_class_scope():
            # Method definition
            assert self.type is not None
            defn.info = self.type
            if defn.type is not None and defn.name in ('__init__', '__init_subclass__'):
                assert isinstance(defn.type, CallableType)
                if isinstance(get_proper_type(defn.type.ret_type), AnyType):
                    defn.type = defn.type.copy_modified(ret_type=NoneType())
            self.prepare_method_signature(defn, self.type)

        # Analyze function signature
        with self.tvar_scope_frame(self.tvar_scope.method_frame()):
            if defn.type:
                self.check_classvar_in_signature(defn.type)
                assert isinstance(defn.type, CallableType)
                # Signature must be analyzed in the surrounding scope so that
                # class-level imported names and type variables are in scope.
                analyzer = self.type_analyzer()
                tag = self.track_incomplete_refs()
                result = analyzer.visit_callable_type(defn.type, nested=False)
                # Don't store not ready types (including placeholders).
                if self.found_incomplete_ref(tag) or has_placeholder(result):
                    self.defer(defn)
                    return
                assert isinstance(result, ProperType)
                defn.type = result
                self.add_type_alias_deps(analyzer.aliases_used)
                self.check_function_signature(defn)
                if isinstance(defn, FuncDef):
                    assert isinstance(defn.type, CallableType)
                    defn.type = set_callable_name(defn.type, defn)

        self.analyze_arg_initializers(defn)
        self.analyze_function_body(defn)
        if (defn.is_coroutine and
                isinstance(defn.type, CallableType) and
                self.wrapped_coro_return_types.get(defn) != defn.type):
            if defn.is_async_generator:
                # Async generator types are handled elsewhere
                pass
            else:
                # A coroutine defined as `async def foo(...) -> T: ...`
                # has external return type `Coroutine[Any, Any, T]`.
                any_type = AnyType(TypeOfAny.special_form)
                ret_type = self.named_type_or_none('typing.Coroutine',
                                                   [any_type, any_type, defn.type.ret_type])
                assert ret_type is not None, "Internal error: typing.Coroutine not found"
                defn.type = defn.type.copy_modified(ret_type=ret_type)
                self.wrapped_coro_return_types[defn] = defn.type

    def prepare_method_signature(self, func: FuncDef, info: TypeInfo) -> None:
        """Check basic signature validity and tweak annotation of self/cls argument."""
        # Only non-static methods are special.
        functype = func.type
        if not func.is_static:
            if func.name in ['__init_subclass__', '__class_getitem__']:
                func.is_class = True
            if not func.arguments:
                self.fail('Method must have at least one argument', func)
            elif isinstance(functype, CallableType):
                self_type = get_proper_type(functype.arg_types[0])
                if isinstance(self_type, AnyType):
                    leading_type: Type = fill_typevars(info)
                    if func.is_class or func.name == '__new__':
                        leading_type = self.class_type(leading_type)
                    func.type = replace_implicit_first_type(functype, leading_type)

    def set_original_def(self, previous: Optional[Node], new: Union[FuncDef, Decorator]) -> bool:
        """If 'new' conditionally redefine 'previous', set 'previous' as original

        We reject straight redefinitions of functions, as they are usually
        a programming error. For example:

          def f(): ...
          def f(): ...  # Error: 'f' redefined
        """
        if isinstance(new, Decorator):
            new = new.func
        if (
            isinstance(previous, (FuncDef, Decorator))
            and unnamed_function(new.name)
            and unnamed_function(previous.name)
        ):
            return True
        if isinstance(previous, (FuncDef, Var, Decorator)) and new.is_conditional:
            new.original_def = previous
            return True
        else:
            return False

    def update_function_type_variables(self, fun_type: CallableType, defn: FuncItem) -> None:
        """Make any type variables in the signature of defn explicit.

        Update the signature of defn to contain type variable definitions
        if defn is generic.
        """
        with self.tvar_scope_frame(self.tvar_scope.method_frame()):
            a = self.type_analyzer()
            fun_type.variables = a.bind_function_type_variables(fun_type, defn)

    def visit_overloaded_func_def(self, defn: OverloadedFuncDef) -> None:
        self.statement = defn
        self.add_function_to_symbol_table(defn)

        if not self.recurse_into_functions:
            return

        # NB: Since _visit_overloaded_func_def will call accept on the
        # underlying FuncDefs, the function might get entered twice.
        # This is fine, though, because only the outermost function is
        # used to compute targets.
        with self.scope.function_scope(defn):
            self.analyze_overloaded_func_def(defn)

    def analyze_overloaded_func_def(self, defn: OverloadedFuncDef) -> None:
        # OverloadedFuncDef refers to any legitimate situation where you have
        # more than one declaration for the same function in a row.  This occurs
        # with a @property with a setter or a deleter, and for a classic
        # @overload.

        defn._fullname = self.qualified_name(defn.name)
        # TODO: avoid modifying items.
        defn.items = defn.unanalyzed_items.copy()

        first_item = defn.items[0]
        first_item.is_overload = True
        first_item.accept(self)

        if isinstance(first_item, Decorator) and first_item.func.is_property:
            # This is a property.
            first_item.func.is_overload = True
            self.analyze_property_with_multi_part_definition(defn)
            typ = function_type(first_item.func, self.named_type('builtins.function'))
            assert isinstance(typ, CallableType)
            types = [typ]
        else:
            # This is an a normal overload. Find the item signatures, the
            # implementation (if outside a stub), and any missing @overload
            # decorators.
            types, impl, non_overload_indexes = self.analyze_overload_sigs_and_impl(defn)
            defn.impl = impl
            if non_overload_indexes:
                self.handle_missing_overload_decorators(defn, non_overload_indexes,
                                                        some_overload_decorators=len(types) > 0)
            # If we found an implementation, remove it from the overload item list,
            # as it's special.
            if impl is not None:
                assert impl is defn.items[-1]
                defn.items = defn.items[:-1]
            elif not non_overload_indexes:
                self.handle_missing_overload_implementation(defn)

        if types:
            defn.type = Overloaded(types)
            defn.type.line = defn.line

        if not defn.items:
            # It was not a real overload after all, but function redefinition. We've
            # visited the redefinition(s) already.
            if not defn.impl:
                # For really broken overloads with no items and no implementation we need to keep
                # at least one item to hold basic information like function name.
                defn.impl = defn.unanalyzed_items[-1]
            return

        # We know this is an overload def. Infer properties and perform some checks.
        self.process_final_in_overload(defn)
        self.process_static_or_class_method_in_overload(defn)

    def analyze_overload_sigs_and_impl(
            self,
            defn: OverloadedFuncDef) -> Tuple[List[CallableType],
                                              Optional[OverloadPart],
                                              List[int]]:
        """Find overload signatures, the implementation, and items with missing @overload.

        Assume that the first was already analyzed. As a side effect:
        analyzes remaining items and updates 'is_overload' flags.
        """
        types = []
        non_overload_indexes = []
        impl: Optional[OverloadPart] = None
        for i, item in enumerate(defn.items):
            if i != 0:
                # Assume that the first item was already visited
                item.is_overload = True
                item.accept(self)
            # TODO: support decorated overloaded functions properly
            if isinstance(item, Decorator):
                callable = function_type(item.func, self.named_type('builtins.function'))
                assert isinstance(callable, CallableType)
                if not any(refers_to_fullname(dec, 'typing.overload')
                           for dec in item.decorators):
                    if i == len(defn.items) - 1 and not self.is_stub_file:
                        # Last item outside a stub is impl
                        impl = item
                    else:
                        # Oops it wasn't an overload after all. A clear error
                        # will vary based on where in the list it is, record
                        # that.
                        non_overload_indexes.append(i)
                else:
                    item.func.is_overload = True
                    types.append(callable)
            elif isinstance(item, FuncDef):
                if i == len(defn.items) - 1 and not self.is_stub_file:
                    impl = item
                else:
                    non_overload_indexes.append(i)
        return types, impl, non_overload_indexes

    def handle_missing_overload_decorators(self,
                                           defn: OverloadedFuncDef,
                                           non_overload_indexes: List[int],
                                           some_overload_decorators: bool) -> None:
        """Generate errors for overload items without @overload.

        Side effect: remote non-overload items.
        """
        if some_overload_decorators:
            # Some of them were overloads, but not all.
            for idx in non_overload_indexes:
                if self.is_stub_file:
                    self.fail("An implementation for an overloaded function "
                              "is not allowed in a stub file", defn.items[idx])
                else:
                    self.fail("The implementation for an overloaded function "
                              "must come last", defn.items[idx])
        else:
            for idx in non_overload_indexes[1:]:
                self.name_already_defined(defn.name, defn.items[idx], defn.items[0])
            if defn.impl:
                self.name_already_defined(defn.name, defn.impl, defn.items[0])
        # Remove the non-overloads
        for idx in reversed(non_overload_indexes):
            del defn.items[idx]

    def handle_missing_overload_implementation(self, defn: OverloadedFuncDef) -> None:
        """Generate error about missing overload implementation (only if needed)."""
        if not self.is_stub_file:
            if self.type and self.type.is_protocol and not self.is_func_scope():
                # An overloaded protocol method doesn't need an implementation.
                for item in defn.items:
                    if isinstance(item, Decorator):
                        item.func.is_abstract = True
                    else:
                        item.is_abstract = True
            else:
                self.fail(
                    "An overloaded function outside a stub file must have an implementation",
                    defn)

    def process_final_in_overload(self, defn: OverloadedFuncDef) -> None:
        """Detect the @final status of an overloaded function (and perform checks)."""
        # If the implementation is marked as @final (or the first overload in
        # stubs), then the whole overloaded definition if @final.
        if any(item.is_final for item in defn.items):
            # We anyway mark it as final because it was probably the intention.
            defn.is_final = True
            # Only show the error once per overload
            bad_final = next(ov for ov in defn.items if ov.is_final)
            if not self.is_stub_file:
                self.fail("@final should be applied only to overload implementation",
                          bad_final)
            elif any(item.is_final for item in defn.items[1:]):
                bad_final = next(ov for ov in defn.items[1:] if ov.is_final)
                self.fail("In a stub file @final must be applied only to the first overload",
                          bad_final)
        if defn.impl is not None and defn.impl.is_final:
            defn.is_final = True

    def process_static_or_class_method_in_overload(self, defn: OverloadedFuncDef) -> None:
        class_status = []
        static_status = []
        for item in defn.items:
            if isinstance(item, Decorator):
                inner = item.func
            elif isinstance(item, FuncDef):
                inner = item
            else:
                assert False, "The 'item' variable is an unexpected type: {}".format(type(item))
            class_status.append(inner.is_class)
            static_status.append(inner.is_static)

        if defn.impl is not None:
            if isinstance(defn.impl, Decorator):
                inner = defn.impl.func
            elif isinstance(defn.impl, FuncDef):
                inner = defn.impl
            else:
                assert False, "Unexpected impl type: {}".format(type(defn.impl))
            class_status.append(inner.is_class)
            static_status.append(inner.is_static)

        if len(set(class_status)) != 1:
            self.msg.overload_inconsistently_applies_decorator('classmethod', defn)
        elif len(set(static_status)) != 1:
            self.msg.overload_inconsistently_applies_decorator('staticmethod', defn)
        else:
            defn.is_class = class_status[0]
            defn.is_static = static_status[0]

    def analyze_property_with_multi_part_definition(self, defn: OverloadedFuncDef) -> None:
        """Analyze a property defined using multiple methods (e.g., using @x.setter).

        Assume that the first method (@property) has already been analyzed.
        """
        defn.is_property = True
        items = defn.items
        first_item = cast(Decorator, defn.items[0])
        deleted_items = []
        for i, item in enumerate(items[1:]):
            if isinstance(item, Decorator):
                if len(item.decorators) == 1:
                    node = item.decorators[0]
                    if isinstance(node, MemberExpr):
                        if node.name == 'setter':
                            # The first item represents the entire property.
                            first_item.var.is_settable_property = True
                            # Get abstractness from the original definition.
                            item.func.is_abstract = first_item.func.is_abstract
                else:
                    self.fail("Decorated property not supported", item)
                item.func.accept(self)
            else:
                self.fail('Unexpected definition for property "{}"'.format(first_item.func.name),
                          item)
                deleted_items.append(i + 1)
        for i in reversed(deleted_items):
            del items[i]

    def add_function_to_symbol_table(self, func: Union[FuncDef, OverloadedFuncDef]) -> None:
        if self.is_class_scope():
            assert self.type is not None
            func.info = self.type
        func._fullname = self.qualified_name(func.name)
        self.add_symbol(func.name, func, func)

    def analyze_arg_initializers(self, defn: FuncItem) -> None:
        with self.tvar_scope_frame(self.tvar_scope.method_frame()):
            # Analyze default arguments
            for arg in defn.arguments:
                if arg.initializer:
                    arg.initializer.accept(self)

    def analyze_function_body(self, defn: FuncItem) -> None:
        is_method = self.is_class_scope()
        with self.tvar_scope_frame(self.tvar_scope.method_frame()):
            # Bind the type variables again to visit the body.
            if defn.type:
                a = self.type_analyzer()
                a.bind_function_type_variables(cast(CallableType, defn.type), defn)
            self.function_stack.append(defn)
            with self.enter(defn):
                for arg in defn.arguments:
                    self.add_local(arg.variable, defn)

                # The first argument of a non-static, non-class method is like 'self'
                # (though the name could be different), having the enclosing class's
                # instance type.
                if is_method and not defn.is_static and not defn.is_class and defn.arguments:
                    defn.arguments[0].variable.is_self = True

                defn.body.accept(self)
            self.function_stack.pop()

    def check_classvar_in_signature(self, typ: ProperType) -> None:
        if isinstance(typ, Overloaded):
            for t in typ.items:  # type: ProperType
                self.check_classvar_in_signature(t)
            return
        if not isinstance(typ, CallableType):
            return
        for t in get_proper_types(typ.arg_types) + [get_proper_type(typ.ret_type)]:
            if self.is_classvar(t):
                self.fail_invalid_classvar(t)
                # Show only one error per signature
                break

    def check_function_signature(self, fdef: FuncItem) -> None:
        sig = fdef.type
        assert isinstance(sig, CallableType)
        if len(sig.arg_types) < len(fdef.arguments):
            self.fail('Type signature has too few arguments', fdef)
            # Add dummy Any arguments to prevent crashes later.
            num_extra_anys = len(fdef.arguments) - len(sig.arg_types)
            extra_anys = [AnyType(TypeOfAny.from_error)] * num_extra_anys
            sig.arg_types.extend(extra_anys)
        elif len(sig.arg_types) > len(fdef.arguments):
            self.fail('Type signature has too many arguments', fdef, blocker=True)

    def visit_decorator(self, dec: Decorator) -> None:
        self.statement = dec
        # TODO: better don't modify them at all.
        dec.decorators = dec.original_decorators.copy()
        dec.func.is_conditional = self.block_depth[-1] > 0
        if not dec.is_overload:
            self.add_symbol(dec.name, dec, dec)
        dec.func._fullname = self.qualified_name(dec.name)
        for d in dec.decorators:
            d.accept(self)
        removed: List[int] = []
        no_type_check = False
        for i, d in enumerate(dec.decorators):
            # A bunch of decorators are special cased here.
            if refers_to_fullname(d, 'abc.abstractmethod'):
                removed.append(i)
                dec.func.is_abstract = True
                self.check_decorated_function_is_method('abstractmethod', dec)
            elif (refers_to_fullname(d, 'asyncio.coroutines.coroutine') or
                  refers_to_fullname(d, 'types.coroutine')):
                removed.append(i)
                dec.func.is_awaitable_coroutine = True
            elif refers_to_fullname(d, 'builtins.staticmethod'):
                removed.append(i)
                dec.func.is_static = True
                dec.var.is_staticmethod = True
                self.check_decorated_function_is_method('staticmethod', dec)
            elif refers_to_fullname(d, 'builtins.classmethod'):
                removed.append(i)
                dec.func.is_class = True
                dec.var.is_classmethod = True
                self.check_decorated_function_is_method('classmethod', dec)
            elif (refers_to_fullname(d, 'builtins.property') or
                  refers_to_fullname(d, 'abc.abstractproperty') or
                  refers_to_fullname(d, 'functools.cached_property')):
                removed.append(i)
                dec.func.is_property = True
                dec.var.is_property = True
                if refers_to_fullname(d, 'abc.abstractproperty'):
                    dec.func.is_abstract = True
                elif refers_to_fullname(d, 'functools.cached_property'):
                    dec.var.is_settable_property = True
                self.check_decorated_function_is_method('property', dec)
                if len(dec.func.arguments) > 1:
                    self.fail('Too many arguments', dec.func)
            elif refers_to_fullname(d, 'typing.no_type_check'):
                dec.var.type = AnyType(TypeOfAny.special_form)
                no_type_check = True
            elif (refers_to_fullname(d, 'typing.final') or
                  refers_to_fullname(d, 'typing_extensions.final')):
                if self.is_class_scope():
                    assert self.type is not None, "No type set at class scope"
                    if self.type.is_protocol:
                        self.msg.protocol_members_cant_be_final(d)
                    else:
                        dec.func.is_final = True
                        dec.var.is_final = True
                    removed.append(i)
                else:
                    self.fail("@final cannot be used with non-method functions", d)
        for i in reversed(removed):
            del dec.decorators[i]
        if (not dec.is_overload or dec.var.is_property) and self.type:
            dec.var.info = self.type
            dec.var.is_initialized_in_class = True
        if not no_type_check and self.recurse_into_functions:
            dec.func.accept(self)
        if dec.decorators and dec.var.is_property:
            self.fail('Decorated property not supported', dec)

    def check_decorated_function_is_method(self, decorator: str,
                                           context: Context) -> None:
        if not self.type or self.is_func_scope():
            self.fail('"%s" used with a non-method' % decorator, context)

    #
    # Classes
    #

    def visit_class_def(self, defn: ClassDef) -> None:
        self.statement = defn
        self.incomplete_type_stack.append(not defn.info)
        with self.tvar_scope_frame(self.tvar_scope.class_frame()):
            self.analyze_class(defn)
        self.incomplete_type_stack.pop()

    def analyze_class(self, defn: ClassDef) -> None:
        fullname = self.qualified_name(defn.name)
        if not defn.info and not self.is_core_builtin_class(defn):
            # Add placeholder so that self-references in base classes can be
            # resolved.  We don't want this to cause a deferral, since if there
            # are no incomplete references, we'll replace this with a TypeInfo
            # before returning.
            placeholder = PlaceholderNode(fullname, defn, defn.line, becomes_typeinfo=True)
            self.add_symbol(defn.name, placeholder, defn, can_defer=False)

        tag = self.track_incomplete_refs()

        # Restore base classes after previous iteration (things like Generic[T] might be removed).
        defn.base_type_exprs.extend(defn.removed_base_type_exprs)
        defn.removed_base_type_exprs.clear()

        self.update_metaclass(defn)

        bases = defn.base_type_exprs
        bases, tvar_defs, is_protocol = self.clean_up_bases_and_infer_type_variables(
            defn, bases, context=defn)

        for tvd in tvar_defs:
            if any(has_placeholder(t) for t in [tvd.upper_bound] + tvd.values):
                # Some type variable bounds or values are not ready, we need
                # to re-analyze this class.
                self.defer()

        self.analyze_class_keywords(defn)
        result = self.analyze_base_classes(bases)

        if result is None or self.found_incomplete_ref(tag):
            # Something was incomplete. Defer current target.
            self.mark_incomplete(defn.name, defn)
            return

        base_types, base_error = result
        if any(isinstance(base, PlaceholderType) for base, _ in base_types):
            # We need to know the TypeInfo of each base to construct the MRO. Placeholder types
            # are okay in nested positions, since they can't affect the MRO.
            self.mark_incomplete(defn.name, defn)
            return

        is_typeddict, info = self.typed_dict_analyzer.analyze_typeddict_classdef(defn)
        if is_typeddict:
            for decorator in defn.decorators:
                decorator.accept(self)
                if isinstance(decorator, RefExpr):
                    if decorator.fullname in ('typing.final',
                                              'typing_extensions.final'):
                        self.fail("@final cannot be used with TypedDict", decorator)
            if info is None:
                self.mark_incomplete(defn.name, defn)
            else:
                self.prepare_class_def(defn, info)
            return

        if self.analyze_namedtuple_classdef(defn):
            return

        # Create TypeInfo for class now that base classes and the MRO can be calculated.
        self.prepare_class_def(defn)

        defn.type_vars = tvar_defs
        defn.info.type_vars = [tvar.name for tvar in tvar_defs]
        if base_error:
            defn.info.fallback_to_any = True

        with self.scope.class_scope(defn.info):
            self.configure_base_classes(defn, base_types)
            defn.info.is_protocol = is_protocol
            self.analyze_metaclass(defn)
            defn.info.runtime_protocol = False
            for decorator in defn.decorators:
                self.analyze_class_decorator(defn, decorator)
            self.analyze_class_body_common(defn)

    def is_core_builtin_class(self, defn: ClassDef) -> bool:
        return self.cur_mod_id == 'builtins' and defn.name in CORE_BUILTIN_CLASSES

    def analyze_class_body_common(self, defn: ClassDef) -> None:
        """Parts of class body analysis that are common to all kinds of class defs."""
        self.enter_class(defn.info)
        defn.defs.accept(self)
        self.apply_class_plugin_hooks(defn)
        self.leave_class()

    def analyze_namedtuple_classdef(self, defn: ClassDef) -> bool:
        """Check if this class can define a named tuple."""
        if defn.info and defn.info.is_named_tuple:
            # Don't reprocess everything. We just need to process methods defined
            # in the named tuple class body.
            is_named_tuple, info = True, defn.info  # type: bool, Optional[TypeInfo]
        else:
            is_named_tuple, info = self.named_tuple_analyzer.analyze_namedtuple_classdef(
                defn, self.is_stub_file)
        if is_named_tuple:
            if info is None:
                self.mark_incomplete(defn.name, defn)
            else:
                self.prepare_class_def(defn, info)
                with self.scope.class_scope(defn.info):
                    with self.named_tuple_analyzer.save_namedtuple_body(info):
                        self.analyze_class_body_common(defn)
            return True
        return False

    def apply_class_plugin_hooks(self, defn: ClassDef) -> None:
        """Apply a plugin hook that may infer a more precise definition for a class."""
        def get_fullname(expr: Expression) -> Optional[str]:
            if isinstance(expr, CallExpr):
                return get_fullname(expr.callee)
            elif isinstance(expr, IndexExpr):
                return get_fullname(expr.base)
            elif isinstance(expr, RefExpr):
                if expr.fullname:
                    return expr.fullname
                # If we don't have a fullname look it up. This happens because base classes are
                # analyzed in a different manner (see exprtotype.py) and therefore those AST
                # nodes will not have full names.
                sym = self.lookup_type_node(expr)
                if sym:
                    return sym.fullname
            return None

        for decorator in defn.decorators:
            decorator_name = get_fullname(decorator)
            if decorator_name:
                hook = self.plugin.get_class_decorator_hook(decorator_name)
                if hook:
                    hook(ClassDefContext(defn, decorator, self))

        if defn.metaclass:
            metaclass_name = get_fullname(defn.metaclass)
            if metaclass_name:
                hook = self.plugin.get_metaclass_hook(metaclass_name)
                if hook:
                    hook(ClassDefContext(defn, defn.metaclass, self))

        for base_expr in defn.base_type_exprs:
            base_name = get_fullname(base_expr)
            if base_name:
                hook = self.plugin.get_base_class_hook(base_name)
                if hook:
                    hook(ClassDefContext(defn, base_expr, self))

    def analyze_class_keywords(self, defn: ClassDef) -> None:
        for value in defn.keywords.values():
            value.accept(self)

    def enter_class(self, info: TypeInfo) -> None:
        # Remember previous active class
        self.type_stack.append(self.type)
        self.locals.append(None)  # Add class scope
        self.is_comprehension_stack.append(False)
        self.block_depth.append(-1)  # The class body increments this to 0
        self.type = info
        self.missing_names.append(set())

    def leave_class(self) -> None:
        """ Restore analyzer state. """
        self.block_depth.pop()
        self.locals.pop()
        self.is_comprehension_stack.pop()
        self.type = self.type_stack.pop()
        self.missing_names.pop()

    def analyze_class_decorator(self, defn: ClassDef, decorator: Expression) -> None:
        decorator.accept(self)
        if isinstance(decorator, RefExpr):
            if decorator.fullname in RUNTIME_PROTOCOL_DECOS:
                if defn.info.is_protocol:
                    defn.info.runtime_protocol = True
                else:
                    self.fail('@runtime_checkable can only be used with protocol classes',
                              defn)
            elif decorator.fullname in ('typing.final',
                                        'typing_extensions.final'):
                defn.info.is_final = True

    def clean_up_bases_and_infer_type_variables(
            self,
            defn: ClassDef,
            base_type_exprs: List[Expression],
            context: Context) -> Tuple[List[Expression],
                                       List[TypeVarType],
                                       bool]:
        """Remove extra base classes such as Generic and infer type vars.

        For example, consider this class:

          class Foo(Bar, Generic[T]): ...

        Now we will remove Generic[T] from bases of Foo and infer that the
        type variable 'T' is a type argument of Foo.

        Note that this is performed *before* semantic analysis.

        Returns (remaining base expressions, inferred type variables, is protocol).
        """
        removed: List[int] = []
        declared_tvars: TypeVarLikeList = []
        is_protocol = False
        for i, base_expr in enumerate(base_type_exprs):
            self.analyze_type_expr(base_expr)

            try:
                base = self.expr_to_unanalyzed_type(base_expr)
            except TypeTranslationError:
                # This error will be caught later.
                continue
            result = self.analyze_class_typevar_declaration(base)
            if result is not None:
                if declared_tvars:
                    self.fail('Only single Generic[...] or Protocol[...] can be in bases', context)
                removed.append(i)
                tvars = result[0]
                is_protocol |= result[1]
                declared_tvars.extend(tvars)
            if isinstance(base, UnboundType):
                sym = self.lookup_qualified(base.name, base)
                if sym is not None and sym.node is not None:
                    if (sym.node.fullname in ('typing.Protocol', 'typing_extensions.Protocol') and
                            i not in removed):
                        # also remove bare 'Protocol' bases
                        removed.append(i)
                        is_protocol = True

        all_tvars = self.get_all_bases_tvars(base_type_exprs, removed)
        if declared_tvars:
            if len(remove_dups(declared_tvars)) < len(declared_tvars):
                self.fail("Duplicate type variables in Generic[...] or Protocol[...]", context)
            declared_tvars = remove_dups(declared_tvars)
            if not set(all_tvars).issubset(set(declared_tvars)):
                self.fail("If Generic[...] or Protocol[...] is present"
                          " it should list all type variables", context)
                # In case of error, Generic tvars will go first
                declared_tvars = remove_dups(declared_tvars + all_tvars)
        else:
            declared_tvars = all_tvars
        for i in reversed(removed):
            # We need to actually remove the base class expressions like Generic[T],
            # mostly because otherwise they will create spurious dependencies in fine
            # grained incremental mode.
            defn.removed_base_type_exprs.append(defn.base_type_exprs[i])
            del base_type_exprs[i]
        tvar_defs: List[TypeVarType] = []
        for name, tvar_expr in declared_tvars:
            tvar_def = self.tvar_scope.bind_new(name, tvar_expr)
            if isinstance(tvar_def, TypeVarType):
                # TODO(PEP612): fix for ParamSpecType
                # Error will be reported elsewhere: #11218
                tvar_defs.append(tvar_def)
        return base_type_exprs, tvar_defs, is_protocol

    def analyze_class_typevar_declaration(
        self,
        base: Type
    ) -> Optional[Tuple[TypeVarLikeList, bool]]:
        """Analyze type variables declared using Generic[...] or Protocol[...].

        Args:
            base: Non-analyzed base class

        Return None if the base class does not declare type variables. Otherwise,
        return the type variables.
        """
        if not isinstance(base, UnboundType):
            return None
        unbound = base
        sym = self.lookup_qualified(unbound.name, unbound)
        if sym is None or sym.node is None:
            return None
        if (sym.node.fullname == 'typing.Generic' or
                sym.node.fullname == 'typing.Protocol' and base.args or
                sym.node.fullname == 'typing_extensions.Protocol' and base.args):
            is_proto = sym.node.fullname != 'typing.Generic'
            tvars: TypeVarLikeList = []
            for arg in unbound.args:
                tag = self.track_incomplete_refs()
                tvar = self.analyze_unbound_tvar(arg)
                if tvar:
                    tvars.append(tvar)
                elif not self.found_incomplete_ref(tag):
                    self.fail('Free type variable expected in %s[...]' %
                              sym.node.name, base)
            return tvars, is_proto
        return None

    def analyze_unbound_tvar(self, t: Type) -> Optional[Tuple[str, TypeVarExpr]]:
        if not isinstance(t, UnboundType):
            return None
        unbound = t
        sym = self.lookup_qualified(unbound.name, unbound)
        if sym and isinstance(sym.node, PlaceholderNode):
            self.record_incomplete_ref()
        if sym is None or not isinstance(sym.node, TypeVarExpr):
            return None
        elif sym.fullname and not self.tvar_scope.allow_binding(sym.fullname):
            # It's bound by our type variable scope
            return None
        else:
            assert isinstance(sym.node, TypeVarExpr)
            return unbound.name, sym.node

    def get_all_bases_tvars(self,
                            base_type_exprs: List[Expression],
                            removed: List[int]) -> TypeVarLikeList:
        """Return all type variable references in bases."""
        tvars: TypeVarLikeList = []
        for i, base_expr in enumerate(base_type_exprs):
            if i not in removed:
                try:
                    base = self.expr_to_unanalyzed_type(base_expr)
                except TypeTranslationError:
                    # This error will be caught later.
                    continue
                base_tvars = base.accept(TypeVarLikeQuery(self.lookup_qualified, self.tvar_scope))
                tvars.extend(base_tvars)
        return remove_dups(tvars)

    def prepare_class_def(self, defn: ClassDef, info: Optional[TypeInfo] = None) -> None:
        """Prepare for the analysis of a class definition.

        Create an empty TypeInfo and store it in a symbol table, or if the 'info'
        argument is provided, store it instead (used for magic type definitions).
        """
        if not defn.info:
            defn.fullname = self.qualified_name(defn.name)
            # TODO: Nested classes
            info = info or self.make_empty_type_info(defn)
            defn.info = info
            info.defn = defn
            if not self.is_func_scope():
                info._fullname = self.qualified_name(defn.name)
            else:
                info._fullname = info.name
        self.add_symbol(defn.name, defn.info, defn)
        if self.is_nested_within_func_scope():
            # We need to preserve local classes, let's store them
            # in globals under mangled unique names
            #
            # TODO: Putting local classes into globals breaks assumptions in fine-grained
            #       incremental mode and we should avoid it. In general, this logic is too
            #       ad-hoc and needs to be removed/refactored.
            if '@' not in defn.info._fullname:
                local_name = defn.info.name + '@' + str(defn.line)
                if defn.info.is_named_tuple:
                    # Module is already correctly set in _fullname for named tuples.
                    defn.info._fullname += '@' + str(defn.line)
                else:
                    defn.info._fullname = self.cur_mod_id + '.' + local_name
            else:
                # Preserve name from previous fine-grained incremental run.
                local_name = defn.info.name
            defn.fullname = defn.info._fullname
            self.globals[local_name] = SymbolTableNode(GDEF, defn.info)

    def make_empty_type_info(self, defn: ClassDef) -> TypeInfo:
        if (self.is_module_scope()
                and self.cur_mod_id == 'builtins'
                and defn.name in CORE_BUILTIN_CLASSES):
            # Special case core built-in classes. A TypeInfo was already
            # created for it before semantic analysis, but with a dummy
            # ClassDef. Patch the real ClassDef object.
            info = self.globals[defn.name].node
            assert isinstance(info, TypeInfo)
        else:
            info = TypeInfo(SymbolTable(), defn, self.cur_mod_id)
            info.set_line(defn)
        return info

    def get_name_repr_of_expr(self, expr: Expression) -> Optional[str]:
        """Try finding a short simplified textual representation of a base class expression."""
        if isinstance(expr, NameExpr):
            return expr.name
        if isinstance(expr, MemberExpr):
            return get_member_expr_fullname(expr)
        if isinstance(expr, IndexExpr):
            return self.get_name_repr_of_expr(expr.base)
        if isinstance(expr, CallExpr):
            return self.get_name_repr_of_expr(expr.callee)
        return None

    def analyze_base_classes(
            self,
            base_type_exprs: List[Expression]) -> Optional[Tuple[List[Tuple[ProperType,
                                                                            Expression]],
                                                                 bool]]:
        """Analyze base class types.

        Return None if some definition was incomplete. Otherwise, return a tuple
        with these items:

         * List of (analyzed type, original expression) tuples
         * Boolean indicating whether one of the bases had a semantic analysis error
        """
        is_error = False
        bases = []
        for base_expr in base_type_exprs:
            if (isinstance(base_expr, RefExpr) and
                    base_expr.fullname in ('typing.NamedTuple',) + TPDICT_NAMES):
                # Ignore magic bases for now.
                continue

            try:
                base = self.expr_to_analyzed_type(base_expr, allow_placeholder=True)
            except TypeTranslationError:
                name = self.get_name_repr_of_expr(base_expr)
                if isinstance(base_expr, CallExpr):
                    msg = 'Unsupported dynamic base class'
                else:
                    msg = 'Invalid base class'
                if name:
                    msg += ' "{}"'.format(name)
                self.fail(msg, base_expr)
                is_error = True
                continue
            if base is None:
                return None
            base = get_proper_type(base)
            bases.append((base, base_expr))
        return bases, is_error

    def configure_base_classes(self,
                               defn: ClassDef,
                               bases: List[Tuple[ProperType, Expression]]) -> None:
        """Set up base classes.

        This computes several attributes on the corresponding TypeInfo defn.info
        related to the base classes: defn.info.bases, defn.info.mro, and
        miscellaneous others (at least tuple_type, fallback_to_any, and is_enum.)
        """
        base_types: List[Instance] = []
        info = defn.info

        info.tuple_type = None
        for base, base_expr in bases:
            if isinstance(base, TupleType):
                actual_base = self.configure_tuple_base_class(defn, base, base_expr)
                base_types.append(actual_base)
            elif isinstance(base, Instance):
                if base.type.is_newtype:
                    self.fail('Cannot subclass "NewType"', defn)
                if (
                    base.type.is_enum
                    and base.type.fullname not in (
                        'enum.Enum', 'enum.IntEnum', 'enum.Flag', 'enum.IntFlag')
                    and base.type.names
                    and any(not isinstance(n.node, (FuncBase, Decorator))
                            for n in base.type.names.values())
                ):
                    # This means that are trying to subclass a non-default
                    # Enum class, with defined members. This is not possible.
                    # In runtime, it will raise. We need to mark this type as final.
                    # However, methods can be defined on a type: only values can't.
                    base.type.is_final = True
                base_types.append(base)
            elif isinstance(base, AnyType):
                if self.options.disallow_subclassing_any:
                    if isinstance(base_expr, (NameExpr, MemberExpr)):
                        msg = 'Class cannot subclass "{}" (has type "Any")'.format(base_expr.name)
                    else:
                        msg = 'Class cannot subclass value of type "Any"'
                    self.fail(msg, base_expr)
                info.fallback_to_any = True
            else:
                msg = 'Invalid base class'
                name = self.get_name_repr_of_expr(base_expr)
                if name:
                    msg += ' "{}"'.format(name)
                self.fail(msg, base_expr)
                info.fallback_to_any = True
            if self.options.disallow_any_unimported and has_any_from_unimported_type(base):
                if isinstance(base_expr, (NameExpr, MemberExpr)):
                    prefix = "Base type {}".format(base_expr.name)
                else:
                    prefix = "Base type"
                self.msg.unimported_type_becomes_any(prefix, base, base_expr)
            check_for_explicit_any(base, self.options, self.is_typeshed_stub_file, self.msg,
                                   context=base_expr)

        # Add 'object' as implicit base if there is no other base class.
        if not base_types and defn.fullname != 'builtins.object':
            base_types.append(self.object_type())

        info.bases = base_types

        # Calculate the MRO.
        if not self.verify_base_classes(defn):
            self.set_dummy_mro(defn.info)
            return
        self.calculate_class_mro(defn, self.object_type)

    def configure_tuple_base_class(self,
                                   defn: ClassDef,
                                   base: TupleType,
                                   base_expr: Expression) -> Instance:
        info = defn.info

        # There may be an existing valid tuple type from previous semanal iterations.
        # Use equality to check if it is the case.
        if info.tuple_type and info.tuple_type != base:
            self.fail("Class has two incompatible bases derived from tuple", defn)
            defn.has_incompatible_baseclass = True
        info.tuple_type = base
        if isinstance(base_expr, CallExpr):
            defn.analyzed = NamedTupleExpr(base.partial_fallback.type)
            defn.analyzed.line = defn.line
            defn.analyzed.column = defn.column

        if base.partial_fallback.type.fullname == 'builtins.tuple':
            # Fallback can only be safely calculated after semantic analysis, since base
            # classes may be incomplete. Postpone the calculation.
            self.schedule_patch(PRIORITY_FALLBACKS, lambda: calculate_tuple_fallback(base))

        return base.partial_fallback

    def set_dummy_mro(self, info: TypeInfo) -> None:
        # Give it an MRO consisting of just the class itself and object.
        info.mro = [info, self.object_type().type]
        info.bad_mro = True

    def calculate_class_mro(self, defn: ClassDef,
                            obj_type: Optional[Callable[[], Instance]] = None) -> None:
        """Calculate method resolution order for a class.

        `obj_type` may be omitted in the third pass when all classes are already analyzed.
        It exists just to fill in empty base class list during second pass in case of
        an import cycle.
        """
        try:
            calculate_mro(defn.info, obj_type)
        except MroError:
            self.fail('Cannot determine consistent method resolution '
                      'order (MRO) for "%s"' % defn.name, defn)
            self.set_dummy_mro(defn.info)
        # Allow plugins to alter the MRO to handle the fact that `def mro()`
        # on metaclasses permits MRO rewriting.
        if defn.fullname:
            hook = self.plugin.get_customize_class_mro_hook(defn.fullname)
            if hook:
                hook(ClassDefContext(defn, FakeExpression(), self))

    def update_metaclass(self, defn: ClassDef) -> None:
        """Lookup for special metaclass declarations, and update defn fields accordingly.

        * __metaclass__ attribute in Python 2
        * six.with_metaclass(M, B1, B2, ...)
        * @six.add_metaclass(M)
        * future.utils.with_metaclass(M, B1, B2, ...)
        * past.utils.with_metaclass(M, B1, B2, ...)
        """

        # Look for "__metaclass__ = <metaclass>" in Python 2
        python2_meta_expr: Optional[Expression] = None
        if self.options.python_version[0] == 2:
            for body_node in defn.defs.body:
                if isinstance(body_node, ClassDef) and body_node.name == "__metaclass__":
                    self.fail("Metaclasses defined as inner classes are not supported", body_node)
                    break
                elif isinstance(body_node, AssignmentStmt) and len(body_node.lvalues) == 1:
                    lvalue = body_node.lvalues[0]
                    if isinstance(lvalue, NameExpr) and lvalue.name == "__metaclass__":
                        python2_meta_expr = body_node.rvalue

        # Look for six.with_metaclass(M, B1, B2, ...)
        with_meta_expr: Optional[Expression] = None
        if len(defn.base_type_exprs) == 1:
            base_expr = defn.base_type_exprs[0]
            if isinstance(base_expr, CallExpr) and isinstance(base_expr.callee, RefExpr):
                base_expr.accept(self)
                if (base_expr.callee.fullname in {'six.with_metaclass',
                                                  'future.utils.with_metaclass',
                                                  'past.utils.with_metaclass'}
                        and len(base_expr.args) >= 1
                        and all(kind == ARG_POS for kind in base_expr.arg_kinds)):
                    with_meta_expr = base_expr.args[0]
                    defn.base_type_exprs = base_expr.args[1:]

        # Look for @six.add_metaclass(M)
        add_meta_expr: Optional[Expression] = None
        for dec_expr in defn.decorators:
            if isinstance(dec_expr, CallExpr) and isinstance(dec_expr.callee, RefExpr):
                dec_expr.callee.accept(self)
                if (dec_expr.callee.fullname == 'six.add_metaclass'
                    and len(dec_expr.args) == 1
                        and dec_expr.arg_kinds[0] == ARG_POS):
                    add_meta_expr = dec_expr.args[0]
                    break

        metas = {defn.metaclass, python2_meta_expr, with_meta_expr, add_meta_expr} - {None}
        if len(metas) == 0:
            return
        if len(metas) > 1:
            self.fail("Multiple metaclass definitions", defn)
            return
        defn.metaclass = metas.pop()

    def verify_base_classes(self, defn: ClassDef) -> bool:
        info = defn.info
        cycle = False
        for base in info.bases:
            baseinfo = base.type
            if self.is_base_class(info, baseinfo):
                self.fail('Cycle in inheritance hierarchy', defn)
                cycle = True
            if baseinfo.fullname == 'builtins.bool':
                self.fail('"%s" is not a valid base class' %
                          baseinfo.name, defn, blocker=True)
                return False
        dup = find_duplicate(info.direct_base_classes())
        if dup:
            self.fail('Duplicate base class "%s"' % dup.name, defn, blocker=True)
            return False
        return not cycle

    def is_base_class(self, t: TypeInfo, s: TypeInfo) -> bool:
        """Determine if t is a base class of s (but do not use mro)."""
        # Search the base class graph for t, starting from s.
        worklist = [s]
        visited = {s}
        while worklist:
            nxt = worklist.pop()
            if nxt == t:
                return True
            for base in nxt.bases:
                if base.type not in visited:
                    worklist.append(base.type)
                    visited.add(base.type)
        return False

    def analyze_metaclass(self, defn: ClassDef) -> None:
        if defn.metaclass:
            metaclass_name = None
            if isinstance(defn.metaclass, NameExpr):
                metaclass_name = defn.metaclass.name
            elif isinstance(defn.metaclass, MemberExpr):
                metaclass_name = get_member_expr_fullname(defn.metaclass)
            if metaclass_name is None:
                self.fail('Dynamic metaclass not supported for "%s"' % defn.name, defn.metaclass)
                return
            sym = self.lookup_qualified(metaclass_name, defn.metaclass)
            if sym is None:
                # Probably a name error - it is already handled elsewhere
                return
            if isinstance(sym.node, Var) and isinstance(get_proper_type(sym.node.type), AnyType):
                # 'Any' metaclass -- just ignore it.
                #
                # TODO: A better approach would be to record this information
                #       and assume that the type object supports arbitrary
                #       attributes, similar to an 'Any' base class.
                return
            if isinstance(sym.node, PlaceholderNode):
                self.defer(defn)
                return
            if not isinstance(sym.node, TypeInfo) or sym.node.tuple_type is not None:
                self.fail('Invalid metaclass "%s"' % metaclass_name, defn.metaclass)
                return
            if not sym.node.is_metaclass():
                self.fail('Metaclasses not inheriting from "type" are not supported',
                          defn.metaclass)
                return
            inst = fill_typevars(sym.node)
            assert isinstance(inst, Instance)
            defn.info.declared_metaclass = inst
        defn.info.metaclass_type = defn.info.calculate_metaclass_type()
        if any(info.is_protocol for info in defn.info.mro):
            if (not defn.info.metaclass_type or
                    defn.info.metaclass_type.type.fullname == 'builtins.type'):
                # All protocols and their subclasses have ABCMeta metaclass by default.
                # TODO: add a metaclass conflict check if there is another metaclass.
                abc_meta = self.named_type_or_none('abc.ABCMeta', [])
                if abc_meta is not None:  # May be None in tests with incomplete lib-stub.
                    defn.info.metaclass_type = abc_meta
        if defn.info.metaclass_type is None:
            # Inconsistency may happen due to multiple baseclasses even in classes that
            # do not declare explicit metaclass, but it's harder to catch at this stage
            if defn.metaclass is not None:
                self.fail('Inconsistent metaclass structure for "%s"' % defn.name, defn)
        else:
            if defn.info.metaclass_type.type.has_base('enum.EnumMeta'):
                defn.info.is_enum = True
                if defn.type_vars:
                    self.fail("Enum class cannot be generic", defn)

    #
    # Imports
    #

    def visit_import(self, i: Import) -> None:
        self.statement = i
        for id, as_id in i.ids:
            # Modules imported in a stub file without using 'import X as X' won't get exported
            # When implicit re-exporting is disabled, we have the same behavior as stubs.
            use_implicit_reexport = not self.is_stub_file and self.options.implicit_reexport
            if as_id is not None:
                base_id = id
                imported_id = as_id
                module_public = use_implicit_reexport or id.split(".")[-1] == as_id
            else:
                base_id = id.split('.')[0]
                imported_id = base_id
                module_public = use_implicit_reexport
            self.add_module_symbol(base_id, imported_id, context=i, module_public=module_public,
                                   module_hidden=not module_public)

    def visit_import_from(self, imp: ImportFrom) -> None:
        self.statement = imp
        module_id = self.correct_relative_import(imp)
        module = self.modules.get(module_id)
        for id, as_id in imp.names:
            fullname = module_id + '.' + id
            self.set_future_import_flags(fullname)
            if module is None:
                node = None
            elif module_id == self.cur_mod_id and fullname in self.modules:
                # Submodule takes precedence over definition in surround package, for
                # compatibility with runtime semantics in typical use cases. This
                # could more precisely model runtime semantics by taking into account
                # the line number beyond which the local definition should take
                # precedence, but doesn't seem to be important in most use cases.
                node = SymbolTableNode(GDEF, self.modules[fullname])
            else:
                if id == as_id == '__all__' and module_id in self.export_map:
                    self.all_exports[:] = self.export_map[module_id]
                node = module.names.get(id)

            missing_submodule = False
            imported_id = as_id or id

            # Modules imported in a stub file without using 'from Y import X as X' will
            # not get exported.
            # When implicit re-exporting is disabled, we have the same behavior as stubs.
            use_implicit_reexport = not self.is_stub_file and self.options.implicit_reexport
            module_public = use_implicit_reexport or (as_id is not None and id == as_id)

            # If the module does not contain a symbol with the name 'id',
            # try checking if it's a module instead.
            if not node:
                mod = self.modules.get(fullname)
                if mod is not None:
                    kind = self.current_symbol_kind()
                    node = SymbolTableNode(kind, mod)
                elif fullname in self.missing_modules:
                    missing_submodule = True
            # If it is still not resolved, check for a module level __getattr__
            if (module and not node and (module.is_stub or self.options.python_version >= (3, 7))
                    and '__getattr__' in module.names):
                # We store the fullname of the original definition so that we can
                # detect whether two imported names refer to the same thing.
                fullname = module_id + '.' + id
                gvar = self.create_getattr_var(module.names['__getattr__'], imported_id, fullname)
                if gvar:
                    self.add_symbol(
                        imported_id, gvar, imp, module_public=module_public,
                        module_hidden=not module_public
                    )
                    continue

            if node and not node.module_hidden:
                self.process_imported_symbol(
                    node, module_id, id, imported_id, fullname, module_public, context=imp
                )
            elif module and not missing_submodule:
                # Target module exists but the imported name is missing or hidden.
                self.report_missing_module_attribute(
                    module_id, id, imported_id, module_public=module_public,
                    module_hidden=not module_public, context=imp
                )
            else:
                # Import of a missing (sub)module.
                self.add_unknown_imported_symbol(
                    imported_id, imp, target_name=fullname, module_public=module_public,
                    module_hidden=not module_public
                )

    def process_imported_symbol(self,
                                node: SymbolTableNode,
                                module_id: str,
                                id: str,
                                imported_id: str,
                                fullname: str,
                                module_public: bool,
                                context: ImportBase) -> None:
        module_hidden = not module_public and fullname not in self.modules

        if isinstance(node.node, PlaceholderNode):
            if self.final_iteration:
                self.report_missing_module_attribute(
                    module_id, id, imported_id, module_public=module_public,
                    module_hidden=module_hidden, context=context
                )
                return
            else:
                # This might become a type.
                self.mark_incomplete(imported_id, node.node,
                                     module_public=module_public,
                                     module_hidden=module_hidden,
                                     becomes_typeinfo=True)
        existing_symbol = self.globals.get(imported_id)
        if (existing_symbol and not isinstance(existing_symbol.node, PlaceholderNode) and
                not isinstance(node.node, PlaceholderNode)):
            # Import can redefine a variable. They get special treatment.
            if self.process_import_over_existing_name(
                    imported_id, existing_symbol, node, context):
                return
        if existing_symbol and isinstance(node.node, PlaceholderNode):
            # Imports are special, some redefinitions are allowed, so wait until
            # we know what is the new symbol node.
            return
        # NOTE: we take the original node even for final `Var`s. This is to support
        # a common pattern when constants are re-exported (same applies to import *).
        self.add_imported_symbol(imported_id, node, context,
                                 module_public=module_public,
                                 module_hidden=module_hidden)

    def report_missing_module_attribute(
        self, import_id: str, source_id: str, imported_id: str, module_public: bool,
        module_hidden: bool, context: Node
    ) -> None:
        # Missing attribute.
        if self.is_incomplete_namespace(import_id):
            # We don't know whether the name will be there, since the namespace
            # is incomplete. Defer the current target.
            self.mark_incomplete(imported_id, context)
            return
        message = 'Module "{}" has no attribute "{}"'.format(import_id, source_id)
        # Suggest alternatives, if any match is found.
        module = self.modules.get(import_id)
        if module:
            if not self.options.implicit_reexport and source_id in module.names.keys():
                message = ('Module "{}" does not explicitly export attribute "{}"'
                           '; implicit reexport disabled'.format(import_id, source_id))
            else:
                alternatives = set(module.names.keys()).difference({source_id})
                matches = best_matches(source_id, alternatives)[:3]
                if matches:
                    suggestion = "; maybe {}?".format(pretty_seq(matches, "or"))
                    message += "{}".format(suggestion)
        self.fail(message, context, code=codes.ATTR_DEFINED)
        self.add_unknown_imported_symbol(
            imported_id, context, target_name=None, module_public=module_public,
            module_hidden=not module_public
        )

        if import_id == 'typing':
            # The user probably has a missing definition in a test fixture. Let's verify.
            fullname = 'builtins.{}'.format(source_id.lower())
            if (self.lookup_fully_qualified_or_none(fullname) is None and
                    fullname in SUGGESTED_TEST_FIXTURES):
                # Yes. Generate a helpful note.
                self.msg.add_fixture_note(fullname, context)

    def process_import_over_existing_name(self,
                                          imported_id: str, existing_symbol: SymbolTableNode,
                                          module_symbol: SymbolTableNode,
                                          import_node: ImportBase) -> bool:
        if existing_symbol.node is module_symbol.node:
            # We added this symbol on previous iteration.
            return False
        if (existing_symbol.kind in (LDEF, GDEF, MDEF) and
                isinstance(existing_symbol.node, (Var, FuncDef, TypeInfo, Decorator, TypeAlias))):
            # This is a valid import over an existing definition in the file. Construct a dummy
            # assignment that we'll use to type check the import.
            lvalue = NameExpr(imported_id)
            lvalue.kind = existing_symbol.kind
            lvalue.node = existing_symbol.node
            rvalue = NameExpr(imported_id)
            rvalue.kind = module_symbol.kind
            rvalue.node = module_symbol.node
            if isinstance(rvalue.node, TypeAlias):
                # Suppress bogus errors from the dummy assignment if rvalue is an alias.
                # Otherwise mypy may complain that alias is invalid in runtime context.
                rvalue.is_alias_rvalue = True
            assignment = AssignmentStmt([lvalue], rvalue)
            for node in assignment, lvalue, rvalue:
                node.set_line(import_node)
            import_node.assignments.append(assignment)
            return True
        return False

    def correct_relative_import(self, node: Union[ImportFrom, ImportAll]) -> str:
        import_id, ok = correct_relative_import(self.cur_mod_id, node.relative, node.id,
                                                self.cur_mod_node.is_package_init_file())
        if not ok:
            self.fail("Relative import climbs too many namespaces", node)
        return import_id

    def visit_import_all(self, i: ImportAll) -> None:
        i_id = self.correct_relative_import(i)
        if i_id in self.modules:
            m = self.modules[i_id]
            if self.is_incomplete_namespace(i_id):
                # Any names could be missing from the current namespace if the target module
                # namespace is incomplete.
                self.mark_incomplete('*', i)
            for name, node in m.names.items():
                fullname = i_id + '.' + name
                self.set_future_import_flags(fullname)
                if node is None:
                    continue
                # if '__all__' exists, all nodes not included have had module_public set to
                # False, and we can skip checking '_' because it's been explicitly included.
                if node.module_public and (not name.startswith('_') or '__all__' in m.names):
                    if isinstance(node.node, MypyFile):
                        # Star import of submodule from a package, add it as a dependency.
                        self.imports.add(node.node.fullname)
                    existing_symbol = self.lookup_current_scope(name)
                    if existing_symbol and not isinstance(node.node, PlaceholderNode):
                        # Import can redefine a variable. They get special treatment.
                        if self.process_import_over_existing_name(
                                name, existing_symbol, node, i):
                            continue
                    # In stub files, `from x import *` always reexports the symbols.
                    # In regular files, only if implicit reexports are enabled.
                    module_public = self.is_stub_file or self.options.implicit_reexport
                    self.add_imported_symbol(name, node, i,
                                             module_public=module_public,
                                             module_hidden=not module_public)

        else:
            # Don't add any dummy symbols for 'from x import *' if 'x' is unknown.
            pass

    #
    # Assignment
    #

    def visit_assignment_expr(self, s: AssignmentExpr) -> None:
        s.value.accept(self)
        self.analyze_lvalue(s.target, escape_comprehensions=True)

    def visit_assignment_stmt(self, s: AssignmentStmt) -> None:
        self.statement = s

        # Special case assignment like X = X.
        if self.analyze_identity_global_assignment(s):
            return

        tag = self.track_incomplete_refs()
        s.rvalue.accept(self)
        if self.found_incomplete_ref(tag) or self.should_wait_rhs(s.rvalue):
            # Initializer couldn't be fully analyzed. Defer the current node and give up.
            # Make sure that if we skip the definition of some local names, they can't be
            # added later in this scope, since an earlier definition should take precedence.
            for expr in names_modified_by_assignment(s):
                self.mark_incomplete(expr.name, expr)
            return

        # The r.h.s. is now ready to be classified, first check if it is a special form:
        special_form = False
        # * type alias
        if self.check_and_set_up_type_alias(s):
            s.is_alias_def = True
            special_form = True
        # * type variable definition
        elif self.process_typevar_declaration(s):
            special_form = True
        elif self.process_paramspec_declaration(s):
            special_form = True
        # * type constructors
        elif self.analyze_namedtuple_assign(s):
            special_form = True
        elif self.analyze_typeddict_assign(s):
            special_form = True
        elif self.newtype_analyzer.process_newtype_declaration(s):
            special_form = True
        elif self.analyze_enum_assign(s):
            special_form = True

        if special_form:
            self.record_special_form_lvalue(s)
            return
        # Clear the alias flag if assignment turns out not a special form after all. It
        # may be set to True while there were still placeholders due to forward refs.
        s.is_alias_def = False

        # OK, this is a regular assignment, perform the necessary analysis steps.
        s.is_final_def = self.unwrap_final(s)
        self.analyze_lvalues(s)
        self.check_final_implicit_def(s)
        self.check_classvar(s)
        self.process_type_annotation(s)
        self.apply_dynamic_class_hook(s)
        self.store_final_status(s)
        if not s.type:
            self.process_module_assignment(s.lvalues, s.rvalue, s)
        self.process__all__(s)
        self.process__deletable__(s)
        self.process__slots__(s)

    def analyze_identity_global_assignment(self, s: AssignmentStmt) -> bool:
        """Special case 'X = X' in global scope.

        This allows supporting some important use cases.

        Return true if special casing was applied.
        """
        if not isinstance(s.rvalue, NameExpr) or len(s.lvalues) != 1:
            # Not of form 'X = X'
            return False
        lvalue = s.lvalues[0]
        if not isinstance(lvalue, NameExpr) or s.rvalue.name != lvalue.name:
            # Not of form 'X = X'
            return False
        if self.type is not None or self.is_func_scope():
            # Not in global scope
            return False
        # It's an assignment like 'X = X' in the global scope.
        name = lvalue.name
        sym = self.lookup(name, s)
        if sym is None:
            if self.final_iteration:
                # Fall back to normal assignment analysis.
                return False
            else:
                self.defer()
                return True
        else:
            if sym.node is None:
                # Something special -- fall back to normal assignment analysis.
                return False
            if name not in self.globals:
                # The name is from builtins. Add an alias to the current module.
                self.add_symbol(name, sym.node, s)
            if not isinstance(sym.node, PlaceholderNode):
                for node in s.rvalue, lvalue:
                    node.node = sym.node
                    node.kind = GDEF
                    node.fullname = sym.node.fullname
            return True

    def should_wait_rhs(self, rv: Expression) -> bool:
        """Can we already classify this r.h.s. of an assignment or should we wait?

        This returns True if we don't have enough information to decide whether
        an assignment is just a normal variable definition or a special form.
        Always return False if this is a final iteration. This will typically cause
        the lvalue to be classified as a variable plus emit an error.
        """
        if self.final_iteration:
            # No chance, nothing has changed.
            return False
        if isinstance(rv, NameExpr):
            n = self.lookup(rv.name, rv)
            if n and isinstance(n.node, PlaceholderNode) and not n.node.becomes_typeinfo:
                return True
        elif isinstance(rv, MemberExpr):
            fname = get_member_expr_fullname(rv)
            if fname:
                n = self.lookup_qualified(fname, rv, suppress_errors=True)
                if n and isinstance(n.node, PlaceholderNode) and not n.node.becomes_typeinfo:
                    return True
        elif isinstance(rv, IndexExpr) and isinstance(rv.base, RefExpr):
            return self.should_wait_rhs(rv.base)
        elif isinstance(rv, CallExpr) and isinstance(rv.callee, RefExpr):
            # This is only relevant for builtin SCC where things like 'TypeVar'
            # may be not ready.
            return self.should_wait_rhs(rv.callee)
        return False

    def can_be_type_alias(self, rv: Expression, allow_none: bool = False) -> bool:
        """Is this a valid r.h.s. for an alias definition?

        Note: this function should be only called for expressions where self.should_wait_rhs()
        returns False.
        """
        if isinstance(rv, RefExpr) and self.is_type_ref(rv, bare=True):
            return True
        if isinstance(rv, IndexExpr) and self.is_type_ref(rv.base, bare=False):
            return True
        if self.is_none_alias(rv):
            return True
        if allow_none and isinstance(rv, NameExpr) and rv.fullname == 'builtins.None':
            return True
        if (isinstance(rv, OpExpr)
                and rv.op == '|'
                and self.can_be_type_alias(rv.left, allow_none=True)
                and self.can_be_type_alias(rv.right, allow_none=True)):
            return True
        return False

    def is_type_ref(self, rv: Expression, bare: bool = False) -> bool:
        """Does this expression refer to a type?

        This includes:
          * Special forms, like Any or Union
          * Classes (except subscripted enums)
          * Other type aliases
          * PlaceholderNodes with becomes_typeinfo=True (these can be not ready class
            definitions, and not ready aliases).

        If bare is True, this is not a base of an index expression, so some special
        forms are not valid (like a bare Union).

        Note: This method should be only used in context of a type alias definition.
        This method can only return True for RefExprs, to check if C[int] is a valid
        target for type alias call this method on expr.base (i.e. on C in C[int]).
        See also can_be_type_alias().
        """
        if not isinstance(rv, RefExpr):
            return False
        if isinstance(rv.node, TypeVarExpr):
            self.fail('Type variable "{}" is invalid as target for type alias'.format(
                rv.fullname), rv)
            return False

        if bare:
            # These three are valid even if bare, for example
            # A = Tuple is just equivalent to A = Tuple[Any, ...].
            valid_refs = {'typing.Any', 'typing.Tuple', 'typing.Callable'}
        else:
            valid_refs = type_constructors

        if isinstance(rv.node, TypeAlias) or rv.fullname in valid_refs:
            return True
        if isinstance(rv.node, TypeInfo):
            if bare:
                return True
            # Assignment color = Color['RED'] defines a variable, not an alias.
            return not rv.node.is_enum

        if isinstance(rv, NameExpr):
            n = self.lookup(rv.name, rv)
            if n and isinstance(n.node, PlaceholderNode) and n.node.becomes_typeinfo:
                return True
        elif isinstance(rv, MemberExpr):
            fname = get_member_expr_fullname(rv)
            if fname:
                # The r.h.s. for variable definitions may not be a type reference but just
                # an instance attribute, so suppress the errors.
                n = self.lookup_qualified(fname, rv, suppress_errors=True)
                if n and isinstance(n.node, PlaceholderNode) and n.node.becomes_typeinfo:
                    return True
        return False

    def is_none_alias(self, node: Expression) -> bool:
        """Is this a r.h.s. for a None alias?

        We special case the assignments like Void = type(None), to allow using
        Void in type annotations.
        """
        if isinstance(node, CallExpr):
            if (isinstance(node.callee, NameExpr) and len(node.args) == 1 and
                    isinstance(node.args[0], NameExpr)):
                call = self.lookup_qualified(node.callee.name, node.callee)
                arg = self.lookup_qualified(node.args[0].name, node.args[0])
                if (call is not None and call.node and call.node.fullname == 'builtins.type' and
                        arg is not None and arg.node and arg.node.fullname == 'builtins.None'):
                    return True
        return False

    def record_special_form_lvalue(self, s: AssignmentStmt) -> None:
        """Record minimal necessary information about l.h.s. of a special form.

        This exists mostly for compatibility with the old semantic analyzer.
        """
        lvalue = s.lvalues[0]
        assert isinstance(lvalue, NameExpr)
        lvalue.is_special_form = True
        if self.current_symbol_kind() == GDEF:
            lvalue.fullname = self.qualified_name(lvalue.name)
        lvalue.kind = self.current_symbol_kind()

    def analyze_enum_assign(self, s: AssignmentStmt) -> bool:
        """Check if s defines an Enum."""
        if isinstance(s.rvalue, CallExpr) and isinstance(s.rvalue.analyzed, EnumCallExpr):
            # Already analyzed enum -- nothing to do here.
            return True
        return self.enum_call_analyzer.process_enum_call(s, self.is_func_scope())

    def analyze_namedtuple_assign(self, s: AssignmentStmt) -> bool:
        """Check if s defines a namedtuple."""
        if isinstance(s.rvalue, CallExpr) and isinstance(s.rvalue.analyzed, NamedTupleExpr):
            return True  # This is a valid and analyzed named tuple definition, nothing to do here.
        if len(s.lvalues) != 1 or not isinstance(s.lvalues[0], (NameExpr, MemberExpr)):
            return False
        lvalue = s.lvalues[0]
        name = lvalue.name
        internal_name, info = self.named_tuple_analyzer.check_namedtuple(s.rvalue, name,
                                                                         self.is_func_scope())
        if internal_name is None:
            return False
        if isinstance(lvalue, MemberExpr):
            self.fail("NamedTuple type as an attribute is not supported", lvalue)
            return False
        if internal_name != name:
            self.fail('First argument to namedtuple() should be "{}", not "{}"'.format(
                name, internal_name), s.rvalue, code=codes.NAME_MATCH)
            return True
        # Yes, it's a valid namedtuple, but defer if it is not ready.
        if not info:
            self.mark_incomplete(name, lvalue, becomes_typeinfo=True)
        return True

    def analyze_typeddict_assign(self, s: AssignmentStmt) -> bool:
        """Check if s defines a typed dict."""
        if isinstance(s.rvalue, CallExpr) and isinstance(s.rvalue.analyzed, TypedDictExpr):
            return True  # This is a valid and analyzed typed dict definition, nothing to do here.
        if len(s.lvalues) != 1 or not isinstance(s.lvalues[0], (NameExpr, MemberExpr)):
            return False
        lvalue = s.lvalues[0]
        name = lvalue.name
        is_typed_dict, info = self.typed_dict_analyzer.check_typeddict(s.rvalue, name,
                                                                       self.is_func_scope())
        if not is_typed_dict:
            return False
        if isinstance(lvalue, MemberExpr):
            self.fail("TypedDict type as attribute is not supported", lvalue)
            return False
        # Yes, it's a valid typed dict, but defer if it is not ready.
        if not info:
            self.mark_incomplete(name, lvalue, becomes_typeinfo=True)
        return True

    def analyze_lvalues(self, s: AssignmentStmt) -> None:
        # We cannot use s.type, because analyze_simple_literal_type() will set it.
        explicit = s.unanalyzed_type is not None
        if self.is_final_type(s.unanalyzed_type):
            # We need to exclude bare Final.
            assert isinstance(s.unanalyzed_type, UnboundType)
            if not s.unanalyzed_type.args:
                explicit = False
        for lval in s.lvalues:
            self.analyze_lvalue(lval,
                                explicit_type=explicit,
                                is_final=s.is_final_def)

    def apply_dynamic_class_hook(self, s: AssignmentStmt) -> None:
        if not isinstance(s.rvalue, CallExpr):
            return
        fname = None
        call = s.rvalue
        while True:
            if isinstance(call.callee, RefExpr):
                fname = call.callee.fullname
            # check if method call
            if fname is None and isinstance(call.callee, MemberExpr):
                callee_expr = call.callee.expr
                if isinstance(callee_expr, RefExpr) and callee_expr.fullname:
                    method_name = call.callee.name
                    fname = callee_expr.fullname + '.' + method_name
                elif isinstance(callee_expr, CallExpr):
                    # check if chain call
                    call = callee_expr
                    continue
            break
        if not fname:
            return
        hook = self.plugin.get_dynamic_class_hook(fname)
        if not hook:
            return
        for lval in s.lvalues:
            if not isinstance(lval, NameExpr):
                continue
            hook(DynamicClassDefContext(call, lval.name, self))

    def unwrap_final(self, s: AssignmentStmt) -> bool:
        """Strip Final[...] if present in an assignment.

        This is done to invoke type inference during type checking phase for this
        assignment. Also, Final[...] doesn't affect type in any way -- it is rather an
        access qualifier for given `Var`.

        Also perform various consistency checks.

        Returns True if Final[...] was present.
        """
        if not s.unanalyzed_type or not self.is_final_type(s.unanalyzed_type):
            return False
        assert isinstance(s.unanalyzed_type, UnboundType)
        if len(s.unanalyzed_type.args) > 1:
            self.fail("Final[...] takes at most one type argument", s.unanalyzed_type)
        invalid_bare_final = False
        if not s.unanalyzed_type.args:
            s.type = None
            if isinstance(s.rvalue, TempNode) and s.rvalue.no_rhs:
                invalid_bare_final = True
                self.fail("Type in Final[...] can only be omitted if there is an initializer", s)
        else:
            s.type = s.unanalyzed_type.args[0]

        if s.type is not None and self.is_classvar(s.type):
            self.fail("Variable should not be annotated with both ClassVar and Final", s)
            return False

        if len(s.lvalues) != 1 or not isinstance(s.lvalues[0], RefExpr):
            self.fail("Invalid final declaration", s)
            return False
        lval = s.lvalues[0]
        assert isinstance(lval, RefExpr)

        # Reset inferred status if it was set due to simple literal rvalue on previous iteration.
        # TODO: this is a best-effort quick fix, we should avoid the need to manually sync this,
        # see https://github.com/python/mypy/issues/6458.
        if lval.is_new_def:
            lval.is_inferred_def = s.type is None

        if self.loop_depth > 0:
            self.fail("Cannot use Final inside a loop", s)
        if self.type and self.type.is_protocol:
            self.msg.protocol_members_cant_be_final(s)
        if (isinstance(s.rvalue, TempNode) and s.rvalue.no_rhs and
                not self.is_stub_file and not self.is_class_scope()):
            if not invalid_bare_final:  # Skip extra error messages.
                self.msg.final_without_value(s)
        return True

    def check_final_implicit_def(self, s: AssignmentStmt) -> None:
        """Do basic checks for final declaration on self in __init__.

        Additional re-definition checks are performed by `analyze_lvalue`.
        """
        if not s.is_final_def:
            return
        lval = s.lvalues[0]
        assert isinstance(lval, RefExpr)
        if isinstance(lval, MemberExpr):
            if not self.is_self_member_ref(lval):
                self.fail("Final can be only applied to a name or an attribute on self", s)
                s.is_final_def = False
                return
            else:
                assert self.function_stack
                if self.function_stack[-1].name != '__init__':
                    self.fail("Can only declare a final attribute in class body or __init__", s)
                    s.is_final_def = False
                    return

    def store_final_status(self, s: AssignmentStmt) -> None:
        """If this is a locally valid final declaration, set the corresponding flag on `Var`."""
        if s.is_final_def:
            if len(s.lvalues) == 1 and isinstance(s.lvalues[0], RefExpr):
                node = s.lvalues[0].node
                if isinstance(node, Var):
                    node.is_final = True
                    node.final_value = self.unbox_literal(s.rvalue)
                    if (self.is_class_scope() and
                            (isinstance(s.rvalue, TempNode) and s.rvalue.no_rhs)):
                        node.final_unset_in_class = True
        else:
            for lval in self.flatten_lvalues(s.lvalues):
                # Special case: we are working with an `Enum`:
                #
                #   class MyEnum(Enum):
                #       key = 'some value'
                #
                # Here `key` is implicitly final. In runtime, code like
                #
                #     MyEnum.key = 'modified'
                #
                # will fail with `AttributeError: Cannot reassign members.`
                # That's why we need to replicate this.
                if (isinstance(lval, NameExpr) and
                        isinstance(self.type, TypeInfo) and
                        self.type.is_enum):
                    cur_node = self.type.names.get(lval.name, None)
                    if (cur_node and isinstance(cur_node.node, Var) and
                            not (isinstance(s.rvalue, TempNode) and s.rvalue.no_rhs)):
                        cur_node.node.is_final = True
                        s.is_final_def = True

                # Special case: deferred initialization of a final attribute in __init__.
                # In this case we just pretend this is a valid final definition to suppress
                # errors about assigning to final attribute.
                if isinstance(lval, MemberExpr) and self.is_self_member_ref(lval):
                    assert self.type, "Self member outside a class"
                    cur_node = self.type.names.get(lval.name, None)
                    if cur_node and isinstance(cur_node.node, Var) and cur_node.node.is_final:
                        assert self.function_stack
                        top_function = self.function_stack[-1]
                        if (top_function.name == '__init__' and
                                cur_node.node.final_unset_in_class and
                                not cur_node.node.final_set_in_init and
                                not (isinstance(s.rvalue, TempNode) and s.rvalue.no_rhs)):
                            cur_node.node.final_set_in_init = True
                            s.is_final_def = True

    def flatten_lvalues(self, lvalues: List[Expression]) -> List[Expression]:
        res: List[Expression] = []
        for lv in lvalues:
            if isinstance(lv, (TupleExpr, ListExpr)):
                res.extend(self.flatten_lvalues(lv.items))
            else:
                res.append(lv)
        return res

    def unbox_literal(self, e: Expression) -> Optional[Union[int, float, bool, str]]:
        if isinstance(e, (IntExpr, FloatExpr, StrExpr)):
            return e.value
        elif isinstance(e, NameExpr) and e.name in ('True', 'False'):
            return True if e.name == 'True' else False
        return None

    def process_type_annotation(self, s: AssignmentStmt) -> None:
        """Analyze type annotation or infer simple literal type."""
        if s.type:
            lvalue = s.lvalues[-1]
            allow_tuple_literal = isinstance(lvalue, TupleExpr)
            analyzed = self.anal_type(s.type, allow_tuple_literal=allow_tuple_literal)
            # Don't store not ready types (including placeholders).
            if analyzed is None or has_placeholder(analyzed):
                return
            s.type = analyzed
            if (self.type and self.type.is_protocol and isinstance(lvalue, NameExpr) and
                    isinstance(s.rvalue, TempNode) and s.rvalue.no_rhs):
                if isinstance(lvalue.node, Var):
                    lvalue.node.is_abstract_var = True
        else:
            if (self.type and self.type.is_protocol and
                    self.is_annotated_protocol_member(s) and not self.is_func_scope()):
                self.fail('All protocol members must have explicitly declared types', s)
            # Set the type if the rvalue is a simple literal (even if the above error occurred).
            if len(s.lvalues) == 1 and isinstance(s.lvalues[0], RefExpr):
                if s.lvalues[0].is_inferred_def:
                    s.type = self.analyze_simple_literal_type(s.rvalue, s.is_final_def)
        if s.type:
            # Store type into nodes.
            for lvalue in s.lvalues:
                self.store_declared_types(lvalue, s.type)

    def is_annotated_protocol_member(self, s: AssignmentStmt) -> bool:
        """Check whether a protocol member is annotated.

        There are some exceptions that can be left unannotated, like ``__slots__``."""
        return any(
            (
                isinstance(lv, NameExpr)
                and lv.name != '__slots__'
                and lv.is_inferred_def
            )
            for lv in s.lvalues
        )

    def analyze_simple_literal_type(self, rvalue: Expression, is_final: bool) -> Optional[Type]:
        """Return builtins.int if rvalue is an int literal, etc.

        If this is a 'Final' context, we return "Literal[...]" instead."""
        if self.options.semantic_analysis_only or self.function_stack:
            # Skip this if we're only doing the semantic analysis pass.
            # This is mostly to avoid breaking unit tests.
            # Also skip inside a function; this is to avoid confusing
            # the code that handles dead code due to isinstance()
            # inside type variables with value restrictions (like
            # AnyStr).
            return None
        if isinstance(rvalue, FloatExpr):
            return self.named_type_or_none('builtins.float')

        value: Optional[LiteralValue] = None
        type_name: Optional[str] = None
        if isinstance(rvalue, IntExpr):
            value, type_name = rvalue.value, 'builtins.int'
        if isinstance(rvalue, StrExpr):
            value, type_name = rvalue.value, 'builtins.str'
        if isinstance(rvalue, BytesExpr):
            value, type_name = rvalue.value, 'builtins.bytes'
        if isinstance(rvalue, UnicodeExpr):
            value, type_name = rvalue.value, 'builtins.unicode'

        if type_name is not None:
            assert value is not None
            typ = self.named_type_or_none(type_name)
            if typ and is_final:
                return typ.copy_modified(last_known_value=LiteralType(
                    value=value,
                    fallback=typ,
                    line=typ.line,
                    column=typ.column,
                ))
            return typ

        return None

    def analyze_alias(self, rvalue: Expression,
                      allow_placeholder: bool = False) -> Tuple[Optional[Type], List[str],
                                                                Set[str], List[str]]:
        """Check if 'rvalue' is a valid type allowed for aliasing (e.g. not a type variable).

        If yes, return the corresponding type, a list of
        qualified type variable names for generic aliases, a set of names the alias depends on,
        and a list of type variables if the alias is generic.
        An schematic example for the dependencies:
            A = int
            B = str
            analyze_alias(Dict[A, B])[2] == {'__main__.A', '__main__.B'}
        """
        dynamic = bool(self.function_stack and self.function_stack[-1].is_dynamic())
        global_scope = not self.type and not self.function_stack
        res = analyze_type_alias(rvalue,
                                 self,
                                 self.tvar_scope,
                                 self.plugin,
                                 self.options,
                                 self.is_typeshed_stub_file,
                                 allow_new_syntax=self.is_stub_file,
                                 allow_placeholder=allow_placeholder,
                                 in_dynamic_func=dynamic,
                                 global_scope=global_scope)
        typ: Optional[Type] = None
        if res:
            typ, depends_on = res
            found_type_vars = typ.accept(TypeVarLikeQuery(self.lookup_qualified, self.tvar_scope))
            alias_tvars = [name for (name, node) in found_type_vars]
            qualified_tvars = [node.fullname for (name, node) in found_type_vars]
        else:
            alias_tvars = []
            depends_on = set()
            qualified_tvars = []
        return typ, alias_tvars, depends_on, qualified_tvars

    def check_and_set_up_type_alias(self, s: AssignmentStmt) -> bool:
        """Check if assignment creates a type alias and set it up as needed.

        Return True if it is a type alias (even if the target is not ready),
        or False otherwise.

        Note: the resulting types for subscripted (including generic) aliases
        are also stored in rvalue.analyzed.
        """
        lvalue = s.lvalues[0]
        if len(s.lvalues) > 1 or not isinstance(lvalue, NameExpr):
            # First rule: Only simple assignments like Alias = ... create aliases.
            return False

        pep_613 = False
        if s.unanalyzed_type is not None and isinstance(s.unanalyzed_type, UnboundType):
            lookup = self.lookup(s.unanalyzed_type.name, s, suppress_errors=True)
            if lookup and lookup.fullname in ("typing.TypeAlias", "typing_extensions.TypeAlias"):
                pep_613 = True
        if s.unanalyzed_type is not None and not pep_613:
            # Second rule: Explicit type (cls: Type[A] = A) always creates variable, not alias.
            # unless using PEP 613 `cls: TypeAlias = A`
            return False

        existing = self.current_symbol_table().get(lvalue.name)
        # Third rule: type aliases can't be re-defined. For example:
        #     A: Type[float] = int
        #     A = float  # OK, but this doesn't define an alias
        #     B = int
        #     B = float  # Error!
        # Don't create an alias in these cases:
        if (existing
                and (isinstance(existing.node, Var)  # existing variable
                     or (isinstance(existing.node, TypeAlias)
                         and not s.is_alias_def)  # existing alias
                     or (isinstance(existing.node, PlaceholderNode)
                         and existing.node.node.line < s.line))):  # previous incomplete definition
            # TODO: find a more robust way to track the order of definitions.
            # Note: if is_alias_def=True, this is just a node from previous iteration.
            if isinstance(existing.node, TypeAlias) and not s.is_alias_def:
                self.fail('Cannot assign multiple types to name "{}"'
                          ' without an explicit "Type[...]" annotation'
                          .format(lvalue.name), lvalue)
            return False

        non_global_scope = self.type or self.is_func_scope()
        if isinstance(s.rvalue, RefExpr) and non_global_scope and not pep_613:
            # Fourth rule (special case): Non-subscripted right hand side creates a variable
            # at class and function scopes. For example:
            #
            #   class Model:
            #       ...
            #   class C:
            #       model = Model # this is automatically a variable with type 'Type[Model]'
            #
            # without this rule, this typical use case will require a lot of explicit
            # annotations (see the second rule).
            return False
        rvalue = s.rvalue
        if not self.can_be_type_alias(rvalue) and not pep_613:
            return False

        if existing and not isinstance(existing.node, (PlaceholderNode, TypeAlias)):
            # Cannot redefine existing node as type alias.
            return False

        res: Optional[Type] = None
        if self.is_none_alias(rvalue):
            res = NoneType()
            alias_tvars, depends_on, qualified_tvars = \
                [], set(), []  # type: List[str], Set[str], List[str]
        else:
            tag = self.track_incomplete_refs()
            res, alias_tvars, depends_on, qualified_tvars = \
                self.analyze_alias(rvalue, allow_placeholder=True)
            if not res:
                return False
            # TODO: Maybe we only need to reject top-level placeholders, similar
            #       to base classes.
            if self.found_incomplete_ref(tag) or has_placeholder(res):
                # Since we have got here, we know this must be a type alias (incomplete refs
                # may appear in nested positions), therefore use becomes_typeinfo=True.
                self.mark_incomplete(lvalue.name, rvalue, becomes_typeinfo=True)
                return True
        self.add_type_alias_deps(depends_on)
        # In addition to the aliases used, we add deps on unbound
        # type variables, since they are erased from target type.
        self.add_type_alias_deps(qualified_tvars)
        # The above are only direct deps on other aliases.
        # For subscripted aliases, type deps from expansion are added in deps.py
        # (because the type is stored).
        check_for_explicit_any(res, self.options, self.is_typeshed_stub_file, self.msg,
                               context=s)
        # When this type alias gets "inlined", the Any is not explicit anymore,
        # so we need to replace it with non-explicit Anys.
        if not has_placeholder(res):
            res = make_any_non_explicit(res)
        # Note: with the new (lazy) type alias representation we only need to set no_args to True
        # if the expected number of arguments is non-zero, so that aliases like A = List work.
        # However, eagerly expanding aliases like Text = str is a nice performance optimization.
        no_args = isinstance(res, Instance) and not res.args  # type: ignore[misc]
        fix_instance_types(res, self.fail, self.note, self.options.python_version)
        # Aliases defined within functions can't be accessed outside
        # the function, since the symbol table will no longer
        # exist. Work around by expanding them eagerly when used.
        eager = self.is_func_scope()
        alias_node = TypeAlias(res,
                               self.qualified_name(lvalue.name),
                               s.line,
                               s.column,
                               alias_tvars=alias_tvars,
                               no_args=no_args,
                               eager=eager)
        if isinstance(s.rvalue, (IndexExpr, CallExpr)):  # CallExpr is for `void = type(None)`
            s.rvalue.analyzed = TypeAliasExpr(alias_node)
            s.rvalue.analyzed.line = s.line
            # we use the column from resulting target, to get better location for errors
            s.rvalue.analyzed.column = res.column
        elif isinstance(s.rvalue, RefExpr):
            s.rvalue.is_alias_rvalue = True

        if existing:
            # An alias gets updated.
            updated = False
            if isinstance(existing.node, TypeAlias):
                if existing.node.target != res:
                    # Copy expansion to the existing alias, this matches how we update base classes
                    # for a TypeInfo _in place_ if there are nested placeholders.
                    existing.node.target = res
                    existing.node.alias_tvars = alias_tvars
                    existing.node.no_args = no_args
                    updated = True
            else:
                # Otherwise just replace existing placeholder with type alias.
                existing.node = alias_node
                updated = True
            if updated:
                if self.final_iteration:
                    self.cannot_resolve_name(lvalue.name, 'name', s)
                    return True
                else:
                    self.progress = True
                    # We need to defer so that this change can get propagated to base classes.
                    self.defer(s)
        else:
            self.add_symbol(lvalue.name, alias_node, s)
        if isinstance(rvalue, RefExpr) and isinstance(rvalue.node, TypeAlias):
            alias_node.normalized = rvalue.node.normalized
        return True

    def analyze_lvalue(self,
                       lval: Lvalue,
                       nested: bool = False,
                       explicit_type: bool = False,
                       is_final: bool = False,
                       escape_comprehensions: bool = False) -> None:
        """Analyze an lvalue or assignment target.

        Args:
            lval: The target lvalue
            nested: If true, the lvalue is within a tuple or list lvalue expression
            explicit_type: Assignment has type annotation
            escape_comprehensions: If we are inside a comprehension, set the variable
                in the enclosing scope instead. This implements
                https://www.python.org/dev/peps/pep-0572/#scope-of-the-target
        """
        if escape_comprehensions:
            assert isinstance(lval, NameExpr), "assignment expression target must be NameExpr"
        if isinstance(lval, NameExpr):
            self.analyze_name_lvalue(lval, explicit_type, is_final, escape_comprehensions)
        elif isinstance(lval, MemberExpr):
            self.analyze_member_lvalue(lval, explicit_type, is_final)
            if explicit_type and not self.is_self_member_ref(lval):
                self.fail('Type cannot be declared in assignment to non-self '
                          'attribute', lval)
        elif isinstance(lval, IndexExpr):
            if explicit_type:
                self.fail('Unexpected type declaration', lval)
            lval.accept(self)
        elif isinstance(lval, TupleExpr):
            self.analyze_tuple_or_list_lvalue(lval, explicit_type)
        elif isinstance(lval, StarExpr):
            if nested:
                self.analyze_lvalue(lval.expr, nested, explicit_type)
            else:
                self.fail('Starred assignment target must be in a list or tuple', lval)
        else:
            self.fail('Invalid assignment target', lval)

    def analyze_name_lvalue(self,
                            lvalue: NameExpr,
                            explicit_type: bool,
                            is_final: bool,
                            escape_comprehensions: bool) -> None:
        """Analyze an lvalue that targets a name expression.

        Arguments are similar to "analyze_lvalue".
        """
        if lvalue.node:
            # This has been bound already in a previous iteration.
            return

        name = lvalue.name
        if self.is_alias_for_final_name(name):
            if is_final:
                self.fail("Cannot redefine an existing name as final", lvalue)
            else:
                self.msg.cant_assign_to_final(name, self.type is not None, lvalue)

        kind = self.current_symbol_kind()
        names = self.current_symbol_table(escape_comprehensions=escape_comprehensions)
        existing = names.get(name)

        outer = self.is_global_or_nonlocal(name)
        if kind == MDEF and isinstance(self.type, TypeInfo) and self.type.is_enum:
            # Special case: we need to be sure that `Enum` keys are unique.
            if existing:
                self.fail('Attempted to reuse member name "{}" in Enum definition "{}"'.format(
                    name, self.type.name,
                ), lvalue)

        if (not existing or isinstance(existing.node, PlaceholderNode)) and not outer:
            # Define new variable.
            var = self.make_name_lvalue_var(lvalue, kind, not explicit_type)
            added = self.add_symbol(name, var, lvalue, escape_comprehensions=escape_comprehensions)
            # Only bind expression if we successfully added name to symbol table.
            if added:
                lvalue.is_new_def = True
                lvalue.is_inferred_def = True
                lvalue.kind = kind
                lvalue.node = var
                if kind == GDEF:
                    lvalue.fullname = var._fullname
                else:
                    lvalue.fullname = lvalue.name
                if self.is_func_scope():
                    if unmangle(name) == '_':
                        # Special case for assignment to local named '_': always infer 'Any'.
                        typ = AnyType(TypeOfAny.special_form)
                        self.store_declared_types(lvalue, typ)
            if is_final and self.is_final_redefinition(kind, name):
                self.fail("Cannot redefine an existing name as final", lvalue)
        else:
            self.make_name_lvalue_point_to_existing_def(lvalue, explicit_type, is_final)

    def is_final_redefinition(self, kind: int, name: str) -> bool:
        if kind == GDEF:
            return self.is_mangled_global(name) and not self.is_initial_mangled_global(name)
        elif kind == MDEF and self.type:
            return unmangle(name) + "'" in self.type.names
        return False

    def is_alias_for_final_name(self, name: str) -> bool:
        if self.is_func_scope():
            if not name.endswith("'"):
                # Not a mangled name -- can't be an alias
                return False
            name = unmangle(name)
            assert self.locals[-1] is not None, "No locals at function scope"
            existing = self.locals[-1].get(name)
            return existing is not None and is_final_node(existing.node)
        elif self.type is not None:
            orig_name = unmangle(name) + "'"
            if name == orig_name:
                return False
            existing = self.type.names.get(orig_name)
            return existing is not None and is_final_node(existing.node)
        else:
            orig_name = unmangle(name) + "'"
            if name == orig_name:
                return False
            existing = self.globals.get(orig_name)
            return existing is not None and is_final_node(existing.node)

    def make_name_lvalue_var(self, lvalue: NameExpr, kind: int, inferred: bool) -> Var:
        """Return a Var node for an lvalue that is a name expression."""
        v = Var(lvalue.name)
        v.set_line(lvalue)
        v.is_inferred = inferred
        if kind == MDEF:
            assert self.type is not None
            v.info = self.type
            v.is_initialized_in_class = True
        if kind != LDEF:
            v._fullname = self.qualified_name(lvalue.name)
        else:
            # fullanme should never stay None
            v._fullname = lvalue.name
        v.is_ready = False  # Type not inferred yet
        return v

    def make_name_lvalue_point_to_existing_def(
            self,
            lval: NameExpr,
            explicit_type: bool,
            is_final: bool) -> None:
        """Update an lvalue to point to existing definition in the same scope.

        Arguments are similar to "analyze_lvalue".

        Assume that an existing name exists.
        """
        if is_final:
            # Redefining an existing name with final is always an error.
            self.fail("Cannot redefine an existing name as final", lval)
        original_def = self.lookup(lval.name, lval, suppress_errors=True)
        if original_def is None and self.type and not self.is_func_scope():
            # Workaround to allow "x, x = ..." in class body.
            original_def = self.type.get(lval.name)
        if explicit_type:
            # Don't re-bind if there is a type annotation.
            self.name_already_defined(lval.name, lval, original_def)
        else:
            # Bind to an existing name.
            if original_def:
                self.bind_name_expr(lval, original_def)
            else:
                self.name_not_defined(lval.name, lval)
            self.check_lvalue_validity(lval.node, lval)

    def analyze_tuple_or_list_lvalue(self, lval: TupleExpr,
                                     explicit_type: bool = False) -> None:
        """Analyze an lvalue or assignment target that is a list or tuple."""
        items = lval.items
        star_exprs = [item for item in items if isinstance(item, StarExpr)]

        if len(star_exprs) > 1:
            self.fail('Two starred expressions in assignment', lval)
        else:
            if len(star_exprs) == 1:
                star_exprs[0].valid = True
            for i in items:
                self.analyze_lvalue(i, nested=True, explicit_type=explicit_type)

    def analyze_member_lvalue(self, lval: MemberExpr, explicit_type: bool, is_final: bool) -> None:
        """Analyze lvalue that is a member expression.

        Arguments:
            lval: The target lvalue
            explicit_type: Assignment has type annotation
            is_final: Is the target final
        """
        if lval.node:
            # This has been bound already in a previous iteration.
            return
        lval.accept(self)
        if self.is_self_member_ref(lval):
            assert self.type, "Self member outside a class"
            cur_node = self.type.names.get(lval.name)
            node = self.type.get(lval.name)
            if cur_node and is_final:
                # Overrides will be checked in type checker.
                self.fail("Cannot redefine an existing name as final", lval)
            # On first encounter with this definition, if this attribute was defined before
            # with an inferred type and it's marked with an explicit type now, give an error.
            if (not lval.node and cur_node and isinstance(cur_node.node, Var) and
                    cur_node.node.is_inferred and explicit_type):
                self.attribute_already_defined(lval.name, lval, cur_node)
            # If the attribute of self is not defined in superclasses, create a new Var, ...
            if (node is None
                    or (isinstance(node.node, Var) and node.node.is_abstract_var)
                    # ... also an explicit declaration on self also creates a new Var.
                    # Note that `explicit_type` might has been erased for bare `Final`,
                    # so we also check if `is_final` is passed.
                    or (cur_node is None and (explicit_type or is_final))):
                if self.type.is_protocol and node is None:
                    self.fail("Protocol members cannot be defined via assignment to self", lval)
                else:
                    # Implicit attribute definition in __init__.
                    lval.is_new_def = True
                    lval.is_inferred_def = True
                    v = Var(lval.name)
                    v.set_line(lval)
                    v._fullname = self.qualified_name(lval.name)
                    v.info = self.type
                    v.is_ready = False
                    v.explicit_self_type = explicit_type or is_final
                    lval.def_var = v
                    lval.node = v
                    # TODO: should we also set lval.kind = MDEF?
                    self.type.names[lval.name] = SymbolTableNode(MDEF, v, implicit=True)
        self.check_lvalue_validity(lval.node, lval)

    def is_self_member_ref(self, memberexpr: MemberExpr) -> bool:
        """Does memberexpr to refer to an attribute of self?"""
        if not isinstance(memberexpr.expr, NameExpr):
            return False
        node = memberexpr.expr.node
        return isinstance(node, Var) and node.is_self

    def check_lvalue_validity(self, node: Union[Expression, SymbolNode, None],
                              ctx: Context) -> None:
        if isinstance(node, TypeVarExpr):
            self.fail('Invalid assignment target', ctx)
        elif isinstance(node, TypeInfo):
            self.fail(message_registry.CANNOT_ASSIGN_TO_TYPE, ctx)

    def store_declared_types(self, lvalue: Lvalue, typ: Type) -> None:
        if isinstance(typ, StarType) and not isinstance(lvalue, StarExpr):
            self.fail('Star type only allowed for starred expressions', lvalue)
        if isinstance(lvalue, RefExpr):
            lvalue.is_inferred_def = False
            if isinstance(lvalue.node, Var):
                var = lvalue.node
                var.type = typ
                var.is_ready = True
            # If node is not a variable, we'll catch it elsewhere.
        elif isinstance(lvalue, TupleExpr):
            typ = get_proper_type(typ)
            if isinstance(typ, TupleType):
                if len(lvalue.items) != len(typ.items):
                    self.fail('Incompatible number of tuple items', lvalue)
                    return
                for item, itemtype in zip(lvalue.items, typ.items):
                    self.store_declared_types(item, itemtype)
            else:
                self.fail('Tuple type expected for multiple variables',
                          lvalue)
        elif isinstance(lvalue, StarExpr):
            # Historical behavior for the old parser
            if isinstance(typ, StarType):
                self.store_declared_types(lvalue.expr, typ.type)
            else:
                self.store_declared_types(lvalue.expr, typ)
        else:
            # This has been flagged elsewhere as an error, so just ignore here.
            pass

    def process_typevar_declaration(self, s: AssignmentStmt) -> bool:
        """Check if s declares a TypeVar; it yes, store it in symbol table.

        Return True if this looks like a type variable declaration (but maybe
        with errors), otherwise return False.
        """
        call = self.get_typevarlike_declaration(s, ("typing.TypeVar",))
        if not call:
            return False

        lvalue = s.lvalues[0]
        assert isinstance(lvalue, NameExpr)
        if s.type:
            self.fail("Cannot declare the type of a type variable", s)
            return False

        name = lvalue.name
        if not self.check_typevarlike_name(call, name, s):
            return False

        # Constraining types
        n_values = call.arg_kinds[1:].count(ARG_POS)
        values = self.analyze_value_types(call.args[1:1 + n_values])

        res = self.process_typevar_parameters(call.args[1 + n_values:],
                                              call.arg_names[1 + n_values:],
                                              call.arg_kinds[1 + n_values:],
                                              n_values,
                                              s)
        if res is None:
            return False
        variance, upper_bound = res

        existing = self.current_symbol_table().get(name)
        if existing and not (isinstance(existing.node, PlaceholderNode) or
                             # Also give error for another type variable with the same name.
                             (isinstance(existing.node, TypeVarExpr) and
                              existing.node is call.analyzed)):
            self.fail('Cannot redefine "%s" as a type variable' % name, s)
            return False

        if self.options.disallow_any_unimported:
            for idx, constraint in enumerate(values, start=1):
                if has_any_from_unimported_type(constraint):
                    prefix = "Constraint {}".format(idx)
                    self.msg.unimported_type_becomes_any(prefix, constraint, s)

            if has_any_from_unimported_type(upper_bound):
                prefix = "Upper bound of type variable"
                self.msg.unimported_type_becomes_any(prefix, upper_bound, s)

        for t in values + [upper_bound]:
            check_for_explicit_any(t, self.options, self.is_typeshed_stub_file, self.msg,
                                   context=s)

        # mypyc suppresses making copies of a function to check each
        # possible type, so set the upper bound to Any to prevent that
        # from causing errors.
        if values and self.options.mypyc:
            upper_bound = AnyType(TypeOfAny.implementation_artifact)

        # Yes, it's a valid type variable definition! Add it to the symbol table.
        if not call.analyzed:
            type_var = TypeVarExpr(name, self.qualified_name(name),
                                   values, upper_bound, variance)
            type_var.line = call.line
            call.analyzed = type_var
        else:
            assert isinstance(call.analyzed, TypeVarExpr)
            if call.analyzed.values != values or call.analyzed.upper_bound != upper_bound:
                self.progress = True
            call.analyzed.upper_bound = upper_bound
            call.analyzed.values = values

        self.add_symbol(name, call.analyzed, s)
        return True

    def check_typevarlike_name(self, call: CallExpr, name: str, context: Context) -> bool:
        """Checks that the name of a TypeVar or ParamSpec matches its variable."""
        name = unmangle(name)
        assert isinstance(call.callee, RefExpr)
        typevarlike_type = (
            call.callee.name if isinstance(call.callee, NameExpr) else call.callee.fullname
        )
        if len(call.args) < 1:
            self.fail("Too few arguments for {}()".format(typevarlike_type), context)
            return False
        if (not isinstance(call.args[0], (StrExpr, BytesExpr, UnicodeExpr))
                or not call.arg_kinds[0] == ARG_POS):
            self.fail("{}() expects a string literal as first argument".format(typevarlike_type),
                      context)
            return False
        elif call.args[0].value != name:
            msg = 'String argument 1 "{}" to {}(...) does not match variable name "{}"'
            self.fail(msg.format(call.args[0].value, typevarlike_type, name), context)
            return False
        return True

    def get_typevarlike_declaration(self, s: AssignmentStmt,
                                    typevarlike_types: Tuple[str, ...]) -> Optional[CallExpr]:
        """Returns the call expression if `s` is a declaration of `typevarlike_type`
        (TypeVar or ParamSpec), or None otherwise.
        """
        if len(s.lvalues) != 1 or not isinstance(s.lvalues[0], NameExpr):
            return None
        if not isinstance(s.rvalue, CallExpr):
            return None
        call = s.rvalue
        callee = call.callee
        if not isinstance(callee, RefExpr):
            return None
        if callee.fullname not in typevarlike_types:
            return None
        return call

    def process_typevar_parameters(self, args: List[Expression],
                                   names: List[Optional[str]],
                                   kinds: List[ArgKind],
                                   num_values: int,
                                   context: Context) -> Optional[Tuple[int, Type]]:
        has_values = (num_values > 0)
        covariant = False
        contravariant = False
        upper_bound: Type = self.object_type()
        for param_value, param_name, param_kind in zip(args, names, kinds):
            if not param_kind.is_named():
                self.fail("Unexpected argument to TypeVar()", context)
                return None
            if param_name == 'covariant':
                if isinstance(param_value, NameExpr):
                    if param_value.name == 'True':
                        covariant = True
                    else:
                        self.fail("TypeVar 'covariant' may only be 'True'", context)
                        return None
                else:
                    self.fail("TypeVar 'covariant' may only be 'True'", context)
                    return None
            elif param_name == 'contravariant':
                if isinstance(param_value, NameExpr):
                    if param_value.name == 'True':
                        contravariant = True
                    else:
                        self.fail("TypeVar 'contravariant' may only be 'True'", context)
                        return None
                else:
                    self.fail("TypeVar 'contravariant' may only be 'True'", context)
                    return None
            elif param_name == 'bound':
                if has_values:
                    self.fail("TypeVar cannot have both values and an upper bound", context)
                    return None
                try:
                    # We want to use our custom error message below, so we suppress
                    # the default error message for invalid types here.
                    analyzed = self.expr_to_analyzed_type(param_value,
                                                          allow_placeholder=True,
                                                          report_invalid_types=False)
                    if analyzed is None:
                        # Type variables are special: we need to place them in the symbol table
                        # soon, even if upper bound is not ready yet. Otherwise avoiding
                        # a "deadlock" in this common pattern would be tricky:
                        #     T = TypeVar('T', bound=Custom[Any])
                        #     class Custom(Generic[T]):
                        #         ...
                        analyzed = PlaceholderType(None, [], context.line)
                    upper_bound = get_proper_type(analyzed)
                    if isinstance(upper_bound, AnyType) and upper_bound.is_from_error:
                        self.fail('TypeVar "bound" must be a type', param_value)
                        # Note: we do not return 'None' here -- we want to continue
                        # using the AnyType as the upper bound.
                except TypeTranslationError:
                    self.fail('TypeVar "bound" must be a type', param_value)
                    return None
            elif param_name == 'values':
                # Probably using obsolete syntax with values=(...). Explain the current syntax.
                self.fail('TypeVar "values" argument not supported', context)
                self.fail("Use TypeVar('T', t, ...) instead of TypeVar('T', values=(t, ...))",
                          context)
                return None
            else:
                self.fail('Unexpected argument to TypeVar(): "{}"'.format(param_name), context)
                return None

        if covariant and contravariant:
            self.fail("TypeVar cannot be both covariant and contravariant", context)
            return None
        elif num_values == 1:
            self.fail("TypeVar cannot have only a single constraint", context)
            return None
        elif covariant:
            variance = COVARIANT
        elif contravariant:
            variance = CONTRAVARIANT
        else:
            variance = INVARIANT
        return variance, upper_bound

    def process_paramspec_declaration(self, s: AssignmentStmt) -> bool:
        """Checks if s declares a ParamSpec; if yes, store it in symbol table.

        Return True if this looks like a ParamSpec (maybe with errors), otherwise return False.

        In the future, ParamSpec may accept bounds and variance arguments, in which
        case more aggressive sharing of code with process_typevar_declaration should be pursued.
        """
        call = self.get_typevarlike_declaration(
            s, ("typing_extensions.ParamSpec", "typing.ParamSpec")
        )
        if not call:
            return False

        lvalue = s.lvalues[0]
        assert isinstance(lvalue, NameExpr)
        if s.type:
            self.fail("Cannot declare the type of a parameter specification", s)
            return False

        name = lvalue.name
        if not self.check_typevarlike_name(call, name, s):
            return False

        # PEP 612 reserves the right to define bound, covariant and contravariant arguments to
        # ParamSpec in a later PEP. If and when that happens, we should do something
        # on the lines of process_typevar_parameters

        if not call.analyzed:
            paramspec_var = ParamSpecExpr(
                name, self.qualified_name(name), self.object_type(), INVARIANT
            )
            paramspec_var.line = call.line
            call.analyzed = paramspec_var
        else:
            assert isinstance(call.analyzed, ParamSpecExpr)
        self.add_symbol(name, call.analyzed, s)
        return True

    def basic_new_typeinfo(self, name: str,
                           basetype_or_fallback: Instance,
                           line: int) -> TypeInfo:
        if self.is_func_scope() and not self.type and '@' not in name:
            name += '@' + str(line)
        class_def = ClassDef(name, Block([]))
        if self.is_func_scope() and not self.type:
            # Full names of generated classes should always be prefixed with the module names
            # even if they are nested in a function, since these classes will be (de-)serialized.
            # (Note that the caller should append @line to the name to avoid collisions.)
            # TODO: clean this up, see #6422.
            class_def.fullname = self.cur_mod_id + '.' + self.qualified_name(name)
        else:
            class_def.fullname = self.qualified_name(name)

        info = TypeInfo(SymbolTable(), class_def, self.cur_mod_id)
        class_def.info = info
        mro = basetype_or_fallback.type.mro
        if not mro:
            # Forward reference, MRO should be recalculated in third pass.
            mro = [basetype_or_fallback.type, self.object_type().type]
        info.mro = [info] + mro
        info.bases = [basetype_or_fallback]
        return info

    def analyze_value_types(self, items: List[Expression]) -> List[Type]:
        """Analyze types from values expressions in type variable definition."""
        result: List[Type] = []
        for node in items:
            try:
                analyzed = self.anal_type(self.expr_to_unanalyzed_type(node),
                                          allow_placeholder=True)
                if analyzed is None:
                    # Type variables are special: we need to place them in the symbol table
                    # soon, even if some value is not ready yet, see process_typevar_parameters()
                    # for an example.
                    analyzed = PlaceholderType(None, [], node.line)
                result.append(analyzed)
            except TypeTranslationError:
                self.fail('Type expected', node)
                result.append(AnyType(TypeOfAny.from_error))
        return result

    def check_classvar(self, s: AssignmentStmt) -> None:
        """Check if assignment defines a class variable."""
        lvalue = s.lvalues[0]
        if len(s.lvalues) != 1 or not isinstance(lvalue, RefExpr):
            return
        if not s.type or not self.is_classvar(s.type):
            return
        if self.is_class_scope() and isinstance(lvalue, NameExpr):
            node = lvalue.node
            if isinstance(node, Var):
                node.is_classvar = True
        elif not isinstance(lvalue, MemberExpr) or self.is_self_member_ref(lvalue):
            # In case of member access, report error only when assigning to self
            # Other kinds of member assignments should be already reported
            self.fail_invalid_classvar(lvalue)

    def is_classvar(self, typ: Type) -> bool:
        if not isinstance(typ, UnboundType):
            return False
        sym = self.lookup_qualified(typ.name, typ)
        if not sym or not sym.node:
            return False
        return sym.node.fullname == 'typing.ClassVar'

    def is_final_type(self, typ: Optional[Type]) -> bool:
        if not isinstance(typ, UnboundType):
            return False
        sym = self.lookup_qualified(typ.name, typ)
        if not sym or not sym.node:
            return False
        return sym.node.fullname in ('typing.Final', 'typing_extensions.Final')

    def fail_invalid_classvar(self, context: Context) -> None:
        self.fail('ClassVar can only be used for assignments in class body', context)

    def process_module_assignment(self, lvals: List[Lvalue], rval: Expression,
                                  ctx: AssignmentStmt) -> None:
        """Propagate module references across assignments.

        Recursively handles the simple form of iterable unpacking; doesn't
        handle advanced unpacking with *rest, dictionary unpacking, etc.

        In an expression like x = y = z, z is the rval and lvals will be [x,
        y].

        """
        if (isinstance(rval, (TupleExpr, ListExpr))
                and all(isinstance(v, TupleExpr) for v in lvals)):
            # rval and all lvals are either list or tuple, so we are dealing
            # with unpacking assignment like `x, y = a, b`. Mypy didn't
            # understand our all(isinstance(...)), so cast them as TupleExpr
            # so mypy knows it is safe to access their .items attribute.
            seq_lvals = cast(List[TupleExpr], lvals)
            # given an assignment like:
            #     (x, y) = (m, n) = (a, b)
            # we now have:
            #     seq_lvals = [(x, y), (m, n)]
            #     seq_rval = (a, b)
            # We now zip this into:
            #     elementwise_assignments = [(a, x, m), (b, y, n)]
            # where each elementwise assignment includes one element of rval and the
            # corresponding element of each lval. Basically we unpack
            #     (x, y) = (m, n) = (a, b)
            # into elementwise assignments
            #     x = m = a
            #     y = n = b
            # and then we recursively call this method for each of those assignments.
            # If the rval and all lvals are not all of the same length, zip will just ignore
            # extra elements, so no error will be raised here; mypy will later complain
            # about the length mismatch in type-checking.
            elementwise_assignments = zip(rval.items, *[v.items for v in seq_lvals])
            for rv, *lvs in elementwise_assignments:
                self.process_module_assignment(lvs, rv, ctx)
        elif isinstance(rval, RefExpr):
            rnode = self.lookup_type_node(rval)
            if rnode and isinstance(rnode.node, MypyFile):
                for lval in lvals:
                    if not isinstance(lval, RefExpr):
                        continue
                    # respect explicitly annotated type
                    if (isinstance(lval.node, Var) and lval.node.type is not None):
                        continue

                    # We can handle these assignments to locals and to self
                    if isinstance(lval, NameExpr):
                        lnode = self.current_symbol_table().get(lval.name)
                    elif isinstance(lval, MemberExpr) and self.is_self_member_ref(lval):
                        assert self.type is not None
                        lnode = self.type.names.get(lval.name)
                    else:
                        continue

                    if lnode:
                        if isinstance(lnode.node, MypyFile) and lnode.node is not rnode.node:
                            assert isinstance(lval, (NameExpr, MemberExpr))
                            self.fail(
                                'Cannot assign multiple modules to name "{}" '
                                'without explicit "types.ModuleType" annotation'.format(lval.name),
                                ctx)
                        # never create module alias except on initial var definition
                        elif lval.is_inferred_def:
                            assert rnode.node is not None
                            lnode.node = rnode.node

    def process__all__(self, s: AssignmentStmt) -> None:
        """Export names if argument is a __all__ assignment."""
        if (len(s.lvalues) == 1 and isinstance(s.lvalues[0], NameExpr) and
                s.lvalues[0].name == '__all__' and s.lvalues[0].kind == GDEF and
                isinstance(s.rvalue, (ListExpr, TupleExpr))):
            self.add_exports(s.rvalue.items)

    def process__deletable__(self, s: AssignmentStmt) -> None:
        if not self.options.mypyc:
            return
        if (len(s.lvalues) == 1 and isinstance(s.lvalues[0], NameExpr) and
                s.lvalues[0].name == '__deletable__' and s.lvalues[0].kind == MDEF):
            rvalue = s.rvalue
            if not isinstance(rvalue, (ListExpr, TupleExpr)):
                self.fail('"__deletable__" must be initialized with a list or tuple expression', s)
                return
            items = rvalue.items
            attrs = []
            for item in items:
                if not isinstance(item, StrExpr):
                    self.fail('Invalid "__deletable__" item; string literal expected', item)
                else:
                    attrs.append(item.value)
            assert self.type
            self.type.deletable_attributes = attrs

    def process__slots__(self, s: AssignmentStmt) -> None:
        """
        Processing ``__slots__`` if defined in type.

        See: https://docs.python.org/3/reference/datamodel.html#slots
        """
        # Later we can support `__slots__` defined as `__slots__ = other = ('a', 'b')`
        if (isinstance(self.type, TypeInfo) and
                len(s.lvalues) == 1 and isinstance(s.lvalues[0], NameExpr) and
                s.lvalues[0].name == '__slots__' and s.lvalues[0].kind == MDEF):

            # We understand `__slots__` defined as string, tuple, list, set, and dict:
            if not isinstance(s.rvalue, (StrExpr, ListExpr, TupleExpr, SetExpr, DictExpr)):
                # For example, `__slots__` can be defined as a variable,
                # we don't support it for now.
                return

            if any(p.slots is None for p in self.type.mro[1:-1]):
                # At least one type in mro (excluding `self` and `object`)
                # does not have concrete `__slots__` defined. Ignoring.
                return

            concrete_slots = True
            rvalue: List[Expression] = []
            if isinstance(s.rvalue, StrExpr):
                rvalue.append(s.rvalue)
            elif isinstance(s.rvalue, (ListExpr, TupleExpr, SetExpr)):
                rvalue.extend(s.rvalue.items)
            else:
                # We have a special treatment of `dict` with possible `{**kwargs}` usage.
                # In this case we consider all `__slots__` to be non-concrete.
                for key, _ in s.rvalue.items:
                    if concrete_slots and key is not None:
                        rvalue.append(key)
                    else:
                        concrete_slots = False

            slots = []
            for item in rvalue:
                # Special case for `'__dict__'` value:
                # when specified it will still allow any attribute assignment.
                if isinstance(item, StrExpr) and item.value != '__dict__':
                    slots.append(item.value)
                else:
                    concrete_slots = False
            if not concrete_slots:
                # Some slot items are dynamic, we don't want any false positives,
                # so, we just pretend that this type does not have any slots at all.
                return

            # We need to copy all slots from super types:
            for super_type in self.type.mro[1:-1]:
                assert super_type.slots is not None
                slots.extend(super_type.slots)
            self.type.slots = set(slots)

    #
    # Misc statements
    #

    def visit_block(self, b: Block) -> None:
        if b.is_unreachable:
            return
        self.block_depth[-1] += 1
        for s in b.body:
            self.accept(s)
        self.block_depth[-1] -= 1

    def visit_block_maybe(self, b: Optional[Block]) -> None:
        if b:
            self.visit_block(b)

    def visit_expression_stmt(self, s: ExpressionStmt) -> None:
        self.statement = s
        s.expr.accept(self)

    def visit_return_stmt(self, s: ReturnStmt) -> None:
        self.statement = s
        if not self.is_func_scope():
            self.fail('"return" outside function', s)
        if s.expr:
            s.expr.accept(self)

    def visit_raise_stmt(self, s: RaiseStmt) -> None:
        self.statement = s
        if s.expr:
            s.expr.accept(self)
        if s.from_expr:
            s.from_expr.accept(self)

    def visit_assert_stmt(self, s: AssertStmt) -> None:
        self.statement = s
        if s.expr:
            s.expr.accept(self)
        if s.msg:
            s.msg.accept(self)

    def visit_operator_assignment_stmt(self,
                                       s: OperatorAssignmentStmt) -> None:
        self.statement = s
        s.lvalue.accept(self)
        s.rvalue.accept(self)
        if (isinstance(s.lvalue, NameExpr) and s.lvalue.name == '__all__' and
                s.lvalue.kind == GDEF and isinstance(s.rvalue, (ListExpr, TupleExpr))):
            self.add_exports(s.rvalue.items)

    def visit_while_stmt(self, s: WhileStmt) -> None:
        self.statement = s
        s.expr.accept(self)
        self.loop_depth += 1
        s.body.accept(self)
        self.loop_depth -= 1
        self.visit_block_maybe(s.else_body)

    def visit_for_stmt(self, s: ForStmt) -> None:
        self.statement = s
        s.expr.accept(self)

        # Bind index variables and check if they define new names.
        self.analyze_lvalue(s.index, explicit_type=s.index_type is not None)
        if s.index_type:
            if self.is_classvar(s.index_type):
                self.fail_invalid_classvar(s.index)
            allow_tuple_literal = isinstance(s.index, TupleExpr)
            analyzed = self.anal_type(s.index_type, allow_tuple_literal=allow_tuple_literal)
            if analyzed is not None:
                self.store_declared_types(s.index, analyzed)
                s.index_type = analyzed

        self.loop_depth += 1
        self.visit_block(s.body)
        self.loop_depth -= 1

        self.visit_block_maybe(s.else_body)

    def visit_break_stmt(self, s: BreakStmt) -> None:
        self.statement = s
        if self.loop_depth == 0:
            self.fail('"break" outside loop', s, serious=True, blocker=True)

    def visit_continue_stmt(self, s: ContinueStmt) -> None:
        self.statement = s
        if self.loop_depth == 0:
            self.fail('"continue" outside loop', s, serious=True, blocker=True)

    def visit_if_stmt(self, s: IfStmt) -> None:
        self.statement = s
        infer_reachability_of_if_statement(s, self.options)
        for i in range(len(s.expr)):
            s.expr[i].accept(self)
            self.visit_block(s.body[i])
        self.visit_block_maybe(s.else_body)

    def visit_try_stmt(self, s: TryStmt) -> None:
        self.statement = s
        self.analyze_try_stmt(s, self)

    def analyze_try_stmt(self, s: TryStmt, visitor: NodeVisitor[None]) -> None:
        s.body.accept(visitor)
        for type, var, handler in zip(s.types, s.vars, s.handlers):
            if type:
                type.accept(visitor)
            if var:
                self.analyze_lvalue(var)
            handler.accept(visitor)
        if s.else_body:
            s.else_body.accept(visitor)
        if s.finally_body:
            s.finally_body.accept(visitor)

    def visit_with_stmt(self, s: WithStmt) -> None:
        self.statement = s
        types: List[Type] = []

        if s.unanalyzed_type:
            assert isinstance(s.unanalyzed_type, ProperType)
            actual_targets = [t for t in s.target if t is not None]
            if len(actual_targets) == 0:
                # We have a type for no targets
                self.fail('Invalid type comment: "with" statement has no targets', s)
            elif len(actual_targets) == 1:
                # We have one target and one type
                types = [s.unanalyzed_type]
            elif isinstance(s.unanalyzed_type, TupleType):
                # We have multiple targets and multiple types
                if len(actual_targets) == len(s.unanalyzed_type.items):
                    types = s.unanalyzed_type.items.copy()
                else:
                    # But it's the wrong number of items
                    self.fail('Incompatible number of types for "with" targets', s)
            else:
                # We have multiple targets and one type
                self.fail('Multiple types expected for multiple "with" targets', s)

        new_types: List[Type] = []
        for e, n in zip(s.expr, s.target):
            e.accept(self)
            if n:
                self.analyze_lvalue(n, explicit_type=s.unanalyzed_type is not None)

                # Since we have a target, pop the next type from types
                if types:
                    t = types.pop(0)
                    if self.is_classvar(t):
                        self.fail_invalid_classvar(n)
                    allow_tuple_literal = isinstance(n, TupleExpr)
                    analyzed = self.anal_type(t, allow_tuple_literal=allow_tuple_literal)
                    if analyzed is not None:
                        # TODO: Deal with this better
                        new_types.append(analyzed)
                        self.store_declared_types(n, analyzed)

        s.analyzed_types = new_types

        self.visit_block(s.body)

    def visit_del_stmt(self, s: DelStmt) -> None:
        self.statement = s
        s.expr.accept(self)
        if not self.is_valid_del_target(s.expr):
            self.fail('Invalid delete target', s)

    def is_valid_del_target(self, s: Expression) -> bool:
        if isinstance(s, (IndexExpr, NameExpr, MemberExpr)):
            return True
        elif isinstance(s, (TupleExpr, ListExpr)):
            return all(self.is_valid_del_target(item) for item in s.items)
        else:
            return False

    def visit_global_decl(self, g: GlobalDecl) -> None:
        self.statement = g
        for name in g.names:
            if name in self.nonlocal_decls[-1]:
                self.fail('Name "{}" is nonlocal and global'.format(name), g)
            self.global_decls[-1].add(name)

    def visit_nonlocal_decl(self, d: NonlocalDecl) -> None:
        self.statement = d
        if not self.is_func_scope():
            self.fail("nonlocal declaration not allowed at module level", d)
        else:
            for name in d.names:
                for table in reversed(self.locals[:-1]):
                    if table is not None and name in table:
                        break
                else:
                    self.fail('No binding for nonlocal "{}" found'.format(name), d)

                if self.locals[-1] is not None and name in self.locals[-1]:
                    self.fail('Name "{}" is already defined in local '
                              'scope before nonlocal declaration'.format(name), d)

                if name in self.global_decls[-1]:
                    self.fail('Name "{}" is nonlocal and global'.format(name), d)
                self.nonlocal_decls[-1].add(name)

    def visit_print_stmt(self, s: PrintStmt) -> None:
        self.statement = s
        for arg in s.args:
            arg.accept(self)
        if s.target:
            s.target.accept(self)

    def visit_exec_stmt(self, s: ExecStmt) -> None:
        self.statement = s
        s.expr.accept(self)
        if s.globals:
            s.globals.accept(self)
        if s.locals:
            s.locals.accept(self)

    #
    # Expressions
    #

    def visit_name_expr(self, expr: NameExpr) -> None:
        n = self.lookup(expr.name, expr)
        if n:
            self.bind_name_expr(expr, n)

    def bind_name_expr(self, expr: NameExpr, sym: SymbolTableNode) -> None:
        """Bind name expression to a symbol table node."""
        if isinstance(sym.node, TypeVarExpr) and self.tvar_scope.get_binding(sym):
            self.fail('"{}" is a type variable and only valid in type '
                      'context'.format(expr.name), expr)
        elif isinstance(sym.node, PlaceholderNode):
            self.process_placeholder(expr.name, 'name', expr)
        else:
            expr.kind = sym.kind
            expr.node = sym.node
            expr.fullname = sym.fullname

    def visit_super_expr(self, expr: SuperExpr) -> None:
        if not self.type and not expr.call.args:
            self.fail('"super" used outside class', expr)
            return
        expr.info = self.type
        for arg in expr.call.args:
            arg.accept(self)

    def visit_tuple_expr(self, expr: TupleExpr) -> None:
        for item in expr.items:
            if isinstance(item, StarExpr):
                item.valid = True
            item.accept(self)

    def visit_list_expr(self, expr: ListExpr) -> None:
        for item in expr.items:
            if isinstance(item, StarExpr):
                item.valid = True
            item.accept(self)

    def visit_set_expr(self, expr: SetExpr) -> None:
        for item in expr.items:
            if isinstance(item, StarExpr):
                item.valid = True
            item.accept(self)

    def visit_dict_expr(self, expr: DictExpr) -> None:
        for key, value in expr.items:
            if key is not None:
                key.accept(self)
            value.accept(self)

    def visit_star_expr(self, expr: StarExpr) -> None:
        if not expr.valid:
            # XXX TODO Change this error message
            self.fail('Can use starred expression only as assignment target', expr)
        else:
            expr.expr.accept(self)

    def visit_yield_from_expr(self, e: YieldFromExpr) -> None:
        if not self.is_func_scope():  # not sure
            self.fail('"yield from" outside function', e, serious=True, blocker=True)
        else:
            if self.function_stack[-1].is_coroutine:
                self.fail('"yield from" in async function', e, serious=True, blocker=True)
            else:
                self.function_stack[-1].is_generator = True
        if e.expr:
            e.expr.accept(self)

    def visit_call_expr(self, expr: CallExpr) -> None:
        """Analyze a call expression.

        Some call expressions are recognized as special forms, including
        cast(...).
        """
        expr.callee.accept(self)
        if refers_to_fullname(expr.callee, 'typing.cast'):
            # Special form cast(...).
            if not self.check_fixed_args(expr, 2, 'cast'):
                return
            # Translate first argument to an unanalyzed type.
            try:
                target = self.expr_to_unanalyzed_type(expr.args[0])
            except TypeTranslationError:
                self.fail('Cast target is not a type', expr)
                return
            # Piggyback CastExpr object to the CallExpr object; it takes
            # precedence over the CallExpr semantics.
            expr.analyzed = CastExpr(expr.args[1], target)
            expr.analyzed.line = expr.line
            expr.analyzed.column = expr.column
            expr.analyzed.accept(self)
        elif refers_to_fullname(expr.callee, 'builtins.reveal_type'):
            if not self.check_fixed_args(expr, 1, 'reveal_type'):
                return
            expr.analyzed = RevealExpr(kind=REVEAL_TYPE, expr=expr.args[0])
            expr.analyzed.line = expr.line
            expr.analyzed.column = expr.column
            expr.analyzed.accept(self)
        elif refers_to_fullname(expr.callee, 'builtins.reveal_locals'):
            # Store the local variable names into the RevealExpr for use in the
            # type checking pass
            local_nodes: List[Var] = []
            if self.is_module_scope():
                # try to determine just the variable declarations in module scope
                # self.globals.values() contains SymbolTableNode's
                # Each SymbolTableNode has an attribute node that is nodes.Var
                # look for variable nodes that marked as is_inferred
                # Each symboltable node has a Var node as .node
                local_nodes = [n.node
                               for name, n in self.globals.items()
                               if getattr(n.node, 'is_inferred', False)
                               and isinstance(n.node, Var)]
            elif self.is_class_scope():
                # type = None  # type: Optional[TypeInfo]
                if self.type is not None:
                    local_nodes = [st.node
                                   for st in self.type.names.values()
                                   if isinstance(st.node, Var)]
            elif self.is_func_scope():
                # locals = None  # type: List[Optional[SymbolTable]]
                if self.locals is not None:
                    symbol_table = self.locals[-1]
                    if symbol_table is not None:
                        local_nodes = [st.node
                                       for st in symbol_table.values()
                                       if isinstance(st.node, Var)]
            expr.analyzed = RevealExpr(kind=REVEAL_LOCALS, local_nodes=local_nodes)
            expr.analyzed.line = expr.line
            expr.analyzed.column = expr.column
            expr.analyzed.accept(self)
        elif refers_to_fullname(expr.callee, 'typing.Any'):
            # Special form Any(...) no longer supported.
            self.fail('Any(...) is no longer supported. Use cast(Any, ...) instead', expr)
        elif refers_to_fullname(expr.callee, 'typing._promote'):
            # Special form _promote(...).
            if not self.check_fixed_args(expr, 1, '_promote'):
                return
            # Translate first argument to an unanalyzed type.
            try:
                target = self.expr_to_unanalyzed_type(expr.args[0])
            except TypeTranslationError:
                self.fail('Argument 1 to _promote is not a type', expr)
                return
            expr.analyzed = PromoteExpr(target)
            expr.analyzed.line = expr.line
            expr.analyzed.accept(self)
        elif refers_to_fullname(expr.callee, 'builtins.dict'):
            expr.analyzed = self.translate_dict_call(expr)
        elif refers_to_fullname(expr.callee, 'builtins.divmod'):
            if not self.check_fixed_args(expr, 2, 'divmod'):
                return
            expr.analyzed = OpExpr('divmod', expr.args[0], expr.args[1])
            expr.analyzed.line = expr.line
            expr.analyzed.accept(self)
        else:
            # Normal call expression.
            for a in expr.args:
                a.accept(self)

            if (isinstance(expr.callee, MemberExpr) and
                    isinstance(expr.callee.expr, NameExpr) and
                    expr.callee.expr.name == '__all__' and
                    expr.callee.expr.kind == GDEF and
                    expr.callee.name in ('append', 'extend')):
                if expr.callee.name == 'append' and expr.args:
                    self.add_exports(expr.args[0])
                elif (expr.callee.name == 'extend' and expr.args and
                        isinstance(expr.args[0], (ListExpr, TupleExpr))):
                    self.add_exports(expr.args[0].items)

    def translate_dict_call(self, call: CallExpr) -> Optional[DictExpr]:
        """Translate 'dict(x=y, ...)' to {'x': y, ...} and 'dict()' to {}.

        For other variants of dict(...), return None.
        """
        if not all(kind == ARG_NAMED for kind in call.arg_kinds):
            # Must still accept those args.
            for a in call.args:
                a.accept(self)
            return None
        expr = DictExpr([(StrExpr(cast(str, key)), value)  # since they are all ARG_NAMED
                         for key, value in zip(call.arg_names, call.args)])
        expr.set_line(call)
        expr.accept(self)
        return expr

    def check_fixed_args(self, expr: CallExpr, numargs: int,
                         name: str) -> bool:
        """Verify that expr has specified number of positional args.

        Return True if the arguments are valid.
        """
        s = 's'
        if numargs == 1:
            s = ''
        if len(expr.args) != numargs:
            self.fail('"%s" expects %d argument%s' % (name, numargs, s),
                      expr)
            return False
        if expr.arg_kinds != [ARG_POS] * numargs:
            self.fail('"%s" must be called with %s positional argument%s' %
                      (name, numargs, s), expr)
            return False
        return True

    def visit_member_expr(self, expr: MemberExpr) -> None:
        base = expr.expr
        base.accept(self)
        if isinstance(base, RefExpr) and isinstance(base.node, MypyFile):
            # Handle module attribute.
            sym = self.get_module_symbol(base.node, expr.name)
            if sym:
                if isinstance(sym.node, PlaceholderNode):
                    self.process_placeholder(expr.name, 'attribute', expr)
                    return
                expr.kind = sym.kind
                expr.fullname = sym.fullname
                expr.node = sym.node
        elif isinstance(base, RefExpr):
            # This branch handles the case C.bar (or cls.bar or self.bar inside
            # a classmethod/method), where C is a class and bar is a type
            # definition or a module resulting from `import bar` (or a module
            # assignment) inside class C. We look up bar in the class' TypeInfo
            # namespace.  This is done only when bar is a module or a type;
            # other things (e.g. methods) are handled by other code in
            # checkmember.
            type_info = None
            if isinstance(base.node, TypeInfo):
                # C.bar where C is a class
                type_info = base.node
            elif isinstance(base.node, Var) and self.type and self.function_stack:
                # check for self.bar or cls.bar in method/classmethod
                func_def = self.function_stack[-1]
                if not func_def.is_static and isinstance(func_def.type, CallableType):
                    formal_arg = func_def.type.argument_by_name(base.node.name)
                    if formal_arg and formal_arg.pos == 0:
                        type_info = self.type
            elif isinstance(base.node, TypeAlias) and base.node.no_args:
                assert isinstance(base.node.target, ProperType)
                if isinstance(base.node.target, Instance):
                    type_info = base.node.target.type

            if type_info:
                n = type_info.names.get(expr.name)
                if n is not None and isinstance(n.node, (MypyFile, TypeInfo, TypeAlias)):
                    if not n:
                        return
                    expr.kind = n.kind
                    expr.fullname = n.fullname
                    expr.node = n.node

    def visit_op_expr(self, expr: OpExpr) -> None:
        expr.left.accept(self)

        if expr.op in ('and', 'or'):
            inferred = infer_condition_value(expr.left, self.options)
            if ((inferred in (ALWAYS_FALSE, MYPY_FALSE) and expr.op == 'and') or
                    (inferred in (ALWAYS_TRUE, MYPY_TRUE) and expr.op == 'or')):
                expr.right_unreachable = True
                return
            elif ((inferred in (ALWAYS_TRUE, MYPY_TRUE) and expr.op == 'and') or
                    (inferred in (ALWAYS_FALSE, MYPY_FALSE) and expr.op == 'or')):
                expr.right_always = True

        expr.right.accept(self)

    def visit_comparison_expr(self, expr: ComparisonExpr) -> None:
        for operand in expr.operands:
            operand.accept(self)

    def visit_unary_expr(self, expr: UnaryExpr) -> None:
        expr.expr.accept(self)

    def visit_index_expr(self, expr: IndexExpr) -> None:
        base = expr.base
        base.accept(self)
        if (isinstance(base, RefExpr)
                and isinstance(base.node, TypeInfo)
                and not base.node.is_generic()):
            expr.index.accept(self)
        elif ((isinstance(base, RefExpr) and isinstance(base.node, TypeAlias))
              or refers_to_class_or_function(base)):
            # We need to do full processing on every iteration, since some type
            # arguments may contain placeholder types.
            self.analyze_type_application(expr)
        else:
            expr.index.accept(self)

    def analyze_type_application(self, expr: IndexExpr) -> None:
        """Analyze special form -- type application (either direct or via type aliasing)."""
        types = self.analyze_type_application_args(expr)
        if types is None:
            return
        base = expr.base
        expr.analyzed = TypeApplication(base, types)
        expr.analyzed.line = expr.line
        expr.analyzed.column = expr.column
        # Types list, dict, set are not subscriptable, prohibit this if
        # subscripted either via type alias...
        if isinstance(base, RefExpr) and isinstance(base.node, TypeAlias):
            alias = base.node
            target = get_proper_type(alias.target)
            if isinstance(target, Instance):
                name = target.type.fullname
                if (alias.no_args and  # this avoids bogus errors for already reported aliases
                        name in get_nongen_builtins(self.options.python_version) and
                        not alias.normalized):
                    self.fail(no_subscript_builtin_alias(name, propose_alt=False), expr)
        # ...or directly.
        else:
            n = self.lookup_type_node(base)
            if (n and n.fullname in get_nongen_builtins(self.options.python_version) and
                    not self.is_stub_file):
                self.fail(no_subscript_builtin_alias(n.fullname, propose_alt=False), expr)

    def analyze_type_application_args(self, expr: IndexExpr) -> Optional[List[Type]]:
        """Analyze type arguments (index) in a type application.

        Return None if anything was incomplete.
        """
        index = expr.index
        tag = self.track_incomplete_refs()
        self.analyze_type_expr(index)
        if self.found_incomplete_ref(tag):
            return None
        types: List[Type] = []
        if isinstance(index, TupleExpr):
            items = index.items
            is_tuple = isinstance(expr.base, RefExpr) and expr.base.fullname == 'builtins.tuple'
            if is_tuple and len(items) == 2 and isinstance(items[-1], EllipsisExpr):
                items = items[:-1]
        else:
            items = [index]
        for item in items:
            try:
                typearg = self.expr_to_unanalyzed_type(item)
            except TypeTranslationError:
                self.fail('Type expected within [...]', expr)
                return None
            # We always allow unbound type variables in IndexExpr, since we
            # may be analysing a type alias definition rvalue. The error will be
            # reported elsewhere if it is not the case.
            analyzed = self.anal_type(typearg, allow_unbound_tvars=True,
                                      allow_placeholder=True)
            if analyzed is None:
                return None
            types.append(analyzed)
        return types

    def visit_slice_expr(self, expr: SliceExpr) -> None:
        if expr.begin_index:
            expr.begin_index.accept(self)
        if expr.end_index:
            expr.end_index.accept(self)
        if expr.stride:
            expr.stride.accept(self)

    def visit_cast_expr(self, expr: CastExpr) -> None:
        expr.expr.accept(self)
        analyzed = self.anal_type(expr.type)
        if analyzed is not None:
            expr.type = analyzed

    def visit_reveal_expr(self, expr: RevealExpr) -> None:
        if expr.kind == REVEAL_TYPE:
            if expr.expr is not None:
                expr.expr.accept(self)
        else:
            # Reveal locals doesn't have an inner expression, there's no
            # need to traverse inside it
            pass

    def visit_type_application(self, expr: TypeApplication) -> None:
        expr.expr.accept(self)
        for i in range(len(expr.types)):
            analyzed = self.anal_type(expr.types[i])
            if analyzed is not None:
                expr.types[i] = analyzed

    def visit_list_comprehension(self, expr: ListComprehension) -> None:
        expr.generator.accept(self)

    def visit_set_comprehension(self, expr: SetComprehension) -> None:
        expr.generator.accept(self)

    def visit_dictionary_comprehension(self, expr: DictionaryComprehension) -> None:
        with self.enter(expr):
            self.analyze_comp_for(expr)
            expr.key.accept(self)
            expr.value.accept(self)
        self.analyze_comp_for_2(expr)

    def visit_generator_expr(self, expr: GeneratorExpr) -> None:
        with self.enter(expr):
            self.analyze_comp_for(expr)
            expr.left_expr.accept(self)
        self.analyze_comp_for_2(expr)

    def analyze_comp_for(self, expr: Union[GeneratorExpr,
                                           DictionaryComprehension]) -> None:
        """Analyses the 'comp_for' part of comprehensions (part 1).

        That is the part after 'for' in (x for x in l if p). This analyzes
        variables and conditions which are analyzed in a local scope.
        """
        for i, (index, sequence, conditions) in enumerate(zip(expr.indices,
                                                              expr.sequences,
                                                              expr.condlists)):
            if i > 0:
                sequence.accept(self)
            # Bind index variables.
            self.analyze_lvalue(index)
            for cond in conditions:
                cond.accept(self)

    def analyze_comp_for_2(self, expr: Union[GeneratorExpr,
                                             DictionaryComprehension]) -> None:
        """Analyses the 'comp_for' part of comprehensions (part 2).

        That is the part after 'for' in (x for x in l if p). This analyzes
        the 'l' part which is analyzed in the surrounding scope.
        """
        expr.sequences[0].accept(self)

    def visit_lambda_expr(self, expr: LambdaExpr) -> None:
        self.analyze_arg_initializers(expr)
        self.analyze_function_body(expr)

    def visit_conditional_expr(self, expr: ConditionalExpr) -> None:
        expr.if_expr.accept(self)
        expr.cond.accept(self)
        expr.else_expr.accept(self)

    def visit_backquote_expr(self, expr: BackquoteExpr) -> None:
        expr.expr.accept(self)

    def visit__promote_expr(self, expr: PromoteExpr) -> None:
        analyzed = self.anal_type(expr.type)
        if analyzed is not None:
            expr.type = analyzed

    def visit_yield_expr(self, expr: YieldExpr) -> None:
        if not self.is_func_scope():
            self.fail('"yield" outside function', expr, serious=True, blocker=True)
        else:
            if self.function_stack[-1].is_coroutine:
                if self.options.python_version < (3, 6):
                    self.fail('"yield" in async function', expr, serious=True, blocker=True)
                else:
                    self.function_stack[-1].is_generator = True
                    self.function_stack[-1].is_async_generator = True
            else:
                self.function_stack[-1].is_generator = True
        if expr.expr:
            expr.expr.accept(self)

    def visit_await_expr(self, expr: AwaitExpr) -> None:
        if not self.is_func_scope():
            self.fail('"await" outside function', expr)
        elif not self.function_stack[-1].is_coroutine:
            self.fail('"await" outside coroutine ("async def")', expr)
        expr.expr.accept(self)

    #
    # Lookup functions
    #

    def lookup(self, name: str, ctx: Context,
               suppress_errors: bool = False) -> Optional[SymbolTableNode]:
        """Look up an unqualified (no dots) name in all active namespaces.

        Note that the result may contain a PlaceholderNode. The caller may
        want to defer in that case.

        Generate an error if the name is not defined unless suppress_errors
        is true or the current namespace is incomplete. In the latter case
        defer.
        """
        implicit_name = False
        # 1a. Name declared using 'global x' takes precedence
        if name in self.global_decls[-1]:
            if name in self.globals:
                return self.globals[name]
            if not suppress_errors:
                self.name_not_defined(name, ctx)
            return None
        # 1b. Name declared using 'nonlocal x' takes precedence
        if name in self.nonlocal_decls[-1]:
            for table in reversed(self.locals[:-1]):
                if table is not None and name in table:
                    return table[name]
            else:
                if not suppress_errors:
                    self.name_not_defined(name, ctx)
                return None
        # 2. Class attributes (if within class definition)
        if self.type and not self.is_func_scope() and name in self.type.names:
            node = self.type.names[name]
            if not node.implicit:
                if self.is_active_symbol_in_class_body(node.node):
                    return node
            else:
                # Defined through self.x assignment
                implicit_name = True
                implicit_node = node
        # 3. Local (function) scopes
        for table in reversed(self.locals):
            if table is not None and name in table:
                return table[name]
        # 4. Current file global scope
        if name in self.globals:
            return self.globals[name]
        # 5. Builtins
        b = self.globals.get('__builtins__', None)
        if b:
            assert isinstance(b.node, MypyFile)
            table = b.node.names
            if name in table:
                if name[0] == "_" and name[1] != "_":
                    if not suppress_errors:
                        self.name_not_defined(name, ctx)
                    return None
                node = table[name]
                return node
        # Give up.
        if not implicit_name and not suppress_errors:
            self.name_not_defined(name, ctx)
        else:
            if implicit_name:
                return implicit_node
        return None

    def is_active_symbol_in_class_body(self, node: Optional[SymbolNode]) -> bool:
        """Can a symbol defined in class body accessed at current statement?

        Only allow access to class attributes textually after
        the definition, so that it's possible to fall back to the
        outer scope. Example:

            class X: ...

            class C:
                X = X  # Initializer refers to outer scope

        Nested classes are an exception, since we want to support
        arbitrary forward references in type annotations.
        """
        # TODO: Forward reference to name imported in class body is not
        #       caught.
        assert self.statement  # we are at class scope
        return (node is None
                or self.is_textually_before_statement(node)
                or not self.is_defined_in_current_module(node.fullname)
                or isinstance(node, TypeInfo)
                or (isinstance(node, PlaceholderNode) and node.becomes_typeinfo))

    def is_textually_before_statement(self, node: SymbolNode) -> bool:
        """Check if a node is defined textually before the current statement

        Note that decorated functions' line number are the same as
        the top decorator.
        """
        assert self.statement
        line_diff = self.statement.line - node.line

        # The first branch handles reference an overloaded function variant inside itself,
        # this is a corner case where mypy technically deviates from runtime name resolution,
        # but it is fine because we want an overloaded function to be treated as a single unit.
        if self.is_overloaded_item(node, self.statement):
            return False
        elif isinstance(node, Decorator) and not node.is_overload:
            return line_diff > len(node.original_decorators)
        else:
            return line_diff > 0

    def is_overloaded_item(self, node: SymbolNode, statement: Statement) -> bool:
        """Check whether the function belongs to the overloaded variants"""
        if isinstance(node, OverloadedFuncDef) and isinstance(statement, FuncDef):
            in_items = statement in {item.func if isinstance(item, Decorator)
                                     else item for item in node.items}
            in_impl = (node.impl is not None and
                      ((isinstance(node.impl, Decorator) and statement is node.impl.func)
                       or statement is node.impl))
            return in_items or in_impl
        return False

    def is_defined_in_current_module(self, fullname: Optional[str]) -> bool:
        if fullname is None:
            return False
        return module_prefix(self.modules, fullname) == self.cur_mod_id

    def lookup_qualified(self, name: str, ctx: Context,
                         suppress_errors: bool = False) -> Optional[SymbolTableNode]:
        """Lookup a qualified name in all activate namespaces.

        Note that the result may contain a PlaceholderNode. The caller may
        want to defer in that case.

        Generate an error if the name is not defined unless suppress_errors
        is true or the current namespace is incomplete. In the latter case
        defer.
        """
        if '.' not in name:
            # Simple case: look up a short name.
            return self.lookup(name, ctx, suppress_errors=suppress_errors)
        parts = name.split('.')
        namespace = self.cur_mod_id
        sym = self.lookup(parts[0], ctx, suppress_errors=suppress_errors)
        if sym:
            for i in range(1, len(parts)):
                node = sym.node
                part = parts[i]
                if isinstance(node, TypeInfo):
                    nextsym = node.get(part)
                elif isinstance(node, MypyFile):
                    nextsym = self.get_module_symbol(node, part)
                    namespace = node.fullname
                elif isinstance(node, PlaceholderNode):
                    return sym
                elif isinstance(node, TypeAlias) and node.no_args:
                    assert isinstance(node.target, ProperType)
                    if isinstance(node.target, Instance):
                        nextsym = node.target.type.get(part)
                else:
                    if isinstance(node, Var):
                        typ = get_proper_type(node.type)
                        if isinstance(typ, AnyType):
                            # Allow access through Var with Any type without error.
                            return self.implicit_symbol(sym, name, parts[i:], typ)
                    # Lookup through invalid node, such as variable or function
                    nextsym = None
                if not nextsym or nextsym.module_hidden:
                    if not suppress_errors:
                        self.name_not_defined(name, ctx, namespace=namespace)
                    return None
                sym = nextsym
        return sym

    def lookup_type_node(self, expr: Expression) -> Optional[SymbolTableNode]:
        try:
            t = self.expr_to_unanalyzed_type(expr)
        except TypeTranslationError:
            return None
        if isinstance(t, UnboundType):
            n = self.lookup_qualified(t.name, expr, suppress_errors=True)
            return n
        return None

    def get_module_symbol(self, node: MypyFile, name: str) -> Optional[SymbolTableNode]:
        """Look up a symbol from a module.

        Return None if no matching symbol could be bound.
        """
        module = node.fullname
        names = node.names
        sym = names.get(name)
        if not sym:
            fullname = module + '.' + name
            if fullname in self.modules:
                sym = SymbolTableNode(GDEF, self.modules[fullname])
            elif self.is_incomplete_namespace(module):
                self.record_incomplete_ref()
            elif ('__getattr__' in names
                    and (node.is_stub
                         or self.options.python_version >= (3, 7))):
                gvar = self.create_getattr_var(names['__getattr__'], name, fullname)
                if gvar:
                    sym = SymbolTableNode(GDEF, gvar)
            elif self.is_missing_module(fullname):
                # We use the fullname of the original definition so that we can
                # detect whether two names refer to the same thing.
                var_type = AnyType(TypeOfAny.from_unimported_type)
                v = Var(name, type=var_type)
                v._fullname = fullname
                sym = SymbolTableNode(GDEF, v)
        elif sym.module_hidden:
            sym = None
        return sym

    def is_missing_module(self, module: str) -> bool:
        return module in self.missing_modules

    def implicit_symbol(self, sym: SymbolTableNode, name: str, parts: List[str],
                        source_type: AnyType) -> SymbolTableNode:
        """Create symbol for a qualified name reference through Any type."""
        if sym.node is None:
            basename = None
        else:
            basename = sym.node.fullname
        if basename is None:
            fullname = name
        else:
            fullname = basename + '.' + '.'.join(parts)
        var_type = AnyType(TypeOfAny.from_another_any, source_type)
        var = Var(parts[-1], var_type)
        var._fullname = fullname
        return SymbolTableNode(GDEF, var)

    def create_getattr_var(self, getattr_defn: SymbolTableNode,
                           name: str, fullname: str) -> Optional[Var]:
        """Create a dummy variable using module-level __getattr__ return type.

        If not possible, return None.

        Note that multiple Var nodes can be created for a single name. We
        can use the from_module_getattr and the fullname attributes to
        check if two dummy Var nodes refer to the same thing. Reusing Var
        nodes would require non-local mutable state, which we prefer to
        avoid.
        """
        if isinstance(getattr_defn.node, (FuncDef, Var)):
            node_type = get_proper_type(getattr_defn.node.type)
            if isinstance(node_type, CallableType):
                typ = node_type.ret_type
            else:
                typ = AnyType(TypeOfAny.from_error)
            v = Var(name, type=typ)
            v._fullname = fullname
            v.from_module_getattr = True
            return v
        return None

    def lookup_fully_qualified(self, fullname: str) -> SymbolTableNode:
        ret = self.lookup_fully_qualified_or_none(fullname)
        assert ret is not None
        return ret

    def lookup_fully_qualified_or_none(self, fullname: str) -> Optional[SymbolTableNode]:
        """Lookup a fully qualified name that refers to a module-level definition.

        Don't assume that the name is defined. This happens in the global namespace --
        the local module namespace is ignored. This does not dereference indirect
        refs.

        Note that this can't be used for names nested in class namespaces.
        """
        # TODO: unify/clean-up/simplify lookup methods, see #4157.
        # TODO: support nested classes (but consider performance impact,
        #       we might keep the module level only lookup for thing like 'builtins.int').
        assert '.' in fullname
        module, name = fullname.rsplit('.', maxsplit=1)
        if module not in self.modules:
            return None
        filenode = self.modules[module]
        result = filenode.names.get(name)
        if result is None and self.is_incomplete_namespace(module):
            # TODO: More explicit handling of incomplete refs?
            self.record_incomplete_ref()
        return result

    def object_type(self) -> Instance:
        return self.named_type('builtins.object')

    def str_type(self) -> Instance:
        return self.named_type('builtins.str')

    def named_type(self, fullname: str, args: Optional[List[Type]] = None) -> Instance:
        sym = self.lookup_fully_qualified(fullname)
        assert sym, "Internal error: attempted to construct unknown type"
        node = sym.node
        assert isinstance(node, TypeInfo)
        if args:
            # TODO: assert len(args) == len(node.defn.type_vars)
            return Instance(node, args)
        return Instance(node, [AnyType(TypeOfAny.special_form)] * len(node.defn.type_vars))

    def named_type_or_none(self, fullname: str,
                           args: Optional[List[Type]] = None) -> Optional[Instance]:
        sym = self.lookup_fully_qualified_or_none(fullname)
        if not sym or isinstance(sym.node, PlaceholderNode):
            return None
        node = sym.node
        if isinstance(node, TypeAlias):
            assert isinstance(node.target, Instance)  # type: ignore
            node = node.target.type
        assert isinstance(node, TypeInfo), node
        if args is not None:
            # TODO: assert len(args) == len(node.defn.type_vars)
            return Instance(node, args)
        return Instance(node, [AnyType(TypeOfAny.unannotated)] * len(node.defn.type_vars))

    def lookup_current_scope(self, name: str) -> Optional[SymbolTableNode]:
        if self.locals[-1] is not None:
            return self.locals[-1].get(name)
        elif self.type is not None:
            return self.type.names.get(name)
        else:
            return self.globals.get(name)

    #
    # Adding symbols
    #

    def add_symbol(self,
                   name: str,
                   node: SymbolNode,
                   context: Context,
                   module_public: bool = True,
                   module_hidden: bool = False,
                   can_defer: bool = True,
                   escape_comprehensions: bool = False) -> bool:
        """Add symbol to the currently active symbol table.

        Generally additions to symbol table should go through this method or
        one of the methods below so that kinds, redefinitions, conditional
        definitions, and skipped names are handled consistently.

        Return True if we actually added the symbol, or False if we refused to do so
        (because something is not ready).

        If can_defer is True, defer current target if adding a placeholder.
        """
        if self.is_func_scope():
            kind = LDEF
        elif self.type is not None:
            kind = MDEF
        else:
            kind = GDEF
        symbol = SymbolTableNode(kind,
                                 node,
                                 module_public=module_public,
                                 module_hidden=module_hidden)
        return self.add_symbol_table_node(name, symbol, context, can_defer, escape_comprehensions)

    def add_symbol_skip_local(self, name: str, node: SymbolNode) -> None:
        """Same as above, but skipping the local namespace.

        This doesn't check for previous definition and is only used
        for serialization of method-level classes.

        Classes defined within methods can be exposed through an
        attribute type, but method-level symbol tables aren't serialized.
        This method can be used to add such classes to an enclosing,
        serialized symbol table.
        """
        # TODO: currently this is only used by named tuples. Use this method
        # also by typed dicts and normal classes, see issue #6422.
        if self.type is not None:
            names = self.type.names
            kind = MDEF
        else:
            names = self.globals
            kind = GDEF
        symbol = SymbolTableNode(kind, node)
        names[name] = symbol

    def add_symbol_table_node(self,
                              name: str,
                              symbol: SymbolTableNode,
                              context: Optional[Context] = None,
                              can_defer: bool = True,
                              escape_comprehensions: bool = False) -> bool:
        """Add symbol table node to the currently active symbol table.

        Return True if we actually added the symbol, or False if we refused
        to do so (because something is not ready or it was a no-op).

        Generate an error if there is an invalid redefinition.

        If context is None, unconditionally add node, since we can't report
        an error. Note that this is used by plugins to forcibly replace nodes!

        TODO: Prevent plugins from replacing nodes, as it could cause problems?

        Args:
            name: short name of symbol
            symbol: Node to add
            can_defer: if True, defer current target if adding a placeholder
            context: error context (see above about None value)
        """
        names = self.current_symbol_table(escape_comprehensions=escape_comprehensions)
        existing = names.get(name)
        if isinstance(symbol.node, PlaceholderNode) and can_defer:
            self.defer(context)
        if (existing is not None
                and context is not None
                and not is_valid_replacement(existing, symbol)):
            # There is an existing node, so this may be a redefinition.
            # If the new node points to the same node as the old one,
            # or if both old and new nodes are placeholders, we don't
            # need to do anything.
            old = existing.node
            new = symbol.node
            if isinstance(new, PlaceholderNode):
                # We don't know whether this is okay. Let's wait until the next iteration.
                return False
            if not is_same_symbol(old, new):
                if isinstance(new, (FuncDef, Decorator, OverloadedFuncDef, TypeInfo)):
                    self.add_redefinition(names, name, symbol)
                if not (isinstance(new, (FuncDef, Decorator))
                        and self.set_original_def(old, new)):
                    self.name_already_defined(name, context, existing)
        elif (name not in self.missing_names[-1] and '*' not in self.missing_names[-1]):
            names[name] = symbol
            self.progress = True
            return True
        return False

    def add_redefinition(self,
                         names: SymbolTable,
                         name: str,
                         symbol: SymbolTableNode) -> None:
        """Add a symbol table node that reflects a redefinition as a function or a class.

        Redefinitions need to be added to the symbol table so that they can be found
        through AST traversal, but they have dummy names of form 'name-redefinition[N]',
        where N ranges over 2, 3, ... (omitted for the first redefinition).

        Note: we always store redefinitions independently of whether they are valid or not
        (so they will be semantically analyzed), the caller should give an error for invalid
        redefinitions (such as e.g. variable redefined as a class).
        """
        i = 1
        # Don't serialize redefined nodes. They are likely to have
        # busted internal references which can cause problems with
        # serialization and they can't have any external references to
        # them.
        symbol.no_serialize = True
        while True:
            if i == 1:
                new_name = '{}-redefinition'.format(name)
            else:
                new_name = '{}-redefinition{}'.format(name, i)
            existing = names.get(new_name)
            if existing is None:
                names[new_name] = symbol
                return
            elif existing.node is symbol.node:
                # Already there
                return
            i += 1

    def add_local(self, node: Union[Var, FuncDef, OverloadedFuncDef], context: Context) -> None:
        """Add local variable or function."""
        assert self.is_func_scope()
        name = node.name
        node._fullname = name
        self.add_symbol(name, node, context)

    def add_module_symbol(self,
                          id: str,
                          as_id: str,
                          context: Context,
                          module_public: bool,
                          module_hidden: bool) -> None:
        """Add symbol that is a reference to a module object."""
        if id in self.modules:
            node = self.modules[id]
            self.add_symbol(as_id, node, context,
                            module_public=module_public,
                            module_hidden=module_hidden)
        else:
            self.add_unknown_imported_symbol(
                as_id, context, target_name=id, module_public=module_public,
                module_hidden=module_hidden
            )

    def add_imported_symbol(self,
                            name: str,
                            node: SymbolTableNode,
                            context: Context,
                            module_public: bool,
                            module_hidden: bool) -> None:
        """Add an alias to an existing symbol through import."""
        assert not module_hidden or not module_public
        symbol = SymbolTableNode(node.kind, node.node,
                                 module_public=module_public,
                                 module_hidden=module_hidden)
        self.add_symbol_table_node(name, symbol, context)

    def add_unknown_imported_symbol(self,
                                    name: str,
                                    context: Context,
                                    target_name: Optional[str],
                                    module_public: bool,
                                    module_hidden: bool) -> None:
        """Add symbol that we don't know what it points to because resolving an import failed.

        This can happen if a module is missing, or it is present, but doesn't have
        the imported attribute. The `target_name` is the name of symbol in the namespace
        it is imported from. For example, for 'from mod import x as y' the target_name is
        'mod.x'. This is currently used only to track logical dependencies.
        """
        existing = self.current_symbol_table().get(name)
        if existing and isinstance(existing.node, Var) and existing.node.is_suppressed_import:
            # This missing import was already added -- nothing to do here.
            return
        var = Var(name)
        if self.options.logical_deps and target_name is not None:
            # This makes it possible to add logical fine-grained dependencies
            # from a missing module. We can't use this by default, since in a
            # few places we assume that the full name points to a real
            # definition, but this name may point to nothing.
            var._fullname = target_name
        elif self.type:
            var._fullname = self.type.fullname + "." + name
            var.info = self.type
        else:
            var._fullname = self.qualified_name(name)
        var.is_ready = True
        any_type = AnyType(TypeOfAny.from_unimported_type, missing_import_name=var._fullname)
        var.type = any_type
        var.is_suppressed_import = True
        self.add_symbol(
            name, var, context, module_public=module_public, module_hidden=module_hidden
        )

    #
    # Other helpers
    #

    @contextmanager
    def tvar_scope_frame(self, frame: TypeVarLikeScope) -> Iterator[None]:
        old_scope = self.tvar_scope
        self.tvar_scope = frame
        yield
        self.tvar_scope = old_scope

    def defer(self, debug_context: Optional[Context] = None) -> None:
        """Defer current analysis target to be analyzed again.

        This must be called if something in the current target is
        incomplete or has a placeholder node. However, this must *not*
        be called during the final analysis iteration! Instead, an error
        should be generated. Often 'process_placeholder' is a good
        way to either defer or generate an error.

        NOTE: Some methods, such as 'anal_type', 'mark_incomplete' and
              'record_incomplete_ref', call this implicitly, or when needed.
              They are usually preferable to a direct defer() call.
        """
        assert not self.final_iteration, 'Must not defer during final iteration'
        self.deferred = True
        # Store debug info for this deferral.
        line = (debug_context.line if debug_context else
                self.statement.line if self.statement else -1)
        self.deferral_debug_context.append((self.cur_mod_id, line))

    def track_incomplete_refs(self) -> Tag:
        """Return tag that can be used for tracking references to incomplete names."""
        return self.num_incomplete_refs

    def found_incomplete_ref(self, tag: Tag) -> bool:
        """Have we encountered an incomplete reference since starting tracking?"""
        return self.num_incomplete_refs != tag

    def record_incomplete_ref(self) -> None:
        """Record the encounter of an incomplete reference and defer current analysis target."""
        self.defer()
        self.num_incomplete_refs += 1

    def mark_incomplete(self, name: str, node: Node,
                        becomes_typeinfo: bool = False,
                        module_public: bool = True,
                        module_hidden: bool = False) -> None:
        """Mark a definition as incomplete (and defer current analysis target).

        Also potentially mark the current namespace as incomplete.

        Args:
            name: The name that we weren't able to define (or '*' if the name is unknown)
            node: The node that refers to the name (definition or lvalue)
            becomes_typeinfo: Pass this to PlaceholderNode (used by special forms like
                named tuples that will create TypeInfos).
        """
        self.defer(node)
        if name == '*':
            self.incomplete = True
        elif not self.is_global_or_nonlocal(name):
            fullname = self.qualified_name(name)
            assert self.statement
            placeholder = PlaceholderNode(fullname, node, self.statement.line,
                                          becomes_typeinfo=becomes_typeinfo)
            self.add_symbol(name, placeholder,
                            module_public=module_public, module_hidden=module_hidden,
                            context=dummy_context())
        self.missing_names[-1].add(name)

    def is_incomplete_namespace(self, fullname: str) -> bool:
        """Is a module or class namespace potentially missing some definitions?

        If a name is missing from an incomplete namespace, we'll need to defer the
        current analysis target.
        """
        return fullname in self.incomplete_namespaces

    def process_placeholder(self, name: str, kind: str, ctx: Context) -> None:
        """Process a reference targeting placeholder node.

        If this is not a final iteration, defer current node,
        otherwise report an error.

        The 'kind' argument indicates if this a name or attribute expression
        (used for better error message).
        """
        if self.final_iteration:
            self.cannot_resolve_name(name, kind, ctx)
        else:
            self.defer(ctx)

    def cannot_resolve_name(self, name: str, kind: str, ctx: Context) -> None:
        self.fail('Cannot resolve {} "{}" (possible cyclic definition)'.format(kind, name), ctx)

    def qualified_name(self, name: str) -> str:
        if self.type is not None:
            return self.type._fullname + '.' + name
        elif self.is_func_scope():
            return name
        else:
            return self.cur_mod_id + '.' + name

    @contextmanager
    def enter(self,
              function: Union[FuncItem, GeneratorExpr, DictionaryComprehension]) -> Iterator[None]:
        """Enter a function, generator or comprehension scope."""
        names = self.saved_locals.setdefault(function, SymbolTable())
        self.locals.append(names)
        is_comprehension = isinstance(function, (GeneratorExpr, DictionaryComprehension))
        self.is_comprehension_stack.append(is_comprehension)
        self.global_decls.append(set())
        self.nonlocal_decls.append(set())
        # -1 since entering block will increment this to 0.
        self.block_depth.append(-1)
        self.missing_names.append(set())
        try:
            yield
        finally:
            self.locals.pop()
            self.is_comprehension_stack.pop()
            self.global_decls.pop()
            self.nonlocal_decls.pop()
            self.block_depth.pop()
            self.missing_names.pop()

    def is_func_scope(self) -> bool:
        return self.locals[-1] is not None

    def is_nested_within_func_scope(self) -> bool:
        """Are we underneath a function scope, even if we are in a nested class also?"""
        return any(l is not None for l in self.locals)

    def is_class_scope(self) -> bool:
        return self.type is not None and not self.is_func_scope()

    def is_module_scope(self) -> bool:
        return not (self.is_class_scope() or self.is_func_scope())

    def current_symbol_kind(self) -> int:
        if self.is_class_scope():
            kind = MDEF
        elif self.is_func_scope():
            kind = LDEF
        else:
            kind = GDEF
        return kind

    def current_symbol_table(self, escape_comprehensions: bool = False) -> SymbolTable:
        if self.is_func_scope():
            assert self.locals[-1] is not None
            if escape_comprehensions:
                assert len(self.locals) == len(self.is_comprehension_stack)
                # Retrieve the symbol table from the enclosing non-comprehension scope.
                for i, is_comprehension in enumerate(reversed(self.is_comprehension_stack)):
                    if not is_comprehension:
                        if i == len(self.locals) - 1:  # The last iteration.
                            # The caller of the comprehension is in the global space.
                            names = self.globals
                        else:
                            names_candidate = self.locals[-1 - i]
                            assert names_candidate is not None, \
                                "Escaping comprehension from invalid scope"
                            names = names_candidate
                        break
                else:
                    assert False, "Should have at least one non-comprehension scope"
            else:
                names = self.locals[-1]
            assert names is not None
        elif self.type is not None:
            names = self.type.names
        else:
            names = self.globals
        return names

    def is_global_or_nonlocal(self, name: str) -> bool:
        return (self.is_func_scope()
                and (name in self.global_decls[-1]
                     or name in self.nonlocal_decls[-1]))

    def add_exports(self, exp_or_exps: Union[Iterable[Expression], Expression]) -> None:
        exps = [exp_or_exps] if isinstance(exp_or_exps, Expression) else exp_or_exps
        for exp in exps:
            if isinstance(exp, StrExpr):
                self.all_exports.append(exp.value)

    def check_no_global(self,
                        name: str,
                        ctx: Context,
                        is_overloaded_func: bool = False) -> None:
        if name in self.globals:
            prev_is_overloaded = isinstance(self.globals[name], OverloadedFuncDef)
            if is_overloaded_func and prev_is_overloaded:
                self.fail("Nonconsecutive overload {} found".format(name), ctx)
            elif prev_is_overloaded:
                self.fail("Definition of '{}' missing 'overload'".format(name), ctx)
            else:
                self.name_already_defined(name, ctx, self.globals[name])

    def name_not_defined(self, name: str, ctx: Context, namespace: Optional[str] = None) -> None:
        incomplete = self.is_incomplete_namespace(namespace or self.cur_mod_id)
        if (namespace is None
                and self.type
                and not self.is_func_scope()
                and self.incomplete_type_stack[-1]
                and not self.final_iteration):
            # We are processing a class body for the first time, so it is incomplete.
            incomplete = True
        if incomplete:
            # Target namespace is incomplete, so it's possible that the name will be defined
            # later on. Defer current target.
            self.record_incomplete_ref()
            return
        message = 'Name "{}" is not defined'.format(name)
        self.fail(message, ctx, code=codes.NAME_DEFINED)

        if 'builtins.{}'.format(name) in SUGGESTED_TEST_FIXTURES:
            # The user probably has a missing definition in a test fixture. Let's verify.
            fullname = 'builtins.{}'.format(name)
            if self.lookup_fully_qualified_or_none(fullname) is None:
                # Yes. Generate a helpful note.
                self.msg.add_fixture_note(fullname, ctx)

        modules_with_unimported_hints = {
            name.split('.', 1)[0]
            for name in TYPES_FOR_UNIMPORTED_HINTS
        }
        lowercased = {
            name.lower(): name
            for name in TYPES_FOR_UNIMPORTED_HINTS
        }
        for module in modules_with_unimported_hints:
            fullname = '{}.{}'.format(module, name).lower()
            if fullname not in lowercased:
                continue
            # User probably forgot to import these types.
            hint = (
                'Did you forget to import it from "{module}"?'
                ' (Suggestion: "from {module} import {name}")'
            ).format(module=module, name=lowercased[fullname].rsplit('.', 1)[-1])
            self.note(hint, ctx, code=codes.NAME_DEFINED)

    def already_defined(self,
                        name: str,
                        ctx: Context,
                        original_ctx: Optional[Union[SymbolTableNode, SymbolNode]],
                        noun: str) -> None:
        if isinstance(original_ctx, SymbolTableNode):
            node: Optional[SymbolNode] = original_ctx.node
        elif isinstance(original_ctx, SymbolNode):
            node = original_ctx
        else:
            node = None

        if isinstance(original_ctx, SymbolTableNode) and isinstance(original_ctx.node, MypyFile):
            # Since this is an import, original_ctx.node points to the module definition.
            # Therefore its line number is always 1, which is not useful for this
            # error message.
            extra_msg = ' (by an import)'
        elif node and node.line != -1 and self.is_local_name(node.fullname):
            # TODO: Using previous symbol node may give wrong line. We should use
            #       the line number where the binding was established instead.
            extra_msg = ' on line {}'.format(node.line)
        else:
            extra_msg = ' (possibly by an import)'
        self.fail('{} "{}" already defined{}'.format(noun, unmangle(name), extra_msg), ctx,
                  code=codes.NO_REDEF)

    def name_already_defined(self,
                             name: str,
                             ctx: Context,
                             original_ctx: Optional[Union[SymbolTableNode, SymbolNode]] = None
                             ) -> None:
        self.already_defined(name, ctx, original_ctx, noun='Name')

    def attribute_already_defined(self,
                                  name: str,
                                  ctx: Context,
                                  original_ctx: Optional[Union[SymbolTableNode, SymbolNode]] = None
                                  ) -> None:
        self.already_defined(name, ctx, original_ctx, noun='Attribute')

    def is_local_name(self, name: str) -> bool:
        """Does name look like reference to a definition in the current module?"""
        return self.is_defined_in_current_module(name) or '.' not in name

    def in_checked_function(self) -> bool:
        """Should we type-check the current function?

        - Yes if --check-untyped-defs is set.
        - Yes outside functions.
        - Yes in annotated functions.
        - No otherwise.
        """
        if self.options.check_untyped_defs or not self.function_stack:
            return True

        current_index = len(self.function_stack) - 1
        while current_index >= 0:
            current_func = self.function_stack[current_index]
            if (
                isinstance(current_func, FuncItem)
                and not isinstance(current_func, LambdaExpr)
            ):
                return not current_func.is_dynamic()

            # Special case, `lambda` inherits the "checked" state from its parent.
            # Because `lambda` itself cannot be annotated.
            # `lambdas` can be deeply nested, so we try to find at least one other parent.
            current_index -= 1

        # This means that we only have a stack of `lambda` functions,
        # no regular functions.
        return True

    def fail(self,
             msg: str,
             ctx: Context,
             serious: bool = False,
             *,
             code: Optional[ErrorCode] = None,
             blocker: bool = False) -> None:
        if not serious and not self.in_checked_function():
            return
        # In case it's a bug and we don't really have context
        assert ctx is not None, msg
        self.errors.report(ctx.get_line(), ctx.get_column(), msg, blocker=blocker, code=code)

    def fail_blocker(self, msg: str, ctx: Context) -> None:
        self.fail(msg, ctx, blocker=True)

    def note(self, msg: str, ctx: Context, code: Optional[ErrorCode] = None) -> None:
        if not self.in_checked_function():
            return
        self.errors.report(ctx.get_line(), ctx.get_column(), msg, severity='note', code=code)

    def accept(self, node: Node) -> None:
        try:
            node.accept(self)
        except Exception as err:
            report_internal_error(err, self.errors.file, node.line, self.errors, self.options)

    def expr_to_analyzed_type(self,
                              expr: Expression,
                              report_invalid_types: bool = True,
                              allow_placeholder: bool = False) -> Optional[Type]:
        if isinstance(expr, CallExpr):
            expr.accept(self)
            internal_name, info = self.named_tuple_analyzer.check_namedtuple(expr, None,
                                                                             self.is_func_scope())
            if internal_name is None:
                # Some form of namedtuple is the only valid type that looks like a call
                # expression. This isn't a valid type.
                raise TypeTranslationError()
            elif not info:
                self.defer(expr)
                return None
            assert info.tuple_type, "NamedTuple without tuple type"
            fallback = Instance(info, [])
            return TupleType(info.tuple_type.items, fallback=fallback)
        typ = self.expr_to_unanalyzed_type(expr)
        return self.anal_type(typ, report_invalid_types=report_invalid_types,
                              allow_placeholder=allow_placeholder)

    def analyze_type_expr(self, expr: Expression) -> None:
        # There are certain expressions that mypy does not need to semantically analyze,
        # since they analyzed solely as type. (For example, indexes in type alias definitions
        # and base classes in class defs). External consumers of the mypy AST may need
        # them semantically analyzed, however, if they need to treat it as an expression
        # and not a type. (Which is to say, mypyc needs to do this.) Do the analysis
        # in a fresh tvar scope in order to suppress any errors about using type variables.
        with self.tvar_scope_frame(TypeVarLikeScope()):
            expr.accept(self)

    def type_analyzer(self, *,
                      tvar_scope: Optional[TypeVarLikeScope] = None,
                      allow_tuple_literal: bool = False,
                      allow_unbound_tvars: bool = False,
                      allow_placeholder: bool = False,
                      allow_required: bool = False,
                      report_invalid_types: bool = True) -> TypeAnalyser:
        if tvar_scope is None:
            tvar_scope = self.tvar_scope
        tpan = TypeAnalyser(self,
                            tvar_scope,
                            self.plugin,
                            self.options,
                            self.is_typeshed_stub_file,
                            allow_unbound_tvars=allow_unbound_tvars,
                            allow_tuple_literal=allow_tuple_literal,
                            report_invalid_types=report_invalid_types,
<<<<<<< HEAD
                            allow_unnormalized=self.is_stub_file,
                            allow_placeholder=allow_placeholder,
                            allow_required=allow_required)
=======
                            allow_new_syntax=self.is_stub_file,
                            allow_placeholder=allow_placeholder)
>>>>>>> 8f281fbc
        tpan.in_dynamic_func = bool(self.function_stack and self.function_stack[-1].is_dynamic())
        tpan.global_scope = not self.type and not self.function_stack
        return tpan

    def expr_to_unanalyzed_type(self, node: Expression) -> ProperType:
        return expr_to_unanalyzed_type(node, self.options, self.is_stub_file)

    def anal_type(self,
                  typ: Type, *,
                  tvar_scope: Optional[TypeVarLikeScope] = None,
                  allow_tuple_literal: bool = False,
                  allow_unbound_tvars: bool = False,
                  allow_placeholder: bool = False,
                  allow_required: bool = False,
                  report_invalid_types: bool = True,
                  third_pass: bool = False) -> Optional[Type]:
        """Semantically analyze a type.

        Args:
            typ: Type to analyze (if already analyzed, this is a no-op)
            allow_placeholder: If True, may return PlaceholderType if
                encountering an incomplete definition
            third_pass: Unused; only for compatibility with old semantic
                analyzer

        Return None only if some part of the type couldn't be bound *and* it
        referred to an incomplete namespace or definition. In this case also
        defer as needed. During a final iteration this won't return None;
        instead report an error if the type can't be analyzed and return
        AnyType.

        In case of other errors, report an error message and return AnyType.

        NOTE: The caller shouldn't defer even if this returns None or a
              placeholder type.
        """
        a = self.type_analyzer(tvar_scope=tvar_scope,
                               allow_unbound_tvars=allow_unbound_tvars,
                               allow_tuple_literal=allow_tuple_literal,
                               allow_placeholder=allow_placeholder,
                               allow_required=allow_required,
                               report_invalid_types=report_invalid_types)
        tag = self.track_incomplete_refs()
        typ = typ.accept(a)
        if self.found_incomplete_ref(tag):
            # Something could not be bound yet.
            return None
        self.add_type_alias_deps(a.aliases_used)
        return typ

    def class_type(self, self_type: Type) -> Type:
        return TypeType.make_normalized(self_type)

    def schedule_patch(self, priority: int, patch: Callable[[], None]) -> None:
        self.patches.append((priority, patch))

    def report_hang(self) -> None:
        print('Deferral trace:')
        for mod, line in self.deferral_debug_context:
            print('    {}:{}'.format(mod, line))
        self.errors.report(-1, -1,
                           'INTERNAL ERROR: maximum semantic analysis iteration count reached',
                           blocker=True)

    def add_plugin_dependency(self, trigger: str, target: Optional[str] = None) -> None:
        """Add dependency from trigger to a target.

        If the target is not given explicitly, use the current target.
        """
        if target is None:
            target = self.scope.current_target()
        self.cur_mod_node.plugin_deps.setdefault(trigger, set()).add(target)

    def add_type_alias_deps(self,
                            aliases_used: Iterable[str],
                            target: Optional[str] = None) -> None:
        """Add full names of type aliases on which the current node depends.

        This is used by fine-grained incremental mode to re-check the corresponding nodes.
        If `target` is None, then the target node used will be the current scope.
        """
        if not aliases_used:
            # A basic optimization to avoid adding targets with no dependencies to
            # the `alias_deps` dict.
            return
        if target is None:
            target = self.scope.current_target()
        self.cur_mod_node.alias_deps[target].update(aliases_used)

    def is_mangled_global(self, name: str) -> bool:
        # A global is mangled if there exists at least one renamed variant.
        return unmangle(name) + "'" in self.globals

    def is_initial_mangled_global(self, name: str) -> bool:
        # If there are renamed definitions for a global, the first one has exactly one prime.
        return name == unmangle(name) + "'"

    def parse_bool(self, expr: Expression) -> Optional[bool]:
        if isinstance(expr, NameExpr):
            if expr.fullname == 'builtins.True':
                return True
            if expr.fullname == 'builtins.False':
                return False
        return None

    def set_future_import_flags(self, module_name: str) -> None:
        if module_name in FUTURE_IMPORTS:
            self.future_import_flags.add(FUTURE_IMPORTS[module_name])

    def is_future_flag_set(self, flag: str) -> bool:
        return flag in self.future_import_flags


class HasPlaceholders(TypeQuery[bool]):
    def __init__(self) -> None:
        super().__init__(any)

    def visit_placeholder_type(self, t: PlaceholderType) -> bool:
        return True


def has_placeholder(typ: Type) -> bool:
    """Check if a type contains any placeholder types (recursively)."""
    return typ.accept(HasPlaceholders())


def replace_implicit_first_type(sig: FunctionLike, new: Type) -> FunctionLike:
    if isinstance(sig, CallableType):
        if len(sig.arg_types) == 0:
            return sig
        return sig.copy_modified(arg_types=[new] + sig.arg_types[1:])
    elif isinstance(sig, Overloaded):
        return Overloaded([cast(CallableType, replace_implicit_first_type(i, new))
                           for i in sig.items])
    else:
        assert False


def refers_to_fullname(node: Expression, fullname: str) -> bool:
    """Is node a name or member expression with the given full name?"""
    if not isinstance(node, RefExpr):
        return False
    if node.fullname == fullname:
        return True
    if isinstance(node.node, TypeAlias):
        target = get_proper_type(node.node.target)
        if isinstance(target, Instance) and target.type.fullname == fullname:
            return True
    return False


def refers_to_class_or_function(node: Expression) -> bool:
    """Does semantically analyzed node refer to a class?"""
    return (isinstance(node, RefExpr) and
            isinstance(node.node, (TypeInfo, FuncDef, OverloadedFuncDef)))


def find_duplicate(list: List[T]) -> Optional[T]:
    """If the list has duplicates, return one of the duplicates.

    Otherwise, return None.
    """
    for i in range(1, len(list)):
        if list[i] in list[:i]:
            return list[i]
    return None


def remove_imported_names_from_symtable(names: SymbolTable,
                                        module: str) -> None:
    """Remove all imported names from the symbol table of a module."""
    removed: List[str] = []
    for name, node in names.items():
        if node.node is None:
            continue
        fullname = node.node.fullname
        prefix = fullname[:fullname.rfind('.')]
        if prefix != module:
            removed.append(name)
    for name in removed:
        del names[name]


def make_any_non_explicit(t: Type) -> Type:
    """Replace all Any types within in with Any that has attribute 'explicit' set to False"""
    return t.accept(MakeAnyNonExplicit())


class MakeAnyNonExplicit(TypeTranslator):
    def visit_any(self, t: AnyType) -> Type:
        if t.type_of_any == TypeOfAny.explicit:
            return t.copy_modified(TypeOfAny.special_form)
        return t

    def visit_type_alias_type(self, t: TypeAliasType) -> Type:
        return t.copy_modified(args=[a.accept(self) for a in t.args])


def apply_semantic_analyzer_patches(patches: List[Tuple[int, Callable[[], None]]]) -> None:
    """Call patch callbacks in the right order.

    This should happen after semantic analyzer pass 3.
    """
    patches_by_priority = sorted(patches, key=lambda x: x[0])
    for priority, patch_func in patches_by_priority:
        patch_func()


def names_modified_by_assignment(s: AssignmentStmt) -> List[NameExpr]:
    """Return all unqualified (short) names assigned to in an assignment statement."""
    result: List[NameExpr] = []
    for lvalue in s.lvalues:
        result += names_modified_in_lvalue(lvalue)
    return result


def names_modified_in_lvalue(lvalue: Lvalue) -> List[NameExpr]:
    """Return all NameExpr assignment targets in an Lvalue."""
    if isinstance(lvalue, NameExpr):
        return [lvalue]
    elif isinstance(lvalue, StarExpr):
        return names_modified_in_lvalue(lvalue.expr)
    elif isinstance(lvalue, (ListExpr, TupleExpr)):
        result: List[NameExpr] = []
        for item in lvalue.items:
            result += names_modified_in_lvalue(item)
        return result
    return []


def is_same_var_from_getattr(n1: Optional[SymbolNode], n2: Optional[SymbolNode]) -> bool:
    """Do n1 and n2 refer to the same Var derived from module-level __getattr__?"""
    return (isinstance(n1, Var)
            and n1.from_module_getattr
            and isinstance(n2, Var)
            and n2.from_module_getattr
            and n1.fullname == n2.fullname)


def dummy_context() -> Context:
    return TempNode(AnyType(TypeOfAny.special_form))


def is_valid_replacement(old: SymbolTableNode, new: SymbolTableNode) -> bool:
    """Can symbol table node replace an existing one?

    These are the only valid cases:

    1. Placeholder gets replaced with a non-placeholder
    2. Placeholder that isn't known to become type replaced with a
       placeholder that can become a type
    """
    if isinstance(old.node, PlaceholderNode):
        if isinstance(new.node, PlaceholderNode):
            return not old.node.becomes_typeinfo and new.node.becomes_typeinfo
        else:
            return True
    return False


def is_same_symbol(a: Optional[SymbolNode], b: Optional[SymbolNode]) -> bool:
    return (a == b
            or (isinstance(a, PlaceholderNode)
                and isinstance(b, PlaceholderNode))
            or is_same_var_from_getattr(a, b))<|MERGE_RESOLUTION|>--- conflicted
+++ resolved
@@ -5102,14 +5102,10 @@
                             allow_unbound_tvars=allow_unbound_tvars,
                             allow_tuple_literal=allow_tuple_literal,
                             report_invalid_types=report_invalid_types,
-<<<<<<< HEAD
                             allow_unnormalized=self.is_stub_file,
                             allow_placeholder=allow_placeholder,
-                            allow_required=allow_required)
-=======
-                            allow_new_syntax=self.is_stub_file,
-                            allow_placeholder=allow_placeholder)
->>>>>>> 8f281fbc
+                            allow_required=allow_required,
+                            allow_new_syntax=self.is_stub_file)
         tpan.in_dynamic_func = bool(self.function_stack and self.function_stack[-1].is_dynamic())
         tpan.global_scope = not self.type and not self.function_stack
         return tpan
