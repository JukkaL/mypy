--- conflicted
+++ resolved
@@ -1547,18 +1547,7 @@
                 base_types.append(actual_base)
             elif isinstance(base, Instance):
                 if base.type.is_newtype:
-<<<<<<< HEAD
                     self.fail(message_registry.CANNOT_SUBCLASS_NEWTYPE, defn)
-                if self.enum_has_final_values(base):
-                    # This means that are trying to subclass a non-default
-                    # Enum class, with defined members. This is not possible.
-                    # In runtime, it will raise. We need to mark this type as final.
-                    # However, methods can be defined on a type: only values can't.
-                    # We also don't count values with annotations only.
-                    base.type.is_final = True
-=======
-                    self.fail('Cannot subclass "NewType"', defn)
->>>>>>> 0a03ba0d
                 base_types.append(base)
             elif isinstance(base, AnyType):
                 if self.options.disallow_subclassing_any:
