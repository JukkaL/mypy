--- conflicted
+++ resolved
@@ -3678,50 +3678,8 @@
                         typ = UnionType([UnboundType('__builtins__.str'),
                                         UnboundType('__builtins__.unicode')])
                 else:
-<<<<<<< HEAD
-                    typ = UnionType([UnboundType('__builtins__.str'),
-                                     UnboundType('__builtins__.unicode')])
-            else:
-                assert t is not None, 'type should be specified for {}'.format(name)
-                typ = UnboundType(t)
-            v = Var(name, typ)
-            v._fullname = self.sem.qualified_name(name)
-            self.sem.globals[name] = SymbolTableNode(GDEF, v, self.sem.cur_mod_id)
-
-        for d in defs:
-            d.accept(self)
-
-        # Add implicit definition of literals/keywords to builtins, as we
-        # cannot define a variable with them explicitly.
-        if mod_id == 'builtins':
-            literal_types = [
-                ('None', NoneTyp()),
-                # reveal_type is a mypy-only function that gives an error with the type of its arg
-                ('reveal_type', AnyType()),
-            ]  # type: List[Tuple[str, Type]]
-
-            # TODO(ddfisher): This guard is only needed because mypy defines
-            # fake builtins for its tests which often don't define bool.  If
-            # mypy is fast enough that we no longer need those, this
-            # conditional check should be removed.
-            if 'bool' in self.sem.globals:
-                bool_type = self.sem.named_type('bool')
-                literal_types.extend([
-                    ('True', bool_type),
-                    ('False', bool_type),
-                    ('__debug__', bool_type),
-                ])
-            else:
-                # We are running tests without 'bool' in builtins.
-                # TODO: Find a permanent solution to this problem.
-                # Maybe add 'bool' to all fixtures?
-                literal_types.append(('True', AnyType()))
-
-            for name, typ in literal_types:
-=======
                     assert t is not None, 'type should be specified for {}'.format(name)
                     typ = UnboundType(t)
->>>>>>> 3427a5fd
                 v = Var(name, typ)
                 v._fullname = self.sem.qualified_name(name)
                 self.sem.globals[name] = SymbolTableNode(GDEF, v, self.sem.cur_mod_id)
@@ -3750,6 +3708,11 @@
                         ('False', bool_type),
                         ('__debug__', bool_type),
                     ])
+                else:
+                    # We are running tests without 'bool' in builtins.
+                    # TODO: Find a permanent solution to this problem.
+                    # Maybe add 'bool' to all fixtures?
+                    literal_types.append(('True', AnyType()))
 
                 for name, typ in literal_types:
                     v = Var(name, typ)
