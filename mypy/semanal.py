"""The semantic analyzer.

Bind names to definitions and do various other simple consistency
checks.  Populate symbol tables.  The semantic analyzer also detects
special forms which reuse generic syntax such as NamedTuple and
cast().  Multiple analysis iterations may be needed to analyze forward
references and import cycles. Each iteration "fills in" additional
bindings and references until everything has been bound.

For example, consider this program:

  x = 1
  y = x

Here semantic analysis would detect that the assignment 'x = 1'
defines a new variable, the type of which is to be inferred (in a
later pass; type inference or type checking is not part of semantic
analysis).  Also, it would bind both references to 'x' to the same
module-level variable (Var) node.  The second assignment would also
be analyzed, and the type of 'y' marked as being inferred.

Semantic analysis of types is implemented in typeanal.py.

See semanal_main.py for the top-level logic.

Some important properties:

* After semantic analysis is complete, no PlaceholderNode and
  PlaceholderType instances should remain. During semantic analysis,
  if we encounter one of these, the current target should be deferred.

* A TypeInfo is only created once we know certain basic information about
  a type, such as the MRO, existence of a Tuple base class (e.g., for named
  tuples), and whether we have a TypedDict. We use a temporary
  PlaceholderNode node in the symbol table if some such information is
  missing.

* For assignments, we only add a non-placeholder symbol table entry once
  we know the sort of thing being defined (variable, NamedTuple, type alias,
  etc.).

* Every part of the analysis step must support multiple iterations over
  the same AST nodes, and each iteration must be able to fill in arbitrary
  things that were missing or incomplete in previous iterations.

* Changes performed by the analysis need to be reversible, since mypy
  daemon strips and reuses existing ASTs (to improve performance and/or
  reduce memory use).
"""

from contextlib import contextmanager
from typing import (
    Any,
    Callable,
    Dict,
    Iterable,
    Iterator,
    List,
    Optional,
    Set,
    Tuple,
    TypeVar,
    Union,
    cast,
)
from typing_extensions import Final, TypeAlias as _TypeAlias

from mypy import errorcodes as codes, message_registry
from mypy.errorcodes import ErrorCode
from mypy.errors import Errors, report_internal_error
from mypy.exprtotype import TypeTranslationError, expr_to_unanalyzed_type
from mypy.messages import (
    SUGGESTED_TEST_FIXTURES,
    TYPES_FOR_UNIMPORTED_HINTS,
    MessageBuilder,
    best_matches,
    pretty_seq,
)
from mypy.mro import MroError, calculate_mro
from mypy.nodes import (
    ARG_NAMED,
    ARG_POS,
    CONTRAVARIANT,
    COVARIANT,
    GDEF,
    IMPLICITLY_ABSTRACT,
    INVARIANT,
    IS_ABSTRACT,
    LDEF,
    MDEF,
    REVEAL_LOCALS,
    REVEAL_TYPE,
    RUNTIME_PROTOCOL_DECOS,
    ArgKind,
    AssertStmt,
    AssertTypeExpr,
    AssignmentExpr,
    AssignmentStmt,
    AwaitExpr,
    Block,
    BreakStmt,
    BytesExpr,
    CallExpr,
    CastExpr,
    ClassDef,
    ComparisonExpr,
    ConditionalExpr,
    Context,
    ContinueStmt,
    Decorator,
    DelStmt,
    DictExpr,
    DictionaryComprehension,
    EllipsisExpr,
    EnumCallExpr,
    Expression,
    ExpressionStmt,
    FakeExpression,
    FloatExpr,
    ForStmt,
    FuncBase,
    FuncDef,
    FuncItem,
    GeneratorExpr,
    GlobalDecl,
    IfStmt,
    Import,
    ImportAll,
    ImportBase,
    ImportFrom,
    IndexExpr,
    IntExpr,
    LambdaExpr,
    ListComprehension,
    ListExpr,
    Lvalue,
    MatchStmt,
    MemberExpr,
    MypyFile,
    NamedTupleExpr,
    NameExpr,
    Node,
    NonlocalDecl,
    OperatorAssignmentStmt,
    OpExpr,
    OverloadedFuncDef,
    OverloadPart,
    ParamSpecExpr,
    PassStmt,
    PlaceholderNode,
    PromoteExpr,
    RaiseStmt,
    RefExpr,
    ReturnStmt,
    RevealExpr,
    SetComprehension,
    SetExpr,
    SliceExpr,
    StarExpr,
    Statement,
    StrExpr,
    SuperExpr,
    SymbolNode,
    SymbolTable,
    SymbolTableNode,
    TempNode,
    TryStmt,
    TupleExpr,
    TypeAlias,
    TypeAliasExpr,
    TypeApplication,
    TypedDictExpr,
    TypeInfo,
    TypeVarExpr,
    TypeVarLikeExpr,
    TypeVarTupleExpr,
    UnaryExpr,
    Var,
    WhileStmt,
    WithStmt,
    YieldExpr,
    YieldFromExpr,
    get_member_expr_fullname,
    get_nongen_builtins,
    implicit_module_attrs,
    is_final_node,
    type_aliases,
    type_aliases_source_versions,
    typing_extensions_aliases,
)
from mypy.options import Options
from mypy.patterns import (
    AsPattern,
    ClassPattern,
    MappingPattern,
    OrPattern,
    SequencePattern,
    StarredPattern,
    ValuePattern,
)
from mypy.plugin import (
    ClassDefContext,
    DynamicClassDefContext,
    Plugin,
    SemanticAnalyzerPluginInterface,
)
from mypy.reachability import (
    ALWAYS_FALSE,
    ALWAYS_TRUE,
    MYPY_FALSE,
    MYPY_TRUE,
    infer_condition_value,
    infer_reachability_of_if_statement,
    infer_reachability_of_match_statement,
)
from mypy.scope import Scope
from mypy.semanal_enum import EnumCallAnalyzer
from mypy.semanal_namedtuple import NamedTupleAnalyzer
from mypy.semanal_newtype import NewTypeAnalyzer
from mypy.semanal_shared import (
    PRIORITY_FALLBACKS,
    SemanticAnalyzerInterface,
    calculate_tuple_fallback,
    has_placeholder,
    set_callable_name as set_callable_name,
)
from mypy.semanal_typeddict import TypedDictAnalyzer
from mypy.tvar_scope import TypeVarLikeScope
from mypy.type_visitor import TypeQuery
from mypy.typeanal import (
    TypeAnalyser,
    TypeVarLikeList,
    TypeVarLikeQuery,
    analyze_type_alias,
    check_for_explicit_any,
    detect_diverging_alias,
    fix_instance_types,
    has_any_from_unimported_type,
    no_subscript_builtin_alias,
    remove_dups,
    type_constructors,
)
from mypy.typeops import function_type, get_type_vars
from mypy.types import (
    ASSERT_TYPE_NAMES,
    FINAL_DECORATOR_NAMES,
    FINAL_TYPE_NAMES,
    NEVER_NAMES,
    OVERLOAD_NAMES,
    PROTOCOL_NAMES,
    REVEAL_TYPE_NAMES,
    SELF_TYPE_NAMES,
    TPDICT_NAMES,
    TYPE_ALIAS_NAMES,
    TYPED_NAMEDTUPLE_NAMES,
    AnyType,
    CallableType,
    FunctionLike,
    Instance,
    LiteralType,
    LiteralValue,
    NoneType,
    Overloaded,
    Parameters,
    ParamSpecType,
    PlaceholderType,
    ProperType,
    SelfType,
    StarType,
    TrivialSyntheticTypeTranslator,
    TupleType,
    Type,
    TypeAliasType,
    TypeOfAny,
    TypeType,
    TypeVarLikeType,
    TypeVarType,
    UnboundType,
    get_proper_type,
    get_proper_types,
    invalid_recursive_alias,
    is_named_instance,
)
from mypy.typevars import fill_typevars
from mypy.util import (
    correct_relative_import,
    is_dunder,
    is_typeshed_file,
    module_prefix,
    unmangle,
    unnamed_function,
)
from mypy.visitor import NodeVisitor

T = TypeVar("T")


FUTURE_IMPORTS: Final = {
    "__future__.nested_scopes": "nested_scopes",
    "__future__.generators": "generators",
    "__future__.division": "division",
    "__future__.absolute_import": "absolute_import",
    "__future__.with_statement": "with_statement",
    "__future__.print_function": "print_function",
    "__future__.unicode_literals": "unicode_literals",
    "__future__.barry_as_FLUFL": "barry_as_FLUFL",
    "__future__.generator_stop": "generator_stop",
    "__future__.annotations": "annotations",
}


# Special cased built-in classes that are needed for basic functionality and need to be
# available very early on.
CORE_BUILTIN_CLASSES: Final = ["object", "bool", "function"]

# Subclasses can override these Var attributes with incompatible types. This can also be
# set for individual attributes using 'allow_incompatible_override' of Var.
ALLOW_INCOMPATIBLE_OVERRIDE: Final = ("__slots__", "__deletable__", "__match_args__")


# Used for tracking incomplete references
Tag: _TypeAlias = int


class SemanticAnalyzer(
    NodeVisitor[None], SemanticAnalyzerInterface, SemanticAnalyzerPluginInterface
):
    """Semantically analyze parsed mypy files.

    The analyzer binds names and does various consistency checks for an
    AST. Note that type checking is performed as a separate pass.
    """

    __deletable__ = ["patches", "options", "cur_mod_node"]

    # Module name space
    modules: Dict[str, MypyFile]
    # Global name space for current module
    globals: SymbolTable
    # Names declared using "global" (separate set for each scope)
    global_decls: List[Set[str]]
    # Names declared using "nonlocal" (separate set for each scope)
    nonlocal_decls: List[Set[str]]
    # Local names of function scopes; None for non-function scopes.
    locals: List[Optional[SymbolTable]]
    # Whether each scope is a comprehension scope.
    is_comprehension_stack: List[bool]
    # Nested block depths of scopes
    block_depth: List[int]
    # TypeInfo of directly enclosing class (or None)
    type: Optional[TypeInfo] = None
    # Stack of outer classes (the second tuple item contains tvars).
    type_stack: List[Optional[TypeInfo]]
    # Type variables bound by the current scope, be it class or function
    tvar_scope: TypeVarLikeScope
    # Per-module options
    options: Options

    # Stack of functions being analyzed
    function_stack: List[FuncItem]

    # Set to True if semantic analysis defines a name, or replaces a
    # placeholder definition. If some iteration makes no progress,
    # there can be at most one additional final iteration (see below).
    progress = False
    deferred = False  # Set to true if another analysis pass is needed
    incomplete = False  # Set to true if current module namespace is missing things
    # Is this the final iteration of semantic analysis (where we report
    # unbound names due to cyclic definitions and should not defer)?
    _final_iteration = False
    # These names couldn't be added to the symbol table due to incomplete deps.
    # Note that missing names are per module, _not_ per namespace. This means that e.g.
    # a missing name at global scope will block adding same name at a class scope.
    # This should not affect correctness and is purely a performance issue,
    # since it can cause unnecessary deferrals. These are represented as
    # PlaceholderNodes in the symbol table. We use this to ensure that the first
    # definition takes precedence even if it's incomplete.
    #
    # Note that a star import adds a special name '*' to the set, this blocks
    # adding _any_ names in the current file.
    missing_names: List[Set[str]]
    # Callbacks that will be called after semantic analysis to tweak things.
    patches: List[Tuple[int, Callable[[], None]]]
    loop_depth = 0  # Depth of breakable loops
    cur_mod_id = ""  # Current module id (or None) (phase 2)
    _is_stub_file = False  # Are we analyzing a stub file?
    _is_typeshed_stub_file = False  # Are we analyzing a typeshed stub file?
    imports: Set[str]  # Imported modules (during phase 2 analysis)
    # Note: some imports (and therefore dependencies) might
    # not be found in phase 1, for example due to * imports.
    errors: Errors  # Keeps track of generated errors
    plugin: Plugin  # Mypy plugin for special casing of library features
    statement: Optional[Statement] = None  # Statement/definition being analyzed

    # Mapping from 'async def' function definitions to their return type wrapped as a
    # 'Coroutine[Any, Any, T]'. Used to keep track of whether a function definition's
    # return type has already been wrapped, by checking if the function definition's
    # type is stored in this mapping and that it still matches.
    wrapped_coro_return_types: Dict[FuncDef, Type] = {}

    def __init__(
        self,
        modules: Dict[str, MypyFile],
        missing_modules: Set[str],
        incomplete_namespaces: Set[str],
        errors: Errors,
        plugin: Plugin,
    ) -> None:
        """Construct semantic analyzer.

        We reuse the same semantic analyzer instance across multiple modules.

        Args:
            modules: Global modules dictionary
            missing_modules: Modules that could not be imported encountered so far
            incomplete_namespaces: Namespaces that are being populated during semantic analysis
                (can contain modules and classes within the current SCC; mutated by the caller)
            errors: Report analysis errors using this instance
        """
        self.locals = [None]
        self.is_comprehension_stack = [False]
        # Saved namespaces from previous iteration. Every top-level function/method body is
        # analyzed in several iterations until all names are resolved. We need to save
        # the local namespaces for the top level function and all nested functions between
        # these iterations. See also semanal_main.process_top_level_function().
        self.saved_locals: Dict[
            Union[FuncItem, GeneratorExpr, DictionaryComprehension], SymbolTable
        ] = {}
        self.imports = set()
        self.type = None
        self.type_stack = []
        # Are the namespaces of classes being processed complete?
        self.incomplete_type_stack: List[bool] = []
        self.tvar_scope = TypeVarLikeScope()
        self.function_stack = []
        self.block_depth = [0]
        self.loop_depth = 0
        self.errors = errors
        self.modules = modules
        self.msg = MessageBuilder(errors, modules)
        self.missing_modules = missing_modules
        self.missing_names = [set()]
        # These namespaces are still in process of being populated. If we encounter a
        # missing name in these namespaces, we need to defer the current analysis target,
        # since it's possible that the name will be there once the namespace is complete.
        self.incomplete_namespaces = incomplete_namespaces
        self.all_exports: List[str] = []
        # Map from module id to list of explicitly exported names (i.e. names in __all__).
        self.export_map: Dict[str, List[str]] = {}
        self.plugin = plugin
        # If True, process function definitions. If False, don't. This is used
        # for processing module top levels in fine-grained incremental mode.
        self.recurse_into_functions = True
        self.scope = Scope()

        # Trace line numbers for every file where deferral happened during analysis of
        # current SCC or top-level function.
        self.deferral_debug_context: List[Tuple[str, int]] = []

        # This is needed to properly support recursive type aliases. The problem is that
        # Foo[Bar] could mean three things depending on context: a target for type alias,
        # a normal index expression (including enum index), or a type application.
        # The latter is particularly problematic as it can falsely create incomplete
        # refs while analysing rvalues of type aliases. To avoid this we first analyse
        # rvalues while temporarily setting this to True.
        self.basic_type_applications = False

    # mypyc doesn't properly handle implementing an abstractproperty
    # with a regular attribute so we make them properties
    @property
    def is_stub_file(self) -> bool:
        return self._is_stub_file

    @property
    def is_typeshed_stub_file(self) -> bool:
        return self._is_typeshed_stub_file

    @property
    def final_iteration(self) -> bool:
        return self._final_iteration

    #
    # Preparing module (performed before semantic analysis)
    #

    def prepare_file(self, file_node: MypyFile) -> None:
        """Prepare a freshly parsed file for semantic analysis."""
        if "builtins" in self.modules:
            file_node.names["__builtins__"] = SymbolTableNode(GDEF, self.modules["builtins"])
        if file_node.fullname == "builtins":
            self.prepare_builtins_namespace(file_node)
        if file_node.fullname == "typing":
            self.prepare_typing_namespace(file_node, type_aliases)
        if file_node.fullname == "typing_extensions":
            self.prepare_typing_namespace(file_node, typing_extensions_aliases)

    def prepare_typing_namespace(self, file_node: MypyFile, aliases: Dict[str, str]) -> None:
        """Remove dummy alias definitions such as List = TypeAlias(object) from typing.

        They will be replaced with real aliases when corresponding targets are ready.
        """
        # This is all pretty unfortunate. typeshed now has a
        # sys.version_info check for OrderedDict, and we shouldn't
        # take it out, because it is correct and a typechecker should
        # use that as a source of truth. But instead we rummage
        # through IfStmts to remove the info first.  (I tried to
        # remove this whole machinery and ran into issues with the
        # builtins/typing import cycle.)
        def helper(defs: List[Statement]) -> None:
            for stmt in defs.copy():
                if isinstance(stmt, IfStmt):
                    for body in stmt.body:
                        helper(body.body)
                    if stmt.else_body:
                        helper(stmt.else_body.body)
                if (
                    isinstance(stmt, AssignmentStmt)
                    and len(stmt.lvalues) == 1
                    and isinstance(stmt.lvalues[0], NameExpr)
                ):
                    # Assignment to a simple name, remove it if it is a dummy alias.
                    if f"{file_node.fullname}.{stmt.lvalues[0].name}" in aliases:
                        defs.remove(stmt)

        helper(file_node.defs)

    def prepare_builtins_namespace(self, file_node: MypyFile) -> None:
        """Add certain special-cased definitions to the builtins module.

        Some definitions are too special or fundamental to be processed
        normally from the AST.
        """
        names = file_node.names

        # Add empty definition for core built-in classes, since they are required for basic
        # operation. These will be completed later on.
        for name in CORE_BUILTIN_CLASSES:
            cdef = ClassDef(name, Block([]))  # Dummy ClassDef, will be replaced later
            info = TypeInfo(SymbolTable(), cdef, "builtins")
            info._fullname = f"builtins.{name}"
            names[name] = SymbolTableNode(GDEF, info)

        bool_info = names["bool"].node
        assert isinstance(bool_info, TypeInfo)
        bool_type = Instance(bool_info, [])

        special_var_types: List[Tuple[str, Type]] = [
            ("None", NoneType()),
            # reveal_type is a mypy-only function that gives an error with
            # the type of its arg.
            ("reveal_type", AnyType(TypeOfAny.special_form)),
            # reveal_locals is a mypy-only function that gives an error with the types of
            # locals
            ("reveal_locals", AnyType(TypeOfAny.special_form)),
            ("True", bool_type),
            ("False", bool_type),
            ("__debug__", bool_type),
        ]

        for name, typ in special_var_types:
            v = Var(name, typ)
            v._fullname = f"builtins.{name}"
            file_node.names[name] = SymbolTableNode(GDEF, v)

    #
    # Analyzing a target
    #

    def refresh_partial(
        self,
        node: Union[MypyFile, FuncDef, OverloadedFuncDef],
        patches: List[Tuple[int, Callable[[], None]]],
        final_iteration: bool,
        file_node: MypyFile,
        options: Options,
        active_type: Optional[TypeInfo] = None,
    ) -> None:
        """Refresh a stale target in fine-grained incremental mode."""
        self.patches = patches
        self.deferred = False
        self.incomplete = False
        self._final_iteration = final_iteration
        self.missing_names[-1] = set()

        with self.file_context(file_node, options, active_type):
            if isinstance(node, MypyFile):
                self.refresh_top_level(node)
            else:
                self.recurse_into_functions = True
                self.accept(node)
        del self.patches

    def refresh_top_level(self, file_node: MypyFile) -> None:
        """Reanalyze a stale module top-level in fine-grained incremental mode."""
        self.recurse_into_functions = False
        self.add_implicit_module_attrs(file_node)
        for d in file_node.defs:
            self.accept(d)
        if file_node.fullname == "typing":
            self.add_builtin_aliases(file_node)
        if file_node.fullname == "typing_extensions":
            self.add_typing_extension_aliases(file_node)
        self.adjust_public_exports()
        self.export_map[self.cur_mod_id] = self.all_exports
        self.all_exports = []

    def add_implicit_module_attrs(self, file_node: MypyFile) -> None:
        """Manually add implicit definitions of module '__name__' etc."""
        for name, t in implicit_module_attrs.items():
            if name == "__doc__":
                typ: Type = UnboundType("__builtins__.str")
            elif name == "__path__":
                if not file_node.is_package_init_file():
                    continue
                # Need to construct the type ourselves, to avoid issues with __builtins__.list
                # not being subscriptable or typing.List not getting bound
                sym = self.lookup_qualified("__builtins__.list", Context())
                if not sym:
                    continue
                node = sym.node
                assert isinstance(node, TypeInfo)
                typ = Instance(node, [self.str_type()])
            elif name == "__annotations__":
                sym = self.lookup_qualified("__builtins__.dict", Context(), suppress_errors=True)
                if not sym:
                    continue
                node = sym.node
                assert isinstance(node, TypeInfo)
                typ = Instance(node, [self.str_type(), AnyType(TypeOfAny.special_form)])
            else:
                assert t is not None, f"type should be specified for {name}"
                typ = UnboundType(t)

            existing = file_node.names.get(name)
            if existing is not None and not isinstance(existing.node, PlaceholderNode):
                # Already exists.
                continue

            an_type = self.anal_type(typ)
            if an_type:
                var = Var(name, an_type)
                var._fullname = self.qualified_name(name)
                var.is_ready = True
                self.add_symbol(name, var, dummy_context())
            else:
                self.add_symbol(
                    name,
                    PlaceholderNode(self.qualified_name(name), file_node, -1),
                    dummy_context(),
                )

    def add_builtin_aliases(self, tree: MypyFile) -> None:
        """Add builtin type aliases to typing module.

        For historical reasons, the aliases like `List = list` are not defined
        in typeshed stubs for typing module. Instead we need to manually add the
        corresponding nodes on the fly. We explicitly mark these aliases as normalized,
        so that a user can write `typing.List[int]`.
        """
        assert tree.fullname == "typing"
        for alias, target_name in type_aliases.items():
            if type_aliases_source_versions[alias] > self.options.python_version:
                # This alias is not available on this Python version.
                continue
            name = alias.split(".")[-1]
            if name in tree.names and not isinstance(tree.names[name].node, PlaceholderNode):
                continue
            self.create_alias(tree, target_name, alias, name)

    def add_typing_extension_aliases(self, tree: MypyFile) -> None:
        """Typing extensions module does contain some type aliases.

        We need to analyze them as such, because in typeshed
        they are just defined as `_Alias()` call.
        Which is not supported natively.
        """
        assert tree.fullname == "typing_extensions"

        for alias, target_name in typing_extensions_aliases.items():
            name = alias.split(".")[-1]
            if name in tree.names and isinstance(tree.names[name].node, TypeAlias):
                continue  # Do not reset TypeAliases on the second pass.

            # We need to remove any node that is there at the moment. It is invalid.
            tree.names.pop(name, None)

            # Now, create a new alias.
            self.create_alias(tree, target_name, alias, name)

    def create_alias(self, tree: MypyFile, target_name: str, alias: str, name: str) -> None:
        tag = self.track_incomplete_refs()
        n = self.lookup_fully_qualified_or_none(target_name)
        if n:
            if isinstance(n.node, PlaceholderNode):
                self.mark_incomplete(name, tree)
            else:
                # Found built-in class target. Create alias.
                target = self.named_type_or_none(target_name, [])
                assert target is not None
                # Transform List to List[Any], etc.
                fix_instance_types(target, self.fail, self.note, self.options.python_version)
                alias_node = TypeAlias(
                    target,
                    alias,
                    line=-1,
                    column=-1,  # there is no context
                    no_args=True,
                    normalized=True,
                )
                self.add_symbol(name, alias_node, tree)
        elif self.found_incomplete_ref(tag):
            # Built-in class target may not ready yet -- defer.
            self.mark_incomplete(name, tree)
        else:
            # Test fixtures may be missing some builtin classes, which is okay.
            # Kill the placeholder if there is one.
            if name in tree.names:
                assert isinstance(tree.names[name].node, PlaceholderNode)
                del tree.names[name]

    def adjust_public_exports(self) -> None:
        """Adjust the module visibility of globals due to __all__."""
        if "__all__" in self.globals:
            for name, g in self.globals.items():
                # Being included in __all__ explicitly exports and makes public.
                if name in self.all_exports:
                    g.module_public = True
                    g.module_hidden = False
                # But when __all__ is defined, and a symbol is not included in it,
                # it cannot be public.
                else:
                    g.module_public = False

    @contextmanager
    def file_context(
        self, file_node: MypyFile, options: Options, active_type: Optional[TypeInfo] = None
    ) -> Iterator[None]:
        """Configure analyzer for analyzing targets within a file/class.

        Args:
            file_node: target file
            options: options specific to the file
            active_type: must be the surrounding class to analyze method targets
        """
        scope = self.scope
        self.options = options
        self.errors.set_file(file_node.path, file_node.fullname, scope=scope)
        self.cur_mod_node = file_node
        self.cur_mod_id = file_node.fullname
        with scope.module_scope(self.cur_mod_id):
            self._is_stub_file = file_node.path.lower().endswith(".pyi")
            self._is_typeshed_stub_file = is_typeshed_file(file_node.path)
            self.globals = file_node.names
            self.tvar_scope = TypeVarLikeScope()

            self.named_tuple_analyzer = NamedTupleAnalyzer(options, self)
            self.typed_dict_analyzer = TypedDictAnalyzer(options, self, self.msg)
            self.enum_call_analyzer = EnumCallAnalyzer(options, self)
            self.newtype_analyzer = NewTypeAnalyzer(options, self, self.msg)

            # Counter that keeps track of references to undefined things potentially caused by
            # incomplete namespaces.
            self.num_incomplete_refs = 0

            if active_type:
                self.incomplete_type_stack.append(False)
                scope.enter_class(active_type)
                self.enter_class(active_type.defn.info)
                for tvar in active_type.defn.type_vars:
                    self.tvar_scope.bind_existing(tvar)

            yield

            if active_type:
                scope.leave_class()
                self.leave_class()
                self.type = None
                self.incomplete_type_stack.pop()
        del self.options

    #
    # Functions
    #

    def visit_func_def(self, defn: FuncDef) -> None:
        self.statement = defn

        # Visit default values because they may contain assignment expressions.
        for arg in defn.arguments:
            if arg.initializer:
                arg.initializer.accept(self)

        defn.is_conditional = self.block_depth[-1] > 0

        # Set full names even for those definitions that aren't added
        # to a symbol table. For example, for overload items.
        defn._fullname = self.qualified_name(defn.name)

        # We don't add module top-level functions to symbol tables
        # when we analyze their bodies in the second phase on analysis,
        # since they were added in the first phase. Nested functions
        # get always added, since they aren't separate targets.
        if not self.recurse_into_functions or len(self.function_stack) > 0:
            if not defn.is_decorated and not defn.is_overload:
                self.add_function_to_symbol_table(defn)

        if not self.recurse_into_functions:
            return

        with self.scope.function_scope(defn):
            self.analyze_func_def(defn)

    def analyze_func_def(self, defn: FuncDef) -> None:
        self.function_stack.append(defn)

        if defn.type:
            assert isinstance(defn.type, CallableType)
            self.update_function_type_variables(defn.type, defn)
        self.function_stack.pop()

        if self.is_class_scope():
            # Method definition
            assert self.type is not None
            defn.info = self.type
            if defn.type is not None and defn.name in ("__init__", "__init_subclass__"):
                assert isinstance(defn.type, CallableType)
                if isinstance(get_proper_type(defn.type.ret_type), AnyType):
                    defn.type = defn.type.copy_modified(ret_type=NoneType())
            self.prepare_method_signature(defn, self.type)

        # Analyze function signature
        with self.tvar_scope_frame(self.tvar_scope.method_frame()):
            if defn.type:
                self.check_classvar_in_signature(defn.type)
                assert isinstance(defn.type, CallableType)
                # Signature must be analyzed in the surrounding scope so that
                # class-level imported names and type variables are in scope.
                analyzer = self.type_analyzer()
                tag = self.track_incomplete_refs()
                result = analyzer.visit_callable_type(defn.type, nested=False)
                # Don't store not ready types (including placeholders).
                if self.found_incomplete_ref(tag) or has_placeholder(result):
                    self.defer(defn)
                    return
                assert isinstance(result, ProperType)
                defn.type = result
                self.add_type_alias_deps(analyzer.aliases_used)
                self.check_function_signature(defn)
                if isinstance(defn, FuncDef):
                    assert isinstance(defn.type, CallableType)
                    defn.type = set_callable_name(defn.type, defn)

        self.analyze_arg_initializers(defn)
        self.analyze_function_body(defn)

        if self.is_class_scope():
            assert self.type is not None
            # Mark protocol methods with empty bodies as implicitly abstract.
            # This makes explicit protocol subclassing type-safe.
            if (
                self.type.is_protocol
                and not self.is_stub_file  # Bodies in stub files are always empty.
                and (not isinstance(self.scope.function, OverloadedFuncDef) or defn.is_property)
                and defn.abstract_status != IS_ABSTRACT
                and is_trivial_body(defn.body)
            ):
                defn.abstract_status = IMPLICITLY_ABSTRACT

        if (
            defn.is_coroutine
            and isinstance(defn.type, CallableType)
            and self.wrapped_coro_return_types.get(defn) != defn.type
        ):
            if defn.is_async_generator:
                # Async generator types are handled elsewhere
                pass
            else:
                # A coroutine defined as `async def foo(...) -> T: ...`
                # has external return type `Coroutine[Any, Any, T]`.
                any_type = AnyType(TypeOfAny.special_form)
                ret_type = self.named_type_or_none(
                    "typing.Coroutine", [any_type, any_type, defn.type.ret_type]
                )
                assert ret_type is not None, "Internal error: typing.Coroutine not found"
                defn.type = defn.type.copy_modified(ret_type=ret_type)
                self.wrapped_coro_return_types[defn] = defn.type

    def prepare_method_signature(self, func: FuncDef, info: TypeInfo) -> None:
        """Check basic signature validity and tweak annotation of self/cls argument."""
        # Only non-static methods are special.
        if not func.is_static:
            if func.name in ["__init_subclass__", "__class_getitem__"]:
                func.is_class = True
            if not func.arguments:
                self.fail("Method must have at least one argument", func)
            elif isinstance(func.type, CallableType):
                self_type = get_proper_type(func.type.arg_types[0])
                if (
                    isinstance(self_type, AnyType)
                    and not self_type.type_of_any == TypeOfAny.explicit
                ):
                    leading_type: Type = fill_typevars(info)
                    if func.is_class or func.name == "__new__":
                        leading_type = self.class_type(leading_type)
                    func.type = replace_implicit_first_type(func.type, leading_type)

                leading_type = func.type.arg_types[0]
                proper_leading_type = get_proper_type(leading_type)
                if isinstance(proper_leading_type, Instance):  # method[[Instance, ...], Any] case
                    proper_leading_type = self_type_type = SelfType("Self", proper_leading_type)
                    func.type.variables = [self_type_type, *func.type.variables]
                elif isinstance(proper_leading_type, TypeType) and isinstance(
                    proper_leading_type.item, Instance
                ):  # classmethod[[type[Instance], ...], Any] case
                    self_type_type = SelfType("Self", proper_leading_type.item)
                    proper_leading_type = self.class_type(self_type_type)
                    func.type.variables = [self_type_type, *func.type.variables]
                elif self.is_self_type(proper_leading_type):  # method[[Self, ...], Self] case
                    proper_leading_type = self_type_type = SelfType(
                        "Self", self.named_type(info.fullname)
                    )
                elif isinstance(proper_leading_type, UnboundType):
                    # classmethod[[type[Self], ...], Self] case
                    node = self.lookup(proper_leading_type.name, func)
                    if (
                        node is not None
                        and node.fullname in {"typing.Type", "builtins.type"}
                        and proper_leading_type.args
                        and self.is_self_type(proper_leading_type.args[0])
                    ):
                        self_type_type = SelfType("Self", self.named_type(info.fullname))
                        proper_leading_type = self.class_type(self_type_type)
                    else:
                        return
                else:
                    return
                func.type = replace_implicit_first_type(func.type, proper_leading_type)

                # bind any SelfTypes in args and return types
                for idx, arg in enumerate(func.type.arg_types):
                    if self.is_self_type(arg):
                        if self_type_type.fullname == self_type_type.name:
                            assert isinstance(arg, UnboundType)
                            table_node = self.lookup(arg.name, func)
                            assert isinstance(table_node, SymbolTableNode) and table_node.node
                            self_type_type.fullname = table_node.node.fullname
                        func.type.arg_types[idx] = self_type_type

                if self.is_self_type(func.type.ret_type):
                    if self_type_type.fullname == self_type_type.name:
                        assert isinstance(func.type.ret_type, UnboundType)
                        table_node = self.lookup_qualified(
                            func.type.ret_type.name, func.type.ret_type
                        )
                        assert isinstance(table_node, SymbolTableNode) and table_node.node
                        self_type_type.fullname = table_node.node.fullname
                    func.type.ret_type = self_type_type

    def set_original_def(self, previous: Optional[Node], new: Union[FuncDef, Decorator]) -> bool:
        """If 'new' conditionally redefine 'previous', set 'previous' as original

        We reject straight redefinitions of functions, as they are usually
        a programming error. For example:

          def f(): ...
          def f(): ...  # Error: 'f' redefined
        """
        if isinstance(new, Decorator):
            new = new.func
        if (
            isinstance(previous, (FuncDef, Decorator))
            and unnamed_function(new.name)
            and unnamed_function(previous.name)
        ):
            return True
        if isinstance(previous, (FuncDef, Var, Decorator)) and new.is_conditional:
            new.original_def = previous
            return True
        else:
            return False

    def update_function_type_variables(self, fun_type: CallableType, defn: FuncItem) -> None:
        """Make any type variables in the signature of defn explicit.

        Update the signature of defn to contain type variable definitions
        if defn is generic.
        """
        with self.tvar_scope_frame(self.tvar_scope.method_frame()):
            a = self.type_analyzer()
            fun_type.variables = a.bind_function_type_variables(fun_type, defn)

    def visit_overloaded_func_def(self, defn: OverloadedFuncDef) -> None:
        self.statement = defn
        self.add_function_to_symbol_table(defn)

        if not self.recurse_into_functions:
            return

        # NB: Since _visit_overloaded_func_def will call accept on the
        # underlying FuncDefs, the function might get entered twice.
        # This is fine, though, because only the outermost function is
        # used to compute targets.
        with self.scope.function_scope(defn):
            self.analyze_overloaded_func_def(defn)

    def analyze_overloaded_func_def(self, defn: OverloadedFuncDef) -> None:
        # OverloadedFuncDef refers to any legitimate situation where you have
        # more than one declaration for the same function in a row.  This occurs
        # with a @property with a setter or a deleter, and for a classic
        # @overload.

        defn._fullname = self.qualified_name(defn.name)
        # TODO: avoid modifying items.
        defn.items = defn.unanalyzed_items.copy()

        first_item = defn.items[0]
        first_item.is_overload = True
        first_item.accept(self)

        if isinstance(first_item, Decorator) and first_item.func.is_property:
            # This is a property.
            first_item.func.is_overload = True
            self.analyze_property_with_multi_part_definition(defn)
            typ = function_type(first_item.func, self.named_type("builtins.function"))
            assert isinstance(typ, CallableType)
            types = [typ]
        else:
            # This is an a normal overload. Find the item signatures, the
            # implementation (if outside a stub), and any missing @overload
            # decorators.
            types, impl, non_overload_indexes = self.analyze_overload_sigs_and_impl(defn)
            defn.impl = impl
            if non_overload_indexes:
                self.handle_missing_overload_decorators(
                    defn, non_overload_indexes, some_overload_decorators=len(types) > 0
                )
            # If we found an implementation, remove it from the overload item list,
            # as it's special.
            if impl is not None:
                assert impl is defn.items[-1]
                defn.items = defn.items[:-1]
            elif not non_overload_indexes:
                self.handle_missing_overload_implementation(defn)

        if types:
            defn.type = Overloaded(types)
            defn.type.line = defn.line

        if not defn.items:
            # It was not a real overload after all, but function redefinition. We've
            # visited the redefinition(s) already.
            if not defn.impl:
                # For really broken overloads with no items and no implementation we need to keep
                # at least one item to hold basic information like function name.
                defn.impl = defn.unanalyzed_items[-1]
            return

        # We know this is an overload def. Infer properties and perform some checks.
        self.process_final_in_overload(defn)
        self.process_static_or_class_method_in_overload(defn)
        self.process_overload_impl(defn)

    def process_overload_impl(self, defn: OverloadedFuncDef) -> None:
        """Set flags for an overload implementation.

        Currently, this checks for a trivial body in protocols classes,
        where it makes the method implicitly abstract.
        """
        if defn.impl is None:
            return
        impl = defn.impl if isinstance(defn.impl, FuncDef) else defn.impl.func
        if is_trivial_body(impl.body) and self.is_class_scope() and not self.is_stub_file:
            assert self.type is not None
            if self.type.is_protocol:
                impl.abstract_status = IMPLICITLY_ABSTRACT

    def analyze_overload_sigs_and_impl(
        self, defn: OverloadedFuncDef
    ) -> Tuple[List[CallableType], Optional[OverloadPart], List[int]]:
        """Find overload signatures, the implementation, and items with missing @overload.

        Assume that the first was already analyzed. As a side effect:
        analyzes remaining items and updates 'is_overload' flags.
        """
        types = []
        non_overload_indexes = []
        impl: Optional[OverloadPart] = None
        for i, item in enumerate(defn.items):
            if i != 0:
                # Assume that the first item was already visited
                item.is_overload = True
                item.accept(self)
            # TODO: support decorated overloaded functions properly
            if isinstance(item, Decorator):
                callable = function_type(item.func, self.named_type("builtins.function"))
                assert isinstance(callable, CallableType)
                if not any(refers_to_fullname(dec, OVERLOAD_NAMES) for dec in item.decorators):
                    if i == len(defn.items) - 1 and not self.is_stub_file:
                        # Last item outside a stub is impl
                        impl = item
                    else:
                        # Oops it wasn't an overload after all. A clear error
                        # will vary based on where in the list it is, record
                        # that.
                        non_overload_indexes.append(i)
                else:
                    item.func.is_overload = True
                    types.append(callable)
            elif isinstance(item, FuncDef):
                if i == len(defn.items) - 1 and not self.is_stub_file:
                    impl = item
                else:
                    non_overload_indexes.append(i)
        return types, impl, non_overload_indexes

    def handle_missing_overload_decorators(
        self,
        defn: OverloadedFuncDef,
        non_overload_indexes: List[int],
        some_overload_decorators: bool,
    ) -> None:
        """Generate errors for overload items without @overload.

        Side effect: remote non-overload items.
        """
        if some_overload_decorators:
            # Some of them were overloads, but not all.
            for idx in non_overload_indexes:
                if self.is_stub_file:
                    self.fail(
                        "An implementation for an overloaded function "
                        "is not allowed in a stub file",
                        defn.items[idx],
                    )
                else:
                    self.fail(
                        "The implementation for an overloaded function " "must come last",
                        defn.items[idx],
                    )
        else:
            for idx in non_overload_indexes[1:]:
                self.name_already_defined(defn.name, defn.items[idx], defn.items[0])
            if defn.impl:
                self.name_already_defined(defn.name, defn.impl, defn.items[0])
        # Remove the non-overloads
        for idx in reversed(non_overload_indexes):
            del defn.items[idx]

    def handle_missing_overload_implementation(self, defn: OverloadedFuncDef) -> None:
        """Generate error about missing overload implementation (only if needed)."""
        if not self.is_stub_file:
            if self.type and self.type.is_protocol and not self.is_func_scope():
                # An overloaded protocol method doesn't need an implementation,
                # but if it doesn't have one, then it is considered abstract.
                for item in defn.items:
                    if isinstance(item, Decorator):
                        item.func.abstract_status = IS_ABSTRACT
                    else:
                        item.abstract_status = IS_ABSTRACT
            else:
                self.fail(
                    "An overloaded function outside a stub file must have an implementation",
                    defn,
                    code=codes.NO_OVERLOAD_IMPL,
                )

    def process_final_in_overload(self, defn: OverloadedFuncDef) -> None:
        """Detect the @final status of an overloaded function (and perform checks)."""
        # If the implementation is marked as @final (or the first overload in
        # stubs), then the whole overloaded definition if @final.
        if any(item.is_final for item in defn.items):
            # We anyway mark it as final because it was probably the intention.
            defn.is_final = True
            # Only show the error once per overload
            bad_final = next(ov for ov in defn.items if ov.is_final)
            if not self.is_stub_file:
                self.fail("@final should be applied only to overload implementation", bad_final)
            elif any(item.is_final for item in defn.items[1:]):
                bad_final = next(ov for ov in defn.items[1:] if ov.is_final)
                self.fail(
                    "In a stub file @final must be applied only to the first overload", bad_final
                )
        if defn.impl is not None and defn.impl.is_final:
            defn.is_final = True

    def process_static_or_class_method_in_overload(self, defn: OverloadedFuncDef) -> None:
        class_status = []
        static_status = []
        for item in defn.items:
            if isinstance(item, Decorator):
                inner = item.func
            elif isinstance(item, FuncDef):
                inner = item
            else:
                assert False, f"The 'item' variable is an unexpected type: {type(item)}"
            class_status.append(inner.is_class)
            static_status.append(inner.is_static)

        if defn.impl is not None:
            if isinstance(defn.impl, Decorator):
                inner = defn.impl.func
            elif isinstance(defn.impl, FuncDef):
                inner = defn.impl
            else:
                assert False, f"Unexpected impl type: {type(defn.impl)}"
            class_status.append(inner.is_class)
            static_status.append(inner.is_static)

        if len(set(class_status)) != 1:
            self.msg.overload_inconsistently_applies_decorator("classmethod", defn)
        elif len(set(static_status)) != 1:
            self.msg.overload_inconsistently_applies_decorator("staticmethod", defn)
        else:
            defn.is_class = class_status[0]
            defn.is_static = static_status[0]

    def analyze_property_with_multi_part_definition(self, defn: OverloadedFuncDef) -> None:
        """Analyze a property defined using multiple methods (e.g., using @x.setter).

        Assume that the first method (@property) has already been analyzed.
        """
        defn.is_property = True
        items = defn.items
        first_item = cast(Decorator, defn.items[0])
        deleted_items = []
        for i, item in enumerate(items[1:]):
            if isinstance(item, Decorator):
                if len(item.decorators) == 1:
                    node = item.decorators[0]
                    if isinstance(node, MemberExpr):
                        if node.name == "setter":
                            # The first item represents the entire property.
                            first_item.var.is_settable_property = True
                            # Get abstractness from the original definition.
                            item.func.abstract_status = first_item.func.abstract_status
                else:
                    self.fail("Decorated property not supported", item)
                item.func.accept(self)
            else:
                self.fail(f'Unexpected definition for property "{first_item.func.name}"', item)
                deleted_items.append(i + 1)
        for i in reversed(deleted_items):
            del items[i]

    def add_function_to_symbol_table(self, func: Union[FuncDef, OverloadedFuncDef]) -> None:
        if self.is_class_scope():
            assert self.type is not None
            func.info = self.type
        func._fullname = self.qualified_name(func.name)
        self.add_symbol(func.name, func, func)

    def analyze_arg_initializers(self, defn: FuncItem) -> None:
        with self.tvar_scope_frame(self.tvar_scope.method_frame()):
            # Analyze default arguments
            for arg in defn.arguments:
                if arg.initializer:
                    arg.initializer.accept(self)

    def analyze_function_body(self, defn: FuncItem) -> None:
        is_method = self.is_class_scope()
        with self.tvar_scope_frame(self.tvar_scope.method_frame()):
            # Bind the type variables again to visit the body.
            if defn.type:
                a = self.type_analyzer()
                a.bind_function_type_variables(cast(CallableType, defn.type), defn)
            self.function_stack.append(defn)
            with self.enter(defn):
                for arg in defn.arguments:
                    self.add_local(arg.variable, defn)

                # The first argument of a non-static, non-class method is like 'self'
                # (though the name could be different), having the enclosing class's
                # instance type.
                if is_method and not defn.is_static and not defn.is_class and defn.arguments:
                    defn.arguments[0].variable.is_self = True

                defn.body.accept(self)
            self.function_stack.pop()

    def check_classvar_in_signature(self, typ: ProperType) -> None:
        if isinstance(typ, Overloaded):
            for t in typ.items:  # type: ProperType
                self.check_classvar_in_signature(t)
            return
        if not isinstance(typ, CallableType):
            return
        for t in get_proper_types(typ.arg_types) + [get_proper_type(typ.ret_type)]:
            if self.is_classvar(t):
                self.fail_invalid_classvar(t)
                # Show only one error per signature
                break

    def check_function_signature(self, fdef: FuncItem) -> None:
        sig = fdef.type
        assert isinstance(sig, CallableType)
        if len(sig.arg_types) < len(fdef.arguments):
            self.fail("Type signature has too few arguments", fdef)
            # Add dummy Any arguments to prevent crashes later.
            num_extra_anys = len(fdef.arguments) - len(sig.arg_types)
            extra_anys = [AnyType(TypeOfAny.from_error)] * num_extra_anys
            sig.arg_types.extend(extra_anys)
        elif len(sig.arg_types) > len(fdef.arguments):
            self.fail("Type signature has too many arguments", fdef, blocker=True)

    def visit_decorator(self, dec: Decorator) -> None:
        self.statement = dec
        # TODO: better don't modify them at all.
        dec.decorators = dec.original_decorators.copy()
        dec.func.is_conditional = self.block_depth[-1] > 0
        if not dec.is_overload:
            self.add_symbol(dec.name, dec, dec)
        dec.func._fullname = self.qualified_name(dec.name)
        dec.var._fullname = self.qualified_name(dec.name)
        for d in dec.decorators:
            d.accept(self)
        removed: List[int] = []
        no_type_check = False
        for i, d in enumerate(dec.decorators):
            # A bunch of decorators are special cased here.
            if refers_to_fullname(d, "abc.abstractmethod"):
                removed.append(i)
                dec.func.abstract_status = IS_ABSTRACT
                self.check_decorated_function_is_method("abstractmethod", dec)
            elif refers_to_fullname(d, ("asyncio.coroutines.coroutine", "types.coroutine")):
                removed.append(i)
                dec.func.is_awaitable_coroutine = True
            elif refers_to_fullname(d, "builtins.staticmethod"):
                removed.append(i)
                dec.func.is_static = True
                dec.var.is_staticmethod = True
                self.check_decorated_function_is_method("staticmethod", dec)
            elif refers_to_fullname(d, "builtins.classmethod"):
                removed.append(i)
                dec.func.is_class = True
                dec.var.is_classmethod = True
                self.check_decorated_function_is_method("classmethod", dec)
            elif refers_to_fullname(
                d, ("builtins.property", "abc.abstractproperty", "functools.cached_property")
            ):
                removed.append(i)
                dec.func.is_property = True
                dec.var.is_property = True
                if refers_to_fullname(d, "abc.abstractproperty"):
                    dec.func.abstract_status = IS_ABSTRACT
                elif refers_to_fullname(d, "functools.cached_property"):
                    dec.var.is_settable_property = True
                self.check_decorated_function_is_method("property", dec)
                if len(dec.func.arguments) > 1:
                    self.fail("Too many arguments", dec.func)
            elif refers_to_fullname(d, "typing.no_type_check"):
                dec.var.type = AnyType(TypeOfAny.special_form)
                no_type_check = True
            elif refers_to_fullname(d, FINAL_DECORATOR_NAMES):
                if self.is_class_scope():
                    assert self.type is not None, "No type set at class scope"
                    if self.type.is_protocol:
                        self.msg.protocol_members_cant_be_final(d)
                    else:
                        dec.func.is_final = True
                        dec.var.is_final = True
                    removed.append(i)
                else:
                    self.fail("@final cannot be used with non-method functions", d)
        for i in reversed(removed):
            del dec.decorators[i]
        if (not dec.is_overload or dec.var.is_property) and self.type:
            dec.var.info = self.type
            dec.var.is_initialized_in_class = True
        if not no_type_check and self.recurse_into_functions:
            dec.func.accept(self)
        if dec.decorators and dec.var.is_property:
            self.fail("Decorated property not supported", dec)
        if dec.func.abstract_status == IS_ABSTRACT and dec.func.is_final:
            self.fail(f"Method {dec.func.name} is both abstract and final", dec)

    def check_decorated_function_is_method(self, decorator: str, context: Context) -> None:
        if not self.type or self.is_func_scope():
            self.fail(f'"{decorator}" used with a non-method', context)

    #
    # Classes
    #

    def visit_class_def(self, defn: ClassDef) -> None:
        self.statement = defn
        self.incomplete_type_stack.append(not defn.info)
        namespace = self.qualified_name(defn.name)
        with self.tvar_scope_frame(self.tvar_scope.class_frame(namespace)):
            self.analyze_class(defn)
        self.incomplete_type_stack.pop()

    def analyze_class(self, defn: ClassDef) -> None:
        fullname = self.qualified_name(defn.name)
        if not defn.info and not self.is_core_builtin_class(defn):
            # Add placeholder so that self-references in base classes can be
            # resolved.  We don't want this to cause a deferral, since if there
            # are no incomplete references, we'll replace this with a TypeInfo
            # before returning.
            placeholder = PlaceholderNode(fullname, defn, defn.line, becomes_typeinfo=True)
            self.add_symbol(defn.name, placeholder, defn, can_defer=False)

        tag = self.track_incomplete_refs()

        # Restore base classes after previous iteration (things like Generic[T] might be removed).
        defn.base_type_exprs.extend(defn.removed_base_type_exprs)
        defn.removed_base_type_exprs.clear()

        self.update_metaclass(defn)

        bases = defn.base_type_exprs
        bases, tvar_defs, is_protocol = self.clean_up_bases_and_infer_type_variables(
            defn, bases, context=defn
        )

        for tvd in tvar_defs:
            if isinstance(tvd, TypeVarType) and any(
                has_placeholder(t) for t in [tvd.upper_bound] + tvd.values
            ):
                # Some type variable bounds or values are not ready, we need
                # to re-analyze this class.
                self.defer()

        self.analyze_class_keywords(defn)
        result = self.analyze_base_classes(bases)

        if result is None or self.found_incomplete_ref(tag):
            # Something was incomplete. Defer current target.
            self.mark_incomplete(defn.name, defn)
            return

        base_types, base_error = result
        if any(isinstance(base, PlaceholderType) for base, _ in base_types):
            # We need to know the TypeInfo of each base to construct the MRO. Placeholder types
            # are okay in nested positions, since they can't affect the MRO.
            self.mark_incomplete(defn.name, defn)
            return

        if self.analyze_typeddict_classdef(defn):
            return

        if self.analyze_namedtuple_classdef(defn):
            return

        # Create TypeInfo for class now that base classes and the MRO can be calculated.
        self.prepare_class_def(defn)

        defn.type_vars = tvar_defs
        defn.info.type_vars = []
        # we want to make sure any additional logic in add_type_vars gets run
        defn.info.add_type_vars()
        if base_error:
            defn.info.fallback_to_any = True

        with self.scope.class_scope(defn.info):
            self.configure_base_classes(defn, base_types)
            defn.info.is_protocol = is_protocol
            self.analyze_metaclass(defn)
            defn.info.runtime_protocol = False
            for decorator in defn.decorators:
                self.analyze_class_decorator(defn, decorator)
            self.analyze_class_body_common(defn)

    def is_core_builtin_class(self, defn: ClassDef) -> bool:
        return self.cur_mod_id == "builtins" and defn.name in CORE_BUILTIN_CLASSES

    def analyze_class_body_common(self, defn: ClassDef) -> None:
        """Parts of class body analysis that are common to all kinds of class defs."""
        self.enter_class(defn.info)
        defn.defs.accept(self)
        self.apply_class_plugin_hooks(defn)
        self.leave_class()

    def analyze_typeddict_classdef(self, defn: ClassDef) -> bool:
        if (
            defn.info
            and defn.info.typeddict_type
            and not has_placeholder(defn.info.typeddict_type)
        ):
            # This is a valid TypedDict, and it is fully analyzed.
            return True
        is_typeddict, info = self.typed_dict_analyzer.analyze_typeddict_classdef(defn)
        if is_typeddict:
            for decorator in defn.decorators:
                decorator.accept(self)
                if isinstance(decorator, RefExpr):
                    if decorator.fullname in FINAL_DECORATOR_NAMES:
                        self.fail("@final cannot be used with TypedDict", decorator)
            if info is None:
                self.mark_incomplete(defn.name, defn)
            else:
                self.prepare_class_def(defn, info)
            return True
        return False

    def analyze_namedtuple_classdef(self, defn: ClassDef) -> bool:
        """Check if this class can define a named tuple."""
        if (
            defn.info
            and defn.info.is_named_tuple
            and defn.info.tuple_type
            and not has_placeholder(defn.info.tuple_type)
        ):
            # Don't reprocess everything. We just need to process methods defined
            # in the named tuple class body.
            is_named_tuple, info = True, defn.info  # type: bool, Optional[TypeInfo]
        else:
            is_named_tuple, info = self.named_tuple_analyzer.analyze_namedtuple_classdef(
                defn, self.is_stub_file, self.is_func_scope()
            )
        if is_named_tuple:
            if info is None:
                self.mark_incomplete(defn.name, defn)
            else:
                self.prepare_class_def(defn, info)
                with self.scope.class_scope(defn.info):
                    with self.named_tuple_analyzer.save_namedtuple_body(info):
                        self.analyze_class_body_common(defn)
            return True
        return False

    def apply_class_plugin_hooks(self, defn: ClassDef) -> None:
        """Apply a plugin hook that may infer a more precise definition for a class."""

        for decorator in defn.decorators:
            decorator_name = self.get_fullname_for_hook(decorator)
            if decorator_name:
                hook = self.plugin.get_class_decorator_hook(decorator_name)
                if hook:
                    hook(ClassDefContext(defn, decorator, self))

        if defn.metaclass:
            metaclass_name = self.get_fullname_for_hook(defn.metaclass)
            if metaclass_name:
                hook = self.plugin.get_metaclass_hook(metaclass_name)
                if hook:
                    hook(ClassDefContext(defn, defn.metaclass, self))

        for base_expr in defn.base_type_exprs:
            base_name = self.get_fullname_for_hook(base_expr)
            if base_name:
                hook = self.plugin.get_base_class_hook(base_name)
                if hook:
                    hook(ClassDefContext(defn, base_expr, self))

    def get_fullname_for_hook(self, expr: Expression) -> Optional[str]:
        if isinstance(expr, CallExpr):
            return self.get_fullname_for_hook(expr.callee)
        elif isinstance(expr, IndexExpr):
            return self.get_fullname_for_hook(expr.base)
        elif isinstance(expr, RefExpr):
            if expr.fullname:
                return expr.fullname
            # If we don't have a fullname look it up. This happens because base classes are
            # analyzed in a different manner (see exprtotype.py) and therefore those AST
            # nodes will not have full names.
            sym = self.lookup_type_node(expr)
            if sym:
                return sym.fullname
        return None

    def analyze_class_keywords(self, defn: ClassDef) -> None:
        for value in defn.keywords.values():
            value.accept(self)

    def enter_class(self, info: TypeInfo) -> None:
        # Remember previous active class
        self.type_stack.append(self.type)
        self.locals.append(None)  # Add class scope
        self.is_comprehension_stack.append(False)
        self.block_depth.append(-1)  # The class body increments this to 0
        self.type = info
        self.missing_names.append(set())

    def leave_class(self) -> None:
        """Restore analyzer state."""
        self.block_depth.pop()
        self.locals.pop()
        self.is_comprehension_stack.pop()
        self.type = self.type_stack.pop()
        self.missing_names.pop()

    def analyze_class_decorator(self, defn: ClassDef, decorator: Expression) -> None:
        decorator.accept(self)
        if isinstance(decorator, RefExpr):
            if decorator.fullname in RUNTIME_PROTOCOL_DECOS:
                if defn.info.is_protocol:
                    defn.info.runtime_protocol = True
                else:
                    self.fail("@runtime_checkable can only be used with protocol classes", defn)
            elif decorator.fullname in FINAL_DECORATOR_NAMES:
                defn.info.is_final = True

    def clean_up_bases_and_infer_type_variables(
        self, defn: ClassDef, base_type_exprs: List[Expression], context: Context
    ) -> Tuple[List[Expression], List[TypeVarLikeType], bool]:
        """Remove extra base classes such as Generic and infer type vars.

        For example, consider this class:

          class Foo(Bar, Generic[T]): ...

        Now we will remove Generic[T] from bases of Foo and infer that the
        type variable 'T' is a type argument of Foo.

        Note that this is performed *before* semantic analysis.

        Returns (remaining base expressions, inferred type variables, is protocol).
        """
        removed: List[int] = []
        declared_tvars: TypeVarLikeList = []
        is_protocol = False
        for i, base_expr in enumerate(base_type_exprs):
            self.analyze_type_expr(base_expr)

            try:
                base = self.expr_to_unanalyzed_type(base_expr)
            except TypeTranslationError:
                # This error will be caught later.
                continue
            result = self.analyze_class_typevar_declaration(base)
            if result is not None:
                if declared_tvars:
                    self.fail("Only single Generic[...] or Protocol[...] can be in bases", context)
                removed.append(i)
                tvars = result[0]
                is_protocol |= result[1]
                declared_tvars.extend(tvars)
            if isinstance(base, UnboundType):
                sym = self.lookup_qualified(base.name, base)
                if sym is not None and sym.node is not None:
                    if sym.node.fullname in PROTOCOL_NAMES and i not in removed:
                        # also remove bare 'Protocol' bases
                        removed.append(i)
                        is_protocol = True

        all_tvars = self.get_all_bases_tvars(base_type_exprs, removed)
        if declared_tvars:
            if len(remove_dups(declared_tvars)) < len(declared_tvars):
                self.fail("Duplicate type variables in Generic[...] or Protocol[...]", context)
            declared_tvars = remove_dups(declared_tvars)
            if not set(all_tvars).issubset(set(declared_tvars)):
                self.fail(
                    "If Generic[...] or Protocol[...] is present"
                    " it should list all type variables",
                    context,
                )
                # In case of error, Generic tvars will go first
                declared_tvars = remove_dups(declared_tvars + all_tvars)
        else:
            declared_tvars = all_tvars
        for i in reversed(removed):
            # We need to actually remove the base class expressions like Generic[T],
            # mostly because otherwise they will create spurious dependencies in fine
            # grained incremental mode.
            defn.removed_base_type_exprs.append(defn.base_type_exprs[i])
            del base_type_exprs[i]
        tvar_defs: List[TypeVarLikeType] = []
        for name, tvar_expr in declared_tvars:
            tvar_def = self.tvar_scope.bind_new(name, tvar_expr)
            tvar_defs.append(tvar_def)
        return base_type_exprs, tvar_defs, is_protocol

    def analyze_class_typevar_declaration(
        self, base: Type
    ) -> Optional[Tuple[TypeVarLikeList, bool]]:
        """Analyze type variables declared using Generic[...] or Protocol[...].

        Args:
            base: Non-analyzed base class

        Return None if the base class does not declare type variables. Otherwise,
        return the type variables.
        """
        if not isinstance(base, UnboundType):
            return None
        unbound = base
        sym = self.lookup_qualified(unbound.name, unbound)
        if sym is None or sym.node is None:
            return None
        if (
            sym.node.fullname == "typing.Generic"
            or sym.node.fullname in PROTOCOL_NAMES
            and base.args
        ):
            is_proto = sym.node.fullname != "typing.Generic"
            tvars: TypeVarLikeList = []
            for arg in unbound.args:
                tag = self.track_incomplete_refs()
                tvar = self.analyze_unbound_tvar(arg)
                if tvar:
                    tvars.append(tvar)
                elif not self.found_incomplete_ref(tag):
                    self.fail("Free type variable expected in %s[...]" % sym.node.name, base)
            return tvars, is_proto
        return None

    def analyze_unbound_tvar(self, t: Type) -> Optional[Tuple[str, TypeVarLikeExpr]]:
        if not isinstance(t, UnboundType):
            return None
        unbound = t
        sym = self.lookup_qualified(unbound.name, unbound)
        if sym and isinstance(sym.node, PlaceholderNode):
            self.record_incomplete_ref()
        if sym and isinstance(sym.node, ParamSpecExpr):
            if sym.fullname and not self.tvar_scope.allow_binding(sym.fullname):
                # It's bound by our type variable scope
                return None
            return unbound.name, sym.node
        if sym and isinstance(sym.node, TypeVarTupleExpr):
            if sym.fullname and not self.tvar_scope.allow_binding(sym.fullname):
                # It's bound by our type variable scope
                return None
            return unbound.name, sym.node
        if sym is None or not isinstance(sym.node, TypeVarExpr):
            return None
        elif sym.fullname and not self.tvar_scope.allow_binding(sym.fullname):
            # It's bound by our type variable scope
            return None
        else:
            assert isinstance(sym.node, TypeVarExpr)
            return unbound.name, sym.node

    def get_all_bases_tvars(
        self, base_type_exprs: List[Expression], removed: List[int]
    ) -> TypeVarLikeList:
        """Return all type variable references in bases."""
        tvars: TypeVarLikeList = []
        for i, base_expr in enumerate(base_type_exprs):
            if i not in removed:
                try:
                    base = self.expr_to_unanalyzed_type(base_expr)
                except TypeTranslationError:
                    # This error will be caught later.
                    continue
                base_tvars = base.accept(TypeVarLikeQuery(self.lookup_qualified, self.tvar_scope))
                tvars.extend(base_tvars)
        return remove_dups(tvars)

    def prepare_class_def(self, defn: ClassDef, info: Optional[TypeInfo] = None) -> None:
        """Prepare for the analysis of a class definition.

        Create an empty TypeInfo and store it in a symbol table, or if the 'info'
        argument is provided, store it instead (used for magic type definitions).
        """
        if not defn.info:
            defn.fullname = self.qualified_name(defn.name)
            # TODO: Nested classes
            info = info or self.make_empty_type_info(defn)
            defn.info = info
            info.defn = defn
            if not self.is_func_scope():
                info._fullname = self.qualified_name(defn.name)
            else:
                info._fullname = info.name
        local_name = defn.name
        if "@" in local_name:
            local_name = local_name.split("@")[0]
        self.add_symbol(local_name, defn.info, defn)
        if self.is_nested_within_func_scope():
            # We need to preserve local classes, let's store them
            # in globals under mangled unique names
            #
            # TODO: Putting local classes into globals breaks assumptions in fine-grained
            #       incremental mode and we should avoid it. In general, this logic is too
            #       ad-hoc and needs to be removed/refactored.
            if "@" not in defn.info._fullname:
                global_name = defn.info.name + "@" + str(defn.line)
                defn.info._fullname = self.cur_mod_id + "." + global_name
            else:
                # Preserve name from previous fine-grained incremental run.
                global_name = defn.info.name
            defn.fullname = defn.info._fullname
            if defn.info.is_named_tuple:
                # Named tuple nested within a class is stored in the class symbol table.
                self.add_symbol_skip_local(global_name, defn.info)
            else:
                self.globals[global_name] = SymbolTableNode(GDEF, defn.info)

    def make_empty_type_info(self, defn: ClassDef) -> TypeInfo:
        if (
            self.is_module_scope()
            and self.cur_mod_id == "builtins"
            and defn.name in CORE_BUILTIN_CLASSES
        ):
            # Special case core built-in classes. A TypeInfo was already
            # created for it before semantic analysis, but with a dummy
            # ClassDef. Patch the real ClassDef object.
            info = self.globals[defn.name].node
            assert isinstance(info, TypeInfo)
        else:
            info = TypeInfo(SymbolTable(), defn, self.cur_mod_id)
            info.set_line(defn)
        return info

    def get_name_repr_of_expr(self, expr: Expression) -> Optional[str]:
        """Try finding a short simplified textual representation of a base class expression."""
        if isinstance(expr, NameExpr):
            return expr.name
        if isinstance(expr, MemberExpr):
            return get_member_expr_fullname(expr)
        if isinstance(expr, IndexExpr):
            return self.get_name_repr_of_expr(expr.base)
        if isinstance(expr, CallExpr):
            return self.get_name_repr_of_expr(expr.callee)
        return None

    def analyze_base_classes(
        self, base_type_exprs: List[Expression]
    ) -> Optional[Tuple[List[Tuple[ProperType, Expression]], bool]]:
        """Analyze base class types.

        Return None if some definition was incomplete. Otherwise, return a tuple
        with these items:

         * List of (analyzed type, original expression) tuples
         * Boolean indicating whether one of the bases had a semantic analysis error
        """
        is_error = False
        bases = []
        for base_expr in base_type_exprs:
            if (
                isinstance(base_expr, RefExpr)
                and base_expr.fullname in TYPED_NAMEDTUPLE_NAMES + TPDICT_NAMES
            ):
                # Ignore magic bases for now.
                continue

            try:
                base = self.expr_to_analyzed_type(base_expr, allow_placeholder=True)
            except TypeTranslationError:
                name = self.get_name_repr_of_expr(base_expr)
                if isinstance(base_expr, CallExpr):
                    msg = "Unsupported dynamic base class"
                else:
                    msg = "Invalid base class"
                if name:
                    msg += f' "{name}"'
                self.fail(msg, base_expr)
                is_error = True
                continue
            if base is None:
                return None
            base = get_proper_type(base)
            bases.append((base, base_expr))
        return bases, is_error

    def configure_base_classes(
        self, defn: ClassDef, bases: List[Tuple[ProperType, Expression]]
    ) -> None:
        """Set up base classes.

        This computes several attributes on the corresponding TypeInfo defn.info
        related to the base classes: defn.info.bases, defn.info.mro, and
        miscellaneous others (at least tuple_type, fallback_to_any, and is_enum.)
        """
        base_types: List[Instance] = []
        info = defn.info

        for base, base_expr in bases:
            if isinstance(base, TupleType):
                actual_base = self.configure_tuple_base_class(defn, base)
                base_types.append(actual_base)
            elif isinstance(base, Instance):
                if base.type.is_newtype:
                    self.fail('Cannot subclass "NewType"', defn)
                base_types.append(base)
            elif isinstance(base, AnyType):
                if self.options.disallow_subclassing_any:
                    if isinstance(base_expr, (NameExpr, MemberExpr)):
                        msg = f'Class cannot subclass "{base_expr.name}" (has type "Any")'
                    else:
                        msg = 'Class cannot subclass value of type "Any"'
                    self.fail(msg, base_expr)
                info.fallback_to_any = True
            else:
                msg = "Invalid base class"
                name = self.get_name_repr_of_expr(base_expr)
                if name:
                    msg += f' "{name}"'
                self.fail(msg, base_expr)
                info.fallback_to_any = True
            if self.options.disallow_any_unimported and has_any_from_unimported_type(base):
                if isinstance(base_expr, (NameExpr, MemberExpr)):
                    prefix = f"Base type {base_expr.name}"
                else:
                    prefix = "Base type"
                self.msg.unimported_type_becomes_any(prefix, base, base_expr)
            check_for_explicit_any(
                base, self.options, self.is_typeshed_stub_file, self.msg, context=base_expr
            )

        # Add 'object' as implicit base if there is no other base class.
        if not base_types and defn.fullname != "builtins.object":
            base_types.append(self.object_type())

        info.bases = base_types

        # Calculate the MRO.
        if not self.verify_base_classes(defn):
            self.set_dummy_mro(defn.info)
            return
        self.calculate_class_mro(defn, self.object_type)

    def configure_tuple_base_class(self, defn: ClassDef, base: TupleType) -> Instance:
        info = defn.info

        # There may be an existing valid tuple type from previous semanal iterations.
        # Use equality to check if it is the case.
        if info.tuple_type and info.tuple_type != base and not has_placeholder(info.tuple_type):
            self.fail("Class has two incompatible bases derived from tuple", defn)
            defn.has_incompatible_baseclass = True
        if info.special_alias and has_placeholder(info.special_alias.target):
            self.defer(force_progress=True)
        info.update_tuple_type(base)

        if base.partial_fallback.type.fullname == "builtins.tuple" and not has_placeholder(base):
            # Fallback can only be safely calculated after semantic analysis, since base
            # classes may be incomplete. Postpone the calculation.
            self.schedule_patch(PRIORITY_FALLBACKS, lambda: calculate_tuple_fallback(base))

        return base.partial_fallback

    def set_dummy_mro(self, info: TypeInfo) -> None:
        # Give it an MRO consisting of just the class itself and object.
        info.mro = [info, self.object_type().type]
        info.bad_mro = True

    def calculate_class_mro(
        self, defn: ClassDef, obj_type: Optional[Callable[[], Instance]] = None
    ) -> None:
        """Calculate method resolution order for a class.

        `obj_type` exists just to fill in empty base class list in case of an error.
        """
        try:
            calculate_mro(defn.info, obj_type)
        except MroError:
            self.fail(
                "Cannot determine consistent method resolution "
                'order (MRO) for "%s"' % defn.name,
                defn,
            )
            self.set_dummy_mro(defn.info)
        # Allow plugins to alter the MRO to handle the fact that `def mro()`
        # on metaclasses permits MRO rewriting.
        if defn.fullname:
            hook = self.plugin.get_customize_class_mro_hook(defn.fullname)
            if hook:
                hook(ClassDefContext(defn, FakeExpression(), self))

    def update_metaclass(self, defn: ClassDef) -> None:
        """Lookup for special metaclass declarations, and update defn fields accordingly.

        * six.with_metaclass(M, B1, B2, ...)
        * @six.add_metaclass(M)
        * future.utils.with_metaclass(M, B1, B2, ...)
        * past.utils.with_metaclass(M, B1, B2, ...)
        """

        # Look for six.with_metaclass(M, B1, B2, ...)
        with_meta_expr: Optional[Expression] = None
        if len(defn.base_type_exprs) == 1:
            base_expr = defn.base_type_exprs[0]
            if isinstance(base_expr, CallExpr) and isinstance(base_expr.callee, RefExpr):
                base_expr.accept(self)
                if (
                    base_expr.callee.fullname
                    in {
                        "six.with_metaclass",
                        "future.utils.with_metaclass",
                        "past.utils.with_metaclass",
                    }
                    and len(base_expr.args) >= 1
                    and all(kind == ARG_POS for kind in base_expr.arg_kinds)
                ):
                    with_meta_expr = base_expr.args[0]
                    defn.base_type_exprs = base_expr.args[1:]

        # Look for @six.add_metaclass(M)
        add_meta_expr: Optional[Expression] = None
        for dec_expr in defn.decorators:
            if isinstance(dec_expr, CallExpr) and isinstance(dec_expr.callee, RefExpr):
                dec_expr.callee.accept(self)
                if (
                    dec_expr.callee.fullname == "six.add_metaclass"
                    and len(dec_expr.args) == 1
                    and dec_expr.arg_kinds[0] == ARG_POS
                ):
                    add_meta_expr = dec_expr.args[0]
                    break

        metas = {defn.metaclass, with_meta_expr, add_meta_expr} - {None}
        if len(metas) == 0:
            return
        if len(metas) > 1:
            self.fail("Multiple metaclass definitions", defn)
            return
        defn.metaclass = metas.pop()

    def verify_base_classes(self, defn: ClassDef) -> bool:
        info = defn.info
        cycle = False
        for base in info.bases:
            baseinfo = base.type
            if self.is_base_class(info, baseinfo):
                self.fail("Cycle in inheritance hierarchy", defn)
                cycle = True
            if baseinfo.fullname == "builtins.bool":
                self.fail('"%s" is not a valid base class' % baseinfo.name, defn, blocker=True)
                return False
        dup = find_duplicate(info.direct_base_classes())
        if dup:
            self.fail(f'Duplicate base class "{dup.name}"', defn, blocker=True)
            return False
        return not cycle

    def is_base_class(self, t: TypeInfo, s: TypeInfo) -> bool:
        """Determine if t is a base class of s (but do not use mro)."""
        # Search the base class graph for t, starting from s.
        worklist = [s]
        visited = {s}
        while worklist:
            nxt = worklist.pop()
            if nxt == t:
                return True
            for base in nxt.bases:
                if base.type not in visited:
                    worklist.append(base.type)
                    visited.add(base.type)
        return False

    def analyze_metaclass(self, defn: ClassDef) -> None:
        if defn.metaclass:
            metaclass_name = None
            if isinstance(defn.metaclass, NameExpr):
                metaclass_name = defn.metaclass.name
            elif isinstance(defn.metaclass, MemberExpr):
                metaclass_name = get_member_expr_fullname(defn.metaclass)
            if metaclass_name is None:
                self.fail(f'Dynamic metaclass not supported for "{defn.name}"', defn.metaclass)
                return
            sym = self.lookup_qualified(metaclass_name, defn.metaclass)
            if sym is None:
                # Probably a name error - it is already handled elsewhere
                return
            if isinstance(sym.node, Var) and isinstance(get_proper_type(sym.node.type), AnyType):
                # 'Any' metaclass -- just ignore it.
                #
                # TODO: A better approach would be to record this information
                #       and assume that the type object supports arbitrary
                #       attributes, similar to an 'Any' base class.
                return
            if isinstance(sym.node, PlaceholderNode):
                self.defer(defn)
                return

            # Support type aliases, like `_Meta: TypeAlias = type`
            if (
                isinstance(sym.node, TypeAlias)
                and sym.node.no_args
                and isinstance(sym.node.target, ProperType)
                and isinstance(sym.node.target, Instance)
            ):
                metaclass_info: Optional[Node] = sym.node.target.type
            else:
                metaclass_info = sym.node

            if not isinstance(metaclass_info, TypeInfo) or metaclass_info.tuple_type is not None:
                self.fail(f'Invalid metaclass "{metaclass_name}"', defn.metaclass)
                return
            if not metaclass_info.is_metaclass():
                self.fail(
                    'Metaclasses not inheriting from "type" are not supported', defn.metaclass
                )
                return
            inst = fill_typevars(metaclass_info)
            assert isinstance(inst, Instance)
            defn.info.declared_metaclass = inst
        defn.info.metaclass_type = defn.info.calculate_metaclass_type()
        if any(info.is_protocol for info in defn.info.mro):
            if (
                not defn.info.metaclass_type
                or defn.info.metaclass_type.type.fullname == "builtins.type"
            ):
                # All protocols and their subclasses have ABCMeta metaclass by default.
                # TODO: add a metaclass conflict check if there is another metaclass.
                abc_meta = self.named_type_or_none("abc.ABCMeta", [])
                if abc_meta is not None:  # May be None in tests with incomplete lib-stub.
                    defn.info.metaclass_type = abc_meta
        if defn.info.metaclass_type is None:
            # Inconsistency may happen due to multiple baseclasses even in classes that
            # do not declare explicit metaclass, but it's harder to catch at this stage
            if defn.metaclass is not None:
                self.fail(f'Inconsistent metaclass structure for "{defn.name}"', defn)
        else:
            if defn.info.metaclass_type.type.has_base("enum.EnumMeta"):
                defn.info.is_enum = True
                if defn.type_vars:
                    self.fail("Enum class cannot be generic", defn)

    #
    # Imports
    #

    def visit_import(self, i: Import) -> None:
        self.statement = i
        for id, as_id in i.ids:
            # Modules imported in a stub file without using 'import X as X' won't get exported
            # When implicit re-exporting is disabled, we have the same behavior as stubs.
            use_implicit_reexport = not self.is_stub_file and self.options.implicit_reexport
            if as_id is not None:
                base_id = id
                imported_id = as_id
                module_public = use_implicit_reexport or id.split(".")[-1] == as_id
            else:
                base_id = id.split(".")[0]
                imported_id = base_id
                module_public = use_implicit_reexport
            self.add_module_symbol(
                base_id,
                imported_id,
                context=i,
                module_public=module_public,
                module_hidden=not module_public,
            )

    def visit_import_from(self, imp: ImportFrom) -> None:
        self.statement = imp
        module_id = self.correct_relative_import(imp)
        module = self.modules.get(module_id)
        for id, as_id in imp.names:
            fullname = module_id + "." + id
            self.set_future_import_flags(fullname)
            if module is None:
                node = None
            elif module_id == self.cur_mod_id and fullname in self.modules:
                # Submodule takes precedence over definition in surround package, for
                # compatibility with runtime semantics in typical use cases. This
                # could more precisely model runtime semantics by taking into account
                # the line number beyond which the local definition should take
                # precedence, but doesn't seem to be important in most use cases.
                node = SymbolTableNode(GDEF, self.modules[fullname])
            else:
                if id == as_id == "__all__" and module_id in self.export_map:
                    self.all_exports[:] = self.export_map[module_id]
                node = module.names.get(id)

            missing_submodule = False
            imported_id = as_id or id

            # Modules imported in a stub file without using 'from Y import X as X' will
            # not get exported.
            # When implicit re-exporting is disabled, we have the same behavior as stubs.
            use_implicit_reexport = not self.is_stub_file and self.options.implicit_reexport
            module_public = use_implicit_reexport or (as_id is not None and id == as_id)

            # If the module does not contain a symbol with the name 'id',
            # try checking if it's a module instead.
            if not node:
                mod = self.modules.get(fullname)
                if mod is not None:
                    kind = self.current_symbol_kind()
                    node = SymbolTableNode(kind, mod)
                elif fullname in self.missing_modules:
                    missing_submodule = True
            # If it is still not resolved, check for a module level __getattr__
            if (
                module
                and not node
                and (module.is_stub or self.options.python_version >= (3, 7))
                and "__getattr__" in module.names
            ):
                # We store the fullname of the original definition so that we can
                # detect whether two imported names refer to the same thing.
                fullname = module_id + "." + id
                gvar = self.create_getattr_var(module.names["__getattr__"], imported_id, fullname)
                if gvar:
                    self.add_symbol(
                        imported_id,
                        gvar,
                        imp,
                        module_public=module_public,
                        module_hidden=not module_public,
                    )
                    continue

            if node and not node.module_hidden:
                self.process_imported_symbol(
                    node, module_id, id, imported_id, fullname, module_public, context=imp
                )
            elif module and not missing_submodule:
                # Target module exists but the imported name is missing or hidden.
                self.report_missing_module_attribute(
                    module_id,
                    id,
                    imported_id,
                    module_public=module_public,
                    module_hidden=not module_public,
                    context=imp,
                )
            else:
                # Import of a missing (sub)module.
                self.add_unknown_imported_symbol(
                    imported_id,
                    imp,
                    target_name=fullname,
                    module_public=module_public,
                    module_hidden=not module_public,
                )

    def process_imported_symbol(
        self,
        node: SymbolTableNode,
        module_id: str,
        id: str,
        imported_id: str,
        fullname: str,
        module_public: bool,
        context: ImportBase,
    ) -> None:
        module_hidden = not module_public and (
            # `from package import submodule` should work regardless of whether package
            # re-exports submodule, so we shouldn't hide it
            not isinstance(node.node, MypyFile)
            or fullname not in self.modules
            # but given `from somewhere import random_unrelated_module` we should hide
            # random_unrelated_module
            or not fullname.startswith(self.cur_mod_id + ".")
        )

        if isinstance(node.node, PlaceholderNode):
            if self.final_iteration:
                self.report_missing_module_attribute(
                    module_id,
                    id,
                    imported_id,
                    module_public=module_public,
                    module_hidden=module_hidden,
                    context=context,
                )
                return
            else:
                # This might become a type.
                self.mark_incomplete(
                    imported_id,
                    node.node,
                    module_public=module_public,
                    module_hidden=module_hidden,
                    becomes_typeinfo=True,
                )
        existing_symbol = self.globals.get(imported_id)
        if (
            existing_symbol
            and not isinstance(existing_symbol.node, PlaceholderNode)
            and not isinstance(node.node, PlaceholderNode)
        ):
            # Import can redefine a variable. They get special treatment.
            if self.process_import_over_existing_name(imported_id, existing_symbol, node, context):
                return
        if existing_symbol and isinstance(node.node, PlaceholderNode):
            # Imports are special, some redefinitions are allowed, so wait until
            # we know what is the new symbol node.
            return
        # NOTE: we take the original node even for final `Var`s. This is to support
        # a common pattern when constants are re-exported (same applies to import *).
        self.add_imported_symbol(
            imported_id, node, context, module_public=module_public, module_hidden=module_hidden
        )

    def report_missing_module_attribute(
        self,
        import_id: str,
        source_id: str,
        imported_id: str,
        module_public: bool,
        module_hidden: bool,
        context: Node,
    ) -> None:
        # Missing attribute.
        if self.is_incomplete_namespace(import_id):
            # We don't know whether the name will be there, since the namespace
            # is incomplete. Defer the current target.
            self.mark_incomplete(
                imported_id, context, module_public=module_public, module_hidden=module_hidden
            )
            return
        message = f'Module "{import_id}" has no attribute "{source_id}"'
        # Suggest alternatives, if any match is found.
        module = self.modules.get(import_id)
        if module:
            if not self.options.implicit_reexport and source_id in module.names.keys():
                message = (
                    'Module "{}" does not explicitly export attribute "{}"'
                    "; implicit reexport disabled".format(import_id, source_id)
                )
            else:
                alternatives = set(module.names.keys()).difference({source_id})
                matches = best_matches(source_id, alternatives)[:3]
                if matches:
                    suggestion = f"; maybe {pretty_seq(matches, 'or')}?"
                    message += f"{suggestion}"
        self.fail(message, context, code=codes.ATTR_DEFINED)
        self.add_unknown_imported_symbol(
            imported_id,
            context,
            target_name=None,
            module_public=module_public,
            module_hidden=not module_public,
        )

        if import_id == "typing":
            # The user probably has a missing definition in a test fixture. Let's verify.
            fullname = f"builtins.{source_id.lower()}"
            if (
                self.lookup_fully_qualified_or_none(fullname) is None
                and fullname in SUGGESTED_TEST_FIXTURES
            ):
                # Yes. Generate a helpful note.
                self.msg.add_fixture_note(fullname, context)

    def process_import_over_existing_name(
        self,
        imported_id: str,
        existing_symbol: SymbolTableNode,
        module_symbol: SymbolTableNode,
        import_node: ImportBase,
    ) -> bool:
        if existing_symbol.node is module_symbol.node:
            # We added this symbol on previous iteration.
            return False
        if existing_symbol.kind in (LDEF, GDEF, MDEF) and isinstance(
            existing_symbol.node, (Var, FuncDef, TypeInfo, Decorator, TypeAlias)
        ):
            # This is a valid import over an existing definition in the file. Construct a dummy
            # assignment that we'll use to type check the import.
            lvalue = NameExpr(imported_id)
            lvalue.kind = existing_symbol.kind
            lvalue.node = existing_symbol.node
            rvalue = NameExpr(imported_id)
            rvalue.kind = module_symbol.kind
            rvalue.node = module_symbol.node
            if isinstance(rvalue.node, TypeAlias):
                # Suppress bogus errors from the dummy assignment if rvalue is an alias.
                # Otherwise mypy may complain that alias is invalid in runtime context.
                rvalue.is_alias_rvalue = True
            assignment = AssignmentStmt([lvalue], rvalue)
            for node in assignment, lvalue, rvalue:
                node.set_line(import_node)
            import_node.assignments.append(assignment)
            return True
        return False

    def correct_relative_import(self, node: Union[ImportFrom, ImportAll]) -> str:
        import_id, ok = correct_relative_import(
            self.cur_mod_id, node.relative, node.id, self.cur_mod_node.is_package_init_file()
        )
        if not ok:
            self.fail("Relative import climbs too many namespaces", node)
        return import_id

    def visit_import_all(self, i: ImportAll) -> None:
        i_id = self.correct_relative_import(i)
        if i_id in self.modules:
            m = self.modules[i_id]
            if self.is_incomplete_namespace(i_id):
                # Any names could be missing from the current namespace if the target module
                # namespace is incomplete.
                self.mark_incomplete("*", i)
            for name, node in m.names.items():
                fullname = i_id + "." + name
                self.set_future_import_flags(fullname)
                if node is None:
                    continue
                # if '__all__' exists, all nodes not included have had module_public set to
                # False, and we can skip checking '_' because it's been explicitly included.
                if node.module_public and (not name.startswith("_") or "__all__" in m.names):
                    if isinstance(node.node, MypyFile):
                        # Star import of submodule from a package, add it as a dependency.
                        self.imports.add(node.node.fullname)
                    existing_symbol = self.lookup_current_scope(name)
                    if existing_symbol and not isinstance(node.node, PlaceholderNode):
                        # Import can redefine a variable. They get special treatment.
                        if self.process_import_over_existing_name(name, existing_symbol, node, i):
                            continue
                    # `from x import *` always reexports symbols
                    self.add_imported_symbol(
                        name, node, i, module_public=True, module_hidden=False
                    )

        else:
            # Don't add any dummy symbols for 'from x import *' if 'x' is unknown.
            pass

    #
    # Assignment
    #

    def visit_assignment_expr(self, s: AssignmentExpr) -> None:
        s.value.accept(self)
        self.analyze_lvalue(s.target, escape_comprehensions=True, has_explicit_value=True)

    def visit_assignment_stmt(self, s: AssignmentStmt) -> None:
        self.statement = s

        # Special case assignment like X = X.
        if self.analyze_identity_global_assignment(s):
            return

        tag = self.track_incomplete_refs()

        # Here we have a chicken and egg problem: at this stage we can't call
        # can_be_type_alias(), because we have not enough information about rvalue.
        # But we can't use a full visit because it may emit extra incomplete refs (namely
        # when analysing any type applications there) thus preventing the further analysis.
        # To break the tie, we first analyse rvalue partially, if it can be a type alias.
        with self.basic_type_applications_set(s):
            s.rvalue.accept(self)
        if self.found_incomplete_ref(tag) or self.should_wait_rhs(s.rvalue):
            # Initializer couldn't be fully analyzed. Defer the current node and give up.
            # Make sure that if we skip the definition of some local names, they can't be
            # added later in this scope, since an earlier definition should take precedence.
            for expr in names_modified_by_assignment(s):
                self.mark_incomplete(expr.name, expr)
            return
        if self.can_possibly_be_index_alias(s):
            # Now re-visit those rvalues that were we skipped type applications above.
            # This should be safe as generally semantic analyzer is idempotent.
            s.rvalue.accept(self)

        # The r.h.s. is now ready to be classified, first check if it is a special form:
        special_form = False
        # * type alias
        if self.check_and_set_up_type_alias(s):
            s.is_alias_def = True
            special_form = True
        # * type variable definition
        elif self.process_typevar_declaration(s):
            special_form = True
        elif self.process_paramspec_declaration(s):
            special_form = True
        elif self.process_typevartuple_declaration(s):
            special_form = True
        # * type constructors
        elif self.analyze_namedtuple_assign(s):
            special_form = True
        elif self.analyze_typeddict_assign(s):
            special_form = True
        elif self.newtype_analyzer.process_newtype_declaration(s):
            special_form = True
        elif self.analyze_enum_assign(s):
            special_form = True

        if special_form:
            self.record_special_form_lvalue(s)
            return
        # Clear the alias flag if assignment turns out not a special form after all. It
        # may be set to True while there were still placeholders due to forward refs.
        s.is_alias_def = False

        # OK, this is a regular assignment, perform the necessary analysis steps.
        s.is_final_def = self.unwrap_final(s)
        self.analyze_lvalues(s)
        self.check_final_implicit_def(s)
        self.store_final_status(s)
        self.check_classvar(s)
        self.process_type_annotation(s)
        self.apply_dynamic_class_hook(s)
        if not s.type:
            self.process_module_assignment(s.lvalues, s.rvalue, s)
        self.process__all__(s)
        self.process__deletable__(s)
        self.process__slots__(s)

    def analyze_identity_global_assignment(self, s: AssignmentStmt) -> bool:
        """Special case 'X = X' in global scope.

        This allows supporting some important use cases.

        Return true if special casing was applied.
        """
        if not isinstance(s.rvalue, NameExpr) or len(s.lvalues) != 1:
            # Not of form 'X = X'
            return False
        lvalue = s.lvalues[0]
        if not isinstance(lvalue, NameExpr) or s.rvalue.name != lvalue.name:
            # Not of form 'X = X'
            return False
        if self.type is not None or self.is_func_scope():
            # Not in global scope
            return False
        # It's an assignment like 'X = X' in the global scope.
        name = lvalue.name
        sym = self.lookup(name, s)
        if sym is None:
            if self.final_iteration:
                # Fall back to normal assignment analysis.
                return False
            else:
                self.defer()
                return True
        else:
            if sym.node is None:
                # Something special -- fall back to normal assignment analysis.
                return False
            if name not in self.globals:
                # The name is from builtins. Add an alias to the current module.
                self.add_symbol(name, sym.node, s)
            if not isinstance(sym.node, PlaceholderNode):
                for node in s.rvalue, lvalue:
                    node.node = sym.node
                    node.kind = GDEF
                    node.fullname = sym.node.fullname
            return True

    def should_wait_rhs(self, rv: Expression) -> bool:
        """Can we already classify this r.h.s. of an assignment or should we wait?

        This returns True if we don't have enough information to decide whether
        an assignment is just a normal variable definition or a special form.
        Always return False if this is a final iteration. This will typically cause
        the lvalue to be classified as a variable plus emit an error.
        """
        if self.final_iteration:
            # No chance, nothing has changed.
            return False
        if isinstance(rv, NameExpr):
            n = self.lookup(rv.name, rv)
            if n and isinstance(n.node, PlaceholderNode) and not n.node.becomes_typeinfo:
                return True
        elif isinstance(rv, MemberExpr):
            fname = get_member_expr_fullname(rv)
            if fname:
                n = self.lookup_qualified(fname, rv, suppress_errors=True)
                if n and isinstance(n.node, PlaceholderNode) and not n.node.becomes_typeinfo:
                    return True
        elif isinstance(rv, IndexExpr) and isinstance(rv.base, RefExpr):
            return self.should_wait_rhs(rv.base)
        elif isinstance(rv, CallExpr) and isinstance(rv.callee, RefExpr):
            # This is only relevant for builtin SCC where things like 'TypeVar'
            # may be not ready.
            return self.should_wait_rhs(rv.callee)
        return False

    def can_be_type_alias(self, rv: Expression, allow_none: bool = False) -> bool:
        """Is this a valid r.h.s. for an alias definition?

        Note: this function should be only called for expressions where self.should_wait_rhs()
        returns False.
        """
        if isinstance(rv, RefExpr) and self.is_type_ref(rv, bare=True):
            return True
        if isinstance(rv, IndexExpr) and self.is_type_ref(rv.base, bare=False):
            return True
        if self.is_none_alias(rv):
            return True
        if allow_none and isinstance(rv, NameExpr) and rv.fullname == "builtins.None":
            return True
        if isinstance(rv, OpExpr) and rv.op == "|":
            if self.is_stub_file:
                return True
            if self.can_be_type_alias(rv.left, allow_none=True) and self.can_be_type_alias(
                rv.right, allow_none=True
            ):
                return True
        return False

    def can_possibly_be_index_alias(self, s: AssignmentStmt) -> bool:
        """Like can_be_type_alias(), but simpler and doesn't require analyzed rvalue.

        Instead, use lvalues/annotations structure to figure out whether this can
        potentially be a type alias definition. Another difference from above function
        is that we are only interested IndexExpr and OpExpr rvalues, since only those
        can be potentially recursive (things like `A = A` are never valid).
        """
        if len(s.lvalues) > 1:
            return False
        if not isinstance(s.lvalues[0], NameExpr):
            return False
        if s.unanalyzed_type is not None and not self.is_pep_613(s):
            return False
        if not isinstance(s.rvalue, (IndexExpr, OpExpr)):
            return False
        # Something that looks like Foo = Bar[Baz, ...]
        return True

    @contextmanager
    def basic_type_applications_set(self, s: AssignmentStmt) -> Iterator[None]:
        old = self.basic_type_applications
        # As an optimization, only use the double visit logic if this
        # can possibly be a recursive type alias.
        self.basic_type_applications = self.can_possibly_be_index_alias(s)
        try:
            yield
        finally:
            self.basic_type_applications = old

    def is_type_ref(self, rv: Expression, bare: bool = False) -> bool:
        """Does this expression refer to a type?

        This includes:
          * Special forms, like Any or Union
          * Classes (except subscripted enums)
          * Other type aliases
          * PlaceholderNodes with becomes_typeinfo=True (these can be not ready class
            definitions, and not ready aliases).

        If bare is True, this is not a base of an index expression, so some special
        forms are not valid (like a bare Union).

        Note: This method should be only used in context of a type alias definition.
        This method can only return True for RefExprs, to check if C[int] is a valid
        target for type alias call this method on expr.base (i.e. on C in C[int]).
        See also can_be_type_alias().
        """
        if not isinstance(rv, RefExpr):
            return False
        if isinstance(rv.node, TypeVarLikeExpr):
            self.fail(f'Type variable "{rv.fullname}" is invalid as target for type alias', rv)
            return False

        if bare:
            # These three are valid even if bare, for example
            # A = Tuple is just equivalent to A = Tuple[Any, ...].
            valid_refs = {"typing.Any", "typing.Tuple", "typing.Callable"}
        else:
            valid_refs = type_constructors

        if isinstance(rv.node, TypeAlias) or rv.fullname in valid_refs:
            return True
        if isinstance(rv.node, TypeInfo):
            if bare:
                return True
            # Assignment color = Color['RED'] defines a variable, not an alias.
            return not rv.node.is_enum
        if isinstance(rv.node, Var):
            return rv.node.fullname in NEVER_NAMES

        if isinstance(rv, NameExpr):
            n = self.lookup(rv.name, rv)
            if n and isinstance(n.node, PlaceholderNode) and n.node.becomes_typeinfo:
                return True
        elif isinstance(rv, MemberExpr):
            fname = get_member_expr_fullname(rv)
            if fname:
                # The r.h.s. for variable definitions may not be a type reference but just
                # an instance attribute, so suppress the errors.
                n = self.lookup_qualified(fname, rv, suppress_errors=True)
                if n and isinstance(n.node, PlaceholderNode) and n.node.becomes_typeinfo:
                    return True
        return False

    def is_none_alias(self, node: Expression) -> bool:
        """Is this a r.h.s. for a None alias?

        We special case the assignments like Void = type(None), to allow using
        Void in type annotations.
        """
        if isinstance(node, CallExpr):
            if (
                isinstance(node.callee, NameExpr)
                and len(node.args) == 1
                and isinstance(node.args[0], NameExpr)
            ):
                call = self.lookup_qualified(node.callee.name, node.callee)
                arg = self.lookup_qualified(node.args[0].name, node.args[0])
                if (
                    call is not None
                    and call.node
                    and call.node.fullname == "builtins.type"
                    and arg is not None
                    and arg.node
                    and arg.node.fullname == "builtins.None"
                ):
                    return True
        return False

    def record_special_form_lvalue(self, s: AssignmentStmt) -> None:
        """Record minimal necessary information about l.h.s. of a special form.

        This exists mostly for compatibility with the old semantic analyzer.
        """
        lvalue = s.lvalues[0]
        assert isinstance(lvalue, NameExpr)
        lvalue.is_special_form = True
        if self.current_symbol_kind() == GDEF:
            lvalue.fullname = self.qualified_name(lvalue.name)
        lvalue.kind = self.current_symbol_kind()

    def analyze_enum_assign(self, s: AssignmentStmt) -> bool:
        """Check if s defines an Enum."""
        if isinstance(s.rvalue, CallExpr) and isinstance(s.rvalue.analyzed, EnumCallExpr):
            # Already analyzed enum -- nothing to do here.
            return True
        return self.enum_call_analyzer.process_enum_call(s, self.is_func_scope())

    def analyze_namedtuple_assign(self, s: AssignmentStmt) -> bool:
        """Check if s defines a namedtuple."""
        if isinstance(s.rvalue, CallExpr) and isinstance(s.rvalue.analyzed, NamedTupleExpr):
            if s.rvalue.analyzed.info.tuple_type and not has_placeholder(
                s.rvalue.analyzed.info.tuple_type
            ):
                return True  # This is a valid and analyzed named tuple definition, nothing to do here.
        if len(s.lvalues) != 1 or not isinstance(s.lvalues[0], (NameExpr, MemberExpr)):
            return False
        lvalue = s.lvalues[0]
        name = lvalue.name
        internal_name, info = self.named_tuple_analyzer.check_namedtuple(
            s.rvalue, name, self.is_func_scope()
        )
        if internal_name is None:
            return False
        if isinstance(lvalue, MemberExpr):
            self.fail("NamedTuple type as an attribute is not supported", lvalue)
            return False
        if internal_name != name:
            self.fail(
                'First argument to namedtuple() should be "{}", not "{}"'.format(
                    name, internal_name
                ),
                s.rvalue,
                code=codes.NAME_MATCH,
            )
            return True
        # Yes, it's a valid namedtuple, but defer if it is not ready.
        if not info:
            self.mark_incomplete(name, lvalue, becomes_typeinfo=True)
        return True

    def analyze_typeddict_assign(self, s: AssignmentStmt) -> bool:
        """Check if s defines a typed dict."""
        if isinstance(s.rvalue, CallExpr) and isinstance(s.rvalue.analyzed, TypedDictExpr):
            if s.rvalue.analyzed.info.typeddict_type and not has_placeholder(
                s.rvalue.analyzed.info.typeddict_type
            ):
                # This is a valid and analyzed typed dict definition, nothing to do here.
                return True
        if len(s.lvalues) != 1 or not isinstance(s.lvalues[0], (NameExpr, MemberExpr)):
            return False
        lvalue = s.lvalues[0]
        name = lvalue.name
        is_typed_dict, info = self.typed_dict_analyzer.check_typeddict(
            s.rvalue, name, self.is_func_scope()
        )
        if not is_typed_dict:
            return False
        if isinstance(lvalue, MemberExpr):
            self.fail("TypedDict type as attribute is not supported", lvalue)
            return False
        # Yes, it's a valid typed dict, but defer if it is not ready.
        if not info:
            self.mark_incomplete(name, lvalue, becomes_typeinfo=True)
        return True

    def analyze_lvalues(self, s: AssignmentStmt) -> None:
        # We cannot use s.type, because analyze_simple_literal_type() will set it.
        explicit = s.unanalyzed_type is not None
        if self.is_final_type(s.unanalyzed_type):
            # We need to exclude bare Final.
            assert isinstance(s.unanalyzed_type, UnboundType)
            if not s.unanalyzed_type.args:
                explicit = False

        if s.rvalue:
            if isinstance(s.rvalue, TempNode):
                has_explicit_value = not s.rvalue.no_rhs
            else:
                has_explicit_value = True
        else:
            has_explicit_value = False

        for lval in s.lvalues:
            self.analyze_lvalue(
                lval,
                explicit_type=explicit,
                is_final=s.is_final_def,
                has_explicit_value=has_explicit_value,
            )

    def apply_dynamic_class_hook(self, s: AssignmentStmt) -> None:
        if not isinstance(s.rvalue, CallExpr):
            return
        fname = None
        call = s.rvalue
        while True:
            if isinstance(call.callee, RefExpr):
                fname = call.callee.fullname
            # check if method call
            if fname is None and isinstance(call.callee, MemberExpr):
                callee_expr = call.callee.expr
                if isinstance(callee_expr, RefExpr) and callee_expr.fullname:
                    method_name = call.callee.name
                    fname = callee_expr.fullname + "." + method_name
                elif isinstance(callee_expr, CallExpr):
                    # check if chain call
                    call = callee_expr
                    continue
            break
        if not fname:
            return
        hook = self.plugin.get_dynamic_class_hook(fname)
        if not hook:
            return
        for lval in s.lvalues:
            if not isinstance(lval, NameExpr):
                continue
            hook(DynamicClassDefContext(call, lval.name, self))

    def unwrap_final(self, s: AssignmentStmt) -> bool:
        """Strip Final[...] if present in an assignment.

        This is done to invoke type inference during type checking phase for this
        assignment. Also, Final[...] doesn't affect type in any way -- it is rather an
        access qualifier for given `Var`.

        Also perform various consistency checks.

        Returns True if Final[...] was present.
        """
        if not s.unanalyzed_type or not self.is_final_type(s.unanalyzed_type):
            return False
        assert isinstance(s.unanalyzed_type, UnboundType)
        if len(s.unanalyzed_type.args) > 1:
            self.fail("Final[...] takes at most one type argument", s.unanalyzed_type)
        invalid_bare_final = False
        if not s.unanalyzed_type.args:
            s.type = None
            if isinstance(s.rvalue, TempNode) and s.rvalue.no_rhs:
                invalid_bare_final = True
                self.fail("Type in Final[...] can only be omitted if there is an initializer", s)
        else:
            s.type = s.unanalyzed_type.args[0]

        if s.type is not None and self.is_classvar(s.type):
            self.fail("Variable should not be annotated with both ClassVar and Final", s)
            return False

        if len(s.lvalues) != 1 or not isinstance(s.lvalues[0], RefExpr):
            self.fail("Invalid final declaration", s)
            return False
        lval = s.lvalues[0]
        assert isinstance(lval, RefExpr)

        # Reset inferred status if it was set due to simple literal rvalue on previous iteration.
        # TODO: this is a best-effort quick fix, we should avoid the need to manually sync this,
        # see https://github.com/python/mypy/issues/6458.
        if lval.is_new_def:
            lval.is_inferred_def = s.type is None

        if self.loop_depth > 0:
            self.fail("Cannot use Final inside a loop", s)
        if self.type and self.type.is_protocol:
            self.msg.protocol_members_cant_be_final(s)
        if (
            isinstance(s.rvalue, TempNode)
            and s.rvalue.no_rhs
            and not self.is_stub_file
            and not self.is_class_scope()
        ):
            if not invalid_bare_final:  # Skip extra error messages.
                self.msg.final_without_value(s)
        return True

    def check_final_implicit_def(self, s: AssignmentStmt) -> None:
        """Do basic checks for final declaration on self in __init__.

        Additional re-definition checks are performed by `analyze_lvalue`.
        """
        if not s.is_final_def:
            return
        lval = s.lvalues[0]
        assert isinstance(lval, RefExpr)
        if isinstance(lval, MemberExpr):
            if not self.is_self_member_ref(lval):
                self.fail("Final can be only applied to a name or an attribute on self", s)
                s.is_final_def = False
                return
            else:
                assert self.function_stack
                if self.function_stack[-1].name != "__init__":
                    self.fail("Can only declare a final attribute in class body or __init__", s)
                    s.is_final_def = False
                    return

    def store_final_status(self, s: AssignmentStmt) -> None:
        """If this is a locally valid final declaration, set the corresponding flag on `Var`."""
        if s.is_final_def:
            if len(s.lvalues) == 1 and isinstance(s.lvalues[0], RefExpr):
                node = s.lvalues[0].node
                if isinstance(node, Var):
                    node.is_final = True
                    node.final_value = self.unbox_literal(s.rvalue)
                    if self.is_class_scope() and (
                        isinstance(s.rvalue, TempNode) and s.rvalue.no_rhs
                    ):
                        node.final_unset_in_class = True
        else:
            for lval in self.flatten_lvalues(s.lvalues):
                # Special case: we are working with an `Enum`:
                #
                #   class MyEnum(Enum):
                #       key = 'some value'
                #
                # Here `key` is implicitly final. In runtime, code like
                #
                #     MyEnum.key = 'modified'
                #
                # will fail with `AttributeError: Cannot reassign members.`
                # That's why we need to replicate this.
                if (
                    isinstance(lval, NameExpr)
                    and isinstance(self.type, TypeInfo)
                    and self.type.is_enum
                ):
                    cur_node = self.type.names.get(lval.name, None)
                    if (
                        cur_node
                        and isinstance(cur_node.node, Var)
                        and not (isinstance(s.rvalue, TempNode) and s.rvalue.no_rhs)
                    ):
                        # Double underscored members are writable on an `Enum`.
                        # (Except read-only `__members__` but that is handled in type checker)
                        cur_node.node.is_final = s.is_final_def = not is_dunder(cur_node.node.name)

                # Special case: deferred initialization of a final attribute in __init__.
                # In this case we just pretend this is a valid final definition to suppress
                # errors about assigning to final attribute.
                if isinstance(lval, MemberExpr) and self.is_self_member_ref(lval):
                    assert self.type, "Self member outside a class"
                    cur_node = self.type.names.get(lval.name, None)
                    if cur_node and isinstance(cur_node.node, Var) and cur_node.node.is_final:
                        assert self.function_stack
                        top_function = self.function_stack[-1]
                        if (
                            top_function.name == "__init__"
                            and cur_node.node.final_unset_in_class
                            and not cur_node.node.final_set_in_init
                            and not (isinstance(s.rvalue, TempNode) and s.rvalue.no_rhs)
                        ):
                            cur_node.node.final_set_in_init = True
                            s.is_final_def = True

    def flatten_lvalues(self, lvalues: List[Expression]) -> List[Expression]:
        res: List[Expression] = []
        for lv in lvalues:
            if isinstance(lv, (TupleExpr, ListExpr)):
                res.extend(self.flatten_lvalues(lv.items))
            else:
                res.append(lv)
        return res

    def unbox_literal(self, e: Expression) -> Optional[Union[int, float, bool, str]]:
        if isinstance(e, (IntExpr, FloatExpr, StrExpr)):
            return e.value
        elif isinstance(e, NameExpr) and e.name in ("True", "False"):
            return True if e.name == "True" else False
        return None

    def process_type_annotation(self, s: AssignmentStmt) -> None:
        """Analyze type annotation or infer simple literal type."""
        if s.type:
            lvalue = s.lvalues[-1]
            allow_tuple_literal = isinstance(lvalue, TupleExpr)
            analyzed = self.anal_type(s.type, allow_tuple_literal=allow_tuple_literal)
            # Don't store not ready types (including placeholders).
            if analyzed is None or has_placeholder(analyzed):
                return
            s.type = analyzed
            if (
                self.type
                and self.type.is_protocol
                and isinstance(lvalue, NameExpr)
                and isinstance(s.rvalue, TempNode)
                and s.rvalue.no_rhs
            ):
                if isinstance(lvalue.node, Var):
                    lvalue.node.is_abstract_var = True
        else:
            if (
                self.type
                and self.type.is_protocol
                and self.is_annotated_protocol_member(s)
                and not self.is_func_scope()
            ):
                self.fail("All protocol members must have explicitly declared types", s)
            # Set the type if the rvalue is a simple literal (even if the above error occurred).
            if len(s.lvalues) == 1 and isinstance(s.lvalues[0], RefExpr):
                if s.lvalues[0].is_inferred_def:
                    s.type = self.analyze_simple_literal_type(s.rvalue, s.is_final_def)
        if s.type:
            # Store type into nodes.
            for lvalue in s.lvalues:
                self.store_declared_types(lvalue, s.type)

    def is_annotated_protocol_member(self, s: AssignmentStmt) -> bool:
        """Check whether a protocol member is annotated.

        There are some exceptions that can be left unannotated, like ``__slots__``."""
        return any(
            (isinstance(lv, NameExpr) and lv.name != "__slots__" and lv.is_inferred_def)
            for lv in s.lvalues
        )

    def analyze_simple_literal_type(self, rvalue: Expression, is_final: bool) -> Optional[Type]:
        """Return builtins.int if rvalue is an int literal, etc.

        If this is a 'Final' context, we return "Literal[...]" instead."""
        if self.options.semantic_analysis_only or self.function_stack:
            # Skip this if we're only doing the semantic analysis pass.
            # This is mostly to avoid breaking unit tests.
            # Also skip inside a function; this is to avoid confusing
            # the code that handles dead code due to isinstance()
            # inside type variables with value restrictions (like
            # AnyStr).
            return None
        if isinstance(rvalue, FloatExpr):
            return self.named_type_or_none("builtins.float")

        value: Optional[LiteralValue] = None
        type_name: Optional[str] = None
        if isinstance(rvalue, IntExpr):
            value, type_name = rvalue.value, "builtins.int"
        if isinstance(rvalue, StrExpr):
            value, type_name = rvalue.value, "builtins.str"
        if isinstance(rvalue, BytesExpr):
            value, type_name = rvalue.value, "builtins.bytes"

        if type_name is not None:
            assert value is not None
            typ = self.named_type_or_none(type_name)
            if typ and is_final:
                return typ.copy_modified(
                    last_known_value=LiteralType(
                        value=value, fallback=typ, line=typ.line, column=typ.column
                    )
                )
            return typ

        return None

    def analyze_alias(
        self, rvalue: Expression, allow_placeholder: bool = False
    ) -> Tuple[Optional[Type], List[str], Set[str], List[str]]:
        """Check if 'rvalue' is a valid type allowed for aliasing (e.g. not a type variable).

        If yes, return the corresponding type, a list of
        qualified type variable names for generic aliases, a set of names the alias depends on,
        and a list of type variables if the alias is generic.
        An schematic example for the dependencies:
            A = int
            B = str
            analyze_alias(Dict[A, B])[2] == {'__main__.A', '__main__.B'}
        """
        dynamic = bool(self.function_stack and self.function_stack[-1].is_dynamic())
        global_scope = not self.type and not self.function_stack
        res = analyze_type_alias(
            rvalue,
            self,
            self.tvar_scope,
            self.plugin,
            self.options,
            self.is_typeshed_stub_file,
            allow_placeholder=allow_placeholder,
            in_dynamic_func=dynamic,
            global_scope=global_scope,
        )
        typ: Optional[Type] = None
        if res:
            typ, depends_on = res
            found_type_vars = typ.accept(TypeVarLikeQuery(self.lookup_qualified, self.tvar_scope))
            alias_tvars = [name for (name, node) in found_type_vars]
            qualified_tvars = [node.fullname for (name, node) in found_type_vars]
        else:
            alias_tvars = []
            depends_on = set()
            qualified_tvars = []
        return typ, alias_tvars, depends_on, qualified_tvars

    def is_pep_613(self, s: AssignmentStmt) -> bool:
        if s.unanalyzed_type is not None and isinstance(s.unanalyzed_type, UnboundType):
            lookup = self.lookup_qualified(s.unanalyzed_type.name, s, suppress_errors=True)
            if lookup and lookup.fullname in TYPE_ALIAS_NAMES:
                return True
        return False

    def check_and_set_up_type_alias(self, s: AssignmentStmt) -> bool:
        """Check if assignment creates a type alias and set it up as needed.

        Return True if it is a type alias (even if the target is not ready),
        or False otherwise.

        Note: the resulting types for subscripted (including generic) aliases
        are also stored in rvalue.analyzed.
        """
        if s.invalid_recursive_alias:
            return True
        lvalue = s.lvalues[0]
        if len(s.lvalues) > 1 or not isinstance(lvalue, NameExpr):
            # First rule: Only simple assignments like Alias = ... create aliases.
            return False

        pep_613 = self.is_pep_613(s)
        if not pep_613 and s.unanalyzed_type is not None:
            # Second rule: Explicit type (cls: Type[A] = A) always creates variable, not alias.
            # unless using PEP 613 `cls: TypeAlias = A`
            return False

        if isinstance(s.rvalue, CallExpr) and s.rvalue.analyzed:
            return False

        existing = self.current_symbol_table().get(lvalue.name)
        # Third rule: type aliases can't be re-defined. For example:
        #     A: Type[float] = int
        #     A = float  # OK, but this doesn't define an alias
        #     B = int
        #     B = float  # Error!
        # Don't create an alias in these cases:
        if existing and (
            isinstance(existing.node, Var)  # existing variable
            or (isinstance(existing.node, TypeAlias) and not s.is_alias_def)  # existing alias
            or (isinstance(existing.node, PlaceholderNode) and existing.node.node.line < s.line)
        ):  # previous incomplete definition
            # TODO: find a more robust way to track the order of definitions.
            # Note: if is_alias_def=True, this is just a node from previous iteration.
            if isinstance(existing.node, TypeAlias) and not s.is_alias_def:
                self.fail(
                    'Cannot assign multiple types to name "{}"'
                    ' without an explicit "Type[...]" annotation'.format(lvalue.name),
                    lvalue,
                )
            return False

        non_global_scope = self.type or self.is_func_scope()
        if not pep_613 and isinstance(s.rvalue, RefExpr) and non_global_scope:
            # Fourth rule (special case): Non-subscripted right hand side creates a variable
            # at class and function scopes. For example:
            #
            #   class Model:
            #       ...
            #   class C:
            #       model = Model # this is automatically a variable with type 'Type[Model]'
            #
            # without this rule, this typical use case will require a lot of explicit
            # annotations (see the second rule).
            return False
        rvalue = s.rvalue
        if not pep_613 and not self.can_be_type_alias(rvalue):
            return False

        if existing and not isinstance(existing.node, (PlaceholderNode, TypeAlias)):
            # Cannot redefine existing node as type alias.
            return False

        res: Optional[Type] = None
        if self.is_none_alias(rvalue):
            res = NoneType()
            alias_tvars, depends_on, qualified_tvars = (
                [],
                set(),
                [],
            )  # type: List[str], Set[str], List[str]
        else:
            tag = self.track_incomplete_refs()
            res, alias_tvars, depends_on, qualified_tvars = self.analyze_alias(
                rvalue, allow_placeholder=True
            )
            if not res:
                return False
            if self.options.enable_recursive_aliases and not self.is_func_scope():
                # Only marking incomplete for top-level placeholders makes recursive aliases like
                # `A = Sequence[str | A]` valid here, similar to how we treat base classes in class
                # definitions, allowing `class str(Sequence[str]): ...`
                incomplete_target = isinstance(res, ProperType) and isinstance(
                    res, PlaceholderType
                )
            else:
                incomplete_target = has_placeholder(res)
            if self.found_incomplete_ref(tag) or incomplete_target:
                # Since we have got here, we know this must be a type alias (incomplete refs
                # may appear in nested positions), therefore use becomes_typeinfo=True.
                self.mark_incomplete(lvalue.name, rvalue, becomes_typeinfo=True)
                return True
        self.add_type_alias_deps(depends_on)
        # In addition to the aliases used, we add deps on unbound
        # type variables, since they are erased from target type.
        self.add_type_alias_deps(qualified_tvars)
        # The above are only direct deps on other aliases.
        # For subscripted aliases, type deps from expansion are added in deps.py
        # (because the type is stored).
        check_for_explicit_any(res, self.options, self.is_typeshed_stub_file, self.msg, context=s)
        # When this type alias gets "inlined", the Any is not explicit anymore,
        # so we need to replace it with non-explicit Anys.
        res = make_any_non_explicit(res)
        # Note: with the new (lazy) type alias representation we only need to set no_args to True
        # if the expected number of arguments is non-zero, so that aliases like A = List work.
        # However, eagerly expanding aliases like Text = str is a nice performance optimization.
        no_args = isinstance(res, Instance) and not res.args  # type: ignore[misc]
        fix_instance_types(res, self.fail, self.note, self.options.python_version)
        # Aliases defined within functions can't be accessed outside
        # the function, since the symbol table will no longer
        # exist. Work around by expanding them eagerly when used.
        eager = self.is_func_scope()
        alias_node = TypeAlias(
            res,
            self.qualified_name(lvalue.name),
            s.line,
            s.column,
            alias_tvars=alias_tvars,
            no_args=no_args,
            eager=eager,
        )
        if isinstance(s.rvalue, (IndexExpr, CallExpr)):  # CallExpr is for `void = type(None)`
            s.rvalue.analyzed = TypeAliasExpr(alias_node)
            s.rvalue.analyzed.line = s.line
            # we use the column from resulting target, to get better location for errors
            s.rvalue.analyzed.column = res.column
        elif isinstance(s.rvalue, RefExpr):
            s.rvalue.is_alias_rvalue = True

        if existing:
            # An alias gets updated.
            updated = False
            if isinstance(existing.node, TypeAlias):
                if existing.node.target != res:
                    # Copy expansion to the existing alias, this matches how we update base classes
                    # for a TypeInfo _in place_ if there are nested placeholders.
                    existing.node.target = res
                    existing.node.alias_tvars = alias_tvars
                    existing.node.no_args = no_args
                    updated = True
            else:
                # Otherwise just replace existing placeholder with type alias.
                existing.node = alias_node
                updated = True
            if updated:
                if self.final_iteration:
                    self.cannot_resolve_name(lvalue.name, "name", s)
                    return True
                else:
                    # We need to defer so that this change can get propagated to base classes.
                    self.defer(s, force_progress=True)
        else:
            self.add_symbol(lvalue.name, alias_node, s)
        if isinstance(rvalue, RefExpr) and isinstance(rvalue.node, TypeAlias):
            alias_node.normalized = rvalue.node.normalized
        current_node = existing.node if existing else alias_node
        assert isinstance(current_node, TypeAlias)
        self.disable_invalid_recursive_aliases(s, current_node)
        return True

    def disable_invalid_recursive_aliases(
        self, s: AssignmentStmt, current_node: TypeAlias
    ) -> None:
        """Prohibit and fix recursive type aliases that are invalid/unsupported."""
        messages = []
        if invalid_recursive_alias({current_node}, current_node.target):
            messages.append("Invalid recursive alias: a union item of itself")
        if detect_diverging_alias(
            current_node, current_node.target, self.lookup_qualified, self.tvar_scope
        ):
            messages.append("Invalid recursive alias: type variable nesting on right hand side")
        if messages:
            current_node.target = AnyType(TypeOfAny.from_error)
            s.invalid_recursive_alias = True
        for msg in messages:
            self.fail(msg, s.rvalue)

    def analyze_lvalue(
        self,
        lval: Lvalue,
        nested: bool = False,
        explicit_type: bool = False,
        is_final: bool = False,
        escape_comprehensions: bool = False,
        has_explicit_value: bool = False,
    ) -> None:
        """Analyze an lvalue or assignment target.

        Args:
            lval: The target lvalue
            nested: If true, the lvalue is within a tuple or list lvalue expression
            explicit_type: Assignment has type annotation
            escape_comprehensions: If we are inside a comprehension, set the variable
                in the enclosing scope instead. This implements
                https://www.python.org/dev/peps/pep-0572/#scope-of-the-target
        """
        if escape_comprehensions:
            assert isinstance(lval, NameExpr), "assignment expression target must be NameExpr"
        if isinstance(lval, NameExpr):
            self.analyze_name_lvalue(
                lval,
                explicit_type,
                is_final,
                escape_comprehensions,
                has_explicit_value=has_explicit_value,
            )
        elif isinstance(lval, MemberExpr):
            self.analyze_member_lvalue(lval, explicit_type, is_final)
            if explicit_type and not self.is_self_member_ref(lval):
                self.fail("Type cannot be declared in assignment to non-self " "attribute", lval)
        elif isinstance(lval, IndexExpr):
            if explicit_type:
                self.fail("Unexpected type declaration", lval)
            lval.accept(self)
        elif isinstance(lval, TupleExpr):
            self.analyze_tuple_or_list_lvalue(lval, explicit_type)
        elif isinstance(lval, StarExpr):
            if nested:
                self.analyze_lvalue(lval.expr, nested, explicit_type)
            else:
                self.fail("Starred assignment target must be in a list or tuple", lval)
        else:
            self.fail("Invalid assignment target", lval)

    def analyze_name_lvalue(
        self,
        lvalue: NameExpr,
        explicit_type: bool,
        is_final: bool,
        escape_comprehensions: bool,
        has_explicit_value: bool,
    ) -> None:
        """Analyze an lvalue that targets a name expression.

        Arguments are similar to "analyze_lvalue".
        """
        if lvalue.node:
            # This has been bound already in a previous iteration.
            return

        name = lvalue.name
        if self.is_alias_for_final_name(name):
            if is_final:
                self.fail("Cannot redefine an existing name as final", lvalue)
            else:
                self.msg.cant_assign_to_final(name, self.type is not None, lvalue)

        kind = self.current_symbol_kind()
        names = self.current_symbol_table(escape_comprehensions=escape_comprehensions)
        existing = names.get(name)

        outer = self.is_global_or_nonlocal(name)
        if kind == MDEF and isinstance(self.type, TypeInfo) and self.type.is_enum:
            # Special case: we need to be sure that `Enum` keys are unique.
            if existing is not None and not isinstance(existing.node, PlaceholderNode):
                self.fail(
                    'Attempted to reuse member name "{}" in Enum definition "{}"'.format(
                        name, self.type.name
                    ),
                    lvalue,
                )

        if (not existing or isinstance(existing.node, PlaceholderNode)) and not outer:
            # Define new variable.
            var = self.make_name_lvalue_var(lvalue, kind, not explicit_type, has_explicit_value)
            added = self.add_symbol(name, var, lvalue, escape_comprehensions=escape_comprehensions)
            # Only bind expression if we successfully added name to symbol table.
            if added:
                lvalue.is_new_def = True
                lvalue.is_inferred_def = True
                lvalue.kind = kind
                lvalue.node = var
                if kind == GDEF:
                    lvalue.fullname = var._fullname
                else:
                    lvalue.fullname = lvalue.name
                if self.is_func_scope():
                    if unmangle(name) == "_":
                        # Special case for assignment to local named '_': always infer 'Any'.
                        typ = AnyType(TypeOfAny.special_form)
                        self.store_declared_types(lvalue, typ)
            if is_final and self.is_final_redefinition(kind, name):
                self.fail("Cannot redefine an existing name as final", lvalue)
        else:
            self.make_name_lvalue_point_to_existing_def(lvalue, explicit_type, is_final)

    def is_final_redefinition(self, kind: int, name: str) -> bool:
        if kind == GDEF:
            return self.is_mangled_global(name) and not self.is_initial_mangled_global(name)
        elif kind == MDEF and self.type:
            return unmangle(name) + "'" in self.type.names
        return False

    def is_alias_for_final_name(self, name: str) -> bool:
        if self.is_func_scope():
            if not name.endswith("'"):
                # Not a mangled name -- can't be an alias
                return False
            name = unmangle(name)
            assert self.locals[-1] is not None, "No locals at function scope"
            existing = self.locals[-1].get(name)
            return existing is not None and is_final_node(existing.node)
        elif self.type is not None:
            orig_name = unmangle(name) + "'"
            if name == orig_name:
                return False
            existing = self.type.names.get(orig_name)
            return existing is not None and is_final_node(existing.node)
        else:
            orig_name = unmangle(name) + "'"
            if name == orig_name:
                return False
            existing = self.globals.get(orig_name)
            return existing is not None and is_final_node(existing.node)

    def make_name_lvalue_var(
        self, lvalue: NameExpr, kind: int, inferred: bool, has_explicit_value: bool
    ) -> Var:
        """Return a Var node for an lvalue that is a name expression."""
        name = lvalue.name
        v = Var(name)
        v.set_line(lvalue)
        v.is_inferred = inferred
        if kind == MDEF:
            assert self.type is not None
            v.info = self.type
            v.is_initialized_in_class = True
            v.allow_incompatible_override = name in ALLOW_INCOMPATIBLE_OVERRIDE
        if kind != LDEF:
            v._fullname = self.qualified_name(name)
        else:
            # fullanme should never stay None
            v._fullname = name
        v.is_ready = False  # Type not inferred yet
        v.has_explicit_value = has_explicit_value
        return v

    def make_name_lvalue_point_to_existing_def(
        self, lval: NameExpr, explicit_type: bool, is_final: bool
    ) -> None:
        """Update an lvalue to point to existing definition in the same scope.

        Arguments are similar to "analyze_lvalue".

        Assume that an existing name exists.
        """
        if is_final:
            # Redefining an existing name with final is always an error.
            self.fail("Cannot redefine an existing name as final", lval)
        original_def = self.lookup(lval.name, lval, suppress_errors=True)
        if original_def is None and self.type and not self.is_func_scope():
            # Workaround to allow "x, x = ..." in class body.
            original_def = self.type.get(lval.name)
        if explicit_type:
            # Don't re-bind if there is a type annotation.
            self.name_already_defined(lval.name, lval, original_def)
        else:
            # Bind to an existing name.
            if original_def:
                self.bind_name_expr(lval, original_def)
            else:
                self.name_not_defined(lval.name, lval)
            self.check_lvalue_validity(lval.node, lval)

    def analyze_tuple_or_list_lvalue(self, lval: TupleExpr, explicit_type: bool = False) -> None:
        """Analyze an lvalue or assignment target that is a list or tuple."""
        items = lval.items
        star_exprs = [item for item in items if isinstance(item, StarExpr)]

        if len(star_exprs) > 1:
            self.fail("Two starred expressions in assignment", lval)
        else:
            if len(star_exprs) == 1:
                star_exprs[0].valid = True
            for i in items:
                self.analyze_lvalue(
                    lval=i,
                    nested=True,
                    explicit_type=explicit_type,
                    # Lists and tuples always have explicit values defined:
                    # `a, b, c = value`
                    has_explicit_value=True,
                )

    def analyze_member_lvalue(self, lval: MemberExpr, explicit_type: bool, is_final: bool) -> None:
        """Analyze lvalue that is a member expression.

        Arguments:
            lval: The target lvalue
            explicit_type: Assignment has type annotation
            is_final: Is the target final
        """
        if lval.node:
            # This has been bound already in a previous iteration.
            return
        lval.accept(self)
        if self.is_self_member_ref(lval):
            assert self.type, "Self member outside a class"
            cur_node = self.type.names.get(lval.name)
            node = self.type.get(lval.name)
            if cur_node and is_final:
                # Overrides will be checked in type checker.
                self.fail("Cannot redefine an existing name as final", lval)
            # On first encounter with this definition, if this attribute was defined before
            # with an inferred type and it's marked with an explicit type now, give an error.
            if (
                not lval.node
                and cur_node
                and isinstance(cur_node.node, Var)
                and cur_node.node.is_inferred
                and explicit_type
            ):
                self.attribute_already_defined(lval.name, lval, cur_node)
            # If the attribute of self is not defined in superclasses, create a new Var, ...
            if (
                node is None
                or (isinstance(node.node, Var) and node.node.is_abstract_var)
                # ... also an explicit declaration on self also creates a new Var.
                # Note that `explicit_type` might has been erased for bare `Final`,
                # so we also check if `is_final` is passed.
                or (cur_node is None and (explicit_type or is_final))
            ):
                if self.type.is_protocol and node is None:
                    self.fail("Protocol members cannot be defined via assignment to self", lval)
                else:
                    # Implicit attribute definition in __init__.
                    lval.is_new_def = True
                    lval.is_inferred_def = True
                    v = Var(lval.name)
                    v.set_line(lval)
                    v._fullname = self.qualified_name(lval.name)
                    v.info = self.type
                    v.is_ready = False
                    v.explicit_self_type = explicit_type or is_final
                    lval.def_var = v
                    lval.node = v
                    # TODO: should we also set lval.kind = MDEF?
                    self.type.names[lval.name] = SymbolTableNode(MDEF, v, implicit=True)
        self.check_lvalue_validity(lval.node, lval)

    def is_self_member_ref(self, memberexpr: MemberExpr) -> bool:
        """Does memberexpr to refer to an attribute of self?"""
        if not isinstance(memberexpr.expr, NameExpr):
            return False
        node = memberexpr.expr.node
        return isinstance(node, Var) and node.is_self

    def check_lvalue_validity(
        self, node: Union[Expression, SymbolNode, None], ctx: Context
    ) -> None:
        if isinstance(node, TypeVarExpr):
            self.fail("Invalid assignment target", ctx)
        elif isinstance(node, TypeInfo):
            self.fail(message_registry.CANNOT_ASSIGN_TO_TYPE, ctx)

    def store_declared_types(self, lvalue: Lvalue, typ: Type) -> None:
        if isinstance(typ, StarType) and not isinstance(lvalue, StarExpr):
            self.fail("Star type only allowed for starred expressions", lvalue)
        if isinstance(lvalue, RefExpr):
            lvalue.is_inferred_def = False
            if isinstance(lvalue.node, Var):
                var = lvalue.node
                var.type = typ
                var.is_ready = True
            # If node is not a variable, we'll catch it elsewhere.
        elif isinstance(lvalue, TupleExpr):
            typ = get_proper_type(typ)
            if isinstance(typ, TupleType):
                if len(lvalue.items) != len(typ.items):
                    self.fail("Incompatible number of tuple items", lvalue)
                    return
                for item, itemtype in zip(lvalue.items, typ.items):
                    self.store_declared_types(item, itemtype)
            else:
                self.fail("Tuple type expected for multiple variables", lvalue)
        elif isinstance(lvalue, StarExpr):
            # Historical behavior for the old parser
            if isinstance(typ, StarType):
                self.store_declared_types(lvalue.expr, typ.type)
            else:
                self.store_declared_types(lvalue.expr, typ)
        else:
            # This has been flagged elsewhere as an error, so just ignore here.
            pass

    def process_typevar_declaration(self, s: AssignmentStmt) -> bool:
        """Check if s declares a TypeVar; it yes, store it in symbol table.

        Return True if this looks like a type variable declaration (but maybe
        with errors), otherwise return False.
        """
        call = self.get_typevarlike_declaration(s, ("typing.TypeVar",))
        if not call:
            return False

        name = self.extract_typevarlike_name(s, call)
        if name is None:
            return False

        # Constraining types
        n_values = call.arg_kinds[1:].count(ARG_POS)
        values = self.analyze_value_types(call.args[1 : 1 + n_values])

        res = self.process_typevar_parameters(
            call.args[1 + n_values :],
            call.arg_names[1 + n_values :],
            call.arg_kinds[1 + n_values :],
            n_values,
            s,
        )
        if res is None:
            return False
        variance, upper_bound = res

        existing = self.current_symbol_table().get(name)
        if existing and not (
            isinstance(existing.node, PlaceholderNode)
            or
            # Also give error for another type variable with the same name.
            (isinstance(existing.node, TypeVarExpr) and existing.node is call.analyzed)
        ):
            self.fail(f'Cannot redefine "{name}" as a type variable', s)
            return False

        if self.options.disallow_any_unimported:
            for idx, constraint in enumerate(values, start=1):
                if has_any_from_unimported_type(constraint):
                    prefix = f"Constraint {idx}"
                    self.msg.unimported_type_becomes_any(prefix, constraint, s)

            if has_any_from_unimported_type(upper_bound):
                prefix = "Upper bound of type variable"
                self.msg.unimported_type_becomes_any(prefix, upper_bound, s)

        for t in values + [upper_bound]:
            check_for_explicit_any(
                t, self.options, self.is_typeshed_stub_file, self.msg, context=s
            )

        # mypyc suppresses making copies of a function to check each
        # possible type, so set the upper bound to Any to prevent that
        # from causing errors.
        if values and self.options.mypyc:
            upper_bound = AnyType(TypeOfAny.implementation_artifact)

        # Yes, it's a valid type variable definition! Add it to the symbol table.
        if not call.analyzed:
            type_var = TypeVarExpr(name, self.qualified_name(name), values, upper_bound, variance)
            type_var.line = call.line
            call.analyzed = type_var
        else:
            assert isinstance(call.analyzed, TypeVarExpr)
            if call.analyzed.values != values or call.analyzed.upper_bound != upper_bound:
                self.progress = True
            call.analyzed.upper_bound = upper_bound
            call.analyzed.values = values

        self.add_symbol(name, call.analyzed, s)
        return True

    def check_typevarlike_name(self, call: CallExpr, name: str, context: Context) -> bool:
        """Checks that the name of a TypeVar or ParamSpec matches its variable."""
        name = unmangle(name)
        assert isinstance(call.callee, RefExpr)
        typevarlike_type = (
            call.callee.name if isinstance(call.callee, NameExpr) else call.callee.fullname
        )
        if len(call.args) < 1:
            self.fail(f"Too few arguments for {typevarlike_type}()", context)
            return False
        if not isinstance(call.args[0], StrExpr) or not call.arg_kinds[0] == ARG_POS:
            self.fail(f"{typevarlike_type}() expects a string literal as first argument", context)
            return False
        elif call.args[0].value != name:
            msg = 'String argument 1 "{}" to {}(...) does not match variable name "{}"'
            self.fail(msg.format(call.args[0].value, typevarlike_type, name), context)
            return False
        return True

    def get_typevarlike_declaration(
        self, s: AssignmentStmt, typevarlike_types: Tuple[str, ...]
    ) -> Optional[CallExpr]:
        """Returns the call expression if `s` is a declaration of `typevarlike_type`
        (TypeVar or ParamSpec), or None otherwise.
        """
        if len(s.lvalues) != 1 or not isinstance(s.lvalues[0], NameExpr):
            return None
        if not isinstance(s.rvalue, CallExpr):
            return None
        call = s.rvalue
        callee = call.callee
        if not isinstance(callee, RefExpr):
            return None
        if callee.fullname not in typevarlike_types:
            return None
        return call

    def process_typevar_parameters(
        self,
        args: List[Expression],
        names: List[Optional[str]],
        kinds: List[ArgKind],
        num_values: int,
        context: Context,
    ) -> Optional[Tuple[int, Type]]:
        has_values = num_values > 0
        covariant = False
        contravariant = False
        upper_bound: Type = self.object_type()
        for param_value, param_name, param_kind in zip(args, names, kinds):
            if not param_kind.is_named():
                self.fail(message_registry.TYPEVAR_UNEXPECTED_ARGUMENT, context)
                return None
            if param_name == "covariant":
                if isinstance(param_value, NameExpr) and param_value.name in ("True", "False"):
                    covariant = param_value.name == "True"
                else:
                    self.fail(message_registry.TYPEVAR_VARIANCE_DEF.format("covariant"), context)
                    return None
            elif param_name == "contravariant":
                if isinstance(param_value, NameExpr) and param_value.name in ("True", "False"):
                    contravariant = param_value.name == "True"
                else:
                    self.fail(
                        message_registry.TYPEVAR_VARIANCE_DEF.format("contravariant"), context
                    )
                    return None
            elif param_name == "bound":
                if has_values:
                    self.fail("TypeVar cannot have both values and an upper bound", context)
                    return None
                try:
                    # We want to use our custom error message below, so we suppress
                    # the default error message for invalid types here.
                    analyzed = self.expr_to_analyzed_type(
                        param_value, allow_placeholder=True, report_invalid_types=False
                    )
                    if analyzed is None:
                        # Type variables are special: we need to place them in the symbol table
                        # soon, even if upper bound is not ready yet. Otherwise avoiding
                        # a "deadlock" in this common pattern would be tricky:
                        #     T = TypeVar('T', bound=Custom[Any])
                        #     class Custom(Generic[T]):
                        #         ...
                        analyzed = PlaceholderType(None, [], context.line)
                    upper_bound = get_proper_type(analyzed)
                    if isinstance(upper_bound, AnyType) and upper_bound.is_from_error:
                        self.fail(message_registry.TYPEVAR_BOUND_MUST_BE_TYPE, param_value)
                        # Note: we do not return 'None' here -- we want to continue
                        # using the AnyType as the upper bound.
                except TypeTranslationError:
                    self.fail(message_registry.TYPEVAR_BOUND_MUST_BE_TYPE, param_value)
                    return None
            elif param_name == "values":
                # Probably using obsolete syntax with values=(...). Explain the current syntax.
                self.fail('TypeVar "values" argument not supported', context)
                self.fail(
                    "Use TypeVar('T', t, ...) instead of TypeVar('T', values=(t, ...))", context
                )
                return None
            else:
                self.fail(
                    f'{message_registry.TYPEVAR_UNEXPECTED_ARGUMENT}: "{param_name}"', context
                )
                return None

        if covariant and contravariant:
            self.fail("TypeVar cannot be both covariant and contravariant", context)
            return None
        elif num_values == 1:
            self.fail("TypeVar cannot have only a single constraint", context)
            return None
        elif covariant:
            variance = COVARIANT
        elif contravariant:
            variance = CONTRAVARIANT
        else:
            variance = INVARIANT
        return variance, upper_bound

    def extract_typevarlike_name(self, s: AssignmentStmt, call: CallExpr) -> Optional[str]:
        if not call:
            return None

        lvalue = s.lvalues[0]
        assert isinstance(lvalue, NameExpr)
        if s.type:
            self.fail("Cannot declare the type of a TypeVar or similar construct", s)
            return None

        if not self.check_typevarlike_name(call, lvalue.name, s):
            return None
        return lvalue.name

    def process_paramspec_declaration(self, s: AssignmentStmt) -> bool:
        """Checks if s declares a ParamSpec; if yes, store it in symbol table.

        Return True if this looks like a ParamSpec (maybe with errors), otherwise return False.

        In the future, ParamSpec may accept bounds and variance arguments, in which
        case more aggressive sharing of code with process_typevar_declaration should be pursued.
        """
        call = self.get_typevarlike_declaration(
            s, ("typing_extensions.ParamSpec", "typing.ParamSpec")
        )
        if not call:
            return False

        name = self.extract_typevarlike_name(s, call)
        if name is None:
            return False

        # ParamSpec is different from a regular TypeVar:
        # arguments are not semantically valid. But, allowed in runtime.
        # So, we need to warn users about possible invalid usage.
        if len(call.args) > 1:
            self.fail("Only the first argument to ParamSpec has defined semantics", s)

        # PEP 612 reserves the right to define bound, covariant and contravariant arguments to
        # ParamSpec in a later PEP. If and when that happens, we should do something
        # on the lines of process_typevar_parameters

        if not call.analyzed:
            paramspec_var = ParamSpecExpr(
                name, self.qualified_name(name), self.object_type(), INVARIANT
            )
            paramspec_var.line = call.line
            call.analyzed = paramspec_var
        else:
            assert isinstance(call.analyzed, ParamSpecExpr)
        self.add_symbol(name, call.analyzed, s)
        return True

    def process_typevartuple_declaration(self, s: AssignmentStmt) -> bool:
        """Checks if s declares a TypeVarTuple; if yes, store it in symbol table.

        Return True if this looks like a TypeVarTuple (maybe with errors), otherwise return False.
        """
        call = self.get_typevarlike_declaration(
            s, ("typing_extensions.TypeVarTuple", "typing.TypeVarTuple")
        )
        if not call:
            return False

        if len(call.args) > 1:
            self.fail("Only the first argument to TypeVarTuple has defined semantics", s)

        if not self.options.enable_incomplete_features:
            self.fail('"TypeVarTuple" is not supported by mypy yet', s)
            return False

        name = self.extract_typevarlike_name(s, call)
        if name is None:
            return False

        # PEP 646 does not specify the behavior of variance, constraints, or bounds.
        if not call.analyzed:
            typevartuple_var = TypeVarTupleExpr(
                name, self.qualified_name(name), self.object_type(), INVARIANT
            )
            typevartuple_var.line = call.line
            call.analyzed = typevartuple_var
        else:
            assert isinstance(call.analyzed, TypeVarTupleExpr)
        self.add_symbol(name, call.analyzed, s)
        return True

    def basic_new_typeinfo(self, name: str, basetype_or_fallback: Instance, line: int) -> TypeInfo:
        if self.is_func_scope() and not self.type and "@" not in name:
            name += "@" + str(line)
        class_def = ClassDef(name, Block([]))
        if self.is_func_scope() and not self.type:
            # Full names of generated classes should always be prefixed with the module names
            # even if they are nested in a function, since these classes will be (de-)serialized.
            # (Note that the caller should append @line to the name to avoid collisions.)
            # TODO: clean this up, see #6422.
            class_def.fullname = self.cur_mod_id + "." + self.qualified_name(name)
        else:
            class_def.fullname = self.qualified_name(name)

        info = TypeInfo(SymbolTable(), class_def, self.cur_mod_id)
        class_def.info = info
        mro = basetype_or_fallback.type.mro
        if not mro:
            # Probably an error, we should not crash so generate something meaningful.
            mro = [basetype_or_fallback.type, self.object_type().type]
        info.mro = [info] + mro
        info.bases = [basetype_or_fallback]
        return info

    def analyze_value_types(self, items: List[Expression]) -> List[Type]:
        """Analyze types from values expressions in type variable definition."""
        result: List[Type] = []
        for node in items:
            try:
                analyzed = self.anal_type(
                    self.expr_to_unanalyzed_type(node), allow_placeholder=True
                )
                if analyzed is None:
                    # Type variables are special: we need to place them in the symbol table
                    # soon, even if some value is not ready yet, see process_typevar_parameters()
                    # for an example.
                    analyzed = PlaceholderType(None, [], node.line)
                result.append(analyzed)
            except TypeTranslationError:
                self.fail("Type expected", node)
                result.append(AnyType(TypeOfAny.from_error))
        return result

    def check_classvar(self, s: AssignmentStmt) -> None:
        """Check if assignment defines a class variable."""
        lvalue = s.lvalues[0]
        if len(s.lvalues) != 1 or not isinstance(lvalue, RefExpr):
            return
        if not s.type or not self.is_classvar(s.type):
            return
        if self.is_class_scope() and isinstance(lvalue, NameExpr):
            node = lvalue.node
            if isinstance(node, Var):
                node.is_classvar = True
            analyzed = self.anal_type(s.type)
            assert self.type is not None
            if analyzed is not None and set(get_type_vars(analyzed)) & set(
                self.type.defn.type_vars
            ):
                # This means that we have a type var defined inside of a ClassVar.
                # This is not allowed by PEP526. (Unless it's a SelfType, which is fine)
                # See https://github.com/python/mypy/issues/11538
<<<<<<< HEAD
                if not (s.type.args and self.is_self_type(s.type.args[0])):
                    self.fail(message_registry.CLASS_VAR_WITH_TYPEVARS, s)
=======

                self.fail(message_registry.CLASS_VAR_WITH_TYPEVARS, s)
>>>>>>> dc9c3040
        elif not isinstance(lvalue, MemberExpr) or self.is_self_member_ref(lvalue):
            # In case of member access, report error only when assigning to self
            # Other kinds of member assignments should be already reported
            self.fail_invalid_classvar(lvalue)

    def is_classvar(self, typ: Type) -> bool:
        if not isinstance(typ, UnboundType):
            return False
        sym = self.lookup_qualified(typ.name, typ)
        if not sym or not sym.node:
            return False
        return sym.node.fullname == "typing.ClassVar"

    def is_final_type(self, typ: Optional[Type]) -> bool:
        if not isinstance(typ, UnboundType):
            return False
        sym = self.lookup_qualified(typ.name, typ)
        if not sym or not sym.node:
            return False
        return sym.node.fullname in FINAL_TYPE_NAMES

    def is_self_type(self, typ: Optional[Type]) -> bool:
        if not isinstance(typ, UnboundType):
            return False
        sym = self.lookup_qualified(typ.name, typ)
        if not sym or not sym.node:
            return False
        return sym.node.fullname in SELF_TYPE_NAMES

    def fail_invalid_classvar(self, context: Context) -> None:
        self.fail(message_registry.CLASS_VAR_OUTSIDE_OF_CLASS, context)

    def process_module_assignment(
        self, lvals: List[Lvalue], rval: Expression, ctx: AssignmentStmt
    ) -> None:
        """Propagate module references across assignments.

        Recursively handles the simple form of iterable unpacking; doesn't
        handle advanced unpacking with *rest, dictionary unpacking, etc.

        In an expression like x = y = z, z is the rval and lvals will be [x,
        y].

        """
        if isinstance(rval, (TupleExpr, ListExpr)) and all(
            isinstance(v, TupleExpr) for v in lvals
        ):
            # rval and all lvals are either list or tuple, so we are dealing
            # with unpacking assignment like `x, y = a, b`. Mypy didn't
            # understand our all(isinstance(...)), so cast them as TupleExpr
            # so mypy knows it is safe to access their .items attribute.
            seq_lvals = cast(List[TupleExpr], lvals)
            # given an assignment like:
            #     (x, y) = (m, n) = (a, b)
            # we now have:
            #     seq_lvals = [(x, y), (m, n)]
            #     seq_rval = (a, b)
            # We now zip this into:
            #     elementwise_assignments = [(a, x, m), (b, y, n)]
            # where each elementwise assignment includes one element of rval and the
            # corresponding element of each lval. Basically we unpack
            #     (x, y) = (m, n) = (a, b)
            # into elementwise assignments
            #     x = m = a
            #     y = n = b
            # and then we recursively call this method for each of those assignments.
            # If the rval and all lvals are not all of the same length, zip will just ignore
            # extra elements, so no error will be raised here; mypy will later complain
            # about the length mismatch in type-checking.
            elementwise_assignments = zip(rval.items, *[v.items for v in seq_lvals])
            for rv, *lvs in elementwise_assignments:
                self.process_module_assignment(lvs, rv, ctx)
        elif isinstance(rval, RefExpr):
            rnode = self.lookup_type_node(rval)
            if rnode and isinstance(rnode.node, MypyFile):
                for lval in lvals:
                    if not isinstance(lval, RefExpr):
                        continue
                    # respect explicitly annotated type
                    if isinstance(lval.node, Var) and lval.node.type is not None:
                        continue

                    # We can handle these assignments to locals and to self
                    if isinstance(lval, NameExpr):
                        lnode = self.current_symbol_table().get(lval.name)
                    elif isinstance(lval, MemberExpr) and self.is_self_member_ref(lval):
                        assert self.type is not None
                        lnode = self.type.names.get(lval.name)
                    else:
                        continue

                    if lnode:
                        if isinstance(lnode.node, MypyFile) and lnode.node is not rnode.node:
                            assert isinstance(lval, (NameExpr, MemberExpr))
                            self.fail(
                                'Cannot assign multiple modules to name "{}" '
                                'without explicit "types.ModuleType" annotation'.format(lval.name),
                                ctx,
                            )
                        # never create module alias except on initial var definition
                        elif lval.is_inferred_def:
                            assert rnode.node is not None
                            lnode.node = rnode.node

    def process__all__(self, s: AssignmentStmt) -> None:
        """Export names if argument is a __all__ assignment."""
        if (
            len(s.lvalues) == 1
            and isinstance(s.lvalues[0], NameExpr)
            and s.lvalues[0].name == "__all__"
            and s.lvalues[0].kind == GDEF
            and isinstance(s.rvalue, (ListExpr, TupleExpr))
        ):
            self.add_exports(s.rvalue.items)

    def process__deletable__(self, s: AssignmentStmt) -> None:
        if not self.options.mypyc:
            return
        if (
            len(s.lvalues) == 1
            and isinstance(s.lvalues[0], NameExpr)
            and s.lvalues[0].name == "__deletable__"
            and s.lvalues[0].kind == MDEF
        ):
            rvalue = s.rvalue
            if not isinstance(rvalue, (ListExpr, TupleExpr)):
                self.fail('"__deletable__" must be initialized with a list or tuple expression', s)
                return
            items = rvalue.items
            attrs = []
            for item in items:
                if not isinstance(item, StrExpr):
                    self.fail('Invalid "__deletable__" item; string literal expected', item)
                else:
                    attrs.append(item.value)
            assert self.type
            self.type.deletable_attributes = attrs

    def process__slots__(self, s: AssignmentStmt) -> None:
        """
        Processing ``__slots__`` if defined in type.

        See: https://docs.python.org/3/reference/datamodel.html#slots
        """
        # Later we can support `__slots__` defined as `__slots__ = other = ('a', 'b')`
        if (
            isinstance(self.type, TypeInfo)
            and len(s.lvalues) == 1
            and isinstance(s.lvalues[0], NameExpr)
            and s.lvalues[0].name == "__slots__"
            and s.lvalues[0].kind == MDEF
        ):

            # We understand `__slots__` defined as string, tuple, list, set, and dict:
            if not isinstance(s.rvalue, (StrExpr, ListExpr, TupleExpr, SetExpr, DictExpr)):
                # For example, `__slots__` can be defined as a variable,
                # we don't support it for now.
                return

            if any(p.slots is None for p in self.type.mro[1:-1]):
                # At least one type in mro (excluding `self` and `object`)
                # does not have concrete `__slots__` defined. Ignoring.
                return

            concrete_slots = True
            rvalue: List[Expression] = []
            if isinstance(s.rvalue, StrExpr):
                rvalue.append(s.rvalue)
            elif isinstance(s.rvalue, (ListExpr, TupleExpr, SetExpr)):
                rvalue.extend(s.rvalue.items)
            else:
                # We have a special treatment of `dict` with possible `{**kwargs}` usage.
                # In this case we consider all `__slots__` to be non-concrete.
                for key, _ in s.rvalue.items:
                    if concrete_slots and key is not None:
                        rvalue.append(key)
                    else:
                        concrete_slots = False

            slots = []
            for item in rvalue:
                # Special case for `'__dict__'` value:
                # when specified it will still allow any attribute assignment.
                if isinstance(item, StrExpr) and item.value != "__dict__":
                    slots.append(item.value)
                else:
                    concrete_slots = False
            if not concrete_slots:
                # Some slot items are dynamic, we don't want any false positives,
                # so, we just pretend that this type does not have any slots at all.
                return

            # We need to copy all slots from super types:
            for super_type in self.type.mro[1:-1]:
                assert super_type.slots is not None
                slots.extend(super_type.slots)
            self.type.slots = set(slots)

    #
    # Misc statements
    #

    def visit_block(self, b: Block) -> None:
        if b.is_unreachable:
            return
        self.block_depth[-1] += 1
        for s in b.body:
            self.accept(s)
        self.block_depth[-1] -= 1

    def visit_block_maybe(self, b: Optional[Block]) -> None:
        if b:
            self.visit_block(b)

    def visit_expression_stmt(self, s: ExpressionStmt) -> None:
        self.statement = s
        s.expr.accept(self)

    def visit_return_stmt(self, s: ReturnStmt) -> None:
        self.statement = s
        if not self.is_func_scope():
            self.fail('"return" outside function', s)
        if s.expr:
            s.expr.accept(self)

    def visit_raise_stmt(self, s: RaiseStmt) -> None:
        self.statement = s
        if s.expr:
            s.expr.accept(self)
        if s.from_expr:
            s.from_expr.accept(self)

    def visit_assert_stmt(self, s: AssertStmt) -> None:
        self.statement = s
        if s.expr:
            s.expr.accept(self)
        if s.msg:
            s.msg.accept(self)

    def visit_operator_assignment_stmt(self, s: OperatorAssignmentStmt) -> None:
        self.statement = s
        s.lvalue.accept(self)
        s.rvalue.accept(self)
        if (
            isinstance(s.lvalue, NameExpr)
            and s.lvalue.name == "__all__"
            and s.lvalue.kind == GDEF
            and isinstance(s.rvalue, (ListExpr, TupleExpr))
        ):
            self.add_exports(s.rvalue.items)

    def visit_while_stmt(self, s: WhileStmt) -> None:
        self.statement = s
        s.expr.accept(self)
        self.loop_depth += 1
        s.body.accept(self)
        self.loop_depth -= 1
        self.visit_block_maybe(s.else_body)

    def visit_for_stmt(self, s: ForStmt) -> None:
        if s.is_async:
            if not self.is_func_scope() or not self.function_stack[-1].is_coroutine:
                self.fail(message_registry.ASYNC_FOR_OUTSIDE_COROUTINE, s, code=codes.SYNTAX)

        self.statement = s
        s.expr.accept(self)

        # Bind index variables and check if they define new names.
        self.analyze_lvalue(s.index, explicit_type=s.index_type is not None)
        if s.index_type:
            if self.is_classvar(s.index_type):
                self.fail_invalid_classvar(s.index)
            allow_tuple_literal = isinstance(s.index, TupleExpr)
            analyzed = self.anal_type(s.index_type, allow_tuple_literal=allow_tuple_literal)
            if analyzed is not None:
                self.store_declared_types(s.index, analyzed)
                s.index_type = analyzed

        self.loop_depth += 1
        self.visit_block(s.body)
        self.loop_depth -= 1

        self.visit_block_maybe(s.else_body)

    def visit_break_stmt(self, s: BreakStmt) -> None:
        self.statement = s
        if self.loop_depth == 0:
            self.fail('"break" outside loop', s, serious=True, blocker=True)

    def visit_continue_stmt(self, s: ContinueStmt) -> None:
        self.statement = s
        if self.loop_depth == 0:
            self.fail('"continue" outside loop', s, serious=True, blocker=True)

    def visit_if_stmt(self, s: IfStmt) -> None:
        self.statement = s
        infer_reachability_of_if_statement(s, self.options)
        for i in range(len(s.expr)):
            s.expr[i].accept(self)
            self.visit_block(s.body[i])
        self.visit_block_maybe(s.else_body)

    def visit_try_stmt(self, s: TryStmt) -> None:
        self.statement = s
        self.analyze_try_stmt(s, self)

    def analyze_try_stmt(self, s: TryStmt, visitor: NodeVisitor[None]) -> None:
        s.body.accept(visitor)
        for type, var, handler in zip(s.types, s.vars, s.handlers):
            if type:
                type.accept(visitor)
            if var:
                self.analyze_lvalue(var)
            handler.accept(visitor)
        if s.else_body:
            s.else_body.accept(visitor)
        if s.finally_body:
            s.finally_body.accept(visitor)

    def visit_with_stmt(self, s: WithStmt) -> None:
        self.statement = s
        types: List[Type] = []

        if s.is_async:
            if not self.is_func_scope() or not self.function_stack[-1].is_coroutine:
                self.fail(message_registry.ASYNC_WITH_OUTSIDE_COROUTINE, s, code=codes.SYNTAX)

        if s.unanalyzed_type:
            assert isinstance(s.unanalyzed_type, ProperType)
            actual_targets = [t for t in s.target if t is not None]
            if len(actual_targets) == 0:
                # We have a type for no targets
                self.fail('Invalid type comment: "with" statement has no targets', s)
            elif len(actual_targets) == 1:
                # We have one target and one type
                types = [s.unanalyzed_type]
            elif isinstance(s.unanalyzed_type, TupleType):
                # We have multiple targets and multiple types
                if len(actual_targets) == len(s.unanalyzed_type.items):
                    types = s.unanalyzed_type.items.copy()
                else:
                    # But it's the wrong number of items
                    self.fail('Incompatible number of types for "with" targets', s)
            else:
                # We have multiple targets and one type
                self.fail('Multiple types expected for multiple "with" targets', s)

        new_types: List[Type] = []
        for e, n in zip(s.expr, s.target):
            e.accept(self)
            if n:
                self.analyze_lvalue(n, explicit_type=s.unanalyzed_type is not None)

                # Since we have a target, pop the next type from types
                if types:
                    t = types.pop(0)
                    if self.is_classvar(t):
                        self.fail_invalid_classvar(n)
                    allow_tuple_literal = isinstance(n, TupleExpr)
                    analyzed = self.anal_type(t, allow_tuple_literal=allow_tuple_literal)
                    if analyzed is not None:
                        # TODO: Deal with this better
                        new_types.append(analyzed)
                        self.store_declared_types(n, analyzed)

        s.analyzed_types = new_types

        self.visit_block(s.body)

    def visit_del_stmt(self, s: DelStmt) -> None:
        self.statement = s
        s.expr.accept(self)
        if not self.is_valid_del_target(s.expr):
            self.fail("Invalid delete target", s)

    def is_valid_del_target(self, s: Expression) -> bool:
        if isinstance(s, (IndexExpr, NameExpr, MemberExpr)):
            return True
        elif isinstance(s, (TupleExpr, ListExpr)):
            return all(self.is_valid_del_target(item) for item in s.items)
        else:
            return False

    def visit_global_decl(self, g: GlobalDecl) -> None:
        self.statement = g
        for name in g.names:
            if name in self.nonlocal_decls[-1]:
                self.fail(f'Name "{name}" is nonlocal and global', g)
            self.global_decls[-1].add(name)

    def visit_nonlocal_decl(self, d: NonlocalDecl) -> None:
        self.statement = d
        if self.is_module_scope():
            self.fail("nonlocal declaration not allowed at module level", d)
        else:
            for name in d.names:
                for table in reversed(self.locals[:-1]):
                    if table is not None and name in table:
                        break
                else:
                    self.fail(f'No binding for nonlocal "{name}" found', d)

                if self.locals[-1] is not None and name in self.locals[-1]:
                    self.fail(
                        'Name "{}" is already defined in local '
                        "scope before nonlocal declaration".format(name),
                        d,
                    )

                if name in self.global_decls[-1]:
                    self.fail(f'Name "{name}" is nonlocal and global', d)
                self.nonlocal_decls[-1].add(name)

    def visit_match_stmt(self, s: MatchStmt) -> None:
        self.statement = s
        infer_reachability_of_match_statement(s, self.options)
        s.subject.accept(self)
        for i in range(len(s.patterns)):
            s.patterns[i].accept(self)
            guard = s.guards[i]
            if guard is not None:
                guard.accept(self)
            self.visit_block(s.bodies[i])

    #
    # Expressions
    #

    def visit_name_expr(self, expr: NameExpr) -> None:
        n = self.lookup(expr.name, expr)
        if n:
            self.bind_name_expr(expr, n)

    def bind_name_expr(self, expr: NameExpr, sym: SymbolTableNode) -> None:
        """Bind name expression to a symbol table node."""
        if isinstance(sym.node, TypeVarExpr) and self.tvar_scope.get_binding(sym):
            self.fail(
                '"{}" is a type variable and only valid in type ' "context".format(expr.name), expr
            )
        elif isinstance(sym.node, PlaceholderNode):
            self.process_placeholder(expr.name, "name", expr)
        else:
            expr.kind = sym.kind
            expr.node = sym.node
            expr.fullname = sym.fullname

    def visit_super_expr(self, expr: SuperExpr) -> None:
        if not self.type and not expr.call.args:
            self.fail('"super" used outside class', expr)
            return
        expr.info = self.type
        for arg in expr.call.args:
            arg.accept(self)

    def visit_tuple_expr(self, expr: TupleExpr) -> None:
        for item in expr.items:
            if isinstance(item, StarExpr):
                item.valid = True
            item.accept(self)

    def visit_list_expr(self, expr: ListExpr) -> None:
        for item in expr.items:
            if isinstance(item, StarExpr):
                item.valid = True
            item.accept(self)

    def visit_set_expr(self, expr: SetExpr) -> None:
        for item in expr.items:
            if isinstance(item, StarExpr):
                item.valid = True
            item.accept(self)

    def visit_dict_expr(self, expr: DictExpr) -> None:
        for key, value in expr.items:
            if key is not None:
                key.accept(self)
            value.accept(self)

    def visit_star_expr(self, expr: StarExpr) -> None:
        if not expr.valid:
            # XXX TODO Change this error message
            self.fail("Can use starred expression only as assignment target", expr)
        else:
            expr.expr.accept(self)

    def visit_yield_from_expr(self, e: YieldFromExpr) -> None:
        if not self.is_func_scope():
            self.fail('"yield from" outside function', e, serious=True, blocker=True)
        elif self.is_comprehension_stack[-1]:
            self.fail(
                '"yield from" inside comprehension or generator expression',
                e,
                serious=True,
                blocker=True,
            )
        elif self.function_stack[-1].is_coroutine:
            self.fail('"yield from" in async function', e, serious=True, blocker=True)
        else:
            self.function_stack[-1].is_generator = True
        if e.expr:
            e.expr.accept(self)

    def visit_call_expr(self, expr: CallExpr) -> None:
        """Analyze a call expression.

        Some call expressions are recognized as special forms, including
        cast(...).
        """
        expr.callee.accept(self)
        if refers_to_fullname(expr.callee, "typing.cast"):
            # Special form cast(...).
            if not self.check_fixed_args(expr, 2, "cast"):
                return
            # Translate first argument to an unanalyzed type.
            try:
                target = self.expr_to_unanalyzed_type(expr.args[0])
            except TypeTranslationError:
                self.fail("Cast target is not a type", expr)
                return
            # Piggyback CastExpr object to the CallExpr object; it takes
            # precedence over the CallExpr semantics.
            expr.analyzed = CastExpr(expr.args[1], target)
            expr.analyzed.line = expr.line
            expr.analyzed.column = expr.column
            expr.analyzed.accept(self)
        elif refers_to_fullname(expr.callee, ASSERT_TYPE_NAMES):
            if not self.check_fixed_args(expr, 2, "assert_type"):
                return
            # Translate second argument to an unanalyzed type.
            try:
                target = self.expr_to_unanalyzed_type(expr.args[1])
            except TypeTranslationError:
                self.fail("assert_type() type is not a type", expr)
                return
            expr.analyzed = AssertTypeExpr(expr.args[0], target)
            expr.analyzed.line = expr.line
            expr.analyzed.column = expr.column
            expr.analyzed.accept(self)
        elif refers_to_fullname(expr.callee, REVEAL_TYPE_NAMES):
            if not self.check_fixed_args(expr, 1, "reveal_type"):
                return
            expr.analyzed = RevealExpr(kind=REVEAL_TYPE, expr=expr.args[0])
            expr.analyzed.line = expr.line
            expr.analyzed.column = expr.column
            expr.analyzed.accept(self)
        elif refers_to_fullname(expr.callee, "builtins.reveal_locals"):
            # Store the local variable names into the RevealExpr for use in the
            # type checking pass
            local_nodes: List[Var] = []
            if self.is_module_scope():
                # try to determine just the variable declarations in module scope
                # self.globals.values() contains SymbolTableNode's
                # Each SymbolTableNode has an attribute node that is nodes.Var
                # look for variable nodes that marked as is_inferred
                # Each symboltable node has a Var node as .node
                local_nodes = [
                    n.node
                    for name, n in self.globals.items()
                    if getattr(n.node, "is_inferred", False) and isinstance(n.node, Var)
                ]
            elif self.is_class_scope():
                # type = None  # type: Optional[TypeInfo]
                if self.type is not None:
                    local_nodes = [
                        st.node for st in self.type.names.values() if isinstance(st.node, Var)
                    ]
            elif self.is_func_scope():
                # locals = None  # type: List[Optional[SymbolTable]]
                if self.locals is not None:
                    symbol_table = self.locals[-1]
                    if symbol_table is not None:
                        local_nodes = [
                            st.node for st in symbol_table.values() if isinstance(st.node, Var)
                        ]
            expr.analyzed = RevealExpr(kind=REVEAL_LOCALS, local_nodes=local_nodes)
            expr.analyzed.line = expr.line
            expr.analyzed.column = expr.column
            expr.analyzed.accept(self)
        elif refers_to_fullname(expr.callee, "typing.Any"):
            # Special form Any(...) no longer supported.
            self.fail("Any(...) is no longer supported. Use cast(Any, ...) instead", expr)
        elif refers_to_fullname(expr.callee, "typing._promote"):
            # Special form _promote(...).
            if not self.check_fixed_args(expr, 1, "_promote"):
                return
            # Translate first argument to an unanalyzed type.
            try:
                target = self.expr_to_unanalyzed_type(expr.args[0])
            except TypeTranslationError:
                self.fail("Argument 1 to _promote is not a type", expr)
                return
            expr.analyzed = PromoteExpr(target)
            expr.analyzed.line = expr.line
            expr.analyzed.accept(self)
        elif refers_to_fullname(expr.callee, "builtins.dict"):
            expr.analyzed = self.translate_dict_call(expr)
        elif refers_to_fullname(expr.callee, "builtins.divmod"):
            if not self.check_fixed_args(expr, 2, "divmod"):
                return
            expr.analyzed = OpExpr("divmod", expr.args[0], expr.args[1])
            expr.analyzed.line = expr.line
            expr.analyzed.accept(self)
        else:
            # Normal call expression.
            for a in expr.args:
                a.accept(self)

            if (
                isinstance(expr.callee, MemberExpr)
                and isinstance(expr.callee.expr, NameExpr)
                and expr.callee.expr.name == "__all__"
                and expr.callee.expr.kind == GDEF
                and expr.callee.name in ("append", "extend")
            ):
                if expr.callee.name == "append" and expr.args:
                    self.add_exports(expr.args[0])
                elif (
                    expr.callee.name == "extend"
                    and expr.args
                    and isinstance(expr.args[0], (ListExpr, TupleExpr))
                ):
                    self.add_exports(expr.args[0].items)

    def translate_dict_call(self, call: CallExpr) -> Optional[DictExpr]:
        """Translate 'dict(x=y, ...)' to {'x': y, ...} and 'dict()' to {}.

        For other variants of dict(...), return None.
        """
        if not all(kind == ARG_NAMED for kind in call.arg_kinds):
            # Must still accept those args.
            for a in call.args:
                a.accept(self)
            return None
        expr = DictExpr(
            [
                (StrExpr(cast(str, key)), value)  # since they are all ARG_NAMED
                for key, value in zip(call.arg_names, call.args)
            ]
        )
        expr.set_line(call)
        expr.accept(self)
        return expr

    def check_fixed_args(self, expr: CallExpr, numargs: int, name: str) -> bool:
        """Verify that expr has specified number of positional args.

        Return True if the arguments are valid.
        """
        s = "s"
        if numargs == 1:
            s = ""
        if len(expr.args) != numargs:
            self.fail('"%s" expects %d argument%s' % (name, numargs, s), expr)
            return False
        if expr.arg_kinds != [ARG_POS] * numargs:
            self.fail(f'"{name}" must be called with {numargs} positional argument{s}', expr)
            return False
        return True

    def visit_member_expr(self, expr: MemberExpr) -> None:
        base = expr.expr
        base.accept(self)
        if isinstance(base, RefExpr) and isinstance(base.node, MypyFile):
            # Handle module attribute.
            sym = self.get_module_symbol(base.node, expr.name)
            if sym:
                if isinstance(sym.node, PlaceholderNode):
                    self.process_placeholder(expr.name, "attribute", expr)
                    return
                expr.kind = sym.kind
                expr.fullname = sym.fullname
                expr.node = sym.node
        elif isinstance(base, RefExpr):
            # This branch handles the case C.bar (or cls.bar or self.bar inside
            # a classmethod/method), where C is a class and bar is a type
            # definition or a module resulting from `import bar` (or a module
            # assignment) inside class C. We look up bar in the class' TypeInfo
            # namespace.  This is done only when bar is a module or a type;
            # other things (e.g. methods) are handled by other code in
            # checkmember.
            type_info = None
            if isinstance(base.node, TypeInfo):
                # C.bar where C is a class
                type_info = base.node
            elif isinstance(base.node, Var) and self.type and self.function_stack:
                # check for self.bar or cls.bar in method/classmethod
                func_def = self.function_stack[-1]
                if not func_def.is_static and isinstance(func_def.type, CallableType):
                    formal_arg = func_def.type.argument_by_name(base.node.name)
                    if formal_arg and formal_arg.pos == 0:
                        type_info = self.type
            elif isinstance(base.node, TypeAlias) and base.node.no_args:
                assert isinstance(base.node.target, ProperType)
                if isinstance(base.node.target, Instance):
                    type_info = base.node.target.type

            if type_info:
                n = type_info.names.get(expr.name)
                if n is not None and isinstance(n.node, (MypyFile, TypeInfo, TypeAlias)):
                    if not n:
                        return
                    expr.kind = n.kind
                    expr.fullname = n.fullname
                    expr.node = n.node

    def visit_op_expr(self, expr: OpExpr) -> None:
        expr.left.accept(self)

        if expr.op in ("and", "or"):
            inferred = infer_condition_value(expr.left, self.options)
            if (inferred in (ALWAYS_FALSE, MYPY_FALSE) and expr.op == "and") or (
                inferred in (ALWAYS_TRUE, MYPY_TRUE) and expr.op == "or"
            ):
                expr.right_unreachable = True
                return
            elif (inferred in (ALWAYS_TRUE, MYPY_TRUE) and expr.op == "and") or (
                inferred in (ALWAYS_FALSE, MYPY_FALSE) and expr.op == "or"
            ):
                expr.right_always = True

        expr.right.accept(self)

    def visit_comparison_expr(self, expr: ComparisonExpr) -> None:
        for operand in expr.operands:
            operand.accept(self)

    def visit_unary_expr(self, expr: UnaryExpr) -> None:
        expr.expr.accept(self)

    def visit_index_expr(self, expr: IndexExpr) -> None:
        base = expr.base
        base.accept(self)
        if (
            isinstance(base, RefExpr)
            and isinstance(base.node, TypeInfo)
            and not base.node.is_generic()
        ):
            expr.index.accept(self)
        elif (
            isinstance(base, RefExpr) and isinstance(base.node, TypeAlias)
        ) or refers_to_class_or_function(base):
            # We need to do full processing on every iteration, since some type
            # arguments may contain placeholder types.
            self.analyze_type_application(expr)
        else:
            expr.index.accept(self)

    def analyze_type_application(self, expr: IndexExpr) -> None:
        """Analyze special form -- type application (either direct or via type aliasing)."""
        types = self.analyze_type_application_args(expr)
        if types is None:
            return
        base = expr.base
        expr.analyzed = TypeApplication(base, types)
        expr.analyzed.line = expr.line
        expr.analyzed.column = expr.column
        # Types list, dict, set are not subscriptable, prohibit this if
        # subscripted either via type alias...
        if isinstance(base, RefExpr) and isinstance(base.node, TypeAlias):
            alias = base.node
            target = get_proper_type(alias.target)
            if isinstance(target, Instance):
                name = target.type.fullname
                if (
                    alias.no_args
                    and name  # this avoids bogus errors for already reported aliases
                    in get_nongen_builtins(self.options.python_version)
                    and not self.is_stub_file
                    and not alias.normalized
                ):
                    self.fail(no_subscript_builtin_alias(name, propose_alt=False), expr)
        # ...or directly.
        else:
            n = self.lookup_type_node(base)
            if (
                n
                and n.fullname in get_nongen_builtins(self.options.python_version)
                and not self.is_stub_file
            ):
                self.fail(no_subscript_builtin_alias(n.fullname, propose_alt=False), expr)

    def analyze_type_application_args(self, expr: IndexExpr) -> Optional[List[Type]]:
        """Analyze type arguments (index) in a type application.

        Return None if anything was incomplete.
        """
        index = expr.index
        tag = self.track_incomplete_refs()
        self.analyze_type_expr(index)
        if self.found_incomplete_ref(tag):
            return None
        if self.basic_type_applications:
            # Postpone the rest until we have more information (for r.h.s. of an assignment)
            return None
        types: List[Type] = []
        if isinstance(index, TupleExpr):
            items = index.items
            is_tuple = isinstance(expr.base, RefExpr) and expr.base.fullname == "builtins.tuple"
            if is_tuple and len(items) == 2 and isinstance(items[-1], EllipsisExpr):
                items = items[:-1]
        else:
            items = [index]

        # whether param spec literals be allowed here
        # TODO: should this be computed once and passed in?
        #   or is there a better way to do this?
        base = expr.base
        if isinstance(base, RefExpr) and isinstance(base.node, TypeAlias):
            alias = base.node
            target = get_proper_type(alias.target)
            if isinstance(target, Instance):
                has_param_spec = target.type.has_param_spec_type
                num_args = len(target.type.type_vars)
            else:
                has_param_spec = False
                num_args = -1
        elif isinstance(base, NameExpr) and isinstance(base.node, TypeInfo):
            has_param_spec = base.node.has_param_spec_type
            num_args = len(base.node.type_vars)
        else:
            has_param_spec = False
            num_args = -1

        for item in items:
            try:
                typearg = self.expr_to_unanalyzed_type(item)
            except TypeTranslationError:
                self.fail("Type expected within [...]", expr)
                return None
            # We always allow unbound type variables in IndexExpr, since we
            # may be analysing a type alias definition rvalue. The error will be
            # reported elsewhere if it is not the case.
            analyzed = self.anal_type(
                typearg,
                allow_unbound_tvars=True,
                allow_placeholder=True,
                allow_param_spec_literals=has_param_spec,
            )
            if analyzed is None:
                return None
            types.append(analyzed)

        if has_param_spec and num_args == 1 and len(types) > 0:
            first_arg = get_proper_type(types[0])
            if not (
                len(types) == 1
                and (
                    isinstance(first_arg, Parameters)
                    or isinstance(first_arg, ParamSpecType)
                    or isinstance(first_arg, AnyType)
                )
            ):
                types = [Parameters(types, [ARG_POS] * len(types), [None] * len(types))]

        return types

    def visit_slice_expr(self, expr: SliceExpr) -> None:
        if expr.begin_index:
            expr.begin_index.accept(self)
        if expr.end_index:
            expr.end_index.accept(self)
        if expr.stride:
            expr.stride.accept(self)

    def visit_cast_expr(self, expr: CastExpr) -> None:
        expr.expr.accept(self)
        analyzed = self.anal_type(expr.type)
        if analyzed is not None:
            expr.type = analyzed

    def visit_assert_type_expr(self, expr: AssertTypeExpr) -> None:
        expr.expr.accept(self)
        analyzed = self.anal_type(expr.type)
        if analyzed is not None:
            expr.type = analyzed

    def visit_reveal_expr(self, expr: RevealExpr) -> None:
        if expr.kind == REVEAL_TYPE:
            if expr.expr is not None:
                expr.expr.accept(self)
        else:
            # Reveal locals doesn't have an inner expression, there's no
            # need to traverse inside it
            pass

    def visit_type_application(self, expr: TypeApplication) -> None:
        expr.expr.accept(self)
        for i in range(len(expr.types)):
            analyzed = self.anal_type(expr.types[i])
            if analyzed is not None:
                expr.types[i] = analyzed

    def visit_list_comprehension(self, expr: ListComprehension) -> None:
        if any(expr.generator.is_async):
            if not self.is_func_scope() or not self.function_stack[-1].is_coroutine:
                self.fail(message_registry.ASYNC_FOR_OUTSIDE_COROUTINE, expr, code=codes.SYNTAX)

        expr.generator.accept(self)

    def visit_set_comprehension(self, expr: SetComprehension) -> None:
        if any(expr.generator.is_async):
            if not self.is_func_scope() or not self.function_stack[-1].is_coroutine:
                self.fail(message_registry.ASYNC_FOR_OUTSIDE_COROUTINE, expr, code=codes.SYNTAX)

        expr.generator.accept(self)

    def visit_dictionary_comprehension(self, expr: DictionaryComprehension) -> None:
        if any(expr.is_async):
            if not self.is_func_scope() or not self.function_stack[-1].is_coroutine:
                self.fail(message_registry.ASYNC_FOR_OUTSIDE_COROUTINE, expr, code=codes.SYNTAX)

        with self.enter(expr):
            self.analyze_comp_for(expr)
            expr.key.accept(self)
            expr.value.accept(self)
        self.analyze_comp_for_2(expr)

    def visit_generator_expr(self, expr: GeneratorExpr) -> None:
        with self.enter(expr):
            self.analyze_comp_for(expr)
            expr.left_expr.accept(self)
        self.analyze_comp_for_2(expr)

    def analyze_comp_for(self, expr: Union[GeneratorExpr, DictionaryComprehension]) -> None:
        """Analyses the 'comp_for' part of comprehensions (part 1).

        That is the part after 'for' in (x for x in l if p). This analyzes
        variables and conditions which are analyzed in a local scope.
        """
        for i, (index, sequence, conditions) in enumerate(
            zip(expr.indices, expr.sequences, expr.condlists)
        ):
            if i > 0:
                sequence.accept(self)
            # Bind index variables.
            self.analyze_lvalue(index)
            for cond in conditions:
                cond.accept(self)

    def analyze_comp_for_2(self, expr: Union[GeneratorExpr, DictionaryComprehension]) -> None:
        """Analyses the 'comp_for' part of comprehensions (part 2).

        That is the part after 'for' in (x for x in l if p). This analyzes
        the 'l' part which is analyzed in the surrounding scope.
        """
        expr.sequences[0].accept(self)

    def visit_lambda_expr(self, expr: LambdaExpr) -> None:
        self.analyze_arg_initializers(expr)
        self.analyze_function_body(expr)

    def visit_conditional_expr(self, expr: ConditionalExpr) -> None:
        expr.if_expr.accept(self)
        expr.cond.accept(self)
        expr.else_expr.accept(self)

    def visit__promote_expr(self, expr: PromoteExpr) -> None:
        analyzed = self.anal_type(expr.type)
        if analyzed is not None:
            expr.type = analyzed

    def visit_yield_expr(self, e: YieldExpr) -> None:
        if not self.is_func_scope():
            self.fail('"yield" outside function', e, serious=True, blocker=True)
        elif self.is_comprehension_stack[-1]:
            self.fail(
                '"yield" inside comprehension or generator expression',
                e,
                serious=True,
                blocker=True,
            )
        elif self.function_stack[-1].is_coroutine:
            if self.options.python_version < (3, 6):
                self.fail('"yield" in async function', e, serious=True, blocker=True)
            else:
                self.function_stack[-1].is_generator = True
                self.function_stack[-1].is_async_generator = True
        else:
            self.function_stack[-1].is_generator = True
        if e.expr:
            e.expr.accept(self)

    def visit_await_expr(self, expr: AwaitExpr) -> None:
        if not self.is_func_scope():
            self.fail('"await" outside function', expr)
        elif not self.function_stack[-1].is_coroutine:
            self.fail('"await" outside coroutine ("async def")', expr)
        expr.expr.accept(self)

    #
    # Patterns
    #

    def visit_as_pattern(self, p: AsPattern) -> None:
        if p.pattern is not None:
            p.pattern.accept(self)
        if p.name is not None:
            self.analyze_lvalue(p.name)

    def visit_or_pattern(self, p: OrPattern) -> None:
        for pattern in p.patterns:
            pattern.accept(self)

    def visit_value_pattern(self, p: ValuePattern) -> None:
        p.expr.accept(self)

    def visit_sequence_pattern(self, p: SequencePattern) -> None:
        for pattern in p.patterns:
            pattern.accept(self)

    def visit_starred_pattern(self, p: StarredPattern) -> None:
        if p.capture is not None:
            self.analyze_lvalue(p.capture)

    def visit_mapping_pattern(self, p: MappingPattern) -> None:
        for key in p.keys:
            key.accept(self)
        for value in p.values:
            value.accept(self)
        if p.rest is not None:
            self.analyze_lvalue(p.rest)

    def visit_class_pattern(self, p: ClassPattern) -> None:
        p.class_ref.accept(self)
        for pos in p.positionals:
            pos.accept(self)
        for v in p.keyword_values:
            v.accept(self)

    #
    # Lookup functions
    #

    def lookup(
        self, name: str, ctx: Context, suppress_errors: bool = False
    ) -> Optional[SymbolTableNode]:
        """Look up an unqualified (no dots) name in all active namespaces.

        Note that the result may contain a PlaceholderNode. The caller may
        want to defer in that case.

        Generate an error if the name is not defined unless suppress_errors
        is true or the current namespace is incomplete. In the latter case
        defer.
        """
        implicit_name = False
        # 1a. Name declared using 'global x' takes precedence
        if name in self.global_decls[-1]:
            if name in self.globals:
                return self.globals[name]
            if not suppress_errors:
                self.name_not_defined(name, ctx)
            return None
        # 1b. Name declared using 'nonlocal x' takes precedence
        if name in self.nonlocal_decls[-1]:
            for table in reversed(self.locals[:-1]):
                if table is not None and name in table:
                    return table[name]
            if not suppress_errors:
                self.name_not_defined(name, ctx)
            return None
        # 2. Class attributes (if within class definition)
        if self.type and not self.is_func_scope() and name in self.type.names:
            node = self.type.names[name]
            if not node.implicit:
                if self.is_active_symbol_in_class_body(node.node):
                    return node
            else:
                # Defined through self.x assignment
                implicit_name = True
                implicit_node = node
        # 3. Local (function) scopes
        for table in reversed(self.locals):
            if table is not None and name in table:
                return table[name]
        # 4. Current file global scope
        if name in self.globals:
            return self.globals[name]
        # 5. Builtins
        b = self.globals.get("__builtins__", None)
        if b:
            assert isinstance(b.node, MypyFile)
            table = b.node.names
            if name in table:
                if len(name) > 1 and name[0] == "_" and name[1] != "_":
                    if not suppress_errors:
                        self.name_not_defined(name, ctx)
                    return None
                node = table[name]
                return node
        # Give up.
        if not implicit_name and not suppress_errors:
            self.name_not_defined(name, ctx)
        else:
            if implicit_name:
                return implicit_node
        return None

    def is_active_symbol_in_class_body(self, node: Optional[SymbolNode]) -> bool:
        """Can a symbol defined in class body accessed at current statement?

        Only allow access to class attributes textually after
        the definition, so that it's possible to fall back to the
        outer scope. Example:

            class X: ...

            class C:
                X = X  # Initializer refers to outer scope

        Nested classes are an exception, since we want to support
        arbitrary forward references in type annotations.
        """
        # TODO: Forward reference to name imported in class body is not
        #       caught.
        if self.statement is None:
            # Assume it's fine -- don't have enough context to check
            return True
        return (
            node is None
            or self.is_textually_before_statement(node)
            or not self.is_defined_in_current_module(node.fullname)
            or isinstance(node, TypeInfo)
            or (isinstance(node, PlaceholderNode) and node.becomes_typeinfo)
        )

    def is_textually_before_statement(self, node: SymbolNode) -> bool:
        """Check if a node is defined textually before the current statement

        Note that decorated functions' line number are the same as
        the top decorator.
        """
        assert self.statement
        line_diff = self.statement.line - node.line

        # The first branch handles reference an overloaded function variant inside itself,
        # this is a corner case where mypy technically deviates from runtime name resolution,
        # but it is fine because we want an overloaded function to be treated as a single unit.
        if self.is_overloaded_item(node, self.statement):
            return False
        elif isinstance(node, Decorator) and not node.is_overload:
            return line_diff > len(node.original_decorators)
        else:
            return line_diff > 0

    def is_overloaded_item(self, node: SymbolNode, statement: Statement) -> bool:
        """Check whether the function belongs to the overloaded variants"""
        if isinstance(node, OverloadedFuncDef) and isinstance(statement, FuncDef):
            in_items = statement in {
                item.func if isinstance(item, Decorator) else item for item in node.items
            }
            in_impl = node.impl is not None and (
                (isinstance(node.impl, Decorator) and statement is node.impl.func)
                or statement is node.impl
            )
            return in_items or in_impl
        return False

    def is_defined_in_current_module(self, fullname: Optional[str]) -> bool:
        if fullname is None:
            return False
        return module_prefix(self.modules, fullname) == self.cur_mod_id

    def lookup_qualified(
        self, name: str, ctx: Context, suppress_errors: bool = False
    ) -> Optional[SymbolTableNode]:
        """Lookup a qualified name in all activate namespaces.

        Note that the result may contain a PlaceholderNode. The caller may
        want to defer in that case.

        Generate an error if the name is not defined unless suppress_errors
        is true or the current namespace is incomplete. In the latter case
        defer.
        """
        if "." not in name:
            # Simple case: look up a short name.
            return self.lookup(name, ctx, suppress_errors=suppress_errors)
        parts = name.split(".")
        namespace = self.cur_mod_id
        sym = self.lookup(parts[0], ctx, suppress_errors=suppress_errors)
        if sym:
            for i in range(1, len(parts)):
                node = sym.node
                part = parts[i]
                if isinstance(node, TypeInfo):
                    nextsym = node.get(part)
                elif isinstance(node, MypyFile):
                    nextsym = self.get_module_symbol(node, part)
                    namespace = node.fullname
                elif isinstance(node, PlaceholderNode):
                    return sym
                elif isinstance(node, TypeAlias) and node.no_args:
                    assert isinstance(node.target, ProperType)
                    if isinstance(node.target, Instance):
                        nextsym = node.target.type.get(part)
                    else:
                        nextsym = None
                else:
                    if isinstance(node, Var):
                        typ = get_proper_type(node.type)
                        if isinstance(typ, AnyType):
                            # Allow access through Var with Any type without error.
                            return self.implicit_symbol(sym, name, parts[i:], typ)
                    # Lookup through invalid node, such as variable or function
                    nextsym = None
                if not nextsym or nextsym.module_hidden:
                    if not suppress_errors:
                        self.name_not_defined(name, ctx, namespace=namespace)
                    return None
                sym = nextsym
        return sym

    def lookup_type_node(self, expr: Expression) -> Optional[SymbolTableNode]:
        try:
            t = self.expr_to_unanalyzed_type(expr)
        except TypeTranslationError:
            return None
        if isinstance(t, UnboundType):
            n = self.lookup_qualified(t.name, expr, suppress_errors=True)
            return n
        return None

    def get_module_symbol(self, node: MypyFile, name: str) -> Optional[SymbolTableNode]:
        """Look up a symbol from a module.

        Return None if no matching symbol could be bound.
        """
        module = node.fullname
        names = node.names
        sym = names.get(name)
        if not sym:
            fullname = module + "." + name
            if fullname in self.modules:
                sym = SymbolTableNode(GDEF, self.modules[fullname])
            elif self.is_incomplete_namespace(module):
                self.record_incomplete_ref()
            elif "__getattr__" in names and (
                node.is_stub or self.options.python_version >= (3, 7)
            ):
                gvar = self.create_getattr_var(names["__getattr__"], name, fullname)
                if gvar:
                    sym = SymbolTableNode(GDEF, gvar)
            elif self.is_missing_module(fullname):
                # We use the fullname of the original definition so that we can
                # detect whether two names refer to the same thing.
                var_type = AnyType(TypeOfAny.from_unimported_type)
                v = Var(name, type=var_type)
                v._fullname = fullname
                sym = SymbolTableNode(GDEF, v)
        elif sym.module_hidden:
            sym = None
        return sym

    def is_missing_module(self, module: str) -> bool:
        return module in self.missing_modules

    def implicit_symbol(
        self, sym: SymbolTableNode, name: str, parts: List[str], source_type: AnyType
    ) -> SymbolTableNode:
        """Create symbol for a qualified name reference through Any type."""
        if sym.node is None:
            basename = None
        else:
            basename = sym.node.fullname
        if basename is None:
            fullname = name
        else:
            fullname = basename + "." + ".".join(parts)
        var_type = AnyType(TypeOfAny.from_another_any, source_type)
        var = Var(parts[-1], var_type)
        var._fullname = fullname
        return SymbolTableNode(GDEF, var)

    def create_getattr_var(
        self, getattr_defn: SymbolTableNode, name: str, fullname: str
    ) -> Optional[Var]:
        """Create a dummy variable using module-level __getattr__ return type.

        If not possible, return None.

        Note that multiple Var nodes can be created for a single name. We
        can use the from_module_getattr and the fullname attributes to
        check if two dummy Var nodes refer to the same thing. Reusing Var
        nodes would require non-local mutable state, which we prefer to
        avoid.
        """
        if isinstance(getattr_defn.node, (FuncDef, Var)):
            node_type = get_proper_type(getattr_defn.node.type)
            if isinstance(node_type, CallableType):
                typ = node_type.ret_type
            else:
                typ = AnyType(TypeOfAny.from_error)
            v = Var(name, type=typ)
            v._fullname = fullname
            v.from_module_getattr = True
            return v
        return None

    def lookup_fully_qualified(self, fullname: str) -> SymbolTableNode:
        ret = self.lookup_fully_qualified_or_none(fullname)
        assert ret is not None, fullname
        return ret

    def lookup_fully_qualified_or_none(self, fullname: str) -> Optional[SymbolTableNode]:
        """Lookup a fully qualified name that refers to a module-level definition.

        Don't assume that the name is defined. This happens in the global namespace --
        the local module namespace is ignored. This does not dereference indirect
        refs.

        Note that this can't be used for names nested in class namespaces.
        """
        # TODO: unify/clean-up/simplify lookup methods, see #4157.
        # TODO: support nested classes (but consider performance impact,
        #       we might keep the module level only lookup for thing like 'builtins.int').
        assert "." in fullname
        module, name = fullname.rsplit(".", maxsplit=1)
        if module not in self.modules:
            return None
        filenode = self.modules[module]
        result = filenode.names.get(name)
        if result is None and self.is_incomplete_namespace(module):
            # TODO: More explicit handling of incomplete refs?
            self.record_incomplete_ref()
        return result

    def object_type(self) -> Instance:
        return self.named_type("builtins.object")

    def str_type(self) -> Instance:
        return self.named_type("builtins.str")

    def named_type(self, fullname: str, args: Optional[List[Type]] = None) -> Instance:
        sym = self.lookup_fully_qualified(fullname)
        assert sym, "Internal error: attempted to construct unknown type"
        node = sym.node
        assert isinstance(node, TypeInfo)
        if args:
            # TODO: assert len(args) == len(node.defn.type_vars)
            return Instance(node, args)
        return Instance(node, [AnyType(TypeOfAny.special_form)] * len(node.defn.type_vars))

    def named_type_or_none(
        self, fullname: str, args: Optional[List[Type]] = None
    ) -> Optional[Instance]:
        sym = self.lookup_fully_qualified_or_none(fullname)
        if not sym or isinstance(sym.node, PlaceholderNode):
            return None
        node = sym.node
        if isinstance(node, TypeAlias):
            assert isinstance(node.target, Instance)  # type: ignore
            node = node.target.type
        assert isinstance(node, TypeInfo), node
        if args is not None:
            # TODO: assert len(args) == len(node.defn.type_vars)
            return Instance(node, args)
        return Instance(node, [AnyType(TypeOfAny.unannotated)] * len(node.defn.type_vars))

    def builtin_type(self, fully_qualified_name: str) -> Instance:
        """Legacy function -- use named_type() instead."""
        return self.named_type(fully_qualified_name)

    def lookup_current_scope(self, name: str) -> Optional[SymbolTableNode]:
        if self.locals[-1] is not None:
            return self.locals[-1].get(name)
        elif self.type is not None:
            return self.type.names.get(name)
        else:
            return self.globals.get(name)

    #
    # Adding symbols
    #

    def add_symbol(
        self,
        name: str,
        node: SymbolNode,
        context: Context,
        module_public: bool = True,
        module_hidden: bool = False,
        can_defer: bool = True,
        escape_comprehensions: bool = False,
    ) -> bool:
        """Add symbol to the currently active symbol table.

        Generally additions to symbol table should go through this method or
        one of the methods below so that kinds, redefinitions, conditional
        definitions, and skipped names are handled consistently.

        Return True if we actually added the symbol, or False if we refused to do so
        (because something is not ready).

        If can_defer is True, defer current target if adding a placeholder.
        """
        if self.is_func_scope():
            kind = LDEF
        elif self.type is not None:
            kind = MDEF
        else:
            kind = GDEF
        symbol = SymbolTableNode(
            kind, node, module_public=module_public, module_hidden=module_hidden
        )
        return self.add_symbol_table_node(name, symbol, context, can_defer, escape_comprehensions)

    def add_symbol_skip_local(self, name: str, node: SymbolNode) -> None:
        """Same as above, but skipping the local namespace.

        This doesn't check for previous definition and is only used
        for serialization of method-level classes.

        Classes defined within methods can be exposed through an
        attribute type, but method-level symbol tables aren't serialized.
        This method can be used to add such classes to an enclosing,
        serialized symbol table.
        """
        # TODO: currently this is only used by named tuples and typed dicts.
        # Use this method also by normal classes, see issue #6422.
        if self.type is not None:
            names = self.type.names
            kind = MDEF
        else:
            names = self.globals
            kind = GDEF
        symbol = SymbolTableNode(kind, node)
        names[name] = symbol

    def add_symbol_table_node(
        self,
        name: str,
        symbol: SymbolTableNode,
        context: Optional[Context] = None,
        can_defer: bool = True,
        escape_comprehensions: bool = False,
    ) -> bool:
        """Add symbol table node to the currently active symbol table.

        Return True if we actually added the symbol, or False if we refused
        to do so (because something is not ready or it was a no-op).

        Generate an error if there is an invalid redefinition.

        If context is None, unconditionally add node, since we can't report
        an error. Note that this is used by plugins to forcibly replace nodes!

        TODO: Prevent plugins from replacing nodes, as it could cause problems?

        Args:
            name: short name of symbol
            symbol: Node to add
            can_defer: if True, defer current target if adding a placeholder
            context: error context (see above about None value)
        """
        names = self.current_symbol_table(escape_comprehensions=escape_comprehensions)
        existing = names.get(name)
        if isinstance(symbol.node, PlaceholderNode) and can_defer:
            if context is not None:
                self.process_placeholder(name, "name", context)
            else:
                # see note in docstring describing None contexts
                self.defer()
        if (
            existing is not None
            and context is not None
            and not is_valid_replacement(existing, symbol)
        ):
            # There is an existing node, so this may be a redefinition.
            # If the new node points to the same node as the old one,
            # or if both old and new nodes are placeholders, we don't
            # need to do anything.
            old = existing.node
            new = symbol.node
            if isinstance(new, PlaceholderNode):
                # We don't know whether this is okay. Let's wait until the next iteration.
                return False
            if not is_same_symbol(old, new):
                if isinstance(new, (FuncDef, Decorator, OverloadedFuncDef, TypeInfo)):
                    self.add_redefinition(names, name, symbol)
                if not (isinstance(new, (FuncDef, Decorator)) and self.set_original_def(old, new)):
                    self.name_already_defined(name, context, existing)
        elif name not in self.missing_names[-1] and "*" not in self.missing_names[-1]:
            names[name] = symbol
            self.progress = True
            return True
        return False

    def add_redefinition(self, names: SymbolTable, name: str, symbol: SymbolTableNode) -> None:
        """Add a symbol table node that reflects a redefinition as a function or a class.

        Redefinitions need to be added to the symbol table so that they can be found
        through AST traversal, but they have dummy names of form 'name-redefinition[N]',
        where N ranges over 2, 3, ... (omitted for the first redefinition).

        Note: we always store redefinitions independently of whether they are valid or not
        (so they will be semantically analyzed), the caller should give an error for invalid
        redefinitions (such as e.g. variable redefined as a class).
        """
        i = 1
        # Don't serialize redefined nodes. They are likely to have
        # busted internal references which can cause problems with
        # serialization and they can't have any external references to
        # them.
        symbol.no_serialize = True
        while True:
            if i == 1:
                new_name = f"{name}-redefinition"
            else:
                new_name = f"{name}-redefinition{i}"
            existing = names.get(new_name)
            if existing is None:
                names[new_name] = symbol
                return
            elif existing.node is symbol.node:
                # Already there
                return
            i += 1

    def add_local(self, node: Union[Var, FuncDef, OverloadedFuncDef], context: Context) -> None:
        """Add local variable or function."""
        assert self.is_func_scope()
        name = node.name
        node._fullname = name
        self.add_symbol(name, node, context)

    def add_module_symbol(
        self, id: str, as_id: str, context: Context, module_public: bool, module_hidden: bool
    ) -> None:
        """Add symbol that is a reference to a module object."""
        if id in self.modules:
            node = self.modules[id]
            self.add_symbol(
                as_id, node, context, module_public=module_public, module_hidden=module_hidden
            )
        else:
            self.add_unknown_imported_symbol(
                as_id,
                context,
                target_name=id,
                module_public=module_public,
                module_hidden=module_hidden,
            )

    def _get_node_for_class_scoped_import(
        self, name: str, symbol_node: Optional[SymbolNode], context: Context
    ) -> Optional[SymbolNode]:
        if symbol_node is None:
            return None
        # I promise this type checks; I'm just making mypyc issues go away.
        # mypyc is absolutely convinced that `symbol_node` narrows to a Var in the following,
        # when it can also be a FuncBase. Once fixed, `f` in the following can be removed.
        # See also https://github.com/mypyc/mypyc/issues/892
        f = cast(Any, lambda x: x)
        if isinstance(f(symbol_node), (Decorator, FuncBase, Var)):
            # For imports in class scope, we construct a new node to represent the symbol and
            # set its `info` attribute to `self.type`.
            existing = self.current_symbol_table().get(name)
            if (
                # The redefinition checks in `add_symbol_table_node` don't work for our
                # constructed Var / FuncBase, so check for possible redefinitions here.
                existing is not None
                and isinstance(f(existing.node), (Decorator, FuncBase, Var))
                and (
                    isinstance(f(existing.type), f(AnyType))
                    or f(existing.type) == f(symbol_node).type
                )
            ):
                return existing.node

            # Construct the new node
            if isinstance(f(symbol_node), (FuncBase, Decorator)):
                # In theory we could construct a new node here as well, but in practice
                # it doesn't work well, see #12197
                typ: Optional[Type] = AnyType(TypeOfAny.from_error)
                self.fail("Unsupported class scoped import", context)
            else:
                typ = f(symbol_node).type
            symbol_node = Var(name, typ)
            symbol_node._fullname = self.qualified_name(name)
            assert self.type is not None  # guaranteed by is_class_scope
            symbol_node.info = self.type
            symbol_node.line = context.line
            symbol_node.column = context.column
        return symbol_node

    def add_imported_symbol(
        self,
        name: str,
        node: SymbolTableNode,
        context: Context,
        module_public: bool,
        module_hidden: bool,
    ) -> None:
        """Add an alias to an existing symbol through import."""
        assert not module_hidden or not module_public

        symbol_node: Optional[SymbolNode] = node.node

        if self.is_class_scope():
            symbol_node = self._get_node_for_class_scoped_import(name, symbol_node, context)

        symbol = SymbolTableNode(
            node.kind, symbol_node, module_public=module_public, module_hidden=module_hidden
        )
        self.add_symbol_table_node(name, symbol, context)

    def add_unknown_imported_symbol(
        self,
        name: str,
        context: Context,
        target_name: Optional[str],
        module_public: bool,
        module_hidden: bool,
    ) -> None:
        """Add symbol that we don't know what it points to because resolving an import failed.

        This can happen if a module is missing, or it is present, but doesn't have
        the imported attribute. The `target_name` is the name of symbol in the namespace
        it is imported from. For example, for 'from mod import x as y' the target_name is
        'mod.x'. This is currently used only to track logical dependencies.
        """
        existing = self.current_symbol_table().get(name)
        if existing and isinstance(existing.node, Var) and existing.node.is_suppressed_import:
            # This missing import was already added -- nothing to do here.
            return
        var = Var(name)
        if self.options.logical_deps and target_name is not None:
            # This makes it possible to add logical fine-grained dependencies
            # from a missing module. We can't use this by default, since in a
            # few places we assume that the full name points to a real
            # definition, but this name may point to nothing.
            var._fullname = target_name
        elif self.type:
            var._fullname = self.type.fullname + "." + name
            var.info = self.type
        else:
            var._fullname = self.qualified_name(name)
        var.is_ready = True
        any_type = AnyType(TypeOfAny.from_unimported_type, missing_import_name=var._fullname)
        var.type = any_type
        var.is_suppressed_import = True
        self.add_symbol(
            name, var, context, module_public=module_public, module_hidden=module_hidden
        )

    #
    # Other helpers
    #

    @contextmanager
    def tvar_scope_frame(self, frame: TypeVarLikeScope) -> Iterator[None]:
        old_scope = self.tvar_scope
        self.tvar_scope = frame
        yield
        self.tvar_scope = old_scope

    def defer(self, debug_context: Optional[Context] = None, force_progress: bool = False) -> None:
        """Defer current analysis target to be analyzed again.

        This must be called if something in the current target is
        incomplete or has a placeholder node. However, this must *not*
        be called during the final analysis iteration! Instead, an error
        should be generated. Often 'process_placeholder' is a good
        way to either defer or generate an error.

        NOTE: Some methods, such as 'anal_type', 'mark_incomplete' and
              'record_incomplete_ref', call this implicitly, or when needed.
              They are usually preferable to a direct defer() call.
        """
        assert not self.final_iteration, "Must not defer during final iteration"
        if force_progress:
            # Usually, we report progress if we have replaced a placeholder node
            # with an actual valid node. However, sometimes we need to update an
            # existing node *in-place*. For example, this is used by type aliases
            # in context of forward references and/or recursive aliases, and in
            # similar situations (recursive named tuples etc).
            self.progress = True
        self.deferred = True
        # Store debug info for this deferral.
        line = (
            debug_context.line if debug_context else self.statement.line if self.statement else -1
        )
        self.deferral_debug_context.append((self.cur_mod_id, line))

    def track_incomplete_refs(self) -> Tag:
        """Return tag that can be used for tracking references to incomplete names."""
        return self.num_incomplete_refs

    def found_incomplete_ref(self, tag: Tag) -> bool:
        """Have we encountered an incomplete reference since starting tracking?"""
        return self.num_incomplete_refs != tag

    def record_incomplete_ref(self) -> None:
        """Record the encounter of an incomplete reference and defer current analysis target."""
        self.defer()
        self.num_incomplete_refs += 1

    def mark_incomplete(
        self,
        name: str,
        node: Node,
        becomes_typeinfo: bool = False,
        module_public: bool = True,
        module_hidden: bool = False,
    ) -> None:
        """Mark a definition as incomplete (and defer current analysis target).

        Also potentially mark the current namespace as incomplete.

        Args:
            name: The name that we weren't able to define (or '*' if the name is unknown)
            node: The node that refers to the name (definition or lvalue)
            becomes_typeinfo: Pass this to PlaceholderNode (used by special forms like
                named tuples that will create TypeInfos).
        """
        self.defer(node)
        if name == "*":
            self.incomplete = True
        elif not self.is_global_or_nonlocal(name):
            fullname = self.qualified_name(name)
            assert self.statement
            placeholder = PlaceholderNode(
                fullname, node, self.statement.line, becomes_typeinfo=becomes_typeinfo
            )
            self.add_symbol(
                name,
                placeholder,
                module_public=module_public,
                module_hidden=module_hidden,
                context=dummy_context(),
            )
        self.missing_names[-1].add(name)

    def is_incomplete_namespace(self, fullname: str) -> bool:
        """Is a module or class namespace potentially missing some definitions?

        If a name is missing from an incomplete namespace, we'll need to defer the
        current analysis target.
        """
        return fullname in self.incomplete_namespaces

    def process_placeholder(self, name: str, kind: str, ctx: Context) -> None:
        """Process a reference targeting placeholder node.

        If this is not a final iteration, defer current node,
        otherwise report an error.

        The 'kind' argument indicates if this a name or attribute expression
        (used for better error message).
        """
        if self.final_iteration:
            self.cannot_resolve_name(name, kind, ctx)
        else:
            self.defer(ctx)

    def cannot_resolve_name(self, name: str, kind: str, ctx: Context) -> None:
        self.fail(f'Cannot resolve {kind} "{name}" (possible cyclic definition)', ctx)
        if self.options.enable_recursive_aliases and self.is_func_scope():
            self.note("Recursive types are not allowed at function scope", ctx)

    def qualified_name(self, name: str) -> str:
        if self.type is not None:
            return self.type._fullname + "." + name
        elif self.is_func_scope():
            return name
        else:
            return self.cur_mod_id + "." + name

    @contextmanager
    def enter(
        self, function: Union[FuncItem, GeneratorExpr, DictionaryComprehension]
    ) -> Iterator[None]:
        """Enter a function, generator or comprehension scope."""
        names = self.saved_locals.setdefault(function, SymbolTable())
        self.locals.append(names)
        is_comprehension = isinstance(function, (GeneratorExpr, DictionaryComprehension))
        self.is_comprehension_stack.append(is_comprehension)
        self.global_decls.append(set())
        self.nonlocal_decls.append(set())
        # -1 since entering block will increment this to 0.
        self.block_depth.append(-1)
        self.missing_names.append(set())
        try:
            yield
        finally:
            self.locals.pop()
            self.is_comprehension_stack.pop()
            self.global_decls.pop()
            self.nonlocal_decls.pop()
            self.block_depth.pop()
            self.missing_names.pop()

    def is_func_scope(self) -> bool:
        return self.locals[-1] is not None

    def is_nested_within_func_scope(self) -> bool:
        """Are we underneath a function scope, even if we are in a nested class also?"""
        return any(l is not None for l in self.locals)

    def is_class_scope(self) -> bool:
        return self.type is not None and not self.is_func_scope()

    def is_module_scope(self) -> bool:
        return not (self.is_class_scope() or self.is_func_scope())

    def current_symbol_kind(self) -> int:
        if self.is_class_scope():
            kind = MDEF
        elif self.is_func_scope():
            kind = LDEF
        else:
            kind = GDEF
        return kind

    def current_symbol_table(self, escape_comprehensions: bool = False) -> SymbolTable:
        if self.is_func_scope():
            assert self.locals[-1] is not None
            if escape_comprehensions:
                assert len(self.locals) == len(self.is_comprehension_stack)
                # Retrieve the symbol table from the enclosing non-comprehension scope.
                for i, is_comprehension in enumerate(reversed(self.is_comprehension_stack)):
                    if not is_comprehension:
                        if i == len(self.locals) - 1:  # The last iteration.
                            # The caller of the comprehension is in the global space.
                            names = self.globals
                        else:
                            names_candidate = self.locals[-1 - i]
                            assert (
                                names_candidate is not None
                            ), "Escaping comprehension from invalid scope"
                            names = names_candidate
                        break
                else:
                    assert False, "Should have at least one non-comprehension scope"
            else:
                names = self.locals[-1]
            assert names is not None
        elif self.type is not None:
            names = self.type.names
        else:
            names = self.globals
        return names

    def is_global_or_nonlocal(self, name: str) -> bool:
        return self.is_func_scope() and (
            name in self.global_decls[-1] or name in self.nonlocal_decls[-1]
        )

    def add_exports(self, exp_or_exps: Union[Iterable[Expression], Expression]) -> None:
        exps = [exp_or_exps] if isinstance(exp_or_exps, Expression) else exp_or_exps
        for exp in exps:
            if isinstance(exp, StrExpr):
                self.all_exports.append(exp.value)

    def name_not_defined(self, name: str, ctx: Context, namespace: Optional[str] = None) -> None:
        incomplete = self.is_incomplete_namespace(namespace or self.cur_mod_id)
        if (
            namespace is None
            and self.type
            and not self.is_func_scope()
            and self.incomplete_type_stack[-1]
            and not self.final_iteration
        ):
            # We are processing a class body for the first time, so it is incomplete.
            incomplete = True
        if incomplete:
            # Target namespace is incomplete, so it's possible that the name will be defined
            # later on. Defer current target.
            self.record_incomplete_ref()
            return
        message = f'Name "{name}" is not defined'
        self.fail(message, ctx, code=codes.NAME_DEFINED)

        if f"builtins.{name}" in SUGGESTED_TEST_FIXTURES:
            # The user probably has a missing definition in a test fixture. Let's verify.
            fullname = f"builtins.{name}"
            if self.lookup_fully_qualified_or_none(fullname) is None:
                # Yes. Generate a helpful note.
                self.msg.add_fixture_note(fullname, ctx)

        modules_with_unimported_hints = {
            name.split(".", 1)[0] for name in TYPES_FOR_UNIMPORTED_HINTS
        }
        lowercased = {name.lower(): name for name in TYPES_FOR_UNIMPORTED_HINTS}
        for module in modules_with_unimported_hints:
            fullname = f"{module}.{name}".lower()
            if fullname not in lowercased:
                continue
            # User probably forgot to import these types.
            hint = (
                'Did you forget to import it from "{module}"?'
                ' (Suggestion: "from {module} import {name}")'
            ).format(module=module, name=lowercased[fullname].rsplit(".", 1)[-1])
            self.note(hint, ctx, code=codes.NAME_DEFINED)

    def already_defined(
        self,
        name: str,
        ctx: Context,
        original_ctx: Optional[Union[SymbolTableNode, SymbolNode]],
        noun: str,
    ) -> None:
        if isinstance(original_ctx, SymbolTableNode):
            node: Optional[SymbolNode] = original_ctx.node
        elif isinstance(original_ctx, SymbolNode):
            node = original_ctx
        else:
            node = None

        if isinstance(original_ctx, SymbolTableNode) and isinstance(original_ctx.node, MypyFile):
            # Since this is an import, original_ctx.node points to the module definition.
            # Therefore its line number is always 1, which is not useful for this
            # error message.
            extra_msg = " (by an import)"
        elif node and node.line != -1 and self.is_local_name(node.fullname):
            # TODO: Using previous symbol node may give wrong line. We should use
            #       the line number where the binding was established instead.
            extra_msg = f" on line {node.line}"
        else:
            extra_msg = " (possibly by an import)"
        self.fail(
            f'{noun} "{unmangle(name)}" already defined{extra_msg}', ctx, code=codes.NO_REDEF
        )

    def name_already_defined(
        self,
        name: str,
        ctx: Context,
        original_ctx: Optional[Union[SymbolTableNode, SymbolNode]] = None,
    ) -> None:
        self.already_defined(name, ctx, original_ctx, noun="Name")

    def attribute_already_defined(
        self,
        name: str,
        ctx: Context,
        original_ctx: Optional[Union[SymbolTableNode, SymbolNode]] = None,
    ) -> None:
        self.already_defined(name, ctx, original_ctx, noun="Attribute")

    def is_local_name(self, name: str) -> bool:
        """Does name look like reference to a definition in the current module?"""
        return self.is_defined_in_current_module(name) or "." not in name

    def in_checked_function(self) -> bool:
        """Should we type-check the current function?

        - Yes if --check-untyped-defs is set.
        - Yes outside functions.
        - Yes in annotated functions.
        - No otherwise.
        """
        if self.options.check_untyped_defs or not self.function_stack:
            return True

        current_index = len(self.function_stack) - 1
        while current_index >= 0:
            current_func = self.function_stack[current_index]
            if isinstance(current_func, FuncItem) and not isinstance(current_func, LambdaExpr):
                return not current_func.is_dynamic()

            # Special case, `lambda` inherits the "checked" state from its parent.
            # Because `lambda` itself cannot be annotated.
            # `lambdas` can be deeply nested, so we try to find at least one other parent.
            current_index -= 1

        # This means that we only have a stack of `lambda` functions,
        # no regular functions.
        return True

    def fail(
        self,
        msg: str,
        ctx: Context,
        serious: bool = False,
        *,
        code: Optional[ErrorCode] = None,
        blocker: bool = False,
    ) -> None:
        if not serious and not self.in_checked_function():
            return
        # In case it's a bug and we don't really have context
        assert ctx is not None, msg
        self.errors.report(ctx.get_line(), ctx.get_column(), msg, blocker=blocker, code=code)

    def note(self, msg: str, ctx: Context, code: Optional[ErrorCode] = None) -> None:
        if not self.in_checked_function():
            return
        self.errors.report(ctx.get_line(), ctx.get_column(), msg, severity="note", code=code)

    def accept(self, node: Node) -> None:
        try:
            node.accept(self)
        except Exception as err:
            report_internal_error(err, self.errors.file, node.line, self.errors, self.options)

    def expr_to_analyzed_type(
        self, expr: Expression, report_invalid_types: bool = True, allow_placeholder: bool = False
    ) -> Optional[Type]:
        if isinstance(expr, CallExpr):
            expr.accept(self)
            internal_name, info = self.named_tuple_analyzer.check_namedtuple(
                expr, None, self.is_func_scope()
            )
            if internal_name is None:
                # Some form of namedtuple is the only valid type that looks like a call
                # expression. This isn't a valid type.
                raise TypeTranslationError()
            elif not info:
                self.defer(expr)
                return None
            assert info.tuple_type, "NamedTuple without tuple type"
            fallback = Instance(info, [])
            return TupleType(info.tuple_type.items, fallback=fallback)
        typ = self.expr_to_unanalyzed_type(expr)
        return self.anal_type(
            typ, report_invalid_types=report_invalid_types, allow_placeholder=allow_placeholder
        )

    def analyze_type_expr(self, expr: Expression) -> None:
        # There are certain expressions that mypy does not need to semantically analyze,
        # since they analyzed solely as type. (For example, indexes in type alias definitions
        # and base classes in class defs). External consumers of the mypy AST may need
        # them semantically analyzed, however, if they need to treat it as an expression
        # and not a type. (Which is to say, mypyc needs to do this.) Do the analysis
        # in a fresh tvar scope in order to suppress any errors about using type variables.
        with self.tvar_scope_frame(TypeVarLikeScope()):
            expr.accept(self)

    def type_analyzer(
        self,
        *,
        tvar_scope: Optional[TypeVarLikeScope] = None,
        allow_tuple_literal: bool = False,
        allow_unbound_tvars: bool = False,
        allow_placeholder: bool = False,
        allow_required: bool = False,
        allow_param_spec_literals: bool = False,
        report_invalid_types: bool = True,
    ) -> TypeAnalyser:
        if tvar_scope is None:
            tvar_scope = self.tvar_scope
        tpan = TypeAnalyser(
            self,
            tvar_scope,
            self.plugin,
            self.options,
            self.is_typeshed_stub_file,
            allow_unbound_tvars=allow_unbound_tvars,
            allow_tuple_literal=allow_tuple_literal,
            report_invalid_types=report_invalid_types,
            allow_placeholder=allow_placeholder,
            allow_required=allow_required,
            allow_param_spec_literals=allow_param_spec_literals,
        )
        tpan.in_dynamic_func = bool(self.function_stack and self.function_stack[-1].is_dynamic())
        tpan.global_scope = not self.type and not self.function_stack
        return tpan

    def expr_to_unanalyzed_type(self, node: Expression) -> ProperType:
        return expr_to_unanalyzed_type(node, self.options, self.is_stub_file)

    def anal_type(
        self,
        typ: Type,
        *,
        tvar_scope: Optional[TypeVarLikeScope] = None,
        allow_tuple_literal: bool = False,
        allow_unbound_tvars: bool = False,
        allow_placeholder: bool = False,
        allow_required: bool = False,
        allow_param_spec_literals: bool = False,
        report_invalid_types: bool = True,
        third_pass: bool = False,
    ) -> Optional[Type]:
        """Semantically analyze a type.

        Args:
            typ: Type to analyze (if already analyzed, this is a no-op)
            allow_placeholder: If True, may return PlaceholderType if
                encountering an incomplete definition
            third_pass: Unused; only for compatibility with old semantic
                analyzer

        Return None only if some part of the type couldn't be bound *and* it
        referred to an incomplete namespace or definition. In this case also
        defer as needed. During a final iteration this won't return None;
        instead report an error if the type can't be analyzed and return
        AnyType.

        In case of other errors, report an error message and return AnyType.

        NOTE: The caller shouldn't defer even if this returns None or a
              placeholder type.
        """
        a = self.type_analyzer(
            tvar_scope=tvar_scope,
            allow_unbound_tvars=allow_unbound_tvars,
            allow_tuple_literal=allow_tuple_literal,
            allow_placeholder=allow_placeholder,
            allow_required=allow_required,
            allow_param_spec_literals=allow_param_spec_literals,
            report_invalid_types=report_invalid_types,
        )
        tag = self.track_incomplete_refs()
        typ = typ.accept(a)
        if self.found_incomplete_ref(tag):
            # Something could not be bound yet.
            return None
        self.add_type_alias_deps(a.aliases_used)
        return typ

    def class_type(self, self_type: Type) -> Type:
        return TypeType.make_normalized(self_type)

    def schedule_patch(self, priority: int, patch: Callable[[], None]) -> None:
        self.patches.append((priority, patch))

    def report_hang(self) -> None:
        print("Deferral trace:")
        for mod, line in self.deferral_debug_context:
            print(f"    {mod}:{line}")
        self.errors.report(
            -1,
            -1,
            "INTERNAL ERROR: maximum semantic analysis iteration count reached",
            blocker=True,
        )

    def add_plugin_dependency(self, trigger: str, target: Optional[str] = None) -> None:
        """Add dependency from trigger to a target.

        If the target is not given explicitly, use the current target.
        """
        if target is None:
            target = self.scope.current_target()
        self.cur_mod_node.plugin_deps.setdefault(trigger, set()).add(target)

    def add_type_alias_deps(
        self, aliases_used: Iterable[str], target: Optional[str] = None
    ) -> None:
        """Add full names of type aliases on which the current node depends.

        This is used by fine-grained incremental mode to re-check the corresponding nodes.
        If `target` is None, then the target node used will be the current scope.
        """
        if not aliases_used:
            # A basic optimization to avoid adding targets with no dependencies to
            # the `alias_deps` dict.
            return
        if target is None:
            target = self.scope.current_target()
        self.cur_mod_node.alias_deps[target].update(aliases_used)

    def is_mangled_global(self, name: str) -> bool:
        # A global is mangled if there exists at least one renamed variant.
        return unmangle(name) + "'" in self.globals

    def is_initial_mangled_global(self, name: str) -> bool:
        # If there are renamed definitions for a global, the first one has exactly one prime.
        return name == unmangle(name) + "'"

    def parse_bool(self, expr: Expression) -> Optional[bool]:
        if isinstance(expr, NameExpr):
            if expr.fullname == "builtins.True":
                return True
            if expr.fullname == "builtins.False":
                return False
        return None

    def set_future_import_flags(self, module_name: str) -> None:
        if module_name in FUTURE_IMPORTS:
            self.modules[self.cur_mod_id].future_import_flags.add(FUTURE_IMPORTS[module_name])

    def is_future_flag_set(self, flag: str) -> bool:
        return self.modules[self.cur_mod_id].is_future_flag_set(flag)


class HasPlaceholders(TypeQuery[bool]):
    def __init__(self) -> None:
        super().__init__(any)

    def visit_placeholder_type(self, t: PlaceholderType) -> bool:
        return True


def has_placeholder(typ: Type) -> bool:
    """Check if a type contains any placeholder types (recursively)."""
    return typ.accept(HasPlaceholders())


FunctionLikeT = TypeVar("FunctionLikeT", CallableType, Overloaded)


def replace_implicit_first_type(sig: FunctionLikeT, new: Type) -> FunctionLikeT:
    if isinstance(sig, CallableType):
        if len(sig.arg_types) == 0:
            return sig
        return sig.copy_modified(arg_types=[new] + sig.arg_types[1:])
    elif isinstance(sig, Overloaded):
        return Overloaded(
            [cast(CallableType, replace_implicit_first_type(i, new)) for i in sig.items]
        )
    else:
        assert False


def refers_to_fullname(node: Expression, fullnames: Union[str, Tuple[str, ...]]) -> bool:
    """Is node a name or member expression with the given full name?"""
    if not isinstance(fullnames, tuple):
        fullnames = (fullnames,)

    if not isinstance(node, RefExpr):
        return False
    if node.fullname in fullnames:
        return True
    if isinstance(node.node, TypeAlias):
        return is_named_instance(node.node.target, fullnames)
    return False


def refers_to_class_or_function(node: Expression) -> bool:
    """Does semantically analyzed node refer to a class?"""
    return isinstance(node, RefExpr) and isinstance(
        node.node, (TypeInfo, FuncDef, OverloadedFuncDef)
    )


def find_duplicate(list: List[T]) -> Optional[T]:
    """If the list has duplicates, return one of the duplicates.

    Otherwise, return None.
    """
    for i in range(1, len(list)):
        if list[i] in list[:i]:
            return list[i]
    return None


def remove_imported_names_from_symtable(names: SymbolTable, module: str) -> None:
    """Remove all imported names from the symbol table of a module."""
    removed: List[str] = []
    for name, node in names.items():
        if node.node is None:
            continue
        fullname = node.node.fullname
        prefix = fullname[: fullname.rfind(".")]
        if prefix != module:
            removed.append(name)
    for name in removed:
        del names[name]


def make_any_non_explicit(t: Type) -> Type:
    """Replace all Any types within in with Any that has attribute 'explicit' set to False"""
    return t.accept(MakeAnyNonExplicit())


class MakeAnyNonExplicit(TrivialSyntheticTypeTranslator):
    def visit_any(self, t: AnyType) -> Type:
        if t.type_of_any == TypeOfAny.explicit:
            return t.copy_modified(TypeOfAny.special_form)
        return t

    def visit_type_alias_type(self, t: TypeAliasType) -> Type:
        return t.copy_modified(args=[a.accept(self) for a in t.args])


def apply_semantic_analyzer_patches(patches: List[Tuple[int, Callable[[], None]]]) -> None:
    """Call patch callbacks in the right order.

    This should happen after semantic analyzer pass 3.
    """
    patches_by_priority = sorted(patches, key=lambda x: x[0])
    for priority, patch_func in patches_by_priority:
        patch_func()


def names_modified_by_assignment(s: AssignmentStmt) -> List[NameExpr]:
    """Return all unqualified (short) names assigned to in an assignment statement."""
    result: List[NameExpr] = []
    for lvalue in s.lvalues:
        result += names_modified_in_lvalue(lvalue)
    return result


def names_modified_in_lvalue(lvalue: Lvalue) -> List[NameExpr]:
    """Return all NameExpr assignment targets in an Lvalue."""
    if isinstance(lvalue, NameExpr):
        return [lvalue]
    elif isinstance(lvalue, StarExpr):
        return names_modified_in_lvalue(lvalue.expr)
    elif isinstance(lvalue, (ListExpr, TupleExpr)):
        result: List[NameExpr] = []
        for item in lvalue.items:
            result += names_modified_in_lvalue(item)
        return result
    return []


def is_same_var_from_getattr(n1: Optional[SymbolNode], n2: Optional[SymbolNode]) -> bool:
    """Do n1 and n2 refer to the same Var derived from module-level __getattr__?"""
    return (
        isinstance(n1, Var)
        and n1.from_module_getattr
        and isinstance(n2, Var)
        and n2.from_module_getattr
        and n1.fullname == n2.fullname
    )


def dummy_context() -> Context:
    return TempNode(AnyType(TypeOfAny.special_form))


def is_valid_replacement(old: SymbolTableNode, new: SymbolTableNode) -> bool:
    """Can symbol table node replace an existing one?

    These are the only valid cases:

    1. Placeholder gets replaced with a non-placeholder
    2. Placeholder that isn't known to become type replaced with a
       placeholder that can become a type
    """
    if isinstance(old.node, PlaceholderNode):
        if isinstance(new.node, PlaceholderNode):
            return not old.node.becomes_typeinfo and new.node.becomes_typeinfo
        else:
            return True
    return False


def is_same_symbol(a: Optional[SymbolNode], b: Optional[SymbolNode]) -> bool:
    return (
        a == b
        or (isinstance(a, PlaceholderNode) and isinstance(b, PlaceholderNode))
        or is_same_var_from_getattr(a, b)
    )


def is_trivial_body(block: Block) -> bool:
    """Returns 'true' if the given body is "trivial" -- if it contains just a "pass",
    "..." (ellipsis), or "raise NotImplementedError()". A trivial body may also
    start with a statement containing just a string (e.g. a docstring).

    Note: functions that raise other kinds of exceptions do not count as
    "trivial". We use this function to help us determine when it's ok to
    relax certain checks on body, but functions that raise arbitrary exceptions
    are more likely to do non-trivial work. For example:

       def halt(self, reason: str = ...) -> NoReturn:
           raise MyCustomError("Fatal error: " + reason, self.line, self.context)

    A function that raises just NotImplementedError is much less likely to be
    this complex.
    """
    body = block.body

    # Skip a docstring
    if body and isinstance(body[0], ExpressionStmt) and isinstance(body[0].expr, StrExpr):
        body = block.body[1:]

    if len(body) == 0:
        # There's only a docstring (or no body at all).
        return True
    elif len(body) > 1:
        return False

    stmt = body[0]

    if isinstance(stmt, RaiseStmt):
        expr = stmt.expr
        if expr is None:
            return False
        if isinstance(expr, CallExpr):
            expr = expr.callee

        return isinstance(expr, NameExpr) and expr.fullname == "builtins.NotImplementedError"

    return isinstance(stmt, PassStmt) or (
        isinstance(stmt, ExpressionStmt) and isinstance(stmt.expr, EllipsisExpr)
    )<|MERGE_RESOLUTION|>--- conflicted
+++ resolved
@@ -3915,13 +3915,8 @@
                 # This means that we have a type var defined inside of a ClassVar.
                 # This is not allowed by PEP526. (Unless it's a SelfType, which is fine)
                 # See https://github.com/python/mypy/issues/11538
-<<<<<<< HEAD
                 if not (s.type.args and self.is_self_type(s.type.args[0])):
                     self.fail(message_registry.CLASS_VAR_WITH_TYPEVARS, s)
-=======
-
-                self.fail(message_registry.CLASS_VAR_WITH_TYPEVARS, s)
->>>>>>> dc9c3040
         elif not isinstance(lvalue, MemberExpr) or self.is_self_member_ref(lvalue):
             # In case of member access, report error only when assigning to self
             # Other kinds of member assignments should be already reported
