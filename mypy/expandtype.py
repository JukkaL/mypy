from typing import Dict, Iterable, List, Mapping, Optional, Sequence, TypeVar, Union, cast

from mypy.types import (
<<<<<<< HEAD
    Type, Instance, CallableType, TypeVisitor, UnboundType, AnyType,
    NoneType, Overloaded, TupleType, TypedDictType, UnionType,
    ErasedType, PartialType, DeletedType, UninhabitedType, TypeType, TypeVarId,
    FunctionLike, TypeVarType, LiteralType, get_proper_type, ProperType,
    TypeAliasType, ParamSpecType, TypeVarLikeType, Parameters, ParamSpecFlavor,
    UnpackType, TypeVarTupleType, TypeList, SelfType
=======
    AnyType,
    CallableType,
    DeletedType,
    ErasedType,
    FunctionLike,
    Instance,
    LiteralType,
    NoneType,
    Overloaded,
    Parameters,
    ParamSpecFlavor,
    ParamSpecType,
    PartialType,
    ProperType,
    TupleType,
    Type,
    TypeAliasType,
    TypedDictType,
    TypeList,
    TypeType,
    TypeVarId,
    TypeVarLikeType,
    TypeVarTupleType,
    TypeVarType,
    TypeVisitor,
    UnboundType,
    UninhabitedType,
    UnionType,
    UnpackType,
    get_proper_type,
>>>>>>> 0d7424c9
)
from mypy.typevartuples import split_with_instance, split_with_prefix_and_suffix


def expand_type(typ: Type, env: Mapping[TypeVarId, Type]) -> Type:
    """Substitute any type variable references in a type given by a type
    environment.
    """
    # TODO: use an overloaded signature? (ProperType stays proper after expansion.)
    return typ.accept(ExpandTypeVisitor(env))


def expand_type_by_instance(typ: Type, instance: Instance) -> Type:
    """Substitute type variables in type using values from an Instance.
    Type variables are considered to be bound by the class declaration."""
    # TODO: use an overloaded signature? (ProperType stays proper after expansion.)
    if not instance.args:
        return typ
    else:
        variables: Dict[TypeVarId, Type] = {}
        if instance.type.has_type_var_tuple_type:
            assert instance.type.type_var_tuple_prefix is not None
            assert instance.type.type_var_tuple_suffix is not None

            args_prefix, args_middle, args_suffix = split_with_instance(instance)
            tvars_prefix, tvars_middle, tvars_suffix = split_with_prefix_and_suffix(
                tuple(instance.type.defn.type_vars),
                instance.type.type_var_tuple_prefix,
                instance.type.type_var_tuple_suffix,
            )
            variables = {tvars_middle[0].id: TypeList(list(args_middle))}
            instance_args = args_prefix + args_suffix
            tvars = tvars_prefix + tvars_suffix
        else:
            tvars = tuple(instance.type.defn.type_vars)
            instance_args = instance.args

        for binder, arg in zip(tvars, instance_args):
            variables[binder.id] = arg

        return expand_type(typ, variables)


F = TypeVar("F", bound=FunctionLike)


def freshen_function_type_vars(callee: F) -> F:
    """Substitute fresh type variables for generic function type variables."""
    if isinstance(callee, CallableType):
        if not callee.is_generic():
            return cast(F, callee)
        tvs = []
        tvmap: Dict[TypeVarId, Type] = {}
        for v in callee.variables:
            # TODO(PEP612): fix for ParamSpecType
            if isinstance(v, TypeVarType):
                if isinstance(v, SelfType):
                    tv: TypeVarLikeType = v
                else:
                    tv = TypeVarType.new_unification_variable(v)
            elif isinstance(v, TypeVarTupleType):
                assert isinstance(v, TypeVarTupleType)
                tv = TypeVarTupleType.new_unification_variable(v)
            else:
                assert isinstance(v, ParamSpecType)
                tv = ParamSpecType.new_unification_variable(v)
            tvs.append(tv)
            tvmap[v.id] = tv
        fresh = cast(CallableType, expand_type(callee, tvmap)).copy_modified(variables=tvs)
        return cast(F, fresh)
    else:
        assert isinstance(callee, Overloaded)
        fresh_overload = Overloaded([freshen_function_type_vars(item) for item in callee.items])
        return cast(F, fresh_overload)


class ExpandTypeVisitor(TypeVisitor[Type]):
    """Visitor that substitutes type variables with values."""

    variables: Mapping[TypeVarId, Type]  # TypeVar id -> TypeVar value

    def __init__(self, variables: Mapping[TypeVarId, Type]) -> None:
        self.variables = variables

    def visit_unbound_type(self, t: UnboundType) -> Type:
        return t

    def visit_any(self, t: AnyType) -> Type:
        return t

    def visit_none_type(self, t: NoneType) -> Type:
        return t

    def visit_uninhabited_type(self, t: UninhabitedType) -> Type:
        return t

    def visit_deleted_type(self, t: DeletedType) -> Type:
        return t

    def visit_erased_type(self, t: ErasedType) -> Type:
        # Should not get here.
        raise RuntimeError()

    def visit_instance(self, t: Instance) -> Type:
        args = self.expand_types_with_unpack(list(t.args))
        if isinstance(args, list):
            return Instance(t.type, args, t.line, t.column)
        else:
            return args

    def visit_type_var(self, t: TypeVarType) -> Type:
        repl = get_proper_type(self.variables.get(t.id, t))
        if isinstance(repl, Instance):
            inst = repl
            return Instance(inst.type, inst.args, line=inst.line, column=inst.column)
        else:
            return repl

    def visit_param_spec(self, t: ParamSpecType) -> Type:
        repl = get_proper_type(self.variables.get(t.id, t))
        if isinstance(repl, Instance):
            inst = repl
            # Return copy of instance with type erasure flag on.
            # TODO: what does prefix mean in this case?
            # TODO: why does this case even happen? Instances aren't plural.
            return Instance(inst.type, inst.args, line=inst.line, column=inst.column)
        elif isinstance(repl, ParamSpecType):
            return repl.copy_modified(
                flavor=t.flavor,
                prefix=t.prefix.copy_modified(
                    arg_types=t.prefix.arg_types + repl.prefix.arg_types,
                    arg_kinds=t.prefix.arg_kinds + repl.prefix.arg_kinds,
                    arg_names=t.prefix.arg_names + repl.prefix.arg_names,
                ),
            )
        elif isinstance(repl, Parameters) or isinstance(repl, CallableType):
            # if the paramspec is *P.args or **P.kwargs:
            if t.flavor != ParamSpecFlavor.BARE:
                assert isinstance(repl, CallableType), "Should not be able to get here."
                # Is this always the right thing to do?
                param_spec = repl.param_spec()
                if param_spec:
                    return param_spec.with_flavor(t.flavor)
                else:
                    return repl
            else:
                return Parameters(
                    t.prefix.arg_types + repl.arg_types,
                    t.prefix.arg_kinds + repl.arg_kinds,
                    t.prefix.arg_names + repl.arg_names,
                    variables=[*t.prefix.variables, *repl.variables],
                )
        else:
            # TODO: should this branch be removed? better not to fail silently
            return repl

    def visit_type_var_tuple(self, t: TypeVarTupleType) -> Type:
        raise NotImplementedError

    def visit_unpack_type(self, t: UnpackType) -> Type:
        # It is impossible to reasonally implement visit_unpack_type, because
        # unpacking inherently expands to something more like a list of types.
        #
        # Relevant sections that can call unpack should call expand_unpack()
        # instead.
        assert False, "Mypy bug: unpacking must happen at a higher level"

    def expand_unpack(self, t: UnpackType) -> Optional[Union[List[Type], Instance, AnyType]]:
        """May return either a list of types to unpack to, any, or a single
        variable length tuple. The latter may not be valid in all contexts.
        """
        proper_typ = get_proper_type(t.type)
        if isinstance(proper_typ, TypeVarTupleType):
            repl = get_proper_type(self.variables.get(proper_typ.id, t))
            if isinstance(repl, TupleType):
                return repl.items
            if isinstance(repl, TypeList):
                return repl.items
            elif isinstance(repl, Instance) and repl.type.fullname == "builtins.tuple":
                return repl
            elif isinstance(repl, AnyType):
                # tuple[Any, ...] would be better, but we don't have
                # the type info to construct that type here.
                return repl
            elif isinstance(repl, TypeVarTupleType):
                return [UnpackType(typ=repl)]
            elif isinstance(repl, UnpackType):
                return [repl]
            elif isinstance(repl, UninhabitedType):
                return None
            else:
                raise NotImplementedError(f"Invalid type replacement to expand: {repl}")
        else:
            raise NotImplementedError(f"Invalid type to expand: {proper_typ}")

    def visit_parameters(self, t: Parameters) -> Type:
        return t.copy_modified(arg_types=self.expand_types(t.arg_types))

    def visit_callable_type(self, t: CallableType) -> Type:
        param_spec = t.param_spec()
        if param_spec is not None:
            repl = get_proper_type(self.variables.get(param_spec.id))
            # If a ParamSpec in a callable type is substituted with a
            # callable type, we can't use normal substitution logic,
            # since ParamSpec is actually split into two components
            # *P.args and **P.kwargs in the original type. Instead, we
            # must expand both of them with all the argument types,
            # kinds and names in the replacement. The return type in
            # the replacement is ignored.
            if isinstance(repl, CallableType) or isinstance(repl, Parameters):
                # Substitute *args: P.args, **kwargs: P.kwargs
                prefix = param_spec.prefix
                # we need to expand the types in the prefix, so might as well
                # not get them in the first place
                t = t.expand_param_spec(repl, no_prefix=True)
                return t.copy_modified(
                    arg_types=self.expand_types(prefix.arg_types) + t.arg_types,
                    arg_kinds=prefix.arg_kinds + t.arg_kinds,
                    arg_names=prefix.arg_names + t.arg_names,
                    ret_type=t.ret_type.accept(self),
                    type_guard=(t.type_guard.accept(self) if t.type_guard is not None else None),
                )

        return t.copy_modified(
            arg_types=self.expand_types(t.arg_types),
            ret_type=t.ret_type.accept(self),
            type_guard=(t.type_guard.accept(self) if t.type_guard is not None else None),
        )

    def visit_overloaded(self, t: Overloaded) -> Type:
        items: List[CallableType] = []
        for item in t.items:
            new_item = item.accept(self)
            assert isinstance(new_item, ProperType)
            assert isinstance(new_item, CallableType)
            items.append(new_item)
        return Overloaded(items)

    def expand_types_with_unpack(
        self, typs: Sequence[Type]
    ) -> Union[List[Type], AnyType, UninhabitedType, Instance]:
        """Expands a list of types that has an unpack.

        In corner cases, this can return a type rather than a list, in which case this
        indicates use of Any or some error occurred earlier. In this case callers should
        simply propagate the resulting type.
        """
        items: List[Type] = []
        for item in typs:
            proper_item = get_proper_type(item)
            if isinstance(proper_item, UnpackType):
                unpacked_items = self.expand_unpack(proper_item)
                if unpacked_items is None:
                    # TODO: better error, something like tuple of unknown?
                    return UninhabitedType()
                elif isinstance(unpacked_items, Instance):
                    if len(typs) == 1:
                        return unpacked_items
                    else:
                        assert False, "Invalid unpack of variable length tuple"
                elif isinstance(unpacked_items, AnyType):
                    return unpacked_items
                else:
                    items.extend(unpacked_items)
            else:
                items.append(proper_item.accept(self))
        return items

    def visit_tuple_type(self, t: TupleType) -> Type:
        items = self.expand_types_with_unpack(t.items)
        if isinstance(items, list):
            return t.copy_modified(items=items)
        else:
            return items

    def visit_typeddict_type(self, t: TypedDictType) -> Type:
        return t.copy_modified(item_types=self.expand_types(t.items.values()))

    def visit_literal_type(self, t: LiteralType) -> Type:
        # TODO: Verify this implementation is correct
        return t

    def visit_union_type(self, t: UnionType) -> Type:
        # After substituting for type variables in t.items,
        # some of the resulting types might be subtypes of others.
        from mypy.typeops import make_simplified_union  # asdf

        return make_simplified_union(self.expand_types(t.items), t.line, t.column)

    def visit_partial_type(self, t: PartialType) -> Type:
        return t

    def visit_type_type(self, t: TypeType) -> Type:
        # TODO: Verify that the new item type is valid (instance or
        # union of instances or Any).  Sadly we can't report errors
        # here yet.
        item = t.item.accept(self)
        return TypeType.make_normalized(item)

    def visit_type_alias_type(self, t: TypeAliasType) -> Type:
        # Target of the type alias cannot contain type variables,
        # so we just expand the arguments.
        return t.copy_modified(args=self.expand_types(t.args))

    def expand_types(self, types: Iterable[Type]) -> List[Type]:
        a: List[Type] = []
        for t in types:
            a.append(t.accept(self))
        return a<|MERGE_RESOLUTION|>--- conflicted
+++ resolved
@@ -1,14 +1,6 @@
 from typing import Dict, Iterable, List, Mapping, Optional, Sequence, TypeVar, Union, cast
 
 from mypy.types import (
-<<<<<<< HEAD
-    Type, Instance, CallableType, TypeVisitor, UnboundType, AnyType,
-    NoneType, Overloaded, TupleType, TypedDictType, UnionType,
-    ErasedType, PartialType, DeletedType, UninhabitedType, TypeType, TypeVarId,
-    FunctionLike, TypeVarType, LiteralType, get_proper_type, ProperType,
-    TypeAliasType, ParamSpecType, TypeVarLikeType, Parameters, ParamSpecFlavor,
-    UnpackType, TypeVarTupleType, TypeList, SelfType
-=======
     AnyType,
     CallableType,
     DeletedType,
@@ -23,6 +15,7 @@
     ParamSpecType,
     PartialType,
     ProperType,
+    SelfType,
     TupleType,
     Type,
     TypeAliasType,
@@ -39,7 +32,6 @@
     UnionType,
     UnpackType,
     get_proper_type,
->>>>>>> 0d7424c9
 )
 from mypy.typevartuples import split_with_instance, split_with_prefix_and_suffix
 
