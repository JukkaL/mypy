--- conflicted
+++ resolved
@@ -424,11 +424,8 @@
                     arg_kinds=t.arg_kinds[:-2] + prefix.arg_kinds + t.arg_kinds[-2:],
                     arg_names=t.arg_names[:-2] + prefix.arg_names + t.arg_names[-2:],
                     ret_type=t.ret_type.accept(self),
-<<<<<<< HEAD
+                    from_concatenate=t.from_concatenate or bool(repl.prefix.arg_types),
                     imprecise_arg_kinds=(t.imprecise_arg_kinds or prefix.imprecise_arg_kinds),
-=======
-                    from_concatenate=t.from_concatenate or bool(repl.prefix.arg_types),
->>>>>>> b02ddf1d
                 )
 
         var_arg = t.var_arg()
