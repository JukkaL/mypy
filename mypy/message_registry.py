--- conflicted
+++ resolved
@@ -51,13 +51,8 @@
 YIELD_VALUE_EXPECTED: Final = ErrorMessage("Yield value expected")
 INCOMPATIBLE_TYPES: Final = "Incompatible types"
 INCOMPATIBLE_TYPES_IN_ASSIGNMENT: Final = "Incompatible types in assignment"
-<<<<<<< HEAD
-INCOMPATIBLE_REDEFINITION: Final = "Incompatible redefinition"
 INCOMPATIBLE_TYPES_IN_AWAIT: Final = ErrorMessage('Incompatible types in "await"')
-=======
 INCOMPATIBLE_REDEFINITION: Final = ErrorMessage("Incompatible redefinition")
-INCOMPATIBLE_TYPES_IN_AWAIT: Final = 'Incompatible types in "await"'
->>>>>>> 7a5c6f0b
 INCOMPATIBLE_TYPES_IN_ASYNC_WITH_AENTER: Final = (
     'Incompatible types in "async with" for "__aenter__"'
 )
@@ -69,19 +64,11 @@
 INCOMPATIBLE_TYPES_IN_YIELD: Final = ErrorMessage('Incompatible types in "yield"')
 INCOMPATIBLE_TYPES_IN_YIELD_FROM: Final = ErrorMessage('Incompatible types in "yield from"')
 INCOMPATIBLE_TYPES_IN_STR_INTERPOLATION: Final = "Incompatible types in string interpolation"
-<<<<<<< HEAD
-MUST_HAVE_NONE_RETURN_TYPE: Final = 'The return type of "{}" must be None'
+MUST_HAVE_NONE_RETURN_TYPE: Final = ErrorMessage('The return type of "{}" must be None')
 INVALID_TUPLE_INDEX_TYPE: Final = ErrorMessage("Invalid tuple index type")
 TUPLE_INDEX_OUT_OF_RANGE: Final = ErrorMessage("Tuple index out of range")
 INVALID_SLICE_INDEX: Final = ErrorMessage("Slice index must be an integer or None")
 CANNOT_INFER_LAMBDA_TYPE: Final = ErrorMessage("Cannot infer type of lambda")
-=======
-MUST_HAVE_NONE_RETURN_TYPE: Final = ErrorMessage('The return type of "{}" must be None')
-INVALID_TUPLE_INDEX_TYPE: Final = "Invalid tuple index type"
-TUPLE_INDEX_OUT_OF_RANGE: Final = "Tuple index out of range"
-INVALID_SLICE_INDEX: Final = "Slice index must be an integer or None"
-CANNOT_INFER_LAMBDA_TYPE: Final = "Cannot infer type of lambda"
->>>>>>> 7a5c6f0b
 CANNOT_ACCESS_INIT: Final = 'Cannot access "__init__" directly'
 NON_INSTANCE_NEW_TYPE: Final = ErrorMessage('"__new__" must return a class instance (got {})')
 INVALID_NEW_TYPE: Final = ErrorMessage('Incompatible return type for "__new__"')
@@ -103,47 +90,29 @@
     "Cannot use a covariant type variable as a parameter"
 )
 INCOMPATIBLE_IMPORT_OF: Final = "Incompatible import of"
-<<<<<<< HEAD
-FUNCTION_TYPE_EXPECTED: Final = "Function is missing a type annotation"
+FUNCTION_TYPE_EXPECTED: Final = ErrorMessage(
+    "Function is missing a type annotation", codes.NO_UNTYPED_DEF
+)
 ONLY_CLASS_APPLICATION: Final = ErrorMessage(
     "Type application is only supported for generic classes"
 )
-RETURN_TYPE_EXPECTED: Final = "Function is missing a return type annotation"
-ARGUMENT_TYPE_EXPECTED: Final = "Function is missing a type annotation for one or more arguments"
-KEYWORD_ARGUMENT_REQUIRES_STR_KEY_TYPE: Final = (
+RETURN_TYPE_EXPECTED: Final = ErrorMessage(
+    "Function is missing a return type annotation", codes.NO_UNTYPED_DEF
+)
+ARGUMENT_TYPE_EXPECTED: Final = ErrorMessage(
+    "Function is missing a type annotation for one or more arguments", codes.NO_UNTYPED_DEF
+)
+KEYWORD_ARGUMENT_REQUIRES_STR_KEY_TYPE: Final = ErrorMessage(
     'Keyword argument only valid with "str" key type in call to "dict"'
 )
-ALL_MUST_BE_SEQ_STR: Final = "Type of __all__ must be {}, not {}"
+ALL_MUST_BE_SEQ_STR: Final = ErrorMessage("Type of __all__ must be {}, not {}")
 INVALID_TYPEDDICT_ARGS: Final = ErrorMessage(
     "Expected keyword arguments, {...}, or dict(...) in TypedDict constructor"
 )
 TYPEDDICT_KEY_MUST_BE_STRING_LITERAL: Final = ErrorMessage(
     "Expected TypedDict key to be string literal"
 )
-MALFORMED_ASSERT: Final = "Assertion is always true, perhaps remove parentheses?"
-=======
-FUNCTION_TYPE_EXPECTED: Final = ErrorMessage(
-    "Function is missing a type annotation", codes.NO_UNTYPED_DEF
-)
-ONLY_CLASS_APPLICATION: Final = ErrorMessage(
-    "Type application is only supported for generic classes"
-)
-RETURN_TYPE_EXPECTED: Final = ErrorMessage(
-    "Function is missing a return type annotation", codes.NO_UNTYPED_DEF
-)
-ARGUMENT_TYPE_EXPECTED: Final = ErrorMessage(
-    "Function is missing a type annotation for one or more arguments", codes.NO_UNTYPED_DEF
-)
-KEYWORD_ARGUMENT_REQUIRES_STR_KEY_TYPE: Final = (
-    'Keyword argument only valid with "str" key type in call to "dict"'
-)
-ALL_MUST_BE_SEQ_STR: Final = ErrorMessage("Type of __all__ must be {}, not {}")
-INVALID_TYPEDDICT_ARGS: Final = (
-    "Expected keyword arguments, {...}, or dict(...) in TypedDict constructor"
-)
-TYPEDDICT_KEY_MUST_BE_STRING_LITERAL: Final = "Expected TypedDict key to be string literal"
 MALFORMED_ASSERT: Final = ErrorMessage("Assertion is always true, perhaps remove parentheses?")
->>>>>>> 7a5c6f0b
 DUPLICATE_TYPE_SIGNATURES: Final = "Function has duplicate type signatures"
 DESCRIPTOR_SET_NOT_CALLABLE: Final = ErrorMessage("{}.__set__ is not callable")
 DESCRIPTOR_GET_NOT_CALLABLE: Final = "{}.__get__ is not callable"
@@ -243,13 +212,10 @@
     "Only @runtime_checkable protocols can be used with instance and class checks"
 )
 CANNOT_INSTANTIATE_PROTOCOL: Final = ErrorMessage('Cannot instantiate protocol class "{}"')
-<<<<<<< HEAD
 TOO_MANY_UNION_COMBINATIONS: Final = ErrorMessage(
     "Not all union combinations were tried because there are too many unions"
 )
-=======
 
 CONTIGUOUS_ITERABLE_EXPECTED: Final = ErrorMessage("Contiguous iterable with same type expected")
 ITERABLE_TYPE_EXPECTED: Final = ErrorMessage("Invalid type '{}' for *expr (iterable expected)")
-TYPE_GUARD_POS_ARG_REQUIRED: Final = ErrorMessage("Type guard requires positional argument")
->>>>>>> 7a5c6f0b
+TYPE_GUARD_POS_ARG_REQUIRED: Final = ErrorMessage("Type guard requires positional argument")