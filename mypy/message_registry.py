--- conflicted
+++ resolved
@@ -256,9 +256,7 @@
 CLASS_PATTERN_DUPLICATE_KEYWORD_PATTERN: Final = 'Duplicate keyword pattern "{}"'
 CLASS_PATTERN_UNKNOWN_KEYWORD: Final = 'Class "{}" has no attribute "{}"'
 MULTIPLE_ASSIGNMENTS_IN_PATTERN: Final = 'Multiple assignments to name "{}" in pattern'
-<<<<<<< HEAD
 CANNOT_MODIFY_MATCH_ARGS: Final = 'Cannot assign to "__match_args__"'
-=======
 
 # Dataclass plugin
 DATACLASS_VERSION_DEPENDENT_KEYWORD: Final = (
@@ -267,5 +265,4 @@
 DATACLASS_TWO_KINDS_OF_SLOTS: Final = (
     '"{}" both defines "__slots__" and is used with "slots=True"'
 )
-DATACLASS_HASH_OVERRIDE: Final = 'Cannot overwrite attribute "__hash__" in class "{}"'
->>>>>>> 6415faa9
+DATACLASS_HASH_OVERRIDE: Final = 'Cannot overwrite attribute "__hash__" in class "{}"'