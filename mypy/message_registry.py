--- conflicted
+++ resolved
@@ -212,7 +212,6 @@
 KWARGS_MUST_BE_LAST: Final = ErrorMessage("A **kwargs argument must be the last argument")
 MULTIPLE_KWARGS: Final = ErrorMessage("You may only have one **kwargs argument")
 
-<<<<<<< HEAD
 # String formatting checks
 FORMAT_STR_INVALID_SPECIFIER: Final = ErrorMessage(
     "Invalid conversion specifier in format string", codes.STRING_FORMATTING
@@ -286,7 +285,7 @@
 FORMAT_STR_ASCII_SPECIFIER_PY3: Final = ErrorMessage(
     'Format character "a" is only supported in Python 3', codes.STRING_FORMATTING
 )
-=======
+
 # strings from messages.py
 MEMBER_NOT_ASSIGNABLE: Final = ErrorMessage('Member "{}" is not assignable')
 UNSUPPORTED_OPERAND_FOR_IN: Final = ErrorMessage(
@@ -576,7 +575,6 @@
 )
 EXPR_IS_ALWAYS_BOOL: Final = ErrorMessage("{} is always {}", codes.REDUNDANT_EXPR)
 IMPOSSIBLE_SUBCLASS: Final = ErrorMessage("Subclass of {} cannot exist: would have {}")
->>>>>>> 01f0bc86
 
 # Semantic Analysis
 METHOD_ATLEAST_ONE_ARG: Final = ErrorMessage('Method must have at least one argument')
