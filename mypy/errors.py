from __future__ import annotations

import os.path
import sys
import traceback
from collections import defaultdict
from typing import Callable, Iterable, NoReturn, Optional, TextIO, Tuple, TypeVar
from typing_extensions import Final, Literal, TypeAlias as _TypeAlias

<<<<<<< HEAD
from typing import Tuple, List, TypeVar, Set, Dict, Optional, TextIO, Callable
from typing_extensions import Final
from mypy.error_formatter import ErrorFormatter

from mypy.scope import Scope
from mypy.options import Options
from mypy.version import __version__ as mypy_version
from mypy.errorcodes import ErrorCode, IMPORT
from mypy.message_registry import ErrorMessage
=======
>>>>>>> 29bcc7ff
from mypy import errorcodes as codes
from mypy.errorcodes import IMPORT, ErrorCode
from mypy.message_registry import ErrorMessage
from mypy.options import Options
from mypy.scope import Scope
from mypy.util import DEFAULT_SOURCE_OFFSET, is_typeshed_file
from mypy.version import __version__ as mypy_version

T = TypeVar("T")

# Show error codes for some note-level messages (these usually appear alone
# and not as a comment for a previous error-level message).
SHOW_NOTE_CODES: Final = {codes.ANNOTATION_UNCHECKED}
allowed_duplicates: Final = ["@overload", "Got:", "Expected:"]

# Keep track of the original error code when the error code of a message is changed.
# This is used to give notes about out-of-date "type: ignore" comments.
original_error_codes: Final = {codes.LITERAL_REQ: codes.MISC, codes.TYPE_ABSTRACT: codes.MISC}


class ErrorInfo:
    """Representation of a single error message."""

    # Description of a sequence of imports that refer to the source file
    # related to this error. Each item is a (path, line number) tuple.
    import_ctx: list[tuple[str, int]]

    # The path to source file that was the source of this error.
    file = ""

    # The fully-qualified id of the source module for this error.
    module: str | None = None

    # The name of the type in which this error is located at.
    type: str | None = ""  # Unqualified, may be None

    # The name of the function or member in which this error is located at.
    function_or_member: str | None = ""  # Unqualified, may be None

    # The line number related to this error within file.
    line = 0  # -1 if unknown

    # The column number related to this error with file.
    column = 0  # -1 if unknown

    # The end line number related to this error within file.
    end_line = 0  # -1 if unknown

    # The end column number related to this error with file.
    end_column = 0  # -1 if unknown

    # Either 'error' or 'note'
    severity = ""

    # The error message.
    message = ""

    # The error code.
    code: ErrorCode | None = None

    # If True, we should halt build after the file that generated this error.
    blocker = False

    # Only report this particular messages once per program.
    only_once = False

    # Do not remove duplicate copies of this message (ignored if only_once is True).
    allow_dups = False

    # Actual origin of the error message as tuple (path, line number, end line number)
    # If end line number is unknown, use line number.
    origin: tuple[str, Iterable[int]]

    # Fine-grained incremental target where this was reported
    target: str | None = None

    # If True, don't show this message in output, but still record the error (needed
    # by mypy daemon)
    hidden = False

    def __init__(
        self,
        import_ctx: list[tuple[str, int]],
        file: str,
        module: str | None,
        typ: str | None,
        function_or_member: str | None,
        line: int,
        column: int,
        end_line: int,
        end_column: int,
        severity: str,
        message: str,
        code: ErrorCode | None,
        blocker: bool,
        only_once: bool,
        allow_dups: bool,
        origin: tuple[str, Iterable[int]] | None = None,
        target: str | None = None,
    ) -> None:
        self.import_ctx = import_ctx
        self.file = file
        self.module = module
        self.type = typ
        self.function_or_member = function_or_member
        self.line = line
        self.column = column
        self.end_line = end_line
        self.end_column = end_column
        self.severity = severity
        self.message = message
        self.code = code
        self.blocker = blocker
        self.only_once = only_once
        self.allow_dups = allow_dups
        self.origin = origin or (file, [line])
        self.target = target


# Type used internally to represent errors:
#   (path, line, column, end_line, end_column, severity, message, allow_dups, code)
ErrorTuple: _TypeAlias = Tuple[
    Optional[str], int, int, int, int, str, str, bool, Optional[ErrorCode]
]


class ErrorWatcher:
    """Context manager that can be used to keep track of new errors recorded
    around a given operation.

    Errors maintain a stack of such watchers. The handler is called starting
    at the top of the stack, and is propagated down the stack unless filtered
    out by one of the ErrorWatcher instances.
    """

    def __init__(
        self,
        errors: Errors,
        *,
        filter_errors: bool | Callable[[str, ErrorInfo], bool] = False,
        save_filtered_errors: bool = False,
    ):
        self.errors = errors
        self._has_new_errors = False
        self._filter = filter_errors
        self._filtered: list[ErrorInfo] | None = [] if save_filtered_errors else None

    def __enter__(self) -> ErrorWatcher:
        self.errors._watchers.append(self)
        return self

    def __exit__(self, exc_type: object, exc_val: object, exc_tb: object) -> Literal[False]:
        last = self.errors._watchers.pop()
        assert last == self
        return False

    def on_error(self, file: str, info: ErrorInfo) -> bool:
        """Handler called when a new error is recorded.

        The default implementation just sets the has_new_errors flag

        Return True to filter out the error, preventing it from being seen by other
        ErrorWatcher further down the stack and from being recorded by Errors
        """
        self._has_new_errors = True
        if isinstance(self._filter, bool):
            should_filter = self._filter
        elif callable(self._filter):
            should_filter = self._filter(file, info)
        else:
            raise AssertionError(f"invalid error filter: {type(self._filter)}")
        if should_filter and self._filtered is not None:
            self._filtered.append(info)

        return should_filter

    def has_new_errors(self) -> bool:
        return self._has_new_errors

    def filtered_errors(self) -> list[ErrorInfo]:
        assert self._filtered is not None
        return self._filtered


class Errors:
    """Container for compile errors.

    This class generates and keeps tracks of compile errors and the
    current error context (nested imports).
    """

    # Map from files to generated error messages. Is an OrderedDict so
    # that it can be used to order messages based on the order the
    # files were processed.
    error_info_map: dict[str, list[ErrorInfo]]

    # optimization for legacy codebases with many files with errors
    has_blockers: set[str]

    # Files that we have reported the errors for
    flushed_files: set[str]

    # Current error context: nested import context/stack, as a list of (path, line) pairs.
    import_ctx: list[tuple[str, int]]

    # Path name prefix that is removed from all paths, if set.
    ignore_prefix: str | None = None

    # Path to current file.
    file: str = ""

    # Ignore some errors on these lines of each file
    # (path -> line -> error-codes)
    ignored_lines: dict[str, dict[int, list[str]]]

    # Lines on which an error was actually ignored.
    used_ignored_lines: dict[str, dict[int, list[str]]]

    # Files where all errors should be ignored.
    ignored_files: set[str]

    # Collection of reported only_once messages.
    only_once_messages: set[str]

    # Set to True to show "In function "foo":" messages.
    show_error_context: bool = False

    # Set to True to show column numbers in error messages.
    show_column_numbers: bool = False

    # Set to True to show end line and end column in error messages.
    # Ths implies `show_column_numbers`.
    show_error_end: bool = False

    # Set to True to show absolute file paths in error messages.
    show_absolute_path: bool = False

    # State for keeping track of the current fine-grained incremental mode target.
    # (See mypy.server.update for more about targets.)
    # Current module id.
    target_module: str | None = None
    scope: Scope | None = None

    # Have we seen an import-related error so far? If yes, we filter out other messages
    # in some cases to avoid reporting huge numbers of errors.
    seen_import_error = False

    _watchers: list[ErrorWatcher] = []

    def __init__(
        self,
        show_error_context: bool = False,
        show_column_numbers: bool = False,
        hide_error_codes: bool = False,
        pretty: bool = False,
        show_error_end: bool = False,
        read_source: Callable[[str], list[str] | None] | None = None,
        show_absolute_path: bool = False,
        many_errors_threshold: int = -1,
        options: Options | None = None,
    ) -> None:
        self.show_error_context = show_error_context
        self.show_column_numbers = show_column_numbers
        self.hide_error_codes = hide_error_codes
        self.show_absolute_path = show_absolute_path
        self.pretty = pretty
        self.show_error_end = show_error_end
        if show_error_end:
            assert show_column_numbers, "Inconsistent formatting, must be prevented by argparse"
        # We use fscache to read source code when showing snippets.
        self.read_source = read_source
        self.many_errors_threshold = many_errors_threshold
        self.options = options
        self.initialize()

    def initialize(self) -> None:
        self.error_info_map = {}
        self.flushed_files = set()
        self.import_ctx = []
        self.function_or_member = [None]
        self.ignored_lines = {}
        self.used_ignored_lines = defaultdict(lambda: defaultdict(list))
        self.ignored_files = set()
        self.only_once_messages = set()
        self.has_blockers = set()
        self.scope = None
        self.target_module = None
        self.seen_import_error = False

    def reset(self) -> None:
        self.initialize()

    def set_ignore_prefix(self, prefix: str) -> None:
        """Set path prefix that will be removed from all paths."""
        prefix = os.path.normpath(prefix)
        # Add separator to the end, if not given.
        if os.path.basename(prefix) != "":
            prefix += os.sep
        self.ignore_prefix = prefix

    def simplify_path(self, file: str) -> str:
        if self.show_absolute_path:
            return os.path.abspath(file)
        else:
            file = os.path.normpath(file)
            return remove_path_prefix(file, self.ignore_prefix)

    def set_file(
        self, file: str, module: str | None, options: Options, scope: Scope | None = None
    ) -> None:
        """Set the path and module id of the current file."""
        # The path will be simplified later, in render_messages. That way
        #  * 'file' is always a key that uniquely identifies a source file
        #    that mypy read (simplified paths might not be unique); and
        #  * we only have to simplify in one place, while still supporting
        #    reporting errors for files other than the one currently being
        #    processed.
        self.file = file
        self.target_module = module
        self.scope = scope
        self.options = options

    def set_file_ignored_lines(
        self, file: str, ignored_lines: dict[int, list[str]], ignore_all: bool = False
    ) -> None:
        self.ignored_lines[file] = ignored_lines
        if ignore_all:
            self.ignored_files.add(file)

    def current_target(self) -> str | None:
        """Retrieves the current target from the associated scope.

        If there is no associated scope, use the target module."""
        if self.scope is not None:
            return self.scope.current_target()
        return self.target_module

    def current_module(self) -> str | None:
        return self.target_module

    def import_context(self) -> list[tuple[str, int]]:
        """Return a copy of the import context."""
        return self.import_ctx[:]

    def set_import_context(self, ctx: list[tuple[str, int]]) -> None:
        """Replace the entire import context with a new value."""
        self.import_ctx = ctx[:]

    def report(
        self,
        line: int,
        column: int | None,
        message: str,
        code: ErrorCode | None = None,
        *,
        blocker: bool = False,
        severity: str = "error",
        file: str | None = None,
        only_once: bool = False,
        allow_dups: bool = False,
        origin_span: Iterable[int] | None = None,
        offset: int = 0,
        end_line: int | None = None,
        end_column: int | None = None,
    ) -> None:
        """Report message at the given line using the current error context.

        Args:
            line: line number of error
            column: column number of error
            message: message to report
            code: error code (defaults to 'misc'; not shown for notes)
            blocker: if True, don't continue analysis after this error
            severity: 'error' or 'note'
            file: if non-None, override current file as context
            only_once: if True, only report this exact message once per build
            allow_dups: if True, allow duplicate copies of this message (ignored if only_once)
            origin_span: if non-None, override current context as origin
                         (type: ignores have effect here)
            end_line: if non-None, override current context as end
        """
        if self.scope:
            type = self.scope.current_type_name()
            if self.scope.ignored > 0:
                type = None  # Omit type context if nested function
            function = self.scope.current_function_name()
        else:
            type = None
            function = None

        if column is None:
            column = -1
        if end_column is None:
            if column == -1:
                end_column = -1
            else:
                end_column = column + 1

        if file is None:
            file = self.file
        if offset:
            message = " " * offset + message

        if origin_span is None:
            origin_span = [line]

        if end_line is None:
            end_line = line

        code = code or (codes.MISC if not blocker else None)

        info = ErrorInfo(
            self.import_context(),
            file,
            self.current_module(),
            type,
            function,
            line,
            column,
            end_line,
            end_column,
            severity,
            message,
            code,
            blocker,
            only_once,
            allow_dups,
            origin=(self.file, origin_span),
            target=self.current_target(),
        )
        self.add_error_info(info)

    def _add_error_info(self, file: str, info: ErrorInfo) -> None:
        assert file not in self.flushed_files
        # process the stack of ErrorWatchers before modifying any internal state
        # in case we need to filter out the error entirely
        if self._filter_error(file, info):
            return
        if file not in self.error_info_map:
            self.error_info_map[file] = []
        self.error_info_map[file].append(info)
        if info.blocker:
            self.has_blockers.add(file)
        if info.code is IMPORT:
            self.seen_import_error = True

    def _filter_error(self, file: str, info: ErrorInfo) -> bool:
        """
        process ErrorWatcher stack from top to bottom,
        stopping early if error needs to be filtered out
        """
        i = len(self._watchers)
        while i > 0:
            i -= 1
            w = self._watchers[i]
            if w.on_error(file, info):
                return True
        return False

    def add_error_info(self, info: ErrorInfo) -> None:
        file, lines = info.origin
        # process the stack of ErrorWatchers before modifying any internal state
        # in case we need to filter out the error entirely
        # NB: we need to do this both here and in _add_error_info, otherwise we
        # might incorrectly update the sets of ignored or only_once messages
        if self._filter_error(file, info):
            return
        if not info.blocker:  # Blockers cannot be ignored
            if file in self.ignored_lines:
                # Check each line in this context for "type: ignore" comments.
                # line == end_line for most nodes, so we only loop once.
                for scope_line in lines:
                    if self.is_ignored_error(scope_line, info, self.ignored_lines[file]):
                        # Annotation requests us to ignore all errors on this line.
                        self.used_ignored_lines[file][scope_line].append(
                            (info.code or codes.MISC).code
                        )
                        return
            if file in self.ignored_files:
                return
        if info.only_once:
            if info.message in self.only_once_messages:
                return
            self.only_once_messages.add(info.message)
        if self.seen_import_error and info.code is not IMPORT and self.has_many_errors():
            # Missing stubs can easily cause thousands of errors about
            # Any types, especially when upgrading to mypy 0.900,
            # which no longer bundles third-party library stubs. Avoid
            # showing too many errors to make it easier to see
            # import-related errors.
            info.hidden = True
            self.report_hidden_errors(info)
        self._add_error_info(file, info)
        ignored_codes = self.ignored_lines.get(file, {}).get(info.line, [])
        if ignored_codes and info.code:
            # Something is ignored on the line, but not this error, so maybe the error
            # code is incorrect.
            msg = f'Error code "{info.code.code}" not covered by "type: ignore" comment'
            if info.code in original_error_codes:
                # If there seems to be a "type: ignore" with a stale error
                # code, report a more specific note.
                old_code = original_error_codes[info.code].code
                if old_code in ignored_codes:
                    msg = (
                        f'Error code changed to {info.code.code}; "type: ignore" comment '
                        + "may be out of date"
                    )
            note = ErrorInfo(
                info.import_ctx,
                info.file,
                info.module,
                info.type,
                info.function_or_member,
                info.line,
                info.column,
                info.end_line,
                info.end_column,
                "note",
                msg,
                code=None,
                blocker=False,
                only_once=False,
                allow_dups=False,
            )
            self._add_error_info(file, note)

    def has_many_errors(self) -> bool:
        if self.many_errors_threshold < 0:
            return False
        if len(self.error_info_map) >= self.many_errors_threshold:
            return True
        if (
            sum(len(errors) for errors in self.error_info_map.values())
            >= self.many_errors_threshold
        ):
            return True
        return False

    def report_hidden_errors(self, info: ErrorInfo) -> None:
        message = (
            "(Skipping most remaining errors due to unresolved imports or missing stubs; "
            + "fix these first)"
        )
        if message in self.only_once_messages:
            return
        self.only_once_messages.add(message)
        new_info = ErrorInfo(
            import_ctx=info.import_ctx,
            file=info.file,
            module=info.module,
            typ=None,
            function_or_member=None,
            line=info.line,
            column=info.column,
            end_line=info.end_line,
            end_column=info.end_column,
            severity="note",
            message=message,
            code=None,
            blocker=False,
            only_once=True,
            allow_dups=False,
            origin=info.origin,
            target=info.target,
        )
        self._add_error_info(info.origin[0], new_info)

    def is_ignored_error(self, line: int, info: ErrorInfo, ignores: dict[int, list[str]]) -> bool:
        if info.blocker:
            # Blocking errors can never be ignored
            return False
        if info.code and not self.is_error_code_enabled(info.code):
            return True
        if line not in ignores:
            return False
        if not ignores[line]:
            # Empty list means that we ignore all errors
            return True
        if info.code and self.is_error_code_enabled(info.code):
            return (
                info.code.code in ignores[line]
                or info.code.sub_code_of is not None
                and info.code.sub_code_of.code in ignores[line]
            )
        return False

    def is_error_code_enabled(self, error_code: ErrorCode) -> bool:
        if self.options:
            current_mod_disabled = self.options.disabled_error_codes
            current_mod_enabled = self.options.enabled_error_codes
        else:
            current_mod_disabled = set()
            current_mod_enabled = set()

        if error_code in current_mod_disabled:
            return False
        elif error_code in current_mod_enabled:
            return True
        elif error_code.sub_code_of is not None and error_code.sub_code_of in current_mod_disabled:
            return False
        else:
            return error_code.default_enabled

    def clear_errors_in_targets(self, path: str, targets: set[str]) -> None:
        """Remove errors in specific fine-grained targets within a file."""
        if path in self.error_info_map:
            new_errors = []
            has_blocker = False
            for info in self.error_info_map[path]:
                if info.target not in targets:
                    new_errors.append(info)
                    has_blocker |= info.blocker
                elif info.only_once:
                    self.only_once_messages.remove(info.message)
            self.error_info_map[path] = new_errors
            if not has_blocker and path in self.has_blockers:
                self.has_blockers.remove(path)

    def generate_unused_ignore_errors(self, file: str) -> None:
        if (
            is_typeshed_file(self.options.abs_custom_typeshed_dir if self.options else None, file)
            or file in self.ignored_files
        ):
            return
        ignored_lines = self.ignored_lines[file]
        used_ignored_lines = self.used_ignored_lines[file]
        for line, ignored_codes in ignored_lines.items():
            used_ignored_codes = used_ignored_lines[line]
            unused_ignored_codes = set(ignored_codes) - set(used_ignored_codes)
            # `ignore` is used
            if len(ignored_codes) == 0 and len(used_ignored_codes) > 0:
                continue
            # All codes appearing in `ignore[...]` are used
            if len(ignored_codes) > 0 and len(unused_ignored_codes) == 0:
                continue
            # Display detail only when `ignore[...]` specifies more than one error code
            unused_codes_message = ""
            if len(ignored_codes) > 1 and len(unused_ignored_codes) > 0:
                unused_codes_message = f"[{', '.join(sorted(unused_ignored_codes))}]"
            message = f'Unused "type: ignore{unused_codes_message}" comment'
            for unused in unused_ignored_codes:
                narrower = set(used_ignored_codes) & codes.sub_code_map[unused]
                if narrower:
                    message += f", use narrower [{', '.join(narrower)}] instead of [{unused}]"
            # Don't use report since add_error_info will ignore the error!
            info = ErrorInfo(
                self.import_context(),
                file,
                self.current_module(),
                None,
                None,
                line,
                -1,
                line,
                -1,
                "error",
                message,
                None,
                False,
                False,
                False,
            )
            self._add_error_info(file, info)

    def generate_ignore_without_code_errors(
        self, file: str, is_warning_unused_ignores: bool
    ) -> None:
        if (
            is_typeshed_file(self.options.abs_custom_typeshed_dir if self.options else None, file)
            or file in self.ignored_files
        ):
            return

        used_ignored_lines = self.used_ignored_lines[file]

        # If the whole file is ignored, ignore it.
        if used_ignored_lines:
            _, used_codes = min(used_ignored_lines.items())
            if codes.FILE.code in used_codes:
                return

        for line, ignored_codes in self.ignored_lines[file].items():
            if ignored_codes:
                continue

            # If the ignore is itself unused and that would be warned about, let
            # that error stand alone
            if is_warning_unused_ignores and not used_ignored_lines[line]:
                continue

            codes_hint = ""
            ignored_codes = sorted(set(used_ignored_lines[line]))
            if ignored_codes:
                codes_hint = f' (consider "type: ignore[{", ".join(ignored_codes)}]" instead)'

            message = f'"type: ignore" comment without error code{codes_hint}'
            # Don't use report since add_error_info will ignore the error!
            info = ErrorInfo(
                self.import_context(),
                file,
                self.current_module(),
                None,
                None,
                line,
                -1,
                line,
                -1,
                "error",
                message,
                codes.IGNORE_WITHOUT_CODE,
                False,
                False,
                False,
            )
            self._add_error_info(file, info)

    def num_messages(self) -> int:
        """Return the number of generated messages."""
        return sum(len(x) for x in self.error_info_map.values())

    def is_errors(self) -> bool:
        """Are there any generated messages?"""
        return bool(self.error_info_map)

    def is_blockers(self) -> bool:
        """Are the any errors that are blockers?"""
        return bool(self.has_blockers)

    def blocker_module(self) -> str | None:
        """Return the module with a blocking error, or None if not possible."""
        for path in self.has_blockers:
            for err in self.error_info_map[path]:
                if err.blocker:
                    return err.module
        return None

    def is_errors_for_file(self, file: str) -> bool:
        """Are there any errors for the given file?"""
        return file in self.error_info_map

    def prefer_simple_messages(self) -> bool:
        """Should we generate simple/fast error messages?

        Return True if errors are not shown to user, i.e. errors are ignored
        or they are collected for internal use only.

        If True, we should prefer to generate a simple message quickly.
        All normal errors should still be reported.
        """
        if self.file in self.ignored_files:
            # Errors ignored, so no point generating fancy messages
            return True
        for _watcher in self._watchers:
            if _watcher._filter is True and _watcher._filtered is None:
                # Errors are filtered
                return True
        return False

    def raise_error(self, use_stdout: bool = True) -> NoReturn:
        """Raise a CompileError with the generated messages.

        Render the messages suitable for displaying.
        """
        # self.new_messages() will format all messages that haven't already
        # been returned from a file_messages() call.
        raise CompileError(
            self.new_messages(), use_stdout=use_stdout, module_with_blocker=self.blocker_module()
        )

    def format_messages(
        self, error_info: list[ErrorInfo], source_lines: list[str] | None
    ) -> list[str]:
        """Return a string list that represents the error messages.

        Use a form suitable for displaying to the user. If self.pretty
        is True also append a relevant trimmed source code line (only for
        severity 'error').
        """
        a: list[str] = []
        error_info = [info for info in error_info if not info.hidden]
        errors = self.render_messages(self.sort_messages(error_info))
        errors = self.remove_duplicates(errors)
        for (
            file,
            line,
            column,
            end_line,
            end_column,
            severity,
            message,
            allow_dups,
            code,
        ) in errors:
            s = ""
            if file is not None:
                if self.show_column_numbers and line >= 0 and column >= 0:
                    srcloc = f"{file}:{line}:{1 + column}"
                    if self.show_error_end and end_line >= 0 and end_column >= 0:
                        srcloc += f":{end_line}:{end_column}"
                elif line >= 0:
                    srcloc = f"{file}:{line}"
                else:
                    srcloc = file
                s = f"{srcloc}: {severity}: {message}"
            else:
                s = message
            if (
                not self.hide_error_codes
                and code
                and (severity != "note" or code in SHOW_NOTE_CODES)
            ):
                # If note has an error code, it is related to a previous error. Avoid
                # displaying duplicate error codes.
                s = f"{s}  [{code.code}]"
            a.append(s)
            if self.pretty:
                # Add source code fragment and a location marker.
                if severity == "error" and source_lines and line > 0:
                    source_line = source_lines[line - 1]
                    source_line_expanded = source_line.expandtabs()
                    if column < 0:
                        # Something went wrong, take first non-empty column.
                        column = len(source_line) - len(source_line.lstrip())

                    # Shifts column after tab expansion
                    column = len(source_line[:column].expandtabs())
                    end_column = len(source_line[:end_column].expandtabs())

                    # Note, currently coloring uses the offset to detect source snippets,
                    # so these offsets should not be arbitrary.
                    a.append(" " * DEFAULT_SOURCE_OFFSET + source_line_expanded)
                    marker = "^"
                    if end_line == line and end_column > column:
                        marker = f'^{"~" * (end_column - column - 1)}'
                    a.append(" " * (DEFAULT_SOURCE_OFFSET + column) + marker)
        return a

<<<<<<< HEAD
    def file_messages(self, path: str, formatter: Optional[ErrorFormatter] = None) -> List[str]:
=======
    def file_messages(self, path: str) -> list[str]:
>>>>>>> 29bcc7ff
        """Return a string list of new error messages from a given file.

        Use a form suitable for displaying to the user.
        """
        if path not in self.error_info_map:
            return []

        error_info = self.error_info_map[path]
        if formatter is not None:
            error_info = [info for info in error_info if not info.hidden]
            error_tuples = self.render_messages(self.sort_messages(error_info))
            error_tuples = self.remove_duplicates(error_tuples)

            errors = create_errors(error_tuples)
            return [formatter.report_error(err) for err in errors]

        self.flushed_files.add(path)
        source_lines = None
        if self.pretty:
            assert self.read_source
            source_lines = self.read_source(path)
        return self.format_messages(error_info, source_lines)

    def new_messages(self) -> list[str]:
        """Return a string list of new error messages.

        Use a form suitable for displaying to the user.
        Errors from different files are ordered based on the order in which
        they first generated an error.
        """
        msgs = []
        for path in self.error_info_map.keys():
            if path not in self.flushed_files:
                msgs.extend(self.file_messages(path))
        return msgs

    def targets(self) -> set[str]:
        """Return a set of all targets that contain errors."""
        # TODO: Make sure that either target is always defined or that not being defined
        #       is okay for fine-grained incremental checking.
        return {
            info.target for errs in self.error_info_map.values() for info in errs if info.target
        }

    def render_messages(self, errors: list[ErrorInfo]) -> list[ErrorTuple]:
        """Translate the messages into a sequence of tuples.

        Each tuple is of form (path, line, col, severity, message, allow_dups, code).
        The rendered sequence includes information about error contexts.
        The path item may be None. If the line item is negative, the
        line number is not defined for the tuple.
        """
        result: list[ErrorTuple] = []
        prev_import_context: list[tuple[str, int]] = []
        prev_function_or_member: str | None = None
        prev_type: str | None = None

        for e in errors:
            # Report module import context, if different from previous message.
            if not self.show_error_context:
                pass
            elif e.import_ctx != prev_import_context:
                last = len(e.import_ctx) - 1
                i = last
                while i >= 0:
                    path, line = e.import_ctx[i]
                    fmt = "{}:{}: note: In module imported here"
                    if i < last:
                        fmt = "{}:{}: note: ... from here"
                    if i > 0:
                        fmt += ","
                    else:
                        fmt += ":"
                    # Remove prefix to ignore from path (if present) to
                    # simplify path.
                    path = remove_path_prefix(path, self.ignore_prefix)
                    result.append(
                        (None, -1, -1, -1, -1, "note", fmt.format(path, line), e.allow_dups, None)
                    )
                    i -= 1

            file = self.simplify_path(e.file)

            # Report context within a source file.
            if not self.show_error_context:
                pass
            elif e.function_or_member != prev_function_or_member or e.type != prev_type:
                if e.function_or_member is None:
                    if e.type is None:
                        result.append(
                            (file, -1, -1, -1, -1, "note", "At top level:", e.allow_dups, None)
                        )
                    else:
                        result.append(
                            (
                                file,
                                -1,
                                -1,
                                -1,
                                -1,
                                "note",
                                f'In class "{e.type}":',
                                e.allow_dups,
                                None,
                            )
                        )
                else:
                    if e.type is None:
                        result.append(
                            (
                                file,
                                -1,
                                -1,
                                -1,
                                -1,
                                "note",
                                f'In function "{e.function_or_member}":',
                                e.allow_dups,
                                None,
                            )
                        )
                    else:
                        result.append(
                            (
                                file,
                                -1,
                                -1,
                                -1,
                                -1,
                                "note",
                                'In member "{}" of class "{}":'.format(
                                    e.function_or_member, e.type
                                ),
                                e.allow_dups,
                                None,
                            )
                        )
            elif e.type != prev_type:
                if e.type is None:
                    result.append(
                        (file, -1, -1, -1, -1, "note", "At top level:", e.allow_dups, None)
                    )
                else:
                    result.append(
                        (file, -1, -1, -1, -1, "note", f'In class "{e.type}":', e.allow_dups, None)
                    )

            if isinstance(e.message, ErrorMessage):
                result.append(
                    (
                        file,
                        e.line,
                        e.column,
                        e.end_line,
                        e.end_column,
                        e.severity,
                        e.message.value,
                        e.allow_dups,
                        e.code,
                    )
                )
            else:
                result.append(
                    (
                        file,
                        e.line,
                        e.column,
                        e.end_line,
                        e.end_column,
                        e.severity,
                        e.message,
                        e.allow_dups,
                        e.code,
                    )
                )

            prev_import_context = e.import_ctx
            prev_function_or_member = e.function_or_member
            prev_type = e.type

        return result

    def sort_messages(self, errors: list[ErrorInfo]) -> list[ErrorInfo]:
        """Sort an array of error messages locally by line number.

        I.e., sort a run of consecutive messages with the same
        context by line number, but otherwise retain the general
        ordering of the messages.
        """
        result: list[ErrorInfo] = []
        i = 0
        while i < len(errors):
            i0 = i
            # Find neighbouring errors with the same context and file.
            while (
                i + 1 < len(errors)
                and errors[i + 1].import_ctx == errors[i].import_ctx
                and errors[i + 1].file == errors[i].file
            ):
                i += 1
            i += 1

            # Sort the errors specific to a file according to line number and column.
            a = sorted(errors[i0:i], key=lambda x: (x.line, x.column))
            result.extend(a)
        return result

    def remove_duplicates(self, errors: list[ErrorTuple]) -> list[ErrorTuple]:
        """Remove duplicates from a sorted error list."""
        res: list[ErrorTuple] = []
        i = 0
        while i < len(errors):
            dup = False
            # Use slightly special formatting for member conflicts reporting.
            conflicts_notes = False
            j = i - 1
            # Find duplicates, unless duplicates are allowed.
            if not errors[i][7]:
                while j >= 0 and errors[j][0] == errors[i][0]:
                    if errors[j][6].strip() == "Got:":
                        conflicts_notes = True
                    j -= 1
                j = i - 1
                while j >= 0 and errors[j][0] == errors[i][0] and errors[j][1] == errors[i][1]:
                    if (
                        errors[j][5] == errors[i][5]
                        and
                        # Allow duplicate notes in overload conflicts reporting.
                        not (
                            (errors[i][5] == "note" and errors[i][6].strip() in allowed_duplicates)
                            or (errors[i][6].strip().startswith("def ") and conflicts_notes)
                        )
                        and errors[j][6] == errors[i][6]
                    ):  # ignore column
                        dup = True
                        break
                    j -= 1
            if not dup:
                res.append(errors[i])
            i += 1
        return res


class CompileError(Exception):
    """Exception raised when there is a compile error.

    It can be a parse, semantic analysis, type check or other
    compilation-related error.

    CompileErrors raised from an errors object carry all of the
    messages that have not been reported out by error streaming.
    This is patched up by build.build to contain either all error
    messages (if errors were streamed) or none (if they were not).

    """

    messages: list[str]
    use_stdout = False
    # Can be set in case there was a module with a blocking error
    module_with_blocker: str | None = None

    def __init__(
        self, messages: list[str], use_stdout: bool = False, module_with_blocker: str | None = None
    ) -> None:
        super().__init__("\n".join(messages))
        self.messages = messages
        self.use_stdout = use_stdout
        self.module_with_blocker = module_with_blocker


def remove_path_prefix(path: str, prefix: str | None) -> str:
    """If path starts with prefix, return copy of path with the prefix removed.
    Otherwise, return path. If path is None, return None.
    """
    if prefix is not None and path.startswith(prefix):
        return path[len(prefix) :]
    else:
        return path


def report_internal_error(
    err: Exception,
    file: str | None,
    line: int,
    errors: Errors,
    options: Options,
    stdout: TextIO | None = None,
    stderr: TextIO | None = None,
) -> NoReturn:
    """Report internal error and exit.

    This optionally starts pdb or shows a traceback.
    """
    stdout = stdout or sys.stdout
    stderr = stderr or sys.stderr
    # Dump out errors so far, they often provide a clue.
    # But catch unexpected errors rendering them.
    try:
        for msg in errors.new_messages():
            print(msg)
    except Exception as e:
        print("Failed to dump errors:", repr(e), file=stderr)

    # Compute file:line prefix for official-looking error messages.
    if file:
        if line:
            prefix = f"{file}:{line}: "
        else:
            prefix = f"{file}: "
    else:
        prefix = ""

    # Print "INTERNAL ERROR" message.
    print(
        f"{prefix}error: INTERNAL ERROR --",
        "Please try using mypy master on GitHub:\n"
        "https://mypy.readthedocs.io/en/stable/common_issues.html"
        "#using-a-development-mypy-build",
        file=stderr,
    )
    if options.show_traceback:
        print("Please report a bug at https://github.com/python/mypy/issues", file=stderr)
    else:
        print(
            "If this issue continues with mypy master, "
            "please report a bug at https://github.com/python/mypy/issues",
            file=stderr,
        )
    print(f"version: {mypy_version}", file=stderr)

    # If requested, drop into pdb. This overrides show_tb.
    if options.pdb:
        print("Dropping into pdb", file=stderr)
        import pdb

        pdb.post_mortem(sys.exc_info()[2])

    # If requested, print traceback, else print note explaining how to get one.
    if options.raise_exceptions:
        raise err
    if not options.show_traceback:
        if not options.pdb:
            print(
                "{}: note: please use --show-traceback to print a traceback "
                "when reporting a bug".format(prefix),
                file=stderr,
            )
    else:
        tb = traceback.extract_stack()[:-2]
        tb2 = traceback.extract_tb(sys.exc_info()[2])
        print("Traceback (most recent call last):")
        for s in traceback.format_list(tb + tb2):
            print(s.rstrip("\n"))
        print(f"{type(err).__name__}: {err}", file=stdout)
        print(f"{prefix}: note: use --pdb to drop into pdb", file=stderr)

    # Exit.  The caller has nothing more to say.
    # We use exit code 2 to signal that this is no ordinary error.
    raise SystemExit(2)


class MypyError:
    def __init__(self,
                 file_path: str,
                 line: int,
                 column: int,
                 message: str,
                 hint: str,
                 errorcode: Optional[ErrorCode]) -> None:
        self.file_path = file_path
        self.line = line
        self.column = column
        self.message = message
        self.hint = hint
        self.errorcode = errorcode


# (file_path, line, column)
_ErrorLocation = Tuple[str, int, int]


def create_errors(error_tuples: List[ErrorTuple]) -> List[MypyError]:
    errors: List[MypyError] = []
    latest_error_at_location: Dict[_ErrorLocation, MypyError] = {}

    for error_tuple in error_tuples:
        file_path, line, column, severity, message, _, errorcode = error_tuple
        if file_path is None:
            continue

        assert severity in ('error', 'note')
        if severity == 'note':
            error_location = (file_path, line, column)
            error = latest_error_at_location.get(error_location)
            if error is None:
                # No error tuple found for this hint. Ignoring it
                continue

            if error.hint == '':
                error.hint = message
            else:
                error.hint += '\n' + message

        else:
            error = MypyError(file_path, line, column, message, "", errorcode)
            errors.append(error)
            error_location = (file_path, line, column)
            latest_error_at_location[error_location] = error

    return errors<|MERGE_RESOLUTION|>--- conflicted
+++ resolved
@@ -7,20 +7,9 @@
 from typing import Callable, Iterable, NoReturn, Optional, TextIO, Tuple, TypeVar
 from typing_extensions import Final, Literal, TypeAlias as _TypeAlias
 
-<<<<<<< HEAD
-from typing import Tuple, List, TypeVar, Set, Dict, Optional, TextIO, Callable
-from typing_extensions import Final
-from mypy.error_formatter import ErrorFormatter
-
-from mypy.scope import Scope
-from mypy.options import Options
-from mypy.version import __version__ as mypy_version
-from mypy.errorcodes import ErrorCode, IMPORT
-from mypy.message_registry import ErrorMessage
-=======
->>>>>>> 29bcc7ff
 from mypy import errorcodes as codes
 from mypy.errorcodes import IMPORT, ErrorCode
+from mypy.error_formatter import ErrorFormatter
 from mypy.message_registry import ErrorMessage
 from mypy.options import Options
 from mypy.scope import Scope
@@ -856,11 +845,7 @@
                     a.append(" " * (DEFAULT_SOURCE_OFFSET + column) + marker)
         return a
 
-<<<<<<< HEAD
-    def file_messages(self, path: str, formatter: Optional[ErrorFormatter] = None) -> List[str]:
-=======
-    def file_messages(self, path: str) -> list[str]:
->>>>>>> 29bcc7ff
+    def file_messages(self, path: str, formatter: Optional[ErrorFormatter] = None) -> list[str]:
         """Return a string list of new error messages from a given file.
 
         Use a form suitable for displaying to the user.
