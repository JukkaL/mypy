import os.path
import sys
import traceback
from collections import OrderedDict, defaultdict
from contextlib import contextmanager

from typing import Tuple, List, TypeVar, Set, Dict, Iterator, Optional, cast

from mypy.options import Options
from mypy.version import __version__ as mypy_version


T = TypeVar('T')
allowed_duplicates = ['@overload', 'Got:', 'Expected:']


class ErrorInfo:
    """Representation of a single error message."""

    # Description of a sequence of imports that refer to the source file
    # related to this error. Each item is a (path, line number) tuple.
    import_ctx = None  # type: List[Tuple[str, int]]

    # The source file that was the source of this error.
    file = ''

    # The fully-qualified id of the source module for this error.
    module = None  # type: Optional[str]

    # The name of the type in which this error is located at.
    type = ''  # type: Optional[str]   # Unqualified, may be None

    # The name of the function or member in which this error is located at.
    function_or_member = ''  # type: Optional[str]   # Unqualified, may be None

    # The line number related to this error within file.
    line = 0     # -1 if unknown

    # The column number related to this error with file.
    column = 0   # -1 if unknown

    # Either 'error', 'note', or 'warning'.
    severity = ''

    # The error message.
    message = ''

    # If True, we should halt build after the file that generated this error.
    blocker = False

    # Only report this particular messages once per program.
    only_once = False

    # Fine-grained incremental target where this was reported
    target = None  # type: Optional[str]

    def __init__(self,
                 import_ctx: List[Tuple[str, int]],
                 file: str,
                 module: Optional[str],
                 typ: Optional[str],
                 function_or_member: Optional[str],
                 line: int,
                 column: int,
                 severity: str,
                 message: str,
                 blocker: bool,
                 only_once: bool,
                 origin: Optional[Tuple[str, int]] = None,
                 target: Optional[str] = None) -> None:
        self.import_ctx = import_ctx
        self.file = file
        self.module = module
        self.type = typ
        self.function_or_member = function_or_member
        self.line = line
        self.column = column
        self.severity = severity
        self.message = message
        self.blocker = blocker
        self.only_once = only_once
        self.origin = origin or (file, line)
        self.target = target


class Errors:
    """Container for compile errors.

    This class generates and keeps tracks of compile errors and the
    current error context (nested imports).
    """

    # List of generated error messages.
    error_info = None  # type: List[ErrorInfo]

    # Current error context: nested import context/stack, as a list of (path, line) pairs.
    import_ctx = None  # type: List[Tuple[str, int]]

    # Set of files with errors.
    error_files = None  # type: Set[str]

    # Path name prefix that is removed from all paths, if set.
    ignore_prefix = None  # type: str

    # Path to current file.
    file = None  # type: str

    # Stack of short names of currents types (or None).
    type_name = None  # type: List[Optional[str]]

    # Stack of short names of current functions or members (or None).
    function_or_member = None  # type: List[Optional[str]]

    # Ignore errors on these lines of each file.
    ignored_lines = None  # type: Dict[str, Set[int]]

    # Lines on which an error was actually ignored.
    used_ignored_lines = None  # type: Dict[str, Set[int]]

    # Files where all errors should be ignored.
    ignored_files = None  # type: Set[str]

    # Collection of reported only_once messages.
    only_once_messages = None  # type: Set[str]

    # Set to True to show "In function "foo":" messages.
    show_error_context = False  # type: bool

    # Set to True to show column numbers in error messages.
    show_column_numbers = False  # type: bool

    # Stack of active fine-grained incremental checking targets within
    # a module. The first item is always the current module id.
    # (See mypy.server.update for more about targets.)
    target = None  # type: List[str]

    def __init__(self, show_error_context: bool = False,
                 show_column_numbers: bool = False) -> None:
        self.show_error_context = show_error_context
        self.show_column_numbers = show_column_numbers
        self.initialize()

    def initialize(self) -> None:
        self.error_info = []
        self.import_ctx = []
        self.error_files = set()
        self.type_name = [None]
        self.function_or_member = [None]
        self.ignored_lines = OrderedDict()
        self.used_ignored_lines = defaultdict(set)
        self.ignored_files = set()
        self.only_once_messages = set()
        self.target = []

    def reset(self) -> None:
        self.initialize()

    def copy(self) -> 'Errors':
        new = Errors(self.show_error_context, self.show_column_numbers)
        new.file = self.file
        new.import_ctx = self.import_ctx[:]
        new.type_name = self.type_name[:]
        new.function_or_member = self.function_or_member[:]
        new.target = self.target[:]
        return new

    def set_ignore_prefix(self, prefix: str) -> None:
        """Set path prefix that will be removed from all paths."""
        prefix = os.path.normpath(prefix)
        # Add separator to the end, if not given.
        if os.path.basename(prefix) != '':
            prefix += os.sep
        self.ignore_prefix = prefix

    def simplify_path(self, file: str) -> str:
        file = os.path.normpath(file)
        return remove_path_prefix(file, self.ignore_prefix)

    def set_file(self, file: str,
                 module: Optional[str],
                 ignored_lines: Optional[Set[int]] = None) -> None:
        """Set the path and module id of the current file."""
        # The path will be simplified later, in render_messages. That way
        #  * 'file' is always a key that uniquely identifies a source file
        #    that mypy read (simplified paths might not be unique); and
        #  * we only have to simplify in one place, while still supporting
        #    reporting errors for files other than the one currently being
        #    processed.
        self.file = file
        if module:
            self.target = [module]

    def set_file_ignored_lines(self, file: str,
                               ignored_lines: Set[int],
                               ignore_all: bool = False) -> None:
        self.ignored_lines[file] = ignored_lines
        if ignore_all:
            self.ignored_files.add(file)

    def push_function(self, name: str) -> None:
        """Set the current function or member short name (it can be None)."""
        self.push_target_component(name)
        self.function_or_member.append(name)

    def pop_function(self) -> None:
        self.function_or_member.pop()
        self.pop_target_component()

    @contextmanager
    def enter_function(self, name: str) -> Iterator[None]:
        self.push_function(name)
        yield
        self.pop_function()

    def push_type(self, name: str) -> None:
        """Set the short name of the current type (it can be None)."""
        self.push_target_component(name)
        self.type_name.append(name)

    def pop_type(self) -> None:
        self.type_name.pop()
        self.pop_target_component()

    def push_target_component(self, name: str) -> None:
        if self.target and not self.function_or_member[-1]:
            self.target.append('{}.{}'.format(self.target[-1], name))

    def pop_target_component(self) -> None:
        if self.target and not self.function_or_member[-1]:
            self.target.pop()

    def current_target(self) -> Optional[str]:
        if self.target:
            return self.target[-1]
        return None

    def current_module(self) -> Optional[str]:
        if self.target:
            return self.target[0]
        return None

    @contextmanager
    def enter_type(self, name: str) -> Iterator[None]:
        """Set the short name of the current type (it can be None)."""
        self.push_type(name)
        yield
        self.pop_type()

    def import_context(self) -> List[Tuple[str, int]]:
        """Return a copy of the import context."""
        return self.import_ctx[:]

    def set_import_context(self, ctx: List[Tuple[str, int]]) -> None:
        """Replace the entire import context with a new value."""
        self.import_ctx = ctx[:]

<<<<<<< HEAD
    def report(self, line: int, column: int, message: str, blocker: bool = False,
               severity: str = 'error', file: str = None, only_once: bool = False,
               origin_line: int = None, offset: int = 0) -> None:
=======
    def report(self,
               line: int,
               column: int,
               message: str,
               blocker: bool = False,
               severity: str = 'error',
               file: Optional[str] = None,
               only_once: bool = False,
               origin_line: Optional[int] = None) -> None:
>>>>>>> 99100f73
        """Report message at the given line using the current error context.

        Args:
            line: line number of error
            message: message to report
            blocker: if True, don't continue analysis after this error
            severity: 'error', 'note' or 'warning'
            file: if non-None, override current file as context
            only_once: if True, only report this exact message once per build
            origin_line: if non-None, override current context as origin
        """
        type = self.type_name[-1]  # type: Optional[str]
        if len(self.function_or_member) > 2:
            type = None  # Omit type context if nested function
        if file is None:
            file = self.file
        if offset:
            message = " " * offset + message
        info = ErrorInfo(self.import_context(), file, self.current_module(), type,
                         self.function_or_member[-1], line, column, severity, message,
                         blocker, only_once,
                         origin=(self.file, origin_line) if origin_line else None,
                         target=self.current_target())
        self.add_error_info(info)

    def add_error_info(self, info: ErrorInfo) -> None:
        (file, line) = cast(Tuple[str, int], info.origin)  # see issue 1855
        if not info.blocker:  # Blockers cannot be ignored
            if file in self.ignored_lines and line in self.ignored_lines[file]:
                # Annotation requests us to ignore all errors on this line.
                self.used_ignored_lines[file].add(line)
                return
            if file in self.ignored_files:
                return
        if info.only_once:
            if info.message in self.only_once_messages:
                return
            self.only_once_messages.add(info.message)
        self.error_info.append(info)
        self.error_files.add(file)

    def generate_unused_ignore_notes(self) -> None:
        for file, ignored_lines in self.ignored_lines.items():
            if not self.is_typeshed_file(file):
                for line in ignored_lines - self.used_ignored_lines[file]:
                    # Don't use report since add_error_info will ignore the error!
                    info = ErrorInfo(self.import_context(), file, self.current_module(), None,
                                     None, line, -1, 'note', "unused 'type: ignore' comment",
                                     False, False)
                    self.error_info.append(info)

    def is_typeshed_file(self, file: str) -> bool:
        # gross, but no other clear way to tell
        return 'typeshed' in os.path.normpath(file).split(os.sep)

    def num_messages(self) -> int:
        """Return the number of generated messages."""
        return len(self.error_info)

    def is_errors(self) -> bool:
        """Are there any generated errors?"""
        return bool(self.error_info)

    def is_blockers(self) -> bool:
        """Are the any errors that are blockers?"""
        return any(err for err in self.error_info if err.blocker)

    def is_errors_for_file(self, file: str) -> bool:
        """Are there any errors for the given file?"""
        return file in self.error_files

    def raise_error(self) -> None:
        """Raise a CompileError with the generated messages.

        Render the messages suitable for displaying.
        """
        raise CompileError(self.messages(), use_stdout=True)

    def messages(self) -> List[str]:
        """Return a string list that represents the error messages.

        Use a form suitable for displaying to the user.
        """
        a = []  # type: List[str]
        errors = self.render_messages(self.sort_messages(self.error_info))
        errors = self.remove_duplicates(errors)
        for file, line, column, severity, message in errors:
            s = ''
            if file is not None:
                if self.show_column_numbers and line is not None and line >= 0 \
                        and column is not None and column >= 0:
                    srcloc = '{}:{}:{}'.format(file, line, column)
                elif line is not None and line >= 0:
                    srcloc = '{}:{}'.format(file, line)
                else:
                    srcloc = file
                s = '{}: {}: {}'.format(srcloc, severity, message)
            else:
                s = message
            a.append(s)
        return a

    def targets(self) -> Set[str]:
        """Return a set of all targets that contain errors."""
        # TODO: Make sure that either target is always defined or that not being defined
        #       is okay for fine-grained incremental checking.
        return set(info.target
                   for info in self.error_info
                   if info.target)

    def render_messages(self, errors: List[ErrorInfo]) -> List[Tuple[Optional[str], int, int,
                                                                     str, str]]:
        """Translate the messages into a sequence of tuples.

        Each tuple is of form (path, line, col, message.  The rendered
        sequence includes information about error contexts. The path
        item may be None. If the line item is negative, the line
        number is not defined for the tuple.
        """
        result = []  # type: List[Tuple[Optional[str], int, int, str, str]]
        # (path, line, column, severity, message)

        prev_import_context = []  # type: List[Tuple[str, int]]
        prev_function_or_member = None  # type: Optional[str]
        prev_type = None  # type: Optional[str]

        for e in errors:
            # Report module import context, if different from previous message.
            if not self.show_error_context:
                pass
            elif e.import_ctx != prev_import_context:
                last = len(e.import_ctx) - 1
                i = last
                while i >= 0:
                    path, line = e.import_ctx[i]
                    fmt = '{}:{}: note: In module imported here'
                    if i < last:
                        fmt = '{}:{}: note: ... from here'
                    if i > 0:
                        fmt += ','
                    else:
                        fmt += ':'
                    # Remove prefix to ignore from path (if present) to
                    # simplify path.
                    path = remove_path_prefix(path, self.ignore_prefix)
                    result.append((None, -1, -1, 'note', fmt.format(path, line)))
                    i -= 1

            file = self.simplify_path(e.file)

            # Report context within a source file.
            if not self.show_error_context:
                pass
            elif (e.function_or_member != prev_function_or_member or
                    e.type != prev_type):
                if e.function_or_member is None:
                    if e.type is None:
                        result.append((file, -1, -1, 'note', 'At top level:'))
                    else:
                        result.append((file, -1, -1, 'note', 'In class "{}":'.format(
                            e.type)))
                else:
                    if e.type is None:
                        result.append((file, -1, -1, 'note',
                                       'In function "{}":'.format(
                                           e.function_or_member)))
                    else:
                        result.append((file, -1, -1, 'note',
                                       'In member "{}" of class "{}":'.format(
                                           e.function_or_member, e.type)))
            elif e.type != prev_type:
                if e.type is None:
                    result.append((file, -1, -1, 'note', 'At top level:'))
                else:
                    result.append((file, -1, -1, 'note',
                                   'In class "{}":'.format(e.type)))

            result.append((file, e.line, e.column, e.severity, e.message))

            prev_import_context = e.import_ctx
            prev_function_or_member = e.function_or_member
            prev_type = e.type

        return result

    def sort_messages(self, errors: List[ErrorInfo]) -> List[ErrorInfo]:
        """Sort an array of error messages locally by line number.

        I.e., sort a run of consecutive messages with the same file
        context by line number, but otherwise retain the general
        ordering of the messages.
        """
        result = []  # type: List[ErrorInfo]
        i = 0
        while i < len(errors):
            i0 = i
            # Find neighbouring errors with the same context and file.
            while (i + 1 < len(errors) and
                    errors[i + 1].import_ctx == errors[i].import_ctx and
                    errors[i + 1].file == errors[i].file):
                i += 1
            i += 1

            # Sort the errors specific to a file according to line number and column.
            a = sorted(errors[i0:i], key=lambda x: (x.line, x.column))
            result.extend(a)
        return result

    def remove_duplicates(self, errors: List[Tuple[Optional[str], int, int, str, str]]
                          ) -> List[Tuple[Optional[str], int, int, str, str]]:
        """Remove duplicates from a sorted error list."""
        res = []  # type: List[Tuple[Optional[str], int, int, str, str]]
        i = 0
        while i < len(errors):
            dup = False
            j = i - 1
            while (j >= 0 and errors[j][0] == errors[i][0] and
                    errors[j][1] == errors[i][1]):
                if (errors[j][3] == errors[i][3] and
                        # Allow duplicate notes in overload conficts reporting
                        not (errors[i][3] == 'note' and
                             errors[i][4].strip() in allowed_duplicates) and
                        errors[j][4] == errors[i][4]):  # ignore column
                    dup = True
                    break
                j -= 1
            if not dup:
                res.append(errors[i])
            i += 1
        return res


class CompileError(Exception):
    """Exception raised when there is a compile error.

    It can be a parse, semantic analysis, type check or other
    compilation-related error.
    """

    messages = None  # type: List[str]
    use_stdout = False

    def __init__(self, messages: List[str], use_stdout: bool = False) -> None:
        super().__init__('\n'.join(messages))
        self.messages = messages
        self.use_stdout = use_stdout


class DecodeError(Exception):
    """Exception raised when a file cannot be decoded due to an unknown encoding type.

    Essentially a wrapper for the LookupError raised by `bytearray.decode`
    """


def remove_path_prefix(path: str, prefix: str) -> str:
    """If path starts with prefix, return copy of path with the prefix removed.
    Otherwise, return path. If path is None, return None.
    """
    if prefix is not None and path.startswith(prefix):
        return path[len(prefix):]
    else:
        return path


def report_internal_error(err: Exception, file: str, line: int,
                          errors: Errors, options: Options) -> None:
    """Report internal error and exit.

    This optionally starts pdb or shows a traceback.
    """
    # Dump out errors so far, they often provide a clue.
    # But catch unexpected errors rendering them.
    try:
        for msg in errors.messages():
            print(msg)
    except Exception as e:
        print("Failed to dump errors:", repr(e), file=sys.stderr)

    # Compute file:line prefix for official-looking error messages.
    if line:
        prefix = '{}:{}'.format(file, line)
    else:
        prefix = file

    # Print "INTERNAL ERROR" message.
    print('{}: error: INTERNAL ERROR --'.format(prefix),
          'please report a bug at https://github.com/python/mypy/issues',
          'version: {}'.format(mypy_version),
          file=sys.stderr)

    # If requested, drop into pdb. This overrides show_tb.
    if options.pdb:
        print('Dropping into pdb', file=sys.stderr)
        import pdb
        pdb.post_mortem(sys.exc_info()[2])

    # If requested, print traceback, else print note explaining how to get one.
    if not options.show_traceback:
        if not options.pdb:
            print('{}: note: please use --show-traceback to print a traceback '
                  'when reporting a bug'.format(prefix),
                  file=sys.stderr)
    else:
        tb = traceback.extract_stack()[:-2]
        tb2 = traceback.extract_tb(sys.exc_info()[2])
        print('Traceback (most recent call last):')
        for s in traceback.format_list(tb + tb2):
            print(s.rstrip('\n'))
        print('{}: {}'.format(type(err).__name__, err))
        print('{}: note: use --pdb to drop into pdb'.format(prefix), file=sys.stderr)

    # Exit.  The caller has nothing more to say.
    raise SystemExit(1)<|MERGE_RESOLUTION|>--- conflicted
+++ resolved
@@ -254,11 +254,6 @@
         """Replace the entire import context with a new value."""
         self.import_ctx = ctx[:]
 
-<<<<<<< HEAD
-    def report(self, line: int, column: int, message: str, blocker: bool = False,
-               severity: str = 'error', file: str = None, only_once: bool = False,
-               origin_line: int = None, offset: int = 0) -> None:
-=======
     def report(self,
                line: int,
                column: int,
@@ -267,8 +262,8 @@
                severity: str = 'error',
                file: Optional[str] = None,
                only_once: bool = False,
-               origin_line: Optional[int] = None) -> None:
->>>>>>> 99100f73
+               origin_line: Optional[int] = None,
+               offset: int = 0) -> None:
         """Report message at the given line using the current error context.
 
         Args:
