--- conflicted
+++ resolved
@@ -26,13 +26,8 @@
     UnaryExpr, LambdaExpr, ComparisonExpr, AssignmentExpr,
     StarExpr, YieldFromExpr, NonlocalDecl, DictionaryComprehension,
     SetComprehension, ComplexExpr, EllipsisExpr, YieldExpr, Argument,
-<<<<<<< HEAD
     AwaitExpr, TempNode, RefExpr, Expression, Statement,
-    ARG_POS, ARG_OPT, ARG_STAR, ARG_NAMED, ARG_NAMED_OPT, ARG_STAR2,
-=======
-    AwaitExpr, TempNode, Expression, Statement,
     ArgKind, ARG_POS, ARG_OPT, ARG_STAR, ARG_NAMED, ARG_NAMED_OPT, ARG_STAR2,
->>>>>>> 4e7c2a0e
     check_arg_names,
     FakeInfo,
 )
