from mypy.util import unnamed_function
import copy
import re
import sys
import warnings

import typing  # for typing.Type, which conflicts with types.Type
from typing import (
    Tuple, Union, TypeVar, Callable, Sequence, Optional, Any, Dict, cast, List
)

from typing_extensions import Final, Literal, overload

from mypy.sharedparse import (
    special_function_elide_names, argument_elide_name,
)
from mypy.nodes import (
    MypyFile, Node, ImportBase, Import, ImportAll, ImportFrom, FuncDef,
    OverloadedFuncDef, OverloadPart,
    ClassDef, Decorator, Block, Var, OperatorAssignmentStmt,
    ExpressionStmt, AssignmentStmt, ReturnStmt, RaiseStmt, AssertStmt,
    DelStmt, BreakStmt, ContinueStmt, PassStmt, GlobalDecl,
    WhileStmt, ForStmt, IfStmt, TryStmt, WithStmt, MatchStmt,
    TupleExpr, GeneratorExpr, ListComprehension, ListExpr, ConditionalExpr,
    DictExpr, SetExpr, NameExpr, IntExpr, StrExpr, BytesExpr, UnicodeExpr,
    FloatExpr, CallExpr, SuperExpr, MemberExpr, IndexExpr, SliceExpr, OpExpr,
    UnaryExpr, LambdaExpr, ComparisonExpr, AssignmentExpr,
    StarExpr, YieldFromExpr, NonlocalDecl, DictionaryComprehension,
    SetComprehension, ComplexExpr, EllipsisExpr, YieldExpr, Argument,
    AwaitExpr, TempNode, RefExpr, Expression, Statement,
    ArgKind, ARG_POS, ARG_OPT, ARG_STAR, ARG_NAMED, ARG_NAMED_OPT, ARG_STAR2,
    check_arg_names,
    FakeInfo,
)
from mypy.patterns import (
    AsPattern, OrPattern, ValuePattern, SequencePattern, StarredPattern, MappingPattern,
    ClassPattern, SingletonPattern
)
from mypy.types import (
    Type, CallableType, AnyType, UnboundType, TupleType, TypeList, EllipsisType, CallableArgument,
    TypeOfAny, Instance, RawExpressionType, ProperType, UnionType,
)
from mypy import defaults
from mypy import message_registry, errorcodes as codes
from mypy.message_registry import ErrorMessage
from mypy.errors import Errors
from mypy.options import Options
from mypy.reachability import infer_reachability_of_if_statement, mark_block_unreachable
from mypy.util import bytes_to_human_readable_repr

try:
    # pull this into a final variable to make mypyc be quiet about the
    # the default argument warning
    PY_MINOR_VERSION: Final = sys.version_info[1]

    # Check if we can use the stdlib ast module instead of typed_ast.
    if sys.version_info >= (3, 8):
        import ast as ast3
        assert 'kind' in ast3.Constant._fields, \
               "This 3.8.0 alpha (%s) is too old; 3.8.0a3 required" % sys.version.split()[0]
        # TODO: Num, Str, Bytes, NameConstant, Ellipsis are deprecated in 3.8.
        # TODO: Index, ExtSlice are deprecated in 3.9.
        from ast import (
            AST,
            Call,
            FunctionType,
            Name,
            Attribute,
            Ellipsis as ast3_Ellipsis,
            Starred,
            NameConstant,
            Expression as ast3_Expression,
            Str,
            Bytes,
            Index,
            Num,
            UnaryOp,
            USub,
        )

        def ast3_parse(source: Union[str, bytes], filename: str, mode: str,
                       feature_version: int = PY_MINOR_VERSION) -> AST:
            return ast3.parse(source, filename, mode,
                              type_comments=True,  # This works the magic
                              feature_version=feature_version)

        NamedExpr = ast3.NamedExpr
        Constant = ast3.Constant
    else:
        from typed_ast import ast3
        from typed_ast.ast3 import (
            AST,
            Call,
            FunctionType,
            Name,
            Attribute,
            Ellipsis as ast3_Ellipsis,
            Starred,
            NameConstant,
            Expression as ast3_Expression,
            Str,
            Bytes,
            Index,
            Num,
            UnaryOp,
            USub,
        )

        def ast3_parse(source: Union[str, bytes], filename: str, mode: str,
                       feature_version: int = PY_MINOR_VERSION) -> AST:
            return ast3.parse(source, filename, mode, feature_version=feature_version)

        # These don't exist before 3.8
        NamedExpr = Any
        Constant = Any

    if sys.version_info >= (3, 10):
        Match = ast3.Match
        MatchValue = ast3.MatchValue
        MatchSingleton = ast3.MatchSingleton
        MatchSequence = ast3.MatchSequence
        MatchStar = ast3.MatchStar
        MatchMapping = ast3.MatchMapping
        MatchClass = ast3.MatchClass
        MatchAs = ast3.MatchAs
        MatchOr = ast3.MatchOr
        AstNode = Union[ast3.expr, ast3.stmt, ast3.pattern, ast3.ExceptHandler]
    else:
        Match = Any
        MatchValue = Any
        MatchSingleton = Any
        MatchSequence = Any
        MatchStar = Any
        MatchMapping = Any
        MatchClass = Any
        MatchAs = Any
        MatchOr = Any
        AstNode = Union[ast3.expr, ast3.stmt, ast3.ExceptHandler]
except ImportError:
    try:
        from typed_ast import ast35  # type: ignore[attr-defined]  # noqa: F401
    except ImportError:
        print('The typed_ast package is not installed.\n'
              'You can install it with `python3 -m pip install typed-ast`.',
              file=sys.stderr)
    else:
        print('You need a more recent version of the typed_ast package.\n'
              'You can update to the latest version with '
              '`python3 -m pip install -U typed-ast`.',
              file=sys.stderr)
    sys.exit(1)

N = TypeVar('N', bound=Node)

# There is no way to create reasonable fallbacks at this stage,
# they must be patched later.
MISSING_FALLBACK: Final = FakeInfo("fallback can't be filled out until semanal")
_dummy_fallback: Final = Instance(MISSING_FALLBACK, [], -1)

TYPE_IGNORE_PATTERN: Final = re.compile(r'[^#]*#\s*type:\s*ignore\s*(.*)')


def parse(source: Union[str, bytes],
          fnam: str,
          module: Optional[str],
          errors: Optional[Errors] = None,
          options: Optional[Options] = None) -> MypyFile:

    """Parse a source file, without doing any semantic analysis.

    Return the parse tree. If errors is not provided, raise ParseError
    on failure. Otherwise, use the errors object to report parse errors.
    """
    raise_on_error = False
    if errors is None:
        errors = Errors()
        raise_on_error = True
    if options is None:
        options = Options()
    errors.set_file(fnam, module)
    is_stub_file = fnam.endswith('.pyi')
    try:
        if is_stub_file:
            feature_version = defaults.PYTHON3_VERSION[1]
        else:
            assert options.python_version[0] >= 3
            feature_version = options.python_version[1]
        # Disable deprecation warnings about \u
        with warnings.catch_warnings():
            warnings.filterwarnings("ignore", category=DeprecationWarning)
            ast = ast3_parse(source, fnam, 'exec', feature_version=feature_version)

        tree = ASTConverter(options=options,
                            is_stub=is_stub_file,
                            errors=errors,
                            ).visit(ast)
        tree.path = fnam
        tree.is_stub = is_stub_file
    except SyntaxError as e:
        # alias to please mypyc
        is_py38_or_earlier = sys.version_info < (3, 9)
        if is_py38_or_earlier and e.filename == "<fstring>":
            # In Python 3.8 and earlier, syntax errors in f-strings have lineno relative to the
            # start of the f-string. This would be misleading, as mypy will report the error as the
            # lineno within the file.
            e.lineno = None
        errors.report(e.lineno if e.lineno is not None else -1, e.offset, e.msg, blocker=True,
                      code=codes.SYNTAX)
        tree = MypyFile([], [], False, {})

    if raise_on_error and errors.is_errors():
        errors.raise_error()

    return tree


def parse_type_ignore_tag(tag: Optional[str]) -> Optional[List[str]]:
    """Parse optional "[code, ...]" tag after "# type: ignore".

    Return:
     * [] if no tag was found (ignore all errors)
     * list of ignored error codes if a tag was found
     * None if the tag was invalid.
    """
    if not tag or tag.strip() == '' or tag.strip().startswith('#'):
        # No tag -- ignore all errors.
        return []
    m = re.match(r'\s*\[([^]#]*)\]\s*(#.*)?$', tag)
    if m is None:
        # Invalid "# type: ignore" comment.
        return None
    return [code.strip() for code in m.group(1).split(',')]


def parse_type_comment(type_comment: str,
                       line: int,
                       column: int,
                       errors: Optional[Errors],
                       assume_str_is_unicode: bool = True,
                       ) -> Tuple[Optional[List[str]], Optional[ProperType]]:
    """Parse type portion of a type comment (+ optional type ignore).

    Return (ignore info, parsed type).
    """
    try:
        typ = ast3_parse(type_comment, '<type_comment>', 'eval')
    except SyntaxError:
        if errors is not None:
            stripped_type = type_comment.split("#", 2)[0].strip()
            err_msg = message_registry.TYPE_COMMENT_SYNTAX_ERROR_VALUE.format(stripped_type)
            errors.report(line, column, err_msg.value, blocker=True, code=err_msg.code)
            return None, None
        else:
            raise
    else:
        extra_ignore = TYPE_IGNORE_PATTERN.match(type_comment)
        if extra_ignore:
            # Typeshed has a non-optional return type for group!
            tag: Optional[str] = cast(Any, extra_ignore).group(1)
            ignored: Optional[List[str]] = parse_type_ignore_tag(tag)
            if ignored is None:
                if errors is not None:
                    err_msg = message_registry.INVALID_TYPE_IGNORE
                    errors.report(line, column, err_msg.value, code=err_msg.code)
                else:
                    raise SyntaxError
        else:
            ignored = None
        assert isinstance(typ, ast3_Expression)
        converted = TypeConverter(errors,
                                  line=line,
                                  override_column=column,
                                  assume_str_is_unicode=assume_str_is_unicode,
                                  is_evaluated=False).visit(typ.body)
        return ignored, converted


def parse_type_string(expr_string: str, expr_fallback_name: str,
                      line: int, column: int, assume_str_is_unicode: bool = True) -> ProperType:
    """Parses a type that was originally present inside of an explicit string,
    byte string, or unicode string.

    For example, suppose we have the type `Foo["blah"]`. We should parse the
    string expression "blah" using this function.

    If `assume_str_is_unicode` is set to true, this function will assume that
    `Foo["blah"]` is equivalent to `Foo[u"blah"]`. Otherwise, it assumes it's
    equivalent to `Foo[b"blah"]`.

    The caller is responsible for keeping track of the context in which the
    type string was encountered (e.g. in Python 3 code, Python 2 code, Python 2
    code with unicode_literals...) and setting `assume_str_is_unicode` accordingly.
    """
    try:
        _, node = parse_type_comment(expr_string.strip(), line=line, column=column, errors=None,
                                     assume_str_is_unicode=assume_str_is_unicode)
        if isinstance(node, UnboundType) and node.original_str_expr is None:
            node.original_str_expr = expr_string
            node.original_str_fallback = expr_fallback_name
            return node
        elif isinstance(node, UnionType):
            return node
        else:
            return RawExpressionType(expr_string, expr_fallback_name, line, column)
    except (SyntaxError, ValueError):
        # Note: the parser will raise a `ValueError` instead of a SyntaxError if
        # the string happens to contain things like \x00.
        return RawExpressionType(expr_string, expr_fallback_name, line, column)


def is_no_type_check_decorator(expr: ast3.expr) -> bool:
    if isinstance(expr, Name):
        return expr.id == 'no_type_check'
    elif isinstance(expr, Attribute):
        if isinstance(expr.value, Name):
            return expr.value.id == 'typing' and expr.attr == 'no_type_check'
    return False


class ASTConverter:
    def __init__(self,
                 options: Options,
                 is_stub: bool,
                 errors: Errors) -> None:
        # 'C' for class, 'F' for function
        self.class_and_function_stack: List[Literal["C", "F"]] = []
        self.imports: List[ImportBase] = []

        self.options = options
        self.is_stub = is_stub
        self.errors = errors

        self.type_ignores: Dict[int, List[str]] = {}

        # Cache of visit_X methods keyed by type of visited object
        self.visitor_cache: Dict[type, Callable[[Optional[AST]], Any]] = {}

    def note(self, msg: str, line: int, column: int) -> None:
        self.errors.report(line, column, msg, severity='note', code=codes.SYNTAX)

    def fail(self,
             msg: ErrorMessage,
             line: int,
             column: int,
             blocker: bool = True,
             code: codes.ErrorCode = codes.SYNTAX) -> None:
        if blocker or not self.options.ignore_errors:
<<<<<<< HEAD
            self.errors.report(line, column, msg.value, blocker=blocker, code=msg.code)
=======
            self.errors.report(line, column, msg, blocker=blocker, code=code)

    def fail_merge_overload(self, node: IfStmt) -> None:
        self.fail(
            "Condition can't be inferred, unable to merge overloads",
            line=node.line,
            column=node.column,
            blocker=False,
            code=codes.MISC,
        )
>>>>>>> 40bbfb5f

    def visit(self, node: Optional[AST]) -> Any:
        if node is None:
            return None
        typeobj = type(node)
        visitor = self.visitor_cache.get(typeobj)
        if visitor is None:
            method = 'visit_' + node.__class__.__name__
            visitor = getattr(self, method)
            self.visitor_cache[typeobj] = visitor
        return visitor(node)

    def set_line(self, node: N, n: AstNode) -> N:
        node.line = n.lineno
        node.column = n.col_offset
        node.end_line = getattr(n, "end_lineno", None) if isinstance(n, ast3.expr) else None
        return node

    def translate_opt_expr_list(self, l: Sequence[Optional[AST]]) -> List[Optional[Expression]]:
        res: List[Optional[Expression]] = []
        for e in l:
            exp = self.visit(e)
            res.append(exp)
        return res

    def translate_expr_list(self, l: Sequence[AST]) -> List[Expression]:
        return cast(List[Expression], self.translate_opt_expr_list(l))

    def get_lineno(self, node: Union[ast3.expr, ast3.stmt]) -> int:
        if (isinstance(node, (ast3.AsyncFunctionDef, ast3.ClassDef, ast3.FunctionDef))
                and node.decorator_list):
            return node.decorator_list[0].lineno
        return node.lineno

    def translate_stmt_list(self,
                            stmts: Sequence[ast3.stmt],
                            ismodule: bool = False) -> List[Statement]:
        # A "# type: ignore" comment before the first statement of a module
        # ignores the whole module:
        if (ismodule and stmts and self.type_ignores
                and min(self.type_ignores) < self.get_lineno(stmts[0])):
            self.errors.used_ignored_lines[self.errors.file][min(self.type_ignores)].append(
                codes.FILE.code)
            block = Block(self.fix_function_overloads(self.translate_stmt_list(stmts)))
            mark_block_unreachable(block)
            return [block]

        res: List[Statement] = []
        for stmt in stmts:
            node = self.visit(stmt)
            res.append(node)

        return res

    def translate_type_comment(self,
                               n: Union[ast3.stmt, ast3.arg],
                               type_comment: Optional[str]) -> Optional[ProperType]:
        if type_comment is None:
            return None
        else:
            lineno = n.lineno
            extra_ignore, typ = parse_type_comment(type_comment,
                                                   lineno,
                                                   n.col_offset,
                                                   self.errors)
            if extra_ignore is not None:
                self.type_ignores[lineno] = extra_ignore
            return typ

    op_map: Final[Dict[typing.Type[AST], str]] = {
        ast3.Add: '+',
        ast3.Sub: '-',
        ast3.Mult: '*',
        ast3.MatMult: '@',
        ast3.Div: '/',
        ast3.Mod: '%',
        ast3.Pow: '**',
        ast3.LShift: '<<',
        ast3.RShift: '>>',
        ast3.BitOr: '|',
        ast3.BitXor: '^',
        ast3.BitAnd: '&',
        ast3.FloorDiv: '//'
    }

    def from_operator(self, op: ast3.operator) -> str:
        op_name = ASTConverter.op_map.get(type(op))
        if op_name is None:
            raise RuntimeError('Unknown operator ' + str(type(op)))
        else:
            return op_name

    comp_op_map: Final[Dict[typing.Type[AST], str]] = {
        ast3.Gt: '>',
        ast3.Lt: '<',
        ast3.Eq: '==',
        ast3.GtE: '>=',
        ast3.LtE: '<=',
        ast3.NotEq: '!=',
        ast3.Is: 'is',
        ast3.IsNot: 'is not',
        ast3.In: 'in',
        ast3.NotIn: 'not in'
    }

    def from_comp_operator(self, op: ast3.cmpop) -> str:
        op_name = ASTConverter.comp_op_map.get(type(op))
        if op_name is None:
            raise RuntimeError('Unknown comparison operator ' + str(type(op)))
        else:
            return op_name

    def as_block(self, stmts: List[ast3.stmt], lineno: int) -> Optional[Block]:
        b = None
        if stmts:
            b = Block(self.fix_function_overloads(self.translate_stmt_list(stmts)))
            b.set_line(lineno)
        return b

    def as_required_block(self, stmts: List[ast3.stmt], lineno: int) -> Block:
        assert stmts  # must be non-empty
        b = Block(self.fix_function_overloads(self.translate_stmt_list(stmts)))
        b.set_line(lineno)
        return b

    def fix_function_overloads(self, stmts: List[Statement]) -> List[Statement]:
        ret: List[Statement] = []
        current_overload: List[OverloadPart] = []
        current_overload_name: Optional[str] = None
        seen_unconditional_func_def = False
        last_if_stmt: Optional[IfStmt] = None
        last_if_overload: Optional[Union[Decorator, FuncDef, OverloadedFuncDef]] = None
        last_if_stmt_overload_name: Optional[str] = None
        last_if_unknown_truth_value: Optional[IfStmt] = None
        skipped_if_stmts: List[IfStmt] = []
        for stmt in stmts:
            if_overload_name: Optional[str] = None
            if_block_with_overload: Optional[Block] = None
            if_unknown_truth_value: Optional[IfStmt] = None
            if isinstance(stmt, IfStmt) and seen_unconditional_func_def is False:
                # Check IfStmt block to determine if function overloads can be merged
                if_overload_name = self._check_ifstmt_for_overloads(stmt, current_overload_name)
                if if_overload_name is not None:
                    if_block_with_overload, if_unknown_truth_value = \
                        self._get_executable_if_block_with_overloads(stmt)

            if (current_overload_name is not None
                    and isinstance(stmt, (Decorator, FuncDef))
                    and stmt.name == current_overload_name):
                if last_if_stmt is not None:
                    skipped_if_stmts.append(last_if_stmt)
                if last_if_overload is not None:
                    # Last stmt was an IfStmt with same overload name
                    # Add overloads to current_overload
                    if isinstance(last_if_overload, OverloadedFuncDef):
                        current_overload.extend(last_if_overload.items)
                    else:
                        current_overload.append(last_if_overload)
                    last_if_stmt, last_if_overload = None, None
                if last_if_unknown_truth_value:
                    self.fail_merge_overload(last_if_unknown_truth_value)
                    last_if_unknown_truth_value = None
                current_overload.append(stmt)
                if isinstance(stmt, FuncDef):
                    seen_unconditional_func_def = True
            elif (
                current_overload_name is not None
                and isinstance(stmt, IfStmt)
                and if_overload_name == current_overload_name
            ):
                # IfStmt only contains stmts relevant to current_overload.
                # Check if stmts are reachable and add them to current_overload,
                # otherwise skip IfStmt to allow subsequent overload
                # or function definitions.
                skipped_if_stmts.append(stmt)
                if if_block_with_overload is None:
                    if if_unknown_truth_value is not None:
                        self.fail_merge_overload(if_unknown_truth_value)
                    continue
                if last_if_overload is not None:
                    # Last stmt was an IfStmt with same overload name
                    # Add overloads to current_overload
                    if isinstance(last_if_overload, OverloadedFuncDef):
                        current_overload.extend(last_if_overload.items)
                    else:
                        current_overload.append(last_if_overload)
                    last_if_stmt, last_if_overload = None, None
                if isinstance(if_block_with_overload.body[-1], OverloadedFuncDef):
                    skipped_if_stmts.extend(
                        cast(List[IfStmt], if_block_with_overload.body[:-1])
                    )
                    current_overload.extend(if_block_with_overload.body[-1].items)
                else:
                    current_overload.append(
                        cast(Union[Decorator, FuncDef], if_block_with_overload.body[0])
                    )
            else:
                if last_if_stmt is not None:
                    ret.append(last_if_stmt)
                    last_if_stmt_overload_name = current_overload_name
                    last_if_stmt, last_if_overload = None, None
                    last_if_unknown_truth_value = None

                if current_overload and current_overload_name == last_if_stmt_overload_name:
                    # Remove last stmt (IfStmt) from ret if the overload names matched
                    # Only happens if no executable block had been found in IfStmt
                    skipped_if_stmts.append(cast(IfStmt, ret.pop()))
                if current_overload and skipped_if_stmts:
                    # Add bare IfStmt (without overloads) to ret
                    # Required for mypy to be able to still check conditions
                    for if_stmt in skipped_if_stmts:
                        self._strip_contents_from_if_stmt(if_stmt)
                        ret.append(if_stmt)
                    skipped_if_stmts = []
                if len(current_overload) == 1:
                    ret.append(current_overload[0])
                elif len(current_overload) > 1:
                    ret.append(OverloadedFuncDef(current_overload))

                # If we have multiple decorated functions named "_" next to each, we want to treat
                # them as a series of regular FuncDefs instead of one OverloadedFuncDef because
                # most of mypy/mypyc assumes that all the functions in an OverloadedFuncDef are
                # related, but multiple underscore functions next to each other aren't necessarily
                # related
                seen_unconditional_func_def = False
                if isinstance(stmt, Decorator) and not unnamed_function(stmt.name):
                    current_overload = [stmt]
                    current_overload_name = stmt.name
                elif (
                    isinstance(stmt, IfStmt)
                    and if_overload_name is not None
                ):
                    current_overload = []
                    current_overload_name = if_overload_name
                    last_if_stmt = stmt
                    last_if_stmt_overload_name = None
                    if if_block_with_overload is not None:
                        skipped_if_stmts.extend(
                            cast(List[IfStmt], if_block_with_overload.body[:-1])
                        )
                        last_if_overload = cast(
                            Union[Decorator, FuncDef, OverloadedFuncDef],
                            if_block_with_overload.body[-1]
                        )
                    last_if_unknown_truth_value = if_unknown_truth_value
                else:
                    current_overload = []
                    current_overload_name = None
                    ret.append(stmt)

        if current_overload and skipped_if_stmts:
            # Add bare IfStmt (without overloads) to ret
            # Required for mypy to be able to still check conditions
            for if_stmt in skipped_if_stmts:
                self._strip_contents_from_if_stmt(if_stmt)
                ret.append(if_stmt)
        if len(current_overload) == 1:
            ret.append(current_overload[0])
        elif len(current_overload) > 1:
            ret.append(OverloadedFuncDef(current_overload))
        elif last_if_overload is not None:
            ret.append(last_if_overload)
        elif last_if_stmt is not None:
            ret.append(last_if_stmt)
        return ret

    def _check_ifstmt_for_overloads(
        self, stmt: IfStmt, current_overload_name: Optional[str] = None
    ) -> Optional[str]:
        """Check if IfStmt contains only overloads with the same name.
        Return overload_name if found, None otherwise.
        """
        # Check that block only contains a single Decorator, FuncDef, or OverloadedFuncDef.
        # Multiple overloads have already been merged as OverloadedFuncDef.
        if not (
            len(stmt.body[0].body) == 1
            and (
                isinstance(stmt.body[0].body[0], (Decorator, OverloadedFuncDef))
                or current_overload_name is not None
                and isinstance(stmt.body[0].body[0], FuncDef)
            )
            or len(stmt.body[0].body) > 1
            and isinstance(stmt.body[0].body[-1], OverloadedFuncDef)
            and all(
                self._is_stripped_if_stmt(if_stmt)
                for if_stmt in stmt.body[0].body[:-1]
            )
        ):
            return None

        overload_name = cast(
            Union[Decorator, FuncDef, OverloadedFuncDef], stmt.body[0].body[-1]).name
        if stmt.else_body is None:
            return overload_name

        if isinstance(stmt.else_body, Block) and len(stmt.else_body.body) == 1:
            # For elif: else_body contains an IfStmt itself -> do a recursive check.
            if (
                isinstance(stmt.else_body.body[0], (Decorator, FuncDef, OverloadedFuncDef))
                and stmt.else_body.body[0].name == overload_name
            ):
                return overload_name
            if (
                isinstance(stmt.else_body.body[0], IfStmt)
                and self._check_ifstmt_for_overloads(
                    stmt.else_body.body[0], current_overload_name
                ) == overload_name
            ):
                return overload_name

        return None

    def _get_executable_if_block_with_overloads(
        self, stmt: IfStmt
    ) -> Tuple[Optional[Block], Optional[IfStmt]]:
        """Return block from IfStmt that will get executed.

        Return
            0 -> A block if sure that alternative blocks are unreachable.
            1 -> An IfStmt if the reachability of it can't be inferred,
                 i.e. the truth value is unknown.
        """
        infer_reachability_of_if_statement(stmt, self.options)
        if (
            stmt.else_body is None
            and stmt.body[0].is_unreachable is True
        ):
            # always False condition with no else
            return None, None
        if (
            stmt.else_body is None
            or stmt.body[0].is_unreachable is False
            and stmt.else_body.is_unreachable is False
        ):
            # The truth value is unknown, thus not conclusive
            return None, stmt
        if stmt.else_body.is_unreachable is True:
            # else_body will be set unreachable if condition is always True
            return stmt.body[0], None
        if stmt.body[0].is_unreachable is True:
            # body will be set unreachable if condition is always False
            # else_body can contain an IfStmt itself (for elif) -> do a recursive check
            if isinstance(stmt.else_body.body[0], IfStmt):
                return self._get_executable_if_block_with_overloads(stmt.else_body.body[0])
            return stmt.else_body, None
        return None, stmt

    def _strip_contents_from_if_stmt(self, stmt: IfStmt) -> None:
        """Remove contents from IfStmt.

        Needed to still be able to check the conditions after the contents
        have been merged with the surrounding function overloads.
        """
        if len(stmt.body) == 1:
            stmt.body[0].body = []
        if stmt.else_body and len(stmt.else_body.body) == 1:
            if isinstance(stmt.else_body.body[0], IfStmt):
                self._strip_contents_from_if_stmt(stmt.else_body.body[0])
            else:
                stmt.else_body.body = []

    def _is_stripped_if_stmt(self, stmt: Statement) -> bool:
        """Check stmt to make sure it is a stripped IfStmt.

        See also: _strip_contents_from_if_stmt
        """
        if not isinstance(stmt, IfStmt):
            return False

        if not (len(stmt.body) == 1 and len(stmt.body[0].body) == 0):
            # Body not empty
            return False

        if not stmt.else_body or len(stmt.else_body.body) == 0:
            # No or empty else_body
            return True

        # For elif, IfStmt are stored recursively in else_body
        return self._is_stripped_if_stmt(stmt.else_body.body[0])

    def in_method_scope(self) -> bool:
        return self.class_and_function_stack[-2:] == ['C', 'F']

    def translate_module_id(self, id: str) -> str:
        """Return the actual, internal module id for a source text id.

        For example, translate '__builtin__' in Python 2 to 'builtins'.
        """
        if id == self.options.custom_typing_module:
            return 'typing'
        elif id == '__builtin__' and self.options.python_version[0] == 2:
            # HACK: __builtin__ in Python 2 is aliases to builtins. However, the implementation
            #   is named __builtin__.py (there is another layer of translation elsewhere).
            return 'builtins'
        return id

    def visit_Module(self, mod: ast3.Module) -> MypyFile:
        self.type_ignores = {}
        for ti in mod.type_ignores:
            parsed = parse_type_ignore_tag(ti.tag)  # type: ignore[attr-defined]
            if parsed is not None:
                self.type_ignores[ti.lineno] = parsed
            else:
                self.fail(message_registry.INVALID_TYPE_IGNORE, ti.lineno, -1)
        body = self.fix_function_overloads(self.translate_stmt_list(mod.body, ismodule=True))
        return MypyFile(body,
                        self.imports,
                        False,
                        self.type_ignores,
                        )

    # --- stmt ---
    # FunctionDef(identifier name, arguments args,
    #             stmt* body, expr* decorator_list, expr? returns, string? type_comment)
    # arguments = (arg* args, arg? vararg, arg* kwonlyargs, expr* kw_defaults,
    #              arg? kwarg, expr* defaults)
    def visit_FunctionDef(self, n: ast3.FunctionDef) -> Union[FuncDef, Decorator]:
        return self.do_func_def(n)

    # AsyncFunctionDef(identifier name, arguments args,
    #                  stmt* body, expr* decorator_list, expr? returns, string? type_comment)
    def visit_AsyncFunctionDef(self, n: ast3.AsyncFunctionDef) -> Union[FuncDef, Decorator]:
        return self.do_func_def(n, is_coroutine=True)

    def do_func_def(self, n: Union[ast3.FunctionDef, ast3.AsyncFunctionDef],
                    is_coroutine: bool = False) -> Union[FuncDef, Decorator]:
        """Helper shared between visit_FunctionDef and visit_AsyncFunctionDef."""
        self.class_and_function_stack.append('F')
        no_type_check = bool(n.decorator_list and
                             any(is_no_type_check_decorator(d) for d in n.decorator_list))

        lineno = n.lineno
        args = self.transform_args(n.args, lineno, no_type_check=no_type_check)
        if special_function_elide_names(n.name):
            for arg in args:
                arg.pos_only = True

        arg_kinds = [arg.kind for arg in args]
        arg_names = [None if arg.pos_only else arg.variable.name for arg in args]

        arg_types: List[Optional[Type]] = []
        if no_type_check:
            arg_types = [None] * len(args)
            return_type = None
        elif n.type_comment is not None:
            try:
                func_type_ast = ast3_parse(n.type_comment, '<func_type>', 'func_type')
                assert isinstance(func_type_ast, FunctionType)
                # for ellipsis arg
                if (len(func_type_ast.argtypes) == 1 and
                        isinstance(func_type_ast.argtypes[0], ast3_Ellipsis)):
                    if n.returns:
                        # PEP 484 disallows both type annotations and type comments
                        self.fail(message_registry.DUPLICATE_TYPE_SIGNATURES, lineno, n.col_offset)
                    arg_types = [a.type_annotation
                                 if a.type_annotation is not None
                                 else AnyType(TypeOfAny.unannotated)
                                 for a in args]
                else:
                    # PEP 484 disallows both type annotations and type comments
                    if n.returns or any(a.type_annotation is not None for a in args):
                        self.fail(message_registry.DUPLICATE_TYPE_SIGNATURES, lineno, n.col_offset)
                    translated_args = (TypeConverter(self.errors,
                                                     line=lineno,
                                                     override_column=n.col_offset)
                                       .translate_expr_list(func_type_ast.argtypes))
                    arg_types = [a if a is not None else AnyType(TypeOfAny.unannotated)
                                for a in translated_args]
                return_type = TypeConverter(self.errors,
                                            line=lineno).visit(func_type_ast.returns)

                # add implicit self type
                if self.in_method_scope() and len(arg_types) < len(args):
                    arg_types.insert(0, AnyType(TypeOfAny.special_form))
            except SyntaxError:
                stripped_type = n.type_comment.split("#", 2)[0].strip()
                err_msg = message_registry.TYPE_COMMENT_SYNTAX_ERROR_VALUE.format(stripped_type)
                self.fail(err_msg, lineno, n.col_offset)
                if n.type_comment and n.type_comment[0] not in ["(", "#"]:
                    self.note('Suggestion: wrap argument types in parentheses',
                              lineno, n.col_offset)
                arg_types = [AnyType(TypeOfAny.from_error)] * len(args)
                return_type = AnyType(TypeOfAny.from_error)
        else:
            arg_types = [a.type_annotation for a in args]
            return_type = TypeConverter(self.errors, line=n.returns.lineno
                                        if n.returns else lineno).visit(n.returns)

        for arg, arg_type in zip(args, arg_types):
            self.set_type_optional(arg_type, arg.initializer)

        func_type = None
        if any(arg_types) or return_type:
            if len(arg_types) != 1 and any(isinstance(t, EllipsisType)
                                           for t in arg_types):
                self.fail(message_registry.ELLIPSIS_WITH_OTHER_TYPEARGS, lineno, n.col_offset)
            elif len(arg_types) > len(arg_kinds):
                self.fail(message_registry.TYPE_SIGNATURE_TOO_MANY_ARGS, lineno, n.col_offset,
                          blocker=False)
            elif len(arg_types) < len(arg_kinds):
                self.fail(message_registry.TYPE_SIGNATURE_TOO_FEW_ARGS, lineno, n.col_offset,
                          blocker=False)
            else:
                func_type = CallableType([a if a is not None else
                                          AnyType(TypeOfAny.unannotated) for a in arg_types],
                                         arg_kinds,
                                         arg_names,
                                         return_type if return_type is not None else
                                         AnyType(TypeOfAny.unannotated),
                                         _dummy_fallback)

        func_def = FuncDef(
            n.name,
            args,
            self.as_required_block(n.body, lineno),
            func_type)
        if isinstance(func_def.type, CallableType):
            # semanal.py does some in-place modifications we want to avoid
            func_def.unanalyzed_type = func_def.type.copy_modified()
        if is_coroutine:
            func_def.is_coroutine = True
        if func_type is not None:
            func_type.definition = func_def
            func_type.line = lineno

        if n.decorator_list:
            if sys.version_info < (3, 8):
                # Before 3.8, [typed_]ast the line number points to the first decorator.
                # In 3.8, it points to the 'def' line, where we want it.
                lineno += len(n.decorator_list)
                end_lineno: Optional[int] = None
            else:
                # Set end_lineno to the old pre-3.8 lineno, in order to keep
                # existing "# type: ignore" comments working:
                end_lineno = n.decorator_list[0].lineno + len(n.decorator_list)

            var = Var(func_def.name)
            var.is_ready = False
            var.set_line(lineno)

            func_def.is_decorated = True
            func_def.set_line(lineno, n.col_offset, end_lineno)
            func_def.body.set_line(lineno)  # TODO: Why?

            deco = Decorator(func_def, self.translate_expr_list(n.decorator_list), var)
            first = n.decorator_list[0]
            deco.set_line(first.lineno, first.col_offset)
            retval: Union[FuncDef, Decorator] = deco
        else:
            # FuncDef overrides set_line -- can't use self.set_line
            func_def.set_line(lineno, n.col_offset)
            retval = func_def
        self.class_and_function_stack.pop()
        return retval

    def set_type_optional(self, type: Optional[Type], initializer: Optional[Expression]) -> None:
        if self.options.no_implicit_optional:
            return
        # Indicate that type should be wrapped in an Optional if arg is initialized to None.
        optional = isinstance(initializer, NameExpr) and initializer.name == 'None'
        if isinstance(type, UnboundType):
            type.optional = optional

    def transform_args(self,
                       args: ast3.arguments,
                       line: int,
                       no_type_check: bool = False,
                       ) -> List[Argument]:
        new_args = []
        names: List[ast3.arg] = []
        posonlyargs = getattr(args, "posonlyargs", cast(List[ast3.arg], []))
        args_args = posonlyargs + args.args
        args_defaults = args.defaults
        num_no_defaults = len(args_args) - len(args_defaults)
        # positional arguments without defaults
        for i, a in enumerate(args_args[:num_no_defaults]):
            pos_only = i < len(posonlyargs)
            new_args.append(self.make_argument(a, None, ARG_POS, no_type_check, pos_only))
            names.append(a)

        # positional arguments with defaults
        for i, (a, d) in enumerate(zip(args_args[num_no_defaults:], args_defaults)):
            pos_only = num_no_defaults + i < len(posonlyargs)
            new_args.append(self.make_argument(a, d, ARG_OPT, no_type_check, pos_only))
            names.append(a)

        # *arg
        if args.vararg is not None:
            new_args.append(self.make_argument(args.vararg, None, ARG_STAR, no_type_check))
            names.append(args.vararg)

        # keyword-only arguments with defaults
        for a, kd in zip(args.kwonlyargs, args.kw_defaults):
            new_args.append(self.make_argument(
                a,
                kd,
                ARG_NAMED if kd is None else ARG_NAMED_OPT,
                no_type_check))
            names.append(a)

        # **kwarg
        if args.kwarg is not None:
            new_args.append(self.make_argument(args.kwarg, None, ARG_STAR2, no_type_check))
            names.append(args.kwarg)

        check_arg_names([arg.variable.name for arg in new_args], names, self.fail_arg)

        return new_args

    def make_argument(self, arg: ast3.arg, default: Optional[ast3.expr], kind: ArgKind,
                      no_type_check: bool, pos_only: bool = False) -> Argument:
        if no_type_check:
            arg_type = None
        else:
            annotation = arg.annotation
            type_comment = arg.type_comment
            if annotation is not None and type_comment is not None:
                self.fail(message_registry.DUPLICATE_TYPE_SIGNATURES, arg.lineno, arg.col_offset)
            arg_type = None
            if annotation is not None:
                arg_type = TypeConverter(self.errors, line=arg.lineno).visit(annotation)
            else:
                arg_type = self.translate_type_comment(arg, type_comment)
        if argument_elide_name(arg.arg):
            pos_only = True

        return Argument(Var(arg.arg), arg_type, self.visit(default), kind, pos_only)

    def fail_arg(self, msg: ErrorMessage, arg: ast3.arg) -> None:
        self.fail(msg, arg.lineno, arg.col_offset)

    # ClassDef(identifier name,
    #  expr* bases,
    #  keyword* keywords,
    #  stmt* body,
    #  expr* decorator_list)
    def visit_ClassDef(self, n: ast3.ClassDef) -> ClassDef:
        self.class_and_function_stack.append('C')
        keywords = [(kw.arg, self.visit(kw.value))
                    for kw in n.keywords if kw.arg]

        cdef = ClassDef(n.name,
                        self.as_required_block(n.body, n.lineno),
                        None,
                        self.translate_expr_list(n.bases),
                        metaclass=dict(keywords).get('metaclass'),
                        keywords=keywords)
        cdef.decorators = self.translate_expr_list(n.decorator_list)
        # Set end_lineno to the old mypy 0.700 lineno, in order to keep
        # existing "# type: ignore" comments working:
        if sys.version_info < (3, 8):
            cdef.line = n.lineno + len(n.decorator_list)
            cdef.end_line = n.lineno
        else:
            cdef.line = n.lineno
            cdef.end_line = n.decorator_list[0].lineno if n.decorator_list else None
        cdef.column = n.col_offset
        self.class_and_function_stack.pop()
        return cdef

    # Return(expr? value)
    def visit_Return(self, n: ast3.Return) -> ReturnStmt:
        node = ReturnStmt(self.visit(n.value))
        return self.set_line(node, n)

    # Delete(expr* targets)
    def visit_Delete(self, n: ast3.Delete) -> DelStmt:
        if len(n.targets) > 1:
            tup = TupleExpr(self.translate_expr_list(n.targets))
            tup.set_line(n.lineno)
            node = DelStmt(tup)
        else:
            node = DelStmt(self.visit(n.targets[0]))
        return self.set_line(node, n)

    # Assign(expr* targets, expr? value, string? type_comment, expr? annotation)
    def visit_Assign(self, n: ast3.Assign) -> AssignmentStmt:
        lvalues = self.translate_expr_list(n.targets)
        rvalue = self.visit(n.value)
        typ = self.translate_type_comment(n, n.type_comment)
        s = AssignmentStmt(lvalues, rvalue, type=typ, new_syntax=False)
        return self.set_line(s, n)

    # AnnAssign(expr target, expr annotation, expr? value, int simple)
    def visit_AnnAssign(self, n: ast3.AnnAssign) -> AssignmentStmt:
        line = n.lineno
        if n.value is None:  # always allow 'x: int'
            rvalue: Expression = TempNode(AnyType(TypeOfAny.special_form), no_rhs=True)
            rvalue.line = line
            rvalue.column = n.col_offset
        else:
            rvalue = self.visit(n.value)
        typ = TypeConverter(self.errors, line=line).visit(n.annotation)
        assert typ is not None
        typ.column = n.annotation.col_offset
        s = AssignmentStmt([self.visit(n.target)], rvalue, type=typ, new_syntax=True)
        return self.set_line(s, n)

    # AugAssign(expr target, operator op, expr value)
    def visit_AugAssign(self, n: ast3.AugAssign) -> OperatorAssignmentStmt:
        s = OperatorAssignmentStmt(self.from_operator(n.op),
                                   self.visit(n.target),
                                   self.visit(n.value))
        return self.set_line(s, n)

    # For(expr target, expr iter, stmt* body, stmt* orelse, string? type_comment)
    def visit_For(self, n: ast3.For) -> ForStmt:
        target_type = self.translate_type_comment(n, n.type_comment)
        node = ForStmt(self.visit(n.target),
                       self.visit(n.iter),
                       self.as_required_block(n.body, n.lineno),
                       self.as_block(n.orelse, n.lineno),
                       target_type)
        return self.set_line(node, n)

    # AsyncFor(expr target, expr iter, stmt* body, stmt* orelse, string? type_comment)
    def visit_AsyncFor(self, n: ast3.AsyncFor) -> ForStmt:
        target_type = self.translate_type_comment(n, n.type_comment)
        node = ForStmt(self.visit(n.target),
                       self.visit(n.iter),
                       self.as_required_block(n.body, n.lineno),
                       self.as_block(n.orelse, n.lineno),
                       target_type)
        node.is_async = True
        return self.set_line(node, n)

    # While(expr test, stmt* body, stmt* orelse)
    def visit_While(self, n: ast3.While) -> WhileStmt:
        node = WhileStmt(self.visit(n.test),
                         self.as_required_block(n.body, n.lineno),
                         self.as_block(n.orelse, n.lineno))
        return self.set_line(node, n)

    # If(expr test, stmt* body, stmt* orelse)
    def visit_If(self, n: ast3.If) -> IfStmt:
        lineno = n.lineno
        node = IfStmt([self.visit(n.test)],
                      [self.as_required_block(n.body, lineno)],
                      self.as_block(n.orelse, lineno))
        return self.set_line(node, n)

    # With(withitem* items, stmt* body, string? type_comment)
    def visit_With(self, n: ast3.With) -> WithStmt:
        target_type = self.translate_type_comment(n, n.type_comment)
        node = WithStmt([self.visit(i.context_expr) for i in n.items],
                        [self.visit(i.optional_vars) for i in n.items],
                        self.as_required_block(n.body, n.lineno),
                        target_type)
        return self.set_line(node, n)

    # AsyncWith(withitem* items, stmt* body, string? type_comment)
    def visit_AsyncWith(self, n: ast3.AsyncWith) -> WithStmt:
        target_type = self.translate_type_comment(n, n.type_comment)
        s = WithStmt([self.visit(i.context_expr) for i in n.items],
                     [self.visit(i.optional_vars) for i in n.items],
                     self.as_required_block(n.body, n.lineno),
                     target_type)
        s.is_async = True
        return self.set_line(s, n)

    # Raise(expr? exc, expr? cause)
    def visit_Raise(self, n: ast3.Raise) -> RaiseStmt:
        node = RaiseStmt(self.visit(n.exc), self.visit(n.cause))
        return self.set_line(node, n)

    # Try(stmt* body, excepthandler* handlers, stmt* orelse, stmt* finalbody)
    def visit_Try(self, n: ast3.Try) -> TryStmt:
        vs = [
            self.set_line(NameExpr(h.name), h) if h.name is not None else None for h in n.handlers
        ]
        types = [self.visit(h.type) for h in n.handlers]
        handlers = [self.as_required_block(h.body, h.lineno) for h in n.handlers]

        node = TryStmt(self.as_required_block(n.body, n.lineno),
                       vs,
                       types,
                       handlers,
                       self.as_block(n.orelse, n.lineno),
                       self.as_block(n.finalbody, n.lineno))
        return self.set_line(node, n)

    # Assert(expr test, expr? msg)
    def visit_Assert(self, n: ast3.Assert) -> AssertStmt:
        node = AssertStmt(self.visit(n.test), self.visit(n.msg))
        return self.set_line(node, n)

    # Import(alias* names)
    def visit_Import(self, n: ast3.Import) -> Import:
        names: List[Tuple[str, Optional[str]]] = []
        for alias in n.names:
            name = self.translate_module_id(alias.name)
            asname = alias.asname
            if asname is None and name != alias.name:
                # if the module name has been translated (and it's not already
                # an explicit import-as), make it an implicit import-as the
                # original name
                asname = alias.name
            names.append((name, asname))
        i = Import(names)
        self.imports.append(i)
        return self.set_line(i, n)

    # ImportFrom(identifier? module, alias* names, int? level)
    def visit_ImportFrom(self, n: ast3.ImportFrom) -> ImportBase:
        assert n.level is not None
        if len(n.names) == 1 and n.names[0].name == '*':
            mod = n.module if n.module is not None else ''
            i: ImportBase = ImportAll(mod, n.level)
        else:
            i = ImportFrom(self.translate_module_id(n.module) if n.module is not None else '',
                           n.level,
                           [(a.name, a.asname) for a in n.names])
        self.imports.append(i)
        return self.set_line(i, n)

    # Global(identifier* names)
    def visit_Global(self, n: ast3.Global) -> GlobalDecl:
        g = GlobalDecl(n.names)
        return self.set_line(g, n)

    # Nonlocal(identifier* names)
    def visit_Nonlocal(self, n: ast3.Nonlocal) -> NonlocalDecl:
        d = NonlocalDecl(n.names)
        return self.set_line(d, n)

    # Expr(expr value)
    def visit_Expr(self, n: ast3.Expr) -> ExpressionStmt:
        value = self.visit(n.value)
        node = ExpressionStmt(value)
        return self.set_line(node, n)

    # Pass
    def visit_Pass(self, n: ast3.Pass) -> PassStmt:
        s = PassStmt()
        return self.set_line(s, n)

    # Break
    def visit_Break(self, n: ast3.Break) -> BreakStmt:
        s = BreakStmt()
        return self.set_line(s, n)

    # Continue
    def visit_Continue(self, n: ast3.Continue) -> ContinueStmt:
        s = ContinueStmt()
        return self.set_line(s, n)

    # --- expr ---

    def visit_NamedExpr(self, n: NamedExpr) -> AssignmentExpr:
        s = AssignmentExpr(self.visit(n.target), self.visit(n.value))
        return self.set_line(s, n)

    # BoolOp(boolop op, expr* values)
    def visit_BoolOp(self, n: ast3.BoolOp) -> OpExpr:
        # mypy translates (1 and 2 and 3) as (1 and (2 and 3))
        assert len(n.values) >= 2
        op_node = n.op
        if isinstance(op_node, ast3.And):
            op = 'and'
        elif isinstance(op_node, ast3.Or):
            op = 'or'
        else:
            raise RuntimeError('unknown BoolOp ' + str(type(n)))

        # potentially inefficient!
        return self.group(op, self.translate_expr_list(n.values), n)

    def group(self, op: str, vals: List[Expression], n: ast3.expr) -> OpExpr:
        if len(vals) == 2:
            e = OpExpr(op, vals[0], vals[1])
        else:
            e = OpExpr(op, vals[0], self.group(op, vals[1:], n))
        return self.set_line(e, n)

    # BinOp(expr left, operator op, expr right)
    def visit_BinOp(self, n: ast3.BinOp) -> OpExpr:
        op = self.from_operator(n.op)

        if op is None:
            raise RuntimeError('cannot translate BinOp ' + str(type(n.op)))

        e = OpExpr(op, self.visit(n.left), self.visit(n.right))
        return self.set_line(e, n)

    # UnaryOp(unaryop op, expr operand)
    def visit_UnaryOp(self, n: ast3.UnaryOp) -> UnaryExpr:
        op = None
        if isinstance(n.op, ast3.Invert):
            op = '~'
        elif isinstance(n.op, ast3.Not):
            op = 'not'
        elif isinstance(n.op, ast3.UAdd):
            op = '+'
        elif isinstance(n.op, ast3.USub):
            op = '-'

        if op is None:
            raise RuntimeError('cannot translate UnaryOp ' + str(type(n.op)))

        e = UnaryExpr(op, self.visit(n.operand))
        return self.set_line(e, n)

    # Lambda(arguments args, expr body)
    def visit_Lambda(self, n: ast3.Lambda) -> LambdaExpr:
        body = ast3.Return(n.body)
        body.lineno = n.body.lineno
        body.col_offset = n.body.col_offset

        e = LambdaExpr(self.transform_args(n.args, n.lineno),
                       self.as_required_block([body], n.lineno))
        e.set_line(n.lineno, n.col_offset)  # Overrides set_line -- can't use self.set_line
        return e

    # IfExp(expr test, expr body, expr orelse)
    def visit_IfExp(self, n: ast3.IfExp) -> ConditionalExpr:
        e = ConditionalExpr(self.visit(n.test),
                            self.visit(n.body),
                            self.visit(n.orelse))
        return self.set_line(e, n)

    # Dict(expr* keys, expr* values)
    def visit_Dict(self, n: ast3.Dict) -> DictExpr:
        e = DictExpr(list(zip(self.translate_opt_expr_list(n.keys),
                              self.translate_expr_list(n.values))))
        return self.set_line(e, n)

    # Set(expr* elts)
    def visit_Set(self, n: ast3.Set) -> SetExpr:
        e = SetExpr(self.translate_expr_list(n.elts))
        return self.set_line(e, n)

    # ListComp(expr elt, comprehension* generators)
    def visit_ListComp(self, n: ast3.ListComp) -> ListComprehension:
        e = ListComprehension(self.visit_GeneratorExp(cast(ast3.GeneratorExp, n)))
        return self.set_line(e, n)

    # SetComp(expr elt, comprehension* generators)
    def visit_SetComp(self, n: ast3.SetComp) -> SetComprehension:
        e = SetComprehension(self.visit_GeneratorExp(cast(ast3.GeneratorExp, n)))
        return self.set_line(e, n)

    # DictComp(expr key, expr value, comprehension* generators)
    def visit_DictComp(self, n: ast3.DictComp) -> DictionaryComprehension:
        targets = [self.visit(c.target) for c in n.generators]
        iters = [self.visit(c.iter) for c in n.generators]
        ifs_list = [self.translate_expr_list(c.ifs) for c in n.generators]
        is_async = [bool(c.is_async) for c in n.generators]
        e = DictionaryComprehension(self.visit(n.key),
                                    self.visit(n.value),
                                    targets,
                                    iters,
                                    ifs_list,
                                    is_async)
        return self.set_line(e, n)

    # GeneratorExp(expr elt, comprehension* generators)
    def visit_GeneratorExp(self, n: ast3.GeneratorExp) -> GeneratorExpr:
        targets = [self.visit(c.target) for c in n.generators]
        iters = [self.visit(c.iter) for c in n.generators]
        ifs_list = [self.translate_expr_list(c.ifs) for c in n.generators]
        is_async = [bool(c.is_async) for c in n.generators]
        e = GeneratorExpr(self.visit(n.elt),
                          targets,
                          iters,
                          ifs_list,
                          is_async)
        return self.set_line(e, n)

    # Await(expr value)
    def visit_Await(self, n: ast3.Await) -> AwaitExpr:
        v = self.visit(n.value)
        e = AwaitExpr(v)
        return self.set_line(e, n)

    # Yield(expr? value)
    def visit_Yield(self, n: ast3.Yield) -> YieldExpr:
        e = YieldExpr(self.visit(n.value))
        return self.set_line(e, n)

    # YieldFrom(expr value)
    def visit_YieldFrom(self, n: ast3.YieldFrom) -> YieldFromExpr:
        e = YieldFromExpr(self.visit(n.value))
        return self.set_line(e, n)

    # Compare(expr left, cmpop* ops, expr* comparators)
    def visit_Compare(self, n: ast3.Compare) -> ComparisonExpr:
        operators = [self.from_comp_operator(o) for o in n.ops]
        operands = self.translate_expr_list([n.left] + n.comparators)
        e = ComparisonExpr(operators, operands)
        return self.set_line(e, n)

    # Call(expr func, expr* args, keyword* keywords)
    # keyword = (identifier? arg, expr value)
    def visit_Call(self, n: Call) -> CallExpr:
        args = n.args
        keywords = n.keywords
        keyword_names = [k.arg for k in keywords]
        arg_types = self.translate_expr_list(
            [a.value if isinstance(a, Starred) else a for a in args] +
            [k.value for k in keywords])
        arg_kinds = ([ARG_STAR if type(a) is Starred else ARG_POS for a in args] +
                     [ARG_STAR2 if arg is None else ARG_NAMED for arg in keyword_names])
        e = CallExpr(self.visit(n.func),
                     arg_types,
                     arg_kinds,
                     cast('List[Optional[str]]', [None] * len(args)) + keyword_names)
        return self.set_line(e, n)

    # Constant(object value) -- a constant, in Python 3.8.
    def visit_Constant(self, n: Constant) -> Any:
        val = n.value
        e: Any = None
        if val is None:
            e = NameExpr('None')
        elif isinstance(val, str):
            e = StrExpr(n.s)
        elif isinstance(val, bytes):
            e = BytesExpr(bytes_to_human_readable_repr(n.s))
        elif isinstance(val, bool):  # Must check before int!
            e = NameExpr(str(val))
        elif isinstance(val, int):
            e = IntExpr(val)
        elif isinstance(val, float):
            e = FloatExpr(val)
        elif isinstance(val, complex):
            e = ComplexExpr(val)
        elif val is Ellipsis:
            e = EllipsisExpr()
        else:
            raise RuntimeError('Constant not implemented for ' + str(type(val)))
        return self.set_line(e, n)

    # Num(object n) -- a number as a PyObject.
    def visit_Num(self, n: ast3.Num) -> Union[IntExpr, FloatExpr, ComplexExpr]:
        # The n field has the type complex, but complex isn't *really*
        # a parent of int and float, and this causes isinstance below
        # to think that the complex branch is always picked. Avoid
        # this by throwing away the type.
        val: object = n.n
        if isinstance(val, int):
            e: Union[IntExpr, FloatExpr, ComplexExpr] = IntExpr(val)
        elif isinstance(val, float):
            e = FloatExpr(val)
        elif isinstance(val, complex):
            e = ComplexExpr(val)
        else:
            raise RuntimeError('num not implemented for ' + str(type(val)))
        return self.set_line(e, n)

    # Str(string s)
    def visit_Str(self, n: Str) -> Union[UnicodeExpr, StrExpr]:
        # Hack: assume all string literals in Python 2 stubs are normal
        # strs (i.e. not unicode).  All stubs are parsed with the Python 3
        # parser, which causes unprefixed string literals to be interpreted
        # as unicode instead of bytes.  This hack is generally okay,
        # because mypy considers str literals to be compatible with
        # unicode.
        e = StrExpr(n.s)
        return self.set_line(e, n)

    # JoinedStr(expr* values)
    def visit_JoinedStr(self, n: ast3.JoinedStr) -> Expression:
        # Each of n.values is a str or FormattedValue; we just concatenate
        # them all using ''.join.
        empty_string = StrExpr('')
        empty_string.set_line(n.lineno, n.col_offset)
        strs_to_join = ListExpr(self.translate_expr_list(n.values))
        strs_to_join.set_line(empty_string)
        # Don't make unnecessary join call if there is only one str to join
        if len(strs_to_join.items) == 1:
            return self.set_line(strs_to_join.items[0], n)
        join_method = MemberExpr(empty_string, 'join')
        join_method.set_line(empty_string)
        result_expression = CallExpr(join_method,
                                     [strs_to_join],
                                     [ARG_POS],
                                     [None])
        return self.set_line(result_expression, n)

    # FormattedValue(expr value)
    def visit_FormattedValue(self, n: ast3.FormattedValue) -> Expression:
        # A FormattedValue is a component of a JoinedStr, or it can exist
        # on its own. We translate them to individual '{}'.format(value)
        # calls. Format specifier and conversion information is passed along
        # to allow mypyc to support f-strings with format specifiers and conversions.
        val_exp = self.visit(n.value)
        val_exp.set_line(n.lineno, n.col_offset)
        conv_str = '' if n.conversion is None or n.conversion < 0 else '!' + chr(n.conversion)
        format_string = StrExpr('{' + conv_str + ':{}}')
        format_spec_exp = self.visit(n.format_spec) if n.format_spec is not None else StrExpr('')
        format_string.set_line(n.lineno, n.col_offset)
        format_method = MemberExpr(format_string, 'format')
        format_method.set_line(format_string)
        result_expression = CallExpr(format_method,
                                     [val_exp, format_spec_exp],
                                     [ARG_POS, ARG_POS],
                                     [None, None])
        return self.set_line(result_expression, n)

    # Bytes(bytes s)
    def visit_Bytes(self, n: ast3.Bytes) -> Union[BytesExpr, StrExpr]:
        e = BytesExpr(bytes_to_human_readable_repr(n.s))
        return self.set_line(e, n)

    # NameConstant(singleton value)
    def visit_NameConstant(self, n: NameConstant) -> NameExpr:
        e = NameExpr(str(n.value))
        return self.set_line(e, n)

    # Ellipsis
    def visit_Ellipsis(self, n: ast3_Ellipsis) -> EllipsisExpr:
        e = EllipsisExpr()
        return self.set_line(e, n)

    # Attribute(expr value, identifier attr, expr_context ctx)
    def visit_Attribute(self, n: Attribute) -> Union[MemberExpr, SuperExpr]:
        value = n.value
        member_expr = MemberExpr(self.visit(value), n.attr)
        obj = member_expr.expr
        if (isinstance(obj, CallExpr) and
                isinstance(obj.callee, NameExpr) and
                obj.callee.name == 'super'):
            e: Union[MemberExpr, SuperExpr] = SuperExpr(member_expr.name, obj)
        else:
            e = member_expr
        return self.set_line(e, n)

    # Subscript(expr value, slice slice, expr_context ctx)
    def visit_Subscript(self, n: ast3.Subscript) -> IndexExpr:
        e = IndexExpr(self.visit(n.value), self.visit(n.slice))
        self.set_line(e, n)
        # alias to please mypyc
        is_py38_or_earlier = sys.version_info < (3, 9)
        if (
            isinstance(n.slice, ast3.Slice) or
            (is_py38_or_earlier and isinstance(n.slice, ast3.ExtSlice))
        ):
            # Before Python 3.9, Slice has no line/column in the raw ast. To avoid incompatibility
            # visit_Slice doesn't set_line, even in Python 3.9 on.
            # ExtSlice also has no line/column info. In Python 3.9 on, line/column is set for
            # e.index when visiting n.slice.
            e.index.line = e.line
            e.index.column = e.column
        return e

    # Starred(expr value, expr_context ctx)
    def visit_Starred(self, n: Starred) -> StarExpr:
        e = StarExpr(self.visit(n.value))
        return self.set_line(e, n)

    # Name(identifier id, expr_context ctx)
    def visit_Name(self, n: Name) -> NameExpr:
        e = NameExpr(n.id)
        return self.set_line(e, n)

    # List(expr* elts, expr_context ctx)
    def visit_List(self, n: ast3.List) -> Union[ListExpr, TupleExpr]:
        expr_list: List[Expression] = [self.visit(e) for e in n.elts]
        if isinstance(n.ctx, ast3.Store):
            # [x, y] = z and (x, y) = z means exactly the same thing
            e: Union[ListExpr, TupleExpr] = TupleExpr(expr_list)
        else:
            e = ListExpr(expr_list)
        return self.set_line(e, n)

    # Tuple(expr* elts, expr_context ctx)
    def visit_Tuple(self, n: ast3.Tuple) -> TupleExpr:
        e = TupleExpr(self.translate_expr_list(n.elts))
        return self.set_line(e, n)

    # --- slice ---

    # Slice(expr? lower, expr? upper, expr? step)
    def visit_Slice(self, n: ast3.Slice) -> SliceExpr:
        return SliceExpr(self.visit(n.lower),
                         self.visit(n.upper),
                         self.visit(n.step))

    # ExtSlice(slice* dims)
    def visit_ExtSlice(self, n: ast3.ExtSlice) -> TupleExpr:
        # cast for mypyc's benefit on Python 3.9
        return TupleExpr(self.translate_expr_list(cast(Any, n).dims))

    # Index(expr value)
    def visit_Index(self, n: Index) -> Node:
        # cast for mypyc's benefit on Python 3.9
        return self.visit(cast(Any, n).value)

    # Match(expr subject, match_case* cases) # python 3.10 and later
    def visit_Match(self, n: Match) -> MatchStmt:
        node = MatchStmt(self.visit(n.subject),
                         [self.visit(c.pattern) for c in n.cases],
                         [self.visit(c.guard) for c in n.cases],
                         [self.as_required_block(c.body, n.lineno) for c in n.cases])
        return self.set_line(node, n)

    def visit_MatchValue(self, n: MatchValue) -> ValuePattern:
        node = ValuePattern(self.visit(n.value))
        return self.set_line(node, n)

    def visit_MatchSingleton(self, n: MatchSingleton) -> SingletonPattern:
        node = SingletonPattern(n.value)
        return self.set_line(node, n)

    def visit_MatchSequence(self, n: MatchSequence) -> SequencePattern:
        patterns = [self.visit(p) for p in n.patterns]
        stars = [p for p in patterns if isinstance(p, StarredPattern)]
        assert len(stars) < 2

        node = SequencePattern(patterns)
        return self.set_line(node, n)

    def visit_MatchStar(self, n: MatchStar) -> StarredPattern:
        if n.name is None:
            node = StarredPattern(None)
        else:
            node = StarredPattern(NameExpr(n.name))

        return self.set_line(node, n)

    def visit_MatchMapping(self, n: MatchMapping) -> MappingPattern:
        keys = [self.visit(k) for k in n.keys]
        values = [self.visit(v) for v in n.patterns]

        if n.rest is None:
            rest = None
        else:
            rest = NameExpr(n.rest)

        node = MappingPattern(keys, values, rest)
        return self.set_line(node, n)

    def visit_MatchClass(self, n: MatchClass) -> ClassPattern:
        class_ref = self.visit(n.cls)
        assert isinstance(class_ref, RefExpr)
        positionals = [self.visit(p) for p in n.patterns]
        keyword_keys = n.kwd_attrs
        keyword_values = [self.visit(p) for p in n.kwd_patterns]

        node = ClassPattern(class_ref, positionals, keyword_keys, keyword_values)
        return self.set_line(node, n)

    # MatchAs(expr pattern, identifier name)
    def visit_MatchAs(self, n: MatchAs) -> AsPattern:
        if n.name is None:
            name = None
        else:
            name = NameExpr(n.name)
            name = self.set_line(name, n)
        node = AsPattern(self.visit(n.pattern), name)
        return self.set_line(node, n)

    # MatchOr(expr* pattern)
    def visit_MatchOr(self, n: MatchOr) -> OrPattern:
        node = OrPattern([self.visit(pattern) for pattern in n.patterns])
        return self.set_line(node, n)


class TypeConverter:
    def __init__(self,
                 errors: Optional[Errors],
                 line: int = -1,
                 override_column: int = -1,
                 assume_str_is_unicode: bool = True,
                 is_evaluated: bool = True,
                 ) -> None:
        self.errors = errors
        self.line = line
        self.override_column = override_column
        self.node_stack: List[AST] = []
        self.assume_str_is_unicode = assume_str_is_unicode
        self.is_evaluated = is_evaluated

    def convert_column(self, column: int) -> int:
        """Apply column override if defined; otherwise return column.

        Column numbers are sometimes incorrect in the AST and the column
        override can be used to work around that.
        """
        if self.override_column < 0:
            return column
        else:
            return self.override_column

    def invalid_type(self, node: AST, note: Optional[str] = None) -> RawExpressionType:
        """Constructs a type representing some expression that normally forms an invalid type.
        For example, if we see a type hint that says "3 + 4", we would transform that
        expression into a RawExpressionType.

        The semantic analysis layer will report an "Invalid type" error when it
        encounters this type, along with the given note if one is provided.

        See RawExpressionType's docstring for more details on how it's used.
        """
        return RawExpressionType(
            None,
            'typing.Any',
            line=self.line,
            column=getattr(node, 'col_offset', -1),
            note=note,
        )

    @overload
    def visit(self, node: ast3.expr) -> ProperType: ...

    @overload
    def visit(self, node: Optional[AST]) -> Optional[ProperType]: ...

    def visit(self, node: Optional[AST]) -> Optional[ProperType]:
        """Modified visit -- keep track of the stack of nodes"""
        if node is None:
            return None
        self.node_stack.append(node)
        try:
            method = 'visit_' + node.__class__.__name__
            visitor = getattr(self, method, None)
            if visitor is not None:
                return visitor(node)
            else:
                return self.invalid_type(node)
        finally:
            self.node_stack.pop()

    def parent(self) -> Optional[AST]:
        """Return the AST node above the one we are processing"""
        if len(self.node_stack) < 2:
            return None
        return self.node_stack[-2]

    def fail(self, msg: ErrorMessage, line: int, column: int) -> None:
        if self.errors:
            self.errors.report(line, column, msg.value, blocker=True, code=msg.code)

    def note(self, msg: str, line: int, column: int) -> None:
        if self.errors:
            self.errors.report(line, column, msg, severity='note', code=codes.SYNTAX)

    def translate_expr_list(self, l: Sequence[ast3.expr]) -> List[Type]:
        return [self.visit(e) for e in l]

    def visit_raw_str(self, s: str) -> Type:
        # An escape hatch that allows the AST walker in fastparse2 to
        # directly hook into the Python 3 type converter in some cases
        # without needing to create an intermediary `Str` object.
        _, typ = parse_type_comment(s.strip(),
                                    self.line,
                                    -1,
                                    self.errors,
                                    self.assume_str_is_unicode)
        return typ or AnyType(TypeOfAny.from_error)

    def visit_Call(self, e: Call) -> Type:
        # Parse the arg constructor
        f = e.func
        constructor = stringify_name(f)

        if not isinstance(self.parent(), ast3.List):
            note = None
            if constructor:
                note = "Suggestion: use {0}[...] instead of {0}(...)".format(constructor)
            return self.invalid_type(e, note=note)
        if not constructor:
            self.fail(message_registry.ARG_CONSTRUCTOR_NAME_EXPECTED, e.lineno, e.col_offset)

        name: Optional[str] = None
        default_type = AnyType(TypeOfAny.special_form)
        typ: Type = default_type
        for i, arg in enumerate(e.args):
            if i == 0:
                converted = self.visit(arg)
                assert converted is not None
                typ = converted
            elif i == 1:
                name = self._extract_argument_name(arg)
            else:
                self.fail(message_registry.ARG_CONSTRUCTOR_TOO_MANY_ARGS,
                          f.lineno, f.col_offset)
        for k in e.keywords:
            value = k.value
            if k.arg == "name":
                if name is not None:
                    self.fail(message_registry.MULTIPLE_VALUES_FOR_NAME_KWARG.format(
                        constructor), f.lineno, f.col_offset)
                name = self._extract_argument_name(value)
            elif k.arg == "type":
                if typ is not default_type:
                    self.fail(message_registry.MULTIPLE_VALUES_FOR_TYPE_KWARG.format(
                        constructor), f.lineno, f.col_offset)
                converted = self.visit(value)
                assert converted is not None
                typ = converted
            else:
                self.fail(
                    message_registry.ARG_CONSTRUCTOR_UNEXPECTED_ARG.format(k.arg),
                    value.lineno, value.col_offset)
        return CallableArgument(typ, name, constructor, e.lineno, e.col_offset)

    def translate_argument_list(self, l: Sequence[ast3.expr]) -> TypeList:
        return TypeList([self.visit(e) for e in l], line=self.line)

    def _extract_argument_name(self, n: ast3.expr) -> Optional[str]:
        if isinstance(n, Str):
            return n.s.strip()
        elif isinstance(n, NameConstant) and str(n.value) == 'None':
            return None
        self.fail(message_registry.ARG_NAME_EXPECTED_STRING_LITERAL.format(
            type(n).__name__), self.line, 0)
        return None

    def visit_Name(self, n: Name) -> Type:
        return UnboundType(n.id, line=self.line, column=self.convert_column(n.col_offset))

    def visit_BinOp(self, n: ast3.BinOp) -> Type:
        if not isinstance(n.op, ast3.BitOr):
            return self.invalid_type(n)

        left = self.visit(n.left)
        right = self.visit(n.right)
        return UnionType([left, right],
                         line=self.line,
                         column=self.convert_column(n.col_offset),
                         is_evaluated=self.is_evaluated,
                         uses_pep604_syntax=True)

    def visit_NameConstant(self, n: NameConstant) -> Type:
        if isinstance(n.value, bool):
            return RawExpressionType(n.value, 'builtins.bool', line=self.line)
        else:
            return UnboundType(str(n.value), line=self.line, column=n.col_offset)

    # Only for 3.8 and newer
    def visit_Constant(self, n: Constant) -> Type:
        val = n.value
        if val is None:
            # None is a type.
            return UnboundType('None', line=self.line)
        if isinstance(val, str):
            # Parse forward reference.
            if (n.kind and 'u' in n.kind) or self.assume_str_is_unicode:
                return parse_type_string(n.s, 'builtins.unicode', self.line, n.col_offset,
                                         assume_str_is_unicode=self.assume_str_is_unicode)
            else:
                return parse_type_string(n.s, 'builtins.str', self.line, n.col_offset,
                                         assume_str_is_unicode=self.assume_str_is_unicode)
        if val is Ellipsis:
            # '...' is valid in some types.
            return EllipsisType(line=self.line)
        if isinstance(val, bool):
            # Special case for True/False.
            return RawExpressionType(val, 'builtins.bool', line=self.line)
        if isinstance(val, (int, float, complex)):
            return self.numeric_type(val, n)
        if isinstance(val, bytes):
            contents = bytes_to_human_readable_repr(val)
            return RawExpressionType(contents, 'builtins.bytes', self.line, column=n.col_offset)
        # Everything else is invalid.
        return self.invalid_type(n)

    # UnaryOp(op, operand)
    def visit_UnaryOp(self, n: UnaryOp) -> Type:
        # We support specifically Literal[-4] and nothing else.
        # For example, Literal[+4] or Literal[~6] is not supported.
        typ = self.visit(n.operand)
        if isinstance(typ, RawExpressionType) and isinstance(n.op, USub):
            if isinstance(typ.literal_value, int):
                typ.literal_value *= -1
                return typ
        return self.invalid_type(n)

    def numeric_type(self, value: object, n: AST) -> Type:
        # The node's field has the type complex, but complex isn't *really*
        # a parent of int and float, and this causes isinstance below
        # to think that the complex branch is always picked. Avoid
        # this by throwing away the type.
        if isinstance(value, int):
            numeric_value: Optional[int] = value
            type_name = 'builtins.int'
        else:
            # Other kinds of numbers (floats, complex) are not valid parameters for
            # RawExpressionType so we just pass in 'None' for now. We'll report the
            # appropriate error at a later stage.
            numeric_value = None
            type_name = 'builtins.{}'.format(type(value).__name__)
        return RawExpressionType(
            numeric_value,
            type_name,
            line=self.line,
            column=getattr(n, 'col_offset', -1),
        )

    # These next three methods are only used if we are on python <
    # 3.8, using typed_ast.  They are defined unconditionally because
    # mypyc can't handle conditional method definitions.

    # Num(number n)
    def visit_Num(self, n: Num) -> Type:
        return self.numeric_type(n.n, n)

    # Str(string s)
    def visit_Str(self, n: Str) -> Type:
        # Note: we transform these fallback types into the correct types in
        # 'typeanal.py' -- specifically in the named_type_with_normalized_str method.
        # If we're analyzing Python 3, that function will translate 'builtins.unicode'
        # into 'builtins.str'. In contrast, if we're analyzing Python 2 code, we'll
        # translate 'builtins.bytes' in the method below into 'builtins.str'.

        # Do a getattr because the field doesn't exist in 3.8 (where
        # this method doesn't actually ever run.) We can't just do
        # an attribute access with a `# type: ignore` because it would be
        # unused on < 3.8.
        kind: str = getattr(n, "kind")  # noqa

        if 'u' in kind or self.assume_str_is_unicode:
            return parse_type_string(n.s, 'builtins.unicode', self.line, n.col_offset,
                                     assume_str_is_unicode=self.assume_str_is_unicode)
        else:
            return parse_type_string(n.s, 'builtins.str', self.line, n.col_offset,
                                     assume_str_is_unicode=self.assume_str_is_unicode)

    # Bytes(bytes s)
    def visit_Bytes(self, n: Bytes) -> Type:
        contents = bytes_to_human_readable_repr(n.s)
        return RawExpressionType(contents, 'builtins.bytes', self.line, column=n.col_offset)

    def visit_Index(self, n: ast3.Index) -> Type:
        # cast for mypyc's benefit on Python 3.9
        return self.visit(cast(Any, n).value)

    def visit_Slice(self, n: ast3.Slice) -> Type:
        return self.invalid_type(
            n, note="did you mean to use ',' instead of ':' ?"
        )

    # Subscript(expr value, slice slice, expr_context ctx)  # Python 3.8 and before
    # Subscript(expr value, expr slice, expr_context ctx)  # Python 3.9 and later
    def visit_Subscript(self, n: ast3.Subscript) -> Type:
        if sys.version_info >= (3, 9):  # Really 3.9a5 or later
            sliceval: Any = n.slice
        # Python 3.8 or earlier use a different AST structure for subscripts
        elif isinstance(n.slice, ast3.Index):
            sliceval: Any = n.slice.value
        elif isinstance(n.slice, ast3.Slice):
            sliceval = copy.deepcopy(n.slice)  # so we don't mutate passed AST
            if getattr(sliceval, "col_offset", None) is None:
                # Fix column information so that we get Python 3.9+ message order
                sliceval.col_offset = sliceval.lower.col_offset
        else:
            assert isinstance(n.slice, ast3.ExtSlice)
            dims = copy.deepcopy(n.slice.dims)
            for s in dims:
                if getattr(s, "col_offset", None) is None:
                    if isinstance(s, ast3.Index):
                        s.col_offset = s.value.col_offset  # type: ignore
                    elif isinstance(s, ast3.Slice):
                        s.col_offset = s.lower.col_offset  # type: ignore
            sliceval = ast3.Tuple(dims, n.ctx)

        empty_tuple_index = False
        if isinstance(sliceval, ast3.Tuple):
            params = self.translate_expr_list(sliceval.elts)
            if len(sliceval.elts) == 0:
                empty_tuple_index = True
        else:
            params = [self.visit(sliceval)]

        value = self.visit(n.value)
        if isinstance(value, UnboundType) and not value.args:
            return UnboundType(value.name, params, line=self.line, column=value.column,
                               empty_tuple_index=empty_tuple_index)
        else:
            return self.invalid_type(n)

    def visit_Tuple(self, n: ast3.Tuple) -> Type:
        return TupleType(self.translate_expr_list(n.elts), _dummy_fallback,
                         implicit=True, line=self.line, column=self.convert_column(n.col_offset))

    # Attribute(expr value, identifier attr, expr_context ctx)
    def visit_Attribute(self, n: Attribute) -> Type:
        before_dot = self.visit(n.value)

        if isinstance(before_dot, UnboundType) and not before_dot.args:
            return UnboundType("{}.{}".format(before_dot.name, n.attr), line=self.line)
        else:
            return self.invalid_type(n)

    # Ellipsis
    def visit_Ellipsis(self, n: ast3_Ellipsis) -> Type:
        return EllipsisType(line=self.line)

    # List(expr* elts, expr_context ctx)
    def visit_List(self, n: ast3.List) -> Type:
        assert isinstance(n.ctx, ast3.Load)
        return self.translate_argument_list(n.elts)


def stringify_name(n: AST) -> Optional[str]:
    if isinstance(n, Name):
        return n.id
    elif isinstance(n, Attribute):
        sv = stringify_name(n.value)
        if sv is not None:
            return "{}.{}".format(sv, n.attr)
    return None  # Can't do it.<|MERGE_RESOLUTION|>--- conflicted
+++ resolved
@@ -345,10 +345,7 @@
              blocker: bool = True,
              code: codes.ErrorCode = codes.SYNTAX) -> None:
         if blocker or not self.options.ignore_errors:
-<<<<<<< HEAD
             self.errors.report(line, column, msg.value, blocker=blocker, code=msg.code)
-=======
-            self.errors.report(line, column, msg, blocker=blocker, code=code)
 
     def fail_merge_overload(self, node: IfStmt) -> None:
         self.fail(
@@ -358,7 +355,6 @@
             blocker=False,
             code=codes.MISC,
         )
->>>>>>> 40bbfb5f
 
     def visit(self, node: Optional[AST]) -> Any:
         if node is None:
