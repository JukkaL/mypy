--- conflicted
+++ resolved
@@ -648,15 +648,10 @@
             cdef.line = n.lineno + len(n.decorator_list)
             cdef.end_line = n.lineno
         else:
-<<<<<<< HEAD
             cdef.line = n.lineno
             cdef.end_line = n.decorator_list[0].lineno if n.decorator_list else None
         cdef.column = n.col_offset
-        self.class_nesting -= 1
-=======
-            self.set_line(cdef, n)
         self.class_and_function_stack.pop()
->>>>>>> 2e098a2e
         return cdef
 
     # Return(expr? value)
