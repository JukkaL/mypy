from collections import OrderedDict
from typing import List, Optional, Union, Set

from mypy.nodes import (
    ARG_POS, MDEF, Argument, Block, CallExpr, ClassDef, Expression, SYMBOL_FUNCBASE_TYPES,
    FuncDef, PassStmt, RefExpr, SymbolTableNode, Var, JsonDict,
)
<<<<<<< HEAD
from mypy.plugin import ClassDefContext, SemanticAnalyzerPluginInterface, CheckerPluginInterface
=======
from mypy.plugin import CheckerPluginInterface, ClassDefContext, SemanticAnalyzerPluginInterface
>>>>>>> fbedea53
from mypy.semanal import set_callable_name
from mypy.semanal_typeddict import get_anonymous_typeddict_type
from mypy.types import (
<<<<<<< HEAD
    CallableType, Overloaded, Type, TypeVarDef, deserialize_type, get_proper_type,
    TypedDictType
=======
    CallableType, Overloaded, Type, TypeVarType, deserialize_type, get_proper_type,
>>>>>>> fbedea53
)
from mypy.typevars import fill_typevars
from mypy.util import get_unique_redefinition_name
from mypy.typeops import try_getting_str_literals  # noqa: F401  # Part of public API
from mypy.fixup import TypeFixer


def _get_decorator_bool_argument(
        ctx: ClassDefContext,
        name: str,
        default: bool,
) -> bool:
    """Return the bool argument for the decorator.

    This handles both @decorator(...) and @decorator.
    """
    if isinstance(ctx.reason, CallExpr):
        return _get_bool_argument(ctx, ctx.reason, name, default)
    else:
        return default


def _get_bool_argument(ctx: ClassDefContext, expr: CallExpr,
                       name: str, default: bool) -> bool:
    """Return the boolean value for an argument to a call or the
    default if it's not found.
    """
    attr_value = _get_argument(expr, name)
    if attr_value:
        ret = ctx.api.parse_bool(attr_value)
        if ret is None:
            ctx.api.fail('"{}" argument must be True or False.'.format(name), expr)
            return default
        return ret
    return default


def _get_argument(call: CallExpr, name: str) -> Optional[Expression]:
    """Return the expression for the specific argument."""
    # To do this we use the CallableType of the callee to find the FormalArgument,
    # then walk the actual CallExpr looking for the appropriate argument.
    #
    # Note: I'm not hard-coding the index so that in the future we can support other
    # attrib and class makers.
    if not isinstance(call.callee, RefExpr):
        return None

    callee_type = None
    callee_node = call.callee.node
    if (isinstance(callee_node, (Var, SYMBOL_FUNCBASE_TYPES))
            and callee_node.type):
        callee_node_type = get_proper_type(callee_node.type)
        if isinstance(callee_node_type, Overloaded):
            # We take the last overload.
            callee_type = callee_node_type.items()[-1]
        elif isinstance(callee_node_type, CallableType):
            callee_type = callee_node_type

    if not callee_type:
        return None

    argument = callee_type.argument_by_name(name)
    if not argument:
        return None
    assert argument.name

    for i, (attr_name, attr_value) in enumerate(zip(call.arg_names, call.args)):
        if argument.pos is not None and not attr_name and i == argument.pos:
            return attr_value
        if attr_name == argument.name:
            return attr_value
    return None


def add_method(
        ctx: ClassDefContext,
        name: str,
        args: List[Argument],
        return_type: Type,
        self_type: Optional[Type] = None,
        tvar_def: Optional[TypeVarType] = None,
) -> None:
    """
    Adds a new method to a class.
    Deprecated, use add_method_to_class() instead.
    """
    add_method_to_class(ctx.api, ctx.cls,
                        name=name,
                        args=args,
                        return_type=return_type,
                        self_type=self_type,
                        tvar_def=tvar_def)


def add_method_to_class(
        api: Union[SemanticAnalyzerPluginInterface, CheckerPluginInterface],
        cls: ClassDef,
        name: str,
        args: List[Argument],
        return_type: Type,
        self_type: Optional[Type] = None,
        tvar_def: Optional[TypeVarType] = None,
) -> None:
    """Adds a new method to a class definition."""
    info = cls.info

    # First remove any previously generated methods with the same name
    # to avoid clashes and problems in the semantic analyzer.
    if name in info.names:
        sym = info.names[name]
        if sym.plugin_generated and isinstance(sym.node, FuncDef):
            cls.defs.body.remove(sym.node)

    self_type = self_type or fill_typevars(info)
    # TODO: semanal.py and checker.py seem to have subtly different implementations of
    # named_type/named_generic_type (starting with the fact that we have to use different names
    # for builtins), so it's easier to just check which one we're dealing with here and pick the
    # correct function to use than to try to add a named_type method that behaves the same for
    # both. We should probably combine those implementations at some point.
    if isinstance(api, SemanticAnalyzerPluginInterface):
        function_type = api.named_type('__builtins__.function')
    else:
        function_type = api.named_generic_type('builtins.function', [])

    args = [Argument(Var('self'), self_type, None, ARG_POS)] + args
    arg_types, arg_names, arg_kinds = [], [], []
    for arg in args:
        assert arg.type_annotation, 'All arguments must be fully typed.'
        arg_types.append(arg.type_annotation)
        arg_names.append(arg.variable.name)
        arg_kinds.append(arg.kind)

    signature = CallableType(arg_types, arg_kinds, arg_names, return_type, function_type)
    if tvar_def:
        signature.variables = [tvar_def]

    func = FuncDef(name, args, Block([PassStmt()]))
    func.info = info
    func.type = set_callable_name(signature, func)
    func._fullname = info.fullname + '.' + name
    func.line = info.line

    # NOTE: we would like the plugin generated node to dominate, but we still
    # need to keep any existing definitions so they get semantically analyzed.
    if name in info.names:
        # Get a nice unique name instead.
        r_name = get_unique_redefinition_name(name, info.names)
        info.names[r_name] = info.names[name]

    info.names[name] = SymbolTableNode(MDEF, func, plugin_generated=True)
    info.defn.defs.body.append(func)


def deserialize_and_fixup_type(
    data: Union[str, JsonDict],
    api: Union[SemanticAnalyzerPluginInterface, CheckerPluginInterface]
) -> Type:
    typ = deserialize_type(data)
    typ.accept(TypeFixer(api.modules, allow_missing=False))
    return typ


def make_anonymous_typeddict(api: CheckerPluginInterface, fields: 'OrderedDict[str, Type]',
                             required_keys: Set[str]) -> TypedDictType:
    fallback = get_anonymous_typeddict_type(api)
    assert fallback is not None
    return TypedDictType(fields, required_keys=required_keys,
                         fallback=fallback)<|MERGE_RESOLUTION|>--- conflicted
+++ resolved
@@ -5,20 +5,12 @@
     ARG_POS, MDEF, Argument, Block, CallExpr, ClassDef, Expression, SYMBOL_FUNCBASE_TYPES,
     FuncDef, PassStmt, RefExpr, SymbolTableNode, Var, JsonDict,
 )
-<<<<<<< HEAD
 from mypy.plugin import ClassDefContext, SemanticAnalyzerPluginInterface, CheckerPluginInterface
-=======
-from mypy.plugin import CheckerPluginInterface, ClassDefContext, SemanticAnalyzerPluginInterface
->>>>>>> fbedea53
 from mypy.semanal import set_callable_name
 from mypy.semanal_typeddict import get_anonymous_typeddict_type
 from mypy.types import (
-<<<<<<< HEAD
-    CallableType, Overloaded, Type, TypeVarDef, deserialize_type, get_proper_type,
-    TypedDictType
-=======
-    CallableType, Overloaded, Type, TypeVarType, deserialize_type, get_proper_type,
->>>>>>> fbedea53
+    CallableType, Overloaded, Type, deserialize_type, get_proper_type,
+    TypedDictType, TypeVarType
 )
 from mypy.typevars import fill_typevars
 from mypy.util import get_unique_redefinition_name
