--- conflicted
+++ resolved
@@ -380,11 +380,7 @@
     name = unmangle(lhs.name)
     # `x: int` (without equal sign) assigns rvalue to TempNode(AnyType())
     has_rhs = not isinstance(rvalue, TempNode)
-<<<<<<< HEAD
-    return Attribute(name, ctx.cls.info, has_rhs, True, Converter(), stmt)
-=======
-    return Attribute(lhs.name, ctx.cls.info, has_rhs, True, kw_only, Converter(), stmt)
->>>>>>> f82319f8
+    return Attribute(name, ctx.cls.info, has_rhs, True, kw_only, Converter(), stmt)
 
 
 def _attribute_from_attrib_maker(ctx: 'mypy.plugin.ClassDefContext',
@@ -449,12 +445,8 @@
         converter = convert
     converter_info = _parse_converter(ctx, converter)
 
-<<<<<<< HEAD
     name = unmangle(lhs.name)
-    return Attribute(name, ctx.cls.info, attr_has_default, init, converter_info, stmt)
-=======
-    return Attribute(lhs.name, ctx.cls.info, attr_has_default, init, kw_only, converter_info, stmt)
->>>>>>> f82319f8
+    return Attribute(name, ctx.cls.info, attr_has_default, init, kw_only, converter_info, stmt)
 
 
 def _parse_converter(ctx: 'mypy.plugin.ClassDefContext',
