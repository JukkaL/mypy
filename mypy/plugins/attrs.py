"""Plugin for supporting the attrs library (http://www.attrs.org)"""

from __future__ import annotations

from collections import defaultdict
from functools import reduce
from typing import Iterable, List, Mapping, cast
from typing_extensions import Final, Literal

import mypy.plugin  # To avoid circular imports.
from mypy.applytype import apply_generic_arguments
from mypy.checker import TypeChecker
from mypy.errorcodes import LITERAL_REQ
from mypy.expandtype import expand_type, expand_type_by_instance
from mypy.exprtotype import TypeTranslationError, expr_to_unanalyzed_type
from mypy.meet import meet_types
from mypy.messages import format_type_bare
from mypy.nodes import (
    ARG_NAMED,
    ARG_NAMED_OPT,
    ARG_OPT,
    ARG_POS,
    MDEF,
    Argument,
    AssignmentStmt,
    CallExpr,
    Context,
    Decorator,
    Expression,
    FuncDef,
    IndexExpr,
    JsonDict,
    LambdaExpr,
    ListExpr,
    MemberExpr,
    NameExpr,
    OverloadedFuncDef,
    PlaceholderNode,
    RefExpr,
    SymbolTableNode,
    TempNode,
    TupleExpr,
    TypeApplication,
    TypeInfo,
    TypeVarExpr,
    Var,
    is_class_var,
)
from mypy.plugin import SemanticAnalyzerPluginInterface
from mypy.plugins.common import (
    _get_argument,
    _get_bool_argument,
    _get_decorator_bool_argument,
    add_attribute_to_class,
    add_method,
    deserialize_and_fixup_type,
)
from mypy.server.trigger import make_wildcard_trigger
from mypy.typeops import get_type_vars, make_simplified_union, map_type_from_supertype
from mypy.types import (
    AnyType,
    CallableType,
    FunctionLike,
    Instance,
    LiteralType,
    NoneType,
    Overloaded,
    ProperType,
    TupleType,
    Type,
    TypeOfAny,
    TypeVarType,
    UninhabitedType,
    UnionType,
    get_proper_type,
)
from mypy.typevars import fill_typevars
from mypy.util import unmangle

# The names of the different functions that create classes or arguments.
attr_class_makers: Final = {"attr.s", "attr.attrs", "attr.attributes"}
attr_dataclass_makers: Final = {"attr.dataclass"}
attr_frozen_makers: Final = {"attr.frozen", "attrs.frozen"}
attr_define_makers: Final = {"attr.define", "attr.mutable", "attrs.define", "attrs.mutable"}
attr_attrib_makers: Final = {"attr.ib", "attr.attrib", "attr.attr", "attr.field", "attrs.field"}
attr_optional_converters: Final = {"attr.converters.optional", "attrs.converters.optional"}

SELF_TVAR_NAME: Final = "_AT"
MAGIC_ATTR_NAME: Final = "__attrs_attrs__"
MAGIC_ATTR_CLS_NAME_TEMPLATE: Final = "__{}_AttrsAttributes__"  # The tuple subclass pattern.
ATTRS_INIT_NAME: Final = "__attrs_init__"


class Converter:
    """Holds information about a `converter=` argument"""

    def __init__(self, init_type: Type | None = None, ret_type: Type | None = None) -> None:
        self.init_type = init_type
        self.ret_type = ret_type


class Attribute:
    """The value of an attr.ib() call."""

    def __init__(
        self,
        name: str,
        info: TypeInfo,
        has_default: bool,
        init: bool,
        kw_only: bool,
        converter: Converter | None,
        context: Context,
        init_type: Type | None,
    ) -> None:
        self.name = name
        self.info = info
        self.has_default = has_default
        self.init = init
        self.kw_only = kw_only
        self.converter = converter
        self.context = context
        self.init_type = init_type

    def argument(self, ctx: mypy.plugin.ClassDefContext) -> Argument:
        """Return this attribute as an argument to __init__."""
        assert self.init
        init_type: Type | None = None
        if self.converter:
            if self.converter.init_type:
                init_type = self.converter.init_type
                if init_type and self.init_type and self.converter.ret_type:
                    # The converter return type should be the same type as the attribute type.
                    # Copy type vars from attr type to converter.
                    converter_vars = get_type_vars(self.converter.ret_type)
                    init_vars = get_type_vars(self.init_type)
                    if converter_vars and len(converter_vars) == len(init_vars):
                        variables = {
                            binder.id: arg for binder, arg in zip(converter_vars, init_vars)
                        }
                        init_type = expand_type(init_type, variables)
            else:
                ctx.api.fail("Cannot determine __init__ type from converter", self.context)
                init_type = AnyType(TypeOfAny.from_error)
        else:  # There is no converter, the init type is the normal type.
            init_type = self.init_type or self.info[self.name].type

        unannotated = False
        if init_type is None:
            unannotated = True
            # Convert type not set to Any.
            init_type = AnyType(TypeOfAny.unannotated)
        else:
            proper_type = get_proper_type(init_type)
            if isinstance(proper_type, AnyType):
                if proper_type.type_of_any == TypeOfAny.unannotated:
                    unannotated = True

        if unannotated and ctx.api.options.disallow_untyped_defs:
            # This is a compromise.  If you don't have a type here then the
            # __init__ will be untyped. But since the __init__ is added it's
            # pointing at the decorator. So instead we also show the error in the
            # assignment, which is where you would fix the issue.
            node = self.info[self.name].node
            assert node is not None
            ctx.api.msg.need_annotation_for_var(node, self.context)

        if self.kw_only:
            arg_kind = ARG_NAMED_OPT if self.has_default else ARG_NAMED
        else:
            arg_kind = ARG_OPT if self.has_default else ARG_POS

        # Attrs removes leading underscores when creating the __init__ arguments.
        return Argument(Var(self.name.lstrip("_"), init_type), init_type, None, arg_kind)

    def serialize(self) -> JsonDict:
        """Serialize this object so it can be saved and restored."""
        return {
            "name": self.name,
            "has_default": self.has_default,
            "init": self.init,
            "kw_only": self.kw_only,
            "has_converter": self.converter is not None,
            "converter_init_type": self.converter.init_type.serialize()
            if self.converter and self.converter.init_type
            else None,
            "context_line": self.context.line,
            "context_column": self.context.column,
            "init_type": self.init_type.serialize() if self.init_type else None,
        }

    @classmethod
    def deserialize(
        cls, info: TypeInfo, data: JsonDict, api: SemanticAnalyzerPluginInterface
    ) -> Attribute:
        """Return the Attribute that was serialized."""
        raw_init_type = data["init_type"]
        init_type = deserialize_and_fixup_type(raw_init_type, api) if raw_init_type else None
        raw_converter_init_type = data["converter_init_type"]
        converter_init_type = (
            deserialize_and_fixup_type(raw_converter_init_type, api)
            if raw_converter_init_type
            else None
        )

        return Attribute(
            data["name"],
            info,
            data["has_default"],
            data["init"],
            data["kw_only"],
            Converter(converter_init_type) if data["has_converter"] else None,
            Context(line=data["context_line"], column=data["context_column"]),
            init_type,
        )

    def expand_typevar_from_subtype(self, sub_type: TypeInfo) -> None:
        """Expands type vars in the context of a subtype when an attribute is inherited
        from a generic super type."""
        if self.init_type:
            self.init_type = map_type_from_supertype(self.init_type, sub_type, self.info)
        else:
            self.init_type = None


def _determine_eq_order(ctx: mypy.plugin.ClassDefContext) -> bool:
    """
    Validate the combination of *cmp*, *eq*, and *order*. Derive the effective
    value of order.
    """
    cmp = _get_decorator_optional_bool_argument(ctx, "cmp")
    eq = _get_decorator_optional_bool_argument(ctx, "eq")
    order = _get_decorator_optional_bool_argument(ctx, "order")

    if cmp is not None and any((eq is not None, order is not None)):
        ctx.api.fail('Don\'t mix "cmp" with "eq" and "order"', ctx.reason)

    # cmp takes precedence due to bw-compatibility.
    if cmp is not None:
        return cmp

    # If left None, equality is on and ordering mirrors equality.
    if eq is None:
        eq = True

    if order is None:
        order = eq

    if eq is False and order is True:
        ctx.api.fail("eq must be True if order is True", ctx.reason)

    return order


def _get_decorator_optional_bool_argument(
    ctx: mypy.plugin.ClassDefContext, name: str, default: bool | None = None
) -> bool | None:
    """Return the Optional[bool] argument for the decorator.

    This handles both @decorator(...) and @decorator.
    """
    if isinstance(ctx.reason, CallExpr):
        attr_value = _get_argument(ctx.reason, name)
        if attr_value:
            if isinstance(attr_value, NameExpr):
                if attr_value.fullname == "builtins.True":
                    return True
                if attr_value.fullname == "builtins.False":
                    return False
                if attr_value.fullname == "builtins.None":
                    return None
            ctx.api.fail(
                f'"{name}" argument must be a True, False, or None literal',
                ctx.reason,
                code=LITERAL_REQ,
            )
            return default
        return default
    else:
        return default


def attr_tag_callback(ctx: mypy.plugin.ClassDefContext) -> None:
    """Record that we have an attrs class in the main semantic analysis pass.

    The later pass implemented by attr_class_maker_callback will use this
    to detect attrs classes in base classes.
    """
    # The value is ignored, only the existence matters.
    ctx.cls.info.metadata["attrs_tag"] = {}


def attr_class_maker_callback(
    ctx: mypy.plugin.ClassDefContext,
    auto_attribs_default: bool | None = False,
    frozen_default: bool = False,
) -> bool:
    """Add necessary dunder methods to classes decorated with attr.s.

    attrs is a package that lets you define classes without writing dull boilerplate code.

    At a quick glance, the decorator searches the class body for assignments of `attr.ib`s (or
    annotated variables if auto_attribs=True), then depending on how the decorator is called,
    it will add an __init__ or all the compare methods.
    For frozen=True it will turn the attrs into properties.

    See https://www.attrs.org/en/stable/how-does-it-work.html for information on how attrs works.

    If this returns False, some required metadata was not ready yet and we need another
    pass.
    """
    info = ctx.cls.info

    init = _get_decorator_bool_argument(ctx, "init", True)
    frozen = _get_frozen(ctx, frozen_default)
    order = _determine_eq_order(ctx)
    slots = _get_decorator_bool_argument(ctx, "slots", False)

    auto_attribs = _get_decorator_optional_bool_argument(ctx, "auto_attribs", auto_attribs_default)
    kw_only = _get_decorator_bool_argument(ctx, "kw_only", False)
    match_args = _get_decorator_bool_argument(ctx, "match_args", True)

    for super_info in ctx.cls.info.mro[1:-1]:
        if "attrs_tag" in super_info.metadata and "attrs" not in super_info.metadata:
            # Super class is not ready yet. Request another pass.
            return False

    attributes = _analyze_class(ctx, auto_attribs, kw_only)

    # Check if attribute types are ready.
    for attr in attributes:
        node = info.get(attr.name)
        if node is None:
            # This name is likely blocked by some semantic analysis error that
            # should have been reported already.
            _add_empty_metadata(info)
            return True

    _add_attrs_magic_attribute(ctx, [(attr.name, info[attr.name].type) for attr in attributes])
    if slots:
        _add_slots(ctx, attributes)
    if match_args and ctx.api.options.python_version[:2] >= (3, 10):
        # `.__match_args__` is only added for python3.10+, but the argument
        # exists for earlier versions as well.
        _add_match_args(ctx, attributes)

    # Save the attributes so that subclasses can reuse them.
    ctx.cls.info.metadata["attrs"] = {
        "attributes": [attr.serialize() for attr in attributes],
        "frozen": frozen,
    }

    adder = MethodAdder(ctx)
    # If  __init__ is not being generated, attrs still generates it as __attrs_init__ instead.
    _add_init(ctx, attributes, adder, "__init__" if init else ATTRS_INIT_NAME)
    if order:
        _add_order(ctx, adder)
    if frozen:
        _make_frozen(ctx, attributes)

    return True


def _get_frozen(ctx: mypy.plugin.ClassDefContext, frozen_default: bool) -> bool:
    """Return whether this class is frozen."""
    if _get_decorator_bool_argument(ctx, "frozen", frozen_default):
        return True
    # Subclasses of frozen classes are frozen so check that.
    for super_info in ctx.cls.info.mro[1:-1]:
        if "attrs" in super_info.metadata and super_info.metadata["attrs"]["frozen"]:
            return True
    return False


def _analyze_class(
    ctx: mypy.plugin.ClassDefContext, auto_attribs: bool | None, kw_only: bool
) -> list[Attribute]:
    """Analyze the class body of an attr maker, its parents, and return the Attributes found.

    auto_attribs=True means we'll generate attributes from type annotations also.
    auto_attribs=None means we'll detect which mode to use.
    kw_only=True means that all attributes created here will be keyword only args in __init__.
    """
    own_attrs: dict[str, Attribute] = {}
    if auto_attribs is None:
        auto_attribs = _detect_auto_attribs(ctx)

    # Walk the body looking for assignments and decorators.
    for stmt in ctx.cls.defs.body:
        if isinstance(stmt, AssignmentStmt):
            for attr in _attributes_from_assignment(ctx, stmt, auto_attribs, kw_only):
                # When attrs are defined twice in the same body we want to use the 2nd definition
                # in the 2nd location. So remove it from the OrderedDict.
                # Unless it's auto_attribs in which case we want the 2nd definition in the
                # 1st location.
                if not auto_attribs and attr.name in own_attrs:
                    del own_attrs[attr.name]
                own_attrs[attr.name] = attr
        elif isinstance(stmt, Decorator):
            _cleanup_decorator(stmt, own_attrs)

    for attribute in own_attrs.values():
        # Even though these look like class level assignments we want them to look like
        # instance level assignments.
        if attribute.name in ctx.cls.info.names:
            node = ctx.cls.info.names[attribute.name].node
            if isinstance(node, PlaceholderNode):
                # This node is not ready yet.
                continue
            assert isinstance(node, Var)
            node.is_initialized_in_class = False

    # Traverse the MRO and collect attributes from the parents.
    taken_attr_names = set(own_attrs)
    super_attrs = []
    for super_info in ctx.cls.info.mro[1:-1]:
        if "attrs" in super_info.metadata:
            # Each class depends on the set of attributes in its attrs ancestors.
            ctx.api.add_plugin_dependency(make_wildcard_trigger(super_info.fullname))

            for data in super_info.metadata["attrs"]["attributes"]:
                # Only add an attribute if it hasn't been defined before.  This
                # allows for overwriting attribute definitions by subclassing.
                if data["name"] not in taken_attr_names:
                    a = Attribute.deserialize(super_info, data, ctx.api)
                    a.expand_typevar_from_subtype(ctx.cls.info)
                    super_attrs.append(a)
                    taken_attr_names.add(a.name)
    attributes = super_attrs + list(own_attrs.values())

    # Check the init args for correct default-ness.  Note: This has to be done after all the
    # attributes for all classes have been read, because subclasses can override parents.
    last_default = False

    for i, attribute in enumerate(attributes):
        if not attribute.init:
            continue

        if attribute.kw_only:
            # Keyword-only attributes don't care whether they are default or not.
            continue

        # If the issue comes from merging different classes, report it
        # at the class definition point.
        context = attribute.context if i >= len(super_attrs) else ctx.cls

        if not attribute.has_default and last_default:
            ctx.api.fail("Non-default attributes not allowed after default attributes.", context)
        last_default |= attribute.has_default

    return attributes


def _add_empty_metadata(info: TypeInfo) -> None:
    """Add empty metadata to mark that we've finished processing this class."""
    info.metadata["attrs"] = {"attributes": [], "frozen": False}


def _detect_auto_attribs(ctx: mypy.plugin.ClassDefContext) -> bool:
    """Return whether auto_attribs should be enabled or disabled.

    It's disabled if there are any unannotated attribs()
    """
    for stmt in ctx.cls.defs.body:
        if isinstance(stmt, AssignmentStmt):
            for lvalue in stmt.lvalues:
                lvalues, rvalues = _parse_assignments(lvalue, stmt)

                if len(lvalues) != len(rvalues):
                    # This means we have some assignment that isn't 1 to 1.
                    # It can't be an attrib.
                    continue

                for lhs, rvalue in zip(lvalues, rvalues):
                    # Check if the right hand side is a call to an attribute maker.
                    if (
                        isinstance(rvalue, CallExpr)
                        and isinstance(rvalue.callee, RefExpr)
                        and rvalue.callee.fullname in attr_attrib_makers
                        and not stmt.new_syntax
                    ):
                        # This means we have an attrib without an annotation and so
                        # we can't do auto_attribs=True
                        return False
    return True


def _attributes_from_assignment(
    ctx: mypy.plugin.ClassDefContext, stmt: AssignmentStmt, auto_attribs: bool, kw_only: bool
) -> Iterable[Attribute]:
    """Return Attribute objects that are created by this assignment.

    The assignments can look like this:
        x = attr.ib()
        x = y = attr.ib()
        x, y = attr.ib(), attr.ib()
    or if auto_attribs is enabled also like this:
        x: type
        x: type = default_value
    """
    for lvalue in stmt.lvalues:
        lvalues, rvalues = _parse_assignments(lvalue, stmt)

        if len(lvalues) != len(rvalues):
            # This means we have some assignment that isn't 1 to 1.
            # It can't be an attrib.
            continue

        for lhs, rvalue in zip(lvalues, rvalues):
            # Check if the right hand side is a call to an attribute maker.
            if (
                isinstance(rvalue, CallExpr)
                and isinstance(rvalue.callee, RefExpr)
                and rvalue.callee.fullname in attr_attrib_makers
            ):
                attr = _attribute_from_attrib_maker(ctx, auto_attribs, kw_only, lhs, rvalue, stmt)
                if attr:
                    yield attr
            elif auto_attribs and stmt.type and stmt.new_syntax and not is_class_var(lhs):
                yield _attribute_from_auto_attrib(ctx, kw_only, lhs, rvalue, stmt)


def _cleanup_decorator(stmt: Decorator, attr_map: dict[str, Attribute]) -> None:
    """Handle decorators in class bodies.

    `x.default` will set a default value on x
    `x.validator` and `x.default` will get removed to avoid throwing a type error.
    """
    remove_me = []
    for func_decorator in stmt.decorators:
        if (
            isinstance(func_decorator, MemberExpr)
            and isinstance(func_decorator.expr, NameExpr)
            and func_decorator.expr.name in attr_map
        ):
            if func_decorator.name == "default":
                attr_map[func_decorator.expr.name].has_default = True

            if func_decorator.name in ("default", "validator"):
                # These are decorators on the attrib object that only exist during
                # class creation time.  In order to not trigger a type error later we
                # just remove them.  This might leave us with a Decorator with no
                # decorators (Emperor's new clothes?)
                # TODO: It would be nice to type-check these rather than remove them.
                #       default should be Callable[[], T]
                #       validator should be Callable[[Any, 'Attribute', T], Any]
                #       where T is the type of the attribute.
                remove_me.append(func_decorator)
    for dec in remove_me:
        stmt.decorators.remove(dec)


def _attribute_from_auto_attrib(
    ctx: mypy.plugin.ClassDefContext,
    kw_only: bool,
    lhs: NameExpr,
    rvalue: Expression,
    stmt: AssignmentStmt,
) -> Attribute:
    """Return an Attribute for a new type assignment."""
    name = unmangle(lhs.name)
    # `x: int` (without equal sign) assigns rvalue to TempNode(AnyType())
    has_rhs = not isinstance(rvalue, TempNode)
    sym = ctx.cls.info.names.get(name)
    init_type = sym.type if sym else None
    return Attribute(name, ctx.cls.info, has_rhs, True, kw_only, None, stmt, init_type)


def _attribute_from_attrib_maker(
    ctx: mypy.plugin.ClassDefContext,
    auto_attribs: bool,
    kw_only: bool,
    lhs: NameExpr,
    rvalue: CallExpr,
    stmt: AssignmentStmt,
) -> Attribute | None:
    """Return an Attribute from the assignment or None if you can't make one."""
    if auto_attribs and not stmt.new_syntax:
        # auto_attribs requires an annotation on *every* attr.ib.
        assert lhs.node is not None
        ctx.api.msg.need_annotation_for_var(lhs.node, stmt)
        return None

    if len(stmt.lvalues) > 1:
        ctx.api.fail("Too many names for one attribute", stmt)
        return None

    # This is the type that belongs in the __init__ method for this attrib.
    init_type = stmt.type

    # Read all the arguments from the call.
    init = _get_bool_argument(ctx, rvalue, "init", True)
    # Note: If the class decorator says kw_only=True the attribute is ignored.
    # See https://github.com/python-attrs/attrs/issues/481 for explanation.
    kw_only |= _get_bool_argument(ctx, rvalue, "kw_only", False)

    # TODO: Check for attr.NOTHING
    attr_has_default = bool(_get_argument(rvalue, "default"))
    attr_has_factory = bool(_get_argument(rvalue, "factory"))

    if attr_has_default and attr_has_factory:
        ctx.api.fail('Can\'t pass both "default" and "factory".', rvalue)
    elif attr_has_factory:
        attr_has_default = True

    # If the type isn't set through annotation but is passed through `type=` use that.
    type_arg = _get_argument(rvalue, "type")
    if type_arg and not init_type:
        try:
            un_type = expr_to_unanalyzed_type(type_arg, ctx.api.options, ctx.api.is_stub_file)
        except TypeTranslationError:
            ctx.api.fail("Invalid argument to type", type_arg)
        else:
            init_type = ctx.api.anal_type(un_type)
            if init_type and isinstance(lhs.node, Var) and not lhs.node.type:
                # If there is no annotation, add one.
                lhs.node.type = init_type
                lhs.is_inferred_def = False

    # Note: convert is deprecated but works the same as converter.
    converter = _get_argument(rvalue, "converter")
    convert = _get_argument(rvalue, "convert")
    if convert and converter:
        ctx.api.fail('Can\'t pass both "convert" and "converter".', rvalue)
    elif convert:
        ctx.api.fail("convert is deprecated, use converter", rvalue)
        converter = convert
    converter_info = _parse_converter(ctx, converter)

    name = unmangle(lhs.name)
    return Attribute(
        name, ctx.cls.info, attr_has_default, init, kw_only, converter_info, stmt, init_type
    )


def _parse_converter(
    ctx: mypy.plugin.ClassDefContext, converter_expr: Expression | None
) -> Converter | None:
    """Return the Converter object from an Expression."""
    # TODO: Support complex converters, e.g. lambdas, calls, etc.
    if not converter_expr:
        return None
    converter_info = Converter()
    if (
        isinstance(converter_expr, CallExpr)
        and isinstance(converter_expr.callee, RefExpr)
        and converter_expr.callee.fullname in attr_optional_converters
        and converter_expr.args
        and converter_expr.args[0]
    ):
        # Special handling for attr.converters.optional(type)
        # We extract the type and add make the init_args Optional in Attribute.argument
        converter_expr = converter_expr.args[0]
        is_attr_converters_optional = True
    else:
        is_attr_converters_optional = False

    converter_type: Type | None = None
    if isinstance(converter_expr, RefExpr) and converter_expr.node:
        if isinstance(converter_expr.node, FuncDef):
            if converter_expr.node.type and isinstance(converter_expr.node.type, FunctionLike):
                converter_type = converter_expr.node.type
            else:  # The converter is an unannotated function.
                converter_info.init_type = AnyType(TypeOfAny.unannotated)
                return converter_info
        elif isinstance(converter_expr.node, OverloadedFuncDef) and is_valid_overloaded_converter(
            converter_expr.node
        ):
            converter_type = converter_expr.node.type
        elif isinstance(converter_expr.node, TypeInfo):
            from mypy.checkmember import type_object_type  # To avoid import cycle.

            converter_type = type_object_type(converter_expr.node, ctx.api.named_type)
    elif (
        isinstance(converter_expr, IndexExpr)
        and isinstance(converter_expr.analyzed, TypeApplication)
        and isinstance(converter_expr.base, RefExpr)
        and isinstance(converter_expr.base.node, TypeInfo)
    ):
        # The converter is a generic type.
        from mypy.checkmember import type_object_type  # To avoid import cycle.

        converter_type = type_object_type(converter_expr.base.node, ctx.api.named_type)
        if isinstance(converter_type, CallableType):
            converter_type = apply_generic_arguments(
                converter_type,
                converter_expr.analyzed.types,
                ctx.api.msg.incompatible_typevar_value,
                converter_type,
            )
        else:
            converter_type = None

    if isinstance(converter_expr, LambdaExpr):
        # TODO: should we send a fail if converter_expr.min_args > 1?
        converter_info.init_type = AnyType(TypeOfAny.unannotated)
        return converter_info

    if not converter_type:
        # Signal that we have an unsupported converter.
        ctx.api.fail(
            "Unsupported converter, only named functions, types and lambdas are currently "
            "supported",
            converter_expr,
        )
        converter_info.init_type = AnyType(TypeOfAny.from_error)
        return converter_info

    converter_type = get_proper_type(converter_type)
    if isinstance(converter_type, CallableType) and converter_type.arg_types:
        converter_info.init_type = converter_type.arg_types[0]
        if not is_attr_converters_optional:
            converter_info.ret_type = converter_type.ret_type
    elif isinstance(converter_type, Overloaded):
        types: list[Type] = []
        for item in converter_type.items:
            # Walk the overloads looking for methods that can accept one argument.
            num_arg_types = len(item.arg_types)
            if not num_arg_types:
                continue
            if num_arg_types > 1 and any(kind == ARG_POS for kind in item.arg_kinds[1:]):
                continue
            types.append(item.arg_types[0])
        # Make a union of all the valid types.
        if types:
            converter_info.init_type = make_simplified_union(types)

    if is_attr_converters_optional and converter_info.init_type:
        # If the converter was attr.converter.optional(type) then add None to
        # the allowed init_type.
        converter_info.init_type = UnionType.make_union([converter_info.init_type, NoneType()])

    return converter_info


def is_valid_overloaded_converter(defn: OverloadedFuncDef) -> bool:
    return all(
        (not isinstance(item, Decorator) or isinstance(item.func.type, FunctionLike))
        for item in defn.items
    )


def _parse_assignments(
    lvalue: Expression, stmt: AssignmentStmt
) -> tuple[list[NameExpr], list[Expression]]:
    """Convert a possibly complex assignment expression into lists of lvalues and rvalues."""
    lvalues: list[NameExpr] = []
    rvalues: list[Expression] = []
    if isinstance(lvalue, (TupleExpr, ListExpr)):
        if all(isinstance(item, NameExpr) for item in lvalue.items):
            lvalues = cast(List[NameExpr], lvalue.items)
        if isinstance(stmt.rvalue, (TupleExpr, ListExpr)):
            rvalues = stmt.rvalue.items
    elif isinstance(lvalue, NameExpr):
        lvalues = [lvalue]
        rvalues = [stmt.rvalue]
    return lvalues, rvalues


def _add_order(ctx: mypy.plugin.ClassDefContext, adder: MethodAdder) -> None:
    """Generate all the ordering methods for this class."""
    bool_type = ctx.api.named_type("builtins.bool")
    object_type = ctx.api.named_type("builtins.object")
    # Make the types be:
    #    AT = TypeVar('AT')
    #    def __lt__(self: AT, other: AT) -> bool
    # This way comparisons with subclasses will work correctly.
    tvd = TypeVarType(
        SELF_TVAR_NAME, ctx.cls.info.fullname + "." + SELF_TVAR_NAME, -1, [], object_type
    )
    self_tvar_expr = TypeVarExpr(
        SELF_TVAR_NAME, ctx.cls.info.fullname + "." + SELF_TVAR_NAME, [], object_type
    )
    ctx.cls.info.names[SELF_TVAR_NAME] = SymbolTableNode(MDEF, self_tvar_expr)

    args = [Argument(Var("other", tvd), tvd, None, ARG_POS)]
    for method in ["__lt__", "__le__", "__gt__", "__ge__"]:
        adder.add_method(method, args, bool_type, self_type=tvd, tvd=tvd)


def _make_frozen(ctx: mypy.plugin.ClassDefContext, attributes: list[Attribute]) -> None:
    """Turn all the attributes into properties to simulate frozen classes."""
    for attribute in attributes:
        if attribute.name in ctx.cls.info.names:
            # This variable belongs to this class so we can modify it.
            node = ctx.cls.info.names[attribute.name].node
            if not isinstance(node, Var):
                # The superclass attribute was overridden with a non-variable.
                # No need to do anything here, override will be verified during
                # type checking.
                continue
            node.is_property = True
        else:
            # This variable belongs to a super class so create new Var so we
            # can modify it.
            var = Var(attribute.name, ctx.cls.info[attribute.name].type)
            var.info = ctx.cls.info
            var._fullname = f"{ctx.cls.info.fullname}.{var.name}"
            ctx.cls.info.names[var.name] = SymbolTableNode(MDEF, var)
            var.is_property = True


def _add_init(
    ctx: mypy.plugin.ClassDefContext,
    attributes: list[Attribute],
    adder: MethodAdder,
    method_name: Literal["__init__", "__attrs_init__"],
) -> None:
    """Generate an __init__ method for the attributes and add it to the class."""
    # Convert attributes to arguments with kw_only arguments at the end of
    # the argument list
    pos_args = []
    kw_only_args = []
    sym_table = ctx.cls.info.names
    for attribute in attributes:
        if not attribute.init:
            continue
        if attribute.kw_only:
            kw_only_args.append(attribute.argument(ctx))
        else:
            pos_args.append(attribute.argument(ctx))

        # If the attribute is Final, present in `__init__` and has
        # no default, make sure it doesn't error later.
        if not attribute.has_default and attribute.name in sym_table:
            sym_node = sym_table[attribute.name].node
            if isinstance(sym_node, Var) and sym_node.is_final:
                sym_node.final_set_in_init = True
    args = pos_args + kw_only_args
    if all(
        # We use getattr rather than instance checks because the variable.type
        # might be wrapped into a Union or some other type, but even non-Any
        # types reliably track the fact that the argument was not annotated.
        getattr(arg.variable.type, "type_of_any", None) == TypeOfAny.unannotated
        for arg in args
    ):
        # This workaround makes --disallow-incomplete-defs usable with attrs,
        # but is definitely suboptimal as a long-term solution.
        # See https://github.com/python/mypy/issues/5954 for discussion.
        for a in args:
            a.variable.type = AnyType(TypeOfAny.implementation_artifact)
            a.type_annotation = AnyType(TypeOfAny.implementation_artifact)
    adder.add_method(method_name, args, NoneType())


def _add_attrs_magic_attribute(
    ctx: mypy.plugin.ClassDefContext, attrs: list[tuple[str, Type | None]]
) -> None:
    any_type = AnyType(TypeOfAny.explicit)
    attributes_types: list[Type] = [
        ctx.api.named_type_or_none("attr.Attribute", [attr_type or any_type]) or any_type
        for _, attr_type in attrs
    ]
    fallback_type = ctx.api.named_type(
        "builtins.tuple", [ctx.api.named_type_or_none("attr.Attribute", [any_type]) or any_type]
    )

    attr_name = MAGIC_ATTR_CLS_NAME_TEMPLATE.format(ctx.cls.fullname.replace(".", "_"))
    ti = ctx.api.basic_new_typeinfo(attr_name, fallback_type, 0)
    for (name, _), attr_type in zip(attrs, attributes_types):
        var = Var(name, attr_type)
        var._fullname = name
        var.is_property = True
        proper_type = get_proper_type(attr_type)
        if isinstance(proper_type, Instance):
            var.info = proper_type.type
        ti.names[name] = SymbolTableNode(MDEF, var, plugin_generated=True)
    attributes_type = Instance(ti, [])

    # We need to stash the type of the magic attribute so it can be
    # loaded on cached runs.
    ctx.cls.info.names[attr_name] = SymbolTableNode(MDEF, ti, plugin_generated=True)

    add_attribute_to_class(
        ctx.api,
        ctx.cls,
        MAGIC_ATTR_NAME,
        TupleType(attributes_types, fallback=attributes_type),
        fullname=f"{ctx.cls.fullname}.{MAGIC_ATTR_NAME}",
        override_allow_incompatible=True,
        is_classvar=True,
    )


def _add_slots(ctx: mypy.plugin.ClassDefContext, attributes: list[Attribute]) -> None:
    # Unlike `@dataclasses.dataclass`, `__slots__` is rewritten here.
    ctx.cls.info.slots = {attr.name for attr in attributes}


def _add_match_args(ctx: mypy.plugin.ClassDefContext, attributes: list[Attribute]) -> None:
    if (
        "__match_args__" not in ctx.cls.info.names
        or ctx.cls.info.names["__match_args__"].plugin_generated
    ):
        str_type = ctx.api.named_type("builtins.str")
        match_args = TupleType(
            [
                str_type.copy_modified(last_known_value=LiteralType(attr.name, fallback=str_type))
                for attr in attributes
                if not attr.kw_only and attr.init
            ],
            fallback=ctx.api.named_type("builtins.tuple"),
        )
        add_attribute_to_class(api=ctx.api, cls=ctx.cls, name="__match_args__", typ=match_args)


class MethodAdder:
    """Helper to add methods to a TypeInfo.

    ctx: The ClassDefCtx we are using on which we will add methods.
    """

    # TODO: Combine this with the code build_namedtuple_typeinfo to support both.

    def __init__(self, ctx: mypy.plugin.ClassDefContext) -> None:
        self.ctx = ctx
        self.self_type = fill_typevars(ctx.cls.info)

    def add_method(
        self,
        method_name: str,
        args: list[Argument],
        ret_type: Type,
        self_type: Type | None = None,
        tvd: TypeVarType | None = None,
    ) -> None:
        """Add a method: def <method_name>(self, <args>) -> <ret_type>): ... to info.

        self_type: The type to use for the self argument or None to use the inferred self type.
        tvd: If the method is generic these should be the type variables.
        """
        self_type = self_type if self_type is not None else self.self_type
        add_method(self.ctx, method_name, args, ret_type, self_type, tvd)


def _get_attrs_init_type(typ: Instance) -> CallableType | None:
    """
    If `typ` refers to an attrs class, gets the type of its initializer method.
    """
    magic_attr = typ.type.get(MAGIC_ATTR_NAME)
    if magic_attr is None or not magic_attr.plugin_generated:
        return None
    init_method = typ.type.get_method("__init__") or typ.type.get_method(ATTRS_INIT_NAME)
    if not isinstance(init_method, FuncDef) or not isinstance(init_method.type, CallableType):
        return None
    return init_method.type


def _format_not_attrs_class_failure(t: Type, parent_t: Type) -> str:
    t_name = format_type_bare(t)
    if parent_t is t:
        return (
            f'Argument 1 to "evolve" has a variable type "{t_name}" not bound to an attrs class'
            if isinstance(t, TypeVarType)
            else f'Argument 1 to "evolve" has incompatible type "{t_name}"; expected an attrs class'
        )
    else:
        pt_name = format_type_bare(parent_t)
        return (
            f'Argument 1 to "evolve" has type "{pt_name}" whose item "{t_name}" is not bound to an attrs class'
            if isinstance(t, TypeVarType)
            else f'Argument 1 to "evolve" has incompatible type "{pt_name}" whose item "{t_name}" is not an attrs class'
        )


def _get_expanded_attr_types(
    ctx: mypy.plugin.FunctionSigContext,
    typ: ProperType,
    display_typ: ProperType,
    parent_typ: ProperType,
) -> list[Mapping[str, Type]] | None:
    """
    For a given type, determine what attrs classes it can be: for each class, return the field types.
    For generic classes, the field types are expanded.
    If the type contains Any or a non-attrs type, returns None; in the latter case, also reports an error.
    """
    if isinstance(typ, AnyType):
        return None
    elif isinstance(typ, UnionType):
        ret: list[Mapping[str, Type]] | None = []
        for item in typ.relevant_items():
            item = get_proper_type(item)
            item_types = _get_expanded_attr_types(ctx, item, item, parent_typ)
            if ret is not None and item_types is not None:
                ret += item_types
            else:
                ret = None  # but keep iterating to emit all errors
        return ret
    elif isinstance(typ, TypeVarType):
        return _get_expanded_attr_types(
            ctx, get_proper_type(typ.upper_bound), display_typ, parent_typ
        )
    elif isinstance(typ, Instance):
        init_func = _get_attrs_init_type(typ)
        if init_func is None:
            ctx.api.fail(_format_not_attrs_class_failure(display_typ, parent_typ), ctx.context)
            return None
        init_func = expand_type_by_instance(init_func, typ)
        # [1:] to skip the self argument of AttrClass.__init__
        field_names = cast(List[str], init_func.arg_names[1:])
        field_types = init_func.arg_types[1:]
        return [dict(zip(field_names, field_types))]
    else:
        ctx.api.fail(_format_not_attrs_class_failure(display_typ, parent_typ), ctx.context)
        return None


def _meet_fields(types: list[Mapping[str, Type]]) -> Mapping[str, Type]:
    """
    "Meets" the fields of a list of attrs classes, i.e. for each field, its new type will be the lower bound.
    """
    field_to_types = defaultdict(list)
    for fields in types:
        for name, typ in fields.items():
            field_to_types[name].append(typ)

    return {
        name: get_proper_type(reduce(meet_types, f_types))
        if len(f_types) == len(types)
        else UninhabitedType()
        for name, f_types in field_to_types.items()
    }


def evolve_function_sig_callback(ctx: mypy.plugin.FunctionSigContext) -> CallableType:
    """
    Generates a signature for the 'attr.evolve' function that's specific to the call site
    and dependent on the type of the first argument.
    """
    if len(ctx.args) != 2:
        # Ideally the name and context should be callee's, but we don't have it in FunctionSigContext.
        ctx.api.fail(f'"{ctx.default_signature.name}" has unexpected type annotation', ctx.context)
        return ctx.default_signature

    if len(ctx.args[0]) != 1:
        return ctx.default_signature  # leave it to the type checker to complain

    inst_arg = ctx.args[0][0]

    # <hack>
    assert isinstance(ctx.api, TypeChecker)
    inst_type = ctx.api.expr_checker.accept(inst_arg)
    # </hack>

    inst_type = get_proper_type(inst_type)
<<<<<<< HEAD
    inst_type_str = format_type_bare(inst_type)
=======
    if isinstance(inst_type, AnyType):
        return ctx.default_signature  # evolve(Any, ....) -> Any
    inst_type_str = format_type_bare(inst_type, ctx.api.options)
>>>>>>> 08458183

    attr_types = _get_expanded_attr_types(ctx, inst_type, inst_type, inst_type)
    if attr_types is None:
        return ctx.default_signature
    fields = _meet_fields(attr_types)

    return CallableType(
        arg_names=["inst", *fields.keys()],
        arg_kinds=[ARG_POS] + [ARG_NAMED_OPT] * len(fields),
        arg_types=[inst_type, *fields.values()],
        ret_type=inst_type,
        fallback=ctx.default_signature.fallback,
        name=f"{ctx.default_signature.name} of {inst_type_str}",
    )<|MERGE_RESOLUTION|>--- conflicted
+++ resolved
@@ -946,21 +946,23 @@
     return init_method.type
 
 
-def _format_not_attrs_class_failure(t: Type, parent_t: Type) -> str:
-    t_name = format_type_bare(t)
+def _fail_not_attrs_class(ctx: mypy.plugin.FunctionSigContext, t: Type, parent_t: Type) -> None:
+    t_name = format_type_bare(t, ctx.api.options)
     if parent_t is t:
-        return (
+        msg = (
             f'Argument 1 to "evolve" has a variable type "{t_name}" not bound to an attrs class'
             if isinstance(t, TypeVarType)
             else f'Argument 1 to "evolve" has incompatible type "{t_name}"; expected an attrs class'
         )
     else:
-        pt_name = format_type_bare(parent_t)
-        return (
+        pt_name = format_type_bare(parent_t, ctx.api.options)
+        msg = (
             f'Argument 1 to "evolve" has type "{pt_name}" whose item "{t_name}" is not bound to an attrs class'
             if isinstance(t, TypeVarType)
             else f'Argument 1 to "evolve" has incompatible type "{pt_name}" whose item "{t_name}" is not an attrs class'
         )
+
+    ctx.api.fail(msg, ctx.context)
 
 
 def _get_expanded_attr_types(
@@ -993,7 +995,7 @@
     elif isinstance(typ, Instance):
         init_func = _get_attrs_init_type(typ)
         if init_func is None:
-            ctx.api.fail(_format_not_attrs_class_failure(display_typ, parent_typ), ctx.context)
+            _fail_not_attrs_class(ctx, display_typ, parent_typ)
             return None
         init_func = expand_type_by_instance(init_func, typ)
         # [1:] to skip the self argument of AttrClass.__init__
@@ -1001,7 +1003,7 @@
         field_types = init_func.arg_types[1:]
         return [dict(zip(field_names, field_types))]
     else:
-        ctx.api.fail(_format_not_attrs_class_failure(display_typ, parent_typ), ctx.context)
+        _fail_not_attrs_class(ctx, display_typ, parent_typ)
         return None
 
 
@@ -1043,13 +1045,7 @@
     # </hack>
 
     inst_type = get_proper_type(inst_type)
-<<<<<<< HEAD
-    inst_type_str = format_type_bare(inst_type)
-=======
-    if isinstance(inst_type, AnyType):
-        return ctx.default_signature  # evolve(Any, ....) -> Any
     inst_type_str = format_type_bare(inst_type, ctx.api.options)
->>>>>>> 08458183
 
     attr_types = _get_expanded_attr_types(ctx, inst_type, inst_type, inst_type)
     if attr_types is None:
