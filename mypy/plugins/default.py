from functools import partial
from typing import Callable, Optional, List

from mypy import message_registry
from mypy.nodes import Expression, StrExpr, IntExpr, DictExpr, UnaryExpr
from mypy.plugin import (
    Plugin, FunctionContext, MethodContext, MethodSigContext, AttributeContext, ClassDefContext,
    CheckerPluginInterface,
)
from mypy.plugins.common import try_getting_str_literals
from mypy.types import (
<<<<<<< HEAD
    Type, Instance, AnyType, TypeOfAny, CallableType, NoneType, TypedDictType,
    TypeVarType, TypeVarType, TPDICT_FB_NAMES, get_proper_type, LiteralType
=======
    FunctionLike, Type, Instance, AnyType, TypeOfAny, CallableType, NoneType, TypedDictType,
    TypeVarDef, TypeVarType, TPDICT_FB_NAMES, get_proper_type, LiteralType
>>>>>>> 2c909125
)
from mypy.subtypes import is_subtype
from mypy.typeops import make_simplified_union
from mypy.checkexpr import is_literal_type_like


class DefaultPlugin(Plugin):
    """Type checker plugin that is enabled by default."""

    def get_function_hook(self, fullname: str
                          ) -> Optional[Callable[[FunctionContext], Type]]:
        from mypy.plugins import ctypes, singledispatch

        if fullname == 'contextlib.contextmanager':
            return contextmanager_callback
        elif fullname == 'builtins.open' and self.python_version[0] == 3:
            return open_callback
        elif fullname == 'ctypes.Array':
            return ctypes.array_constructor_callback
        elif fullname == 'functools.singledispatch':
            return singledispatch.create_singledispatch_function_callback
        return None

    def get_method_signature_hook(self, fullname: str
                                  ) -> Optional[Callable[[MethodSigContext], FunctionLike]]:
        from mypy.plugins import ctypes, singledispatch

        if fullname == 'typing.Mapping.get':
            return typed_dict_get_signature_callback
        elif fullname in set(n + '.setdefault' for n in TPDICT_FB_NAMES):
            return typed_dict_setdefault_signature_callback
        elif fullname in set(n + '.pop' for n in TPDICT_FB_NAMES):
            return typed_dict_pop_signature_callback
        elif fullname in set(n + '.update' for n in TPDICT_FB_NAMES):
            return typed_dict_update_signature_callback
        elif fullname in set(n + '.__delitem__' for n in TPDICT_FB_NAMES):
            return typed_dict_delitem_signature_callback
        elif fullname == 'ctypes.Array.__setitem__':
            return ctypes.array_setitem_callback
        elif fullname == singledispatch.SINGLEDISPATCH_CALLABLE_CALL_METHOD:
            return singledispatch.call_singledispatch_function_callback
        return None

    def get_method_hook(self, fullname: str
                        ) -> Optional[Callable[[MethodContext], Type]]:
        from mypy.plugins import ctypes, singledispatch

        if fullname == 'typing.Mapping.get':
            return typed_dict_get_callback
        elif fullname == 'builtins.int.__pow__':
            return int_pow_callback
        elif fullname == 'builtins.int.__neg__':
            return int_neg_callback
        elif fullname in set(n + '.setdefault' for n in TPDICT_FB_NAMES):
            return typed_dict_setdefault_callback
        elif fullname in set(n + '.pop' for n in TPDICT_FB_NAMES):
            return typed_dict_pop_callback
        elif fullname in set(n + '.__delitem__' for n in TPDICT_FB_NAMES):
            return typed_dict_delitem_callback
        elif fullname == 'ctypes.Array.__getitem__':
            return ctypes.array_getitem_callback
        elif fullname == 'ctypes.Array.__iter__':
            return ctypes.array_iter_callback
        elif fullname == 'pathlib.Path.open':
            return path_open_callback
        elif fullname == singledispatch.SINGLEDISPATCH_REGISTER_METHOD:
            return singledispatch.singledispatch_register_callback
        elif fullname == singledispatch.REGISTER_CALLABLE_CALL_METHOD:
            return singledispatch.call_singledispatch_function_after_register_argument
        return None

    def get_attribute_hook(self, fullname: str
                           ) -> Optional[Callable[[AttributeContext], Type]]:
        from mypy.plugins import ctypes
        from mypy.plugins import enums

        if fullname == 'ctypes.Array.value':
            return ctypes.array_value_callback
        elif fullname == 'ctypes.Array.raw':
            return ctypes.array_raw_callback
        elif fullname in enums.ENUM_NAME_ACCESS:
            return enums.enum_name_callback
        elif fullname in enums.ENUM_VALUE_ACCESS:
            return enums.enum_value_callback
        return None

    def get_class_decorator_hook(self, fullname: str
                                 ) -> Optional[Callable[[ClassDefContext], None]]:
        from mypy.plugins import attrs
        from mypy.plugins import dataclasses
        from mypy.plugins import functools

        if fullname in attrs.attr_class_makers:
            return attrs.attr_class_maker_callback
        elif fullname in attrs.attr_dataclass_makers:
            return partial(
                attrs.attr_class_maker_callback,
                auto_attribs_default=True,
            )
        elif fullname in attrs.attr_frozen_makers:
            return partial(
                attrs.attr_class_maker_callback,
                auto_attribs_default=None,
                frozen_default=True,
            )
        elif fullname in attrs.attr_define_makers:
            return partial(
                attrs.attr_class_maker_callback,
                auto_attribs_default=None,
            )
        elif fullname in dataclasses.dataclass_makers:
            return dataclasses.dataclass_class_maker_callback
        elif fullname in functools.functools_total_ordering_makers:
            return functools.functools_total_ordering_maker_callback

        return None


def open_callback(ctx: FunctionContext) -> Type:
    """Infer a better return type for 'open'."""
    return _analyze_open_signature(
        arg_types=ctx.arg_types,
        args=ctx.args,
        mode_arg_index=1,
        default_return_type=ctx.default_return_type,
        api=ctx.api,
    )


def path_open_callback(ctx: MethodContext) -> Type:
    """Infer a better return type for 'pathlib.Path.open'."""
    return _analyze_open_signature(
        arg_types=ctx.arg_types,
        args=ctx.args,
        mode_arg_index=0,
        default_return_type=ctx.default_return_type,
        api=ctx.api,
    )


def _analyze_open_signature(arg_types: List[List[Type]],
                            args: List[List[Expression]],
                            mode_arg_index: int,
                            default_return_type: Type,
                            api: CheckerPluginInterface,
                            ) -> Type:
    """A helper for analyzing any function that has approximately
    the same signature as the builtin 'open(...)' function.

    Currently, the only thing the caller can customize is the index
    of the 'mode' argument. If the mode argument is omitted or is a
    string literal, we refine the return type to either 'TextIO' or
    'BinaryIO' as appropriate.
    """
    mode = None
    if not arg_types or len(arg_types[mode_arg_index]) != 1:
        mode = 'r'
    else:
        mode_expr = args[mode_arg_index][0]
        if isinstance(mode_expr, StrExpr):
            mode = mode_expr.value
    if mode is not None:
        assert isinstance(default_return_type, Instance)  # type: ignore
        if 'b' in mode:
            return api.named_generic_type('typing.BinaryIO', [])
        else:
            return api.named_generic_type('typing.TextIO', [])
    return default_return_type


def contextmanager_callback(ctx: FunctionContext) -> Type:
    """Infer a better return type for 'contextlib.contextmanager'."""
    # Be defensive, just in case.
    if ctx.arg_types and len(ctx.arg_types[0]) == 1:
        arg_type = get_proper_type(ctx.arg_types[0][0])
        default_return = get_proper_type(ctx.default_return_type)
        if (isinstance(arg_type, CallableType)
                and isinstance(default_return, CallableType)):
            # The stub signature doesn't preserve information about arguments so
            # add them back here.
            return default_return.copy_modified(
                arg_types=arg_type.arg_types,
                arg_kinds=arg_type.arg_kinds,
                arg_names=arg_type.arg_names,
                variables=arg_type.variables,
                is_ellipsis_args=arg_type.is_ellipsis_args)
    return ctx.default_return_type


def typed_dict_get_signature_callback(ctx: MethodSigContext) -> CallableType:
    """Try to infer a better signature type for TypedDict.get.

    This is used to get better type context for the second argument that
    depends on a TypedDict value type.
    """
    signature = ctx.default_signature
    if (isinstance(ctx.type, TypedDictType)
            and len(ctx.args) == 2
            and len(ctx.args[0]) == 1
            and isinstance(ctx.args[0][0], StrExpr)
            and len(signature.arg_types) == 2
            and len(signature.variables) == 1
            and len(ctx.args[1]) == 1):
        key = ctx.args[0][0].value
        value_type = get_proper_type(ctx.type.items.get(key))
        ret_type = signature.ret_type
        if value_type:
            default_arg = ctx.args[1][0]
            if (isinstance(value_type, TypedDictType)
                    and isinstance(default_arg, DictExpr)
                    and len(default_arg.items) == 0):
                # Caller has empty dict {} as default for typed dict.
                value_type = value_type.copy_modified(required_keys=set())
            # Tweak the signature to include the value type as context. It's
            # only needed for type inference since there's a union with a type
            # variable that accepts everything.
            tv = signature.variables[0]
            assert isinstance(tv, TypeVarType)
            return signature.copy_modified(
                arg_types=[signature.arg_types[0],
                           make_simplified_union([value_type, tv])],
                ret_type=ret_type)
    return signature


def typed_dict_get_callback(ctx: MethodContext) -> Type:
    """Infer a precise return type for TypedDict.get with literal first argument."""
    if (isinstance(ctx.type, TypedDictType)
            and len(ctx.arg_types) >= 1
            and len(ctx.arg_types[0]) == 1):
        keys = try_getting_str_literals(ctx.args[0][0], ctx.arg_types[0][0])
        if keys is None:
            return ctx.default_return_type

        output_types: List[Type] = []
        for key in keys:
            value_type = get_proper_type(ctx.type.items.get(key))
            if value_type is None:
                return ctx.default_return_type

            if len(ctx.arg_types) == 1:
                output_types.append(value_type)
            elif (len(ctx.arg_types) == 2 and len(ctx.arg_types[1]) == 1
                  and len(ctx.args[1]) == 1):
                default_arg = ctx.args[1][0]
                if (isinstance(default_arg, DictExpr) and len(default_arg.items) == 0
                        and isinstance(value_type, TypedDictType)):
                    # Special case '{}' as the default for a typed dict type.
                    output_types.append(value_type.copy_modified(required_keys=set()))
                else:
                    output_types.append(value_type)
                    output_types.append(ctx.arg_types[1][0])

        if len(ctx.arg_types) == 1:
            output_types.append(NoneType())

        return make_simplified_union(output_types)
    return ctx.default_return_type


def typed_dict_pop_signature_callback(ctx: MethodSigContext) -> CallableType:
    """Try to infer a better signature type for TypedDict.pop.

    This is used to get better type context for the second argument that
    depends on a TypedDict value type.
    """
    signature = ctx.default_signature
    str_type = ctx.api.named_generic_type('builtins.str', [])
    if (isinstance(ctx.type, TypedDictType)
            and len(ctx.args) == 2
            and len(ctx.args[0]) == 1
            and isinstance(ctx.args[0][0], StrExpr)
            and len(signature.arg_types) == 2
            and len(signature.variables) == 1
            and len(ctx.args[1]) == 1):
        key = ctx.args[0][0].value
        value_type = ctx.type.items.get(key)
        if value_type:
            # Tweak the signature to include the value type as context. It's
            # only needed for type inference since there's a union with a type
            # variable that accepts everything.
            tv = signature.variables[0]
            assert isinstance(tv, TypeVarType)
            typ = make_simplified_union([value_type, tv])
            return signature.copy_modified(
                arg_types=[str_type, typ],
                ret_type=typ)
    return signature.copy_modified(arg_types=[str_type, signature.arg_types[1]])


def typed_dict_pop_callback(ctx: MethodContext) -> Type:
    """Type check and infer a precise return type for TypedDict.pop."""
    if (isinstance(ctx.type, TypedDictType)
            and len(ctx.arg_types) >= 1
            and len(ctx.arg_types[0]) == 1):
        keys = try_getting_str_literals(ctx.args[0][0], ctx.arg_types[0][0])
        if keys is None:
            ctx.api.fail(message_registry.TYPEDDICT_KEY_MUST_BE_STRING_LITERAL, ctx.context)
            return AnyType(TypeOfAny.from_error)

        value_types = []
        for key in keys:
            if key in ctx.type.required_keys:
                ctx.api.msg.typeddict_key_cannot_be_deleted(ctx.type, key, ctx.context)

            value_type = ctx.type.items.get(key)
            if value_type:
                value_types.append(value_type)
            else:
                ctx.api.msg.typeddict_key_not_found(ctx.type, key, ctx.context)
                return AnyType(TypeOfAny.from_error)

        if len(ctx.args[1]) == 0:
            return make_simplified_union(value_types)
        elif (len(ctx.arg_types) == 2 and len(ctx.arg_types[1]) == 1
              and len(ctx.args[1]) == 1):
            return make_simplified_union([*value_types, ctx.arg_types[1][0]])
    return ctx.default_return_type


def typed_dict_setdefault_signature_callback(ctx: MethodSigContext) -> CallableType:
    """Try to infer a better signature type for TypedDict.setdefault.

    This is used to get better type context for the second argument that
    depends on a TypedDict value type.
    """
    signature = ctx.default_signature
    str_type = ctx.api.named_generic_type('builtins.str', [])
    if (isinstance(ctx.type, TypedDictType)
            and len(ctx.args) == 2
            and len(ctx.args[0]) == 1
            and isinstance(ctx.args[0][0], StrExpr)
            and len(signature.arg_types) == 2
            and len(ctx.args[1]) == 1):
        key = ctx.args[0][0].value
        value_type = ctx.type.items.get(key)
        if value_type:
            return signature.copy_modified(arg_types=[str_type, value_type])
    return signature.copy_modified(arg_types=[str_type, signature.arg_types[1]])


def typed_dict_setdefault_callback(ctx: MethodContext) -> Type:
    """Type check TypedDict.setdefault and infer a precise return type."""
    if (isinstance(ctx.type, TypedDictType)
            and len(ctx.arg_types) == 2
            and len(ctx.arg_types[0]) == 1
            and len(ctx.arg_types[1]) == 1):
        keys = try_getting_str_literals(ctx.args[0][0], ctx.arg_types[0][0])
        if keys is None:
            ctx.api.fail(message_registry.TYPEDDICT_KEY_MUST_BE_STRING_LITERAL, ctx.context)
            return AnyType(TypeOfAny.from_error)

        default_type = ctx.arg_types[1][0]

        value_types = []
        for key in keys:
            value_type = ctx.type.items.get(key)

            if value_type is None:
                ctx.api.msg.typeddict_key_not_found(ctx.type, key, ctx.context)
                return AnyType(TypeOfAny.from_error)

            # The signature_callback above can't always infer the right signature
            # (e.g. when the expression is a variable that happens to be a Literal str)
            # so we need to handle the check ourselves here and make sure the provided
            # default can be assigned to all key-value pairs we're updating.
            if not is_subtype(default_type, value_type):
                ctx.api.msg.typeddict_setdefault_arguments_inconsistent(
                    default_type, value_type, ctx.context)
                return AnyType(TypeOfAny.from_error)

            value_types.append(value_type)

        return make_simplified_union(value_types)
    return ctx.default_return_type


def typed_dict_delitem_signature_callback(ctx: MethodSigContext) -> CallableType:
    # Replace NoReturn as the argument type.
    str_type = ctx.api.named_generic_type('builtins.str', [])
    return ctx.default_signature.copy_modified(arg_types=[str_type])


def typed_dict_delitem_callback(ctx: MethodContext) -> Type:
    """Type check TypedDict.__delitem__."""
    if (isinstance(ctx.type, TypedDictType)
            and len(ctx.arg_types) == 1
            and len(ctx.arg_types[0]) == 1):
        keys = try_getting_str_literals(ctx.args[0][0], ctx.arg_types[0][0])
        if keys is None:
            ctx.api.fail(message_registry.TYPEDDICT_KEY_MUST_BE_STRING_LITERAL, ctx.context)
            return AnyType(TypeOfAny.from_error)

        for key in keys:
            if key in ctx.type.required_keys:
                ctx.api.msg.typeddict_key_cannot_be_deleted(ctx.type, key, ctx.context)
            elif key not in ctx.type.items:
                ctx.api.msg.typeddict_key_not_found(ctx.type, key, ctx.context)
    return ctx.default_return_type


def typed_dict_update_signature_callback(ctx: MethodSigContext) -> CallableType:
    """Try to infer a better signature type for TypedDict.update."""
    signature = ctx.default_signature
    if (isinstance(ctx.type, TypedDictType)
            and len(signature.arg_types) == 1):
        arg_type = get_proper_type(signature.arg_types[0])
        assert isinstance(arg_type, TypedDictType)
        arg_type = arg_type.as_anonymous()
        arg_type = arg_type.copy_modified(required_keys=set())
        return signature.copy_modified(arg_types=[arg_type])
    return signature


def int_pow_callback(ctx: MethodContext) -> Type:
    """Infer a more precise return type for int.__pow__."""
    # int.__pow__ has an optional modulo argument,
    # so we expect 2 argument positions
    if (len(ctx.arg_types) == 2
            and len(ctx.arg_types[0]) == 1 and len(ctx.arg_types[1]) == 0):
        arg = ctx.args[0][0]
        if isinstance(arg, IntExpr):
            exponent = arg.value
        elif isinstance(arg, UnaryExpr) and arg.op == '-' and isinstance(arg.expr, IntExpr):
            exponent = -arg.expr.value
        else:
            # Right operand not an int literal or a negated literal -- give up.
            return ctx.default_return_type
        if exponent >= 0:
            return ctx.api.named_generic_type('builtins.int', [])
        else:
            return ctx.api.named_generic_type('builtins.float', [])
    return ctx.default_return_type


def int_neg_callback(ctx: MethodContext) -> Type:
    """Infer a more precise return type for int.__neg__.

    This is mainly used to infer the return type as LiteralType
    if the original underlying object is a LiteralType object
    """
    if isinstance(ctx.type, Instance) and ctx.type.last_known_value is not None:
        value = ctx.type.last_known_value.value
        fallback = ctx.type.last_known_value.fallback
        if isinstance(value, int):
            if is_literal_type_like(ctx.api.type_context[-1]):
                return LiteralType(value=-value, fallback=fallback)
            else:
                return ctx.type.copy_modified(last_known_value=LiteralType(
                    value=-value,
                    fallback=ctx.type,
                    line=ctx.type.line,
                    column=ctx.type.column,
                ))
    elif isinstance(ctx.type, LiteralType):
        value = ctx.type.value
        fallback = ctx.type.fallback
        if isinstance(value, int):
            return LiteralType(value=-value, fallback=fallback)
    return ctx.default_return_type<|MERGE_RESOLUTION|>--- conflicted
+++ resolved
@@ -9,13 +9,8 @@
 )
 from mypy.plugins.common import try_getting_str_literals
 from mypy.types import (
-<<<<<<< HEAD
-    Type, Instance, AnyType, TypeOfAny, CallableType, NoneType, TypedDictType,
-    TypeVarType, TypeVarType, TPDICT_FB_NAMES, get_proper_type, LiteralType
-=======
     FunctionLike, Type, Instance, AnyType, TypeOfAny, CallableType, NoneType, TypedDictType,
-    TypeVarDef, TypeVarType, TPDICT_FB_NAMES, get_proper_type, LiteralType
->>>>>>> 2c909125
+    TypeVarType, TPDICT_FB_NAMES, get_proper_type, LiteralType
 )
 from mypy.subtypes import is_subtype
 from mypy.typeops import make_simplified_union
