--- conflicted
+++ resolved
@@ -24,12 +24,7 @@
 
     def get_function_hook(self, fullname: str
                           ) -> Optional[Callable[[FunctionContext], Type]]:
-<<<<<<< HEAD
-        from mypy.plugins import ctypes
-        from mypy.plugins import dataclasses
-=======
-        from mypy.plugins import ctypes, singledispatch
->>>>>>> fbedea53
+        from mypy.plugins import ctypes, singledispatch, dataclasses
 
         if fullname == 'contextlib.contextmanager':
             return contextmanager_callback
@@ -37,13 +32,10 @@
             return open_callback
         elif fullname == 'ctypes.Array':
             return ctypes.array_constructor_callback
-<<<<<<< HEAD
+        elif fullname == 'functools.singledispatch':
+            return singledispatch.create_singledispatch_function_callback
         elif fullname == 'dataclasses.asdict':
             return dataclasses.asdict_callback
-=======
-        elif fullname == 'functools.singledispatch':
-            return singledispatch.create_singledispatch_function_callback
->>>>>>> fbedea53
         return None
 
     def get_method_signature_hook(self, fullname: str
