"""Plugin that provides support for dataclasses."""

from __future__ import annotations

from typing import Iterator, Optional
from typing_extensions import Final

from mypy import errorcodes, message_registry
from mypy.expandtype import expand_type
from mypy.messages import format_type_bare
from mypy.nodes import (
    ARG_NAMED,
    ARG_NAMED_OPT,
    ARG_OPT,
    ARG_POS,
    ARG_STAR,
    ARG_STAR2,
    MDEF,
    Argument,
    AssignmentStmt,
    Block,
    CallExpr,
    ClassDef,
    Context,
    DataclassTransformSpec,
    Expression,
    FuncDef,
    IfStmt,
    JsonDict,
    NameExpr,
    Node,
    PlaceholderNode,
    RefExpr,
    Statement,
    SymbolTableNode,
    TempNode,
    TypeAlias,
    TypeInfo,
    TypeVarExpr,
    Var,
)
from mypy.plugin import ClassDefContext, FunctionSigContext, SemanticAnalyzerPluginInterface
from mypy.plugins.common import (
    _get_decorator_bool_argument,
    add_attribute_to_class,
    add_method_to_class,
    deserialize_and_fixup_type,
)
from mypy.semanal_shared import find_dataclass_transform_spec, require_bool_literal_argument
from mypy.server.trigger import make_wildcard_trigger
from mypy.state import state
from mypy.typeops import map_type_from_supertype
from mypy.types import (
    AnyType,
    CallableType,
    Instance,
    LiteralType,
    NoneType,
    TupleType,
    Type,
    TypeOfAny,
    TypeVarType,
    get_proper_type,
)
from mypy.typevars import fill_typevars

# The set of decorators that generate dataclasses.
dataclass_makers: Final = {"dataclass", "dataclasses.dataclass"}


SELF_TVAR_NAME: Final = "_DT"
_TRANSFORM_SPEC_FOR_DATACLASSES = DataclassTransformSpec(
    eq_default=True,
    order_default=False,
    kw_only_default=False,
    frozen_default=False,
    field_specifiers=("dataclasses.Field", "dataclasses.field"),
)
_INTERNAL_REPLACE_SYM_NAME = "__mypy_replace"


class DataclassAttribute:
    def __init__(
        self,
        name: str,
        alias: str | None,
        is_in_init: bool,
        is_init_var: bool,
        has_default: bool,
        line: int,
        column: int,
        type: Type | None,
        info: TypeInfo,
        kw_only: bool,
        is_neither_frozen_nor_nonfrozen: bool,
    ) -> None:
        self.name = name
        self.alias = alias
        self.is_in_init = is_in_init
        self.is_init_var = is_init_var
        self.has_default = has_default
        self.line = line
        self.column = column
        self.type = type
        self.info = info
        self.kw_only = kw_only
        self.is_neither_frozen_nor_nonfrozen = is_neither_frozen_nor_nonfrozen

    def to_argument(self, current_info: TypeInfo) -> Argument:
        arg_kind = ARG_POS
        if self.kw_only and self.has_default:
            arg_kind = ARG_NAMED_OPT
        elif self.kw_only and not self.has_default:
            arg_kind = ARG_NAMED
        elif not self.kw_only and self.has_default:
            arg_kind = ARG_OPT
        return Argument(
            variable=self.to_var(current_info),
            type_annotation=self.expand_type(current_info),
            initializer=None,
            kind=arg_kind,
        )

    def expand_type(self, current_info: TypeInfo) -> Optional[Type]:
        if self.type is not None and self.info.self_type is not None:
            # In general, it is not safe to call `expand_type()` during semantic analyzis,
            # however this plugin is called very late, so all types should be fully ready.
            # Also, it is tricky to avoid eager expansion of Self types here (e.g. because
            # we serialize attributes).
            return expand_type(self.type, {self.info.self_type.id: fill_typevars(current_info)})
        return self.type

    def to_var(self, current_info: TypeInfo) -> Var:
        return Var(self.alias or self.name, self.expand_type(current_info))

    def serialize(self) -> JsonDict:
        assert self.type
        return {
            "name": self.name,
            "alias": self.alias,
            "is_in_init": self.is_in_init,
            "is_init_var": self.is_init_var,
            "has_default": self.has_default,
            "line": self.line,
            "column": self.column,
            "type": self.type.serialize(),
            "kw_only": self.kw_only,
            "is_neither_frozen_nor_nonfrozen": self.is_neither_frozen_nor_nonfrozen,
        }

    @classmethod
    def deserialize(
        cls, info: TypeInfo, data: JsonDict, api: SemanticAnalyzerPluginInterface
    ) -> DataclassAttribute:
        data = data.copy()
        if data.get("kw_only") is None:
            data["kw_only"] = False
        typ = deserialize_and_fixup_type(data.pop("type"), api)
        return cls(type=typ, info=info, **data)

    def expand_typevar_from_subtype(self, sub_type: TypeInfo) -> None:
        """Expands type vars in the context of a subtype when an attribute is inherited
        from a generic super type."""
        if self.type is not None:
            self.type = map_type_from_supertype(self.type, sub_type, self.info)


class DataclassTransformer:
    """Implement the behavior of @dataclass.

    Note that this may be executed multiple times on the same class, so
    everything here must be idempotent.

    This runs after the main semantic analysis pass, so you can assume that
    there are no placeholders.
    """

    def __init__(
        self,
        cls: ClassDef,
        # Statement must also be accepted since class definition itself may be passed as the reason
        # for subclass/metaclass-based uses of `typing.dataclass_transform`
        reason: Expression | Statement,
        spec: DataclassTransformSpec,
        api: SemanticAnalyzerPluginInterface,
    ) -> None:
        self._cls = cls
        self._reason = reason
        self._spec = spec
        self._api = api

    def transform(self) -> bool:
        """Apply all the necessary transformations to the underlying
        dataclass so as to ensure it is fully type checked according
        to the rules in PEP 557.
        """
        info = self._cls.info
        attributes = self.collect_attributes()
        if attributes is None:
            # Some definitions are not ready. We need another pass.
            return False
        for attr in attributes:
            if attr.type is None:
                return False
        decorator_arguments = {
            "init": self._get_bool_arg("init", True),
            "eq": self._get_bool_arg("eq", self._spec.eq_default),
            "order": self._get_bool_arg("order", self._spec.order_default),
            "frozen": self._get_bool_arg("frozen", self._spec.frozen_default),
            "slots": self._get_bool_arg("slots", False),
            "match_args": self._get_bool_arg("match_args", True),
        }
        py_version = self._api.options.python_version

        # If there are no attributes, it may be that the semantic analyzer has not
        # processed them yet. In order to work around this, we can simply skip generating
        # __init__ if there are no attributes, because if the user truly did not define any,
        # then the object default __init__ with an empty signature will be present anyway.
        if (
            decorator_arguments["init"]
            and ("__init__" not in info.names or info.names["__init__"].plugin_generated)
            and attributes
        ):

            with state.strict_optional_set(self._api.options.strict_optional):
                args = [
                    attr.to_argument(info)
                    for attr in attributes
                    if attr.is_in_init and not self._is_kw_only_type(attr.type)
                ]

            if info.fallback_to_any:
                # Make positional args optional since we don't know their order.
                # This will at least allow us to typecheck them if they are called
                # as kwargs
                for arg in args:
                    if arg.kind == ARG_POS:
                        arg.kind = ARG_OPT

                nameless_var = Var("")
                args = [
                    Argument(nameless_var, AnyType(TypeOfAny.explicit), None, ARG_STAR),
                    *args,
                    Argument(nameless_var, AnyType(TypeOfAny.explicit), None, ARG_STAR2),
                ]

            add_method_to_class(
                self._api, self._cls, "__init__", args=args, return_type=NoneType()
            )

        if (
            decorator_arguments["eq"]
            and info.get("__eq__") is None
            or decorator_arguments["order"]
        ):
            # Type variable for self types in generated methods.
            obj_type = self._api.named_type("builtins.object")
            self_tvar_expr = TypeVarExpr(
                SELF_TVAR_NAME, info.fullname + "." + SELF_TVAR_NAME, [], obj_type
            )
            info.names[SELF_TVAR_NAME] = SymbolTableNode(MDEF, self_tvar_expr)

        # Add <, >, <=, >=, but only if the class has an eq method.
        if decorator_arguments["order"]:
            if not decorator_arguments["eq"]:
                self._api.fail('"eq" must be True if "order" is True', self._reason)

            for method_name in ["__lt__", "__gt__", "__le__", "__ge__"]:
                # Like for __eq__ and __ne__, we want "other" to match
                # the self type.
                obj_type = self._api.named_type("builtins.object")
                order_tvar_def = TypeVarType(
                    SELF_TVAR_NAME, info.fullname + "." + SELF_TVAR_NAME, -1, [], obj_type
                )
                order_return_type = self._api.named_type("builtins.bool")
                order_args = [
                    Argument(Var("other", order_tvar_def), order_tvar_def, None, ARG_POS)
                ]

                existing_method = info.get(method_name)
                if existing_method is not None and not existing_method.plugin_generated:
                    assert existing_method.node
                    self._api.fail(
                        f'You may not have a custom "{method_name}" method when "order" is True',
                        existing_method.node,
                    )

                add_method_to_class(
                    self._api,
                    self._cls,
                    method_name,
                    args=order_args,
                    return_type=order_return_type,
                    self_type=order_tvar_def,
                    tvar_def=order_tvar_def,
                )

        parent_decorator_arguments = []
        for parent in info.mro[1:-1]:
            parent_args = parent.metadata.get("dataclass")

            # Ignore parent classes that directly specify a dataclass transform-decorated metaclass
            # when searching for usage of the frozen parameter. PEP 681 states that a class that
            # directly specifies such a metaclass must be treated as neither frozen nor non-frozen.
            if parent_args and not _has_direct_dataclass_transform_metaclass(parent):
                parent_decorator_arguments.append(parent_args)

        if decorator_arguments["frozen"]:
            if any(not parent["frozen"] for parent in parent_decorator_arguments):
                self._api.fail("Cannot inherit frozen dataclass from a non-frozen one", info)
            self._propertize_callables(attributes, settable=False)
            self._freeze(attributes)
        else:
            if any(parent["frozen"] for parent in parent_decorator_arguments):
                self._api.fail("Cannot inherit non-frozen dataclass from a frozen one", info)
            self._propertize_callables(attributes)

        if decorator_arguments["slots"]:
            self.add_slots(info, attributes, correct_version=py_version >= (3, 10))

        self.reset_init_only_vars(info, attributes)

        if (
            decorator_arguments["match_args"]
            and (
                "__match_args__" not in info.names or info.names["__match_args__"].plugin_generated
            )
            and attributes
            and py_version >= (3, 10)
        ):
            str_type = self._api.named_type("builtins.str")
            literals: list[Type] = [
                LiteralType(attr.name, str_type) for attr in attributes if attr.is_in_init
            ]
            match_args_type = TupleType(literals, self._api.named_type("builtins.tuple"))
            add_attribute_to_class(self._api, self._cls, "__match_args__", match_args_type)

        self._add_dataclass_fields_magic_attribute()
        self._add_internal_replace_method(attributes)

        info.metadata["dataclass"] = {
            "attributes": [attr.serialize() for attr in attributes],
            "frozen": decorator_arguments["frozen"],
        }

        return True

    def _add_internal_replace_method(self, attributes: list[DataclassAttribute]) -> None:
        """
        Stashes the signature of 'dataclasses.replace(...)' for this specific dataclass
        to be used later whenever 'dataclasses.replace' is called for this dataclass.
        """
        arg_types: list[Type] = [Instance(self._cls.info, [])]
        arg_kinds = [ARG_POS]
        arg_names: list[str | None] = [None]
        for attr in attributes:
            assert attr.type is not None
            arg_types.append(attr.type)
            arg_kinds.append(
                ARG_NAMED if attr.is_init_var and not attr.has_default else ARG_NAMED_OPT
            )
            arg_names.append(attr.name)

        signature = CallableType(
            arg_types=arg_types,
            arg_kinds=arg_kinds,
            arg_names=arg_names,
            ret_type=Instance(self._cls.info, []),
            fallback=self._api.named_type("builtins.function"),
            name=f"replace of {self._cls.info.name}",
        )

        self._cls.info.names[_INTERNAL_REPLACE_SYM_NAME] = SymbolTableNode(
            kind=MDEF, node=FuncDef(typ=signature), plugin_generated=True
        )

    def add_slots(
        self, info: TypeInfo, attributes: list[DataclassAttribute], *, correct_version: bool
    ) -> None:
        if not correct_version:
            # This means that version is lower than `3.10`,
            # it is just a non-existent argument for `dataclass` function.
            self._api.fail(
                'Keyword argument "slots" for "dataclass" '
                "is only valid in Python 3.10 and higher",
                self._reason,
            )
            return

        generated_slots = {attr.name for attr in attributes}
        if (info.slots is not None and info.slots != generated_slots) or info.names.get(
            "__slots__"
        ):
            # This means we have a slots conflict.
            # Class explicitly specifies a different `__slots__` field.
            # And `@dataclass(slots=True)` is used.
            # In runtime this raises a type error.
            self._api.fail(
                '"{}" both defines "__slots__" and is used with "slots=True"'.format(
                    self._cls.name
                ),
                self._cls,
            )
            return

        info.slots = generated_slots

    def reset_init_only_vars(self, info: TypeInfo, attributes: list[DataclassAttribute]) -> None:
        """Remove init-only vars from the class and reset init var declarations."""
        for attr in attributes:
            if attr.is_init_var:
                if attr.name in info.names:
                    del info.names[attr.name]
                else:
                    # Nodes of superclass InitVars not used in __init__ cannot be reached.
                    assert attr.is_init_var
                for stmt in info.defn.defs.body:
                    if isinstance(stmt, AssignmentStmt) and stmt.unanalyzed_type:
                        lvalue = stmt.lvalues[0]
                        if isinstance(lvalue, NameExpr) and lvalue.name == attr.name:
                            # Reset node so that another semantic analysis pass will
                            # recreate a symbol node for this attribute.
                            lvalue.node = None

    def _get_assignment_statements_from_if_statement(
        self, stmt: IfStmt
    ) -> Iterator[AssignmentStmt]:
        for body in stmt.body:
            if not body.is_unreachable:
                yield from self._get_assignment_statements_from_block(body)
        if stmt.else_body is not None and not stmt.else_body.is_unreachable:
            yield from self._get_assignment_statements_from_block(stmt.else_body)

    def _get_assignment_statements_from_block(self, block: Block) -> Iterator[AssignmentStmt]:
        for stmt in block.body:
            if isinstance(stmt, AssignmentStmt):
                yield stmt
            elif isinstance(stmt, IfStmt):
                yield from self._get_assignment_statements_from_if_statement(stmt)

    def collect_attributes(self) -> list[DataclassAttribute] | None:
        """Collect all attributes declared in the dataclass and its parents.

        All assignments of the form

          a: SomeType
          b: SomeOtherType = ...

        are collected.

        Return None if some dataclass base class hasn't been processed
        yet and thus we'll need to ask for another pass.
        """
        cls = self._cls

        # First, collect attributes belonging to any class in the MRO, ignoring duplicates.
        #
        # We iterate through the MRO in reverse because attrs defined in the parent must appear
        # earlier in the attributes list than attrs defined in the child. See:
        # https://docs.python.org/3/library/dataclasses.html#inheritance
        #
        # However, we also want attributes defined in the subtype to override ones defined
        # in the parent. We can implement this via a dict without disrupting the attr order
        # because dicts preserve insertion order in Python 3.7+.
        found_attrs: dict[str, DataclassAttribute] = {}
        found_dataclass_supertype = False
        for info in reversed(cls.info.mro[1:-1]):
            if "dataclass_tag" in info.metadata and "dataclass" not in info.metadata:
                # We haven't processed the base class yet. Need another pass.
                return None
            if "dataclass" not in info.metadata:
                continue

            # Each class depends on the set of attributes in its dataclass ancestors.
            self._api.add_plugin_dependency(make_wildcard_trigger(info.fullname))
            found_dataclass_supertype = True

            for data in info.metadata["dataclass"]["attributes"]:
                name: str = data["name"]

                attr = DataclassAttribute.deserialize(info, data, self._api)
                # TODO: We shouldn't be performing type operations during the main
                #       semantic analysis pass, since some TypeInfo attributes might
                #       still be in flux. This should be performed in a later phase.
                with state.strict_optional_set(self._api.options.strict_optional):
                    attr.expand_typevar_from_subtype(cls.info)
                found_attrs[name] = attr

                sym_node = cls.info.names.get(name)
                if sym_node and sym_node.node and not isinstance(sym_node.node, Var):
                    self._api.fail(
                        "Dataclass attribute may only be overridden by another attribute",
                        sym_node.node,
                    )

        # Second, collect attributes belonging to the current class.
        current_attr_names: set[str] = set()
        kw_only = self._get_bool_arg("kw_only", self._spec.kw_only_default)
        for stmt in self._get_assignment_statements_from_block(cls.defs):
            # Any assignment that doesn't use the new type declaration
            # syntax can be ignored out of hand.
            if not stmt.new_syntax:
                continue

            # a: int, b: str = 1, 'foo' is not supported syntax so we
            # don't have to worry about it.
            lhs = stmt.lvalues[0]
            if not isinstance(lhs, NameExpr):
                continue

            sym = cls.info.names.get(lhs.name)
            if sym is None:
                # There was probably a semantic analysis error.
                continue

            node = sym.node
            assert not isinstance(node, PlaceholderNode)

            if isinstance(node, TypeAlias):
                self._api.fail(
                    ("Type aliases inside dataclass definitions are not supported at runtime"),
                    node,
                )
                # Skip processing this node. This doesn't match the runtime behaviour,
                # but the only alternative would be to modify the SymbolTable,
                # and it's a little hairy to do that in a plugin.
                continue

            assert isinstance(node, Var)

            # x: ClassVar[int] is ignored by dataclasses.
            if node.is_classvar:
                continue

            # x: InitVar[int] is turned into x: int and is removed from the class.
            is_init_var = False
            node_type = get_proper_type(node.type)
            if (
                isinstance(node_type, Instance)
                and node_type.type.fullname == "dataclasses.InitVar"
            ):
                is_init_var = True
                node.type = node_type.args[0]

            if self._is_kw_only_type(node_type):
                kw_only = True

            has_field_call, field_args = self._collect_field_args(stmt.rvalue)

            is_in_init_param = field_args.get("init")
            if is_in_init_param is None:
                is_in_init = True
            else:
                is_in_init = bool(self._api.parse_bool(is_in_init_param))

            has_default = False
            # Ensure that something like x: int = field() is rejected
            # after an attribute with a default.
            if has_field_call:
                has_default = (
                    "default" in field_args
                    or "default_factory" in field_args
                    # alias for default_factory defined in PEP 681
                    or "factory" in field_args
                )

            # All other assignments are already type checked.
            elif not isinstance(stmt.rvalue, TempNode):
                has_default = True

            if not has_default:
                # Make all non-default attributes implicit because they are de-facto set
                # on self in the generated __init__(), not in the class body.
                sym.implicit = True

            is_kw_only = kw_only
            # Use the kw_only field arg if it is provided. Otherwise use the
            # kw_only value from the decorator parameter.
            field_kw_only_param = field_args.get("kw_only")
            if field_kw_only_param is not None:
                value = self._api.parse_bool(field_kw_only_param)
                if value is not None:
                    is_kw_only = value
                else:
                    self._api.fail('"kw_only" argument must be a boolean literal', stmt.rvalue)

            if sym.type is None and node.is_final and node.is_inferred:
                # This is a special case, assignment like x: Final = 42 is classified
                # annotated above, but mypy strips the `Final` turning it into x = 42.
                # We do not support inferred types in dataclasses, so we can try inferring
                # type for simple literals, and otherwise require an explicit type
                # argument for Final[...].
                typ = self._api.analyze_simple_literal_type(stmt.rvalue, is_final=True)
                if typ:
                    node.type = typ
                else:
                    self._api.fail(
                        "Need type argument for Final[...] with non-literal default in dataclass",
                        stmt,
                    )
                    node.type = AnyType(TypeOfAny.from_error)

            alias = None
            if "alias" in field_args:
                alias = self._api.parse_str_literal(field_args["alias"])
                if alias is None:
                    self._api.fail(
                        message_registry.DATACLASS_FIELD_ALIAS_MUST_BE_LITERAL,
                        stmt.rvalue,
                        code=errorcodes.LITERAL_REQ,
                    )

            current_attr_names.add(lhs.name)
            found_attrs[lhs.name] = DataclassAttribute(
                name=lhs.name,
                alias=alias,
                is_in_init=is_in_init,
                is_init_var=is_init_var,
                has_default=has_default,
                line=stmt.line,
                column=stmt.column,
                type=sym.type,
                info=cls.info,
                kw_only=is_kw_only,
                is_neither_frozen_nor_nonfrozen=_has_direct_dataclass_transform_metaclass(
                    cls.info
                ),
            )

        all_attrs = list(found_attrs.values())
        if found_dataclass_supertype:
            all_attrs.sort(key=lambda a: a.kw_only)

        # Third, ensure that arguments without a default don't follow
        # arguments that have a default and that the KW_ONLY sentinel
        # is only provided once.
        found_default = False
        found_kw_sentinel = False
        for attr in all_attrs:
            # If we find any attribute that is_in_init, not kw_only, and that
            # doesn't have a default after one that does have one,
            # then that's an error.
            if found_default and attr.is_in_init and not attr.has_default and not attr.kw_only:
                # If the issue comes from merging different classes, report it
                # at the class definition point.
                context: Context = cls
                if attr.name in current_attr_names:
                    context = Context(line=attr.line, column=attr.column)
                self._api.fail(
                    "Attributes without a default cannot follow attributes with one", context
                )

            found_default = found_default or (attr.has_default and attr.is_in_init)
            if found_kw_sentinel and self._is_kw_only_type(attr.type):
                context = cls
                if attr.name in current_attr_names:
                    context = Context(line=attr.line, column=attr.column)
                self._api.fail(
                    "There may not be more than one field with the KW_ONLY type", context
                )
            found_kw_sentinel = found_kw_sentinel or self._is_kw_only_type(attr.type)
        return all_attrs

    def _freeze(self, attributes: list[DataclassAttribute]) -> None:
        """Converts all attributes to @property methods in order to
        emulate frozen classes.
        """
        info = self._cls.info
        for attr in attributes:
            # Classes that directly specify a dataclass_transform metaclass must be neither frozen
            # non non-frozen per PEP681. Though it is surprising, this means that attributes from
            # such a class must be writable even if the rest of the class heirarchy is frozen. This
            # matches the behavior of Pyright (the reference implementation).
            if attr.is_neither_frozen_nor_nonfrozen:
                continue

            sym_node = info.names.get(attr.name)
            if sym_node is not None:
                var = sym_node.node
                if isinstance(var, Var):
                    var.is_property = True
            else:
                var = attr.to_var(info)
                var.info = info
                var.is_property = True
                var._fullname = info.fullname + "." + var.name
                info.names[var.name] = SymbolTableNode(MDEF, var)

    def _propertize_callables(
        self, attributes: list[DataclassAttribute], settable: bool = True
    ) -> None:
        """Converts all attributes with callable types to @property methods.

        This avoids the typechecker getting confused and thinking that
        `my_dataclass_instance.callable_attr(foo)` is going to receive a
        `self` argument (it is not).

        """
        info = self._cls.info
        for attr in attributes:
            if isinstance(get_proper_type(attr.type), CallableType):
                var = attr.to_var(info)
                var.info = info
                var.is_property = True
                var.is_settable_property = settable
                var._fullname = info.fullname + "." + var.name
                info.names[var.name] = SymbolTableNode(MDEF, var)

    def _is_kw_only_type(self, node: Type | None) -> bool:
        """Checks if the type of the node is the KW_ONLY sentinel value."""
        if node is None:
            return False
        node_type = get_proper_type(node)
        if not isinstance(node_type, Instance):
            return False
        return node_type.type.fullname == "dataclasses.KW_ONLY"

    def _add_dataclass_fields_magic_attribute(self) -> None:
        attr_name = "__dataclass_fields__"
        any_type = AnyType(TypeOfAny.explicit)
        # For `dataclasses`, use the type `dict[str, Field[Any]]` for accuracy. For dataclass
        # transforms, it's inaccurate to use `Field` since a given transform may use a completely
        # different type (or none); fall back to `Any` there.
        #
        # In either case, we're aiming to match the Typeshed stub for `is_dataclass`, which expects
        # the instance to have a `__dataclass_fields__` attribute of type `dict[str, Field[Any]]`.
        if self._spec is _TRANSFORM_SPEC_FOR_DATACLASSES:
            field_type = self._api.named_type_or_none("dataclasses.Field", [any_type]) or any_type
        else:
            field_type = any_type
        attr_type = self._api.named_type(
            "builtins.dict", [self._api.named_type("builtins.str"), field_type]
        )
        var = Var(name=attr_name, type=attr_type)
        var.info = self._cls.info
        var._fullname = self._cls.info.fullname + "." + attr_name
        var.is_classvar = True
        self._cls.info.names[attr_name] = SymbolTableNode(
            kind=MDEF, node=var, plugin_generated=True
        )

    def _collect_field_args(self, expr: Expression) -> tuple[bool, dict[str, Expression]]:
        """Returns a tuple where the first value represents whether or not
        the expression is a call to dataclass.field and the second is a
        dictionary of the keyword arguments that field() was called with.
        """
        if (
            isinstance(expr, CallExpr)
            and isinstance(expr.callee, RefExpr)
            and expr.callee.fullname in self._spec.field_specifiers
        ):
            # field() only takes keyword arguments.
            args = {}
            for name, arg, kind in zip(expr.arg_names, expr.args, expr.arg_kinds):
                if not kind.is_named():
                    if kind.is_named(star=True):
                        # This means that `field` is used with `**` unpacking,
                        # the best we can do for now is not to fail.
                        # TODO: we can infer what's inside `**` and try to collect it.
                        message = 'Unpacking **kwargs in "field()" is not supported'
                    elif self._spec is not _TRANSFORM_SPEC_FOR_DATACLASSES:
                        # dataclasses.field can only be used with keyword args, but this
                        # restriction is only enforced for the *standardized* arguments to
                        # dataclass_transform field specifiers. If this is not a
                        # dataclasses.dataclass class, we can just skip positional args safely.
                        continue
                    else:
                        message = '"field()" does not accept positional arguments'
                    self._api.fail(message, expr)
                    return True, {}
                assert name is not None
                args[name] = arg
            return True, args
        return False, {}

    def _get_bool_arg(self, name: str, default: bool) -> bool:
        # Expressions are always CallExprs (either directly or via a wrapper like Decorator), so
        # we can use the helpers from common
        if isinstance(self._reason, Expression):
            return _get_decorator_bool_argument(
                ClassDefContext(self._cls, self._reason, self._api), name, default
            )

        # Subclass/metaclass use of `typing.dataclass_transform` reads the parameters from the
        # class's keyword arguments (ie `class Subclass(Parent, kwarg1=..., kwarg2=...)`)
        expression = self._cls.keywords.get(name)
        if expression is not None:
            return require_bool_literal_argument(self._api, expression, name, default)
        return default


def add_dataclass_tag(info: TypeInfo) -> None:
    # The value is ignored, only the existence matters.
    info.metadata["dataclass_tag"] = {}


def dataclass_tag_callback(ctx: ClassDefContext) -> None:
    """Record that we have a dataclass in the main semantic analysis pass.

    The later pass implemented by DataclassTransformer will use this
    to detect dataclasses in base classes.
    """
    add_dataclass_tag(ctx.cls.info)


def dataclass_class_maker_callback(ctx: ClassDefContext) -> bool:
    """Hooks into the class typechecking process to add support for dataclasses."""
    transformer = DataclassTransformer(
        ctx.cls, ctx.reason, _get_transform_spec(ctx.reason), ctx.api
    )
    return transformer.transform()


def _get_transform_spec(reason: Expression) -> DataclassTransformSpec:
    """Find the relevant transform parameters from the decorator/parent class/metaclass that
    triggered the dataclasses plugin.

    Although the resulting DataclassTransformSpec is based on the typing.dataclass_transform
    function, we also use it for traditional dataclasses.dataclass classes as well for simplicity.
    In those cases, we return a default spec rather than one based on a call to
    `typing.dataclass_transform`.
    """
    if _is_dataclasses_decorator(reason):
        return _TRANSFORM_SPEC_FOR_DATACLASSES

    spec = find_dataclass_transform_spec(reason)
    assert spec is not None, (
        "trying to find dataclass transform spec, but reason is neither dataclasses.dataclass nor "
        "decorated with typing.dataclass_transform"
    )
    return spec


def _is_dataclasses_decorator(node: Node) -> bool:
    if isinstance(node, CallExpr):
        node = node.callee
    if isinstance(node, RefExpr):
        return node.fullname in dataclass_makers
    return False


<<<<<<< HEAD
def replace_function_sig_callback(ctx: FunctionSigContext) -> CallableType:
    """
    Returns a signature for the 'dataclasses.replace' function that's dependent on the type
    of the first positional argument.
    """
    if len(ctx.args) != 2:
        # Ideally the name and context should be callee's, but we don't have it in FunctionSigContext.
        ctx.api.fail(f'"{ctx.default_signature.name}" has unexpected type annotation', ctx.context)
        return ctx.default_signature

    if len(ctx.args[0]) != 1:
        return ctx.default_signature  # leave it to the type checker to complain

    obj_arg = ctx.args[0][0]

    # <hack>
    from mypy.checker import TypeChecker

    assert isinstance(ctx.api, TypeChecker)
    obj_type = ctx.api.expr_checker.accept(obj_arg)
    # </hack>

    obj_type = get_proper_type(obj_type)
    if not isinstance(obj_type, Instance):
        return ctx.default_signature

    replace_func = obj_type.type.get_method(_INTERNAL_REPLACE_SYM_NAME)
    if replace_func is None:
        obj_type_str = format_type_bare(obj_type)
        ctx.api.fail(
            f'Argument 1 to "replace" has incompatible type "{obj_type_str}"; expected a dataclass',
            ctx.context,
        )
        return ctx.default_signature

    signature = get_proper_type(replace_func.type)
    assert isinstance(signature, CallableType)
    return signature
=======
def _has_direct_dataclass_transform_metaclass(info: TypeInfo) -> bool:
    return (
        info.declared_metaclass is not None
        and info.declared_metaclass.type.dataclass_transform_spec is not None
    )
>>>>>>> 59886d26
<|MERGE_RESOLUTION|>--- conflicted
+++ resolved
@@ -839,7 +839,12 @@
     return False
 
 
-<<<<<<< HEAD
+def _has_direct_dataclass_transform_metaclass(info: TypeInfo) -> bool:
+    return (
+        info.declared_metaclass is not None
+        and info.declared_metaclass.type.dataclass_transform_spec is not None
+    )
+
 def replace_function_sig_callback(ctx: FunctionSigContext) -> CallableType:
     """
     Returns a signature for the 'dataclasses.replace' function that's dependent on the type
@@ -877,11 +882,4 @@
 
     signature = get_proper_type(replace_func.type)
     assert isinstance(signature, CallableType)
-    return signature
-=======
-def _has_direct_dataclass_transform_metaclass(info: TypeInfo) -> bool:
-    return (
-        info.declared_metaclass is not None
-        and info.declared_metaclass.type.dataclass_transform_spec is not None
-    )
->>>>>>> 59886d26
+    return signature