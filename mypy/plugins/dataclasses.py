--- conflicted
+++ resolved
@@ -7,16 +7,10 @@
 
 from mypy.maptype import map_instance_to_supertype
 from mypy.nodes import (
-<<<<<<< HEAD
-    ARG_OPT, ARG_NAMED, ARG_NAMED_OPT, ARG_POS, MDEF, Argument, AssignmentStmt, CallExpr, Context,
-    Expression, JsonDict, NameExpr, RefExpr, SymbolTableNode, TempNode,
-    TypeInfo, Var, TypeVarExpr, PlaceholderNode
-=======
     ARG_OPT, ARG_NAMED, ARG_NAMED_OPT, ARG_POS, ARG_STAR, ARG_STAR2, MDEF,
-    Argument, AssignmentStmt, CallExpr,    Context, Expression, JsonDict,
+    Argument, AssignmentStmt, CallExpr, Context, Expression, JsonDict,
     NameExpr, RefExpr, SymbolTableNode, TempNode, TypeInfo, Var, TypeVarExpr,
     PlaceholderNode
->>>>>>> 1aa9cf91
 )
 from mypy.plugin import ClassDefContext, FunctionContext, CheckerPluginInterface
 from mypy.plugin import SemanticAnalyzerPluginInterface
