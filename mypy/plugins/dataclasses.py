"""Plugin that provides support for dataclasses."""

from typing import Dict, List, Set, Tuple, Optional
from typing_extensions import Final

from mypy.nodes import (
    ARG_OPT, ARG_NAMED, ARG_NAMED_OPT, ARG_POS, MDEF, Argument, AssignmentStmt, CallExpr,
    Context, Expression, JsonDict, NameExpr, RefExpr,
    SymbolTableNode, TempNode, TypeInfo, Var, TypeVarExpr, PlaceholderNode
)
from mypy.plugin import ClassDefContext, SemanticAnalyzerPluginInterface
from mypy.plugins.common import (
    add_method, _get_decorator_bool_argument, deserialize_and_fixup_type, add_attribute_to_class,
)
from mypy.typeops import map_type_from_supertype
from mypy.types import (
    Type, Instance, NoneType, TypeVarType, CallableType, TupleType, LiteralType,
    get_proper_type, AnyType, TypeOfAny,
)
from mypy.server.trigger import make_wildcard_trigger

# The set of decorators that generate dataclasses.
dataclass_makers: Final = {
    'dataclass',
    'dataclasses.dataclass',
}
# The set of functions that generate dataclass fields.
field_makers: Final = {
    'dataclasses.field',
}


SELF_TVAR_NAME: Final = "_DT"


class DataclassAttribute:
    def __init__(
            self,
            name: str,
            is_in_init: bool,
            is_init_var: bool,
            has_default: bool,
            line: int,
            column: int,
            type: Optional[Type],
            info: TypeInfo,
            kw_only: bool,
    ) -> None:
        self.name = name
        self.is_in_init = is_in_init
        self.is_init_var = is_init_var
        self.has_default = has_default
        self.line = line
        self.column = column
        self.type = type
        self.info = info
        self.kw_only = kw_only

    def to_argument(self) -> Argument:
        arg_kind = ARG_POS
        if self.kw_only and self.has_default:
            arg_kind = ARG_NAMED_OPT
        elif self.kw_only and not self.has_default:
            arg_kind = ARG_NAMED
        elif not self.kw_only and self.has_default:
            arg_kind = ARG_OPT
        return Argument(
            variable=self.to_var(),
            type_annotation=self.type,
            initializer=None,
            kind=arg_kind,
        )

    def to_var(self) -> Var:
        return Var(self.name, self.type)

    def serialize(self) -> JsonDict:
        assert self.type
        return {
            'name': self.name,
            'is_in_init': self.is_in_init,
            'is_init_var': self.is_init_var,
            'has_default': self.has_default,
            'line': self.line,
            'column': self.column,
            'type': self.type.serialize(),
            'kw_only': self.kw_only,
        }

    @classmethod
    def deserialize(
        cls, info: TypeInfo, data: JsonDict, api: SemanticAnalyzerPluginInterface
    ) -> 'DataclassAttribute':
        data = data.copy()
        if data.get('kw_only') is None:
            data['kw_only'] = False
        typ = deserialize_and_fixup_type(data.pop('type'), api)
        return cls(type=typ, info=info, **data)

    def expand_typevar_from_subtype(self, sub_type: TypeInfo) -> None:
        """Expands type vars in the context of a subtype when an attribute is inherited
        from a generic super type."""
        if not isinstance(self.type, TypeVarType):
            return

        self.type = map_type_from_supertype(self.type, sub_type, self.info)


class DataclassTransformer:
    def __init__(self, ctx: ClassDefContext) -> None:
        self._ctx = ctx

    def transform(self) -> None:
        """Apply all the necessary transformations to the underlying
        dataclass so as to ensure it is fully type checked according
        to the rules in PEP 557.
        """
        ctx = self._ctx
        info = self._ctx.cls.info
        attributes = self.collect_attributes()
        if attributes is None:
            # Some definitions are not ready, defer() should be already called.
            return
        for attr in attributes:
            if attr.type is None:
                ctx.api.defer()
                return
        decorator_arguments = {
            'init': _get_decorator_bool_argument(self._ctx, 'init', True),
            'eq': _get_decorator_bool_argument(self._ctx, 'eq', True),
            'order': _get_decorator_bool_argument(self._ctx, 'order', False),
            'frozen': _get_decorator_bool_argument(self._ctx, 'frozen', False),
<<<<<<< HEAD
            'match_args': _get_decorator_bool_argument(self._ctx, 'match_args', True),
=======
            'slots': _get_decorator_bool_argument(self._ctx, 'slots', False),
>>>>>>> 9898ea4e
        }
        py_version = self._ctx.api.options.python_version

        # If there are no attributes, it may be that the semantic analyzer has not
        # processed them yet. In order to work around this, we can simply skip generating
        # __init__ if there are no attributes, because if the user truly did not define any,
        # then the object default __init__ with an empty signature will be present anyway.
        if (decorator_arguments['init'] and
                ('__init__' not in info.names or info.names['__init__'].plugin_generated) and
                attributes):
            add_method(
                ctx,
                '__init__',
                args=[attr.to_argument() for attr in attributes if attr.is_in_init
                      and not self._is_kw_only_type(attr.type)],
                return_type=NoneType(),
            )

        if (decorator_arguments['eq'] and info.get('__eq__') is None or
                decorator_arguments['order']):
            # Type variable for self types in generated methods.
            obj_type = ctx.api.named_type('builtins.object')
            self_tvar_expr = TypeVarExpr(SELF_TVAR_NAME, info.fullname + '.' + SELF_TVAR_NAME,
                                         [], obj_type)
            info.names[SELF_TVAR_NAME] = SymbolTableNode(MDEF, self_tvar_expr)

        # Add <, >, <=, >=, but only if the class has an eq method.
        if decorator_arguments['order']:
            if not decorator_arguments['eq']:
                ctx.api.fail('eq must be True if order is True', ctx.cls)

            for method_name in ['__lt__', '__gt__', '__le__', '__ge__']:
                # Like for __eq__ and __ne__, we want "other" to match
                # the self type.
                obj_type = ctx.api.named_type('builtins.object')
                order_tvar_def = TypeVarType(SELF_TVAR_NAME, info.fullname + '.' + SELF_TVAR_NAME,
                                            -1, [], obj_type)
                order_return_type = ctx.api.named_type('builtins.bool')
                order_args = [
                    Argument(Var('other', order_tvar_def), order_tvar_def, None, ARG_POS)
                ]

                existing_method = info.get(method_name)
                if existing_method is not None and not existing_method.plugin_generated:
                    assert existing_method.node
                    ctx.api.fail(
                        'You may not have a custom %s method when order=True' % method_name,
                        existing_method.node,
                    )

                add_method(
                    ctx,
                    method_name,
                    args=order_args,
                    return_type=order_return_type,
                    self_type=order_tvar_def,
                    tvar_def=order_tvar_def,
                )

        if decorator_arguments['frozen']:
            self._freeze(attributes)
        else:
            self._propertize_callables(attributes)

        if decorator_arguments['slots']:
            self.add_slots(info, attributes, correct_version=py_version >= (3, 10))

        self.reset_init_only_vars(info, attributes)

        if (decorator_arguments['match_args'] and
                ('__match_args__' not in info.names or
                 info.names['__match_args__'].plugin_generated) and
                attributes):
            str_type = ctx.api.named_type("builtins.str")
            literals: List[Type] = [LiteralType(attr.name, str_type)
                        for attr in attributes if attr.is_in_init]
            match_args_type = TupleType(literals, ctx.api.named_type("builtins.tuple"))
            add_attribute_to_class(ctx.api, ctx.cls, "__match_args__", match_args_type, final=True)

        self._add_dataclass_fields_magic_attribute()

        info.metadata['dataclass'] = {
            'attributes': [attr.serialize() for attr in attributes],
            'frozen': decorator_arguments['frozen'],
        }

    def add_slots(self,
                  info: TypeInfo,
                  attributes: List[DataclassAttribute],
                  *,
                  correct_version: bool) -> None:
        if not correct_version:
            # This means that version is lower than `3.10`,
            # it is just a non-existent argument for `dataclass` function.
            self._ctx.api.fail(
                'Keyword argument "slots" for "dataclass" '
                'is only valid in Python 3.10 and higher',
                self._ctx.reason,
            )
            return
        if info.slots is not None or info.names.get('__slots__'):
            # This means we have a slots conflict.
            # Class explicitly specifies `__slots__` field.
            # And `@dataclass(slots=True)` is used.
            # In runtime this raises a type error.
            self._ctx.api.fail(
                '"{}" both defines "__slots__" and is used with "slots=True"'.format(
                    self._ctx.cls.name,
                ),
                self._ctx.cls,
            )
            return

        info.slots = {attr.name for attr in attributes}

    def reset_init_only_vars(self, info: TypeInfo, attributes: List[DataclassAttribute]) -> None:
        """Remove init-only vars from the class and reset init var declarations."""
        for attr in attributes:
            if attr.is_init_var:
                if attr.name in info.names:
                    del info.names[attr.name]
                else:
                    # Nodes of superclass InitVars not used in __init__ cannot be reached.
                    assert attr.is_init_var
                for stmt in info.defn.defs.body:
                    if isinstance(stmt, AssignmentStmt) and stmt.unanalyzed_type:
                        lvalue = stmt.lvalues[0]
                        if isinstance(lvalue, NameExpr) and lvalue.name == attr.name:
                            # Reset node so that another semantic analysis pass will
                            # recreate a symbol node for this attribute.
                            lvalue.node = None

    def collect_attributes(self) -> Optional[List[DataclassAttribute]]:
        """Collect all attributes declared in the dataclass and its parents.

        All assignments of the form

          a: SomeType
          b: SomeOtherType = ...

        are collected.
        """
        # First, collect attributes belonging to the current class.
        ctx = self._ctx
        cls = self._ctx.cls
        attrs: List[DataclassAttribute] = []
        known_attrs: Set[str] = set()
        kw_only = _get_decorator_bool_argument(ctx, 'kw_only', False)
        for stmt in cls.defs.body:
            # Any assignment that doesn't use the new type declaration
            # syntax can be ignored out of hand.
            if not (isinstance(stmt, AssignmentStmt) and stmt.new_syntax):
                continue

            # a: int, b: str = 1, 'foo' is not supported syntax so we
            # don't have to worry about it.
            lhs = stmt.lvalues[0]
            if not isinstance(lhs, NameExpr):
                continue

            sym = cls.info.names.get(lhs.name)
            if sym is None:
                # This name is likely blocked by a star import. We don't need to defer because
                # defer() is already called by mark_incomplete().
                continue

            node = sym.node
            if isinstance(node, PlaceholderNode):
                # This node is not ready yet.
                return None
            assert isinstance(node, Var)

            # x: ClassVar[int] is ignored by dataclasses.
            if node.is_classvar:
                continue

            # x: InitVar[int] is turned into x: int and is removed from the class.
            is_init_var = False
            node_type = get_proper_type(node.type)
            if (isinstance(node_type, Instance) and
                    node_type.type.fullname == 'dataclasses.InitVar'):
                is_init_var = True
                node.type = node_type.args[0]

            if self._is_kw_only_type(node_type):
                kw_only = True

            has_field_call, field_args = _collect_field_args(stmt.rvalue, ctx)

            is_in_init_param = field_args.get('init')
            if is_in_init_param is None:
                is_in_init = True
            else:
                is_in_init = bool(ctx.api.parse_bool(is_in_init_param))

            has_default = False
            # Ensure that something like x: int = field() is rejected
            # after an attribute with a default.
            if has_field_call:
                has_default = 'default' in field_args or 'default_factory' in field_args

            # All other assignments are already type checked.
            elif not isinstance(stmt.rvalue, TempNode):
                has_default = True

            if not has_default:
                # Make all non-default attributes implicit because they are de-facto set
                # on self in the generated __init__(), not in the class body.
                sym.implicit = True

            is_kw_only = kw_only
            # Use the kw_only field arg if it is provided. Otherwise use the
            # kw_only value from the decorator parameter.
            field_kw_only_param = field_args.get('kw_only')
            if field_kw_only_param is not None:
                is_kw_only = bool(ctx.api.parse_bool(field_kw_only_param))

            known_attrs.add(lhs.name)
            attrs.append(DataclassAttribute(
                name=lhs.name,
                is_in_init=is_in_init,
                is_init_var=is_init_var,
                has_default=has_default,
                line=stmt.line,
                column=stmt.column,
                type=sym.type,
                info=cls.info,
                kw_only=is_kw_only,
            ))

        # Next, collect attributes belonging to any class in the MRO
        # as long as those attributes weren't already collected.  This
        # makes it possible to overwrite attributes in subclasses.
        # copy() because we potentially modify all_attrs below and if this code requires debugging
        # we'll have unmodified attrs laying around.
        all_attrs = attrs.copy()
        for info in cls.info.mro[1:-1]:
            if 'dataclass' not in info.metadata:
                continue

            super_attrs = []
            # Each class depends on the set of attributes in its dataclass ancestors.
            ctx.api.add_plugin_dependency(make_wildcard_trigger(info.fullname))

            for data in info.metadata["dataclass"]["attributes"]:
                name: str = data["name"]
                if name not in known_attrs:
                    attr = DataclassAttribute.deserialize(info, data, ctx.api)
                    attr.expand_typevar_from_subtype(ctx.cls.info)
                    known_attrs.add(name)
                    super_attrs.append(attr)
                elif all_attrs:
                    # How early in the attribute list an attribute appears is determined by the
                    # reverse MRO, not simply MRO.
                    # See https://docs.python.org/3/library/dataclasses.html#inheritance for
                    # details.
                    for attr in all_attrs:
                        if attr.name == name:
                            all_attrs.remove(attr)
                            super_attrs.append(attr)
                            break
            all_attrs = super_attrs + all_attrs
            all_attrs.sort(key=lambda a: a.kw_only)

        # Ensure that arguments without a default don't follow
        # arguments that have a default.
        found_default = False
        # Ensure that the KW_ONLY sentinel is only provided once
        found_kw_sentinel = False
        for attr in all_attrs:
            # If we find any attribute that is_in_init, not kw_only, and that
            # doesn't have a default after one that does have one,
            # then that's an error.
            if found_default and attr.is_in_init and not attr.has_default and not attr.kw_only:
                # If the issue comes from merging different classes, report it
                # at the class definition point.
                context = (Context(line=attr.line, column=attr.column) if attr in attrs
                           else ctx.cls)
                ctx.api.fail(
                    'Attributes without a default cannot follow attributes with one',
                    context,
                )

            found_default = found_default or (attr.has_default and attr.is_in_init)
            if found_kw_sentinel and self._is_kw_only_type(attr.type):
                context = (Context(line=attr.line, column=attr.column) if attr in attrs
                           else ctx.cls)
                ctx.api.fail(
                    'There may not be more than one field with the KW_ONLY type',
                    context,
                )
            found_kw_sentinel = found_kw_sentinel or self._is_kw_only_type(attr.type)

        return all_attrs

    def _freeze(self, attributes: List[DataclassAttribute]) -> None:
        """Converts all attributes to @property methods in order to
        emulate frozen classes.
        """
        info = self._ctx.cls.info
        for attr in attributes:
            sym_node = info.names.get(attr.name)
            if sym_node is not None:
                var = sym_node.node
                assert isinstance(var, Var)
                var.is_property = True
            else:
                var = attr.to_var()
                var.info = info
                var.is_property = True
                var._fullname = info.fullname + '.' + var.name
                info.names[var.name] = SymbolTableNode(MDEF, var)

    def _propertize_callables(self, attributes: List[DataclassAttribute]) -> None:
        """Converts all attributes with callable types to @property methods.

        This avoids the typechecker getting confused and thinking that
        `my_dataclass_instance.callable_attr(foo)` is going to receive a
        `self` argument (it is not).

        """
        info = self._ctx.cls.info
        for attr in attributes:
            if isinstance(get_proper_type(attr.type), CallableType):
                var = attr.to_var()
                var.info = info
                var.is_property = True
                var.is_settable_property = True
                var._fullname = info.fullname + '.' + var.name
                info.names[var.name] = SymbolTableNode(MDEF, var)

    def _is_kw_only_type(self, node: Optional[Type]) -> bool:
        """Checks if the type of the node is the KW_ONLY sentinel value."""
        if node is None:
            return False
        node_type = get_proper_type(node)
        if not isinstance(node_type, Instance):
            return False
        return node_type.type.fullname == 'dataclasses.KW_ONLY'

    def _add_dataclass_fields_magic_attribute(self) -> None:
        attr_name = '__dataclass_fields__'
        any_type = AnyType(TypeOfAny.explicit)
        field_type = self._ctx.api.named_type_or_none('dataclasses.Field', [any_type]) or any_type
        attr_type = self._ctx.api.named_type('builtins.dict', [
            self._ctx.api.named_type('builtins.str'),
            field_type,
        ])
        var = Var(name=attr_name, type=attr_type)
        var.info = self._ctx.cls.info
        var._fullname = self._ctx.cls.info.fullname + '.' + attr_name
        self._ctx.cls.info.names[attr_name] = SymbolTableNode(
            kind=MDEF,
            node=var,
            plugin_generated=True,
        )


def dataclass_class_maker_callback(ctx: ClassDefContext) -> None:
    """Hooks into the class typechecking process to add support for dataclasses.
    """
    transformer = DataclassTransformer(ctx)
    transformer.transform()


def _collect_field_args(expr: Expression,
                        ctx: ClassDefContext) -> Tuple[bool, Dict[str, Expression]]:
    """Returns a tuple where the first value represents whether or not
    the expression is a call to dataclass.field and the second is a
    dictionary of the keyword arguments that field() was called with.
    """
    if (
            isinstance(expr, CallExpr) and
            isinstance(expr.callee, RefExpr) and
            expr.callee.fullname in field_makers
    ):
        # field() only takes keyword arguments.
        args = {}
        for name, arg, kind in zip(expr.arg_names, expr.args, expr.arg_kinds):
            if not kind.is_named():
                if kind.is_named(star=True):
                    # This means that `field` is used with `**` unpacking,
                    # the best we can do for now is not to fail.
                    # TODO: we can infer what's inside `**` and try to collect it.
                    message = 'Unpacking **kwargs in "field()" is not supported'
                else:
                    message = '"field()" does not accept positional arguments'
                ctx.api.fail(message, expr)
                return True, {}
            assert name is not None
            args[name] = arg
        return True, args
    return False, {}<|MERGE_RESOLUTION|>--- conflicted
+++ resolved
@@ -130,11 +130,8 @@
             'eq': _get_decorator_bool_argument(self._ctx, 'eq', True),
             'order': _get_decorator_bool_argument(self._ctx, 'order', False),
             'frozen': _get_decorator_bool_argument(self._ctx, 'frozen', False),
-<<<<<<< HEAD
+            'slots': _get_decorator_bool_argument(self._ctx, 'slots', False),
             'match_args': _get_decorator_bool_argument(self._ctx, 'match_args', True),
-=======
-            'slots': _get_decorator_bool_argument(self._ctx, 'slots', False),
->>>>>>> 9898ea4e
         }
         py_version = self._ctx.api.options.python_version
 
