"""Plugin that provides support for dataclasses."""

from collections import OrderedDict
from typing import Dict, List, Set, Tuple, Optional, Union

from typing_extensions import Final

from mypy.maptype import map_instance_to_supertype
from mypy.nodes import (
    ARG_OPT, ARG_POS, MDEF, Argument, AssignmentStmt, CallExpr, Context,
    Expression, JsonDict, NameExpr, RefExpr, SymbolTableNode, TempNode,
    TypeInfo, Var, TypeVarExpr, PlaceholderNode
)
from mypy.plugin import ClassDefContext, FunctionContext, CheckerPluginInterface
from mypy.plugin import SemanticAnalyzerPluginInterface
from mypy.plugins.common import (
    add_method, _get_decorator_bool_argument, make_anonymous_typeddict,
    deserialize_and_fixup_type
)
<<<<<<< HEAD
from mypy.server.trigger import make_wildcard_trigger, make_trigger
from mypy.type_visitor import TypeTranslator
from mypy.types import (
    Instance, NoneType, TypeVarDef, TypeVarType, get_proper_type, Type, TupleType, AnyType,
    TypeOfAny, TypeAliasType,
    CallableType, TypeType)
=======
from mypy.typeops import map_type_from_supertype
from mypy.types import Type, Instance, NoneType, TypeVarDef, TypeVarType, get_proper_type
from mypy.server.trigger import make_wildcard_trigger
>>>>>>> dc4f0af1

# The set of decorators that generate dataclasses.
dataclass_makers = {
    'dataclass',
    'dataclasses.dataclass',
}  # type: Final

SELF_TVAR_NAME = '_DT'  # type: Final


def is_type_dataclass(info: TypeInfo) -> bool:
    return 'dataclass' in info.metadata


class DataclassAttribute:
    def __init__(
            self,
            name: str,
            is_in_init: bool,
            is_init_var: bool,
            has_default: bool,
            line: int,
            column: int,
            type: Optional[Type],
            info: TypeInfo,
    ) -> None:
        self.name = name
        self.is_in_init = is_in_init
        self.is_init_var = is_init_var
        self.has_default = has_default
        self.line = line
        self.column = column
        self.type = type
        self.info = info

    def to_argument(self) -> Argument:
        return Argument(
            variable=self.to_var(),
            type_annotation=self.type,
            initializer=None,
            kind=ARG_OPT if self.has_default else ARG_POS,
        )

    def to_var(self) -> Var:
        return Var(self.name, self.type)

    def serialize(self) -> JsonDict:
        assert self.type
        return {
            'name': self.name,
            'is_in_init': self.is_in_init,
            'is_init_var': self.is_init_var,
            'has_default': self.has_default,
            'line': self.line,
            'column': self.column,
            'type': self.type.serialize(),
        }

    @classmethod
    def deserialize(
            cls, info: TypeInfo, data: JsonDict,
            api: Union[SemanticAnalyzerPluginInterface, CheckerPluginInterface]
    ) -> 'DataclassAttribute':
        data = data.copy()
        typ = deserialize_and_fixup_type(data.pop('type'), api)
        return cls(type=typ, info=info, **data)

    def expand_typevar_from_subtype(self, sub_type: TypeInfo) -> None:
        """Expands type vars in the context of a subtype when an attribute is inherited
        from a generic super type."""
        if not isinstance(self.type, TypeVarType):
            return

        self.type = map_type_from_supertype(self.type, sub_type, self.info)


class DataclassTransformer:
    def __init__(self, ctx: ClassDefContext) -> None:
        self._ctx = ctx

    def transform(self) -> None:
        """Apply all the necessary transformations to the underlying
        dataclass so as to ensure it is fully type checked according
        to the rules in PEP 557.
        """
        ctx = self._ctx
        info = self._ctx.cls.info
        attributes = self.collect_attributes()
        if attributes is None:
            # Some definitions are not ready, defer() should be already called.
            return
        for attr in attributes:
            if attr.type is None:
                ctx.api.defer()
                return
        decorator_arguments = {
            'init': _get_decorator_bool_argument(self._ctx, 'init', True),
            'eq': _get_decorator_bool_argument(self._ctx, 'eq', True),
            'order': _get_decorator_bool_argument(self._ctx, 'order', False),
            'frozen': _get_decorator_bool_argument(self._ctx, 'frozen', False),
        }

        # If there are no attributes, it may be that the semantic analyzer has not
        # processed them yet. In order to work around this, we can simply skip generating
        # __init__ if there are no attributes, because if the user truly did not define any,
        # then the object default __init__ with an empty signature will be present anyway.
        if (decorator_arguments['init'] and
                ('__init__' not in info.names or info.names['__init__'].plugin_generated) and
                attributes):
            add_method(
                ctx,
                '__init__',
                args=[attr.to_argument() for attr in attributes if attr.is_in_init],
                return_type=NoneType(),
            )

        if (decorator_arguments['eq'] and info.get('__eq__') is None or
                decorator_arguments['order']):
            # Type variable for self types in generated methods.
            obj_type = ctx.api.named_type('__builtins__.object')
            self_tvar_expr = TypeVarExpr(SELF_TVAR_NAME, info.fullname + '.' + SELF_TVAR_NAME,
                                         [], obj_type)
            info.names[SELF_TVAR_NAME] = SymbolTableNode(MDEF, self_tvar_expr)

        # Add <, >, <=, >=, but only if the class has an eq method.
        if decorator_arguments['order']:
            if not decorator_arguments['eq']:
                ctx.api.fail('eq must be True if order is True', ctx.cls)

            for method_name in ['__lt__', '__gt__', '__le__', '__ge__']:
                # Like for __eq__ and __ne__, we want "other" to match
                # the self type.
                obj_type = ctx.api.named_type('__builtins__.object')
                order_tvar_def = TypeVarDef(SELF_TVAR_NAME, info.fullname + '.' + SELF_TVAR_NAME,
                                            -1, [], obj_type)
                order_other_type = TypeVarType(order_tvar_def)
                order_return_type = ctx.api.named_type('__builtins__.bool')
                order_args = [
                    Argument(Var('other', order_other_type), order_other_type, None, ARG_POS)
                ]

                existing_method = info.get(method_name)
                if existing_method is not None and not existing_method.plugin_generated:
                    assert existing_method.node
                    ctx.api.fail(
                        'You may not have a custom %s method when order=True' % method_name,
                        existing_method.node,
                    )

                add_method(
                    ctx,
                    method_name,
                    args=order_args,
                    return_type=order_return_type,
                    self_type=order_other_type,
                    tvar_def=order_tvar_def,
                )

        if decorator_arguments['frozen']:
            self._freeze(attributes)

        self.reset_init_only_vars(info, attributes)

        info.metadata['dataclass'] = {
            'attributes': [attr.serialize() for attr in attributes],
            'frozen': decorator_arguments['frozen'],
        }

    def reset_init_only_vars(self, info: TypeInfo, attributes: List[DataclassAttribute]) -> None:
        """Remove init-only vars from the class and reset init var declarations."""
        for attr in attributes:
            if attr.is_init_var:
                if attr.name in info.names:
                    del info.names[attr.name]
                else:
                    # Nodes of superclass InitVars not used in __init__ cannot be reached.
                    assert attr.is_init_var
                for stmt in info.defn.defs.body:
                    if isinstance(stmt, AssignmentStmt) and stmt.unanalyzed_type:
                        lvalue = stmt.lvalues[0]
                        if isinstance(lvalue, NameExpr) and lvalue.name == attr.name:
                            # Reset node so that another semantic analysis pass will
                            # recreate a symbol node for this attribute.
                            lvalue.node = None

    def collect_attributes(self) -> Optional[List[DataclassAttribute]]:
        """Collect all attributes declared in the dataclass and its parents.

        All assignments of the form

          a: SomeType
          b: SomeOtherType = ...

        are collected.
        """
        # First, collect attributes belonging to the current class.
        ctx = self._ctx
        cls = self._ctx.cls
        attrs = []  # type: List[DataclassAttribute]
        known_attrs = set()  # type: Set[str]
        for stmt in cls.defs.body:
            # Any assignment that doesn't use the new type declaration
            # syntax can be ignored out of hand.
            if not (isinstance(stmt, AssignmentStmt) and stmt.new_syntax):
                continue

            # a: int, b: str = 1, 'foo' is not supported syntax so we
            # don't have to worry about it.
            lhs = stmt.lvalues[0]
            if not isinstance(lhs, NameExpr):
                continue

            sym = cls.info.names.get(lhs.name)
            if sym is None:
                # This name is likely blocked by a star import. We don't need to defer because
                # defer() is already called by mark_incomplete().
                continue

            node = sym.node
            if isinstance(node, PlaceholderNode):
                # This node is not ready yet.
                return None
            assert isinstance(node, Var)

            # x: ClassVar[int] is ignored by dataclasses.
            if node.is_classvar:
                continue

            # x: InitVar[int] is turned into x: int and is removed from the class.
            is_init_var = False
            node_type = get_proper_type(node.type)
            if (isinstance(node_type, Instance) and
                    node_type.type.fullname == 'dataclasses.InitVar'):
                is_init_var = True
                node.type = node_type.args[0]

            has_field_call, field_args = _collect_field_args(stmt.rvalue)

            is_in_init_param = field_args.get('init')
            if is_in_init_param is None:
                is_in_init = True
            else:
                is_in_init = bool(ctx.api.parse_bool(is_in_init_param))

            has_default = False
            # Ensure that something like x: int = field() is rejected
            # after an attribute with a default.
            if has_field_call:
                has_default = 'default' in field_args or 'default_factory' in field_args

            # All other assignments are already type checked.
            elif not isinstance(stmt.rvalue, TempNode):
                has_default = True

            if not has_default:
                # Make all non-default attributes implicit because they are de-facto set
                # on self in the generated __init__(), not in the class body.
                sym.implicit = True

            known_attrs.add(lhs.name)
            attrs.append(DataclassAttribute(
                name=lhs.name,
                is_in_init=is_in_init,
                is_init_var=is_init_var,
                has_default=has_default,
                line=stmt.line,
                column=stmt.column,
                type=sym.type,
                info=cls.info,
            ))

        # Next, collect attributes belonging to any class in the MRO
        # as long as those attributes weren't already collected.  This
        # makes it possible to overwrite attributes in subclasses.
        # copy() because we potentially modify all_attrs below and if this code requires debugging
        # we'll have unmodified attrs laying around.
        all_attrs = attrs.copy()
        for info in cls.info.mro[1:-1]:
            if not is_type_dataclass(info):
                continue

            super_attrs = []
            # Each class depends on the set of attributes in its dataclass ancestors.
            ctx.api.add_plugin_dependency(make_wildcard_trigger(info.fullname))

            for data in info.metadata['dataclass']['attributes']:
                name = data['name']  # type: str
                if name not in known_attrs:
                    attr = DataclassAttribute.deserialize(info, data, ctx.api)
                    attr.expand_typevar_from_subtype(ctx.cls.info)
                    known_attrs.add(name)
                    super_attrs.append(attr)
                elif all_attrs:
                    # How early in the attribute list an attribute appears is determined by the
                    # reverse MRO, not simply MRO.
                    # See https://docs.python.org/3/library/dataclasses.html#inheritance for
                    # details.
                    for attr in all_attrs:
                        if attr.name == name:
                            all_attrs.remove(attr)
                            super_attrs.append(attr)
                            break
            all_attrs = super_attrs + all_attrs

        # Ensure that arguments without a default don't follow
        # arguments that have a default.
        found_default = False
        for attr in all_attrs:
            # If we find any attribute that is_in_init but that
            # doesn't have a default after one that does have one,
            # then that's an error.
            if found_default and attr.is_in_init and not attr.has_default:
                # If the issue comes from merging different classes, report it
                # at the class definition point.
                context = (Context(line=attr.line, column=attr.column) if attr in attrs
                           else ctx.cls)
                ctx.api.fail(
                    'Attributes without a default cannot follow attributes with one',
                    context,
                )

            found_default = found_default or (attr.has_default and attr.is_in_init)

        return all_attrs

    def _freeze(self, attributes: List[DataclassAttribute]) -> None:
        """Converts all attributes to @property methods in order to
        emulate frozen classes.
        """
        info = self._ctx.cls.info
        for attr in attributes:
            sym_node = info.names.get(attr.name)
            if sym_node is not None:
                var = sym_node.node
                assert isinstance(var, Var)
                var.is_property = True
            else:
                var = attr.to_var()
                var.info = info
                var.is_property = True
                var._fullname = info.fullname + '.' + var.name
                info.names[var.name] = SymbolTableNode(MDEF, var)


def dataclass_class_maker_callback(ctx: ClassDefContext) -> None:
    """Hooks into the class typechecking process to add support for dataclasses.
    """
    transformer = DataclassTransformer(ctx)
    transformer.transform()


def _collect_field_args(expr: Expression) -> Tuple[bool, Dict[str, Expression]]:
    """Returns a tuple where the first value represents whether or not
    the expression is a call to dataclass.field and the second is a
    dictionary of the keyword arguments that field() was called with.
    """
    if (
            isinstance(expr, CallExpr) and
            isinstance(expr.callee, RefExpr) and
            expr.callee.fullname == 'dataclasses.field'
    ):
        # field() only takes keyword arguments.
        args = {}
        for name, arg in zip(expr.arg_names, expr.args):
            assert name is not None
            args[name] = arg
        return True, args
    return False, {}


def asdict_callback(ctx: FunctionContext) -> Type:
    """Check that calls to asdict pass in a dataclass. If possible, return TypedDicts."""
    positional_arg_types = ctx.arg_types[0]

    if positional_arg_types:
        dataclass_instance = get_proper_type(positional_arg_types[0])
        if isinstance(dataclass_instance, Instance):
            if is_type_dataclass(dataclass_instance.type):
                if len(ctx.arg_types) == 1:
                    return _asdictify(ctx.api, dataclass_instance)
                else:
                    # We can't infer a more precise type for calls where dict_factory is set.
                    # At least for now, typeshed stubs for asdict don't allow you to pass in
                    # `dict` as dict_factory, so we can't special-case that.
                    return ctx.default_return_type

    ctx.api.fail("'dataclasses.asdict' should be called on dataclass instances",
                 ctx.context)
    return ctx.default_return_type


class AsDictVisitor(TypeTranslator):
    def __init__(self, api: CheckerPluginInterface) -> None:
        self.api = api
        self.seen_dataclasses = set()  # type: Set[str]

    def visit_type_alias_type(self, t: TypeAliasType) -> Type:
        return t.copy_modified(args=[a.accept(self) for a in t.args])

    def visit_instance(self, t: Instance) -> Type:
        info = t.type
        any_type = AnyType(TypeOfAny.implementation_artifact)
        if is_type_dataclass(info):
            if info.fullname in self.seen_dataclasses:
                # Recursive types not supported, so fall back to Dict[str, Any]
                # Note: Would be nicer to fallback to default_return_type, but that is Any
                # (due to overloads?)
                return self.api.named_generic_type(
                    'builtins.dict', [self.api.named_generic_type('builtins.str', []), any_type])
            attrs = info.metadata['dataclass']['attributes']
            fields = OrderedDict()  # type: OrderedDict[str, Type]
            self.seen_dataclasses.add(info.fullname)
            for data in attrs:
                attr = DataclassAttribute.deserialize(info, data, self.api)
                self.api.add_plugin_dependency(make_trigger(info.fullname + "." + attr.name))
                sym_node = info.names[attr.name]
                attr_type = sym_node.type
                assert attr_type is not None
                fields[attr.name] = attr_type.accept(self)
            self.seen_dataclasses.remove(info.fullname)
            return make_anonymous_typeddict(self.api, fields=fields,
                                            required_keys=set(fields.keys()))
        elif info.has_base('builtins.list'):
            supertype = map_instance_to_supertype(t, self.api.named_generic_type(
                'builtins.list', [any_type]).type)
            return self.api.named_generic_type('builtins.list',
                                               self.translate_types(supertype.args))
        elif info.has_base('builtins.dict'):
            supertype = map_instance_to_supertype(t, self.api.named_generic_type(
                'builtins.dict', [any_type, any_type]).type)
            return self.api.named_generic_type('builtins.dict',
                                               self.translate_types(supertype.args))
        return t

    def visit_tuple_type(self, t: TupleType) -> Type:
        if t.partial_fallback.type.is_named_tuple:
            # For namedtuples, return Any. To properly support transforming namedtuples,
            # we would have to generate a partial_fallback type for the TupleType and add it
            # to the symbol table. It's not currently possible to do this via the
            # CheckerPluginInterface. Ideally it would use the same code as
            # NamedTupleAnalyzer.build_namedtuple_typeinfo.
            return AnyType(TypeOfAny.implementation_artifact)
        # Note: Tuple subclasses not supported, hence overriding the fallback
        return t.copy_modified(items=self.translate_types(t.items),
                               fallback=self.api.named_generic_type('builtins.tuple', []))

    def visit_callable_type(self, t: CallableType) -> Type:
        # Leave e.g. Callable[[SomeDataclass], SomeDataclass] alone
        return t

    def visit_type_type(self, t: TypeType) -> Type:
        # Leave e.g. Type[SomeDataclass] alone
        return t


def _asdictify(api: CheckerPluginInterface, typ: Type) -> Type:
    """Convert dataclasses into TypedDicts, recursively looking into built-in containers.

    It will look for dataclasses inside of tuples, lists, and dicts and convert them to
    TypedDicts.
    """
    return typ.accept(AsDictVisitor(api))<|MERGE_RESOLUTION|>--- conflicted
+++ resolved
@@ -17,18 +17,13 @@
     add_method, _get_decorator_bool_argument, make_anonymous_typeddict,
     deserialize_and_fixup_type
 )
-<<<<<<< HEAD
-from mypy.server.trigger import make_wildcard_trigger, make_trigger
+from mypy.typeops import map_type_from_supertype
 from mypy.type_visitor import TypeTranslator
 from mypy.types import (
     Instance, NoneType, TypeVarDef, TypeVarType, get_proper_type, Type, TupleType, AnyType,
     TypeOfAny, TypeAliasType,
     CallableType, TypeType)
-=======
-from mypy.typeops import map_type_from_supertype
-from mypy.types import Type, Instance, NoneType, TypeVarDef, TypeVarType, get_proper_type
-from mypy.server.trigger import make_wildcard_trigger
->>>>>>> dc4f0af1
+from mypy.server.trigger import make_wildcard_trigger, make_trigger
 
 # The set of decorators that generate dataclasses.
 dataclass_makers = {
