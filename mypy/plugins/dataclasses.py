"""Plugin that provides support for dataclasses."""

from collections import OrderedDict
from typing import Dict, List, Set, Tuple, Optional, Union

from typing_extensions import Final

from mypy.maptype import map_instance_to_supertype
from mypy.nodes import (
    ARG_OPT, ARG_NAMED, ARG_NAMED_OPT, ARG_POS, MDEF, Argument, AssignmentStmt, CallExpr, Context,
    Expression, JsonDict, NameExpr, RefExpr, SymbolTableNode, TempNode,
    TypeInfo, Var, TypeVarExpr, PlaceholderNode
)
from mypy.plugin import ClassDefContext, FunctionContext, CheckerPluginInterface
from mypy.plugin import SemanticAnalyzerPluginInterface
from mypy.plugins.common import (
    add_method, _get_decorator_bool_argument, make_anonymous_typeddict,
    deserialize_and_fixup_type
)
from mypy.typeops import map_type_from_supertype
<<<<<<< HEAD
from mypy.type_visitor import TypeTranslator
from mypy.types import (
    Instance, NoneType, TypeVarType, get_proper_type, Type, TupleType, AnyType,
    TypeOfAny, TypeAliasType,
    CallableType, TypeType)
from mypy.server.trigger import make_wildcard_trigger, make_trigger
=======
from mypy.types import (
    Type, Instance, NoneType, TypeVarType, CallableType, get_proper_type,
    AnyType, TypeOfAny,
)
from mypy.server.trigger import make_wildcard_trigger
>>>>>>> 50db29a5

# The set of decorators that generate dataclasses.
dataclass_makers: Final = {
    'dataclass',
    'dataclasses.dataclass',
}

SELF_TVAR_NAME: Final = "_DT"


def is_type_dataclass(info: TypeInfo) -> bool:
    return 'dataclass' in info.metadata


class DataclassAttribute:
    def __init__(
            self,
            name: str,
            is_in_init: bool,
            is_init_var: bool,
            has_default: bool,
            line: int,
            column: int,
            type: Optional[Type],
            info: TypeInfo,
            kw_only: bool,
    ) -> None:
        self.name = name
        self.is_in_init = is_in_init
        self.is_init_var = is_init_var
        self.has_default = has_default
        self.line = line
        self.column = column
        self.type = type
        self.info = info
        self.kw_only = kw_only

    def to_argument(self) -> Argument:
        arg_kind = ARG_POS
        if self.kw_only and self.has_default:
            arg_kind = ARG_NAMED_OPT
        elif self.kw_only and not self.has_default:
            arg_kind = ARG_NAMED
        elif not self.kw_only and self.has_default:
            arg_kind = ARG_OPT
        return Argument(
            variable=self.to_var(),
            type_annotation=self.type,
            initializer=None,
            kind=arg_kind,
        )

    def to_var(self) -> Var:
        return Var(self.name, self.type)

    def serialize(self) -> JsonDict:
        assert self.type
        return {
            'name': self.name,
            'is_in_init': self.is_in_init,
            'is_init_var': self.is_init_var,
            'has_default': self.has_default,
            'line': self.line,
            'column': self.column,
            'type': self.type.serialize(),
            'kw_only': self.kw_only,
        }

    @classmethod
    def deserialize(
            cls, info: TypeInfo, data: JsonDict,
            api: Union[SemanticAnalyzerPluginInterface, CheckerPluginInterface]
    ) -> 'DataclassAttribute':
        data = data.copy()
        if data.get('kw_only') is None:
            data['kw_only'] = False
        typ = deserialize_and_fixup_type(data.pop('type'), api)
        return cls(type=typ, info=info, **data)

    def expand_typevar_from_subtype(self, sub_type: TypeInfo) -> None:
        """Expands type vars in the context of a subtype when an attribute is inherited
        from a generic super type."""
        if not isinstance(self.type, TypeVarType):
            return

        self.type = map_type_from_supertype(self.type, sub_type, self.info)


class DataclassTransformer:
    def __init__(self, ctx: ClassDefContext) -> None:
        self._ctx = ctx

    def transform(self) -> None:
        """Apply all the necessary transformations to the underlying
        dataclass so as to ensure it is fully type checked according
        to the rules in PEP 557.
        """
        ctx = self._ctx
        info = self._ctx.cls.info
        attributes = self.collect_attributes()
        if attributes is None:
            # Some definitions are not ready, defer() should be already called.
            return
        for attr in attributes:
            if attr.type is None:
                ctx.api.defer()
                return
        decorator_arguments = {
            'init': _get_decorator_bool_argument(self._ctx, 'init', True),
            'eq': _get_decorator_bool_argument(self._ctx, 'eq', True),
            'order': _get_decorator_bool_argument(self._ctx, 'order', False),
            'frozen': _get_decorator_bool_argument(self._ctx, 'frozen', False),
            'slots': _get_decorator_bool_argument(self._ctx, 'slots', False),
        }
        py_version = self._ctx.api.options.python_version

        # If there are no attributes, it may be that the semantic analyzer has not
        # processed them yet. In order to work around this, we can simply skip generating
        # __init__ if there are no attributes, because if the user truly did not define any,
        # then the object default __init__ with an empty signature will be present anyway.
        if (decorator_arguments['init'] and
                ('__init__' not in info.names or info.names['__init__'].plugin_generated) and
                attributes):
            add_method(
                ctx,
                '__init__',
                args=[attr.to_argument() for attr in attributes if attr.is_in_init
                      and not self._is_kw_only_type(attr.type)],
                return_type=NoneType(),
            )

        if (decorator_arguments['eq'] and info.get('__eq__') is None or
                decorator_arguments['order']):
            # Type variable for self types in generated methods.
            obj_type = ctx.api.named_type('builtins.object')
            self_tvar_expr = TypeVarExpr(SELF_TVAR_NAME, info.fullname + '.' + SELF_TVAR_NAME,
                                         [], obj_type)
            info.names[SELF_TVAR_NAME] = SymbolTableNode(MDEF, self_tvar_expr)

        # Add <, >, <=, >=, but only if the class has an eq method.
        if decorator_arguments['order']:
            if not decorator_arguments['eq']:
                ctx.api.fail('eq must be True if order is True', ctx.cls)

            for method_name in ['__lt__', '__gt__', '__le__', '__ge__']:
                # Like for __eq__ and __ne__, we want "other" to match
                # the self type.
                obj_type = ctx.api.named_type('builtins.object')
                order_tvar_def = TypeVarType(SELF_TVAR_NAME, info.fullname + '.' + SELF_TVAR_NAME,
                                            -1, [], obj_type)
                order_return_type = ctx.api.named_type('builtins.bool')
                order_args = [
                    Argument(Var('other', order_tvar_def), order_tvar_def, None, ARG_POS)
                ]

                existing_method = info.get(method_name)
                if existing_method is not None and not existing_method.plugin_generated:
                    assert existing_method.node
                    ctx.api.fail(
                        'You may not have a custom %s method when order=True' % method_name,
                        existing_method.node,
                    )

                add_method(
                    ctx,
                    method_name,
                    args=order_args,
                    return_type=order_return_type,
                    self_type=order_tvar_def,
                    tvar_def=order_tvar_def,
                )

        if decorator_arguments['frozen']:
            self._freeze(attributes)
        else:
            self._propertize_callables(attributes)

        if decorator_arguments['slots']:
            self.add_slots(info, attributes, correct_version=py_version >= (3, 10))

        self.reset_init_only_vars(info, attributes)

        self._add_dataclass_fields_magic_attribute()

        info.metadata['dataclass'] = {
            'attributes': [attr.serialize() for attr in attributes],
            'frozen': decorator_arguments['frozen'],
        }

    def add_slots(self,
                  info: TypeInfo,
                  attributes: List[DataclassAttribute],
                  *,
                  correct_version: bool) -> None:
        if not correct_version:
            # This means that version is lower than `3.10`,
            # it is just a non-existent argument for `dataclass` function.
            self._ctx.api.fail(
                'Keyword argument "slots" for "dataclass" '
                'is only valid in Python 3.10 and higher',
                self._ctx.reason,
            )
            return
        if info.slots is not None or info.names.get('__slots__'):
            # This means we have a slots conflict.
            # Class explicitly specifies `__slots__` field.
            # And `@dataclass(slots=True)` is used.
            # In runtime this raises a type error.
            self._ctx.api.fail(
                '"{}" both defines "__slots__" and is used with "slots=True"'.format(
                    self._ctx.cls.name,
                ),
                self._ctx.cls,
            )
            return

        info.slots = {attr.name for attr in attributes}

    def reset_init_only_vars(self, info: TypeInfo, attributes: List[DataclassAttribute]) -> None:
        """Remove init-only vars from the class and reset init var declarations."""
        for attr in attributes:
            if attr.is_init_var:
                if attr.name in info.names:
                    del info.names[attr.name]
                else:
                    # Nodes of superclass InitVars not used in __init__ cannot be reached.
                    assert attr.is_init_var
                for stmt in info.defn.defs.body:
                    if isinstance(stmt, AssignmentStmt) and stmt.unanalyzed_type:
                        lvalue = stmt.lvalues[0]
                        if isinstance(lvalue, NameExpr) and lvalue.name == attr.name:
                            # Reset node so that another semantic analysis pass will
                            # recreate a symbol node for this attribute.
                            lvalue.node = None

    def collect_attributes(self) -> Optional[List[DataclassAttribute]]:
        """Collect all attributes declared in the dataclass and its parents.

        All assignments of the form

          a: SomeType
          b: SomeOtherType = ...

        are collected.
        """
        # First, collect attributes belonging to the current class.
        ctx = self._ctx
        cls = self._ctx.cls
        attrs: List[DataclassAttribute] = []
        known_attrs: Set[str] = set()
        kw_only = _get_decorator_bool_argument(ctx, 'kw_only', False)
        for stmt in cls.defs.body:
            # Any assignment that doesn't use the new type declaration
            # syntax can be ignored out of hand.
            if not (isinstance(stmt, AssignmentStmt) and stmt.new_syntax):
                continue

            # a: int, b: str = 1, 'foo' is not supported syntax so we
            # don't have to worry about it.
            lhs = stmt.lvalues[0]
            if not isinstance(lhs, NameExpr):
                continue

            sym = cls.info.names.get(lhs.name)
            if sym is None:
                # This name is likely blocked by a star import. We don't need to defer because
                # defer() is already called by mark_incomplete().
                continue

            node = sym.node
            if isinstance(node, PlaceholderNode):
                # This node is not ready yet.
                return None
            assert isinstance(node, Var)

            # x: ClassVar[int] is ignored by dataclasses.
            if node.is_classvar:
                continue

            # x: InitVar[int] is turned into x: int and is removed from the class.
            is_init_var = False
            node_type = get_proper_type(node.type)
            if (isinstance(node_type, Instance) and
                    node_type.type.fullname == 'dataclasses.InitVar'):
                is_init_var = True
                node.type = node_type.args[0]

            if self._is_kw_only_type(node_type):
                kw_only = True

            has_field_call, field_args = _collect_field_args(stmt.rvalue, ctx)

            is_in_init_param = field_args.get('init')
            if is_in_init_param is None:
                is_in_init = True
            else:
                is_in_init = bool(ctx.api.parse_bool(is_in_init_param))

            has_default = False
            # Ensure that something like x: int = field() is rejected
            # after an attribute with a default.
            if has_field_call:
                has_default = 'default' in field_args or 'default_factory' in field_args

            # All other assignments are already type checked.
            elif not isinstance(stmt.rvalue, TempNode):
                has_default = True

            if not has_default:
                # Make all non-default attributes implicit because they are de-facto set
                # on self in the generated __init__(), not in the class body.
                sym.implicit = True

            is_kw_only = kw_only
            # Use the kw_only field arg if it is provided. Otherwise use the
            # kw_only value from the decorator parameter.
            field_kw_only_param = field_args.get('kw_only')
            if field_kw_only_param is not None:
                is_kw_only = bool(ctx.api.parse_bool(field_kw_only_param))

            known_attrs.add(lhs.name)
            attrs.append(DataclassAttribute(
                name=lhs.name,
                is_in_init=is_in_init,
                is_init_var=is_init_var,
                has_default=has_default,
                line=stmt.line,
                column=stmt.column,
                type=sym.type,
                info=cls.info,
                kw_only=is_kw_only,
            ))

        # Next, collect attributes belonging to any class in the MRO
        # as long as those attributes weren't already collected.  This
        # makes it possible to overwrite attributes in subclasses.
        # copy() because we potentially modify all_attrs below and if this code requires debugging
        # we'll have unmodified attrs laying around.
        all_attrs = attrs.copy()
        for info in cls.info.mro[1:-1]:
            if not is_type_dataclass(info):
                continue

            super_attrs = []
            # Each class depends on the set of attributes in its dataclass ancestors.
            ctx.api.add_plugin_dependency(make_wildcard_trigger(info.fullname))

            for data in info.metadata["dataclass"]["attributes"]:
                name: str = data["name"]
                if name not in known_attrs:
                    attr = DataclassAttribute.deserialize(info, data, ctx.api)
                    attr.expand_typevar_from_subtype(ctx.cls.info)
                    known_attrs.add(name)
                    super_attrs.append(attr)
                elif all_attrs:
                    # How early in the attribute list an attribute appears is determined by the
                    # reverse MRO, not simply MRO.
                    # See https://docs.python.org/3/library/dataclasses.html#inheritance for
                    # details.
                    for attr in all_attrs:
                        if attr.name == name:
                            all_attrs.remove(attr)
                            super_attrs.append(attr)
                            break
            all_attrs = super_attrs + all_attrs
            all_attrs.sort(key=lambda a: a.kw_only)

        # Ensure that arguments without a default don't follow
        # arguments that have a default.
        found_default = False
        # Ensure that the KW_ONLY sentinel is only provided once
        found_kw_sentinel = False
        for attr in all_attrs:
            # If we find any attribute that is_in_init, not kw_only, and that
            # doesn't have a default after one that does have one,
            # then that's an error.
            if found_default and attr.is_in_init and not attr.has_default and not attr.kw_only:
                # If the issue comes from merging different classes, report it
                # at the class definition point.
                context = (Context(line=attr.line, column=attr.column) if attr in attrs
                           else ctx.cls)
                ctx.api.fail(
                    'Attributes without a default cannot follow attributes with one',
                    context,
                )

            found_default = found_default or (attr.has_default and attr.is_in_init)
            if found_kw_sentinel and self._is_kw_only_type(attr.type):
                context = (Context(line=attr.line, column=attr.column) if attr in attrs
                           else ctx.cls)
                ctx.api.fail(
                    'There may not be more than one field with the KW_ONLY type',
                    context,
                )
            found_kw_sentinel = found_kw_sentinel or self._is_kw_only_type(attr.type)

        return all_attrs

    def _freeze(self, attributes: List[DataclassAttribute]) -> None:
        """Converts all attributes to @property methods in order to
        emulate frozen classes.
        """
        info = self._ctx.cls.info
        for attr in attributes:
            sym_node = info.names.get(attr.name)
            if sym_node is not None:
                var = sym_node.node
                assert isinstance(var, Var)
                var.is_property = True
            else:
                var = attr.to_var()
                var.info = info
                var.is_property = True
                var._fullname = info.fullname + '.' + var.name
                info.names[var.name] = SymbolTableNode(MDEF, var)

    def _propertize_callables(self, attributes: List[DataclassAttribute]) -> None:
        """Converts all attributes with callable types to @property methods.

        This avoids the typechecker getting confused and thinking that
        `my_dataclass_instance.callable_attr(foo)` is going to receive a
        `self` argument (it is not).

        """
        info = self._ctx.cls.info
        for attr in attributes:
            if isinstance(get_proper_type(attr.type), CallableType):
                var = attr.to_var()
                var.info = info
                var.is_property = True
                var.is_settable_property = True
                var._fullname = info.fullname + '.' + var.name
                info.names[var.name] = SymbolTableNode(MDEF, var)

    def _is_kw_only_type(self, node: Optional[Type]) -> bool:
        """Checks if the type of the node is the KW_ONLY sentinel value."""
        if node is None:
            return False
        node_type = get_proper_type(node)
        if not isinstance(node_type, Instance):
            return False
        return node_type.type.fullname == 'dataclasses.KW_ONLY'

    def _add_dataclass_fields_magic_attribute(self) -> None:
        attr_name = '__dataclass_fields__'
        any_type = AnyType(TypeOfAny.explicit)
        field_type = self._ctx.api.named_type_or_none('dataclasses.Field', [any_type]) or any_type
        attr_type = self._ctx.api.named_type('builtins.dict', [
            self._ctx.api.named_type('builtins.str'),
            field_type,
        ])
        var = Var(name=attr_name, type=attr_type)
        var.info = self._ctx.cls.info
        var._fullname = self._ctx.cls.info.fullname + '.' + attr_name
        self._ctx.cls.info.names[attr_name] = SymbolTableNode(
            kind=MDEF,
            node=var,
            plugin_generated=True,
        )


def dataclass_class_maker_callback(ctx: ClassDefContext) -> None:
    """Hooks into the class typechecking process to add support for dataclasses.
    """
    transformer = DataclassTransformer(ctx)
    transformer.transform()


def _collect_field_args(expr: Expression,
                        ctx: ClassDefContext) -> Tuple[bool, Dict[str, Expression]]:
    """Returns a tuple where the first value represents whether or not
    the expression is a call to dataclass.field and the second is a
    dictionary of the keyword arguments that field() was called with.
    """
    if (
            isinstance(expr, CallExpr) and
            isinstance(expr.callee, RefExpr) and
            expr.callee.fullname == 'dataclasses.field'
    ):
        # field() only takes keyword arguments.
        args = {}
        for name, arg, kind in zip(expr.arg_names, expr.args, expr.arg_kinds):
            if not kind.is_named():
                if kind.is_named(star=True):
                    # This means that `field` is used with `**` unpacking,
                    # the best we can do for now is not to fail.
                    # TODO: we can infer what's inside `**` and try to collect it.
                    message = 'Unpacking **kwargs in "field()" is not supported'
                else:
                    message = '"field()" does not accept positional arguments'
                ctx.api.fail(message, expr)
                return True, {}
            assert name is not None
            args[name] = arg
        return True, args
    return False, {}


def asdict_callback(ctx: FunctionContext) -> Type:
    """Check that calls to asdict pass in a dataclass. If possible, return TypedDicts."""
    positional_arg_types = ctx.arg_types[0]

    if positional_arg_types:
        dataclass_instance = get_proper_type(positional_arg_types[0])
        if isinstance(dataclass_instance, Instance):
            if is_type_dataclass(dataclass_instance.type):
                if len(ctx.arg_types) == 1:
                    # Can only infer a more precise type for calls where dict_factory is not set.
                    return _asdictify(ctx.api, dataclass_instance)

    return ctx.default_return_type


class AsDictVisitor(TypeTranslator):
    def __init__(self, api: CheckerPluginInterface) -> None:
        self.api = api
        self.seen_dataclasses = set()  # type: Set[str]

    def visit_type_alias_type(self, t: TypeAliasType) -> Type:
        return t.copy_modified(args=[a.accept(self) for a in t.args])

    def visit_instance(self, t: Instance) -> Type:
        info = t.type
        any_type = AnyType(TypeOfAny.implementation_artifact)
        if is_type_dataclass(info):
            if info.fullname in self.seen_dataclasses:
                # Recursive types not supported, so fall back to Dict[str, Any]
                # Note: Would be nicer to fallback to default_return_type, but that is Any
                # (due to overloads?)
                return self.api.named_generic_type(
                    'builtins.dict', [self.api.named_generic_type('builtins.str', []), any_type])
            attrs = info.metadata['dataclass']['attributes']
            fields = OrderedDict()  # type: OrderedDict[str, Type]
            self.seen_dataclasses.add(info.fullname)
            for data in attrs:
                attr = DataclassAttribute.deserialize(info, data, self.api)
                self.api.add_plugin_dependency(make_trigger(info.fullname + "." + attr.name))
                sym_node = info.names[attr.name]
                attr_type = sym_node.type
                assert attr_type is not None
                fields[attr.name] = attr_type.accept(self)
            self.seen_dataclasses.remove(info.fullname)
            return make_anonymous_typeddict(self.api, fields=fields,
                                            required_keys=set(fields.keys()))
        elif info.has_base('builtins.list'):
            supertype = map_instance_to_supertype(t, self.api.named_generic_type(
                'builtins.list', [any_type]).type)
            return self.api.named_generic_type('builtins.list',
                                               self.translate_types(supertype.args))
        elif info.has_base('builtins.dict'):
            supertype = map_instance_to_supertype(t, self.api.named_generic_type(
                'builtins.dict', [any_type, any_type]).type)
            return self.api.named_generic_type('builtins.dict',
                                               self.translate_types(supertype.args))
        return t

    def visit_tuple_type(self, t: TupleType) -> Type:
        if t.partial_fallback.type.is_named_tuple:
            # For namedtuples, return Any. To properly support transforming namedtuples,
            # we would have to generate a partial_fallback type for the TupleType and add it
            # to the symbol table. It's not currently possible to do this via the
            # CheckerPluginInterface. Ideally it would use the same code as
            # NamedTupleAnalyzer.build_namedtuple_typeinfo.
            return AnyType(TypeOfAny.implementation_artifact)
        # Note: Tuple subclasses not supported, hence overriding the fallback
        return t.copy_modified(items=self.translate_types(t.items),
                               fallback=self.api.named_generic_type('builtins.tuple', []))

    def visit_callable_type(self, t: CallableType) -> Type:
        # Leave e.g. Callable[[SomeDataclass], SomeDataclass] alone
        return t

    def visit_type_type(self, t: TypeType) -> Type:
        # Leave e.g. Type[SomeDataclass] alone
        return t


def _asdictify(api: CheckerPluginInterface, typ: Type) -> Type:
    """Convert dataclasses into TypedDicts, recursively looking into built-in containers.

    It will look for dataclasses inside of tuples, lists, and dicts and convert them to
    TypedDicts.
    """
    return typ.accept(AsDictVisitor(api))<|MERGE_RESOLUTION|>--- conflicted
+++ resolved
@@ -18,20 +18,12 @@
     deserialize_and_fixup_type
 )
 from mypy.typeops import map_type_from_supertype
-<<<<<<< HEAD
 from mypy.type_visitor import TypeTranslator
 from mypy.types import (
     Instance, NoneType, TypeVarType, get_proper_type, Type, TupleType, AnyType,
-    TypeOfAny, TypeAliasType,
-    CallableType, TypeType)
+    TypeOfAny, TypeAliasType, CallableType, TypeType)
 from mypy.server.trigger import make_wildcard_trigger, make_trigger
-=======
-from mypy.types import (
-    Type, Instance, NoneType, TypeVarType, CallableType, get_proper_type,
-    AnyType, TypeOfAny,
-)
-from mypy.server.trigger import make_wildcard_trigger
->>>>>>> 50db29a5
+
 
 # The set of decorators that generate dataclasses.
 dataclass_makers: Final = {
