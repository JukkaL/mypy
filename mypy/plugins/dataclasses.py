--- conflicted
+++ resolved
@@ -13,14 +13,7 @@
     add_method, _get_decorator_bool_argument, deserialize_and_fixup_type,
 )
 from mypy.typeops import map_type_from_supertype
-<<<<<<< HEAD
-from mypy.types import Type, Instance, NoneType, TypeVarType, get_proper_type
-=======
-from mypy.types import (
-    Type, Instance, NoneType, TypeVarDef, TypeVarType, CallableType,
-    get_proper_type
-)
->>>>>>> 2c909125
+from mypy.types import Type, Instance, NoneType, TypeVarType, CallableType, get_proper_type
 from mypy.server.trigger import make_wildcard_trigger
 
 # The set of decorators that generate dataclasses.
