"""Plugin that provides support for dataclasses."""

from typing import Dict, List, Set, Tuple, Optional
from typing_extensions import Final

from mypy.nodes import (
    ARG_OPT, ARG_POS, MDEF, Argument, AssignmentStmt, CallExpr,
    Context, Expression, JsonDict, NameExpr, RefExpr,
    SymbolTableNode, TempNode, TypeInfo, Var, TypeVarExpr, PlaceholderNode
)
from mypy.plugin import ClassDefContext, SemanticAnalyzerPluginInterface
from mypy.plugins.common import (
    add_method, _get_decorator_bool_argument, deserialize_and_fixup_type,
)
<<<<<<< HEAD
from mypy.types import (
    Type, Instance, NoneType, TypeVarDef, TypeVarType, get_proper_type,
    AnyType, TypeOfAny,
)
=======
from mypy.typeops import map_type_from_supertype
from mypy.types import Type, Instance, NoneType, TypeVarDef, TypeVarType, get_proper_type
>>>>>>> 92923b2e
from mypy.server.trigger import make_wildcard_trigger

# The set of decorators that generate dataclasses.
dataclass_makers = {
    'dataclass',
    'dataclasses.dataclass',
}  # type: Final

SELF_TVAR_NAME = '_DT'  # type: Final


class DataclassAttribute:
    def __init__(
            self,
            name: str,
            is_in_init: bool,
            is_init_var: bool,
            has_default: bool,
            line: int,
            column: int,
            type: Optional[Type],
            info: TypeInfo,
    ) -> None:
        self.name = name
        self.is_in_init = is_in_init
        self.is_init_var = is_init_var
        self.has_default = has_default
        self.line = line
        self.column = column
        self.type = type
        self.info = info

    def to_argument(self) -> Argument:
        return Argument(
            variable=self.to_var(),
            type_annotation=self.type,
            initializer=None,
            kind=ARG_OPT if self.has_default else ARG_POS,
        )

    def to_var(self) -> Var:
        return Var(self.name, self.type)

    def serialize(self) -> JsonDict:
        assert self.type
        return {
            'name': self.name,
            'is_in_init': self.is_in_init,
            'is_init_var': self.is_init_var,
            'has_default': self.has_default,
            'line': self.line,
            'column': self.column,
            'type': self.type.serialize(),
        }

    @classmethod
    def deserialize(
        cls, info: TypeInfo, data: JsonDict, api: SemanticAnalyzerPluginInterface
    ) -> 'DataclassAttribute':
        data = data.copy()
        typ = deserialize_and_fixup_type(data.pop('type'), api)
        return cls(type=typ, info=info, **data)

    def expand_typevar_from_subtype(self, sub_type: TypeInfo) -> None:
        """Expands type vars in the context of a subtype when an attribute is inherited
        from a generic super type."""
        if not isinstance(self.type, TypeVarType):
            return

        self.type = map_type_from_supertype(self.type, sub_type, self.info)


class DataclassTransformer:
    def __init__(self, ctx: ClassDefContext) -> None:
        self._ctx = ctx

    def transform(self) -> None:
        """Apply all the necessary transformations to the underlying
        dataclass so as to ensure it is fully type checked according
        to the rules in PEP 557.
        """
        ctx = self._ctx
        info = self._ctx.cls.info
        attributes = self.collect_attributes()
        if attributes is None:
            # Some definitions are not ready, defer() should be already called.
            return
        for attr in attributes:
            if attr.type is None:
                ctx.api.defer()
                return
        decorator_arguments = {
            'init': _get_decorator_bool_argument(self._ctx, 'init', True),
            'eq': _get_decorator_bool_argument(self._ctx, 'eq', True),
            'order': _get_decorator_bool_argument(self._ctx, 'order', False),
            'frozen': _get_decorator_bool_argument(self._ctx, 'frozen', False),
        }

        # If there are no attributes, it may be that the semantic analyzer has not
        # processed them yet. In order to work around this, we can simply skip generating
        # __init__ if there are no attributes, because if the user truly did not define any,
        # then the object default __init__ with an empty signature will be present anyway.
        if (decorator_arguments['init'] and
                ('__init__' not in info.names or info.names['__init__'].plugin_generated) and
                attributes):
            add_method(
                ctx,
                '__init__',
                args=[attr.to_argument() for attr in attributes if attr.is_in_init],
                return_type=NoneType(),
            )

        if (decorator_arguments['eq'] and info.get('__eq__') is None or
                decorator_arguments['order']):
            # Type variable for self types in generated methods.
            obj_type = ctx.api.named_type('__builtins__.object')
            self_tvar_expr = TypeVarExpr(SELF_TVAR_NAME, info.fullname + '.' + SELF_TVAR_NAME,
                                         [], obj_type)
            info.names[SELF_TVAR_NAME] = SymbolTableNode(MDEF, self_tvar_expr)

        # Add <, >, <=, >=, but only if the class has an eq method.
        if decorator_arguments['order']:
            if not decorator_arguments['eq']:
                ctx.api.fail('eq must be True if order is True', ctx.cls)

            for method_name in ['__lt__', '__gt__', '__le__', '__ge__']:
                # Like for __eq__ and __ne__, we want "other" to match
                # the self type.
                obj_type = ctx.api.named_type('__builtins__.object')
                order_tvar_def = TypeVarDef(SELF_TVAR_NAME, info.fullname + '.' + SELF_TVAR_NAME,
                                            -1, [], obj_type)
                order_other_type = TypeVarType(order_tvar_def)
                order_return_type = ctx.api.named_type('__builtins__.bool')
                order_args = [
                    Argument(Var('other', order_other_type), order_other_type, None, ARG_POS)
                ]

                existing_method = info.get(method_name)
                if existing_method is not None and not existing_method.plugin_generated:
                    assert existing_method.node
                    ctx.api.fail(
                        'You may not have a custom %s method when order=True' % method_name,
                        existing_method.node,
                    )

                add_method(
                    ctx,
                    method_name,
                    args=order_args,
                    return_type=order_return_type,
                    self_type=order_other_type,
                    tvar_def=order_tvar_def,
                )

        if decorator_arguments['frozen']:
            self._freeze(attributes)

        self.reset_init_only_vars(info, attributes)

        self._add_dataclass_fields_magic_attribute()

        info.metadata['dataclass'] = {
            'attributes': [attr.serialize() for attr in attributes],
            'frozen': decorator_arguments['frozen'],
        }

    def reset_init_only_vars(self, info: TypeInfo, attributes: List[DataclassAttribute]) -> None:
        """Remove init-only vars from the class and reset init var declarations."""
        for attr in attributes:
            if attr.is_init_var:
                if attr.name in info.names:
                    del info.names[attr.name]
                else:
                    # Nodes of superclass InitVars not used in __init__ cannot be reached.
                    assert attr.is_init_var
                for stmt in info.defn.defs.body:
                    if isinstance(stmt, AssignmentStmt) and stmt.unanalyzed_type:
                        lvalue = stmt.lvalues[0]
                        if isinstance(lvalue, NameExpr) and lvalue.name == attr.name:
                            # Reset node so that another semantic analysis pass will
                            # recreate a symbol node for this attribute.
                            lvalue.node = None

    def collect_attributes(self) -> Optional[List[DataclassAttribute]]:
        """Collect all attributes declared in the dataclass and its parents.

        All assignments of the form

          a: SomeType
          b: SomeOtherType = ...

        are collected.
        """
        # First, collect attributes belonging to the current class.
        ctx = self._ctx
        cls = self._ctx.cls
        attrs = []  # type: List[DataclassAttribute]
        known_attrs = set()  # type: Set[str]
        for stmt in cls.defs.body:
            # Any assignment that doesn't use the new type declaration
            # syntax can be ignored out of hand.
            if not (isinstance(stmt, AssignmentStmt) and stmt.new_syntax):
                continue

            # a: int, b: str = 1, 'foo' is not supported syntax so we
            # don't have to worry about it.
            lhs = stmt.lvalues[0]
            if not isinstance(lhs, NameExpr):
                continue

            sym = cls.info.names.get(lhs.name)
            if sym is None:
                # This name is likely blocked by a star import. We don't need to defer because
                # defer() is already called by mark_incomplete().
                continue

            node = sym.node
            if isinstance(node, PlaceholderNode):
                # This node is not ready yet.
                return None
            assert isinstance(node, Var)

            # x: ClassVar[int] is ignored by dataclasses.
            if node.is_classvar:
                continue

            # x: InitVar[int] is turned into x: int and is removed from the class.
            is_init_var = False
            node_type = get_proper_type(node.type)
            if (isinstance(node_type, Instance) and
                    node_type.type.fullname == 'dataclasses.InitVar'):
                is_init_var = True
                node.type = node_type.args[0]

            has_field_call, field_args = _collect_field_args(stmt.rvalue)

            is_in_init_param = field_args.get('init')
            if is_in_init_param is None:
                is_in_init = True
            else:
                is_in_init = bool(ctx.api.parse_bool(is_in_init_param))

            has_default = False
            # Ensure that something like x: int = field() is rejected
            # after an attribute with a default.
            if has_field_call:
                has_default = 'default' in field_args or 'default_factory' in field_args

            # All other assignments are already type checked.
            elif not isinstance(stmt.rvalue, TempNode):
                has_default = True

            if not has_default:
                # Make all non-default attributes implicit because they are de-facto set
                # on self in the generated __init__(), not in the class body.
                sym.implicit = True

            known_attrs.add(lhs.name)
            attrs.append(DataclassAttribute(
                name=lhs.name,
                is_in_init=is_in_init,
                is_init_var=is_init_var,
                has_default=has_default,
                line=stmt.line,
                column=stmt.column,
                type=sym.type,
                info=cls.info,
            ))

        # Next, collect attributes belonging to any class in the MRO
        # as long as those attributes weren't already collected.  This
        # makes it possible to overwrite attributes in subclasses.
        # copy() because we potentially modify all_attrs below and if this code requires debugging
        # we'll have unmodified attrs laying around.
        all_attrs = attrs.copy()
        for info in cls.info.mro[1:-1]:
            if 'dataclass' not in info.metadata:
                continue

            super_attrs = []
            # Each class depends on the set of attributes in its dataclass ancestors.
            ctx.api.add_plugin_dependency(make_wildcard_trigger(info.fullname))

            for data in info.metadata['dataclass']['attributes']:
                name = data['name']  # type: str
                if name not in known_attrs:
                    attr = DataclassAttribute.deserialize(info, data, ctx.api)
                    attr.expand_typevar_from_subtype(ctx.cls.info)
                    known_attrs.add(name)
                    super_attrs.append(attr)
                elif all_attrs:
                    # How early in the attribute list an attribute appears is determined by the
                    # reverse MRO, not simply MRO.
                    # See https://docs.python.org/3/library/dataclasses.html#inheritance for
                    # details.
                    for attr in all_attrs:
                        if attr.name == name:
                            all_attrs.remove(attr)
                            super_attrs.append(attr)
                            break
            all_attrs = super_attrs + all_attrs

        # Ensure that arguments without a default don't follow
        # arguments that have a default.
        found_default = False
        for attr in all_attrs:
            # If we find any attribute that is_in_init but that
            # doesn't have a default after one that does have one,
            # then that's an error.
            if found_default and attr.is_in_init and not attr.has_default:
                # If the issue comes from merging different classes, report it
                # at the class definition point.
                context = (Context(line=attr.line, column=attr.column) if attr in attrs
                           else ctx.cls)
                ctx.api.fail(
                    'Attributes without a default cannot follow attributes with one',
                    context,
                )

            found_default = found_default or (attr.has_default and attr.is_in_init)

        return all_attrs

    def _freeze(self, attributes: List[DataclassAttribute]) -> None:
        """Converts all attributes to @property methods in order to
        emulate frozen classes.
        """
        info = self._ctx.cls.info
        for attr in attributes:
            sym_node = info.names.get(attr.name)
            if sym_node is not None:
                var = sym_node.node
                assert isinstance(var, Var)
                var.is_property = True
            else:
                var = attr.to_var()
                var.info = info
                var.is_property = True
                var._fullname = info.fullname + '.' + var.name
                info.names[var.name] = SymbolTableNode(MDEF, var)

    def _add_dataclass_fields_magic_attribute(self) -> None:
        attr_name = '__dataclass_fields__'
        any_type = AnyType(TypeOfAny.explicit)
        field_type = self._ctx.api.named_type_or_none('dataclasses.Field', [any_type]) or any_type
        attr_type = self._ctx.api.named_type('__builtins__.dict', [
            self._ctx.api.named_type('__builtins__.str'),
            field_type,
        ])
        var = Var(name=attr_name, type=attr_type)
        var.info = self._ctx.cls.info
        var._fullname = self._ctx.cls.info.fullname + '.' + attr_name
        self._ctx.cls.info.names[attr_name] = SymbolTableNode(
            kind=MDEF,
            node=var,
            plugin_generated=True,
        )


def dataclass_class_maker_callback(ctx: ClassDefContext) -> None:
    """Hooks into the class typechecking process to add support for dataclasses.
    """
    transformer = DataclassTransformer(ctx)
    transformer.transform()


def _collect_field_args(expr: Expression) -> Tuple[bool, Dict[str, Expression]]:
    """Returns a tuple where the first value represents whether or not
    the expression is a call to dataclass.field and the second is a
    dictionary of the keyword arguments that field() was called with.
    """
    if (
            isinstance(expr, CallExpr) and
            isinstance(expr.callee, RefExpr) and
            expr.callee.fullname == 'dataclasses.field'
    ):
        # field() only takes keyword arguments.
        args = {}
        for name, arg in zip(expr.arg_names, expr.args):
            assert name is not None
            args[name] = arg
        return True, args
    return False, {}<|MERGE_RESOLUTION|>--- conflicted
+++ resolved
@@ -12,15 +12,11 @@
 from mypy.plugins.common import (
     add_method, _get_decorator_bool_argument, deserialize_and_fixup_type,
 )
-<<<<<<< HEAD
+from mypy.typeops import map_type_from_supertype
 from mypy.types import (
     Type, Instance, NoneType, TypeVarDef, TypeVarType, get_proper_type,
     AnyType, TypeOfAny,
 )
-=======
-from mypy.typeops import map_type_from_supertype
-from mypy.types import Type, Instance, NoneType, TypeVarDef, TypeVarType, get_proper_type
->>>>>>> 92923b2e
 from mypy.server.trigger import make_wildcard_trigger
 
 # The set of decorators that generate dataclasses.
