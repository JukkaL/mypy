"""Plugin that provides support for dataclasses."""

from __future__ import annotations

from typing import Optional
from typing_extensions import Final

from mypy import errorcodes, message_registry
from mypy.expandtype import expand_type
from mypy.nodes import (
    ARG_NAMED,
    ARG_NAMED_OPT,
    ARG_OPT,
    ARG_POS,
    ARG_STAR,
    ARG_STAR2,
    MDEF,
    Argument,
    AssignmentStmt,
    CallExpr,
    ClassDef,
    Context,
    DataclassTransformSpec,
    Expression,
    JsonDict,
    NameExpr,
    Node,
    PlaceholderNode,
    RefExpr,
    Statement,
    SymbolTableNode,
    TempNode,
    TypeAlias,
    TypeInfo,
    TypeVarExpr,
    Var,
)
from mypy.plugin import ClassDefContext, SemanticAnalyzerPluginInterface
from mypy.plugins.common import (
    _get_decorator_bool_argument,
    add_attribute_to_class,
    add_method_to_class,
    deserialize_and_fixup_type,
)
from mypy.semanal_shared import find_dataclass_transform_spec
from mypy.server.trigger import make_wildcard_trigger
from mypy.state import state
from mypy.typeops import map_type_from_supertype
from mypy.types import (
    AnyType,
    CallableType,
    Instance,
    LiteralType,
    NoneType,
    TupleType,
    Type,
    TypeOfAny,
    TypeVarType,
    get_proper_type,
)
from mypy.typevars import fill_typevars

# The set of decorators that generate dataclasses.
dataclass_makers: Final = {"dataclass", "dataclasses.dataclass"}


SELF_TVAR_NAME: Final = "_DT"
_TRANSFORM_SPEC_FOR_DATACLASSES = DataclassTransformSpec(
    eq_default=True,
    order_default=False,
    kw_only_default=False,
    frozen_default=False,
    field_specifiers=("dataclasses.Field", "dataclasses.field"),
)


class DataclassAttribute:
    def __init__(
        self,
        name: str,
        alias: str | None,
        is_in_init: bool,
        is_init_var: bool,
        has_default: bool,
        line: int,
        column: int,
        type: Type | None,
        info: TypeInfo,
        kw_only: bool,
    ) -> None:
        self.name = name
        self.alias = alias
        self.is_in_init = is_in_init
        self.is_init_var = is_init_var
        self.has_default = has_default
        self.line = line
        self.column = column
        self.type = type
        self.info = info
        self.kw_only = kw_only

    def to_argument(self, current_info: TypeInfo) -> Argument:
        arg_kind = ARG_POS
        if self.kw_only and self.has_default:
            arg_kind = ARG_NAMED_OPT
        elif self.kw_only and not self.has_default:
            arg_kind = ARG_NAMED
        elif not self.kw_only and self.has_default:
            arg_kind = ARG_OPT
        return Argument(
            variable=self.to_var(current_info),
            type_annotation=self.expand_type(current_info),
            initializer=None,
            kind=arg_kind,
        )

    def expand_type(self, current_info: TypeInfo) -> Optional[Type]:
        if self.type is not None and self.info.self_type is not None:
            # In general, it is not safe to call `expand_type()` during semantic analyzis,
            # however this plugin is called very late, so all types should be fully ready.
            # Also, it is tricky to avoid eager expansion of Self types here (e.g. because
            # we serialize attributes).
            return expand_type(self.type, {self.info.self_type.id: fill_typevars(current_info)})
        return self.type

    def to_var(self, current_info: TypeInfo) -> Var:
        return Var(self.alias or self.name, self.expand_type(current_info))

    def serialize(self) -> JsonDict:
        assert self.type
        return {
            "name": self.name,
            "alias": self.alias,
            "is_in_init": self.is_in_init,
            "is_init_var": self.is_init_var,
            "has_default": self.has_default,
            "line": self.line,
            "column": self.column,
            "type": self.type.serialize(),
            "kw_only": self.kw_only,
        }

    @classmethod
    def deserialize(
        cls, info: TypeInfo, data: JsonDict, api: SemanticAnalyzerPluginInterface
    ) -> DataclassAttribute:
        data = data.copy()
        if data.get("kw_only") is None:
            data["kw_only"] = False
        typ = deserialize_and_fixup_type(data.pop("type"), api)
        return cls(type=typ, info=info, **data)

    def expand_typevar_from_subtype(self, sub_type: TypeInfo) -> None:
        """Expands type vars in the context of a subtype when an attribute is inherited
        from a generic super type."""
        if self.type is not None:
            self.type = map_type_from_supertype(self.type, sub_type, self.info)


class DataclassTransformer:
    """Implement the behavior of @dataclass.

    Note that this may be executed multiple times on the same class, so
    everything here must be idempotent.

    This runs after the main semantic analysis pass, so you can assume that
    there are no placeholders.
    """

    def __init__(
        self,
        cls: ClassDef,
        # Statement must also be accepted since class definition itself may be passed as the reason
        # for subclass/metaclass-based uses of `typing.dataclass_transform`
        reason: Expression | Statement,
        spec: DataclassTransformSpec,
        api: SemanticAnalyzerPluginInterface,
    ) -> None:
        self._cls = cls
        self._reason = reason
        self._spec = spec
        self._api = api

    def transform(self) -> bool:
        """Apply all the necessary transformations to the underlying
        dataclass so as to ensure it is fully type checked according
        to the rules in PEP 557.
        """
        info = self._cls.info
        attributes = self.collect_attributes()
        if attributes is None:
            # Some definitions are not ready. We need another pass.
            return False
        for attr in attributes:
            if attr.type is None:
                return False
        decorator_arguments = {
            "init": self._get_bool_arg("init", True),
            "eq": self._get_bool_arg("eq", self._spec.eq_default),
            "order": self._get_bool_arg("order", self._spec.order_default),
            "frozen": self._get_bool_arg("frozen", self._spec.frozen_default),
            "slots": self._get_bool_arg("slots", False),
            "match_args": self._get_bool_arg("match_args", True),
        }
        py_version = self._api.options.python_version

        # If there are no attributes, it may be that the semantic analyzer has not
        # processed them yet. In order to work around this, we can simply skip generating
        # __init__ if there are no attributes, because if the user truly did not define any,
        # then the object default __init__ with an empty signature will be present anyway.
        if (
            decorator_arguments["init"]
            and ("__init__" not in info.names or info.names["__init__"].plugin_generated)
            and attributes
        ):

            with state.strict_optional_set(self._api.options.strict_optional):
                args = [
                    attr.to_argument(info)
                    for attr in attributes
                    if attr.is_in_init and not self._is_kw_only_type(attr.type)
                ]

            if info.fallback_to_any:
                # Make positional args optional since we don't know their order.
                # This will at least allow us to typecheck them if they are called
                # as kwargs
                for arg in args:
                    if arg.kind == ARG_POS:
                        arg.kind = ARG_OPT

                nameless_var = Var("")
                args = [
                    Argument(nameless_var, AnyType(TypeOfAny.explicit), None, ARG_STAR),
                    *args,
                    Argument(nameless_var, AnyType(TypeOfAny.explicit), None, ARG_STAR2),
                ]

            add_method_to_class(
                self._api, self._cls, "__init__", args=args, return_type=NoneType()
            )

        if (
            decorator_arguments["eq"]
            and info.get("__eq__") is None
            or decorator_arguments["order"]
        ):
            # Type variable for self types in generated methods.
            obj_type = self._api.named_type("builtins.object")
            self_tvar_expr = TypeVarExpr(
                SELF_TVAR_NAME, info.fullname + "." + SELF_TVAR_NAME, [], obj_type
            )
            info.names[SELF_TVAR_NAME] = SymbolTableNode(MDEF, self_tvar_expr)

        # Add <, >, <=, >=, but only if the class has an eq method.
        if decorator_arguments["order"]:
            if not decorator_arguments["eq"]:
                self._api.fail('"eq" must be True if "order" is True', self._reason)

            for method_name in ["__lt__", "__gt__", "__le__", "__ge__"]:
                # Like for __eq__ and __ne__, we want "other" to match
                # the self type.
                obj_type = self._api.named_type("builtins.object")
                order_tvar_def = TypeVarType(
                    SELF_TVAR_NAME, info.fullname + "." + SELF_TVAR_NAME, -1, [], obj_type
                )
                order_return_type = self._api.named_type("builtins.bool")
                order_args = [
                    Argument(Var("other", order_tvar_def), order_tvar_def, None, ARG_POS)
                ]

                existing_method = info.get(method_name)
                if existing_method is not None and not existing_method.plugin_generated:
                    assert existing_method.node
                    self._api.fail(
                        f'You may not have a custom "{method_name}" method when "order" is True',
                        existing_method.node,
                    )

                add_method_to_class(
                    self._api,
                    self._cls,
                    method_name,
                    args=order_args,
                    return_type=order_return_type,
                    self_type=order_tvar_def,
                    tvar_def=order_tvar_def,
                )

        parent_decorator_arguments = []
        for parent in info.mro[1:-1]:
            parent_args = parent.metadata.get("dataclass")
            if parent_args:
                parent_decorator_arguments.append(parent_args)

        if decorator_arguments["frozen"]:
            if any(not parent["frozen"] for parent in parent_decorator_arguments):
                self._api.fail("Cannot inherit frozen dataclass from a non-frozen one", info)
            self._propertize_callables(attributes, settable=False)
            self._freeze(attributes)
        else:
            if any(parent["frozen"] for parent in parent_decorator_arguments):
                self._api.fail("Cannot inherit non-frozen dataclass from a frozen one", info)
            self._propertize_callables(attributes)

        if decorator_arguments["slots"]:
            self.add_slots(info, attributes, correct_version=py_version >= (3, 10))

        self.reset_init_only_vars(info, attributes)

        if (
            decorator_arguments["match_args"]
            and (
                "__match_args__" not in info.names or info.names["__match_args__"].plugin_generated
            )
            and attributes
            and py_version >= (3, 10)
        ):
            str_type = self._api.named_type("builtins.str")
            literals: list[Type] = [
                LiteralType(attr.name, str_type) for attr in attributes if attr.is_in_init
            ]
            match_args_type = TupleType(literals, self._api.named_type("builtins.tuple"))
            add_attribute_to_class(self._api, self._cls, "__match_args__", match_args_type)

        self._add_dataclass_fields_magic_attribute()

        info.metadata["dataclass"] = {
            "attributes": [attr.serialize() for attr in attributes],
            "frozen": decorator_arguments["frozen"],
        }

        return True

    def add_slots(
        self, info: TypeInfo, attributes: list[DataclassAttribute], *, correct_version: bool
    ) -> None:
        if not correct_version:
            # This means that version is lower than `3.10`,
            # it is just a non-existent argument for `dataclass` function.
            self._api.fail(
                'Keyword argument "slots" for "dataclass" '
                "is only valid in Python 3.10 and higher",
                self._reason,
            )
            return

        generated_slots = {attr.name for attr in attributes}
        if (info.slots is not None and info.slots != generated_slots) or info.names.get(
            "__slots__"
        ):
            # This means we have a slots conflict.
            # Class explicitly specifies a different `__slots__` field.
            # And `@dataclass(slots=True)` is used.
            # In runtime this raises a type error.
            self._api.fail(
                '"{}" both defines "__slots__" and is used with "slots=True"'.format(
                    self._cls.name
                ),
                self._cls,
            )
            return

        info.slots = generated_slots

    def reset_init_only_vars(self, info: TypeInfo, attributes: list[DataclassAttribute]) -> None:
        """Remove init-only vars from the class and reset init var declarations."""
        for attr in attributes:
            if attr.is_init_var:
                if attr.name in info.names:
                    del info.names[attr.name]
                else:
                    # Nodes of superclass InitVars not used in __init__ cannot be reached.
                    assert attr.is_init_var
                for stmt in info.defn.defs.body:
                    if isinstance(stmt, AssignmentStmt) and stmt.unanalyzed_type:
                        lvalue = stmt.lvalues[0]
                        if isinstance(lvalue, NameExpr) and lvalue.name == attr.name:
                            # Reset node so that another semantic analysis pass will
                            # recreate a symbol node for this attribute.
                            lvalue.node = None

    def collect_attributes(self) -> list[DataclassAttribute] | None:
        """Collect all attributes declared in the dataclass and its parents.

        All assignments of the form

          a: SomeType
          b: SomeOtherType = ...

        are collected.

        Return None if some dataclass base class hasn't been processed
        yet and thus we'll need to ask for another pass.
        """
        cls = self._cls

        # First, collect attributes belonging to any class in the MRO, ignoring duplicates.
        #
        # We iterate through the MRO in reverse because attrs defined in the parent must appear
        # earlier in the attributes list than attrs defined in the child. See:
        # https://docs.python.org/3/library/dataclasses.html#inheritance
        #
        # However, we also want attributes defined in the subtype to override ones defined
        # in the parent. We can implement this via a dict without disrupting the attr order
        # because dicts preserve insertion order in Python 3.7+.
        found_attrs: dict[str, DataclassAttribute] = {}
        found_dataclass_supertype = False
        for info in reversed(cls.info.mro[1:-1]):
            if "dataclass_tag" in info.metadata and "dataclass" not in info.metadata:
                # We haven't processed the base class yet. Need another pass.
                return None
            if "dataclass" not in info.metadata:
                continue

            # Each class depends on the set of attributes in its dataclass ancestors.
            self._api.add_plugin_dependency(make_wildcard_trigger(info.fullname))
            found_dataclass_supertype = True

            for data in info.metadata["dataclass"]["attributes"]:
                name: str = data["name"]

                attr = DataclassAttribute.deserialize(info, data, self._api)
                # TODO: We shouldn't be performing type operations during the main
                #       semantic analysis pass, since some TypeInfo attributes might
                #       still be in flux. This should be performed in a later phase.
                with state.strict_optional_set(self._api.options.strict_optional):
                    attr.expand_typevar_from_subtype(cls.info)
                found_attrs[name] = attr

                sym_node = cls.info.names.get(name)
                if sym_node and sym_node.node and not isinstance(sym_node.node, Var):
                    self._api.fail(
                        "Dataclass attribute may only be overridden by another attribute",
                        sym_node.node,
                    )

        # Second, collect attributes belonging to the current class.
        current_attr_names: set[str] = set()
        kw_only = self._get_bool_arg("kw_only", self._spec.kw_only_default)
        for stmt in cls.defs.body:
            # Any assignment that doesn't use the new type declaration
            # syntax can be ignored out of hand.
            if not (isinstance(stmt, AssignmentStmt) and stmt.new_syntax):
                continue

            # a: int, b: str = 1, 'foo' is not supported syntax so we
            # don't have to worry about it.
            lhs = stmt.lvalues[0]
            if not isinstance(lhs, NameExpr):
                continue

            sym = cls.info.names.get(lhs.name)
            if sym is None:
                # There was probably a semantic analysis error.
                continue

            node = sym.node
            assert not isinstance(node, PlaceholderNode)

            if isinstance(node, TypeAlias):
                self._api.fail(
                    ("Type aliases inside dataclass definitions are not supported at runtime"),
                    node,
                )
                # Skip processing this node. This doesn't match the runtime behaviour,
                # but the only alternative would be to modify the SymbolTable,
                # and it's a little hairy to do that in a plugin.
                continue

            assert isinstance(node, Var)

            # x: ClassVar[int] is ignored by dataclasses.
            if node.is_classvar:
                continue

            # x: InitVar[int] is turned into x: int and is removed from the class.
            is_init_var = False
            node_type = get_proper_type(node.type)
            if (
                isinstance(node_type, Instance)
                and node_type.type.fullname == "dataclasses.InitVar"
            ):
                is_init_var = True
                node.type = node_type.args[0]

            if self._is_kw_only_type(node_type):
                kw_only = True

            has_field_call, field_args = self._collect_field_args(stmt.rvalue)

            is_in_init_param = field_args.get("init")
            if is_in_init_param is None:
                is_in_init = True
            else:
                is_in_init = bool(self._api.parse_bool(is_in_init_param))

            has_default = False
            # Ensure that something like x: int = field() is rejected
            # after an attribute with a default.
            if has_field_call:
                has_default = (
                    "default" in field_args
                    or "default_factory" in field_args
                    # alias for default_factory defined in PEP 681
                    or "factory" in field_args
                )

            # All other assignments are already type checked.
            elif not isinstance(stmt.rvalue, TempNode):
                has_default = True

            if not has_default:
                # Make all non-default attributes implicit because they are de-facto set
                # on self in the generated __init__(), not in the class body.
                sym.implicit = True

            is_kw_only = kw_only
            # Use the kw_only field arg if it is provided. Otherwise use the
            # kw_only value from the decorator parameter.
            field_kw_only_param = field_args.get("kw_only")
            if field_kw_only_param is not None:
<<<<<<< HEAD
                value = ctx.api.parse_bool(field_kw_only_param)
                if value is not None:
                    is_kw_only = value
                else:
                    ctx.api.fail('"kw_only" argument must be True or False.', stmt.rvalue)
=======
                is_kw_only = bool(self._api.parse_bool(field_kw_only_param))
>>>>>>> ad822571

            if sym.type is None and node.is_final and node.is_inferred:
                # This is a special case, assignment like x: Final = 42 is classified
                # annotated above, but mypy strips the `Final` turning it into x = 42.
                # We do not support inferred types in dataclasses, so we can try inferring
                # type for simple literals, and otherwise require an explicit type
                # argument for Final[...].
                typ = self._api.analyze_simple_literal_type(stmt.rvalue, is_final=True)
                if typ:
                    node.type = typ
                else:
                    self._api.fail(
                        "Need type argument for Final[...] with non-literal default in dataclass",
                        stmt,
                    )
                    node.type = AnyType(TypeOfAny.from_error)

            alias = None
            if "alias" in field_args:
                alias = self._ctx.api.parse_str_literal(field_args["alias"])
                if alias is None:
                    self._ctx.api.fail(
                        message_registry.DATACLASS_FIELD_ALIAS_MUST_BE_LITERAL,
                        stmt.rvalue,
                        code=errorcodes.LITERAL_REQ,
                    )

            current_attr_names.add(lhs.name)
            found_attrs[lhs.name] = DataclassAttribute(
                name=lhs.name,
                alias=alias,
                is_in_init=is_in_init,
                is_init_var=is_init_var,
                has_default=has_default,
                line=stmt.line,
                column=stmt.column,
                type=sym.type,
                info=cls.info,
                kw_only=is_kw_only,
            )

        all_attrs = list(found_attrs.values())
        if found_dataclass_supertype:
            all_attrs.sort(key=lambda a: a.kw_only)

        # Third, ensure that arguments without a default don't follow
        # arguments that have a default and that the KW_ONLY sentinel
        # is only provided once.
        found_default = False
        found_kw_sentinel = False
        for attr in all_attrs:
            # If we find any attribute that is_in_init, not kw_only, and that
            # doesn't have a default after one that does have one,
            # then that's an error.
            if found_default and attr.is_in_init and not attr.has_default and not attr.kw_only:
                # If the issue comes from merging different classes, report it
                # at the class definition point.
                context: Context = cls
                if attr.name in current_attr_names:
                    context = Context(line=attr.line, column=attr.column)
                self._api.fail(
                    "Attributes without a default cannot follow attributes with one", context
                )

            found_default = found_default or (attr.has_default and attr.is_in_init)
            if found_kw_sentinel and self._is_kw_only_type(attr.type):
                context = cls
                if attr.name in current_attr_names:
                    context = Context(line=attr.line, column=attr.column)
                self._api.fail(
                    "There may not be more than one field with the KW_ONLY type", context
                )
            found_kw_sentinel = found_kw_sentinel or self._is_kw_only_type(attr.type)
        return all_attrs

    def _freeze(self, attributes: list[DataclassAttribute]) -> None:
        """Converts all attributes to @property methods in order to
        emulate frozen classes.
        """
        info = self._cls.info
        for attr in attributes:
            sym_node = info.names.get(attr.name)
            if sym_node is not None:
                var = sym_node.node
                if isinstance(var, Var):
                    var.is_property = True
            else:
                var = attr.to_var(info)
                var.info = info
                var.is_property = True
                var._fullname = info.fullname + "." + var.name
                info.names[var.name] = SymbolTableNode(MDEF, var)

    def _propertize_callables(
        self, attributes: list[DataclassAttribute], settable: bool = True
    ) -> None:
        """Converts all attributes with callable types to @property methods.

        This avoids the typechecker getting confused and thinking that
        `my_dataclass_instance.callable_attr(foo)` is going to receive a
        `self` argument (it is not).

        """
        info = self._cls.info
        for attr in attributes:
            if isinstance(get_proper_type(attr.type), CallableType):
                var = attr.to_var(info)
                var.info = info
                var.is_property = True
                var.is_settable_property = settable
                var._fullname = info.fullname + "." + var.name
                info.names[var.name] = SymbolTableNode(MDEF, var)

    def _is_kw_only_type(self, node: Type | None) -> bool:
        """Checks if the type of the node is the KW_ONLY sentinel value."""
        if node is None:
            return False
        node_type = get_proper_type(node)
        if not isinstance(node_type, Instance):
            return False
        return node_type.type.fullname == "dataclasses.KW_ONLY"

    def _add_dataclass_fields_magic_attribute(self) -> None:
        # Only add if the class is a dataclasses dataclass, and omit it for dataclass_transform
        # classes.
        # It would be nice if this condition were reified rather than using an `is` check.
        # Only add if the class is a dataclasses dataclass, and omit it for dataclass_transform
        # classes.
        if self._spec is not _TRANSFORM_SPEC_FOR_DATACLASSES:
            return

        attr_name = "__dataclass_fields__"
        any_type = AnyType(TypeOfAny.explicit)
        field_type = self._api.named_type_or_none("dataclasses.Field", [any_type]) or any_type
        attr_type = self._api.named_type(
            "builtins.dict", [self._api.named_type("builtins.str"), field_type]
        )
        var = Var(name=attr_name, type=attr_type)
        var.info = self._cls.info
        var._fullname = self._cls.info.fullname + "." + attr_name
        var.is_classvar = True
        self._cls.info.names[attr_name] = SymbolTableNode(
            kind=MDEF, node=var, plugin_generated=True
        )

    def _collect_field_args(self, expr: Expression) -> tuple[bool, dict[str, Expression]]:
        """Returns a tuple where the first value represents whether or not
        the expression is a call to dataclass.field and the second is a
        dictionary of the keyword arguments that field() was called with.
        """
        if (
            isinstance(expr, CallExpr)
            and isinstance(expr.callee, RefExpr)
            and expr.callee.fullname in self._spec.field_specifiers
        ):
            # field() only takes keyword arguments.
            args = {}
            for name, arg, kind in zip(expr.arg_names, expr.args, expr.arg_kinds):
                if not kind.is_named():
                    if kind.is_named(star=True):
                        # This means that `field` is used with `**` unpacking,
                        # the best we can do for now is not to fail.
                        # TODO: we can infer what's inside `**` and try to collect it.
                        message = 'Unpacking **kwargs in "field()" is not supported'
                    else:
                        message = '"field()" does not accept positional arguments'
                    self._api.fail(message, expr)
                    return True, {}
                assert name is not None
                args[name] = arg
            return True, args
        return False, {}

    def _get_bool_arg(self, name: str, default: bool) -> bool:
        # Expressions are always CallExprs (either directly or via a wrapper like Decorator), so
        # we can use the helpers from common
        if isinstance(self._reason, Expression):
            return _get_decorator_bool_argument(
                ClassDefContext(self._cls, self._reason, self._api), name, default
            )

        # Subclass/metaclass use of `typing.dataclass_transform` reads the parameters from the
        # class's keyword arguments (ie `class Subclass(Parent, kwarg1=..., kwarg2=...)`)
        expression = self._cls.keywords.get(name)
        if expression is not None:
            value = self._api.parse_bool(self._cls.keywords[name])
            if value is not None:
                return value
            else:
                self._api.fail(f'"{name}" argument must be True or False', expression)
        return default


def add_dataclass_tag(info: TypeInfo) -> None:
    # The value is ignored, only the existence matters.
    info.metadata["dataclass_tag"] = {}


def dataclass_tag_callback(ctx: ClassDefContext) -> None:
    """Record that we have a dataclass in the main semantic analysis pass.

    The later pass implemented by DataclassTransformer will use this
    to detect dataclasses in base classes.
    """
    add_dataclass_tag(ctx.cls.info)


def dataclass_class_maker_callback(ctx: ClassDefContext) -> bool:
    """Hooks into the class typechecking process to add support for dataclasses."""
    transformer = DataclassTransformer(
        ctx.cls, ctx.reason, _get_transform_spec(ctx.reason), ctx.api
    )
    return transformer.transform()


def _get_transform_spec(reason: Expression) -> DataclassTransformSpec:
    """Find the relevant transform parameters from the decorator/parent class/metaclass that
    triggered the dataclasses plugin.

    Although the resulting DataclassTransformSpec is based on the typing.dataclass_transform
    function, we also use it for traditional dataclasses.dataclass classes as well for simplicity.
    In those cases, we return a default spec rather than one based on a call to
    `typing.dataclass_transform`.
    """
    if _is_dataclasses_decorator(reason):
        return _TRANSFORM_SPEC_FOR_DATACLASSES

    spec = find_dataclass_transform_spec(reason)
    assert spec is not None, (
        "trying to find dataclass transform spec, but reason is neither dataclasses.dataclass nor "
        "decorated with typing.dataclass_transform"
    )
    return spec


def _is_dataclasses_decorator(node: Node) -> bool:
    if isinstance(node, CallExpr):
        node = node.callee
    if isinstance(node, RefExpr):
        return node.fullname in dataclass_makers
    return False<|MERGE_RESOLUTION|>--- conflicted
+++ resolved
@@ -520,15 +520,11 @@
             # kw_only value from the decorator parameter.
             field_kw_only_param = field_args.get("kw_only")
             if field_kw_only_param is not None:
-<<<<<<< HEAD
-                value = ctx.api.parse_bool(field_kw_only_param)
+                value = self._api.parse_bool(field_kw_only_param)
                 if value is not None:
                     is_kw_only = value
                 else:
-                    ctx.api.fail('"kw_only" argument must be True or False.', stmt.rvalue)
-=======
-                is_kw_only = bool(self._api.parse_bool(field_kw_only_param))
->>>>>>> ad822571
+                    self._api.fail('"kw_only" argument must be True or False.', stmt.rvalue)
 
             if sym.type is None and node.is_final and node.is_inferred:
                 # This is a special case, assignment like x: Final = 42 is classified
@@ -548,9 +544,9 @@
 
             alias = None
             if "alias" in field_args:
-                alias = self._ctx.api.parse_str_literal(field_args["alias"])
+                alias = self._api.parse_str_literal(field_args["alias"])
                 if alias is None:
-                    self._ctx.api.fail(
+                    self._api.fail(
                         message_registry.DATACLASS_FIELD_ALIAS_MUST_BE_LITERAL,
                         stmt.rvalue,
                         code=errorcodes.LITERAL_REQ,
