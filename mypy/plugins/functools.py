--- conflicted
+++ resolved
@@ -166,25 +166,6 @@
         ctx.api.type_context[-1] = None
         wrapped_return = False
 
-<<<<<<< HEAD
-    defaulted = fn_type.copy_modified(
-        arg_kinds=[
-            (
-                ArgKind.ARG_OPT
-                if k == ArgKind.ARG_POS
-                else (ArgKind.ARG_NAMED_OPT if k == ArgKind.ARG_NAMED else k)
-            )
-            for k in fn_type.arg_kinds
-        ],
-        ret_type=ret_type,
-        special_sig="partial",
-    )
-    if defaulted.line < 0:
-        # Make up a line number if we don't have one
-        defaulted.set_line(ctx.default_return_type)
-
-=======
->>>>>>> 539513a5
     # Flatten actual to formal mapping, since this is what check_call() expects.
     actual_args = []
     actual_arg_kinds = []
@@ -237,6 +218,7 @@
             # Keep TypeVarTuple/ParamSpec to avoid spurious errors on empty args.
             if tv.id in can_infer_ids or not isinstance(tv, TypeVarType)
         ],
+        special_sig="partial",
     )
     if defaulted.line < 0:
         # Make up a line number if we don't have one
