import ssl
import sys
from _typeshed import ReadableBuffer, StrOrBytesPath, SupportsRead
from collections.abc import Callable, Iterable, Mapping, MutableMapping, Sequence
from email.message import Message
from http.client import HTTPConnection, HTTPMessage, HTTPResponse
from http.cookiejar import CookieJar
from re import Pattern
from typing import IO, Any, ClassVar, NoReturn, Protocol, TypeVar, overload
from typing_extensions import TypeAlias
from urllib.error import HTTPError as HTTPError
from urllib.response import addclosehook, addinfourl

__all__ = [
    "Request",
    "OpenerDirector",
    "BaseHandler",
    "HTTPDefaultErrorHandler",
    "HTTPRedirectHandler",
    "HTTPCookieProcessor",
    "ProxyHandler",
    "HTTPPasswordMgr",
    "HTTPPasswordMgrWithDefaultRealm",
    "HTTPPasswordMgrWithPriorAuth",
    "AbstractBasicAuthHandler",
    "HTTPBasicAuthHandler",
    "ProxyBasicAuthHandler",
    "AbstractDigestAuthHandler",
    "HTTPDigestAuthHandler",
    "ProxyDigestAuthHandler",
    "HTTPHandler",
    "FileHandler",
    "FTPHandler",
    "CacheFTPHandler",
    "DataHandler",
    "UnknownHandler",
    "HTTPErrorProcessor",
    "urlopen",
    "install_opener",
    "build_opener",
    "pathname2url",
    "url2pathname",
    "getproxies",
    "urlretrieve",
    "urlcleanup",
    "URLopener",
    "FancyURLopener",
    "HTTPSHandler",
]

_T = TypeVar("_T")
_UrlopenRet: TypeAlias = Any
_DataType: TypeAlias = ReadableBuffer | SupportsRead[bytes] | Iterable[bytes] | None

<<<<<<< HEAD
def urlopen(
    url: str | Request,
    data: _DataType | None = None,
    timeout: float | int | None = ...,
    *,
    cafile: str | None = None,
    capath: str | None = None,
    cadefault: bool = False,
    context: ssl.SSLContext | None = None,
) -> _UrlopenRet: ...
=======
if sys.version_info >= (3, 13):
    def urlopen(
        url: str | Request, data: _DataType | None = None, timeout: float | None = ..., *, context: ssl.SSLContext | None = None
    ) -> _UrlopenRet: ...

else:
    def urlopen(
        url: str | Request,
        data: _DataType | None = None,
        timeout: float | None = ...,
        *,
        cafile: str | None = None,
        capath: str | None = None,
        cadefault: bool = False,
        context: ssl.SSLContext | None = None,
    ) -> _UrlopenRet: ...

>>>>>>> 43a605f7
def install_opener(opener: OpenerDirector) -> None: ...
def build_opener(*handlers: BaseHandler | Callable[[], BaseHandler]) -> OpenerDirector: ...

if sys.platform == "win32":
    from nturl2path import pathname2url as pathname2url, url2pathname as url2pathname
else:
    def url2pathname(pathname: str) -> str: ...
    def pathname2url(pathname: str) -> str: ...

def getproxies() -> dict[str, str]: ...
def parse_http_list(s: str) -> list[str]: ...
def parse_keqv_list(l: list[str]) -> dict[str, str]: ...

if sys.platform == "win32" or sys.platform == "darwin":
    def proxy_bypass(host: str) -> Any: ...  # undocumented

else:
    def proxy_bypass(host: str, proxies: Mapping[str, str] | None = None) -> Any: ...  # undocumented

class Request:
    @property
    def full_url(self) -> str: ...
    @full_url.setter
    def full_url(self, value: str) -> None: ...
    @full_url.deleter
    def full_url(self) -> None: ...
    type: str
    host: str
    origin_req_host: str
    selector: str
    data: _DataType
    headers: MutableMapping[str, str]
    unredirected_hdrs: dict[str, str]
    unverifiable: bool
    method: str | None
    timeout: float | int | None  # Undocumented, only set after __init__() by OpenerDirector.open()
    def __init__(
        self,
        url: str,
        data: _DataType = None,
        headers: MutableMapping[str, str] = {},
        origin_req_host: str | None = None,
        unverifiable: bool = False,
        method: str | None = None,
    ) -> None: ...
    def get_method(self) -> str: ...
    def add_header(self, key: str, val: str) -> None: ...
    def add_unredirected_header(self, key: str, val: str) -> None: ...
    def has_header(self, header_name: str) -> bool: ...
    def remove_header(self, header_name: str) -> None: ...
    def get_full_url(self) -> str: ...
    def set_proxy(self, host: str, type: str) -> None: ...
    @overload
    def get_header(self, header_name: str) -> str | None: ...
    @overload
    def get_header(self, header_name: str, default: _T) -> str | _T: ...
    def header_items(self) -> list[tuple[str, str]]: ...
    def has_proxy(self) -> bool: ...

class OpenerDirector:
    addheaders: list[tuple[str, str]]
    def add_handler(self, handler: BaseHandler) -> None: ...
    def open(self, fullurl: str | Request, data: _DataType = None, timeout: float | int | None = ...) -> _UrlopenRet: ...
    def error(self, proto: str, *args: Any) -> _UrlopenRet: ...
    def close(self) -> None: ...

class BaseHandler:
    handler_order: ClassVar[int]
    parent: OpenerDirector
    def add_parent(self, parent: OpenerDirector) -> None: ...
    def close(self) -> None: ...
    def __lt__(self, other: object) -> bool: ...

class HTTPDefaultErrorHandler(BaseHandler):
    def http_error_default(
        self, req: Request, fp: IO[bytes], code: int, msg: str, hdrs: HTTPMessage
    ) -> HTTPError: ...  # undocumented

class HTTPRedirectHandler(BaseHandler):
    max_redirections: ClassVar[int]  # undocumented
    max_repeats: ClassVar[int]  # undocumented
    inf_msg: ClassVar[str]  # undocumented
    def redirect_request(
        self, req: Request, fp: IO[bytes], code: int, msg: str, headers: HTTPMessage, newurl: str
    ) -> Request | None: ...
    def http_error_301(self, req: Request, fp: IO[bytes], code: int, msg: str, headers: HTTPMessage) -> _UrlopenRet | None: ...
    def http_error_302(self, req: Request, fp: IO[bytes], code: int, msg: str, headers: HTTPMessage) -> _UrlopenRet | None: ...
    def http_error_303(self, req: Request, fp: IO[bytes], code: int, msg: str, headers: HTTPMessage) -> _UrlopenRet | None: ...
    def http_error_307(self, req: Request, fp: IO[bytes], code: int, msg: str, headers: HTTPMessage) -> _UrlopenRet | None: ...
    if sys.version_info >= (3, 11):
        def http_error_308(
            self, req: Request, fp: IO[bytes], code: int, msg: str, headers: HTTPMessage
        ) -> _UrlopenRet | None: ...

class HTTPCookieProcessor(BaseHandler):
    cookiejar: CookieJar
    def __init__(self, cookiejar: CookieJar | None = None) -> None: ...
    def http_request(self, request: Request) -> Request: ...  # undocumented
    def http_response(self, request: Request, response: HTTPResponse) -> HTTPResponse: ...  # undocumented
    def https_request(self, request: Request) -> Request: ...  # undocumented
    def https_response(self, request: Request, response: HTTPResponse) -> HTTPResponse: ...  # undocumented

class ProxyHandler(BaseHandler):
    def __init__(self, proxies: dict[str, str] | None = None) -> None: ...
    def proxy_open(self, req: Request, proxy: str, type: str) -> _UrlopenRet | None: ...  # undocumented
    # TODO add a method for every (common) proxy protocol

class HTTPPasswordMgr:
    def add_password(self, realm: str, uri: str | Sequence[str], user: str, passwd: str) -> None: ...
    def find_user_password(self, realm: str, authuri: str) -> tuple[str | None, str | None]: ...
    def is_suburi(self, base: str, test: str) -> bool: ...  # undocumented
    def reduce_uri(self, uri: str, default_port: bool = True) -> tuple[str, str]: ...  # undocumented

class HTTPPasswordMgrWithDefaultRealm(HTTPPasswordMgr):
    def add_password(self, realm: str | None, uri: str | Sequence[str], user: str, passwd: str) -> None: ...
    def find_user_password(self, realm: str | None, authuri: str) -> tuple[str | None, str | None]: ...

class HTTPPasswordMgrWithPriorAuth(HTTPPasswordMgrWithDefaultRealm):
    def add_password(
        self, realm: str | None, uri: str | Sequence[str], user: str, passwd: str, is_authenticated: bool = False
    ) -> None: ...
    def update_authenticated(self, uri: str | Sequence[str], is_authenticated: bool = False) -> None: ...
    def is_authenticated(self, authuri: str) -> bool | None: ...

class AbstractBasicAuthHandler:
    rx: ClassVar[Pattern[str]]  # undocumented
    passwd: HTTPPasswordMgr
    add_password: Callable[[str, str | Sequence[str], str, str], None]
    def __init__(self, password_mgr: HTTPPasswordMgr | None = None) -> None: ...
    def http_error_auth_reqed(self, authreq: str, host: str, req: Request, headers: HTTPMessage) -> None: ...
    def http_request(self, req: Request) -> Request: ...  # undocumented
    def http_response(self, req: Request, response: HTTPResponse) -> HTTPResponse: ...  # undocumented
    def https_request(self, req: Request) -> Request: ...  # undocumented
    def https_response(self, req: Request, response: HTTPResponse) -> HTTPResponse: ...  # undocumented
    def retry_http_basic_auth(self, host: str, req: Request, realm: str) -> _UrlopenRet | None: ...  # undocumented

class HTTPBasicAuthHandler(AbstractBasicAuthHandler, BaseHandler):
    auth_header: ClassVar[str]  # undocumented
    def http_error_401(self, req: Request, fp: IO[bytes], code: int, msg: str, headers: HTTPMessage) -> _UrlopenRet | None: ...

class ProxyBasicAuthHandler(AbstractBasicAuthHandler, BaseHandler):
    auth_header: ClassVar[str]
    def http_error_407(self, req: Request, fp: IO[bytes], code: int, msg: str, headers: HTTPMessage) -> _UrlopenRet | None: ...

class AbstractDigestAuthHandler:
    def __init__(self, passwd: HTTPPasswordMgr | None = None) -> None: ...
    def reset_retry_count(self) -> None: ...
    def http_error_auth_reqed(self, auth_header: str, host: str, req: Request, headers: HTTPMessage) -> None: ...
    def retry_http_digest_auth(self, req: Request, auth: str) -> _UrlopenRet | None: ...
    def get_cnonce(self, nonce: str) -> str: ...
    def get_authorization(self, req: Request, chal: Mapping[str, str]) -> str | None: ...
    def get_algorithm_impls(self, algorithm: str) -> tuple[Callable[[str], str], Callable[[str, str], str]]: ...
    def get_entity_digest(self, data: ReadableBuffer | None, chal: Mapping[str, str]) -> str | None: ...

class HTTPDigestAuthHandler(BaseHandler, AbstractDigestAuthHandler):
    auth_header: ClassVar[str]  # undocumented
    def http_error_401(self, req: Request, fp: IO[bytes], code: int, msg: str, headers: HTTPMessage) -> _UrlopenRet | None: ...

class ProxyDigestAuthHandler(BaseHandler, AbstractDigestAuthHandler):
    auth_header: ClassVar[str]  # undocumented
    def http_error_407(self, req: Request, fp: IO[bytes], code: int, msg: str, headers: HTTPMessage) -> _UrlopenRet | None: ...

class _HTTPConnectionProtocol(Protocol):
    def __call__(
        self,
        host: str,
        /,
        *,
        port: int | None = ...,
        timeout: float | int = ...,
        source_address: tuple[str, int] | None = ...,
        blocksize: int = ...,
    ) -> HTTPConnection: ...

class AbstractHTTPHandler(BaseHandler):  # undocumented
    if sys.version_info >= (3, 12):
        def __init__(self, debuglevel: int | None = None) -> None: ...
    else:
        def __init__(self, debuglevel: int = 0) -> None: ...

    def set_http_debuglevel(self, level: int) -> None: ...
    def do_request_(self, request: Request) -> Request: ...
    def do_open(self, http_class: _HTTPConnectionProtocol, req: Request, **http_conn_args: Any) -> HTTPResponse: ...

class HTTPHandler(AbstractHTTPHandler):
    def http_open(self, req: Request) -> HTTPResponse: ...
    def http_request(self, request: Request) -> Request: ...  # undocumented

class HTTPSHandler(AbstractHTTPHandler):
    if sys.version_info >= (3, 12):
        def __init__(
            self, debuglevel: int | None = None, context: ssl.SSLContext | None = None, check_hostname: bool | None = None
        ) -> None: ...
    else:
        def __init__(
            self, debuglevel: int = 0, context: ssl.SSLContext | None = None, check_hostname: bool | None = None
        ) -> None: ...

    def https_open(self, req: Request) -> HTTPResponse: ...
    def https_request(self, request: Request) -> Request: ...  # undocumented

class FileHandler(BaseHandler):
    names: ClassVar[tuple[str, ...] | None]  # undocumented
    def file_open(self, req: Request) -> addinfourl: ...
    def get_names(self) -> tuple[str, ...]: ...  # undocumented
    def open_local_file(self, req: Request) -> addinfourl: ...  # undocumented

class DataHandler(BaseHandler):
    def data_open(self, req: Request) -> addinfourl: ...

class ftpwrapper:  # undocumented
    def __init__(
        self, user: str, passwd: str, host: str, port: int, dirs: str, timeout: float | int | None = None, persistent: bool = True
    ) -> None: ...
    def close(self) -> None: ...
    def endtransfer(self) -> None: ...
    def file_close(self) -> None: ...
    def init(self) -> None: ...
    def real_close(self) -> None: ...
    def retrfile(self, file: str, type: str) -> tuple[addclosehook, int | None]: ...

class FTPHandler(BaseHandler):
    def ftp_open(self, req: Request) -> addinfourl: ...
    def connect_ftp(
        self, user: str, passwd: str, host: str, port: int, dirs: str, timeout: float | int
    ) -> ftpwrapper: ...  # undocumented

class CacheFTPHandler(FTPHandler):
    def setTimeout(self, t: float | int) -> None: ...
    def setMaxConns(self, m: int) -> None: ...
    def check_cache(self) -> None: ...  # undocumented
    def clear_cache(self) -> None: ...  # undocumented

class UnknownHandler(BaseHandler):
    def unknown_open(self, req: Request) -> NoReturn: ...

class HTTPErrorProcessor(BaseHandler):
    def http_response(self, request: Request, response: HTTPResponse) -> _UrlopenRet: ...
    def https_response(self, request: Request, response: HTTPResponse) -> _UrlopenRet: ...

def urlretrieve(
    url: str,
    filename: StrOrBytesPath | None = None,
    reporthook: Callable[[int, int, int], object] | None = None,
    data: _DataType = None,
) -> tuple[str, HTTPMessage]: ...
def urlcleanup() -> None: ...

class URLopener:
    version: ClassVar[str]
    def __init__(self, proxies: dict[str, str] | None = None, **x509: str) -> None: ...
    def open(self, fullurl: str, data: ReadableBuffer | None = None) -> _UrlopenRet: ...
    def open_unknown(self, fullurl: str, data: ReadableBuffer | None = None) -> _UrlopenRet: ...
    def retrieve(
        self,
        url: str,
        filename: str | None = None,
        reporthook: Callable[[int, int, int], object] | None = None,
        data: ReadableBuffer | None = None,
    ) -> tuple[str, Message | None]: ...
    def addheader(self, *args: tuple[str, str]) -> None: ...  # undocumented
    def cleanup(self) -> None: ...  # undocumented
    def close(self) -> None: ...  # undocumented
    def http_error(
        self, url: str, fp: IO[bytes], errcode: int, errmsg: str, headers: HTTPMessage, data: bytes | None = None
    ) -> _UrlopenRet: ...  # undocumented
    def http_error_default(
        self, url: str, fp: IO[bytes], errcode: int, errmsg: str, headers: HTTPMessage
    ) -> _UrlopenRet: ...  # undocumented
    def open_data(self, url: str, data: ReadableBuffer | None = None) -> addinfourl: ...  # undocumented
    def open_file(self, url: str) -> addinfourl: ...  # undocumented
    def open_ftp(self, url: str) -> addinfourl: ...  # undocumented
    def open_http(self, url: str, data: ReadableBuffer | None = None) -> _UrlopenRet: ...  # undocumented
    def open_https(self, url: str, data: ReadableBuffer | None = None) -> _UrlopenRet: ...  # undocumented
    def open_local_file(self, url: str) -> addinfourl: ...  # undocumented
    def open_unknown_proxy(self, proxy: str, fullurl: str, data: ReadableBuffer | None = None) -> None: ...  # undocumented
    def __del__(self) -> None: ...

class FancyURLopener(URLopener):
    def prompt_user_passwd(self, host: str, realm: str) -> tuple[str, str]: ...
    def get_user_passwd(self, host: str, realm: str, clear_cache: int = 0) -> tuple[str, str]: ...  # undocumented
    def http_error_301(
        self, url: str, fp: IO[bytes], errcode: int, errmsg: str, headers: HTTPMessage, data: ReadableBuffer | None = None
    ) -> _UrlopenRet | addinfourl | None: ...  # undocumented
    def http_error_302(
        self, url: str, fp: IO[bytes], errcode: int, errmsg: str, headers: HTTPMessage, data: ReadableBuffer | None = None
    ) -> _UrlopenRet | addinfourl | None: ...  # undocumented
    def http_error_303(
        self, url: str, fp: IO[bytes], errcode: int, errmsg: str, headers: HTTPMessage, data: ReadableBuffer | None = None
    ) -> _UrlopenRet | addinfourl | None: ...  # undocumented
    def http_error_307(
        self, url: str, fp: IO[bytes], errcode: int, errmsg: str, headers: HTTPMessage, data: ReadableBuffer | None = None
    ) -> _UrlopenRet | addinfourl | None: ...  # undocumented
    if sys.version_info >= (3, 11):
        def http_error_308(
            self, url: str, fp: IO[bytes], errcode: int, errmsg: str, headers: HTTPMessage, data: ReadableBuffer | None = None
        ) -> _UrlopenRet | addinfourl | None: ...  # undocumented

    def http_error_401(
        self,
        url: str,
        fp: IO[bytes],
        errcode: int,
        errmsg: str,
        headers: HTTPMessage,
        data: ReadableBuffer | None = None,
        retry: bool = False,
    ) -> _UrlopenRet | None: ...  # undocumented
    def http_error_407(
        self,
        url: str,
        fp: IO[bytes],
        errcode: int,
        errmsg: str,
        headers: HTTPMessage,
        data: ReadableBuffer | None = None,
        retry: bool = False,
    ) -> _UrlopenRet | None: ...  # undocumented
    def http_error_default(
        self, url: str, fp: IO[bytes], errcode: int, errmsg: str, headers: HTTPMessage
    ) -> addinfourl: ...  # undocumented
    def redirect_internal(
        self, url: str, fp: IO[bytes], errcode: int, errmsg: str, headers: HTTPMessage, data: ReadableBuffer | None
    ) -> _UrlopenRet | None: ...  # undocumented
    def retry_http_basic_auth(
        self, url: str, realm: str, data: ReadableBuffer | None = None
    ) -> _UrlopenRet | None: ...  # undocumented
    def retry_https_basic_auth(
        self, url: str, realm: str, data: ReadableBuffer | None = None
    ) -> _UrlopenRet | None: ...  # undocumented
    def retry_proxy_http_basic_auth(
        self, url: str, realm: str, data: ReadableBuffer | None = None
    ) -> _UrlopenRet | None: ...  # undocumented
    def retry_proxy_https_basic_auth(
        self, url: str, realm: str, data: ReadableBuffer | None = None
    ) -> _UrlopenRet | None: ...  # undocumented<|MERGE_RESOLUTION|>--- conflicted
+++ resolved
@@ -52,28 +52,16 @@
 _UrlopenRet: TypeAlias = Any
 _DataType: TypeAlias = ReadableBuffer | SupportsRead[bytes] | Iterable[bytes] | None
 
-<<<<<<< HEAD
-def urlopen(
-    url: str | Request,
-    data: _DataType | None = None,
-    timeout: float | int | None = ...,
-    *,
-    cafile: str | None = None,
-    capath: str | None = None,
-    cadefault: bool = False,
-    context: ssl.SSLContext | None = None,
-) -> _UrlopenRet: ...
-=======
 if sys.version_info >= (3, 13):
     def urlopen(
-        url: str | Request, data: _DataType | None = None, timeout: float | None = ..., *, context: ssl.SSLContext | None = None
+        url: str | Request, data: _DataType | None = None, timeout: float | int | None = ..., *, context: ssl.SSLContext | None = None
     ) -> _UrlopenRet: ...
 
 else:
     def urlopen(
         url: str | Request,
         data: _DataType | None = None,
-        timeout: float | None = ...,
+        timeout: float |int | None = ...,
         *,
         cafile: str | None = None,
         capath: str | None = None,
@@ -81,7 +69,6 @@
         context: ssl.SSLContext | None = None,
     ) -> _UrlopenRet: ...
 
->>>>>>> 43a605f7
 def install_opener(opener: OpenerDirector) -> None: ...
 def build_opener(*handlers: BaseHandler | Callable[[], BaseHandler]) -> OpenerDirector: ...
 
