--- conflicted
+++ resolved
@@ -31,26 +31,10 @@
 # Note that the bytearray -> bytes promotion is a little unsafe
 # as some functions only accept bytes objects. Here convenience
 # trumps safety.
-<<<<<<< HEAD
-TYPE_PROMOTIONS_PYTHON3: Final = TYPE_PROMOTIONS.copy()
-
-# Hard coded type promotions for Python 2.
-#
-# These promotions are unsafe, but we are doing them anyway
-# for convenience and also for Python 3 compatibility
-# (bytearray -> str).
-TYPE_PROMOTIONS_PYTHON2: Final = TYPE_PROMOTIONS.copy()
-TYPE_PROMOTIONS_PYTHON2.update({
-    'builtins.str': 'unicode',
-})
-=======
 TYPE_PROMOTIONS: Final = {
     "builtins.int": "float",
     "builtins.float": "complex",
-    "builtins.bytearray": "bytes",
-    "builtins.memoryview": "bytes",
 }
->>>>>>> 8d5b6414
 
 
 def calculate_class_abstract_status(typ: TypeInfo, is_stub_file: bool, errors: Errors) -> None:
