--- conflicted
+++ resolved
@@ -2445,11 +2445,7 @@
 
 
 def has_any_type(t: Type) -> bool:
-<<<<<<< HEAD
-    """Whether t contains Any type"""
-=======
     """Whether t contains an Any type"""
->>>>>>> 4bc10c7d
     return t.accept(HasAnyType())
 
 
