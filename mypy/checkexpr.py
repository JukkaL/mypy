"""Expression type checker. This file is conceptually part of TypeChecker."""

from collections import OrderedDict
from typing import cast, Dict, Set, List, Tuple, Callable, Union, Optional

from mypy.errors import report_internal_error
from mypy.typeanal import has_any_from_unimported_type
from mypy.types import (
    Type, AnyType, CallableType, Overloaded, NoneTyp, TypeVarDef,
    TupleType, TypedDictType, Instance, TypeVarType, ErasedType, UnionType,
    PartialType, DeletedType, UnboundType, UninhabitedType, TypeType,
    true_only, false_only, is_named_instance, function_type, callable_type, FunctionLike,
    get_typ_args, set_typ_args,
    StarType)
from mypy.nodes import (
    NameExpr, RefExpr, Var, FuncDef, OverloadedFuncDef, TypeInfo, CallExpr,
    MemberExpr, IntExpr, StrExpr, BytesExpr, UnicodeExpr, FloatExpr,
    OpExpr, UnaryExpr, IndexExpr, CastExpr, RevealTypeExpr, TypeApplication, ListExpr,
    TupleExpr, DictExpr, LambdaExpr, SuperExpr, SliceExpr, Context, Expression,
    ListComprehension, GeneratorExpr, SetExpr, MypyFile, Decorator,
    ConditionalExpr, ComparisonExpr, TempNode, SetComprehension,
    DictionaryComprehension, ComplexExpr, EllipsisExpr, StarExpr, AwaitExpr, YieldExpr,
    YieldFromExpr, TypedDictExpr, PromoteExpr, NewTypeExpr, NamedTupleExpr, TypeVarExpr,
    TypeAliasExpr, BackquoteExpr, EnumCallExpr,
    ARG_POS, ARG_NAMED, ARG_STAR, ARG_STAR2, MODULE_REF, TVAR, LITERAL_TYPE,
)
from mypy import nodes
import mypy.checker
from mypy import types
from mypy.sametypes import is_same_type
from mypy.erasetype import replace_meta_vars
from mypy.messages import MessageBuilder
from mypy import messages
from mypy.infer import infer_type_arguments, infer_function_type_arguments
from mypy import join
from mypy.meet import narrow_declared_type
from mypy.maptype import map_instance_to_supertype
from mypy.subtypes import is_subtype, is_equivalent
from mypy import applytype
from mypy import erasetype
from mypy.checkmember import analyze_member_access, type_object_type, bind_self
from mypy.constraints import get_actual_type
from mypy.checkstrformat import StringFormatterChecker
from mypy.expandtype import expand_type_by_instance, freshen_function_type_vars
from mypy.util import split_module_names
from mypy.typevars import fill_typevars
from mypy.visitor import ExpressionVisitor
from mypy.plugin import Plugin, MethodContext, MethodSigContext, FunctionContext
from mypy.typeanal import make_optional_type

from mypy import experiments

# Type of callback user for checking individual function arguments. See
# check_args() below for details.
ArgChecker = Callable[[Type, Type, int, Type, int, int, CallableType, Context, MessageBuilder],
                      None]


def extract_refexpr_names(expr: RefExpr) -> Set[str]:
    """Recursively extracts all module references from a reference expression.

    Note that currently, the only two subclasses of RefExpr are NameExpr and
    MemberExpr."""
    output = set()  # type: Set[str]
    while expr.kind == MODULE_REF or expr.fullname is not None:
        if expr.kind == MODULE_REF and expr.fullname is not None:
            # If it's None, something's wrong (perhaps due to an
            # import cycle or a supressed error).  For now we just
            # skip it.
            output.add(expr.fullname)

        if isinstance(expr, NameExpr):
            is_suppressed_import = isinstance(expr.node, Var) and expr.node.is_suppressed_import
            if isinstance(expr.node, TypeInfo):
                # Reference to a class or a nested class
                output.update(split_module_names(expr.node.module_name))
            elif expr.fullname is not None and '.' in expr.fullname and not is_suppressed_import:
                # Everything else (that is not a silenced import within a class)
                output.add(expr.fullname.rsplit('.', 1)[0])
            break
        elif isinstance(expr, MemberExpr):
            if isinstance(expr.expr, RefExpr):
                expr = expr.expr
            else:
                break
        else:
            raise AssertionError("Unknown RefExpr subclass: {}".format(type(expr)))
    return output


class Finished(Exception):
    """Raised if we can terminate overload argument check early (no match)."""


class ExpressionChecker(ExpressionVisitor[Type]):
    """Expression type checker.

    This class works closely together with checker.TypeChecker.
    """

    # Some services are provided by a TypeChecker instance.
    chk = None  # type: mypy.checker.TypeChecker
    # This is shared with TypeChecker, but stored also here for convenience.
    msg = None  # type: MessageBuilder
    # Type context for type inference
    type_context = None  # type: List[Optional[Type]]

    strfrm_checker = None  # type: StringFormatterChecker
    plugin = None  # type: Plugin

    def __init__(self,
                 chk: 'mypy.checker.TypeChecker',
                 msg: MessageBuilder,
                 plugin: Plugin) -> None:
        """Construct an expression type checker."""
        self.chk = chk
        self.msg = msg
        self.plugin = plugin
        self.type_context = [None]
        self.strfrm_checker = StringFormatterChecker(self, self.chk, self.msg)

    def visit_name_expr(self, e: NameExpr) -> Type:
        """Type check a name expression.

        It can be of any kind: local, member or global.
        """
        self.chk.module_refs.update(extract_refexpr_names(e))
        result = self.analyze_ref_expr(e)
        return self.narrow_type_from_binder(e, result)

    def analyze_ref_expr(self, e: RefExpr, lvalue: bool = False) -> Type:
        result = None  # type: Optional[Type]
        node = e.node
        if isinstance(node, Var):
            # Variable reference.
            result = self.analyze_var_ref(node, e)
            if isinstance(result, PartialType):
                if result.type is None:
                    # 'None' partial type. It has a well-defined type. In an lvalue context
                    # we want to preserve the knowledge of it being a partial type.
                    if not lvalue:
                        result = NoneTyp()
                else:
                    partial_types = self.chk.find_partial_types(node)
                    if partial_types is not None and not self.chk.current_node_deferred:
                        context = partial_types[node]
                        self.msg.fail(messages.NEED_ANNOTATION_FOR_VAR, context)
                    result = AnyType()
        elif isinstance(node, FuncDef):
            # Reference to a global function.
            result = function_type(node, self.named_type('builtins.function'))
        elif isinstance(node, OverloadedFuncDef):
            result = node.type
        elif isinstance(node, TypeInfo):
            # Reference to a type object.
            result = type_object_type(node, self.named_type)
        elif isinstance(node, MypyFile):
            # Reference to a module object.
            try:
                result = self.named_type('types.ModuleType')
            except KeyError:
                # In test cases might 'types' may not be available.
                # Fall back to a dummy 'object' type instead to
                # avoid a crash.
                result = self.named_type('builtins.object')
        elif isinstance(node, Decorator):
            result = self.analyze_var_ref(node.var, e)
        else:
            # Unknown reference; use any type implicitly to avoid
            # generating extra type errors.
            result = AnyType()
        assert result is not None
        return result

    def analyze_var_ref(self, var: Var, context: Context) -> Type:
        if var.type:
            return var.type
        else:
            if not var.is_ready and self.chk.in_checked_function():
                self.chk.handle_cannot_determine_type(var.name(), context)
            # Implicit 'Any' type.
            return AnyType()

    def visit_call_expr(self, e: CallExpr, allow_none_return: bool = False) -> Type:
        """Type check a call expression."""
        if e.analyzed:
            # It's really a special form that only looks like a call.
            return self.accept(e.analyzed, self.type_context[-1])
        if isinstance(e.callee, NameExpr) and isinstance(e.callee.node, TypeInfo) and \
                e.callee.node.typeddict_type is not None:
            return self.check_typeddict_call(e.callee.node.typeddict_type,
                                             e.arg_kinds, e.arg_names, e.args, e)
        if isinstance(e.callee, NameExpr) and e.callee.name in ('isinstance', 'issubclass'):
            for typ in mypy.checker.flatten(e.args[1]):
                if isinstance(typ, NameExpr):
                    try:
                        node = self.chk.lookup_qualified(typ.name)
                    except KeyError:
                        # Undefined names should already be reported in semantic analysis.
                        node = None
                if (isinstance(typ, IndexExpr)
                        and isinstance(typ.analyzed, (TypeApplication, TypeAliasExpr))
                        # node.kind == TYPE_ALIAS only for aliases like It = Iterable[int].
                        or isinstance(typ, NameExpr) and node and node.kind == nodes.TYPE_ALIAS):
                    self.msg.type_arguments_not_allowed(e)
        self.try_infer_partial_type(e)
<<<<<<< HEAD
        if isinstance(e.callee, LambdaExpr):
            type_context = CallableType([self.accept(a) for a in e.args], e.arg_kinds, e.arg_names,
                                        ret_type=self.object_type(),
                                        fallback=self.named_type('builtins.function'))
        else:
            type_context = None
        callee_type = self.accept(e.callee, type_context)
=======
        callee_type = self.accept(e.callee, always_allow_any=True)
>>>>>>> 5d858322
        if (self.chk.options.disallow_untyped_calls and
                self.chk.in_checked_function() and
                isinstance(callee_type, CallableType)
                and callee_type.implicit):
            return self.msg.untyped_function_call(callee_type, e)
        # Figure out the full name of the callee for plugin loopup.
        object_type = None
        if not isinstance(e.callee, RefExpr):
            fullname = None
        else:
            fullname = e.callee.fullname
            if (fullname is None
                    and isinstance(e.callee, MemberExpr)
                    and isinstance(callee_type, FunctionLike)):
                # For method calls we include the defining class for the method
                # in the full name (example: 'typing.Mapping.get').
                callee_expr_type = self.chk.type_map.get(e.callee.expr)
                info = None
                # TODO: Support fallbacks of other kinds of types as well?
                if isinstance(callee_expr_type, Instance):
                    info = callee_expr_type.type
                elif isinstance(callee_expr_type, TypedDictType):
                    info = callee_expr_type.fallback.type.get_containing_type_info(e.callee.name)
                if info:
                    fullname = '{}.{}'.format(info.fullname(), e.callee.name)
                    object_type = callee_expr_type
                    # Apply plugin signature hook that may generate a better signature.
                    signature_hook = self.plugin.get_method_signature_hook(fullname)
                    if signature_hook:
                        callee_type = self.apply_method_signature_hook(
                            e, callee_type, object_type, signature_hook)
        ret_type = self.check_call_expr_with_callee_type(callee_type, e, fullname, object_type)
        if isinstance(ret_type, UninhabitedType):
            self.chk.binder.unreachable()
        if not allow_none_return and isinstance(ret_type, NoneTyp):
            self.chk.msg.does_not_return_value(callee_type, e)
            return AnyType(implicit=True)
        return ret_type

    def check_typeddict_call(self, callee: TypedDictType,
                             arg_kinds: List[int],
                             arg_names: List[str],
                             args: List[Expression],
                             context: Context) -> Type:
        if len(args) >= 1 and all([ak == ARG_NAMED for ak in arg_kinds]):
            # ex: Point(x=42, y=1337)
            item_names = arg_names
            item_args = args
            return self.check_typeddict_call_with_kwargs(
                callee, OrderedDict(zip(item_names, item_args)), context)

        if len(args) == 1 and arg_kinds[0] == ARG_POS:
            unique_arg = args[0]
            if isinstance(unique_arg, DictExpr):
                # ex: Point({'x': 42, 'y': 1337})
                return self.check_typeddict_call_with_dict(callee, unique_arg, context)
            if isinstance(unique_arg, CallExpr) and isinstance(unique_arg.analyzed, DictExpr):
                # ex: Point(dict(x=42, y=1337))
                return self.check_typeddict_call_with_dict(callee, unique_arg.analyzed, context)

        if len(args) == 0:
            # ex: EmptyDict()
            return self.check_typeddict_call_with_kwargs(
                callee, OrderedDict(), context)

        self.chk.fail(messages.INVALID_TYPEDDICT_ARGS, context)
        return AnyType()

    def check_typeddict_call_with_dict(self, callee: TypedDictType,
                                       kwargs: DictExpr,
                                       context: Context) -> Type:
        item_name_exprs = [item[0] for item in kwargs.items]
        item_args = [item[1] for item in kwargs.items]

        item_names = []  # List[str]
        for item_name_expr in item_name_exprs:
            if not isinstance(item_name_expr, StrExpr):
                self.chk.fail(messages.TYPEDDICT_ITEM_NAME_MUST_BE_STRING_LITERAL, item_name_expr)
                return AnyType()
            item_names.append(item_name_expr.value)

        return self.check_typeddict_call_with_kwargs(
            callee, OrderedDict(zip(item_names, item_args)), context)

    def check_typeddict_call_with_kwargs(self, callee: TypedDictType,
                                         kwargs: 'OrderedDict[str, Expression]',
                                         context: Context) -> Type:
        if not (callee.required_keys <= set(kwargs.keys()) <= set(callee.items.keys())):
            expected_item_names = [key for key in callee.items.keys()
                                   if key in callee.required_keys or key in kwargs.keys()]
            actual_item_names = kwargs.keys()
            self.msg.typeddict_instantiated_with_unexpected_items(
                expected_item_names=list(expected_item_names),
                actual_item_names=list(actual_item_names),
                context=context)
            return AnyType()

        items = OrderedDict()  # type: OrderedDict[str, Type]
        for (item_name, item_expected_type) in callee.items.items():
            if item_name in kwargs:
                item_value = kwargs[item_name]
                self.chk.check_simple_assignment(
                    lvalue_type=item_expected_type, rvalue=item_value, context=item_value,
                    msg=messages.INCOMPATIBLE_TYPES,
                    lvalue_name='TypedDict item "{}"'.format(item_name),
                    rvalue_name='expression')
            items[item_name] = item_expected_type

        mapping_value_type = join.join_type_list(list(items.values()))
        fallback = self.chk.named_generic_type('typing.Mapping',
                                               [self.chk.str_type(), mapping_value_type])
        return TypedDictType(items, set(callee.required_keys), fallback)

    # Types and methods that can be used to infer partial types.
    item_args = {'builtins.list': ['append'],
                 'builtins.set': ['add', 'discard'],
                 }
    container_args = {'builtins.list': {'extend': ['builtins.list']},
                      'builtins.dict': {'update': ['builtins.dict']},
                      'builtins.set': {'update': ['builtins.set', 'builtins.list']},
                      }

    def try_infer_partial_type(self, e: CallExpr) -> None:
        if isinstance(e.callee, MemberExpr) and isinstance(e.callee.expr, RefExpr):
            var = cast(Var, e.callee.expr.node)
            partial_types = self.chk.find_partial_types(var)
            if partial_types is not None and not self.chk.current_node_deferred:
                partial_type = var.type
                if (partial_type is None or
                        not isinstance(partial_type, PartialType) or
                        partial_type.type is None):
                    # A partial None type -> can't infer anything.
                    return
                typename = partial_type.type.fullname()
                methodname = e.callee.name
                # Sometimes we can infer a full type for a partial List, Dict or Set type.
                # TODO: Don't infer argument expression twice.
                if (typename in self.item_args and methodname in self.item_args[typename]
                        and e.arg_kinds == [ARG_POS]):
                    item_type = self.accept(e.args[0])
                    full_item_type = UnionType.make_simplified_union(
                        [item_type, partial_type.inner_types[0]])
                    if mypy.checker.is_valid_inferred_type(full_item_type):
                        var.type = self.chk.named_generic_type(typename, [full_item_type])
                        del partial_types[var]
                elif (typename in self.container_args
                      and methodname in self.container_args[typename]
                      and e.arg_kinds == [ARG_POS]):
                    arg_type = self.accept(e.args[0])
                    if isinstance(arg_type, Instance):
                        arg_typename = arg_type.type.fullname()
                        if arg_typename in self.container_args[typename][methodname]:
                            full_item_types = [
                                UnionType.make_simplified_union([item_type, prev_type])
                                for item_type, prev_type
                                in zip(arg_type.args, partial_type.inner_types)
                            ]
                            if all(mypy.checker.is_valid_inferred_type(item_type)
                                   for item_type in full_item_types):
                                var.type = self.chk.named_generic_type(typename,
                                                                       list(full_item_types))
                                del partial_types[var]

    def apply_function_plugin(self,
                              arg_types: List[Type],
                              inferred_ret_type: Type,
                              arg_kinds: List[int],
                              formal_to_actual: List[List[int]],
                              args: List[Expression],
                              num_formals: int,
                              fullname: str,
                              object_type: Optional[Type],
                              context: Context) -> Type:
        """Use special case logic to infer the return type of a specific named function/method.

        Caller must ensure that a plugin hook exists. There are two different cases:

        - If object_type is None, the caller must ensure that a function hook exists
          for fullname.
        - If object_type is not None, the caller must ensure that a method hook exists
          for fullname.

        Return the inferred return type.
        """
        formal_arg_types = [[] for _ in range(num_formals)]  # type: List[List[Type]]
        formal_arg_exprs = [[] for _ in range(num_formals)]  # type: List[List[Expression]]
        for formal, actuals in enumerate(formal_to_actual):
            for actual in actuals:
                formal_arg_types[formal].append(arg_types[actual])
                formal_arg_exprs[formal].append(args[actual])
        if object_type is None:
            # Apply function plugin
            callback = self.plugin.get_function_hook(fullname)
            assert callback is not None  # Assume that caller ensures this
            return callback(
                FunctionContext(formal_arg_types, inferred_ret_type, formal_arg_exprs,
                                context, self.chk))
        else:
            # Apply method plugin
            method_callback = self.plugin.get_method_hook(fullname)
            assert method_callback is not None  # Assume that caller ensures this
            return method_callback(
                MethodContext(object_type, formal_arg_types,
                              inferred_ret_type, formal_arg_exprs,
                              context, self.chk))

    def apply_method_signature_hook(
            self, e: CallExpr, callee: FunctionLike, object_type: Type,
            signature_hook: Callable[[MethodSigContext], CallableType]) -> FunctionLike:
        """Apply a plugin hook that may infer a more precise signature for a method."""
        if isinstance(callee, CallableType):
            arg_kinds = e.arg_kinds
            arg_names = e.arg_names
            args = e.args
            num_formals = len(callee.arg_kinds)
            formal_to_actual = map_actuals_to_formals(
                arg_kinds, arg_names,
                callee.arg_kinds, callee.arg_names,
                lambda i: self.accept(args[i]))
            formal_arg_exprs = [[] for _ in range(num_formals)]  # type: List[List[Expression]]
            for formal, actuals in enumerate(formal_to_actual):
                for actual in actuals:
                    formal_arg_exprs[formal].append(args[actual])
            return signature_hook(
                MethodSigContext(object_type, formal_arg_exprs, callee, e, self.chk))
        else:
            assert isinstance(callee, Overloaded)
            items = []
            for item in callee.items():
                adjusted = self.apply_method_signature_hook(e, item, object_type, signature_hook)
                assert isinstance(adjusted, CallableType)
                items.append(adjusted)
            return Overloaded(items)

    def check_call_expr_with_callee_type(self,
                                         callee_type: Type,
                                         e: CallExpr,
                                         callable_name: Optional[str],
                                         object_type: Optional[Type]) -> Type:
        """Type check call expression.

        The given callee type overrides the type of the callee
        expression.
        """
        return self.check_call(callee_type, e.args, e.arg_kinds, e,
                               e.arg_names, callable_node=e.callee,
                               callable_name=callable_name,
                               object_type=object_type)[0]

    def check_call(self, callee: Type, args: List[Expression],
                   arg_kinds: List[int], context: Context,
                   arg_names: List[str] = None,
                   callable_node: Expression = None,
                   arg_messages: MessageBuilder = None,
                   callable_name: Optional[str] = None,
                   object_type: Optional[Type] = None) -> Tuple[Type, Type]:
        """Type check a call.

        Also infer type arguments if the callee is a generic function.

        Return (result type, inferred callee type).

        Arguments:
            callee: type of the called value
            args: actual argument expressions
            arg_kinds: contains nodes.ARG_* constant for each argument in args
                 describing whether the argument is positional, *arg, etc.
            arg_names: names of arguments (optional)
            callable_node: associate the inferred callable type to this node,
                if specified
            arg_messages: TODO
            callable_name: Fully-qualified name of the function/method to call,
                or None if unavaiable (examples: 'builtins.open', 'typing.Mapping.get')
            object_type: If callable_name refers to a method, the type of the object
                on which the method is being called
        """
        arg_messages = arg_messages or self.msg
        if isinstance(callee, CallableType):
            if callable_name is None and callee.name:
                callable_name = callee.name
            if (isinstance(callable_node, RefExpr)
                and callable_node.fullname in ('enum.Enum', 'enum.IntEnum',
                                               'enum.Flag', 'enum.IntFlag')):
                # An Enum() call that failed SemanticAnalyzer.check_enum_call().
                return callee.ret_type, callee

            if (callee.is_type_obj() and callee.type_object().is_abstract
                    # Exceptions for Type[...] and classmethod first argument
                    and not callee.from_type_type and not callee.is_classmethod_class):
                type = callee.type_object()
                self.msg.cannot_instantiate_abstract_class(
                    callee.type_object().name(), type.abstract_attributes,
                    context)

            formal_to_actual = map_actuals_to_formals(
                arg_kinds, arg_names,
                callee.arg_kinds, callee.arg_names,
                lambda i: self.accept(args[i]))

            if callee.is_generic():
                callee = freshen_function_type_vars(callee)
                callee = self.infer_function_type_arguments_using_context(
                    callee, context)
                callee = self.infer_function_type_arguments(
                    callee, args, arg_kinds, formal_to_actual, context)

            arg_types = self.infer_arg_types_in_context2(
                callee, args, arg_kinds, formal_to_actual)

            self.check_argument_count(callee, arg_types, arg_kinds,
                                      arg_names, formal_to_actual, context, self.msg)

            self.check_argument_types(arg_types, arg_kinds, callee,
                                      formal_to_actual, context,
                                      messages=arg_messages)

            if (callee.is_type_obj() and (len(arg_types) == 1)
                    and is_equivalent(callee.ret_type, self.named_type('builtins.type'))):
                callee = callee.copy_modified(ret_type=TypeType.make_normalized(arg_types[0]))

            if callable_node:
                # Store the inferred callable type.
                self.chk.store_type(callable_node, callee)

            if (callable_name
                    and ((object_type is None and self.plugin.get_function_hook(callable_name))
                         or (object_type is not None
                             and self.plugin.get_method_hook(callable_name)))):
                ret_type = self.apply_function_plugin(
                    arg_types, callee.ret_type, arg_kinds, formal_to_actual,
                    args, len(callee.arg_types), callable_name, object_type, context)
                callee = callee.copy_modified(ret_type=ret_type)
            return callee.ret_type, callee
        elif isinstance(callee, Overloaded):
            # Type check arguments in empty context. They will be checked again
            # later in a context derived from the signature; these types are
            # only used to pick a signature variant.
            self.msg.disable_errors()
            arg_types = self.infer_arg_types_in_context(None, args)
            self.msg.enable_errors()

            target = self.overload_call_target(arg_types, arg_kinds, arg_names,
                                               callee, context,
                                               messages=arg_messages)
            return self.check_call(target, args, arg_kinds, context, arg_names,
                                   arg_messages=arg_messages,
                                   callable_name=callable_name,
                                   object_type=object_type)
        elif isinstance(callee, AnyType) or not self.chk.in_checked_function():
            self.infer_arg_types_in_context(None, args)
            return AnyType(), AnyType()
        elif isinstance(callee, UnionType):
            self.msg.disable_type_names += 1
            results = [self.check_call(subtype, args, arg_kinds, context, arg_names,
                                       arg_messages=arg_messages)
                       for subtype in callee.items]
            self.msg.disable_type_names -= 1
            return (UnionType.make_simplified_union([res[0] for res in results]),
                    callee)
        elif isinstance(callee, Instance):
            call_function = analyze_member_access('__call__', callee, context,
                                                  False, False, False, self.named_type,
                                                  self.not_ready_callback, self.msg,
                                                  original_type=callee, chk=self.chk)
            return self.check_call(call_function, args, arg_kinds, context, arg_names,
                                   callable_node, arg_messages)
        elif isinstance(callee, TypeVarType):
            return self.check_call(callee.upper_bound, args, arg_kinds, context, arg_names,
                                   callable_node, arg_messages)
        elif isinstance(callee, TypeType):
            # Pass the original Type[] as context since that's where errors should go.
            item = self.analyze_type_type_callee(callee.item, callee)
            return self.check_call(item, args, arg_kinds, context, arg_names,
                                   callable_node, arg_messages)
        else:
            return self.msg.not_callable(callee, context), AnyType()

    def analyze_type_type_callee(self, item: Type, context: Context) -> Type:
        """Analyze the callee X in X(...) where X is Type[item].

        Return a Y that we can pass to check_call(Y, ...).
        """
        if isinstance(item, AnyType):
            return AnyType()
        if isinstance(item, Instance):
            res = type_object_type(item.type, self.named_type)
            if isinstance(res, CallableType):
                res = res.copy_modified(from_type_type=True)
            return res
        if isinstance(item, UnionType):
            return UnionType([self.analyze_type_type_callee(item, context)
                              for item in item.items], item.line)
        if isinstance(item, TypeVarType):
            # Pretend we're calling the typevar's upper bound,
            # i.e. its constructor (a poor approximation for reality,
            # but better than AnyType...), but replace the return type
            # with typevar.
            callee = self.analyze_type_type_callee(item.upper_bound,
                                                   context)  # type: Optional[Type]
            if isinstance(callee, CallableType):
                if callee.is_generic():
                    callee = None
                else:
                    callee = callee.copy_modified(ret_type=item)
            elif isinstance(callee, Overloaded):
                if callee.items()[0].is_generic():
                    callee = None
                else:
                    callee = Overloaded([c.copy_modified(ret_type=item)
                                         for c in callee.items()])
            if callee:
                return callee

        self.msg.unsupported_type_type(item, context)
        return AnyType()

    def infer_arg_types_in_context(self, callee: Optional[CallableType],
                                   args: List[Expression]) -> List[Type]:
        """Infer argument expression types using a callable type as context.

        For example, if callee argument 2 has type List[int], infer the
        argument expression with List[int] type context.
        """
        # TODO Always called with callee as None, i.e. empty context.
        res = []  # type: List[Type]

        fixed = len(args)
        if callee:
            fixed = min(fixed, callee.max_fixed_args())

        arg_type = None  # type: Type
        ctx = None  # type: Type
        for i, arg in enumerate(args):
            if i < fixed:
                if callee and i < len(callee.arg_types):
                    ctx = callee.arg_types[i]
                arg_type = self.accept(arg, ctx)
            else:
                if callee and callee.is_var_arg:
                    arg_type = self.accept(arg, callee.arg_types[-1])
                else:
                    arg_type = self.accept(arg)
            if has_erased_component(arg_type):
                res.append(NoneTyp())
            else:
                res.append(arg_type)
        return res

    def infer_arg_types_in_context2(
            self, callee: CallableType, args: List[Expression], arg_kinds: List[int],
            formal_to_actual: List[List[int]]) -> List[Type]:
        """Infer argument expression types using a callable type as context.

        For example, if callee argument 2 has type List[int], infer the
        argument expression with List[int] type context.

        Returns the inferred types of *actual arguments*.
        """
        res = [None] * len(args)  # type: List[Type]

        for i, actuals in enumerate(formal_to_actual):
            for ai in actuals:
                if arg_kinds[ai] not in (nodes.ARG_STAR, nodes.ARG_STAR2):
                    res[ai] = self.accept(args[ai], callee.arg_types[i])

        # Fill in the rest of the argument types.
        for i, t in enumerate(res):
            if not t:
                res[i] = self.accept(args[i])
        return res

    def infer_function_type_arguments_using_context(
            self, callable: CallableType, error_context: Context) -> CallableType:
        """Unify callable return type to type context to infer type vars.

        For example, if the return type is set[t] where 't' is a type variable
        of callable, and if the context is set[int], return callable modified
        by substituting 't' with 'int'.
        """
        ctx = self.type_context[-1]
        if not ctx:
            return callable
        # The return type may have references to type metavariables that
        # we are inferring right now. We must consider them as indeterminate
        # and they are not potential results; thus we replace them with the
        # special ErasedType type. On the other hand, class type variables are
        # valid results.
        erased_ctx = replace_meta_vars(ctx, ErasedType())
        ret_type = callable.ret_type
        if isinstance(ret_type, TypeVarType):
            if ret_type.values or (not isinstance(ctx, Instance) or
                                   not ctx.args):
                # The return type is a type variable. If it has values, we can't easily restrict
                # type inference to conform to the valid values. If it's unrestricted, we could
                # infer a too general type for the type variable if we use context, and this could
                # result in confusing and spurious type errors elsewhere.
                #
                # Give up and just use function arguments for type inference. As an exception,
                # if the context is a generic instance type, actually use it as context, as
                # this *seems* to usually be the reasonable thing to do.
                #
                # See also github issues #462 and #360.
                ret_type = NoneTyp()
        args = infer_type_arguments(callable.type_var_ids(), ret_type, erased_ctx)
        # Only substitute non-Uninhabited and non-erased types.
        new_args = []  # type: List[Type]
        for arg in args:
            if isinstance(arg, UninhabitedType) or has_erased_component(arg):
                new_args.append(None)
            else:
                new_args.append(arg)
        return self.apply_generic_arguments(callable, new_args, error_context)

    def infer_function_type_arguments(self, callee_type: CallableType,
                                      args: List[Expression],
                                      arg_kinds: List[int],
                                      formal_to_actual: List[List[int]],
                                      context: Context) -> CallableType:
        """Infer the type arguments for a generic callee type.

        Infer based on the types of arguments.

        Return a derived callable type that has the arguments applied.
        """
        if self.chk.in_checked_function():
            # Disable type errors during type inference. There may be errors
            # due to partial available context information at this time, but
            # these errors can be safely ignored as the arguments will be
            # inferred again later.
            self.msg.disable_errors()

            arg_types = self.infer_arg_types_in_context2(
                callee_type, args, arg_kinds, formal_to_actual)

            self.msg.enable_errors()

            arg_pass_nums = self.get_arg_infer_passes(
                callee_type.arg_types, formal_to_actual, len(args))

            pass1_args = []  # type: List[Optional[Type]]
            for i, arg in enumerate(arg_types):
                if arg_pass_nums[i] > 1:
                    pass1_args.append(None)
                else:
                    pass1_args.append(arg)

            inferred_args = infer_function_type_arguments(
                callee_type, pass1_args, arg_kinds, formal_to_actual,
                strict=self.chk.in_checked_function())  # type: List[Type]

            if 2 in arg_pass_nums:
                # Second pass of type inference.
                (callee_type,
                 inferred_args) = self.infer_function_type_arguments_pass2(
                    callee_type, args, arg_kinds, formal_to_actual,
                    inferred_args, context)

            if callee_type.special_sig == 'dict' and len(inferred_args) == 2 and (
                    ARG_NAMED in arg_kinds or ARG_STAR2 in arg_kinds):
                # HACK: Infer str key type for dict(...) with keyword args. The type system
                #       can't represent this so we special case it, as this is a pretty common
                #       thing. This doesn't quite work with all possible subclasses of dict
                #       if they shuffle type variables around, as we assume that there is a 1-1
                #       correspondence with dict type variables. This is a marginal issue and
                #       a little tricky to fix so it's left unfixed for now.
                if isinstance(inferred_args[0], (NoneTyp, UninhabitedType)):
                    inferred_args[0] = self.named_type('builtins.str')
                elif not is_subtype(self.named_type('builtins.str'), inferred_args[0]):
                    self.msg.fail(messages.KEYWORD_ARGUMENT_REQUIRES_STR_KEY_TYPE,
                                  context)
        else:
            # In dynamically typed functions use implicit 'Any' types for
            # type variables.
            inferred_args = [AnyType()] * len(callee_type.variables)
        return self.apply_inferred_arguments(callee_type, inferred_args,
                                             context)

    def infer_function_type_arguments_pass2(
            self, callee_type: CallableType,
            args: List[Expression],
            arg_kinds: List[int],
            formal_to_actual: List[List[int]],
            inferred_args: List[Type],
            context: Context) -> Tuple[CallableType, List[Type]]:
        """Perform second pass of generic function type argument inference.

        The second pass is needed for arguments with types such as Callable[[T], S],
        where both T and S are type variables, when the actual argument is a
        lambda with inferred types.  The idea is to infer the type variable T
        in the first pass (based on the types of other arguments).  This lets
        us infer the argument and return type of the lambda expression and
        thus also the type variable S in this second pass.

        Return (the callee with type vars applied, inferred actual arg types).
        """
        # None or erased types in inferred types mean that there was not enough
        # information to infer the argument. Replace them with None values so
        # that they are not applied yet below.
        for i, arg in enumerate(inferred_args):
            if isinstance(arg, (NoneTyp, UninhabitedType)) or has_erased_component(arg):
                inferred_args[i] = None
        callee_type = self.apply_generic_arguments(callee_type, inferred_args, context)

        arg_types = self.infer_arg_types_in_context2(
            callee_type, args, arg_kinds, formal_to_actual)

        inferred_args = infer_function_type_arguments(
            callee_type, arg_types, arg_kinds, formal_to_actual)

        return callee_type, inferred_args

    def get_arg_infer_passes(self, arg_types: List[Type],
                             formal_to_actual: List[List[int]],
                             num_actuals: int) -> List[int]:
        """Return pass numbers for args for two-pass argument type inference.

        For each actual, the pass number is either 1 (first pass) or 2 (second
        pass).

        Two-pass argument type inference primarily lets us infer types of
        lambdas more effectively.
        """
        res = [1] * num_actuals
        for i, arg in enumerate(arg_types):
            if arg.accept(ArgInferSecondPassQuery()):
                for j in formal_to_actual[i]:
                    res[j] = 2
        return res

    def apply_inferred_arguments(self, callee_type: CallableType,
                                 inferred_args: List[Type],
                                 context: Context) -> CallableType:
        """Apply inferred values of type arguments to a generic function.

        Inferred_args contains the values of function type arguments.
        """
        # Report error if some of the variables could not be solved. In that
        # case assume that all variables have type Any to avoid extra
        # bogus error messages.
        for i, inferred_type in enumerate(inferred_args):
            if not inferred_type or has_erased_component(inferred_type):
                # Could not infer a non-trivial type for a type variable.
                self.msg.could_not_infer_type_arguments(
                    callee_type, i + 1, context)
                inferred_args = [AnyType()] * len(inferred_args)
        # Apply the inferred types to the function type. In this case the
        # return type must be CallableType, since we give the right number of type
        # arguments.
        return self.apply_generic_arguments(callee_type, inferred_args, context)

    def check_argument_count(self, callee: CallableType, actual_types: List[Type],
                             actual_kinds: List[int], actual_names: List[str],
                             formal_to_actual: List[List[int]],
                             context: Context,
                             messages: Optional[MessageBuilder]) -> bool:
        """Check that there is a value for all required arguments to a function.

        Also check that there are no duplicate values for arguments. Report found errors
        using 'messages' if it's not None.

        Return False if there were any errors. Otherwise return True
        """
        # TODO(jukka): We could return as soon as we find an error if messages is None.
        formal_kinds = callee.arg_kinds

        # Collect list of all actual arguments matched to formal arguments.
        all_actuals = []  # type: List[int]
        for actuals in formal_to_actual:
            all_actuals.extend(actuals)

        is_unexpected_arg_error = False  # Keep track of errors to avoid duplicate errors.
        ok = True  # False if we've found any error.
        for i, kind in enumerate(actual_kinds):
            if i not in all_actuals and (
                    kind != nodes.ARG_STAR or
                    not is_empty_tuple(actual_types[i])):
                # Extra actual: not matched by a formal argument.
                ok = False
                if kind != nodes.ARG_NAMED:
                    if messages:
                        messages.too_many_arguments(callee, context)
                else:
                    if messages:
                        messages.unexpected_keyword_argument(
                            callee, actual_names[i], context)
                    is_unexpected_arg_error = True
            elif kind == nodes.ARG_STAR and (
                    nodes.ARG_STAR not in formal_kinds):
                actual_type = actual_types[i]
                if isinstance(actual_type, TupleType):
                    if all_actuals.count(i) < len(actual_type.items):
                        # Too many tuple items as some did not match.
                        if messages:
                            messages.too_many_arguments(callee, context)
                        ok = False
                # *args can be applied even if the function takes a fixed
                # number of positional arguments. This may succeed at runtime.

        for i, kind in enumerate(formal_kinds):
            if kind == nodes.ARG_POS and (not formal_to_actual[i] and
                                          not is_unexpected_arg_error):
                # No actual for a mandatory positional formal.
                if messages:
                    messages.too_few_arguments(callee, context, actual_names)
                ok = False
            elif kind == nodes.ARG_NAMED and (not formal_to_actual[i] and
                                              not is_unexpected_arg_error):
                # No actual for a mandatory named formal
                if messages:
                    messages.missing_named_argument(callee, context, callee.arg_names[i])
                ok = False
            elif kind in [nodes.ARG_POS, nodes.ARG_OPT,
                          nodes.ARG_NAMED, nodes.ARG_NAMED_OPT] and is_duplicate_mapping(
                    formal_to_actual[i], actual_kinds):
                if (self.chk.in_checked_function() or
                        isinstance(actual_types[formal_to_actual[i][0]], TupleType)):
                    if messages:
                        messages.duplicate_argument_value(callee, i, context)
                    ok = False
            elif (kind in (nodes.ARG_NAMED, nodes.ARG_NAMED_OPT) and formal_to_actual[i] and
                  actual_kinds[formal_to_actual[i][0]] not in [nodes.ARG_NAMED, nodes.ARG_STAR2]):
                # Positional argument when expecting a keyword argument.
                if messages:
                    messages.too_many_positional_arguments(callee, context)
                ok = False
        return ok

    def check_argument_types(self, arg_types: List[Type], arg_kinds: List[int],
                             callee: CallableType,
                             formal_to_actual: List[List[int]],
                             context: Context,
                             messages: MessageBuilder = None,
                             check_arg: ArgChecker = None) -> None:
        """Check argument types against a callable type.

        Report errors if the argument types are not compatible.
        """
        messages = messages or self.msg
        check_arg = check_arg or self.check_arg
        # Keep track of consumed tuple *arg items.
        tuple_counter = [0]
        for i, actuals in enumerate(formal_to_actual):
            for actual in actuals:
                arg_type = arg_types[actual]
                if arg_type is None:
                    continue  # Some kind of error was already reported.
                # Check that a *arg is valid as varargs.
                if (arg_kinds[actual] == nodes.ARG_STAR and
                        not self.is_valid_var_arg(arg_type)):
                    messages.invalid_var_arg(arg_type, context)
                if (arg_kinds[actual] == nodes.ARG_STAR2 and
                        not self.is_valid_keyword_var_arg(arg_type)):
                    messages.invalid_keyword_var_arg(arg_type, context)
                # Get the type of an individual actual argument (for *args
                # and **args this is the item type, not the collection type).
                if (isinstance(arg_type, TupleType)
                        and tuple_counter[0] >= len(arg_type.items)
                        and arg_kinds[actual] == nodes.ARG_STAR):
                    # The tuple is exhausted. Continue with further arguments.
                    continue
                actual_type = get_actual_type(arg_type, arg_kinds[actual],
                                              tuple_counter)
                check_arg(actual_type, arg_type, arg_kinds[actual],
                          callee.arg_types[i],
                          actual + 1, i + 1, callee, context, messages)

                # There may be some remaining tuple varargs items that haven't
                # been checked yet. Handle them.
                tuplet = arg_types[actual]
                if (callee.arg_kinds[i] == nodes.ARG_STAR and
                        arg_kinds[actual] == nodes.ARG_STAR and
                        isinstance(tuplet, TupleType)):
                    while tuple_counter[0] < len(tuplet.items):
                        actual_type = get_actual_type(arg_type,
                                                      arg_kinds[actual],
                                                      tuple_counter)
                        check_arg(actual_type, arg_type, arg_kinds[actual],
                                  callee.arg_types[i],
                                  actual + 1, i + 1, callee, context, messages)

    def check_arg(self, caller_type: Type, original_caller_type: Type,
                  caller_kind: int,
                  callee_type: Type, n: int, m: int, callee: CallableType,
                  context: Context, messages: MessageBuilder) -> None:
        """Check the type of a single argument in a call."""
        if isinstance(caller_type, DeletedType):
            messages.deleted_as_rvalue(caller_type, context)
        # Only non-abstract class can be given where Type[...] is expected...
        elif (isinstance(caller_type, CallableType) and isinstance(callee_type, TypeType) and
              caller_type.is_type_obj() and caller_type.type_object().is_abstract and
              isinstance(callee_type.item, Instance) and callee_type.item.type.is_abstract and
              # ...except for classmethod first argument
              not caller_type.is_classmethod_class):
            messages.fail("Only non-abstract class can be given where '{}' is expected"
                          .format(callee_type), context)
        elif not is_subtype(caller_type, callee_type):
            if self.chk.should_suppress_optional_error([caller_type, callee_type]):
                return
            messages.incompatible_argument(n, m, callee, original_caller_type,
                                           caller_kind, context)

    def overload_call_target(self, arg_types: List[Type], arg_kinds: List[int],
                             arg_names: List[str],
                             overload: Overloaded, context: Context,
                             messages: MessageBuilder = None) -> Type:
        """Infer the correct overload item to call with given argument types.

        The return value may be CallableType or AnyType (if an unique item
        could not be determined).
        """
        messages = messages or self.msg
        # TODO: For overlapping signatures we should try to get a more precise
        #       result than 'Any'.
        match = []  # type: List[CallableType]
        best_match = 0
        for typ in overload.items():
            similarity = self.erased_signature_similarity(arg_types, arg_kinds, arg_names,
                                                          typ, context=context)
            if similarity > 0 and similarity >= best_match:
                if (match and not is_same_type(match[-1].ret_type,
                                               typ.ret_type) and
                    not mypy.checker.is_more_precise_signature(
                        match[-1], typ)):
                    # Ambiguous return type. Either the function overload is
                    # overlapping (which we don't handle very well here) or the
                    # caller has provided some Any argument types; in either
                    # case we'll fall back to Any. It's okay to use Any types
                    # in calls.
                    #
                    # Overlapping overload items are generally fine if the
                    # overlapping is only possible when there is multiple
                    # inheritance, as this is rare. See docstring of
                    # mypy.meet.is_overlapping_types for more about this.
                    #
                    # Note that there is no ambiguity if the items are
                    # covariant in both argument types and return types with
                    # respect to type precision. We'll pick the best/closest
                    # match.
                    #
                    # TODO: Consider returning a union type instead if the
                    #       overlapping is NOT due to Any types?
                    return AnyType()
                else:
                    match.append(typ)
                best_match = max(best_match, similarity)
        if not match:
            if not self.chk.should_suppress_optional_error(arg_types):
                messages.no_variant_matches_arguments(overload, arg_types, context)
            return AnyType()
        else:
            if len(match) == 1:
                return match[0]
            else:
                # More than one signature matches. Pick the first *non-erased*
                # matching signature, or default to the first one if none
                # match.
                for m in match:
                    if self.match_signature_types(arg_types, arg_kinds, arg_names, m,
                                                  context=context):
                        return m
                return match[0]

    def erased_signature_similarity(self, arg_types: List[Type], arg_kinds: List[int],
                                    arg_names: List[str], callee: CallableType,
                                    context: Context) -> int:
        """Determine whether arguments could match the signature at runtime.

        Return similarity level (0 = no match, 1 = can match, 2 = non-promotion match). See
        overload_arg_similarity for a discussion of similarity levels.
        """
        formal_to_actual = map_actuals_to_formals(arg_kinds,
                                                  arg_names,
                                                  callee.arg_kinds,
                                                  callee.arg_names,
                                                  lambda i: arg_types[i])

        if not self.check_argument_count(callee, arg_types, arg_kinds, arg_names,
                                         formal_to_actual, None, None):
            # Too few or many arguments -> no match.
            return 0

        similarity = 2

        def check_arg(caller_type: Type, original_caller_type: Type, caller_kind: int,
                      callee_type: Type, n: int, m: int, callee: CallableType,
                      context: Context, messages: MessageBuilder) -> None:
            nonlocal similarity
            similarity = min(similarity,
                             overload_arg_similarity(caller_type, callee_type))
            if similarity == 0:
                # No match -- exit early since none of the remaining work can change
                # the result.
                raise Finished

        try:
            self.check_argument_types(arg_types, arg_kinds, callee, formal_to_actual,
                                      context=context, check_arg=check_arg)
        except Finished:
            pass

        return similarity

    def match_signature_types(self, arg_types: List[Type], arg_kinds: List[int],
                              arg_names: List[str], callee: CallableType,
                              context: Context) -> bool:
        """Determine whether arguments types match the signature.

        Assume that argument counts are compatible.

        Return True if arguments match.
        """
        formal_to_actual = map_actuals_to_formals(arg_kinds,
                                                  arg_names,
                                                  callee.arg_kinds,
                                                  callee.arg_names,
                                                  lambda i: arg_types[i])
        ok = True

        def check_arg(caller_type: Type, original_caller_type: Type, caller_kind: int,
                      callee_type: Type, n: int, m: int, callee: CallableType,
                      context: Context, messages: MessageBuilder) -> None:
            nonlocal ok
            if not is_subtype(caller_type, callee_type):
                ok = False

        self.check_argument_types(arg_types, arg_kinds, callee, formal_to_actual,
                                  context=context, check_arg=check_arg)
        return ok

    def apply_generic_arguments(self, callable: CallableType, types: List[Type],
                                context: Context) -> CallableType:
        """Simple wrapper around mypy.applytype.apply_generic_arguments."""
        return applytype.apply_generic_arguments(callable, types, self.msg, context)

    def visit_member_expr(self, e: MemberExpr) -> Type:
        """Visit member expression (of form e.id)."""
        self.chk.module_refs.update(extract_refexpr_names(e))
        result = self.analyze_ordinary_member_access(e, False)
        return self.narrow_type_from_binder(e, result)

    def analyze_ordinary_member_access(self, e: MemberExpr,
                                       is_lvalue: bool) -> Type:
        """Analyse member expression or member lvalue."""
        if e.kind is not None:
            # This is a reference to a module attribute.
            return self.analyze_ref_expr(e)
        else:
            # This is a reference to a non-module attribute.
            original_type = self.accept(e.expr)
            member_type = analyze_member_access(
                e.name, original_type, e, is_lvalue, False, False,
                self.named_type, self.not_ready_callback, self.msg,
                original_type=original_type, chk=self.chk)
            if is_lvalue:
                return member_type
            else:
                return self.analyze_descriptor_access(original_type, member_type, e)

    def analyze_descriptor_access(self, instance_type: Type, descriptor_type: Type,
                                  context: Context) -> Type:
        """Type check descriptor access.

        Arguments:
            instance_type: The type of the instance on which the descriptor
                attribute is being accessed (the type of ``a`` in ``a.f`` when
                ``f`` is a descriptor).
            descriptor_type: The type of the descriptor attribute being accessed
                (the type of ``f`` in ``a.f`` when ``f`` is a descriptor).
            context: The node defining the context of this inference.
        Return:
            The return type of the appropriate ``__get__`` overload for the descriptor.
        """
        if not isinstance(descriptor_type, Instance):
            return descriptor_type

        if not descriptor_type.type.has_readable_member('__get__'):
            return descriptor_type

        dunder_get = descriptor_type.type.get_method('__get__')

        if dunder_get is None:
            self.msg.fail("{}.__get__ is not callable".format(descriptor_type), context)
            return AnyType()

        function = function_type(dunder_get, self.named_type('builtins.function'))
        bound_method = bind_self(function, descriptor_type)
        typ = map_instance_to_supertype(descriptor_type, dunder_get.info)
        dunder_get_type = expand_type_by_instance(bound_method, typ)
        owner_type = None  # type: Type

        if isinstance(instance_type, FunctionLike) and instance_type.is_type_obj():
            owner_type = instance_type.items()[0].ret_type
            instance_type = NoneTyp()
        elif isinstance(instance_type, TypeType):
            owner_type = instance_type.item
            instance_type = NoneTyp()
        else:
            owner_type = instance_type

        _, inferred_dunder_get_type = self.check_call(
            dunder_get_type,
            [TempNode(instance_type), TempNode(TypeType.make_normalized(owner_type))],
            [nodes.ARG_POS, nodes.ARG_POS], context)

        if isinstance(inferred_dunder_get_type, AnyType):
            # check_call failed, and will have reported an error
            return inferred_dunder_get_type

        if not isinstance(inferred_dunder_get_type, CallableType):
            self.msg.fail("{}.__get__ is not callable".format(descriptor_type), context)
            return AnyType()

        return inferred_dunder_get_type.ret_type

    def analyze_external_member_access(self, member: str, base_type: Type,
                                       context: Context) -> Type:
        """Analyse member access that is external, i.e. it cannot
        refer to private definitions. Return the result type.
        """
        # TODO remove; no private definitions in mypy
        return analyze_member_access(member, base_type, context, False, False, False,
                                     self.named_type, self.not_ready_callback, self.msg,
                                     original_type=base_type, chk=self.chk)

    def visit_int_expr(self, e: IntExpr) -> Type:
        """Type check an integer literal (trivial)."""
        return self.named_type('builtins.int')

    def visit_str_expr(self, e: StrExpr) -> Type:
        """Type check a string literal (trivial)."""
        return self.named_type('builtins.str')

    def visit_bytes_expr(self, e: BytesExpr) -> Type:
        """Type check a bytes literal (trivial)."""
        return self.named_type('builtins.bytes')

    def visit_unicode_expr(self, e: UnicodeExpr) -> Type:
        """Type check a unicode literal (trivial)."""
        return self.named_type('builtins.unicode')

    def visit_float_expr(self, e: FloatExpr) -> Type:
        """Type check a float literal (trivial)."""
        return self.named_type('builtins.float')

    def visit_complex_expr(self, e: ComplexExpr) -> Type:
        """Type check a complex literal."""
        return self.named_type('builtins.complex')

    def visit_ellipsis(self, e: EllipsisExpr) -> Type:
        """Type check '...'."""
        if self.chk.options.python_version[0] >= 3:
            return self.named_type('builtins.ellipsis')
        else:
            # '...' is not valid in normal Python 2 code, but it can
            # be used in stubs.  The parser makes sure that we only
            # get this far if we are in a stub, and we can safely
            # return 'object' as ellipsis is special cased elsewhere.
            # The builtins.ellipsis type does not exist in Python 2.
            return self.named_type('builtins.object')

    def visit_op_expr(self, e: OpExpr) -> Type:
        """Type check a binary operator expression."""
        if e.op == 'and' or e.op == 'or':
            return self.check_boolean_op(e, e)
        if e.op == '*' and isinstance(e.left, ListExpr):
            # Expressions of form [...] * e get special type inference.
            return self.check_list_multiply(e)
        if e.op == '%':
            pyversion = self.chk.options.python_version
            if pyversion[0] == 3:
                if isinstance(e.left, BytesExpr) and pyversion[1] >= 5:
                    return self.strfrm_checker.check_str_interpolation(e.left, e.right)
                if isinstance(e.left, StrExpr):
                    return self.strfrm_checker.check_str_interpolation(e.left, e.right)
            elif pyversion[0] <= 2:
                if isinstance(e.left, (StrExpr, BytesExpr, UnicodeExpr)):
                    return self.strfrm_checker.check_str_interpolation(e.left, e.right)
        left_type = self.accept(e.left)

        if e.op in nodes.op_methods:
            method = self.get_operator_method(e.op)
            result, method_type = self.check_op(method, left_type, e.right, e,
                                                allow_reverse=True)
            e.method_type = method_type
            return result
        else:
            raise RuntimeError('Unknown operator {}'.format(e.op))

    def visit_comparison_expr(self, e: ComparisonExpr) -> Type:
        """Type check a comparison expression.

        Comparison expressions are type checked consecutive-pair-wise
        That is, 'a < b > c == d' is check as 'a < b and b > c and c == d'
        """
        result = None  # type: mypy.types.Type

        # Check each consecutive operand pair and their operator
        for left, right, operator in zip(e.operands, e.operands[1:], e.operators):
            left_type = self.accept(left)

            method_type = None  # type: mypy.types.Type

            if operator == 'in' or operator == 'not in':
                right_type = self.accept(right)  # TODO only evaluate if needed

                # Keep track of whether we get type check errors (these won't be reported, they
                # are just to verify whether something is valid typing wise).
                local_errors = self.msg.copy()
                local_errors.disable_count = 0
                sub_result, method_type = self.check_op_local('__contains__', right_type,
                                                          left, e, local_errors)
                if isinstance(right_type, PartialType):
                    # We don't really know if this is an error or not, so just shut up.
                    pass
                elif (local_errors.is_errors() and
                    # is_valid_var_arg is True for any Iterable
                        self.is_valid_var_arg(right_type)):
                    itertype = self.chk.analyze_iterable_item_type(right)
                    method_type = CallableType(
                        [left_type],
                        [nodes.ARG_POS],
                        [None],
                        self.bool_type(),
                        self.named_type('builtins.function'))
                    sub_result = self.bool_type()
                    if not is_subtype(left_type, itertype):
                        self.msg.unsupported_operand_types('in', left_type, right_type, e)
                else:
                    self.msg.add_errors(local_errors)
                if operator == 'not in':
                    sub_result = self.bool_type()
            elif operator in nodes.op_methods:
                method = self.get_operator_method(operator)
                sub_result, method_type = self.check_op(method, left_type, right, e,
                                                    allow_reverse=True)

            elif operator == 'is' or operator == 'is not':
                sub_result = self.bool_type()
                method_type = None
            else:
                raise RuntimeError('Unknown comparison operator {}'.format(operator))

            e.method_types.append(method_type)

            #  Determine type of boolean-and of result and sub_result
            if result is None:
                result = sub_result
            else:
                result = join.join_types(result, sub_result)

        return result

    def get_operator_method(self, op: str) -> str:
        if op == '/' and self.chk.options.python_version[0] == 2:
            # TODO also check for "from __future__ import division"
            return '__div__'
        else:
            return nodes.op_methods[op]

    def _check_op_for_errors(self, method: str, base_type: Type, arg: Expression,
                             context: Context
                             ) -> Tuple[Tuple[Type, Type], MessageBuilder]:
        """Type check a binary operation which maps to a method call.

        Return ((result type, inferred operator method type), error message).
        """
        local_errors = self.msg.copy()
        local_errors.disable_count = 0
        result = self.check_op_local(method, base_type,
                                     arg, context,
                                     local_errors)
        return result, local_errors

    def check_op_local(self, method: str, base_type: Type, arg: Expression,
                       context: Context, local_errors: MessageBuilder) -> Tuple[Type, Type]:
        """Type check a binary operation which maps to a method call.

        Return tuple (result type, inferred operator method type).
        """
        method_type = analyze_member_access(method, base_type, context, False, False, True,
                                            self.named_type, self.not_ready_callback, local_errors,
                                            original_type=base_type, chk=self.chk)
        callable_name = None
        object_type = None
        if isinstance(base_type, Instance):
            # TODO: Find out in which class the method was defined originally?
            # TODO: Support non-Instance types.
            callable_name = '{}.{}'.format(base_type.type.fullname(), method)
            object_type = base_type
        return self.check_call(method_type, [arg], [nodes.ARG_POS],
                               context, arg_messages=local_errors,
                               callable_name=callable_name, object_type=object_type)

    def check_op(self, method: str, base_type: Type, arg: Expression,
                 context: Context,
                 allow_reverse: bool = False) -> Tuple[Type, Type]:
        """Type check a binary operation which maps to a method call.

        Return tuple (result type, inferred operator method type).
        """
        # Use a local error storage for errors related to invalid argument
        # type (but NOT other errors). This error may need to be suppressed
        # for operators which support __rX methods.
        local_errors = self.msg.copy()
        local_errors.disable_count = 0
        if not allow_reverse or self.has_member(base_type, method):
            result = self.check_op_local(method, base_type, arg, context,
                                         local_errors)
            if allow_reverse:
                arg_type = self.chk.type_map[arg]
                if isinstance(arg_type, AnyType):
                    # If the right operand has type Any, we can't make any
                    # conjectures about the type of the result, since the
                    # operand could have a __r method that returns anything.
                    result = AnyType(), result[1]
            success = not local_errors.is_errors()
        else:
            result = AnyType(), AnyType()
            success = False
        if success or not allow_reverse or isinstance(base_type, AnyType):
            # We were able to call the normal variant of the operator method,
            # or there was some problem not related to argument type
            # validity, or the operator has no __rX method. In any case, we
            # don't need to consider the __rX method.
            self.msg.add_errors(local_errors)
            return result
        else:
            # Calling the operator method was unsuccessful. Try the __rX
            # method of the other operand instead.
            rmethod = self.get_reverse_op_method(method)
            arg_type = self.accept(arg)
            base_arg_node = TempNode(base_type)
            # In order to be consistent with showing an error about the lhs not matching if neither
            # the lhs nor the rhs have a compatible signature, we keep track of the first error
            # message generated when considering __rX methods and __cmp__ methods for Python 2.
            first_error = None  # type: Optional[Tuple[Tuple[Type, Type], MessageBuilder]]
            if self.has_member(arg_type, rmethod):
                result, local_errors = self._check_op_for_errors(rmethod, arg_type,
                                                                 base_arg_node, context)
                if not local_errors.is_errors():
                    return result
                first_error = first_error or (result, local_errors)
            # If we've failed to find an __rX method and we're checking Python 2, check to see if
            # there is a __cmp__ method on the lhs or on the rhs.
            if (self.chk.options.python_version[0] == 2 and
                    method in nodes.ops_falling_back_to_cmp):
                cmp_method = nodes.comparison_fallback_method
                if self.has_member(base_type, cmp_method):
                    # First check the if the lhs has a __cmp__ method that works
                    result, local_errors = self._check_op_for_errors(cmp_method, base_type,
                                                                     arg, context)
                    if not local_errors.is_errors():
                        return result
                    first_error = first_error or (result, local_errors)
                if self.has_member(arg_type, cmp_method):
                    # Failed to find a __cmp__ method on the lhs, check if
                    # the rhs as a __cmp__ method that can operate on lhs
                    result, local_errors = self._check_op_for_errors(cmp_method, arg_type,
                                                                     base_arg_node, context)
                    if not local_errors.is_errors():
                        return result
                    first_error = first_error or (result, local_errors)
            if first_error:
                # We found either a __rX method, a __cmp__ method on the base_type, or a __cmp__
                # method on the rhs and failed match. Return the error for the first of these to
                # fail.
                self.msg.add_errors(first_error[1])
                return first_error[0]
            else:
                # No __rX method or __cmp__. Do deferred type checking to
                # produce error message that we may have missed previously.
                # TODO Fix type checking an expression more than once.
                return self.check_op_local(method, base_type, arg, context,
                                           self.msg)

    def get_reverse_op_method(self, method: str) -> str:
        if method == '__div__' and self.chk.options.python_version[0] == 2:
            return '__rdiv__'
        else:
            return nodes.reverse_op_methods[method]

    def check_boolean_op(self, e: OpExpr, context: Context) -> Type:
        """Type check a boolean operation ('and' or 'or')."""

        # A boolean operation can evaluate to either of the operands.

        # We use the current type context to guide the type inference of of
        # the left operand. We also use the left operand type to guide the type
        # inference of the right operand so that expressions such as
        # '[1] or []' are inferred correctly.
        ctx = self.type_context[-1]
        left_type = self.accept(e.left, ctx)

        assert e.op in ('and', 'or')  # Checked by visit_op_expr

        if e.op == 'and':
            right_map, left_map = self.chk.find_isinstance_check(e.left)
            restricted_left_type = false_only(left_type)
            result_is_left = not left_type.can_be_true
        elif e.op == 'or':
            left_map, right_map = self.chk.find_isinstance_check(e.left)
            restricted_left_type = true_only(left_type)
            result_is_left = not left_type.can_be_false

        if e.right_unreachable:
            right_map = None
        elif e.right_always:
            left_map = None

        right_type = self.analyze_cond_branch(right_map, e.right, left_type)

        if right_map is None:
            # The boolean expression is statically known to be the left value
            assert left_map is not None  # find_isinstance_check guarantees this
            return left_type
        if left_map is None:
            # The boolean expression is statically known to be the right value
            assert right_map is not None  # find_isinstance_check guarantees this
            return right_type

        if isinstance(restricted_left_type, UninhabitedType):
            # The left operand can never be the result
            return right_type
        elif result_is_left:
            # The left operand is always the result
            return left_type
        else:
            return UnionType.make_simplified_union([restricted_left_type, right_type])

    def check_list_multiply(self, e: OpExpr) -> Type:
        """Type check an expression of form '[...] * e'.

        Type inference is special-cased for this common construct.
        """
        right_type = self.accept(e.right)
        if is_subtype(right_type, self.named_type('builtins.int')):
            # Special case: [...] * <int value>. Use the type context of the
            # OpExpr, since the multiplication does not affect the type.
            left_type = self.accept(e.left, type_context=self.type_context[-1])
        else:
            left_type = self.accept(e.left)
        result, method_type = self.check_op('__mul__', left_type, e.right, e)
        e.method_type = method_type
        return result

    def visit_unary_expr(self, e: UnaryExpr) -> Type:
        """Type check an unary operation ('not', '-', '+' or '~')."""
        operand_type = self.accept(e.expr)
        op = e.op
        if op == 'not':
            result = self.bool_type()  # type: Type
        elif op == '-':
            method_type = self.analyze_external_member_access('__neg__',
                                                              operand_type, e)
            result, method_type = self.check_call(method_type, [], [], e)
            e.method_type = method_type
        elif op == '+':
            method_type = self.analyze_external_member_access('__pos__',
                                                              operand_type, e)
            result, method_type = self.check_call(method_type, [], [], e)
            e.method_type = method_type
        else:
            assert op == '~', "unhandled unary operator"
            method_type = self.analyze_external_member_access('__invert__',
                                                              operand_type, e)
            result, method_type = self.check_call(method_type, [], [], e)
            e.method_type = method_type
        return result

    def visit_index_expr(self, e: IndexExpr) -> Type:
        """Type check an index expression (base[index]).

        It may also represent type application.
        """
        result = self.visit_index_expr_helper(e)
        return self.narrow_type_from_binder(e, result)

    def visit_index_expr_helper(self, e: IndexExpr) -> Type:
        if e.analyzed:
            # It's actually a type application.
            return self.accept(e.analyzed)
        left_type = self.accept(e.base)
        if isinstance(left_type, TupleType) and self.chk.in_checked_function():
            # Special case for tuples. They return a more specific type when
            # indexed by an integer literal.
            index = e.index
            if isinstance(index, SliceExpr):
                return self.visit_tuple_slice_helper(left_type, index)

            n = self._get_value(index)
            if n is not None:
                if n < 0:
                    n += len(left_type.items)
                if n >= 0 and n < len(left_type.items):
                    return left_type.items[n]
                else:
                    self.chk.fail(messages.TUPLE_INDEX_OUT_OF_RANGE, e)
                    return AnyType()
            else:
                return self.nonliteral_tuple_index_helper(left_type, index)
        elif isinstance(left_type, TypedDictType):
            return self.visit_typeddict_index_expr(left_type, e.index)
        elif (isinstance(left_type, CallableType)
              and left_type.is_type_obj() and left_type.type_object().is_enum):
            return self.visit_enum_index_expr(left_type.type_object(), e.index, e)
        else:
            result, method_type = self.check_op('__getitem__', left_type, e.index, e)
            e.method_type = method_type
            return result

    def visit_tuple_slice_helper(self, left_type: TupleType, slic: SliceExpr) -> Type:
        begin = None  # type: int
        end = None  # type: int
        stride = None  # type:int

        if slic.begin_index:
            begin = self._get_value(slic.begin_index)
            if begin is None:
                return self.nonliteral_tuple_index_helper(left_type, slic)

        if slic.end_index:
            end = self._get_value(slic.end_index)
            if end is None:
                return self.nonliteral_tuple_index_helper(left_type, slic)

        if slic.stride:
            stride = self._get_value(slic.stride)
            if stride is None:
                return self.nonliteral_tuple_index_helper(left_type, slic)

        return left_type.slice(begin, stride, end)

    def nonliteral_tuple_index_helper(self, left_type: TupleType, index: Expression) -> Type:
        index_type = self.accept(index)
        expected_type = UnionType.make_union([self.named_type('builtins.int'),
                                              self.named_type('builtins.slice')])
        if not self.chk.check_subtype(index_type, expected_type, index,
                                      messages.INVALID_TUPLE_INDEX_TYPE,
                                      'actual type', 'expected type'):
            return AnyType()
        else:
            return UnionType.make_simplified_union(left_type.items)

    def _get_value(self, index: Expression) -> Optional[int]:
        if isinstance(index, IntExpr):
            return index.value
        elif isinstance(index, UnaryExpr):
            if index.op == '-':
                operand = index.expr
                if isinstance(operand, IntExpr):
                    return -1 * operand.value
        return None

    def visit_typeddict_index_expr(self, td_type: TypedDictType, index: Expression) -> Type:
        if not isinstance(index, (StrExpr, UnicodeExpr)):
            self.msg.typeddict_item_name_must_be_string_literal(td_type, index)
            return AnyType()
        item_name = index.value

        item_type = td_type.items.get(item_name)
        if item_type is None:
            self.msg.typeddict_item_name_not_found(td_type, item_name, index)
            return AnyType()
        return item_type

    def visit_enum_index_expr(self, enum_type: TypeInfo, index: Expression,
                              context: Context) -> Type:
        string_type = self.named_type('builtins.str')  # type: Type
        if self.chk.options.python_version[0] < 3:
            string_type = UnionType.make_union([string_type,
                                                self.named_type('builtins.unicode')])
        self.chk.check_subtype(self.accept(index), string_type, context,
                               "Enum index should be a string", "actual index type")
        return Instance(enum_type, [])

    def visit_cast_expr(self, expr: CastExpr) -> Type:
        """Type check a cast expression."""
        source_type = self.accept(expr.expr, type_context=AnyType(), allow_none_return=True,
                                  always_allow_any=True)
        target_type = expr.type
        options = self.chk.options
        if options.warn_redundant_casts and is_same_type(source_type, target_type):
            self.msg.redundant_cast(target_type, expr)
        if 'unimported' in options.disallow_any and has_any_from_unimported_type(target_type):
            self.msg.unimported_type_becomes_any("Target type of cast", target_type, expr)
        return target_type

    def visit_reveal_type_expr(self, expr: RevealTypeExpr) -> Type:
        """Type check a reveal_type expression."""
        revealed_type = self.accept(expr.expr, type_context=self.type_context[-1])
        if not self.chk.current_node_deferred:
            self.msg.reveal_type(revealed_type, expr)
        return revealed_type

    def visit_type_application(self, tapp: TypeApplication) -> Type:
        """Type check a type application (expr[type, ...])."""
        tp = self.accept(tapp.expr)
        if isinstance(tp, CallableType):
            if not tp.is_type_obj():
                self.chk.fail(messages.ONLY_CLASS_APPLICATION, tapp)
            if len(tp.variables) != len(tapp.types):
                self.msg.incompatible_type_application(len(tp.variables),
                                                       len(tapp.types), tapp)
                return AnyType()
            return self.apply_generic_arguments(tp, tapp.types, tapp)
        elif isinstance(tp, Overloaded):
            if not tp.is_type_obj():
                self.chk.fail(messages.ONLY_CLASS_APPLICATION, tapp)
            for item in tp.items():
                if len(item.variables) != len(tapp.types):
                    self.msg.incompatible_type_application(len(item.variables),
                                                           len(tapp.types), tapp)
                    return AnyType()
            return Overloaded([self.apply_generic_arguments(item, tapp.types, tapp)
                               for item in tp.items()])
        return AnyType()

    def visit_type_alias_expr(self, alias: TypeAliasExpr) -> Type:
        """Get type of a type alias (could be generic) in a runtime expression."""
        if isinstance(alias.type, Instance) and alias.type.invalid:
            # An invalid alias, error already has been reported
            return AnyType()
        item = alias.type
        if not alias.in_runtime:
            # We don't replace TypeVar's with Any for alias used as Alias[T](42).
            item = self.replace_tvars_any(item)
        if isinstance(item, Instance):
            # Normally we get a callable type (or overloaded) with .is_type_obj() true
            # representing the class's constructor
            tp = type_object_type(item.type, self.named_type)
        else:
            # This type is invalid in most runtime contexts
            # and corresponding an error will be reported.
            return alias.fallback
        if isinstance(tp, CallableType):
            if len(tp.variables) != len(item.args):
                self.msg.incompatible_type_application(len(tp.variables),
                                                       len(item.args), item)
                return AnyType()
            return self.apply_generic_arguments(tp, item.args, item)
        elif isinstance(tp, Overloaded):
            for it in tp.items():
                if len(it.variables) != len(item.args):
                    self.msg.incompatible_type_application(len(it.variables),
                                                           len(item.args), item)
                    return AnyType()
            return Overloaded([self.apply_generic_arguments(it, item.args, item)
                               for it in tp.items()])
        return AnyType()

    def replace_tvars_any(self, tp: Type) -> Type:
        """Replace all type variables of a type alias tp with Any. Basically, this function
        finishes what could not be done in method TypeAnalyser.visit_unbound_type()
        from typeanal.py.
        """
        typ_args = get_typ_args(tp)
        new_args = typ_args[:]
        for i, arg in enumerate(typ_args):
            if isinstance(arg, UnboundType):
                sym = None
                try:
                    sym = self.chk.lookup_qualified(arg.name)
                except KeyError:
                    pass
                if sym and (sym.kind == TVAR):
                    new_args[i] = AnyType()
            else:
                new_args[i] = self.replace_tvars_any(arg)
        return set_typ_args(tp, new_args, tp.line, tp.column)

    def visit_list_expr(self, e: ListExpr) -> Type:
        """Type check a list expression [...]."""
        return self.check_lst_expr(e.items, 'builtins.list', '<list>', e)

    def visit_set_expr(self, e: SetExpr) -> Type:
        return self.check_lst_expr(e.items, 'builtins.set', '<set>', e)

    def check_lst_expr(self, items: List[Expression], fullname: str,
                       tag: str, context: Context) -> Type:
        # Translate into type checking a generic function call.
        # Used for list and set expressions, as well as for tuples
        # containing star expressions that don't refer to a
        # Tuple. (Note: "lst" stands for list-set-tuple. :-)
        tvdef = TypeVarDef('T', -1, [], self.object_type())
        tv = TypeVarType(tvdef)
        constructor = CallableType(
            [tv],
            [nodes.ARG_STAR],
            [None],
            self.chk.named_generic_type(fullname, [tv]),
            self.named_type('builtins.function'),
            name=tag,
            variables=[tvdef])
        return self.check_call(constructor,
                               [(i.expr if isinstance(i, StarExpr) else i)
                                for i in items],
                               [(nodes.ARG_STAR if isinstance(i, StarExpr) else nodes.ARG_POS)
                                for i in items],
                               context)[0]

    def visit_tuple_expr(self, e: TupleExpr) -> Type:
        """Type check a tuple expression."""
        # Try to determine type context for type inference.
        type_context = self.type_context[-1]
        type_context_items = None
        if isinstance(type_context, UnionType):
            tuples_in_context = [t for t in type_context.items
                                 if (isinstance(t, TupleType) and len(t.items) == len(e.items)) or
                                 is_named_instance(t, 'builtins.tuple')]
            if len(tuples_in_context) == 1:
                type_context = tuples_in_context[0]
            else:
                # There are either no relevant tuples in the Union, or there is
                # more than one.  Either way, we can't decide on a context.
                pass

        if isinstance(type_context, TupleType):
            type_context_items = type_context.items
        elif is_named_instance(type_context, 'builtins.tuple'):
            assert isinstance(type_context, Instance)
            if type_context.args:
                type_context_items = [type_context.args[0]] * len(e.items)
        # NOTE: it's possible for the context to have a different
        # number of items than e.  In that case we use those context
        # items that match a position in e, and we'll worry about type
        # mismatches later.

        # Infer item types.  Give up if there's a star expression
        # that's not a Tuple.
        items = []  # type: List[Type]
        j = 0  # Index into type_context_items; irrelevant if type_context_items is none
        for i in range(len(e.items)):
            item = e.items[i]
            tt = None  # type: Type
            if isinstance(item, StarExpr):
                # Special handling for star expressions.
                # TODO: If there's a context, and item.expr is a
                # TupleExpr, flatten it, so we can benefit from the
                # context?  Counterargument: Why would anyone write
                # (1, *(2, 3)) instead of (1, 2, 3) except in a test?
                tt = self.accept(item.expr)
                if isinstance(tt, TupleType):
                    items.extend(tt.items)
                    j += len(tt.items)
                else:
                    # A star expression that's not a Tuple.
                    # Treat the whole thing as a variable-length tuple.
                    return self.check_lst_expr(e.items, 'builtins.tuple', '<tuple>', e)
            else:
                if not type_context_items or j >= len(type_context_items):
                    tt = self.accept(item)
                else:
                    tt = self.accept(item, type_context_items[j])
                    j += 1
                items.append(tt)
        fallback_item = join.join_type_list(items)
        return TupleType(items, self.chk.named_generic_type('builtins.tuple', [fallback_item]))

    def visit_dict_expr(self, e: DictExpr) -> Type:
        """Type check a dict expression.

        Translate it into a call to dict(), with provisions for **expr.
        """
        # if the dict literal doesn't match TypedDict, check_typeddict_call_with_dict reports
        # an error, but returns the TypedDict type that matches the literal it found
        # that would cause a second error when that TypedDict type is returned upstream
        # to avoid the second error, we always return TypedDict type that was requested
        typeddict_context = self.find_typeddict_context(self.type_context[-1])
        if typeddict_context:
            self.check_typeddict_call_with_dict(
                callee=typeddict_context,
                kwargs=e,
                context=e
            )
            return typeddict_context.copy_modified()

        # Collect function arguments, watching out for **expr.
        args = []  # type: List[Expression]  # Regular "key: value"
        stargs = []  # type: List[Expression]  # For "**expr"
        for key, value in e.items:
            if key is None:
                stargs.append(value)
            else:
                args.append(TupleExpr([key, value]))
        # Define type variables (used in constructors below).
        ktdef = TypeVarDef('KT', -1, [], self.object_type())
        vtdef = TypeVarDef('VT', -2, [], self.object_type())
        kt = TypeVarType(ktdef)
        vt = TypeVarType(vtdef)
        # Call dict(*args), unless it's empty and stargs is not.
        if args or not stargs:
            # The callable type represents a function like this:
            #
            #   def <unnamed>(*v: Tuple[kt, vt]) -> Dict[kt, vt]: ...
            constructor = CallableType(
                [TupleType([kt, vt], self.named_type('builtins.tuple'))],
                [nodes.ARG_STAR],
                [None],
                self.chk.named_generic_type('builtins.dict', [kt, vt]),
                self.named_type('builtins.function'),
                name='<dict>',
                variables=[ktdef, vtdef])
            rv = self.check_call(constructor, args, [nodes.ARG_POS] * len(args), e)[0]
        else:
            # dict(...) will be called below.
            rv = None
        # Call rv.update(arg) for each arg in **stargs,
        # except if rv isn't set yet, then set rv = dict(arg).
        if stargs:
            for arg in stargs:
                if rv is None:
                    constructor = CallableType(
                        [self.chk.named_generic_type('typing.Mapping', [kt, vt])],
                        [nodes.ARG_POS],
                        [None],
                        self.chk.named_generic_type('builtins.dict', [kt, vt]),
                        self.named_type('builtins.function'),
                        name='<list>',
                        variables=[ktdef, vtdef])
                    rv = self.check_call(constructor, [arg], [nodes.ARG_POS], arg)[0]
                else:
                    method = self.analyze_external_member_access('update', rv, arg)
                    self.check_call(method, [arg], [nodes.ARG_POS], arg)
        return rv

    def find_typeddict_context(self, context: Type) -> Optional[TypedDictType]:
        if isinstance(context, TypedDictType):
            return context
        elif isinstance(context, UnionType):
            items = []
            for item in context.items:
                item_context = self.find_typeddict_context(item)
                if item_context:
                    items.append(item_context)
            if len(items) == 1:
                # Only one union item is TypedDict, so use the context as it's unambiguous.
                return items[0]
        # No TypedDict type in context.
        return None

    def visit_lambda_expr(self, e: LambdaExpr) -> Type:
        """Type check lambda expression."""
        inferred_type, type_override = self.infer_lambda_type_using_context(e)
        if not inferred_type:
            self.chk.return_types.append(AnyType())
            # No useful type context.
            ret_type = self.accept(e.expr(), allow_none_return=True)
            fallback = self.named_type('builtins.function')
            self.chk.return_types.pop()
            return callable_type(e, fallback, ret_type)
        else:
            # Type context available.
            self.chk.return_types.append(inferred_type.ret_type)
            self.chk.check_func_item(e, type_override=type_override)
            if e.expr() not in self.chk.type_map:
                self.accept(e.expr(), allow_none_return=True)
            ret_type = self.chk.type_map[e.expr()]
            if isinstance(ret_type, NoneTyp):
                # For "lambda ...: None", just use type from the context.
                # Important when the context is Callable[..., None] which
                # really means Void. See #1425.
                self.chk.return_types.pop()
                return inferred_type
            self.chk.return_types.pop()
            return replace_callable_return_type(inferred_type, ret_type)

    def infer_lambda_type_using_context(self, e: LambdaExpr) -> Tuple[Optional[CallableType],
                                                                    Optional[CallableType]]:
        """Try to infer lambda expression type using context.

        Return None if could not infer type.
        The second item in the return type is the type_override parameter for check_func_item.
        """
        # TODO also accept 'Any' context
        ctx = self.type_context[-1]

        if isinstance(ctx, UnionType):
            callables = [t for t in ctx.items if isinstance(t, CallableType)]
            if len(callables) == 1:
                ctx = callables[0]

        if not ctx or not isinstance(ctx, CallableType):
            return None, None

        # The context may have function type variables in it. We replace them
        # since these are the type variables we are ultimately trying to infer;
        # they must be considered as indeterminate. We use ErasedType since it
        # does not affect type inference results (it is for purposes like this
        # only).
        callable_ctx = replace_meta_vars(ctx, ErasedType())
        assert isinstance(callable_ctx, CallableType)

        arg_kinds = [arg.kind for arg in e.arguments]

        if callable_ctx.is_ellipsis_args:
            # Fill in Any arguments to match the arguments of the lambda.
            callable_ctx = callable_ctx.copy_modified(
                is_ellipsis_args=False,
                arg_types=[AnyType()] * len(arg_kinds),
                arg_kinds=arg_kinds
            )

        if ARG_STAR in arg_kinds or ARG_STAR2 in arg_kinds:
            # TODO treat this case appropriately
            return callable_ctx, None
        if callable_ctx.arg_kinds != arg_kinds:
            # Incompatible context; cannot use it to infer types.
            self.chk.fail(messages.CANNOT_INFER_LAMBDA_TYPE, e)
            return None, None

        return callable_ctx, callable_ctx

    def visit_super_expr(self, e: SuperExpr) -> Type:
        """Type check a super expression (non-lvalue)."""
        t = self.analyze_super(e, False)
        return t

    def analyze_super(self, e: SuperExpr, is_lvalue: bool) -> Type:
        """Type check a super expression."""
        if e.info and e.info.bases:
            # TODO fix multiple inheritance etc
            if len(e.info.mro) < 2:
                self.chk.fail('Internal error: unexpected mro for {}: {}'.format(
                    e.info.name(), e.info.mro), e)
                return AnyType()
            for base in e.info.mro[1:]:
                if e.name in base.names or base == e.info.mro[-1]:
                    if e.info.fallback_to_any and base == e.info.mro[-1]:
                        # There's an undefined base class, and we're
                        # at the end of the chain.  That's not an error.
                        return AnyType()
                    if not self.chk.in_checked_function():
                        return AnyType()
                    if self.chk.scope.active_class() is not None:
                        self.chk.fail('super() outside of a method is not supported', e)
                        return AnyType()
                    args = self.chk.scope.top_function().arguments
                    # An empty args with super() is an error; we need something in declared_self
                    if not args:
                        self.chk.fail('super() requires at least one positional argument', e)
                        return AnyType()
                    declared_self = args[0].variable.type
                    return analyze_member_access(name=e.name, typ=fill_typevars(e.info), node=e,
                                                 is_lvalue=False, is_super=True, is_operator=False,
                                                 builtin_type=self.named_type,
                                                 not_ready_callback=self.not_ready_callback,
                                                 msg=self.msg, override_info=base,
                                                 original_type=declared_self, chk=self.chk)
            assert False, 'unreachable'
        else:
            # Invalid super. This has been reported by the semantic analyzer.
            return AnyType()

    def visit_slice_expr(self, e: SliceExpr) -> Type:
        expected = make_optional_type(self.named_type('builtins.int'))
        for index in [e.begin_index, e.end_index, e.stride]:
            if index:
                t = self.accept(index)
                self.chk.check_subtype(t, expected,
                                       index, messages.INVALID_SLICE_INDEX)
        return self.named_type('builtins.slice')

    def visit_list_comprehension(self, e: ListComprehension) -> Type:
        return self.check_generator_or_comprehension(
            e.generator, 'builtins.list', '<list-comprehension>')

    def visit_set_comprehension(self, e: SetComprehension) -> Type:
        return self.check_generator_or_comprehension(
            e.generator, 'builtins.set', '<set-comprehension>')

    def visit_generator_expr(self, e: GeneratorExpr) -> Type:
        # If any of the comprehensions use async for, the expression will return an async generator
        # object
        if any(e.is_async):
            typ = 'typing.AsyncIterator'
        else:
            typ = 'typing.Iterator'
        return self.check_generator_or_comprehension(e, typ, '<generator>')

    def check_generator_or_comprehension(self, gen: GeneratorExpr,
                                         type_name: str,
                                         id_for_messages: str) -> Type:
        """Type check a generator expression or a list comprehension."""
        with self.chk.binder.frame_context(can_skip=True, fall_through=0):
            self.check_for_comp(gen)

            # Infer the type of the list comprehension by using a synthetic generic
            # callable type.
            tvdef = TypeVarDef('T', -1, [], self.object_type())
            tv = TypeVarType(tvdef)
            constructor = CallableType(
                [tv],
                [nodes.ARG_POS],
                [None],
                self.chk.named_generic_type(type_name, [tv]),
                self.chk.named_type('builtins.function'),
                name=id_for_messages,
                variables=[tvdef])
            return self.check_call(constructor,
                                [gen.left_expr], [nodes.ARG_POS], gen)[0]

    def visit_dictionary_comprehension(self, e: DictionaryComprehension) -> Type:
        """Type check a dictionary comprehension."""
        with self.chk.binder.frame_context(can_skip=True, fall_through=0):
            self.check_for_comp(e)

            # Infer the type of the list comprehension by using a synthetic generic
            # callable type.
            ktdef = TypeVarDef('KT', -1, [], self.object_type())
            vtdef = TypeVarDef('VT', -2, [], self.object_type())
            kt = TypeVarType(ktdef)
            vt = TypeVarType(vtdef)
            constructor = CallableType(
                [kt, vt],
                [nodes.ARG_POS, nodes.ARG_POS],
                [None, None],
                self.chk.named_generic_type('builtins.dict', [kt, vt]),
                self.chk.named_type('builtins.function'),
                name='<dictionary-comprehension>',
                variables=[ktdef, vtdef])
            return self.check_call(constructor,
                                   [e.key, e.value], [nodes.ARG_POS, nodes.ARG_POS], e)[0]

    def check_for_comp(self, e: Union[GeneratorExpr, DictionaryComprehension]) -> None:
        """Check the for_comp part of comprehensions. That is the part from 'for':
        ... for x in y if z

        Note: This adds the type information derived from the condlists to the current binder.
        """
        for index, sequence, conditions, is_async in zip(e.indices, e.sequences,
                                                         e.condlists, e.is_async):
            if is_async:
                sequence_type = self.chk.analyze_async_iterable_item_type(sequence)
            else:
                sequence_type = self.chk.analyze_iterable_item_type(sequence)
            self.chk.analyze_index_variables(index, sequence_type, True, e)
            for condition in conditions:
                self.accept(condition)

                # values are only part of the comprehension when all conditions are true
                true_map, _ = mypy.checker.find_isinstance_check(condition, self.chk.type_map)

                if true_map:
                    for var, type in true_map.items():
                        self.chk.binder.put(var, type)

    def visit_conditional_expr(self, e: ConditionalExpr) -> Type:
        cond_type = self.accept(e.cond)
        if self.chk.options.strict_boolean:
            is_bool = (isinstance(cond_type, Instance)
                and cond_type.type.fullname() == 'builtins.bool')
            if not (is_bool or isinstance(cond_type, AnyType)):
                self.chk.fail(messages.NON_BOOLEAN_IN_CONDITIONAL, e)
        ctx = self.type_context[-1]

        # Gain type information from isinstance if it is there
        # but only for the current expression
        if_map, else_map = self.chk.find_isinstance_check(e.cond)

        if_type = self.analyze_cond_branch(if_map, e.if_expr, context=ctx)

        if not mypy.checker.is_valid_inferred_type(if_type):
            # Analyze the right branch disregarding the left branch.
            else_type = self.analyze_cond_branch(else_map, e.else_expr, context=ctx)

            # If it would make a difference, re-analyze the left
            # branch using the right branch's type as context.
            if ctx is None or not is_equivalent(else_type, ctx):
                # TODO: If it's possible that the previous analysis of
                # the left branch produced errors that are avoided
                # using this context, suppress those errors.
                if_type = self.analyze_cond_branch(if_map, e.if_expr, context=else_type)

        else:
            # Analyze the right branch in the context of the left
            # branch's type.
            else_type = self.analyze_cond_branch(else_map, e.else_expr, context=if_type)

        res = join.join_types(if_type, else_type)

        return res

    def analyze_cond_branch(self, map: Optional[Dict[Expression, Type]],
                            node: Expression, context: Optional[Type]) -> Type:
        with self.chk.binder.frame_context(can_skip=True, fall_through=0):
            if map is None:
                # We still need to type check node, in case we want to
                # process it for isinstance checks later
                self.accept(node, type_context=context)
                return UninhabitedType()
            self.chk.push_type_map(map)
            return self.accept(node, type_context=context)

    def visit_backquote_expr(self, e: BackquoteExpr) -> Type:
        self.accept(e.expr)
        return self.named_type('builtins.str')

    #
    # Helpers
    #

    def accept(self,
               node: Expression,
               type_context: Type = None,
               allow_none_return: bool = False,
               always_allow_any: bool = False,
               ) -> Type:
        """Type check a node in the given type context.  If allow_none_return
        is True and this expression is a call, allow it to return None.  This
        applies only to this expression and not any subexpressions.
        """
        self.type_context.append(type_context)
        try:
            if allow_none_return and isinstance(node, CallExpr):
                typ = self.visit_call_expr(node, allow_none_return=True)
            elif allow_none_return and isinstance(node, YieldFromExpr):
                typ = self.visit_yield_from_expr(node, allow_none_return=True)
            else:
                typ = node.accept(self)
        except Exception as err:
            report_internal_error(err, self.chk.errors.file,
                                  node.line, self.chk.errors, self.chk.options)
        self.type_context.pop()
        assert typ is not None
        self.chk.store_type(node, typ)

        if ('expr' in self.chk.options.disallow_any and
                not always_allow_any and
                not self.chk.is_stub and
                self.chk.in_checked_function() and
                has_any_type(typ)):
            self.msg.disallowed_any_type(typ, node)

        if not self.chk.in_checked_function():
            return AnyType()
        else:
            return typ

    def named_type(self, name: str) -> Instance:
        """Return an instance type with type given by the name and no type
        arguments. Alias for TypeChecker.named_type.
        """
        return self.chk.named_type(name)

    def is_valid_var_arg(self, typ: Type) -> bool:
        """Is a type valid as a *args argument?"""
        return (isinstance(typ, TupleType) or
                is_subtype(typ, self.chk.named_generic_type('typing.Iterable',
                                                            [AnyType()])) or
                isinstance(typ, AnyType))

    def is_valid_keyword_var_arg(self, typ: Type) -> bool:
        """Is a type valid as a **kwargs argument?"""
        if self.chk.options.python_version[0] >= 3:
            return is_subtype(typ, self.chk.named_generic_type(
                'builtins.dict', [self.named_type('builtins.str'),
                                  AnyType()]))
        else:
            return (
                is_subtype(typ, self.chk.named_generic_type(
                    'builtins.dict',
                    [self.named_type('builtins.str'),
                     AnyType()]))
                or
                is_subtype(typ, self.chk.named_generic_type(
                    'builtins.dict',
                    [self.named_type('builtins.unicode'),
                     AnyType()])))

    def has_member(self, typ: Type, member: str) -> bool:
        """Does type have member with the given name?"""
        # TODO TupleType => also consider tuple attributes
        if isinstance(typ, Instance):
            return typ.type.has_readable_member(member)
        if isinstance(typ, CallableType) and typ.is_type_obj():
            return typ.fallback.type.has_readable_member(member)
        elif isinstance(typ, AnyType):
            return True
        elif isinstance(typ, UnionType):
            result = all(self.has_member(x, member) for x in typ.items)
            return result
        elif isinstance(typ, TupleType):
            return self.has_member(typ.fallback, member)
        else:
            return False

    def not_ready_callback(self, name: str, context: Context) -> None:
        """Called when we can't infer the type of a variable because it's not ready yet.

        Either defer type checking of the enclosing function to the next
        pass or report an error.
        """
        self.chk.handle_cannot_determine_type(name, context)

    def visit_yield_expr(self, e: YieldExpr) -> Type:
        return_type = self.chk.return_types[-1]
        expected_item_type = self.chk.get_generator_yield_type(return_type, False)
        if e.expr is None:
            if (not isinstance(expected_item_type, (NoneTyp, AnyType))
                    and self.chk.in_checked_function()):
                self.chk.fail(messages.YIELD_VALUE_EXPECTED, e)
        else:
            actual_item_type = self.accept(e.expr, expected_item_type)
            self.chk.check_subtype(actual_item_type, expected_item_type, e,
                                   messages.INCOMPATIBLE_TYPES_IN_YIELD,
                                   'actual type', 'expected type')
        return self.chk.get_generator_receive_type(return_type, False)

    def visit_await_expr(self, e: AwaitExpr) -> Type:
        expected_type = self.type_context[-1]
        if expected_type is not None:
            expected_type = self.chk.named_generic_type('typing.Awaitable', [expected_type])
        actual_type = self.accept(e.expr, expected_type)
        if isinstance(actual_type, AnyType):
            return AnyType()
        return self.check_awaitable_expr(actual_type, e, messages.INCOMPATIBLE_TYPES_IN_AWAIT)

    def check_awaitable_expr(self, t: Type, ctx: Context, msg: str) -> Type:
        """Check the argument to `await` and extract the type of value.

        Also used by `async for` and `async with`.
        """
        if not self.chk.check_subtype(t, self.named_type('typing.Awaitable'), ctx,
                                      msg, 'actual type', 'expected type'):
            return AnyType()
        else:
            method = self.analyze_external_member_access('__await__', t, ctx)
            generator = self.check_call(method, [], [], ctx)[0]
            return self.chk.get_generator_return_type(generator, False)

    def visit_yield_from_expr(self, e: YieldFromExpr, allow_none_return: bool = False) -> Type:
        # NOTE: Whether `yield from` accepts an `async def` decorated
        # with `@types.coroutine` (or `@asyncio.coroutine`) depends on
        # whether the generator containing the `yield from` is itself
        # thus decorated.  But it accepts a generator regardless of
        # how it's decorated.
        return_type = self.chk.return_types[-1]
        subexpr_type = self.accept(e.expr, return_type)
        iter_type = None  # type: Type

        # Check that the expr is an instance of Iterable and get the type of the iterator produced
        # by __iter__.
        if isinstance(subexpr_type, AnyType):
            iter_type = AnyType()
        elif self.chk.type_is_iterable(subexpr_type):
            if is_async_def(subexpr_type) and not has_coroutine_decorator(return_type):
                self.chk.msg.yield_from_invalid_operand_type(subexpr_type, e)
            iter_method_type = self.analyze_external_member_access(
                '__iter__',
                subexpr_type,
                AnyType())

            generic_generator_type = self.chk.named_generic_type('typing.Generator',
                                                                 [AnyType(), AnyType(), AnyType()])
            iter_type, _ = self.check_call(iter_method_type, [], [],
                                           context=generic_generator_type)
        else:
            if not (is_async_def(subexpr_type) and has_coroutine_decorator(return_type)):
                self.chk.msg.yield_from_invalid_operand_type(subexpr_type, e)
                iter_type = AnyType()
            else:
                iter_type = self.check_awaitable_expr(subexpr_type, e,
                                                      messages.INCOMPATIBLE_TYPES_IN_YIELD_FROM)

        # Check that the iterator's item type matches the type yielded by the Generator function
        # containing this `yield from` expression.
        expected_item_type = self.chk.get_generator_yield_type(return_type, False)
        actual_item_type = self.chk.get_generator_yield_type(iter_type, False)

        self.chk.check_subtype(actual_item_type, expected_item_type, e,
                           messages.INCOMPATIBLE_TYPES_IN_YIELD_FROM,
                           'actual type', 'expected type')

        # Determine the type of the entire yield from expression.
        if (isinstance(iter_type, Instance) and
                iter_type.type.fullname() == 'typing.Generator'):
            expr_type = self.chk.get_generator_return_type(iter_type, False)
        else:
            # Non-Generators don't return anything from `yield from` expressions.
            # However special-case Any (which might be produced by an error).
            if isinstance(actual_item_type, AnyType):
                expr_type = AnyType()
            else:
                expr_type = NoneTyp()

        if not allow_none_return and isinstance(expr_type, NoneTyp):
            self.chk.msg.does_not_return_value(None, e)
        return expr_type

    def visit_temp_node(self, e: TempNode) -> Type:
        return e.type

    def visit_type_var_expr(self, e: TypeVarExpr) -> Type:
        # TODO: Perhaps return a special type used for type variables only?
        return AnyType()

    def visit_newtype_expr(self, e: NewTypeExpr) -> Type:
        return AnyType()

    def visit_namedtuple_expr(self, e: NamedTupleExpr) -> Type:
        tuple_type = e.info.tuple_type
        if tuple_type:
            if ('unimported' in self.chk.options.disallow_any and
                    has_any_from_unimported_type(tuple_type)):
                self.msg.unimported_type_becomes_any("NamedTuple type", tuple_type, e)
        # TODO: Perhaps return a type object type?
        return AnyType()

    def visit_enum_call_expr(self, e: EnumCallExpr) -> Type:
        for name, value in zip(e.items, e.values):
            if value is not None:
                typ = self.accept(value)
                if not isinstance(typ, AnyType):
                    var = e.info.names[name].node
                    if isinstance(var, Var):
                        # Inline TypeCheker.set_inferred_type(),
                        # without the lvalue.  (This doesn't really do
                        # much, since the value attribute is defined
                        # to have type Any in the typeshed stub.)
                        var.type = typ
                        var.is_inferred = True
        # TODO: Perhaps return a type object type?
        return AnyType()

    def visit_typeddict_expr(self, e: TypedDictExpr) -> Type:
        # TODO: Perhaps return a type object type?
        return AnyType()

    def visit__promote_expr(self, e: PromoteExpr) -> Type:
        return e.type

    def visit_star_expr(self, e: StarExpr) -> StarType:
        return StarType(self.accept(e.expr))

    def object_type(self) -> Instance:
        """Return instance type 'object'."""
        return self.named_type('builtins.object')

    def bool_type(self) -> Instance:
        """Return instance type 'bool'."""
        return self.named_type('builtins.bool')

    def narrow_type_from_binder(self, expr: Expression, known_type: Type) -> Type:
        if expr.literal >= LITERAL_TYPE:
            restriction = self.chk.binder.get(expr)
            if restriction:
                ans = narrow_declared_type(known_type, restriction)
                return ans
        return known_type


def has_any_type(t: Type) -> bool:
    """Whether t contains an Any type"""
    return t.accept(HasAnyType())


class HasAnyType(types.TypeQuery[bool]):
    def __init__(self) -> None:
        super().__init__(any)

    def visit_any(self, t: AnyType) -> bool:
        return True


def has_coroutine_decorator(t: Type) -> bool:
    """Whether t came from a function decorated with `@coroutine`."""
    return isinstance(t, Instance) and t.type.fullname() == 'typing.AwaitableGenerator'


def is_async_def(t: Type) -> bool:
    """Whether t came from a function defined using `async def`."""
    # In check_func_def(), when we see a function decorated with
    # `@typing.coroutine` or `@async.coroutine`, we change the
    # return type to typing.AwaitableGenerator[...], so that its
    # type is compatible with either Generator or Awaitable.
    # But for the check here we need to know whether the original
    # function (before decoration) was an `async def`.  The
    # AwaitableGenerator type conveniently preserves the original
    # type as its 4th parameter (3rd when using 0-origin indexing
    # :-), so that we can recover that information here.
    # (We really need to see whether the original, undecorated
    # function was an `async def`, which is orthogonal to its
    # decorations.)
    if (isinstance(t, Instance)
            and t.type.fullname() == 'typing.AwaitableGenerator'
            and len(t.args) >= 4):
        t = t.args[3]
    return isinstance(t, Instance) and t.type.fullname() == 'typing.Awaitable'


def map_actuals_to_formals(caller_kinds: List[int],
                           caller_names: List[str],
                           callee_kinds: List[int],
                           callee_names: List[str],
                           caller_arg_type: Callable[[int],
                                                     Type]) -> List[List[int]]:
    """Calculate mapping between actual (caller) args and formals.

    The result contains a list of caller argument indexes mapping to each
    callee argument index, indexed by callee index.

    The caller_arg_type argument should evaluate to the type of the actual
    argument type with the given index.
    """
    ncallee = len(callee_kinds)
    map = [[] for i in range(ncallee)]  # type: List[List[int]]
    j = 0
    for i, kind in enumerate(caller_kinds):
        if kind == nodes.ARG_POS:
            if j < ncallee:
                if callee_kinds[j] in [nodes.ARG_POS, nodes.ARG_OPT,
                                       nodes.ARG_NAMED, nodes.ARG_NAMED_OPT]:
                    map[j].append(i)
                    j += 1
                elif callee_kinds[j] == nodes.ARG_STAR:
                    map[j].append(i)
        elif kind == nodes.ARG_STAR:
            # We need to know the actual type to map varargs.
            argt = caller_arg_type(i)
            if isinstance(argt, TupleType):
                # A tuple actual maps to a fixed number of formals.
                for _ in range(len(argt.items)):
                    if j < ncallee:
                        if callee_kinds[j] != nodes.ARG_STAR2:
                            map[j].append(i)
                        else:
                            break
                        if callee_kinds[j] != nodes.ARG_STAR:
                            j += 1
            else:
                # Assume that it is an iterable (if it isn't, there will be
                # an error later).
                while j < ncallee:
                    if callee_kinds[j] in (nodes.ARG_NAMED, nodes.ARG_NAMED_OPT, nodes.ARG_STAR2):
                        break
                    else:
                        map[j].append(i)
                    if callee_kinds[j] == nodes.ARG_STAR:
                        break
                    j += 1
        elif kind in (nodes.ARG_NAMED, nodes.ARG_NAMED_OPT):
            name = caller_names[i]
            if name in callee_names:
                map[callee_names.index(name)].append(i)
            elif nodes.ARG_STAR2 in callee_kinds:
                map[callee_kinds.index(nodes.ARG_STAR2)].append(i)
        else:
            assert kind == nodes.ARG_STAR2
            for j in range(ncallee):
                # TODO tuple varargs complicate this
                no_certain_match = (
                    not map[j] or caller_kinds[map[j][0]] == nodes.ARG_STAR)
                if ((callee_names[j] and no_certain_match)
                        or callee_kinds[j] == nodes.ARG_STAR2):
                    map[j].append(i)
    return map


def is_empty_tuple(t: Type) -> bool:
    return isinstance(t, TupleType) and not t.items


def is_duplicate_mapping(mapping: List[int], actual_kinds: List[int]) -> bool:
    # Multiple actuals can map to the same formal only if they both come from
    # varargs (*args and **kwargs); in this case at runtime it is possible that
    # there are no duplicates. We need to allow this, as the convention
    # f(..., *args, **kwargs) is common enough.
    return len(mapping) > 1 and not (
        len(mapping) == 2 and
        actual_kinds[mapping[0]] == nodes.ARG_STAR and
        actual_kinds[mapping[1]] == nodes.ARG_STAR2)


def replace_callable_return_type(c: CallableType, new_ret_type: Type) -> CallableType:
    """Return a copy of a callable type with a different return type."""
    return c.copy_modified(ret_type=new_ret_type)


class ArgInferSecondPassQuery(types.TypeQuery[bool]):
    """Query whether an argument type should be inferred in the second pass.

    The result is True if the type has a type variable in a callable return
    type anywhere. For example, the result for Callable[[], T] is True if t is
    a type variable.
    """
    def __init__(self) -> None:
        super().__init__(any)

    def visit_callable_type(self, t: CallableType) -> bool:
        return self.query_types(t.arg_types) or t.accept(HasTypeVarQuery())


class HasTypeVarQuery(types.TypeQuery[bool]):
    """Visitor for querying whether a type has a type variable component."""
    def __init__(self) -> None:
        super().__init__(any)

    def visit_type_var(self, t: TypeVarType) -> bool:
        return True


def has_erased_component(t: Type) -> bool:
    return t is not None and t.accept(HasErasedComponentsQuery())


class HasErasedComponentsQuery(types.TypeQuery[bool]):
    """Visitor for querying whether a type has an erased component."""
    def __init__(self) -> None:
        super().__init__(any)

    def visit_erased_type(self, t: ErasedType) -> bool:
        return True


def overload_arg_similarity(actual: Type, formal: Type) -> int:
    """Return if caller argument (actual) is compatible with overloaded signature arg (formal).

    Return a similarity level:
      0: no match
      1: actual is compatible, but only using type promotions (e.g. int vs float)
      2: actual is compatible without type promotions (e.g. int vs object)

    The distinction is important in cases where multiple overload items match. We want
    give priority to higher similarity matches.
    """
    # Replace type variables with their upper bounds. Overloading
    # resolution is based on runtime behavior which erases type
    # parameters, so no need to handle type variables occurring within
    # a type.
    if isinstance(actual, TypeVarType):
        actual = actual.erase_to_union_or_bound()
    if isinstance(formal, TypeVarType):
        formal = formal.erase_to_union_or_bound()
    if (isinstance(actual, UninhabitedType) or isinstance(actual, AnyType) or
            isinstance(formal, AnyType) or
            (isinstance(actual, Instance) and actual.type.fallback_to_any)):
        # These could match anything at runtime.
        return 2
    if isinstance(formal, CallableType):
        if isinstance(actual, (CallableType, Overloaded)):
            # TODO: do more sophisticated callable matching
            return 2
        if isinstance(actual, TypeType):
            return 2 if is_subtype(actual, formal) else 0
    if isinstance(actual, NoneTyp):
        if not experiments.STRICT_OPTIONAL:
            # NoneTyp matches anything if we're not doing strict Optional checking
            return 2
        else:
            # NoneType is a subtype of object
            if isinstance(formal, Instance) and formal.type.fullname() == "builtins.object":
                return 2
    if isinstance(actual, UnionType):
        return max(overload_arg_similarity(item, formal)
                   for item in actual.items)
    if isinstance(formal, UnionType):
        return max(overload_arg_similarity(actual, item)
                   for item in formal.items)
    if isinstance(formal, TypeType):
        if isinstance(actual, TypeType):
            # Since Type[T] is covariant, check if actual = Type[A] is
            # a subtype of formal = Type[F].
            return overload_arg_similarity(actual.item, formal.item)
        elif isinstance(actual, CallableType) and actual.is_type_obj():
            # Check if the actual is a constructor of some sort.
            # Note that this is this unsound, since we don't check the __init__ signature.
            return overload_arg_similarity(actual.ret_type, formal.item)
        else:
            return 0
    if isinstance(formal, Instance):
        if isinstance(actual, CallableType):
            actual = actual.fallback
        if isinstance(actual, Overloaded):
            actual = actual.items()[0].fallback
        if isinstance(actual, TupleType):
            actual = actual.fallback
        if isinstance(actual, Instance):
            # First perform a quick check (as an optimization) and fall back to generic
            # subtyping algorithm if type promotions are possible (e.g., int vs. float).
            if formal.type in actual.type.mro:
                return 2
            elif actual.type._promote and is_subtype(actual, formal):
                return 1
            else:
                return 0
        elif isinstance(actual, TypeType):
            if formal.type.fullname() in {"builtins.object", "builtins.type"}:
                return 2
            else:
                return 0
        else:
            return 0
    if isinstance(actual, UnboundType) or isinstance(formal, UnboundType):
        # Either actual or formal is the result of an error; shut up.
        return 2
    # Fall back to a conservative equality check for the remaining kinds of type.
    return 2 if is_same_type(erasetype.erase_type(actual), erasetype.erase_type(formal)) else 0<|MERGE_RESOLUTION|>--- conflicted
+++ resolved
@@ -204,17 +204,13 @@
                         or isinstance(typ, NameExpr) and node and node.kind == nodes.TYPE_ALIAS):
                     self.msg.type_arguments_not_allowed(e)
         self.try_infer_partial_type(e)
-<<<<<<< HEAD
         if isinstance(e.callee, LambdaExpr):
             type_context = CallableType([self.accept(a) for a in e.args], e.arg_kinds, e.arg_names,
                                         ret_type=self.object_type(),
                                         fallback=self.named_type('builtins.function'))
         else:
             type_context = None
-        callee_type = self.accept(e.callee, type_context)
-=======
-        callee_type = self.accept(e.callee, always_allow_any=True)
->>>>>>> 5d858322
+        callee_type = self.accept(e.callee, type_context, always_allow_any=True)
         if (self.chk.options.disallow_untyped_calls and
                 self.chk.in_checked_function() and
                 isinstance(callee_type, CallableType)
