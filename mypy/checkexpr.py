--- conflicted
+++ resolved
@@ -20,14 +20,9 @@
     ConditionalExpr, ComparisonExpr, TempNode, SetComprehension,
     DictionaryComprehension, ComplexExpr, EllipsisExpr, StarExpr, AwaitExpr, YieldExpr,
     YieldFromExpr, TypedDictExpr, PromoteExpr, NewTypeExpr, NamedTupleExpr, TypeVarExpr,
-<<<<<<< HEAD
-    TypeAliasExpr, BackquoteExpr, ARG_POS, ARG_NAMED, ARG_STAR, ARG_STAR2, MODULE_REF,
-    UNBOUND_TVAR, BOUND_TVAR, LITERAL_TYPE, literal,
-=======
     TypeAliasExpr, BackquoteExpr, EnumCallExpr,
     ARG_POS, ARG_NAMED, ARG_STAR, ARG_STAR2, MODULE_REF,
-    UNBOUND_TVAR, BOUND_TVAR, LITERAL_TYPE
->>>>>>> ad2b32e2
+    UNBOUND_TVAR, BOUND_TVAR, LITERAL_TYPE, literal,
 )
 from mypy import nodes
 import mypy.checker
