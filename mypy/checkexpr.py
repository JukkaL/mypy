"""Expression type checker. This file is conceptually part of TypeChecker."""

from collections import OrderedDict
from contextlib import contextmanager
from typing import (
    cast, Dict, Set, List, Tuple, Callable, Union, Optional, Iterable,
    Sequence, Iterator
)
MYPY = False
if MYPY:
    from typing import ClassVar
    from typing_extensions import Final

from mypy.errors import report_internal_error
from mypy.typeanal import (
    has_any_from_unimported_type, check_for_explicit_any, set_any_tvars, expand_type_alias
)
from mypy.types import (
    Type, AnyType, CallableType, Overloaded, NoneTyp, TypeVarDef,
    TupleType, TypedDictType, Instance, TypeVarType, ErasedType, UnionType,
<<<<<<< HEAD
    PartialType, DeletedType, UninhabitedType, TypeType, TypeOfAny,
    true_only, false_only, is_named_instance, function_type, callable_type, FunctionLike,
    StarType, is_optional, remove_optional
=======
    PartialType, DeletedType, UninhabitedType, TypeType, TypeOfAny, true_only,
    false_only, is_named_instance, function_type, callable_type, FunctionLike, StarType,
>>>>>>> b7926f21
)
from mypy.nodes import (
    NameExpr, RefExpr, Var, FuncDef, OverloadedFuncDef, TypeInfo, CallExpr,
    MemberExpr, IntExpr, StrExpr, BytesExpr, UnicodeExpr, FloatExpr,
    OpExpr, UnaryExpr, IndexExpr, CastExpr, RevealExpr, TypeApplication, ListExpr,
    TupleExpr, DictExpr, LambdaExpr, SuperExpr, SliceExpr, Context, Expression,
    ListComprehension, GeneratorExpr, SetExpr, MypyFile, Decorator,
    ConditionalExpr, ComparisonExpr, TempNode, SetComprehension,
    DictionaryComprehension, ComplexExpr, EllipsisExpr, StarExpr, AwaitExpr, YieldExpr,
    YieldFromExpr, TypedDictExpr, PromoteExpr, NewTypeExpr, NamedTupleExpr, TypeVarExpr,
    TypeAliasExpr, BackquoteExpr, EnumCallExpr, TypeAlias, SymbolNode,
    ARG_POS, ARG_OPT, ARG_NAMED, ARG_STAR, ARG_STAR2, MODULE_REF, LITERAL_TYPE, REVEAL_TYPE
)
from mypy.literals import literal
from mypy import nodes
import mypy.checker
from mypy import types
from mypy.sametypes import is_same_type
from mypy.erasetype import replace_meta_vars, erase_type
from mypy.messages import MessageBuilder
from mypy import messages
from mypy.infer import infer_type_arguments, infer_function_type_arguments
from mypy import join
from mypy.meet import narrow_declared_type
from mypy.subtypes import (
    is_subtype, is_proper_subtype, is_equivalent, find_member, non_method_protocol_members,
)
from mypy import applytype
from mypy import erasetype
from mypy.checkmember import analyze_member_access, type_object_type
from mypy.constraints import get_actual_type
from mypy.checkstrformat import StringFormatterChecker
from mypy.expandtype import expand_type, expand_type_by_instance, freshen_function_type_vars
from mypy.util import split_module_names
from mypy.typevars import fill_typevars
from mypy.visitor import ExpressionVisitor
from mypy.plugin import Plugin, MethodContext, MethodSigContext, FunctionContext
from mypy.typeanal import make_optional_type

# Type of callback user for checking individual function arguments. See
# check_args() below for details.
ArgChecker = Callable[[Type, Type, int, Type, int, int, CallableType, Context, MessageBuilder],
                      None]

# Maximum nesting level for math union in overloads, setting this to large values
# may cause performance issues. The reason is that although union math algorithm we use
# nicely captures most corner cases, its worst case complexity is exponential,
# see https://github.com/python/mypy/pull/5255#discussion_r196896335 for discussion.
MAX_UNIONS = 5  # type: Final


class TooManyUnions(Exception):
    """Indicates that we need to stop splitting unions in an attempt
    to match an overload in order to save performance.
    """


def extract_refexpr_names(expr: RefExpr) -> Set[str]:
    """Recursively extracts all module references from a reference expression.

    Note that currently, the only two subclasses of RefExpr are NameExpr and
    MemberExpr."""
    output = set()  # type: Set[str]
    while expr.kind == MODULE_REF or expr.fullname is not None:
        if expr.kind == MODULE_REF and expr.fullname is not None:
            # If it's None, something's wrong (perhaps due to an
            # import cycle or a suppressed error).  For now we just
            # skip it.
            output.add(expr.fullname)

        if isinstance(expr, NameExpr):
            is_suppressed_import = isinstance(expr.node, Var) and expr.node.is_suppressed_import
            if isinstance(expr.node, TypeInfo):
                # Reference to a class or a nested class
                output.update(split_module_names(expr.node.module_name))
            elif expr.fullname is not None and '.' in expr.fullname and not is_suppressed_import:
                # Everything else (that is not a silenced import within a class)
                output.add(expr.fullname.rsplit('.', 1)[0])
            break
        elif isinstance(expr, MemberExpr):
            if isinstance(expr.expr, RefExpr):
                expr = expr.expr
            else:
                break
        else:
            raise AssertionError("Unknown RefExpr subclass: {}".format(type(expr)))
    return output


class Finished(Exception):
    """Raised if we can terminate overload argument check early (no match)."""


class ExpressionChecker(ExpressionVisitor[Type]):
    """Expression type checker.

    This class works closely together with checker.TypeChecker.
    """

    # Some services are provided by a TypeChecker instance.
    chk = None  # type: mypy.checker.TypeChecker
    # This is shared with TypeChecker, but stored also here for convenience.
    msg = None  # type: MessageBuilder
    # Type context for type inference
    type_context = None  # type: List[Optional[Type]]

    strfrm_checker = None  # type: StringFormatterChecker
    plugin = None  # type: Plugin

    def __init__(self,
                 chk: 'mypy.checker.TypeChecker',
                 msg: MessageBuilder,
                 plugin: Plugin) -> None:
        """Construct an expression type checker."""
        self.chk = chk
        self.msg = msg
        self.plugin = plugin
        self.type_context = [None]
        # Temporary overrides for expression types. This is currently
        # used by the union math in overloads.
        # TODO: refactor this to use a pattern similar to one in
        # multiassign_from_union, or maybe even combine the two?
        self.type_overrides = {}  # type: Dict[Expression, Type]
        self.strfrm_checker = StringFormatterChecker(self, self.chk, self.msg)

    def visit_name_expr(self, e: NameExpr) -> Type:
        """Type check a name expression.

        It can be of any kind: local, member or global.
        """
        self.chk.module_refs.update(extract_refexpr_names(e))
        result = self.analyze_ref_expr(e)
        return self.narrow_type_from_binder(e, result)

    def analyze_ref_expr(self, e: RefExpr, lvalue: bool = False) -> Type:
        result = None  # type: Optional[Type]
        node = e.node
        if isinstance(node, Var):
            # Variable reference.
            result = self.analyze_var_ref(node, e)
            if isinstance(result, PartialType):
                result = self.chk.handle_partial_var_type(result, lvalue, node, e)
        elif isinstance(node, FuncDef):
            # Reference to a global function.
            result = function_type(node, self.named_type('builtins.function'))
        elif isinstance(node, OverloadedFuncDef) and node.type is not None:
            # node.type is None when there are multiple definitions of a function
            # and it's decorated by something that is not typing.overload
            result = node.type
        elif isinstance(node, TypeInfo):
            # Reference to a type object.
            result = type_object_type(node, self.named_type)
            if isinstance(result, CallableType) and isinstance(result.ret_type, Instance):
                # We need to set correct line and column
                # TODO: always do this in type_object_type by passing the original context
                result.ret_type.line = e.line
                result.ret_type.column = e.column
            if isinstance(self.type_context[-1], TypeType):
                # This is the type in a Type[] expression, so substitute type
                # variables with Any.
                result = erasetype.erase_typevars(result)
        elif isinstance(node, MypyFile):
            # Reference to a module object.
            try:
                result = self.named_type('types.ModuleType')
            except KeyError:
                # In test cases might 'types' may not be available.
                # Fall back to a dummy 'object' type instead to
                # avoid a crash.
                result = self.named_type('builtins.object')
        elif isinstance(node, Decorator):
            result = self.analyze_var_ref(node.var, e)
        elif isinstance(node, TypeAlias):
            # Something that refers to a type alias appears in runtime context.
            # Note that we suppress bogus errors for alias redefinitions,
            # they are already reported in semanal.py.
            result = self.alias_type_in_runtime_context(node.target, node.alias_tvars,
                                                        node.no_args, e,
                                                        alias_definition=e.is_alias_rvalue
                                                        or lvalue)
        else:
            # Unknown reference; use any type implicitly to avoid
            # generating extra type errors.
            result = AnyType(TypeOfAny.from_error)
        assert result is not None
        return result

    def analyze_var_ref(self, var: Var, context: Context) -> Type:
        if var.type:
            return var.type
        else:
            if not var.is_ready and self.chk.in_checked_function():
                self.chk.handle_cannot_determine_type(var.name(), context)
            # Implicit 'Any' type.
            return AnyType(TypeOfAny.special_form)

    def visit_call_expr(self, e: CallExpr, allow_none_return: bool = False) -> Type:
        """Type check a call expression."""
        if e.analyzed:
            if isinstance(e.analyzed, NamedTupleExpr) and not e.analyzed.is_typed:
                # Type check the arguments, but ignore the results. This relies
                # on the typeshed stubs to type check the arguments.
                self.visit_call_expr_inner(e)
            # It's really a special form that only looks like a call.
            return self.accept(e.analyzed, self.type_context[-1])
        return self.visit_call_expr_inner(e, allow_none_return=allow_none_return)

    def visit_call_expr_inner(self, e: CallExpr, allow_none_return: bool = False) -> Type:
        if isinstance(e.callee, NameExpr) and isinstance(e.callee.node, TypeInfo) and \
                e.callee.node.typeddict_type is not None:
            # Use named fallback for better error messages.
            typeddict_type = e.callee.node.typeddict_type.copy_modified(
                fallback=Instance(e.callee.node, []))
            return self.check_typeddict_call(typeddict_type, e.arg_kinds, e.arg_names, e.args, e)
        if (isinstance(e.callee, NameExpr) and e.callee.name in ('isinstance', 'issubclass')
                and len(e.args) == 2):
            for typ in mypy.checker.flatten(e.args[1]):
                if isinstance(typ, NameExpr):
                    node = None
                    try:
                        node = self.chk.lookup_qualified(typ.name)
                    except KeyError:
                        # Undefined names should already be reported in semantic analysis.
                        pass
                if ((isinstance(typ, IndexExpr)
                        and isinstance(typ.analyzed, (TypeApplication, TypeAliasExpr)))
                        or (isinstance(typ, NameExpr) and node and
                            isinstance(node.node, TypeAlias) and not node.node.no_args)):
                    self.msg.type_arguments_not_allowed(e)
                if isinstance(typ, RefExpr) and isinstance(typ.node, TypeInfo):
                    if typ.node.typeddict_type:
                        self.msg.fail(messages.CANNOT_ISINSTANCE_TYPEDDICT, e)
                    elif typ.node.is_newtype:
                        self.msg.fail(messages.CANNOT_ISINSTANCE_NEWTYPE, e)
        self.try_infer_partial_type(e)
        type_context = None
        if isinstance(e.callee, LambdaExpr):
            formal_to_actual = map_actuals_to_formals(
                e.arg_kinds, e.arg_names,
                e.callee.arg_kinds, e.callee.arg_names,
                lambda i: self.accept(e.args[i]))

            arg_types = [join.join_type_list([self.accept(e.args[j]) for j in formal_to_actual[i]])
                         for i in range(len(e.callee.arg_kinds))]
            type_context = CallableType(arg_types, e.callee.arg_kinds, e.callee.arg_names,
                                        ret_type=self.object_type(),
                                        fallback=self.named_type('builtins.function'))
        callee_type = self.accept(e.callee, type_context, always_allow_any=True)
        if (self.chk.options.disallow_untyped_calls and
                self.chk.in_checked_function() and
                isinstance(callee_type, CallableType)
                and callee_type.implicit):
            return self.msg.untyped_function_call(callee_type, e)
        # Figure out the full name of the callee for plugin lookup.
        object_type = None
        if not isinstance(e.callee, RefExpr):
            fullname = None
        else:
            fullname = e.callee.fullname
            if (isinstance(e.callee.node, TypeAlias) and
                    isinstance(e.callee.node.target, Instance)):
                fullname = e.callee.node.target.type.fullname()
            if (fullname is None
                    and isinstance(e.callee, MemberExpr)
                    and isinstance(callee_type, FunctionLike)):
                # For method calls we include the defining class for the method
                # in the full name (example: 'typing.Mapping.get').
                callee_expr_type = self.chk.type_map.get(e.callee.expr)
                info = None
                # TODO: Support fallbacks of other kinds of types as well?
                if isinstance(callee_expr_type, Instance):
                    info = callee_expr_type.type
                elif isinstance(callee_expr_type, TypedDictType):
                    info = callee_expr_type.fallback.type.get_containing_type_info(e.callee.name)
                if info:
                    fullname = '{}.{}'.format(info.fullname(), e.callee.name)
                    object_type = callee_expr_type
                    # Apply plugin signature hook that may generate a better signature.
                    signature_hook = self.plugin.get_method_signature_hook(fullname)
                    if signature_hook:
                        assert object_type is not None
                        callee_type = self.apply_method_signature_hook(
                            e, callee_type, object_type, signature_hook)
        ret_type = self.check_call_expr_with_callee_type(callee_type, e, fullname, object_type)
        if isinstance(e.callee, RefExpr) and len(e.args) == 2:
            if e.callee.fullname in ('builtins.isinstance', 'builtins.issubclass'):
                self.check_runtime_protocol_test(e)
            if e.callee.fullname == 'builtins.issubclass':
                self.check_protocol_issubclass(e)
        if isinstance(ret_type, UninhabitedType) and not ret_type.ambiguous:
            self.chk.binder.unreachable()
        # Warn on calls to functions that always return None. The check
        # of ret_type is both a common-case optimization and prevents reporting
        # the error in dynamic functions (where it will be Any).
        if (not allow_none_return and isinstance(ret_type, NoneTyp)
                and self.always_returns_none(e.callee)):
            self.chk.msg.does_not_return_value(callee_type, e)
            return AnyType(TypeOfAny.from_error)
        return ret_type

    def always_returns_none(self, node: Expression) -> bool:
        """Check if `node` refers to something explicitly annotated as only returning None."""
        if isinstance(node, RefExpr):
            if self.defn_returns_none(node.node):
                return True
        if isinstance(node, MemberExpr) and node.node is None:  # instance or class attribute
            typ = self.chk.type_map.get(node.expr)
            if isinstance(typ, Instance):
                info = typ.type
            elif (isinstance(typ, CallableType) and typ.is_type_obj() and
                  isinstance(typ.ret_type, Instance)):
                info = typ.ret_type.type
            else:
                return False
            sym = info.get(node.name)
            if sym and self.defn_returns_none(sym.node):
                return True
        return False

    def defn_returns_none(self, defn: Optional[SymbolNode]) -> bool:
        """Check if `defn` can _only_ return None."""
        if isinstance(defn, FuncDef):
            return (isinstance(defn.type, CallableType) and
                    isinstance(defn.type.ret_type, NoneTyp))
        if isinstance(defn, OverloadedFuncDef):
            return all(isinstance(item.type, CallableType) and
                       isinstance(item.type.ret_type, NoneTyp) for item in defn.items)
        if isinstance(defn, Var):
            if (not defn.is_inferred and isinstance(defn.type, CallableType) and
                    isinstance(defn.type.ret_type, NoneTyp)):
                return True
            if isinstance(defn.type, Instance):
                sym = defn.type.type.get('__call__')
                if sym and self.defn_returns_none(sym.node):
                    return True
        return False

    def check_runtime_protocol_test(self, e: CallExpr) -> None:
        for expr in mypy.checker.flatten(e.args[1]):
            tp = self.chk.type_map[expr]
            if (isinstance(tp, CallableType) and tp.is_type_obj() and
                    tp.type_object().is_protocol and
                    not tp.type_object().runtime_protocol):
                self.chk.fail('Only @runtime protocols can be used with'
                              ' instance and class checks', e)

    def check_protocol_issubclass(self, e: CallExpr) -> None:
        for expr in mypy.checker.flatten(e.args[1]):
            tp = self.chk.type_map[expr]
            if (isinstance(tp, CallableType) and tp.is_type_obj() and
                    tp.type_object().is_protocol):
                attr_members = non_method_protocol_members(tp.type_object())
                if attr_members:
                    self.chk.msg.report_non_method_protocol(tp.type_object(),
                                                            attr_members, e)

    def check_typeddict_call(self, callee: TypedDictType,
                             arg_kinds: List[int],
                             arg_names: Sequence[Optional[str]],
                             args: List[Expression],
                             context: Context) -> Type:
        if len(args) >= 1 and all([ak == ARG_NAMED for ak in arg_kinds]):
            # ex: Point(x=42, y=1337)
            assert all(arg_name is not None for arg_name in arg_names)
            item_names = cast(List[str], arg_names)
            item_args = args
            return self.check_typeddict_call_with_kwargs(
                callee, OrderedDict(zip(item_names, item_args)), context)

        if len(args) == 1 and arg_kinds[0] == ARG_POS:
            unique_arg = args[0]
            if isinstance(unique_arg, DictExpr):
                # ex: Point({'x': 42, 'y': 1337})
                return self.check_typeddict_call_with_dict(callee, unique_arg, context)
            if isinstance(unique_arg, CallExpr) and isinstance(unique_arg.analyzed, DictExpr):
                # ex: Point(dict(x=42, y=1337))
                return self.check_typeddict_call_with_dict(callee, unique_arg.analyzed, context)

        if len(args) == 0:
            # ex: EmptyDict()
            return self.check_typeddict_call_with_kwargs(
                callee, OrderedDict(), context)

        self.chk.fail(messages.INVALID_TYPEDDICT_ARGS, context)
        return AnyType(TypeOfAny.from_error)

    def check_typeddict_call_with_dict(self, callee: TypedDictType,
                                       kwargs: DictExpr,
                                       context: Context) -> Type:
        item_args = [item[1] for item in kwargs.items]

        item_names = []  # List[str]
        for item_name_expr, item_arg in kwargs.items:
            if not isinstance(item_name_expr, StrExpr):
                key_context = item_name_expr or item_arg
                self.chk.fail(messages.TYPEDDICT_KEY_MUST_BE_STRING_LITERAL, key_context)
                return AnyType(TypeOfAny.from_error)
            item_names.append(item_name_expr.value)

        return self.check_typeddict_call_with_kwargs(
            callee, OrderedDict(zip(item_names, item_args)), context)

    def check_typeddict_call_with_kwargs(self, callee: TypedDictType,
                                         kwargs: 'OrderedDict[str, Expression]',
                                         context: Context) -> Type:
        if not (callee.required_keys <= set(kwargs.keys()) <= set(callee.items.keys())):
            expected_keys = [key for key in callee.items.keys()
                             if key in callee.required_keys or key in kwargs.keys()]
            actual_keys = kwargs.keys()
            self.msg.unexpected_typeddict_keys(
                callee,
                expected_keys=expected_keys,
                actual_keys=list(actual_keys),
                context=context)
            return AnyType(TypeOfAny.from_error)

        for (item_name, item_expected_type) in callee.items.items():
            if item_name in kwargs:
                item_value = kwargs[item_name]
                self.chk.check_simple_assignment(
                    lvalue_type=item_expected_type, rvalue=item_value, context=item_value,
                    msg=messages.INCOMPATIBLE_TYPES,
                    lvalue_name='TypedDict item "{}"'.format(item_name),
                    rvalue_name='expression')

        return callee

    # Types and methods that can be used to infer partial types.
    item_args = {'builtins.list': ['append'],
                 'builtins.set': ['add', 'discard'],
                 }  # type: ClassVar[Dict[str, List[str]]]
    container_args = {'builtins.list': {'extend': ['builtins.list']},
                      'builtins.dict': {'update': ['builtins.dict']},
                      'builtins.set': {'update': ['builtins.set', 'builtins.list']},
                      }  # type: ClassVar[Dict[str, Dict[str, List[str]]]]

    def try_infer_partial_type(self, e: CallExpr) -> None:
        if isinstance(e.callee, MemberExpr) and isinstance(e.callee.expr, RefExpr):
            var = e.callee.expr.node
            if not isinstance(var, Var):
                return
            partial_types = self.chk.find_partial_types(var)
            if partial_types is not None and not self.chk.current_node_deferred:
                partial_type = var.type
                if (partial_type is None or
                        not isinstance(partial_type, PartialType) or
                        partial_type.type is None):
                    # A partial None type -> can't infer anything.
                    return
                typename = partial_type.type.fullname()
                methodname = e.callee.name
                # Sometimes we can infer a full type for a partial List, Dict or Set type.
                # TODO: Don't infer argument expression twice.
                if (typename in self.item_args and methodname in self.item_args[typename]
                        and e.arg_kinds == [ARG_POS]):
                    item_type = self.accept(e.args[0])
                    full_item_type = UnionType.make_simplified_union(
                        [item_type, partial_type.inner_types[0]])
                    if mypy.checker.is_valid_inferred_type(full_item_type):
                        var.type = self.chk.named_generic_type(typename, [full_item_type])
                        del partial_types[var]
                elif (typename in self.container_args
                      and methodname in self.container_args[typename]
                      and e.arg_kinds == [ARG_POS]):
                    arg_type = self.accept(e.args[0])
                    if isinstance(arg_type, Instance):
                        arg_typename = arg_type.type.fullname()
                        if arg_typename in self.container_args[typename][methodname]:
                            full_item_types = [
                                UnionType.make_simplified_union([item_type, prev_type])
                                for item_type, prev_type
                                in zip(arg_type.args, partial_type.inner_types)
                            ]
                            if all(mypy.checker.is_valid_inferred_type(item_type)
                                   for item_type in full_item_types):
                                var.type = self.chk.named_generic_type(typename,
                                                                       list(full_item_types))
                                del partial_types[var]

    def apply_function_plugin(self,
                              arg_types: List[Type],
                              inferred_ret_type: Type,
                              arg_kinds: List[int],
                              formal_to_actual: List[List[int]],
                              args: List[Expression],
                              num_formals: int,
                              fullname: str,
                              object_type: Optional[Type],
                              context: Context) -> Type:
        """Use special case logic to infer the return type of a specific named function/method.

        Caller must ensure that a plugin hook exists. There are two different cases:

        - If object_type is None, the caller must ensure that a function hook exists
          for fullname.
        - If object_type is not None, the caller must ensure that a method hook exists
          for fullname.

        Return the inferred return type.
        """
        formal_arg_types = [[] for _ in range(num_formals)]  # type: List[List[Type]]
        formal_arg_exprs = [[] for _ in range(num_formals)]  # type: List[List[Expression]]
        for formal, actuals in enumerate(formal_to_actual):
            for actual in actuals:
                formal_arg_types[formal].append(arg_types[actual])
                formal_arg_exprs[formal].append(args[actual])
        if object_type is None:
            # Apply function plugin
            callback = self.plugin.get_function_hook(fullname)
            assert callback is not None  # Assume that caller ensures this
            return callback(
                FunctionContext(formal_arg_types, inferred_ret_type, formal_arg_exprs,
                                context, self.chk))
        else:
            # Apply method plugin
            method_callback = self.plugin.get_method_hook(fullname)
            assert method_callback is not None  # Assume that caller ensures this
            return method_callback(
                MethodContext(object_type, formal_arg_types,
                              inferred_ret_type, formal_arg_exprs,
                              context, self.chk))

    def apply_method_signature_hook(
            self, e: CallExpr, callee: FunctionLike, object_type: Type,
            signature_hook: Callable[[MethodSigContext], CallableType]) -> FunctionLike:
        """Apply a plugin hook that may infer a more precise signature for a method."""
        if isinstance(callee, CallableType):
            arg_kinds = e.arg_kinds
            arg_names = e.arg_names
            args = e.args
            num_formals = len(callee.arg_kinds)
            formal_to_actual = map_actuals_to_formals(
                arg_kinds, arg_names,
                callee.arg_kinds, callee.arg_names,
                lambda i: self.accept(args[i]))
            formal_arg_exprs = [[] for _ in range(num_formals)]  # type: List[List[Expression]]
            for formal, actuals in enumerate(formal_to_actual):
                for actual in actuals:
                    formal_arg_exprs[formal].append(args[actual])
            return signature_hook(
                MethodSigContext(object_type, formal_arg_exprs, callee, e, self.chk))
        else:
            assert isinstance(callee, Overloaded)
            items = []
            for item in callee.items():
                adjusted = self.apply_method_signature_hook(e, item, object_type, signature_hook)
                assert isinstance(adjusted, CallableType)
                items.append(adjusted)
            return Overloaded(items)

    def check_call_expr_with_callee_type(self,
                                         callee_type: Type,
                                         e: CallExpr,
                                         callable_name: Optional[str],
                                         object_type: Optional[Type]) -> Type:
        """Type check call expression.

        The given callee type overrides the type of the callee
        expression.
        """
        return self.check_call(callee_type, e.args, e.arg_kinds, e,
                               e.arg_names, callable_node=e.callee,
                               callable_name=callable_name,
                               object_type=object_type)[0]

    def check_call(self, callee: Type, args: List[Expression],
                   arg_kinds: List[int], context: Context,
                   arg_names: Optional[Sequence[Optional[str]]] = None,
                   callable_node: Optional[Expression] = None,
                   arg_messages: Optional[MessageBuilder] = None,
                   callable_name: Optional[str] = None,
                   object_type: Optional[Type] = None) -> Tuple[Type, Type]:
        """Type check a call.

        Also infer type arguments if the callee is a generic function.

        Return (result type, inferred callee type).

        Arguments:
            callee: type of the called value
            args: actual argument expressions
            arg_kinds: contains nodes.ARG_* constant for each argument in args
                 describing whether the argument is positional, *arg, etc.
            arg_names: names of arguments (optional)
            callable_node: associate the inferred callable type to this node,
                if specified
            arg_messages: TODO
            callable_name: Fully-qualified name of the function/method to call,
                or None if unavailable (examples: 'builtins.open', 'typing.Mapping.get')
            object_type: If callable_name refers to a method, the type of the object
                on which the method is being called
        """
        arg_messages = arg_messages or self.msg
        if isinstance(callee, CallableType):
            if callable_name is None and callee.name:
                callable_name = callee.name
            if callee.is_type_obj() and isinstance(callee.ret_type, Instance):
                callable_name = callee.ret_type.type.fullname()
            if (isinstance(callable_node, RefExpr)
                and callable_node.fullname in ('enum.Enum', 'enum.IntEnum',
                                               'enum.Flag', 'enum.IntFlag')):
                # An Enum() call that failed SemanticAnalyzerPass2.check_enum_call().
                return callee.ret_type, callee

            if (callee.is_type_obj() and callee.type_object().is_abstract
                    # Exception for Type[...]
                    and not callee.from_type_type
                    and not callee.type_object().fallback_to_any):
                type = callee.type_object()
                self.msg.cannot_instantiate_abstract_class(
                    callee.type_object().name(), type.abstract_attributes,
                    context)
            elif (callee.is_type_obj() and callee.type_object().is_protocol
                  # Exception for Type[...]
                  and not callee.from_type_type):
                self.chk.fail('Cannot instantiate protocol class "{}"'
                              .format(callee.type_object().name()), context)

            formal_to_actual = map_actuals_to_formals(
                arg_kinds, arg_names,
                callee.arg_kinds, callee.arg_names,
                lambda i: self.accept(args[i]))

            if callee.is_generic():
                callee = freshen_function_type_vars(callee)
                callee = self.infer_function_type_arguments_using_context(
                    callee, context)
                callee = self.infer_function_type_arguments(
                    callee, args, arg_kinds, formal_to_actual, context)

            arg_types = self.infer_arg_types_in_context(
                callee, args, arg_kinds, formal_to_actual)

            self.check_argument_count(callee, arg_types, arg_kinds,
                                      arg_names, formal_to_actual, context, self.msg)

            self.check_argument_types(arg_types, arg_kinds, callee,
                                      formal_to_actual, context,
                                      messages=arg_messages)

            if (callee.is_type_obj() and (len(arg_types) == 1)
                    and is_equivalent(callee.ret_type, self.named_type('builtins.type'))):
                callee = callee.copy_modified(ret_type=TypeType.make_normalized(arg_types[0]))

            if callable_node:
                # Store the inferred callable type.
                self.chk.store_type(callable_node, callee)

            if (callable_name
                    and ((object_type is None and self.plugin.get_function_hook(callable_name))
                         or (object_type is not None
                             and self.plugin.get_method_hook(callable_name)))):
                ret_type = self.apply_function_plugin(
                    arg_types, callee.ret_type, arg_kinds, formal_to_actual,
                    args, len(callee.arg_types), callable_name, object_type, context)
                callee = callee.copy_modified(ret_type=ret_type)
            return callee.ret_type, callee
        elif isinstance(callee, Overloaded):
            arg_types = self.infer_arg_types_in_empty_context(args)
            return self.check_overload_call(callee=callee,
                                            args=args,
                                            arg_types=arg_types,
                                            arg_kinds=arg_kinds,
                                            arg_names=arg_names,
                                            callable_name=callable_name,
                                            object_type=object_type,
                                            context=context,
                                            arg_messages=arg_messages)
        elif isinstance(callee, AnyType) or not self.chk.in_checked_function():
            self.infer_arg_types_in_empty_context(args)
            if isinstance(callee, AnyType):
                return (AnyType(TypeOfAny.from_another_any, source_any=callee),
                        AnyType(TypeOfAny.from_another_any, source_any=callee))
            else:
                return AnyType(TypeOfAny.special_form), AnyType(TypeOfAny.special_form)
        elif isinstance(callee, UnionType):
            self.msg.disable_type_names += 1
            results = [self.check_call(subtype, args, arg_kinds, context, arg_names,
                                       arg_messages=arg_messages)
                       for subtype in callee.relevant_items()]
            self.msg.disable_type_names -= 1
            return (UnionType.make_simplified_union([res[0] for res in results]),
                    callee)
        elif isinstance(callee, Instance):
            call_function = analyze_member_access('__call__', callee, context,
                                                  False, False, False, self.named_type,
                                                  self.not_ready_callback, self.msg,
                                                  original_type=callee, chk=self.chk)
            return self.check_call(call_function, args, arg_kinds, context, arg_names,
                                   callable_node, arg_messages)
        elif isinstance(callee, TypeVarType):
            return self.check_call(callee.upper_bound, args, arg_kinds, context, arg_names,
                                   callable_node, arg_messages)
        elif isinstance(callee, TypeType):
            # Pass the original Type[] as context since that's where errors should go.
            item = self.analyze_type_type_callee(callee.item, callee)
            return self.check_call(item, args, arg_kinds, context, arg_names,
                                   callable_node, arg_messages)
        elif isinstance(callee, TupleType):
            return self.check_call(callee.fallback, args, arg_kinds, context,
                                   arg_names, callable_node, arg_messages, callable_name,
                                   object_type)
        else:
            return self.msg.not_callable(callee, context), AnyType(TypeOfAny.from_error)

    def analyze_type_type_callee(self, item: Type, context: Context) -> Type:
        """Analyze the callee X in X(...) where X is Type[item].

        Return a Y that we can pass to check_call(Y, ...).
        """
        if isinstance(item, AnyType):
            return AnyType(TypeOfAny.from_another_any, source_any=item)
        if isinstance(item, Instance):
            res = type_object_type(item.type, self.named_type)
            if isinstance(res, CallableType):
                res = res.copy_modified(from_type_type=True)
            return expand_type_by_instance(res, item)
        if isinstance(item, UnionType):
            return UnionType([self.analyze_type_type_callee(tp, context)
                              for tp in item.relevant_items()], item.line)
        if isinstance(item, TypeVarType):
            # Pretend we're calling the typevar's upper bound,
            # i.e. its constructor (a poor approximation for reality,
            # but better than AnyType...), but replace the return type
            # with typevar.
            callee = self.analyze_type_type_callee(item.upper_bound,
                                                   context)  # type: Optional[Type]
            if isinstance(callee, CallableType):
                callee = callee.copy_modified(ret_type=item)
            elif isinstance(callee, Overloaded):
                callee = Overloaded([c.copy_modified(ret_type=item)
                                     for c in callee.items()])
            if callee:
                return callee
        # We support Type of namedtuples but not of tuples in general
        if isinstance(item, TupleType) and item.fallback.type.fullname() != 'builtins.tuple':
            return self.analyze_type_type_callee(item.fallback, context)

        self.msg.unsupported_type_type(item, context)
        return AnyType(TypeOfAny.from_error)

    def infer_arg_types_in_empty_context(self, args: List[Expression]) -> List[Type]:
        """Infer argument expression types in an empty context.

        In short, we basically recurse on each argument without considering
        in what context the argument was called.
        """
        res = []  # type: List[Type]

        for arg in args:
            arg_type = self.accept(arg)
            if has_erased_component(arg_type):
                res.append(NoneTyp())
            else:
                res.append(arg_type)
        return res

    def infer_arg_types_in_context(
            self, callee: CallableType, args: List[Expression], arg_kinds: List[int],
            formal_to_actual: List[List[int]]) -> List[Type]:
        """Infer argument expression types using a callable type as context.

        For example, if callee argument 2 has type List[int], infer the
        argument expression with List[int] type context.

        Returns the inferred types of *actual arguments*.
        """
        res = [None] * len(args)  # type: List[Optional[Type]]

        for i, actuals in enumerate(formal_to_actual):
            for ai in actuals:
                if arg_kinds[ai] not in (nodes.ARG_STAR, nodes.ARG_STAR2):
                    res[ai] = self.accept(args[ai], callee.arg_types[i])

        # Fill in the rest of the argument types.
        for i, t in enumerate(res):
            if not t:
                res[i] = self.accept(args[i])
        assert all(tp is not None for tp in res)
        return cast(List[Type], res)

    def infer_function_type_arguments_using_context(
            self, callable: CallableType, error_context: Context) -> CallableType:
        """Unify callable return type to type context to infer type vars.

        For example, if the return type is set[t] where 't' is a type variable
        of callable, and if the context is set[int], return callable modified
        by substituting 't' with 'int'.
        """
        ctx = self.type_context[-1]
        if not ctx:
            return callable
        # The return type may have references to type metavariables that
        # we are inferring right now. We must consider them as indeterminate
        # and they are not potential results; thus we replace them with the
        # special ErasedType type. On the other hand, class type variables are
        # valid results.
        erased_ctx = replace_meta_vars(ctx, ErasedType())
        ret_type = callable.ret_type
        if is_optional(ret_type) and is_optional(ctx):
            # If both the context and the return type are optional, unwrap the optional,
            # since in 99% cases this is what a user expects. In other words, we replace
            #     Optional[T] <: Optional[int]
            # with
            #     T <: int
            # while the former would infer T <: Optional[int].
            ret_type = remove_optional(ret_type)
            erased_ctx = remove_optional(erased_ctx)
            #
            # TODO: Instead of this hack and the one below, we need to use outer and
            # inner contexts at the same time. This is however not easy because of two
            # reasons:
            #   * We need to support constraints like [1 <: 2, 2 <: X], i.e. with variables
            #     on both sides. (This is not too hard.)
            #   * We need to update all the inference "infrastructure", so that all
            #     variables in an expression are inferred at the same time.
            #     (And this is hard, also we need to be careful with lambdas that require
            #     two passes.)
        if isinstance(ret_type, TypeVarType) and not (isinstance(ctx, Instance) and ctx.args):
            # Another special case: the return type is a type variable. If it's unrestricted,
            # we could infer a too general type for the type variable if we use context,
            # and this could result in confusing and spurious type errors elsewhere.
            #
            # Give up and just use function arguments for type inference. As an exception,
            # if the context is a generic instance type, actually use it as context, as
            # this *seems* to usually be the reasonable thing to do.
            #
            # See also github issues #462 and #360.
            return callable.copy_modified()
        args = infer_type_arguments(callable.type_var_ids(), ret_type, erased_ctx)
        # Only substitute non-Uninhabited and non-erased types.
        new_args = []  # type: List[Optional[Type]]
        for arg in args:
            if has_uninhabited_component(arg) or has_erased_component(arg):
                new_args.append(None)
            else:
                new_args.append(arg)
        # Don't show errors after we have only used the outer context for inference.
        # We will use argument context to infer more variables.
        return self.apply_generic_arguments(callable, new_args, error_context,
                                            skip_unsatisfied=True)

    def infer_function_type_arguments(self, callee_type: CallableType,
                                      args: List[Expression],
                                      arg_kinds: List[int],
                                      formal_to_actual: List[List[int]],
                                      context: Context) -> CallableType:
        """Infer the type arguments for a generic callee type.

        Infer based on the types of arguments.

        Return a derived callable type that has the arguments applied.
        """
        if self.chk.in_checked_function():
            # Disable type errors during type inference. There may be errors
            # due to partial available context information at this time, but
            # these errors can be safely ignored as the arguments will be
            # inferred again later.
            self.msg.disable_errors()

            arg_types = self.infer_arg_types_in_context(
                callee_type, args, arg_kinds, formal_to_actual)

            self.msg.enable_errors()

            arg_pass_nums = self.get_arg_infer_passes(
                callee_type.arg_types, formal_to_actual, len(args))

            pass1_args = []  # type: List[Optional[Type]]
            for i, arg in enumerate(arg_types):
                if arg_pass_nums[i] > 1:
                    pass1_args.append(None)
                else:
                    pass1_args.append(arg)

            inferred_args = infer_function_type_arguments(
                callee_type, pass1_args, arg_kinds, formal_to_actual,
                strict=self.chk.in_checked_function())

            if 2 in arg_pass_nums:
                # Second pass of type inference.
                (callee_type,
                 inferred_args) = self.infer_function_type_arguments_pass2(
                    callee_type, args, arg_kinds, formal_to_actual,
                    inferred_args, context)

            if callee_type.special_sig == 'dict' and len(inferred_args) == 2 and (
                    ARG_NAMED in arg_kinds or ARG_STAR2 in arg_kinds):
                # HACK: Infer str key type for dict(...) with keyword args. The type system
                #       can't represent this so we special case it, as this is a pretty common
                #       thing. This doesn't quite work with all possible subclasses of dict
                #       if they shuffle type variables around, as we assume that there is a 1-1
                #       correspondence with dict type variables. This is a marginal issue and
                #       a little tricky to fix so it's left unfixed for now.
                first_arg = inferred_args[0]
                if isinstance(first_arg, (NoneTyp, UninhabitedType)):
                    inferred_args[0] = self.named_type('builtins.str')
                elif not first_arg or not is_subtype(self.named_type('builtins.str'), first_arg):
                    self.msg.fail(messages.KEYWORD_ARGUMENT_REQUIRES_STR_KEY_TYPE,
                                  context)
        else:
            # In dynamically typed functions use implicit 'Any' types for
            # type variables.
            inferred_args = [AnyType(TypeOfAny.unannotated)] * len(callee_type.variables)
        return self.apply_inferred_arguments(callee_type, inferred_args,
                                             context)

    def infer_function_type_arguments_pass2(
            self, callee_type: CallableType,
            args: List[Expression],
            arg_kinds: List[int],
            formal_to_actual: List[List[int]],
            old_inferred_args: Sequence[Optional[Type]],
            context: Context) -> Tuple[CallableType, List[Optional[Type]]]:
        """Perform second pass of generic function type argument inference.

        The second pass is needed for arguments with types such as Callable[[T], S],
        where both T and S are type variables, when the actual argument is a
        lambda with inferred types.  The idea is to infer the type variable T
        in the first pass (based on the types of other arguments).  This lets
        us infer the argument and return type of the lambda expression and
        thus also the type variable S in this second pass.

        Return (the callee with type vars applied, inferred actual arg types).
        """
        # None or erased types in inferred types mean that there was not enough
        # information to infer the argument. Replace them with None values so
        # that they are not applied yet below.
        inferred_args = list(old_inferred_args)
        for i, arg in enumerate(inferred_args):
            if isinstance(arg, (NoneTyp, UninhabitedType)) or has_erased_component(arg):
                inferred_args[i] = None
        callee_type = self.apply_generic_arguments(callee_type, inferred_args, context)

        arg_types = self.infer_arg_types_in_context(
            callee_type, args, arg_kinds, formal_to_actual)

        inferred_args = infer_function_type_arguments(
            callee_type, arg_types, arg_kinds, formal_to_actual)

        return callee_type, inferred_args

    def get_arg_infer_passes(self, arg_types: List[Type],
                             formal_to_actual: List[List[int]],
                             num_actuals: int) -> List[int]:
        """Return pass numbers for args for two-pass argument type inference.

        For each actual, the pass number is either 1 (first pass) or 2 (second
        pass).

        Two-pass argument type inference primarily lets us infer types of
        lambdas more effectively.
        """
        res = [1] * num_actuals
        for i, arg in enumerate(arg_types):
            if arg.accept(ArgInferSecondPassQuery()):
                for j in formal_to_actual[i]:
                    res[j] = 2
        return res

    def apply_inferred_arguments(self, callee_type: CallableType,
                                 inferred_args: Sequence[Optional[Type]],
                                 context: Context) -> CallableType:
        """Apply inferred values of type arguments to a generic function.

        Inferred_args contains the values of function type arguments.
        """
        # Report error if some of the variables could not be solved. In that
        # case assume that all variables have type Any to avoid extra
        # bogus error messages.
        for i, inferred_type in enumerate(inferred_args):
            if not inferred_type or has_erased_component(inferred_type):
                # Could not infer a non-trivial type for a type variable.
                self.msg.could_not_infer_type_arguments(
                    callee_type, i + 1, context)
                inferred_args = [AnyType(TypeOfAny.from_error)] * len(inferred_args)
        # Apply the inferred types to the function type. In this case the
        # return type must be CallableType, since we give the right number of type
        # arguments.
        return self.apply_generic_arguments(callee_type, inferred_args, context)

    def check_argument_count(self, callee: CallableType, actual_types: List[Type],
                             actual_kinds: List[int],
                             actual_names: Optional[Sequence[Optional[str]]],
                             formal_to_actual: List[List[int]],
                             context: Optional[Context],
                             messages: Optional[MessageBuilder]) -> bool:
        """Check that there is a value for all required arguments to a function.

        Also check that there are no duplicate values for arguments. Report found errors
        using 'messages' if it's not None. If 'messages' is given, 'context' must also be given.

        Return False if there were any errors. Otherwise return True
        """
        # TODO(jukka): We could return as soon as we find an error if messages is None.
        formal_kinds = callee.arg_kinds

        # Collect list of all actual arguments matched to formal arguments.
        all_actuals = []  # type: List[int]
        for actuals in formal_to_actual:
            all_actuals.extend(actuals)

        is_unexpected_arg_error = False  # Keep track of errors to avoid duplicate errors.
        ok = True  # False if we've found any error.
        for i, kind in enumerate(actual_kinds):
            if i not in all_actuals and (
                    kind != nodes.ARG_STAR or
                    not is_empty_tuple(actual_types[i])):
                # Extra actual: not matched by a formal argument.
                ok = False
                if kind != nodes.ARG_NAMED:
                    if messages:
                        assert context, "Internal error: messages given without context"
                        messages.too_many_arguments(callee, context)
                else:
                    if messages:
                        assert context, "Internal error: messages given without context"
                        assert actual_names, "Internal error: named kinds without names given"
                        act_name = actual_names[i]
                        assert act_name is not None
                        messages.unexpected_keyword_argument(
                            callee, act_name, context)
                    is_unexpected_arg_error = True
            elif kind == nodes.ARG_STAR and (
                    nodes.ARG_STAR not in formal_kinds):
                actual_type = actual_types[i]
                if isinstance(actual_type, TupleType):
                    if all_actuals.count(i) < len(actual_type.items):
                        # Too many tuple items as some did not match.
                        if messages:
                            assert context, "Internal error: messages given without context"
                            messages.too_many_arguments(callee, context)
                        ok = False
                # *args can be applied even if the function takes a fixed
                # number of positional arguments. This may succeed at runtime.

        for i, kind in enumerate(formal_kinds):
            if kind == nodes.ARG_POS and (not formal_to_actual[i] and
                                          not is_unexpected_arg_error):
                # No actual for a mandatory positional formal.
                if messages:
                    assert context, "Internal error: messages given without context"
                    messages.too_few_arguments(callee, context, actual_names)
                ok = False
            elif kind == nodes.ARG_NAMED and (not formal_to_actual[i] and
                                              not is_unexpected_arg_error):
                # No actual for a mandatory named formal
                if messages:
                    argname = callee.arg_names[i]
                    assert argname is not None
                    assert context, "Internal error: messages given without context"
                    messages.missing_named_argument(callee, context, argname)
                ok = False
            elif kind in [nodes.ARG_POS, nodes.ARG_OPT,
                          nodes.ARG_NAMED, nodes.ARG_NAMED_OPT] and is_duplicate_mapping(
                    formal_to_actual[i], actual_kinds):
                if (self.chk.in_checked_function() or
                        isinstance(actual_types[formal_to_actual[i][0]], TupleType)):
                    if messages:
                        assert context, "Internal error: messages given without context"
                        messages.duplicate_argument_value(callee, i, context)
                    ok = False
            elif (kind in (nodes.ARG_NAMED, nodes.ARG_NAMED_OPT) and formal_to_actual[i] and
                  actual_kinds[formal_to_actual[i][0]] not in [nodes.ARG_NAMED, nodes.ARG_STAR2]):
                # Positional argument when expecting a keyword argument.
                if messages:
                    assert context, "Internal error: messages given without context"
                    messages.too_many_positional_arguments(callee, context)
                ok = False
        return ok

    def check_argument_types(self, arg_types: List[Type], arg_kinds: List[int],
                             callee: CallableType,
                             formal_to_actual: List[List[int]],
                             context: Context,
                             messages: Optional[MessageBuilder] = None,
                             check_arg: Optional[ArgChecker] = None) -> None:
        """Check argument types against a callable type.

        Report errors if the argument types are not compatible.
        """
        messages = messages or self.msg
        check_arg = check_arg or self.check_arg
        # Keep track of consumed tuple *arg items.
        tuple_counter = [0]
        for i, actuals in enumerate(formal_to_actual):
            for actual in actuals:
                arg_type = arg_types[actual]
                if arg_type is None:
                    continue  # Some kind of error was already reported.
                # Check that a *arg is valid as varargs.
                if (arg_kinds[actual] == nodes.ARG_STAR and
                        not self.is_valid_var_arg(arg_type)):
                    messages.invalid_var_arg(arg_type, context)
                if (arg_kinds[actual] == nodes.ARG_STAR2 and
                        not self.is_valid_keyword_var_arg(arg_type)):
                    is_mapping = is_subtype(arg_type, self.chk.named_type('typing.Mapping'))
                    messages.invalid_keyword_var_arg(arg_type, is_mapping, context)
                # Get the type of an individual actual argument (for *args
                # and **args this is the item type, not the collection type).
                if (isinstance(arg_type, TupleType)
                        and tuple_counter[0] >= len(arg_type.items)
                        and arg_kinds[actual] == nodes.ARG_STAR):
                    # The tuple is exhausted. Continue with further arguments.
                    continue
                actual_type = get_actual_type(arg_type, arg_kinds[actual],
                                              tuple_counter)
                check_arg(actual_type, arg_type, arg_kinds[actual],
                          callee.arg_types[i],
                          actual + 1, i + 1, callee, context, messages)

                # There may be some remaining tuple varargs items that haven't
                # been checked yet. Handle them.
                tuplet = arg_types[actual]
                if (callee.arg_kinds[i] == nodes.ARG_STAR and
                        arg_kinds[actual] == nodes.ARG_STAR and
                        isinstance(tuplet, TupleType)):
                    while tuple_counter[0] < len(tuplet.items):
                        actual_type = get_actual_type(arg_type,
                                                      arg_kinds[actual],
                                                      tuple_counter)
                        check_arg(actual_type, arg_type, arg_kinds[actual],
                                  callee.arg_types[i],
                                  actual + 1, i + 1, callee, context, messages)

    def check_arg(self, caller_type: Type, original_caller_type: Type,
                  caller_kind: int,
                  callee_type: Type, n: int, m: int, callee: CallableType,
                  context: Context, messages: MessageBuilder) -> None:
        """Check the type of a single argument in a call."""
        if isinstance(caller_type, DeletedType):
            messages.deleted_as_rvalue(caller_type, context)
        # Only non-abstract non-protocol class can be given where Type[...] is expected...
        elif (isinstance(caller_type, CallableType) and isinstance(callee_type, TypeType) and
              caller_type.is_type_obj() and
              (caller_type.type_object().is_abstract or caller_type.type_object().is_protocol) and
              isinstance(callee_type.item, Instance) and
              (callee_type.item.type.is_abstract or callee_type.item.type.is_protocol)):
            self.msg.concrete_only_call(callee_type, context)
        elif not is_subtype(caller_type, callee_type):
            if self.chk.should_suppress_optional_error([caller_type, callee_type]):
                return
            messages.incompatible_argument(n, m, callee, original_caller_type,
                                           caller_kind, context)
            if (isinstance(original_caller_type, (Instance, TupleType, TypedDictType)) and
                    isinstance(callee_type, Instance) and callee_type.type.is_protocol):
                self.msg.report_protocol_problems(original_caller_type, callee_type, context)
            if (isinstance(callee_type, CallableType) and
                    isinstance(original_caller_type, Instance)):
                call = find_member('__call__', original_caller_type, original_caller_type)
                if call:
                    self.msg.note_call(original_caller_type, call, context)

    def check_overload_call(self,
                            callee: Overloaded,
                            args: List[Expression],
                            arg_types: List[Type],
                            arg_kinds: List[int],
                            arg_names: Optional[Sequence[Optional[str]]],
                            callable_name: Optional[str],
                            object_type: Optional[Type],
                            context: Context,
                            arg_messages: MessageBuilder) -> Tuple[Type, Type]:
        """Checks a call to an overloaded function."""
        # Step 1: Filter call targets to remove ones where the argument counts don't match
        plausible_targets = self.plausible_overload_call_targets(arg_types, arg_kinds,
                                                                 arg_names, callee)

        # Step 2: If the arguments contain a union, we try performing union math first,
        #         instead of picking the first matching overload.
        #         This is because picking the first overload often ends up being too greedy:
        #         for example, when we have a fallback alternative that accepts an unrestricted
        #         typevar. See https://github.com/python/mypy/issues/4063 for related discussion.
        erased_targets = None  # type: Optional[List[CallableType]]
        unioned_result = None  # type: Optional[Tuple[Type, Type]]
        union_interrupted = False  # did we try all union combinations?
        if any(self.real_union(arg) for arg in arg_types):
            unioned_errors = arg_messages.clean_copy()
            try:
                unioned_return = self.union_overload_result(plausible_targets, args,
                                                            arg_types, arg_kinds, arg_names,
                                                            callable_name, object_type,
                                                            context,
                                                            arg_messages=unioned_errors)
            except TooManyUnions:
                union_interrupted = True
            else:
                # Record if we succeeded. Next we need to see if maybe normal procedure
                # gives a narrower type.
                if unioned_return:
                    returns, inferred_types = zip(*unioned_return)
                    # Note that we use `combine_function_signatures` instead of just returning
                    # a union of inferred callables because for example a call
                    # Union[int -> int, str -> str](Union[int, str]) is invalid and
                    # we don't want to introduce internal inconsistencies.
                    unioned_result = (UnionType.make_simplified_union(list(returns),
                                                                      context.line,
                                                                      context.column),
                                      self.combine_function_signatures(inferred_types))

        # Step 3: We try checking each branch one-by-one.
        inferred_result = self.infer_overload_return_type(plausible_targets, args, arg_types,
                                                          arg_kinds, arg_names, callable_name,
                                                          object_type, context, arg_messages)
        # If any of checks succeed, stop early.
        if inferred_result is not None and unioned_result is not None:
            # Both unioned and direct checks succeeded, choose the more precise type.
            if (is_subtype(inferred_result[0], unioned_result[0]) and
                    not isinstance(inferred_result[0], AnyType)):
                return inferred_result
            return unioned_result
        elif unioned_result is not None:
            return unioned_result
        elif inferred_result is not None:
            return inferred_result

        # Step 4: Failure. At this point, we know there is no match. We fall back to trying
        #         to find a somewhat plausible overload target using the erased types
        #         so we can produce a nice error message.
        #
        #         For example, suppose the user passes a value of type 'List[str]' into an
        #         overload with signatures f(x: int) -> int and f(x: List[int]) -> List[int].
        #
        #         Neither alternative matches, but we can guess the user probably wants the
        #         second one.
        erased_targets = self.overload_erased_call_targets(plausible_targets, arg_types,
                                                           arg_kinds, arg_names, context)

        # Step 5: We try and infer a second-best alternative if possible. If not, fall back
        #         to using 'Any'.
        if len(erased_targets) > 0:
            # Pick the first plausible erased target as the fallback
            # TODO: Adjust the error message here to make it clear there was no match.
            #       In order to do this, we need to find a clean way of associating
            #       a note with whatever error message 'self.check_call' will generate.
            #       In particular, the note's line and column numbers need to be the same
            #       as the error's.
            target = erased_targets[0]  # type: Type
        else:
            # There was no plausible match: give up
            target = AnyType(TypeOfAny.from_error)

            if not self.chk.should_suppress_optional_error(arg_types):
                arg_messages.no_variant_matches_arguments(
                    plausible_targets, callee, arg_types, context)

        result = self.check_call(target, args, arg_kinds, context, arg_names,
                                 arg_messages=arg_messages,
                                 callable_name=callable_name,
                                 object_type=object_type)
        if union_interrupted:
            self.chk.msg.note("Not all union combinations were tried"
                              " because there are too many unions", context)
        return result

    def plausible_overload_call_targets(self,
                                        arg_types: List[Type],
                                        arg_kinds: List[int],
                                        arg_names: Optional[Sequence[Optional[str]]],
                                        overload: Overloaded) -> List[CallableType]:
        """Returns all overload call targets that having matching argument counts.

        If the given args contains a star-arg (*arg or **kwarg argument), this method
        will ensure all star-arg overloads appear at the start of the list, instead
        of their usual location.

        The only exception is if the starred argument is something like a Tuple or a
        NamedTuple, which has a definitive "shape". If so, we don't move the corresponding
        alternative to the front since we can infer a more precise match using the original
        order."""

        def has_shape(typ: Type) -> bool:
            # TODO: Once https://github.com/python/mypy/issues/5198 is fixed,
            #       add 'isinstance(typ, TypedDictType)' somewhere below.
            return (isinstance(typ, TupleType)
                    or (isinstance(typ, Instance) and typ.type.is_named_tuple))

        matches = []  # type: List[CallableType]
        star_matches = []  # type: List[CallableType]

        args_have_var_arg = False
        args_have_kw_arg = False
        for kind, typ in zip(arg_kinds, arg_types):
            if kind == ARG_STAR and not has_shape(typ):
                args_have_var_arg = True
            if kind == ARG_STAR2 and not has_shape(typ):
                args_have_kw_arg = True

        for typ in overload.items():
            formal_to_actual = map_actuals_to_formals(arg_kinds, arg_names,
                                                      typ.arg_kinds, typ.arg_names,
                                                      lambda i: arg_types[i])

            if self.check_argument_count(typ, arg_types, arg_kinds, arg_names,
                                         formal_to_actual, None, None):
                if args_have_var_arg and typ.is_var_arg:
                    star_matches.append(typ)
                elif args_have_kw_arg and typ.is_kw_arg:
                    star_matches.append(typ)
                else:
                    matches.append(typ)

        return star_matches + matches

    def infer_overload_return_type(self,
                                   plausible_targets: List[CallableType],
                                   args: List[Expression],
                                   arg_types: List[Type],
                                   arg_kinds: List[int],
                                   arg_names: Optional[Sequence[Optional[str]]],
                                   callable_name: Optional[str],
                                   object_type: Optional[Type],
                                   context: Context,
                                   arg_messages: Optional[MessageBuilder] = None,
                                   ) -> Optional[Tuple[Type, Type]]:
        """Attempts to find the first matching callable from the given list.

        If a match is found, returns a tuple containing the result type and the inferred
        callee type. (This tuple is meant to be eventually returned by check_call.)
        If multiple targets match due to ambiguous Any parameters, returns (AnyType, AnyType).
        If no targets match, returns None.

        Assumes all of the given targets have argument counts compatible with the caller.
        """

        arg_messages = self.msg if arg_messages is None else arg_messages
        matches = []         # type: List[CallableType]
        return_types = []    # type: List[Type]
        inferred_types = []  # type: List[Type]
        args_contain_any = any(map(has_any_type, arg_types))

        for typ in plausible_targets:
            overload_messages = self.msg.clean_copy()
            prev_messages = self.msg
            assert self.msg is self.chk.msg
            self.msg = overload_messages
            self.chk.msg = overload_messages
            try:
                # Passing `overload_messages` as the `arg_messages` parameter doesn't
                # seem to reliably catch all possible errors.
                # TODO: Figure out why
                ret_type, infer_type = self.check_call(
                    callee=typ,
                    args=args,
                    arg_kinds=arg_kinds,
                    arg_names=arg_names,
                    context=context,
                    arg_messages=overload_messages,
                    callable_name=callable_name,
                    object_type=object_type)
            finally:
                self.chk.msg = prev_messages
                self.msg = prev_messages

            is_match = not overload_messages.is_errors()
            if is_match:
                # Return early if possible; otherwise record info so we can
                # check for ambiguity due to 'Any' below.
                if not args_contain_any:
                    return ret_type, infer_type
                matches.append(typ)
                return_types.append(ret_type)
                inferred_types.append(infer_type)

        if len(matches) == 0:
            # No match was found
            return None
        elif any_causes_overload_ambiguity(matches, return_types, arg_types, arg_kinds, arg_names):
            # An argument of type or containing the type 'Any' caused ambiguity.
            # We try returning a precise type if we can. If not, we give up and just return 'Any'.
            if all_same_types(return_types):
                return return_types[0], inferred_types[0]
            elif all_same_types(erase_type(typ) for typ in return_types):
                return erase_type(return_types[0]), erase_type(inferred_types[0])
            else:
                return self.check_call(callee=AnyType(TypeOfAny.special_form),
                                       args=args,
                                       arg_kinds=arg_kinds,
                                       arg_names=arg_names,
                                       context=context,
                                       arg_messages=arg_messages,
                                       callable_name=callable_name,
                                       object_type=object_type)
        else:
            # Success! No ambiguity; return the first match.
            return return_types[0], inferred_types[0]

    def overload_erased_call_targets(self,
                                     plausible_targets: List[CallableType],
                                     arg_types: List[Type],
                                     arg_kinds: List[int],
                                     arg_names: Optional[Sequence[Optional[str]]],
                                     context: Context) -> List[CallableType]:
        """Returns a list of all targets that match the caller after erasing types.

        Assumes all of the given targets have argument counts compatible with the caller.
        """
        matches = []  # type: List[CallableType]
        for typ in plausible_targets:
            if self.erased_signature_similarity(arg_types, arg_kinds, arg_names, typ, context):
                matches.append(typ)
        return matches

    def union_overload_result(self,
                              plausible_targets: List[CallableType],
                              args: List[Expression],
                              arg_types: List[Type],
                              arg_kinds: List[int],
                              arg_names: Optional[Sequence[Optional[str]]],
                              callable_name: Optional[str],
                              object_type: Optional[Type],
                              context: Context,
                              arg_messages: Optional[MessageBuilder] = None,
                              level: int = 0
                              ) -> Optional[List[Tuple[Type, Type]]]:
        """Accepts a list of overload signatures and attempts to match calls by destructuring
        the first union.

        Return a list of (<return type>, <inferred variant type>) if call succeeds for every
        item of the desctructured union. Returns None if there is no match.
        """
        # Step 1: If we are already too deep, then stop immediately. Otherwise mypy might
        # hang for long time because of a weird overload call. The caller will get
        # the exception and generate an appropriate note message, if needed.
        if level >= MAX_UNIONS:
            raise TooManyUnions

        # Step 2: Find position of the first union in arguments. Return the normal inferred
        # type if no more unions left.
        for idx, typ in enumerate(arg_types):
            if self.real_union(typ):
                break
        else:
            # No unions in args, just fall back to normal inference
            with self.type_overrides_set(args, arg_types):
                res = self.infer_overload_return_type(plausible_targets, args, arg_types,
                                                      arg_kinds, arg_names, callable_name,
                                                      object_type, context, arg_messages)
            if res is not None:
                return [res]
            return None

        # Step 3: Try a direct match before splitting to avoid unnecessary union splits
        # and save performance.
        with self.type_overrides_set(args, arg_types):
            direct = self.infer_overload_return_type(plausible_targets, args, arg_types,
                                                     arg_kinds, arg_names, callable_name,
                                                     object_type, context, arg_messages)
        if direct is not None and not isinstance(direct[0], (UnionType, AnyType)):
            # We only return non-unions soon, to avoid greedy match.
            return [direct]

        # Step 4: Split the first remaining union type in arguments into items and
        # try to match each item individually (recursive).
        first_union = arg_types[idx]
        assert isinstance(first_union, UnionType)
        res_items = []
        for item in first_union.relevant_items():
            new_arg_types = arg_types.copy()
            new_arg_types[idx] = item
            sub_result = self.union_overload_result(plausible_targets, args, new_arg_types,
                                                    arg_kinds, arg_names, callable_name,
                                                    object_type, context, arg_messages,
                                                    level + 1)
            if sub_result is not None:
                res_items.extend(sub_result)
            else:
                # Some item doesn't match, return soon.
                return None

        # Step 5: If splitting succeeded, then filter out duplicate items before returning.
        seen = set()  # type: Set[Tuple[Type, Type]]
        result = []
        for pair in res_items:
            if pair not in seen:
                seen.add(pair)
                result.append(pair)
        return result

    def real_union(self, typ: Type) -> bool:
        return isinstance(typ, UnionType) and len(typ.relevant_items()) > 1

    @contextmanager
    def type_overrides_set(self, exprs: Sequence[Expression],
                           overrides: Sequence[Type]) -> Iterator[None]:
        """Set _temporary_ type overrides for given expressions."""
        assert len(exprs) == len(overrides)
        for expr, typ in zip(exprs, overrides):
            self.type_overrides[expr] = typ
        try:
            yield
        finally:
            for expr in exprs:
                del self.type_overrides[expr]

    def combine_function_signatures(self, types: Sequence[Type]) -> Union[AnyType, CallableType]:
        """Accepts a list of function signatures and attempts to combine them together into a
        new CallableType consisting of the union of all of the given arguments and return types.

        If there is at least one non-callable type, return Any (this can happen if there is
        an ambiguity because of Any in arguments).
        """
        assert types, "Trying to merge no callables"
        if not all(isinstance(c, CallableType) for c in types):
            return AnyType(TypeOfAny.special_form)
        callables = cast(Sequence[CallableType], types)
        if len(callables) == 1:
            return callables[0]

        # Note: we are assuming here that if a user uses some TypeVar 'T' in
        # two different functions, they meant for that TypeVar to mean the
        # same thing.
        #
        # This function will make sure that all instances of that TypeVar 'T'
        # refer to the same underlying TypeVarType and TypeVarDef objects to
        # simplify the union-ing logic below.
        #
        # (If the user did *not* mean for 'T' to be consistently bound to the
        # same type in their overloads, well, their code is probably too
        # confusing and ought to be re-written anyways.)
        callables, variables = merge_typevars_in_callables_by_name(callables)

        new_args = [[] for _ in range(len(callables[0].arg_types))]  # type: List[List[Type]]
        new_kinds = list(callables[0].arg_kinds)
        new_returns = []  # type: List[Type]

        too_complex = False
        for target in callables:
            # We fall back to Callable[..., Union[<returns>]] if the functions do not have
            # the exact same signature. The only exception is if one arg is optional and
            # the other is positional: in that case, we continue unioning (and expect a
            # positional arg).
            # TODO: Enhance the merging logic to handle a wider variety of signatures.
            if len(new_kinds) != len(target.arg_kinds):
                too_complex = True
                break
            for i, (new_kind, target_kind) in enumerate(zip(new_kinds, target.arg_kinds)):
                if new_kind == target_kind:
                    continue
                elif new_kind in (ARG_POS, ARG_OPT) and target_kind in (ARG_POS, ARG_OPT):
                    new_kinds[i] = ARG_POS
                else:
                    too_complex = True
                    break

            if too_complex:
                break  # outer loop

            for i, arg in enumerate(target.arg_types):
                new_args[i].append(arg)
            new_returns.append(target.ret_type)

        union_return = UnionType.make_simplified_union(new_returns)
        if too_complex:
            any = AnyType(TypeOfAny.special_form)
            return callables[0].copy_modified(
                arg_types=[any, any],
                arg_kinds=[ARG_STAR, ARG_STAR2],
                arg_names=[None, None],
                ret_type=union_return,
                variables=variables,
                implicit=True)

        final_args = []
        for args_list in new_args:
            new_type = UnionType.make_simplified_union(args_list)
            final_args.append(new_type)

        return callables[0].copy_modified(
            arg_types=final_args,
            arg_kinds=new_kinds,
            ret_type=union_return,
            variables=variables,
            implicit=True)

    def erased_signature_similarity(self, arg_types: List[Type], arg_kinds: List[int],
                                    arg_names: Optional[Sequence[Optional[str]]],
                                    callee: CallableType,
                                    context: Context) -> bool:
        """Determine whether arguments could match the signature at runtime, after
        erasing types."""
        formal_to_actual = map_actuals_to_formals(arg_kinds,
                                                  arg_names,
                                                  callee.arg_kinds,
                                                  callee.arg_names,
                                                  lambda i: arg_types[i])

        if not self.check_argument_count(callee, arg_types, arg_kinds, arg_names,
                                         formal_to_actual, None, None):
            # Too few or many arguments -> no match.
            return False

        def check_arg(caller_type: Type, original_caller_type: Type, caller_kind: int,
                      callee_type: Type, n: int, m: int, callee: CallableType,
                      context: Context, messages: MessageBuilder) -> None:
            if not arg_approximate_similarity(caller_type, callee_type):
                # No match -- exit early since none of the remaining work can change
                # the result.
                raise Finished

        try:
            self.check_argument_types(arg_types, arg_kinds, callee, formal_to_actual,
                                      context=context, check_arg=check_arg)
            return True
        except Finished:
            return False

    def apply_generic_arguments(self, callable: CallableType, types: Sequence[Optional[Type]],
                                context: Context, skip_unsatisfied: bool = False) -> CallableType:
        """Simple wrapper around mypy.applytype.apply_generic_arguments."""
        return applytype.apply_generic_arguments(callable, types, self.msg, context,
                                                 skip_unsatisfied=skip_unsatisfied)

    def visit_member_expr(self, e: MemberExpr, is_lvalue: bool = False) -> Type:
        """Visit member expression (of form e.id)."""
        self.chk.module_refs.update(extract_refexpr_names(e))
        result = self.analyze_ordinary_member_access(e, is_lvalue)
        return self.narrow_type_from_binder(e, result)

    def analyze_ordinary_member_access(self, e: MemberExpr,
                                       is_lvalue: bool) -> Type:
        """Analyse member expression or member lvalue."""
        if e.kind is not None:
            # This is a reference to a module attribute.
            return self.analyze_ref_expr(e)
        else:
            # This is a reference to a non-module attribute.
            original_type = self.accept(e.expr)
            member_type = analyze_member_access(
                e.name, original_type, e, is_lvalue, False, False,
                self.named_type, self.not_ready_callback, self.msg,
                original_type=original_type, chk=self.chk)
            return member_type

    def analyze_external_member_access(self, member: str, base_type: Type,
                                       context: Context) -> Type:
        """Analyse member access that is external, i.e. it cannot
        refer to private definitions. Return the result type.
        """
        # TODO remove; no private definitions in mypy
        return analyze_member_access(member, base_type, context, False, False, False,
                                     self.named_type, self.not_ready_callback, self.msg,
                                     original_type=base_type, chk=self.chk)

    def visit_int_expr(self, e: IntExpr) -> Type:
        """Type check an integer literal (trivial)."""
        return self.named_type('builtins.int')

    def visit_str_expr(self, e: StrExpr) -> Type:
        """Type check a string literal (trivial)."""
        return self.named_type('builtins.str')

    def visit_bytes_expr(self, e: BytesExpr) -> Type:
        """Type check a bytes literal (trivial)."""
        return self.named_type('builtins.bytes')

    def visit_unicode_expr(self, e: UnicodeExpr) -> Type:
        """Type check a unicode literal (trivial)."""
        return self.named_type('builtins.unicode')

    def visit_float_expr(self, e: FloatExpr) -> Type:
        """Type check a float literal (trivial)."""
        return self.named_type('builtins.float')

    def visit_complex_expr(self, e: ComplexExpr) -> Type:
        """Type check a complex literal."""
        return self.named_type('builtins.complex')

    def visit_ellipsis(self, e: EllipsisExpr) -> Type:
        """Type check '...'."""
        if self.chk.options.python_version[0] >= 3:
            return self.named_type('builtins.ellipsis')
        else:
            # '...' is not valid in normal Python 2 code, but it can
            # be used in stubs.  The parser makes sure that we only
            # get this far if we are in a stub, and we can safely
            # return 'object' as ellipsis is special cased elsewhere.
            # The builtins.ellipsis type does not exist in Python 2.
            return self.named_type('builtins.object')

    def visit_op_expr(self, e: OpExpr) -> Type:
        """Type check a binary operator expression."""
        if e.op == 'and' or e.op == 'or':
            return self.check_boolean_op(e, e)
        if e.op == '*' and isinstance(e.left, ListExpr):
            # Expressions of form [...] * e get special type inference.
            return self.check_list_multiply(e)
        if e.op == '%':
            pyversion = self.chk.options.python_version
            if pyversion[0] == 3:
                if isinstance(e.left, BytesExpr) and pyversion[1] >= 5:
                    return self.strfrm_checker.check_str_interpolation(e.left, e.right)
                if isinstance(e.left, StrExpr):
                    return self.strfrm_checker.check_str_interpolation(e.left, e.right)
            elif pyversion[0] <= 2:
                if isinstance(e.left, (StrExpr, BytesExpr, UnicodeExpr)):
                    return self.strfrm_checker.check_str_interpolation(e.left, e.right)
        left_type = self.accept(e.left)

        if e.op in nodes.op_methods:
            method = self.get_operator_method(e.op)
            result, method_type = self.check_op(method, left_type, e.right, e,
                                                allow_reverse=True)
            e.method_type = method_type
            return result
        else:
            raise RuntimeError('Unknown operator {}'.format(e.op))

    def visit_comparison_expr(self, e: ComparisonExpr) -> Type:
        """Type check a comparison expression.

        Comparison expressions are type checked consecutive-pair-wise
        That is, 'a < b > c == d' is check as 'a < b and b > c and c == d'
        """
        result = None  # type: Optional[Type]

        # Check each consecutive operand pair and their operator
        for left, right, operator in zip(e.operands, e.operands[1:], e.operators):
            left_type = self.accept(left)

            method_type = None  # type: Optional[mypy.types.Type]

            if operator == 'in' or operator == 'not in':
                right_type = self.accept(right)  # always validate the right operand

                # Keep track of whether we get type check errors (these won't be reported, they
                # are just to verify whether something is valid typing wise).
                local_errors = self.msg.copy()
                local_errors.disable_count = 0
                sub_result, method_type = self.check_op_local_by_name('__contains__', right_type,
                                                                      left, e, local_errors)
                if isinstance(right_type, PartialType):
                    # We don't really know if this is an error or not, so just shut up.
                    pass
                elif (local_errors.is_errors() and
                    # is_valid_var_arg is True for any Iterable
                        self.is_valid_var_arg(right_type)):
                    _, itertype = self.chk.analyze_iterable_item_type(right)
                    method_type = CallableType(
                        [left_type],
                        [nodes.ARG_POS],
                        [None],
                        self.bool_type(),
                        self.named_type('builtins.function'))
                    sub_result = self.bool_type()
                    if not is_subtype(left_type, itertype):
                        self.msg.unsupported_operand_types('in', left_type, right_type, e)
                else:
                    self.msg.add_errors(local_errors)
                if operator == 'not in':
                    sub_result = self.bool_type()
            elif operator in nodes.op_methods:
                method = self.get_operator_method(operator)
                sub_result, method_type = self.check_op(method, left_type, right, e,
                                                    allow_reverse=True)

            elif operator == 'is' or operator == 'is not':
                self.accept(right)  # validate the right operand
                sub_result = self.bool_type()
                method_type = None
            else:
                raise RuntimeError('Unknown comparison operator {}'.format(operator))

            e.method_types.append(method_type)

            #  Determine type of boolean-and of result and sub_result
            if result is None:
                result = sub_result
            else:
                result = join.join_types(result, sub_result)

        assert result is not None
        return result

    def get_operator_method(self, op: str) -> str:
        if op == '/' and self.chk.options.python_version[0] == 2:
            # TODO also check for "from __future__ import division"
            return '__div__'
        else:
            return nodes.op_methods[op]

    def check_op_local_by_name(self,
                               method: str,
                               base_type: Type,
                               arg: Expression,
                               context: Context,
                               local_errors: MessageBuilder) -> Tuple[Type, Type]:
        """Type check a binary operation which maps to a method call.

        Return tuple (result type, inferred operator method type).
        """
        method_type = analyze_member_access(method, base_type, context, False, False, True,
                                            self.named_type, self.not_ready_callback, local_errors,
                                            original_type=base_type, chk=self.chk)
        return self.check_op_local(method, method_type, base_type, arg, context, local_errors)

    def check_op_local(self,
                       method_name: str,
                       method_type: Type,
                       base_type: Type,
                       arg: Expression,
                       context: Context,
                       local_errors: MessageBuilder) -> Tuple[Type, Type]:
        """Type check a binary operation using the (assumed) type of the operator method.

        Return tuple (result type, inferred operator method type).
        """
        callable_name = None
        object_type = None
        if isinstance(base_type, Instance):
            # TODO: Find out in which class the method was defined originally?
            # TODO: Support non-Instance types.
            callable_name = '{}.{}'.format(base_type.type.fullname(), method_name)
            object_type = base_type
        return self.check_call(method_type, [arg], [nodes.ARG_POS],
                               context, arg_messages=local_errors,
                               callable_name=callable_name, object_type=object_type)

    def check_op_reversible(self,
                            op_name: str,
                            left_type: Type,
                            left_expr: Expression,
                            right_type: Type,
                            right_expr: Expression,
                            context: Context,
                            msg: MessageBuilder) -> Tuple[Type, Type]:
        def make_local_errors() -> MessageBuilder:
            """Creates a new MessageBuilder object."""
            local_errors = msg.clean_copy()
            local_errors.disable_count = 0
            return local_errors

        def lookup_operator(op_name: str, base_type: Type) -> Optional[Type]:
            """Looks up the given operator and returns the corresponding type,
            if it exists."""
            local_errors = make_local_errors()

            # TODO: Remove this call and rely just on analyze_member_access
            # Currently, it seems we still need this to correctly deal with
            # things like metaclasses?
            #
            # E.g. see the pythoneval.testMetaclassOpAccessAny test case.
            if not self.has_member(base_type, op_name):
                return None

            member = analyze_member_access(
                name=op_name,
                typ=base_type,
                node=context,
                is_lvalue=False,
                is_super=False,
                is_operator=True,
                builtin_type=self.named_type,
                not_ready_callback=self.not_ready_callback,
                msg=local_errors,
                original_type=base_type,
                chk=self.chk,
            )
            if local_errors.is_errors():
                return None
            else:
                return member

        def lookup_definer(typ: Instance, attr_name: str) -> Optional[str]:
            """Returns the name of the class that contains the actual definition of attr_name.

            So if class A defines foo and class B subclasses A, running
            'get_class_defined_in(B, "foo")` would return the full name of A.

            However, if B were to override and redefine foo, that method call would
            return the full name of B instead.

            If the attr name is not present in the given class or its MRO, returns None.
            """
            for cls in typ.type.mro:
                if cls.names.get(attr_name):
                    return cls.fullname()
            return None

        # If either the LHS or the RHS are Any, we can't really concluding anything
        # about the operation since the Any type may or may not define an
        # __op__ or __rop__ method. So, we punt and return Any instead.

        if isinstance(left_type, AnyType):
            any_type = AnyType(TypeOfAny.from_another_any, source_any=left_type)
            return any_type, any_type
        if isinstance(right_type, AnyType):
            any_type = AnyType(TypeOfAny.from_another_any, source_any=right_type)
            return any_type, any_type

        # STEP 1:
        # We start by getting the __op__ and __rop__ methods, if they exist.

        rev_op_name = self.get_reverse_op_method(op_name)

        left_op = lookup_operator(op_name, left_type)
        right_op = lookup_operator(rev_op_name, right_type)

        # STEP 2a:
        # We figure out in which order Python will call the operator methods. As it
        # turns out, it's not as simple as just trying to call __op__ first and
        # __rop__ second.
        #
        # We store the determined order inside the 'variants_raw' variable,
        # which records tuples containing the method, base type, and the argument.

        bias_right = is_proper_subtype(right_type, left_type)
        if op_name in nodes.op_methods_that_shortcut and is_same_type(left_type, right_type):
            # When we do "A() + A()", for example, Python will only call the __add__ method,
            # never the __radd__ method.
            #
            # This is the case even if the __add__ method is completely missing and the __radd__
            # method is defined.

            variants_raw = [
                (left_op, left_type, right_expr)
            ]
        elif (is_subtype(right_type, left_type)
                and isinstance(left_type, Instance)
                and isinstance(right_type, Instance)
                and lookup_definer(left_type, op_name) != lookup_definer(right_type, rev_op_name)):
            # When we do "A() + B()" where B is a subclass of B, we'll actually try calling
            # B's __radd__ method first, but ONLY if B explicitly defines or overrides the
            # __radd__ method.
            #
            # This mechanism lets subclasses "refine" the expected outcome of the operation, even
            # if they're located on the RHS.

            variants_raw = [
                (right_op, right_type, left_expr),
                (left_op, left_type, right_expr),
            ]
        else:
            # In all other cases, we do the usual thing and call __add__ first and
            # __radd__ second when doing "A() + B()".

            variants_raw = [
                (left_op, left_type, right_expr),
                (right_op, right_type, left_expr),
            ]

        # STEP 2b:
        # When running Python 2, we might also try calling the __cmp__ method.

        is_python_2 = self.chk.options.python_version[0] == 2
        if is_python_2 and op_name in nodes.ops_falling_back_to_cmp:
            cmp_method = nodes.comparison_fallback_method
            left_cmp_op = lookup_operator(cmp_method, left_type)
            right_cmp_op = lookup_operator(cmp_method, right_type)

            if bias_right:
                variants_raw.append((right_cmp_op, right_type, left_expr))
                variants_raw.append((left_cmp_op, left_type, right_expr))
            else:
                variants_raw.append((left_cmp_op, left_type, right_expr))
                variants_raw.append((right_cmp_op, right_type, left_expr))

        # STEP 3:
        # We now filter out all non-existant operators. The 'variants' list contains
        # all operator methods that are actually present, in the order that Python
        # attempts to invoke them.

        variants = [(op, obj, arg) for (op, obj, arg) in variants_raw if op is not None]

        # STEP 4:
        # We now try invoking each one. If an operation succeeds, end early and return
        # the corresponding result. Otherwise, return the result and errors associated
        # with the first entry.

        errors = []
        results = []
        for method, obj, arg in variants:
            local_errors = make_local_errors()
            result = self.check_op_local(op_name, method, obj, arg, context, local_errors)
            if local_errors.is_errors():
                errors.append(local_errors)
                results.append(result)
            else:
                return result

        # STEP 4b:
        # Sometimes, the variants list is empty. In that case, we fall-back to attempting to
        # call the __op__ method (even though it's missing).

        if not variants:
            local_errors = make_local_errors()
            result = self.check_op_local_by_name(
                op_name, left_type, right_expr, context, local_errors)

            if local_errors.is_errors():
                errors.append(local_errors)
                results.append(result)
            else:
                # In theory, we should never enter this case, but it seems
                # we sometimes do, when dealing with Type[...]? E.g. see
                # check-classes.testTypeTypeComparisonWorks.
                #
                # This is probably related to the TODO in lookup_operator(...)
                # up above.
                #
                # TODO: Remove this extra case
                return result

        msg.add_errors(errors[0])
        if len(results) == 1:
            return results[0]
        else:
            error_any = AnyType(TypeOfAny.from_error)
            result = error_any, error_any
            return result

    def check_op(self, method: str, base_type: Type,
                 arg: Expression, context: Context,
                 allow_reverse: bool = False) -> Tuple[Type, Type]:
        """Type check a binary operation which maps to a method call.

        Return tuple (result type, inferred operator method type).
        """

        if allow_reverse:
            left_variants = [base_type]
            if isinstance(base_type, UnionType):
                left_variants = [item for item in base_type.relevant_items()]
            right_type = self.accept(arg)

            # Step 1: We first try leaving the right arguments alone and destructure
            # just the left ones. (Mypy can sometimes perform some more precise inference
            # if we leave the right operands a union -- see testOperatorWithEmptyListAndSum.
            msg = self.msg.clean_copy()
            msg.disable_count = 0
            all_results = []
            all_inferred = []

            for left_possible_type in left_variants:
                result, inferred = self.check_op_reversible(
                    op_name=method,
                    left_type=left_possible_type,
                    left_expr=TempNode(left_possible_type),
                    right_type=right_type,
                    right_expr=arg,
                    context=context,
                    msg=msg)
                all_results.append(result)
                all_inferred.append(inferred)

            if not msg.is_errors():
                results_final = UnionType.make_simplified_union(all_results)
                inferred_final = UnionType.make_simplified_union(all_inferred)
                return results_final, inferred_final

            # Step 2: If that fails, we try again but also destructure the right argument.
            # This is also necessary to make certain edge cases work -- see
            # testOperatorDoubleUnionInterwovenUnionAdd, for example.

            # Note: We want to pass in the original 'arg' for 'left_expr' and 'right_expr'
            # whenever possible so that plugins and similar things can introspect on the original
            # node if possible.
            #
            # We don't do the same for the base expression because it could lead to weird
            # type inference errors -- e.g. see 'testOperatorDoubleUnionSum'.
            # TODO: Can we use `type_overrides_set()` here?
            right_variants = [(right_type, arg)]
            if isinstance(right_type, UnionType):
                right_variants = [(item, TempNode(item)) for item in right_type.relevant_items()]

            msg = self.msg.clean_copy()
            msg.disable_count = 0
            all_results = []
            all_inferred = []

            for left_possible_type in left_variants:
                for right_possible_type, right_expr in right_variants:
                    result, inferred = self.check_op_reversible(
                        op_name=method,
                        left_type=left_possible_type,
                        left_expr=TempNode(left_possible_type),
                        right_type=right_possible_type,
                        right_expr=right_expr,
                        context=context,
                        msg=msg)
                    all_results.append(result)
                    all_inferred.append(inferred)

            if msg.is_errors():
                self.msg.add_errors(msg)
                if len(left_variants) >= 2 and len(right_variants) >= 2:
                    self.msg.warn_both_operands_are_from_unions(context)
                elif len(left_variants) >= 2:
                    self.msg.warn_operand_was_from_union("Left", base_type, context)
                elif len(right_variants) >= 2:
                    self.msg.warn_operand_was_from_union("Right", right_type, context)

            # See the comment in 'check_overload_call' for more details on why
            # we call 'combine_function_signature' instead of just unioning the inferred
            # callable types.
            results_final = UnionType.make_simplified_union(all_results)
            inferred_final = self.combine_function_signatures(all_inferred)
            return results_final, inferred_final
        else:
            return self.check_op_local_by_name(
                method=method,
                base_type=base_type,
                arg=arg,
                context=context,
                local_errors=self.msg,
            )

    def get_reverse_op_method(self, method: str) -> str:
        if method == '__div__' and self.chk.options.python_version[0] == 2:
            return '__rdiv__'
        else:
            return nodes.reverse_op_methods[method]

    def check_boolean_op(self, e: OpExpr, context: Context) -> Type:
        """Type check a boolean operation ('and' or 'or')."""

        # A boolean operation can evaluate to either of the operands.

        # We use the current type context to guide the type inference of of
        # the left operand. We also use the left operand type to guide the type
        # inference of the right operand so that expressions such as
        # '[1] or []' are inferred correctly.
        ctx = self.type_context[-1]
        left_type = self.accept(e.left, ctx)

        assert e.op in ('and', 'or')  # Checked by visit_op_expr

        if e.op == 'and':
            right_map, left_map = self.chk.find_isinstance_check(e.left)
            restricted_left_type = false_only(left_type)
            result_is_left = not left_type.can_be_true
        elif e.op == 'or':
            left_map, right_map = self.chk.find_isinstance_check(e.left)
            restricted_left_type = true_only(left_type)
            result_is_left = not left_type.can_be_false

        if e.right_unreachable:
            right_map = None
        elif e.right_always:
            left_map = None

        # If right_map is None then we know mypy considers the right branch
        # to be unreachable and therefore any errors found in the right branch
        # should be suppressed.
        if right_map is None:
            self.msg.disable_errors()
        try:
            right_type = self.analyze_cond_branch(right_map, e.right, left_type)
        finally:
            if right_map is None:
                self.msg.enable_errors()

        if right_map is None:
            # The boolean expression is statically known to be the left value
            assert left_map is not None  # find_isinstance_check guarantees this
            return left_type
        if left_map is None:
            # The boolean expression is statically known to be the right value
            assert right_map is not None  # find_isinstance_check guarantees this
            return right_type

        if isinstance(restricted_left_type, UninhabitedType):
            # The left operand can never be the result
            return right_type
        elif result_is_left:
            # The left operand is always the result
            return left_type
        else:
            return UnionType.make_simplified_union([restricted_left_type, right_type])

    def check_list_multiply(self, e: OpExpr) -> Type:
        """Type check an expression of form '[...] * e'.

        Type inference is special-cased for this common construct.
        """
        right_type = self.accept(e.right)
        if is_subtype(right_type, self.named_type('builtins.int')):
            # Special case: [...] * <int value>. Use the type context of the
            # OpExpr, since the multiplication does not affect the type.
            left_type = self.accept(e.left, type_context=self.type_context[-1])
        else:
            left_type = self.accept(e.left)
        result, method_type = self.check_op('__mul__', left_type, e.right, e)
        e.method_type = method_type
        return result

    def visit_unary_expr(self, e: UnaryExpr) -> Type:
        """Type check an unary operation ('not', '-', '+' or '~')."""
        operand_type = self.accept(e.expr)
        op = e.op
        if op == 'not':
            result = self.bool_type()  # type: Type
        else:
            method = nodes.unary_op_methods[op]
            method_type = self.analyze_external_member_access(method, operand_type, e)
            result, method_type = self.check_call(method_type, [], [], e)
            e.method_type = method_type
        return result

    def visit_index_expr(self, e: IndexExpr) -> Type:
        """Type check an index expression (base[index]).

        It may also represent type application.
        """
        result = self.visit_index_expr_helper(e)
        return self.narrow_type_from_binder(e, result)

    def visit_index_expr_helper(self, e: IndexExpr) -> Type:
        if e.analyzed:
            # It's actually a type application.
            return self.accept(e.analyzed)
        left_type = self.accept(e.base)
        if isinstance(left_type, TupleType) and self.chk.in_checked_function():
            # Special case for tuples. They return a more specific type when
            # indexed by an integer literal.
            index = e.index
            if isinstance(index, SliceExpr):
                return self.visit_tuple_slice_helper(left_type, index)

            n = self._get_value(index)
            if n is not None:
                if n < 0:
                    n += len(left_type.items)
                if n >= 0 and n < len(left_type.items):
                    return left_type.items[n]
                else:
                    self.chk.fail(messages.TUPLE_INDEX_OUT_OF_RANGE, e)
                    return AnyType(TypeOfAny.from_error)
            else:
                return self.nonliteral_tuple_index_helper(left_type, index)
        elif isinstance(left_type, TypedDictType):
            return self.visit_typeddict_index_expr(left_type, e.index)
        elif (isinstance(left_type, CallableType)
              and left_type.is_type_obj() and left_type.type_object().is_enum):
            return self.visit_enum_index_expr(left_type.type_object(), e.index, e)
        else:
            result, method_type = self.check_op('__getitem__', left_type, e.index, e)
            e.method_type = method_type
            return result

    def visit_tuple_slice_helper(self, left_type: TupleType, slic: SliceExpr) -> Type:
        begin = None
        end = None
        stride = None

        if slic.begin_index:
            begin = self._get_value(slic.begin_index)
            if begin is None:
                return self.nonliteral_tuple_index_helper(left_type, slic)

        if slic.end_index:
            end = self._get_value(slic.end_index)
            if end is None:
                return self.nonliteral_tuple_index_helper(left_type, slic)

        if slic.stride:
            stride = self._get_value(slic.stride)
            if stride is None:
                return self.nonliteral_tuple_index_helper(left_type, slic)

        return left_type.slice(begin, stride, end)

    def nonliteral_tuple_index_helper(self, left_type: TupleType, index: Expression) -> Type:
        index_type = self.accept(index)
        expected_type = UnionType.make_union([self.named_type('builtins.int'),
                                              self.named_type('builtins.slice')])
        if not self.chk.check_subtype(index_type, expected_type, index,
                                      messages.INVALID_TUPLE_INDEX_TYPE,
                                      'actual type', 'expected type'):
            return AnyType(TypeOfAny.from_error)
        else:
            return UnionType.make_simplified_union(left_type.items)

    def _get_value(self, index: Expression) -> Optional[int]:
        if isinstance(index, IntExpr):
            return index.value
        elif isinstance(index, UnaryExpr):
            if index.op == '-':
                operand = index.expr
                if isinstance(operand, IntExpr):
                    return -1 * operand.value
        return None

    def visit_typeddict_index_expr(self, td_type: TypedDictType, index: Expression) -> Type:
        if not isinstance(index, (StrExpr, UnicodeExpr)):
            self.msg.typeddict_key_must_be_string_literal(td_type, index)
            return AnyType(TypeOfAny.from_error)
        item_name = index.value

        item_type = td_type.items.get(item_name)
        if item_type is None:
            self.msg.typeddict_key_not_found(td_type, item_name, index)
            return AnyType(TypeOfAny.from_error)
        return item_type

    def visit_enum_index_expr(self, enum_type: TypeInfo, index: Expression,
                              context: Context) -> Type:
        string_type = self.named_type('builtins.str')  # type: Type
        if self.chk.options.python_version[0] < 3:
            string_type = UnionType.make_union([string_type,
                                                self.named_type('builtins.unicode')])
        self.chk.check_subtype(self.accept(index), string_type, context,
                               "Enum index should be a string", "actual index type")
        return Instance(enum_type, [])

    def visit_cast_expr(self, expr: CastExpr) -> Type:
        """Type check a cast expression."""
        source_type = self.accept(expr.expr, type_context=AnyType(TypeOfAny.special_form),
                                  allow_none_return=True, always_allow_any=True)
        target_type = expr.type
        options = self.chk.options
        if options.warn_redundant_casts and is_same_type(source_type, target_type):
            self.msg.redundant_cast(target_type, expr)
        if options.disallow_any_unimported and has_any_from_unimported_type(target_type):
            self.msg.unimported_type_becomes_any("Target type of cast", target_type, expr)
        check_for_explicit_any(target_type, self.chk.options, self.chk.is_typeshed_stub, self.msg,
                               context=expr)
        return target_type

    def visit_reveal_expr(self, expr: RevealExpr) -> Type:
        """Type check a reveal_type expression."""
        if expr.kind == REVEAL_TYPE:
            assert expr.expr is not None
            revealed_type = self.accept(expr.expr, type_context=self.type_context[-1])
            if not self.chk.current_node_deferred:
                self.msg.reveal_type(revealed_type, expr)
                if not self.chk.in_checked_function():
                    self.msg.note("'reveal_type' always outputs 'Any' in unchecked functions",
                                  expr)
            return revealed_type
        else:
            # REVEAL_LOCALS
            if not self.chk.current_node_deferred:
                # the RevealExpr contains a local_nodes attribute,
                # calculated at semantic analysis time. Use it to pull out the
                # corresponding subset of variables in self.chk.type_map
                names_to_types = {
                    var_node.name(): var_node.type for var_node in expr.local_nodes
                } if expr.local_nodes is not None else {}

                self.msg.reveal_locals(names_to_types, expr)
            return NoneTyp()

    def visit_type_application(self, tapp: TypeApplication) -> Type:
        """Type check a type application (expr[type, ...]).

        There are two different options here, depending on whether expr refers
        to a type alias or directly to a generic class. In the first case we need
        to use a dedicated function typeanal.expand_type_aliases. This
        is due to the fact that currently type aliases machinery uses
        unbound type variables, while normal generics use bound ones;
        see TypeAlias docstring for more details.
        """
        if isinstance(tapp.expr, RefExpr) and isinstance(tapp.expr.node, TypeAlias):
            # Subscription of a (generic) alias in runtime context, expand the alias.
            target = tapp.expr.node.target
            all_vars = tapp.expr.node.alias_tvars
            item = expand_type_alias(target, all_vars, tapp.types, self.chk.fail,
                                     tapp.expr.node.no_args, tapp)
            if isinstance(item, Instance):
                tp = type_object_type(item.type, self.named_type)
                return self.apply_type_arguments_to_callable(tp, item.args, tapp)
            else:
                self.chk.fail(messages.ONLY_CLASS_APPLICATION, tapp)
                return AnyType(TypeOfAny.from_error)
        # Type application of a normal generic class in runtime context.
        # This is typically used as `x = G[int]()`.
        tp = self.accept(tapp.expr)
        if isinstance(tp, (CallableType, Overloaded)):
            if not tp.is_type_obj():
                self.chk.fail(messages.ONLY_CLASS_APPLICATION, tapp)
            return self.apply_type_arguments_to_callable(tp, tapp.types, tapp)
        if isinstance(tp, AnyType):
            return AnyType(TypeOfAny.from_another_any, source_any=tp)
        return AnyType(TypeOfAny.special_form)

    def visit_type_alias_expr(self, alias: TypeAliasExpr) -> Type:
        """Right hand side of a type alias definition.

        It has the same type as if the alias itself was used in a runtime context.
        For example, here:

            A = reveal_type(List[T])
            reveal_type(A)

        both `reveal_type` instances will reveal the same type `def (...) -> builtins.list[Any]`.
        Note that type variables are implicitly substituted with `Any`.
        """
        return self.alias_type_in_runtime_context(alias.type, alias.tvars, alias.no_args,
                                                  alias, alias_definition=True)

    def alias_type_in_runtime_context(self, target: Type, alias_tvars: List[str],
                                      no_args: bool, ctx: Context,
                                      *,
                                      alias_definition: bool = False) -> Type:
        """Get type of a type alias (could be generic) in a runtime expression.

        Note that this function can be called only if the alias appears _not_
        as a target of type application, which is treated separately in the
        visit_type_application method. Some examples where this method is called are
        casts and instantiation:

            class LongName(Generic[T]): ...
            A = LongName[int]

            x = A()
            y = cast(A, ...)
        """
        if isinstance(target, Instance) and target.invalid:
            # An invalid alias, error already has been reported
            return AnyType(TypeOfAny.from_error)
        # If this is a generic alias, we set all variables to `Any`.
        # For example:
        #     A = List[Tuple[T, T]]
        #     x = A() <- same as List[Tuple[Any, Any]], see PEP 484.
        item = set_any_tvars(target, alias_tvars, ctx.line, ctx.column)
        if isinstance(item, Instance):
            # Normally we get a callable type (or overloaded) with .is_type_obj() true
            # representing the class's constructor
            tp = type_object_type(item.type, self.named_type)
            if no_args:
                return tp
            return self.apply_type_arguments_to_callable(tp, item.args, ctx)
        elif (isinstance(item, TupleType) and
              # Tuple[str, int]() fails at runtime, only named tuples and subclasses work.
              item.fallback.type.fullname() != 'builtins.tuple'):
            return type_object_type(item.fallback.type, self.named_type)
        elif isinstance(item, AnyType):
            return AnyType(TypeOfAny.from_another_any, source_any=item)
        else:
            if alias_definition:
                return AnyType(TypeOfAny.special_form)
            # This type is invalid in most runtime contexts.
            self.msg.alias_invalid_in_runtime_context(item, ctx)
            return AnyType(TypeOfAny.from_error)

    def apply_type_arguments_to_callable(self, tp: Type, args: List[Type], ctx: Context) -> Type:
        """Apply type arguments to a generic callable type coming from a type object.

        This will first perform type arguments count checks, report the
        error as needed, and return the correct kind of Any. As a special
        case this returns Any for non-callable types, because if type object type
        is not callable, then an error should be already reported.
        """
        if isinstance(tp, CallableType):
            if len(tp.variables) != len(args):
                self.msg.incompatible_type_application(len(tp.variables),
                                                       len(args), ctx)
                return AnyType(TypeOfAny.from_error)
            return self.apply_generic_arguments(tp, args, ctx)
        if isinstance(tp, Overloaded):
            for it in tp.items():
                if len(it.variables) != len(args):
                    self.msg.incompatible_type_application(len(it.variables),
                                                           len(args), ctx)
                    return AnyType(TypeOfAny.from_error)
            return Overloaded([self.apply_generic_arguments(it, args, ctx)
                               for it in tp.items()])
        return AnyType(TypeOfAny.special_form)

    def visit_list_expr(self, e: ListExpr) -> Type:
        """Type check a list expression [...]."""
        return self.check_lst_expr(e.items, 'builtins.list', '<list>', e)

    def visit_set_expr(self, e: SetExpr) -> Type:
        return self.check_lst_expr(e.items, 'builtins.set', '<set>', e)

    def check_lst_expr(self, items: List[Expression], fullname: str,
                       tag: str, context: Context) -> Type:
        # Translate into type checking a generic function call.
        # Used for list and set expressions, as well as for tuples
        # containing star expressions that don't refer to a
        # Tuple. (Note: "lst" stands for list-set-tuple. :-)
        tvdef = TypeVarDef('T', 'T', -1, [], self.object_type())
        tv = TypeVarType(tvdef)
        constructor = CallableType(
            [tv],
            [nodes.ARG_STAR],
            [None],
            self.chk.named_generic_type(fullname, [tv]),
            self.named_type('builtins.function'),
            name=tag,
            variables=[tvdef])
        return self.check_call(constructor,
                               [(i.expr if isinstance(i, StarExpr) else i)
                                for i in items],
                               [(nodes.ARG_STAR if isinstance(i, StarExpr) else nodes.ARG_POS)
                                for i in items],
                               context)[0]

    def visit_tuple_expr(self, e: TupleExpr) -> Type:
        """Type check a tuple expression."""
        # Try to determine type context for type inference.
        type_context = self.type_context[-1]
        type_context_items = None
        if isinstance(type_context, UnionType):
            tuples_in_context = [t for t in type_context.items
                                 if (isinstance(t, TupleType) and len(t.items) == len(e.items)) or
                                 is_named_instance(t, 'builtins.tuple')]
            if len(tuples_in_context) == 1:
                type_context = tuples_in_context[0]
            else:
                # There are either no relevant tuples in the Union, or there is
                # more than one.  Either way, we can't decide on a context.
                pass

        if isinstance(type_context, TupleType):
            type_context_items = type_context.items
        elif type_context and is_named_instance(type_context, 'builtins.tuple'):
            assert isinstance(type_context, Instance)
            if type_context.args:
                type_context_items = [type_context.args[0]] * len(e.items)
        # NOTE: it's possible for the context to have a different
        # number of items than e.  In that case we use those context
        # items that match a position in e, and we'll worry about type
        # mismatches later.

        # Infer item types.  Give up if there's a star expression
        # that's not a Tuple.
        items = []  # type: List[Type]
        j = 0  # Index into type_context_items; irrelevant if type_context_items is none
        for i in range(len(e.items)):
            item = e.items[i]
            if isinstance(item, StarExpr):
                # Special handling for star expressions.
                # TODO: If there's a context, and item.expr is a
                # TupleExpr, flatten it, so we can benefit from the
                # context?  Counterargument: Why would anyone write
                # (1, *(2, 3)) instead of (1, 2, 3) except in a test?
                tt = self.accept(item.expr)
                if isinstance(tt, TupleType):
                    items.extend(tt.items)
                    j += len(tt.items)
                else:
                    # A star expression that's not a Tuple.
                    # Treat the whole thing as a variable-length tuple.
                    return self.check_lst_expr(e.items, 'builtins.tuple', '<tuple>', e)
            else:
                if not type_context_items or j >= len(type_context_items):
                    tt = self.accept(item)
                else:
                    tt = self.accept(item, type_context_items[j])
                    j += 1
                items.append(tt)
        fallback_item = join.join_type_list(items)
        return TupleType(items, self.chk.named_generic_type('builtins.tuple', [fallback_item]))

    def visit_dict_expr(self, e: DictExpr) -> Type:
        """Type check a dict expression.

        Translate it into a call to dict(), with provisions for **expr.
        """
        # if the dict literal doesn't match TypedDict, check_typeddict_call_with_dict reports
        # an error, but returns the TypedDict type that matches the literal it found
        # that would cause a second error when that TypedDict type is returned upstream
        # to avoid the second error, we always return TypedDict type that was requested
        typeddict_context = self.find_typeddict_context(self.type_context[-1])
        if typeddict_context:
            self.check_typeddict_call_with_dict(
                callee=typeddict_context,
                kwargs=e,
                context=e
            )
            return typeddict_context.copy_modified()

        # Collect function arguments, watching out for **expr.
        args = []  # type: List[Expression]  # Regular "key: value"
        stargs = []  # type: List[Expression]  # For "**expr"
        for key, value in e.items:
            if key is None:
                stargs.append(value)
            else:
                args.append(TupleExpr([key, value]))
        # Define type variables (used in constructors below).
        ktdef = TypeVarDef('KT', 'KT', -1, [], self.object_type())
        vtdef = TypeVarDef('VT', 'VT', -2, [], self.object_type())
        kt = TypeVarType(ktdef)
        vt = TypeVarType(vtdef)
        rv = None
        # Call dict(*args), unless it's empty and stargs is not.
        if args or not stargs:
            # The callable type represents a function like this:
            #
            #   def <unnamed>(*v: Tuple[kt, vt]) -> Dict[kt, vt]: ...
            constructor = CallableType(
                [TupleType([kt, vt], self.named_type('builtins.tuple'))],
                [nodes.ARG_STAR],
                [None],
                self.chk.named_generic_type('builtins.dict', [kt, vt]),
                self.named_type('builtins.function'),
                name='<dict>',
                variables=[ktdef, vtdef])
            rv = self.check_call(constructor, args, [nodes.ARG_POS] * len(args), e)[0]
        else:
            # dict(...) will be called below.
            pass
        # Call rv.update(arg) for each arg in **stargs,
        # except if rv isn't set yet, then set rv = dict(arg).
        if stargs:
            for arg in stargs:
                if rv is None:
                    constructor = CallableType(
                        [self.chk.named_generic_type('typing.Mapping', [kt, vt])],
                        [nodes.ARG_POS],
                        [None],
                        self.chk.named_generic_type('builtins.dict', [kt, vt]),
                        self.named_type('builtins.function'),
                        name='<list>',
                        variables=[ktdef, vtdef])
                    rv = self.check_call(constructor, [arg], [nodes.ARG_POS], arg)[0]
                else:
                    method = self.analyze_external_member_access('update', rv, arg)
                    self.check_call(method, [arg], [nodes.ARG_POS], arg)
        assert rv is not None
        return rv

    def find_typeddict_context(self, context: Optional[Type]) -> Optional[TypedDictType]:
        if isinstance(context, TypedDictType):
            return context
        elif isinstance(context, UnionType):
            items = []
            for item in context.items:
                item_context = self.find_typeddict_context(item)
                if item_context:
                    items.append(item_context)
            if len(items) == 1:
                # Only one union item is TypedDict, so use the context as it's unambiguous.
                return items[0]
        # No TypedDict type in context.
        return None

    def visit_lambda_expr(self, e: LambdaExpr) -> Type:
        """Type check lambda expression."""
        inferred_type, type_override = self.infer_lambda_type_using_context(e)
        if not inferred_type:
            self.chk.return_types.append(AnyType(TypeOfAny.special_form))
            # No useful type context.
            ret_type = self.accept(e.expr(), allow_none_return=True)
            fallback = self.named_type('builtins.function')
            self.chk.return_types.pop()
            return callable_type(e, fallback, ret_type)
        else:
            # Type context available.
            self.chk.return_types.append(inferred_type.ret_type)
            self.chk.check_func_item(e, type_override=type_override)
            if e.expr() not in self.chk.type_map:
                self.accept(e.expr(), allow_none_return=True)
            ret_type = self.chk.type_map[e.expr()]
            if isinstance(ret_type, NoneTyp):
                # For "lambda ...: None", just use type from the context.
                # Important when the context is Callable[..., None] which
                # really means Void. See #1425.
                self.chk.return_types.pop()
                return inferred_type
            self.chk.return_types.pop()
            return replace_callable_return_type(inferred_type, ret_type)

    def infer_lambda_type_using_context(self, e: LambdaExpr) -> Tuple[Optional[CallableType],
                                                                    Optional[CallableType]]:
        """Try to infer lambda expression type using context.

        Return None if could not infer type.
        The second item in the return type is the type_override parameter for check_func_item.
        """
        # TODO also accept 'Any' context
        ctx = self.type_context[-1]

        if isinstance(ctx, UnionType):
            callables = [t for t in ctx.relevant_items() if isinstance(t, CallableType)]
            if len(callables) == 1:
                ctx = callables[0]

        if not ctx or not isinstance(ctx, CallableType):
            return None, None

        # The context may have function type variables in it. We replace them
        # since these are the type variables we are ultimately trying to infer;
        # they must be considered as indeterminate. We use ErasedType since it
        # does not affect type inference results (it is for purposes like this
        # only).
        callable_ctx = replace_meta_vars(ctx, ErasedType())
        assert isinstance(callable_ctx, CallableType)

        arg_kinds = [arg.kind for arg in e.arguments]

        if callable_ctx.is_ellipsis_args:
            # Fill in Any arguments to match the arguments of the lambda.
            callable_ctx = callable_ctx.copy_modified(
                is_ellipsis_args=False,
                arg_types=[AnyType(TypeOfAny.special_form)] * len(arg_kinds),
                arg_kinds=arg_kinds,
                arg_names=[None] * len(arg_kinds)
            )

        if ARG_STAR in arg_kinds or ARG_STAR2 in arg_kinds:
            # TODO treat this case appropriately
            return callable_ctx, None
        if callable_ctx.arg_kinds != arg_kinds:
            # Incompatible context; cannot use it to infer types.
            self.chk.fail(messages.CANNOT_INFER_LAMBDA_TYPE, e)
            return None, None

        return callable_ctx, callable_ctx

    def visit_super_expr(self, e: SuperExpr) -> Type:
        """Type check a super expression (non-lvalue)."""
        self.check_super_arguments(e)
        t = self.analyze_super(e, False)
        return t

    def check_super_arguments(self, e: SuperExpr) -> None:
        """Check arguments in a super(...) call."""
        if ARG_STAR in e.call.arg_kinds:
            self.chk.fail('Varargs not supported with "super"', e)
        elif e.call.args and set(e.call.arg_kinds) != {ARG_POS}:
            self.chk.fail('"super" only accepts positional arguments', e)
        elif len(e.call.args) == 1:
            self.chk.fail('"super" with a single argument not supported', e)
        elif len(e.call.args) > 2:
            self.chk.fail('Too many arguments for "super"', e)
        elif self.chk.options.python_version[0] == 2 and len(e.call.args) == 0:
            self.chk.fail('Too few arguments for "super"', e)
        elif len(e.call.args) == 2:
            type_obj_type = self.accept(e.call.args[0])
            instance_type = self.accept(e.call.args[1])
            if isinstance(type_obj_type, FunctionLike) and type_obj_type.is_type_obj():
                type_info = type_obj_type.type_object()
            elif isinstance(type_obj_type, TypeType):
                item = type_obj_type.item
                if isinstance(item, AnyType):
                    # Could be anything.
                    return
                if isinstance(item, TupleType):
                    item = item.fallback  # Handle named tuples and other Tuple[...] subclasses.
                if not isinstance(item, Instance):
                    # A complicated type object type. Too tricky, give up.
                    # TODO: Do something more clever here.
                    self.chk.fail('Unsupported argument 1 for "super"', e)
                    return
                type_info = item.type
            elif isinstance(type_obj_type, AnyType):
                return
            else:
                self.msg.first_argument_for_super_must_be_type(type_obj_type, e)
                return

            if isinstance(instance_type, (Instance, TupleType, TypeVarType)):
                if isinstance(instance_type, TypeVarType):
                    # Needed for generic self.
                    instance_type = instance_type.upper_bound
                    if not isinstance(instance_type, (Instance, TupleType)):
                        # Too tricky, give up.
                        # TODO: Do something more clever here.
                        self.chk.fail(messages.UNSUPPORTED_ARGUMENT_2_FOR_SUPER, e)
                        return
                if isinstance(instance_type, TupleType):
                    # Needed for named tuples and other Tuple[...] subclasses.
                    instance_type = instance_type.fallback
                if type_info not in instance_type.type.mro:
                    self.chk.fail('Argument 2 for "super" not an instance of argument 1', e)
            elif isinstance(instance_type, TypeType) or (isinstance(instance_type, FunctionLike)
                                                         and instance_type.is_type_obj()):
                # TODO: Check whether this is a valid type object here.
                pass
            elif not isinstance(instance_type, AnyType):
                self.chk.fail(messages.UNSUPPORTED_ARGUMENT_2_FOR_SUPER, e)

    def analyze_super(self, e: SuperExpr, is_lvalue: bool) -> Type:
        """Type check a super expression."""
        if e.info and e.info.bases:
            # TODO fix multiple inheritance etc
            if len(e.info.mro) < 2:
                self.chk.fail('Internal error: unexpected mro for {}: {}'.format(
                    e.info.name(), e.info.mro), e)
                return AnyType(TypeOfAny.from_error)
            for base in e.info.mro[1:]:
                if e.name in base.names or base == e.info.mro[-1]:
                    if e.info.fallback_to_any and base == e.info.mro[-1]:
                        # There's an undefined base class, and we're
                        # at the end of the chain.  That's not an error.
                        return AnyType(TypeOfAny.special_form)
                    if not self.chk.in_checked_function():
                        return AnyType(TypeOfAny.unannotated)
                    if self.chk.scope.active_class() is not None:
                        self.chk.fail('super() outside of a method is not supported', e)
                        return AnyType(TypeOfAny.from_error)
                    method = self.chk.scope.top_function()
                    assert method is not None
                    args = method.arguments
                    # super() in a function with empty args is an error; we
                    # need something in declared_self.
                    if not args:
                        self.chk.fail(
                            'super() requires one or more positional arguments in '
                            'enclosing function', e)
                        return AnyType(TypeOfAny.from_error)
                    declared_self = args[0].variable.type or fill_typevars(e.info)
                    return analyze_member_access(name=e.name, typ=fill_typevars(e.info), node=e,
                                                 is_lvalue=False, is_super=True, is_operator=False,
                                                 builtin_type=self.named_type,
                                                 not_ready_callback=self.not_ready_callback,
                                                 msg=self.msg, override_info=base,
                                                 original_type=declared_self, chk=self.chk)
            assert False, 'unreachable'
        else:
            # Invalid super. This has been reported by the semantic analyzer.
            return AnyType(TypeOfAny.from_error)

    def visit_slice_expr(self, e: SliceExpr) -> Type:
        expected = make_optional_type(self.named_type('builtins.int'))
        for index in [e.begin_index, e.end_index, e.stride]:
            if index:
                t = self.accept(index)
                self.chk.check_subtype(t, expected,
                                       index, messages.INVALID_SLICE_INDEX)
        return self.named_type('builtins.slice')

    def visit_list_comprehension(self, e: ListComprehension) -> Type:
        return self.check_generator_or_comprehension(
            e.generator, 'builtins.list', '<list-comprehension>')

    def visit_set_comprehension(self, e: SetComprehension) -> Type:
        return self.check_generator_or_comprehension(
            e.generator, 'builtins.set', '<set-comprehension>')

    def visit_generator_expr(self, e: GeneratorExpr) -> Type:
        # If any of the comprehensions use async for, the expression will return an async generator
        # object
        if any(e.is_async):
            typ = 'typing.AsyncGenerator'
            # received type is always None in async generator expressions
            additional_args = [NoneTyp()]  # type: List[Type]
        else:
            typ = 'typing.Generator'
            # received type and returned type are None
            additional_args = [NoneTyp(), NoneTyp()]
        return self.check_generator_or_comprehension(e, typ, '<generator>',
                                                     additional_args=additional_args)

    def check_generator_or_comprehension(self, gen: GeneratorExpr,
                                         type_name: str,
                                         id_for_messages: str,
                                         additional_args: List[Type] = []) -> Type:
        """Type check a generator expression or a list comprehension."""
        with self.chk.binder.frame_context(can_skip=True, fall_through=0):
            self.check_for_comp(gen)

            # Infer the type of the list comprehension by using a synthetic generic
            # callable type.
            tvdef = TypeVarDef('T', 'T', -1, [], self.object_type())
            tv_list = [TypeVarType(tvdef)]  # type: List[Type]
            constructor = CallableType(
                tv_list,
                [nodes.ARG_POS],
                [None],
                self.chk.named_generic_type(type_name, tv_list + additional_args),
                self.chk.named_type('builtins.function'),
                name=id_for_messages,
                variables=[tvdef])
            return self.check_call(constructor,
                                [gen.left_expr], [nodes.ARG_POS], gen)[0]

    def visit_dictionary_comprehension(self, e: DictionaryComprehension) -> Type:
        """Type check a dictionary comprehension."""
        with self.chk.binder.frame_context(can_skip=True, fall_through=0):
            self.check_for_comp(e)

            # Infer the type of the list comprehension by using a synthetic generic
            # callable type.
            ktdef = TypeVarDef('KT', 'KT', -1, [], self.object_type())
            vtdef = TypeVarDef('VT', 'VT', -2, [], self.object_type())
            kt = TypeVarType(ktdef)
            vt = TypeVarType(vtdef)
            constructor = CallableType(
                [kt, vt],
                [nodes.ARG_POS, nodes.ARG_POS],
                [None, None],
                self.chk.named_generic_type('builtins.dict', [kt, vt]),
                self.chk.named_type('builtins.function'),
                name='<dictionary-comprehension>',
                variables=[ktdef, vtdef])
            return self.check_call(constructor,
                                   [e.key, e.value], [nodes.ARG_POS, nodes.ARG_POS], e)[0]

    def check_for_comp(self, e: Union[GeneratorExpr, DictionaryComprehension]) -> None:
        """Check the for_comp part of comprehensions. That is the part from 'for':
        ... for x in y if z

        Note: This adds the type information derived from the condlists to the current binder.
        """
        for index, sequence, conditions, is_async in zip(e.indices, e.sequences,
                                                         e.condlists, e.is_async):
            if is_async:
                _, sequence_type = self.chk.analyze_async_iterable_item_type(sequence)
            else:
                _, sequence_type = self.chk.analyze_iterable_item_type(sequence)
            self.chk.analyze_index_variables(index, sequence_type, True, e)
            for condition in conditions:
                self.accept(condition)

                # values are only part of the comprehension when all conditions are true
                true_map, _ = self.chk.find_isinstance_check(condition)

                if true_map:
                    for var, type in true_map.items():
                        self.chk.binder.put(var, type)

    def visit_conditional_expr(self, e: ConditionalExpr) -> Type:
        cond_type = self.accept(e.cond)
        if self.chk.options.strict_boolean:
            is_bool = (isinstance(cond_type, Instance)
                and cond_type.type.fullname() == 'builtins.bool')
            if not (is_bool or isinstance(cond_type, AnyType)):
                self.chk.fail(messages.NON_BOOLEAN_IN_CONDITIONAL, e)
        ctx = self.type_context[-1]

        # Gain type information from isinstance if it is there
        # but only for the current expression
        if_map, else_map = self.chk.find_isinstance_check(e.cond)

        if_type = self.analyze_cond_branch(if_map, e.if_expr, context=ctx)

        if not mypy.checker.is_valid_inferred_type(if_type):
            # Analyze the right branch disregarding the left branch.
            else_type = self.analyze_cond_branch(else_map, e.else_expr, context=ctx)

            # If it would make a difference, re-analyze the left
            # branch using the right branch's type as context.
            if ctx is None or not is_equivalent(else_type, ctx):
                # TODO: If it's possible that the previous analysis of
                # the left branch produced errors that are avoided
                # using this context, suppress those errors.
                if_type = self.analyze_cond_branch(if_map, e.if_expr, context=else_type)

        else:
            # Analyze the right branch in the context of the left
            # branch's type.
            else_type = self.analyze_cond_branch(else_map, e.else_expr, context=if_type)

        # Only create a union type if the type context is a union, to be mostly
        # compatible with older mypy versions where we always did a join.
        #
        # TODO: Always create a union or at least in more cases?
        if isinstance(self.type_context[-1], UnionType):
            res = UnionType.make_simplified_union([if_type, else_type])
        else:
            res = join.join_types(if_type, else_type)

        return res

    def analyze_cond_branch(self, map: Optional[Dict[Expression, Type]],
                            node: Expression, context: Optional[Type]) -> Type:
        with self.chk.binder.frame_context(can_skip=True, fall_through=0):
            if map is None:
                # We still need to type check node, in case we want to
                # process it for isinstance checks later
                self.accept(node, type_context=context)
                return UninhabitedType()
            self.chk.push_type_map(map)
            return self.accept(node, type_context=context)

    def visit_backquote_expr(self, e: BackquoteExpr) -> Type:
        self.accept(e.expr)
        return self.named_type('builtins.str')

    #
    # Helpers
    #

    def accept(self,
               node: Expression,
               type_context: Optional[Type] = None,
               allow_none_return: bool = False,
               always_allow_any: bool = False,
               ) -> Type:
        """Type check a node in the given type context.  If allow_none_return
        is True and this expression is a call, allow it to return None.  This
        applies only to this expression and not any subexpressions.
        """
        if node in self.type_overrides:
            return self.type_overrides[node]
        self.type_context.append(type_context)
        try:
            if allow_none_return and isinstance(node, CallExpr):
                typ = self.visit_call_expr(node, allow_none_return=True)
            elif allow_none_return and isinstance(node, YieldFromExpr):
                typ = self.visit_yield_from_expr(node, allow_none_return=True)
            else:
                typ = node.accept(self)
        except Exception as err:
            report_internal_error(err, self.chk.errors.file,
                                  node.line, self.chk.errors, self.chk.options)
        self.type_context.pop()
        assert typ is not None
        self.chk.store_type(node, typ)

        if (self.chk.options.disallow_any_expr and
                not always_allow_any and
                not self.chk.is_stub and
                self.chk.in_checked_function() and
                has_any_type(typ)):
            self.msg.disallowed_any_type(typ, node)

        if not self.chk.in_checked_function():
            return AnyType(TypeOfAny.unannotated)
        else:
            return typ

    def named_type(self, name: str) -> Instance:
        """Return an instance type with type given by the name and no type
        arguments. Alias for TypeChecker.named_type.
        """
        return self.chk.named_type(name)

    def is_valid_var_arg(self, typ: Type) -> bool:
        """Is a type valid as a *args argument?"""
        return (isinstance(typ, TupleType) or
                is_subtype(typ, self.chk.named_generic_type('typing.Iterable',
                                                            [AnyType(TypeOfAny.special_form)])) or
                isinstance(typ, AnyType))

    def is_valid_keyword_var_arg(self, typ: Type) -> bool:
        """Is a type valid as a **kwargs argument?"""
        if self.chk.options.python_version[0] >= 3:
            return is_subtype(typ, self.chk.named_generic_type(
                'typing.Mapping', [self.named_type('builtins.str'),
                                   AnyType(TypeOfAny.special_form)]))
        else:
            return (
                is_subtype(typ, self.chk.named_generic_type(
                    'typing.Mapping',
                    [self.named_type('builtins.str'),
                     AnyType(TypeOfAny.special_form)]))
                or
                is_subtype(typ, self.chk.named_generic_type(
                    'typing.Mapping',
                    [self.named_type('builtins.unicode'),
                     AnyType(TypeOfAny.special_form)])))

    def has_member(self, typ: Type, member: str) -> bool:
        """Does type have member with the given name?"""
        # TODO: refactor this to use checkmember.analyze_member_access, otherwise
        # these two should be carefully kept in sync.
        if isinstance(typ, TypeVarType):
            typ = typ.upper_bound
        if isinstance(typ, TupleType):
            typ = typ.fallback
        if isinstance(typ, Instance):
            return typ.type.has_readable_member(member)
        if isinstance(typ, CallableType) and typ.is_type_obj():
            return typ.fallback.type.has_readable_member(member)
        elif isinstance(typ, AnyType):
            return True
        elif isinstance(typ, UnionType):
            result = all(self.has_member(x, member) for x in typ.relevant_items())
            return result
        elif isinstance(typ, TypeType):
            # Type[Union[X, ...]] is always normalized to Union[Type[X], ...],
            # so we don't need to care about unions here.
            item = typ.item
            if isinstance(item, TypeVarType):
                item = item.upper_bound
            if isinstance(item, TupleType):
                item = item.fallback
            if isinstance(item, Instance) and item.type.metaclass_type is not None:
                return self.has_member(item.type.metaclass_type, member)
            if isinstance(item, AnyType):
                return True
            return False
        else:
            return False

    def not_ready_callback(self, name: str, context: Context) -> None:
        """Called when we can't infer the type of a variable because it's not ready yet.

        Either defer type checking of the enclosing function to the next
        pass or report an error.
        """
        self.chk.handle_cannot_determine_type(name, context)

    def visit_yield_expr(self, e: YieldExpr) -> Type:
        return_type = self.chk.return_types[-1]
        expected_item_type = self.chk.get_generator_yield_type(return_type, False)
        if e.expr is None:
            if (not isinstance(expected_item_type, (NoneTyp, AnyType))
                    and self.chk.in_checked_function()):
                self.chk.fail(messages.YIELD_VALUE_EXPECTED, e)
        else:
            actual_item_type = self.accept(e.expr, expected_item_type)
            self.chk.check_subtype(actual_item_type, expected_item_type, e,
                                   messages.INCOMPATIBLE_TYPES_IN_YIELD,
                                   'actual type', 'expected type')
        return self.chk.get_generator_receive_type(return_type, False)

    def visit_await_expr(self, e: AwaitExpr) -> Type:
        expected_type = self.type_context[-1]
        if expected_type is not None:
            expected_type = self.chk.named_generic_type('typing.Awaitable', [expected_type])
        actual_type = self.accept(e.expr, expected_type)
        if isinstance(actual_type, AnyType):
            return AnyType(TypeOfAny.from_another_any, source_any=actual_type)
        return self.check_awaitable_expr(actual_type, e, messages.INCOMPATIBLE_TYPES_IN_AWAIT)

    def check_awaitable_expr(self, t: Type, ctx: Context, msg: str) -> Type:
        """Check the argument to `await` and extract the type of value.

        Also used by `async for` and `async with`.
        """
        if not self.chk.check_subtype(t, self.named_type('typing.Awaitable'), ctx,
                                      msg, 'actual type', 'expected type'):
            return AnyType(TypeOfAny.special_form)
        else:
            method = self.analyze_external_member_access('__await__', t, ctx)
            generator = self.check_call(method, [], [], ctx)[0]
            return self.chk.get_generator_return_type(generator, False)

    def visit_yield_from_expr(self, e: YieldFromExpr, allow_none_return: bool = False) -> Type:
        # NOTE: Whether `yield from` accepts an `async def` decorated
        # with `@types.coroutine` (or `@asyncio.coroutine`) depends on
        # whether the generator containing the `yield from` is itself
        # thus decorated.  But it accepts a generator regardless of
        # how it's decorated.
        return_type = self.chk.return_types[-1]
        # TODO: What should the context for the sub-expression be?
        # If the containing function has type Generator[X, Y, ...],
        # the context should be Generator[X, Y, T], where T is the
        # context of the 'yield from' itself (but it isn't known).
        subexpr_type = self.accept(e.expr)

        # Check that the expr is an instance of Iterable and get the type of the iterator produced
        # by __iter__.
        if isinstance(subexpr_type, AnyType):
            iter_type = AnyType(TypeOfAny.from_another_any, source_any=subexpr_type)  # type: Type
        elif self.chk.type_is_iterable(subexpr_type):
            if is_async_def(subexpr_type) and not has_coroutine_decorator(return_type):
                self.chk.msg.yield_from_invalid_operand_type(subexpr_type, e)
            iter_method_type = self.analyze_external_member_access(
                '__iter__',
                subexpr_type,
                AnyType(TypeOfAny.special_form))

            any_type = AnyType(TypeOfAny.special_form)
            generic_generator_type = self.chk.named_generic_type('typing.Generator',
                                                                 [any_type, any_type, any_type])
            iter_type, _ = self.check_call(iter_method_type, [], [],
                                           context=generic_generator_type)
        else:
            if not (is_async_def(subexpr_type) and has_coroutine_decorator(return_type)):
                self.chk.msg.yield_from_invalid_operand_type(subexpr_type, e)
                iter_type = AnyType(TypeOfAny.from_error)
            else:
                iter_type = self.check_awaitable_expr(subexpr_type, e,
                                                      messages.INCOMPATIBLE_TYPES_IN_YIELD_FROM)

        # Check that the iterator's item type matches the type yielded by the Generator function
        # containing this `yield from` expression.
        expected_item_type = self.chk.get_generator_yield_type(return_type, False)
        actual_item_type = self.chk.get_generator_yield_type(iter_type, False)

        self.chk.check_subtype(actual_item_type, expected_item_type, e,
                           messages.INCOMPATIBLE_TYPES_IN_YIELD_FROM,
                           'actual type', 'expected type')

        # Determine the type of the entire yield from expression.
        if (isinstance(iter_type, Instance) and
                iter_type.type.fullname() == 'typing.Generator'):
            expr_type = self.chk.get_generator_return_type(iter_type, False)
        else:
            # Non-Generators don't return anything from `yield from` expressions.
            # However special-case Any (which might be produced by an error).
            if isinstance(actual_item_type, AnyType):
                expr_type = AnyType(TypeOfAny.from_another_any, source_any=actual_item_type)
            else:
                # Treat `Iterator[X]` as a shorthand for `Generator[X, None, Any]`.
                expr_type = NoneTyp()

        if not allow_none_return and isinstance(expr_type, NoneTyp):
            self.chk.msg.does_not_return_value(None, e)
        return expr_type

    def visit_temp_node(self, e: TempNode) -> Type:
        return e.type

    def visit_type_var_expr(self, e: TypeVarExpr) -> Type:
        return AnyType(TypeOfAny.special_form)

    def visit_newtype_expr(self, e: NewTypeExpr) -> Type:
        return AnyType(TypeOfAny.special_form)

    def visit_namedtuple_expr(self, e: NamedTupleExpr) -> Type:
        tuple_type = e.info.tuple_type
        if tuple_type:
            if (self.chk.options.disallow_any_unimported and
                    has_any_from_unimported_type(tuple_type)):
                self.msg.unimported_type_becomes_any("NamedTuple type", tuple_type, e)
            check_for_explicit_any(tuple_type, self.chk.options, self.chk.is_typeshed_stub,
                                   self.msg, context=e)
        return AnyType(TypeOfAny.special_form)

    def visit_enum_call_expr(self, e: EnumCallExpr) -> Type:
        for name, value in zip(e.items, e.values):
            if value is not None:
                typ = self.accept(value)
                if not isinstance(typ, AnyType):
                    var = e.info.names[name].node
                    if isinstance(var, Var):
                        # Inline TypeChecker.set_inferred_type(),
                        # without the lvalue.  (This doesn't really do
                        # much, since the value attribute is defined
                        # to have type Any in the typeshed stub.)
                        var.type = typ
                        var.is_inferred = True
        return AnyType(TypeOfAny.special_form)

    def visit_typeddict_expr(self, e: TypedDictExpr) -> Type:
        return AnyType(TypeOfAny.special_form)

    def visit__promote_expr(self, e: PromoteExpr) -> Type:
        return e.type

    def visit_star_expr(self, e: StarExpr) -> StarType:
        return StarType(self.accept(e.expr))

    def object_type(self) -> Instance:
        """Return instance type 'object'."""
        return self.named_type('builtins.object')

    def bool_type(self) -> Instance:
        """Return instance type 'bool'."""
        return self.named_type('builtins.bool')

    def narrow_type_from_binder(self, expr: Expression, known_type: Type) -> Type:
        if literal(expr) >= LITERAL_TYPE:
            restriction = self.chk.binder.get(expr)
            # If the current node is deferred, some variables may get Any types that they
            # otherwise wouldn't have. We don't want to narrow down these since it may
            # produce invalid inferred Optional[Any] types, at least.
            if restriction and not (isinstance(known_type, AnyType)
                                    and self.chk.current_node_deferred):
                ans = narrow_declared_type(known_type, restriction)
                return ans
        return known_type


def has_any_type(t: Type) -> bool:
    """Whether t contains an Any type"""
    return t.accept(HasAnyType())


class HasAnyType(types.TypeQuery[bool]):
    def __init__(self) -> None:
        super().__init__(any)

    def visit_any(self, t: AnyType) -> bool:
        return t.type_of_any != TypeOfAny.special_form  # special forms are not real Any types


def has_coroutine_decorator(t: Type) -> bool:
    """Whether t came from a function decorated with `@coroutine`."""
    return isinstance(t, Instance) and t.type.fullname() == 'typing.AwaitableGenerator'


def is_async_def(t: Type) -> bool:
    """Whether t came from a function defined using `async def`."""
    # In check_func_def(), when we see a function decorated with
    # `@typing.coroutine` or `@async.coroutine`, we change the
    # return type to typing.AwaitableGenerator[...], so that its
    # type is compatible with either Generator or Awaitable.
    # But for the check here we need to know whether the original
    # function (before decoration) was an `async def`.  The
    # AwaitableGenerator type conveniently preserves the original
    # type as its 4th parameter (3rd when using 0-origin indexing
    # :-), so that we can recover that information here.
    # (We really need to see whether the original, undecorated
    # function was an `async def`, which is orthogonal to its
    # decorations.)
    if (isinstance(t, Instance)
            and t.type.fullname() == 'typing.AwaitableGenerator'
            and len(t.args) >= 4):
        t = t.args[3]
    return isinstance(t, Instance) and t.type.fullname() == 'typing.Coroutine'


def map_actuals_to_formals(caller_kinds: List[int],
                           caller_names: Optional[Sequence[Optional[str]]],
                           callee_kinds: List[int],
                           callee_names: Sequence[Optional[str]],
                           caller_arg_type: Callable[[int],
                                                     Type]) -> List[List[int]]:
    """Calculate mapping between actual (caller) args and formals.

    The result contains a list of caller argument indexes mapping to each
    callee argument index, indexed by callee index.

    The caller_arg_type argument should evaluate to the type of the actual
    argument type with the given index.
    """
    ncallee = len(callee_kinds)
    map = [[] for i in range(ncallee)]  # type: List[List[int]]
    j = 0
    for i, kind in enumerate(caller_kinds):
        if kind == nodes.ARG_POS:
            if j < ncallee:
                if callee_kinds[j] in [nodes.ARG_POS, nodes.ARG_OPT,
                                       nodes.ARG_NAMED, nodes.ARG_NAMED_OPT]:
                    map[j].append(i)
                    j += 1
                elif callee_kinds[j] == nodes.ARG_STAR:
                    map[j].append(i)
        elif kind == nodes.ARG_STAR:
            # We need to know the actual type to map varargs.
            argt = caller_arg_type(i)
            if isinstance(argt, TupleType):
                # A tuple actual maps to a fixed number of formals.
                for _ in range(len(argt.items)):
                    if j < ncallee:
                        if callee_kinds[j] != nodes.ARG_STAR2:
                            map[j].append(i)
                        else:
                            break
                        if callee_kinds[j] != nodes.ARG_STAR:
                            j += 1
            else:
                # Assume that it is an iterable (if it isn't, there will be
                # an error later).
                while j < ncallee:
                    if callee_kinds[j] in (nodes.ARG_NAMED, nodes.ARG_NAMED_OPT, nodes.ARG_STAR2):
                        break
                    else:
                        map[j].append(i)
                    if callee_kinds[j] == nodes.ARG_STAR:
                        break
                    j += 1
        elif kind in (nodes.ARG_NAMED, nodes.ARG_NAMED_OPT):
            assert caller_names is not None, "Internal error: named kinds without names given"
            name = caller_names[i]
            if name in callee_names:
                map[callee_names.index(name)].append(i)
            elif nodes.ARG_STAR2 in callee_kinds:
                map[callee_kinds.index(nodes.ARG_STAR2)].append(i)
        else:
            assert kind == nodes.ARG_STAR2
            for j in range(ncallee):
                # TODO tuple varargs complicate this
                no_certain_match = (
                    not map[j] or caller_kinds[map[j][0]] == nodes.ARG_STAR)
                if ((callee_names[j] and no_certain_match)
                        or callee_kinds[j] == nodes.ARG_STAR2):
                    map[j].append(i)
    return map


def is_empty_tuple(t: Type) -> bool:
    return isinstance(t, TupleType) and not t.items


def is_duplicate_mapping(mapping: List[int], actual_kinds: List[int]) -> bool:
    # Multiple actuals can map to the same formal only if they both come from
    # varargs (*args and **kwargs); in this case at runtime it is possible that
    # there are no duplicates. We need to allow this, as the convention
    # f(..., *args, **kwargs) is common enough.
    return len(mapping) > 1 and not (
        len(mapping) == 2 and
        actual_kinds[mapping[0]] == nodes.ARG_STAR and
        actual_kinds[mapping[1]] == nodes.ARG_STAR2)


def replace_callable_return_type(c: CallableType, new_ret_type: Type) -> CallableType:
    """Return a copy of a callable type with a different return type."""
    return c.copy_modified(ret_type=new_ret_type)


class ArgInferSecondPassQuery(types.TypeQuery[bool]):
    """Query whether an argument type should be inferred in the second pass.

    The result is True if the type has a type variable in a callable return
    type anywhere. For example, the result for Callable[[], T] is True if t is
    a type variable.
    """
    def __init__(self) -> None:
        super().__init__(any)

    def visit_callable_type(self, t: CallableType) -> bool:
        return self.query_types(t.arg_types) or t.accept(HasTypeVarQuery())


class HasTypeVarQuery(types.TypeQuery[bool]):
    """Visitor for querying whether a type has a type variable component."""
    def __init__(self) -> None:
        super().__init__(any)

    def visit_type_var(self, t: TypeVarType) -> bool:
        return True


def has_erased_component(t: Optional[Type]) -> bool:
    return t is not None and t.accept(HasErasedComponentsQuery())


class HasErasedComponentsQuery(types.TypeQuery[bool]):
    """Visitor for querying whether a type has an erased component."""
    def __init__(self) -> None:
        super().__init__(any)

    def visit_erased_type(self, t: ErasedType) -> bool:
        return True


def has_uninhabited_component(t: Optional[Type]) -> bool:
    return t is not None and t.accept(HasUninhabitedComponentsQuery())


class HasUninhabitedComponentsQuery(types.TypeQuery[bool]):
    """Visitor for querying whether a type has an UninhabitedType component."""
    def __init__(self) -> None:
        super().__init__(any)

    def visit_uninhabited_type(self, t: UninhabitedType) -> bool:
        return True


def arg_approximate_similarity(actual: Type, formal: Type) -> bool:
    """Return if caller argument (actual) is roughly compatible with signature arg (formal).

    This function is deliberately loose and will report two types are similar
    as long as their "shapes" are plausibly the same.

    This is useful when we're doing error reporting: for example, if we're trying
    to select an overload alternative and there's no exact match, we can use
    this function to help us identify which alternative the user might have
    *meant* to match.
    """

    # Erase typevars: we'll consider them all to have the same "shape".

    if isinstance(actual, TypeVarType):
        actual = actual.erase_to_union_or_bound()
    if isinstance(formal, TypeVarType):
        formal = formal.erase_to_union_or_bound()

    # Callable or Type[...]-ish types

    def is_typetype_like(typ: Type) -> bool:
        return (isinstance(typ, TypeType)
                or (isinstance(typ, FunctionLike) and typ.is_type_obj())
                or (isinstance(typ, Instance) and typ.type.fullname() == "builtins.type"))

    if isinstance(formal, CallableType):
        if isinstance(actual, (CallableType, Overloaded, TypeType)):
            return True
    if is_typetype_like(actual) and is_typetype_like(formal):
        return True

    # Unions

    if isinstance(actual, UnionType):
        return any(arg_approximate_similarity(item, formal) for item in actual.relevant_items())
    if isinstance(formal, UnionType):
        return any(arg_approximate_similarity(actual, item) for item in formal.relevant_items())

    # TypedDicts

    if isinstance(actual, TypedDictType):
        if isinstance(formal, TypedDictType):
            return True
        return arg_approximate_similarity(actual.fallback, formal)

    # Instances
    # For instances, we mostly defer to the existing is_subtype check.

    if isinstance(formal, Instance):
        if isinstance(actual, CallableType):
            actual = actual.fallback
        if isinstance(actual, Overloaded):
            actual = actual.items()[0].fallback
        if isinstance(actual, TupleType):
            actual = actual.fallback
        if isinstance(actual, Instance) and formal.type in actual.type.mro:
            # Try performing a quick check as an optimization
            return True

    # Fall back to a standard subtype check for the remaining kinds of type.
    return is_subtype(erasetype.erase_type(actual), erasetype.erase_type(formal))


def any_causes_overload_ambiguity(items: List[CallableType],
                                  return_types: List[Type],
                                  arg_types: List[Type],
                                  arg_kinds: List[int],
                                  arg_names: Optional[Sequence[Optional[str]]]) -> bool:
    """May an argument containing 'Any' cause ambiguous result type on call to overloaded function?

    Note that this sometimes returns True even if there is no ambiguity, since a correct
    implementation would be complex (and the call would be imprecisely typed due to Any
    types anyway).

    Args:
        items: Overload items matching the actual arguments
        arg_types: Actual argument types
        arg_kinds: Actual argument kinds
        arg_names: Actual argument names
    """
    if all_same_types(return_types):
        return False

    actual_to_formal = [
        map_formals_to_actuals(
            arg_kinds, arg_names, item.arg_kinds, item.arg_names, lambda i: arg_types[i])
        for item in items
    ]

    for arg_idx, arg_type in enumerate(arg_types):
        if has_any_type(arg_type):
            matching_formals_unfiltered = [(item_idx, lookup[arg_idx])
                                           for item_idx, lookup in enumerate(actual_to_formal)
                                           if lookup[arg_idx]]

            matching_returns = []
            matching_formals = []
            for item_idx, formals in matching_formals_unfiltered:
                matched_callable = items[item_idx]
                matching_returns.append(matched_callable.ret_type)

                # Note: if an actual maps to multiple formals of differing types within
                # a single callable, then we know at least one of those formals must be
                # a different type then the formal(s) in some other callable.
                # So it's safe to just append everything to the same list.
                for formal in formals:
                    matching_formals.append(matched_callable.arg_types[formal])
            if not all_same_types(matching_formals) and not all_same_types(matching_returns):
                # Any maps to multiple different types, and the return types of these items differ.
                return True
    return False


def all_same_types(types: Iterable[Type]) -> bool:
    types = list(types)
    if len(types) == 0:
        return True
    return all(is_same_type(t, types[0]) for t in types[1:])


def map_formals_to_actuals(caller_kinds: List[int],
                           caller_names: Optional[Sequence[Optional[str]]],
                           callee_kinds: List[int],
                           callee_names: List[Optional[str]],
                           caller_arg_type: Callable[[int],
                                                     Type]) -> List[List[int]]:
    """Calculate the reverse mapping of map_actuals_to_formals."""
    formal_to_actual = map_actuals_to_formals(caller_kinds,
                                              caller_names,
                                              callee_kinds,
                                              callee_names,
                                              caller_arg_type)
    # Now reverse the mapping.
    actual_to_formal = [[] for _ in caller_kinds]  # type: List[List[int]]
    for formal, actuals in enumerate(formal_to_actual):
        for actual in actuals:
            actual_to_formal[actual].append(formal)
    return actual_to_formal


def merge_typevars_in_callables_by_name(
        callables: Sequence[CallableType]) -> Tuple[List[CallableType], List[TypeVarDef]]:
    """Takes all the typevars present in the callables and 'combines' the ones with the same name.

    For example, suppose we have two callables with signatures "f(x: T, y: S) -> T" and
    "f(x: List[Tuple[T, S]]) -> Tuple[T, S]". Both callables use typevars named "T" and
    "S", but we treat them as distinct, unrelated typevars. (E.g. they could both have
    distinct ids.)

    If we pass in both callables into this function, it returns a a list containing two
    new callables that are identical in signature, but use the same underlying TypeVarDef
    and TypeVarType objects for T and S.

    This is useful if we want to take the output lists and "merge" them into one callable
    in some way -- for example, when unioning together overloads.

    Returns both the new list of callables and a list of all distinct TypeVarDef objects used.
    """

    output = []  # type: List[CallableType]
    unique_typevars = {}  # type: Dict[str, TypeVarType]
    variables = []  # type: List[TypeVarDef]

    for target in callables:
        if target.is_generic():
            target = freshen_function_type_vars(target)

            rename = {}  # Dict[TypeVarId, TypeVar]
            for tvdef in target.variables:
                name = tvdef.fullname
                if name not in unique_typevars:
                    unique_typevars[name] = TypeVarType(tvdef)
                    variables.append(tvdef)
                rename[tvdef.id] = unique_typevars[name]

            target = cast(CallableType, expand_type(target, rename))
        output.append(target)

    return output, variables<|MERGE_RESOLUTION|>--- conflicted
+++ resolved
@@ -18,14 +18,11 @@
 from mypy.types import (
     Type, AnyType, CallableType, Overloaded, NoneTyp, TypeVarDef,
     TupleType, TypedDictType, Instance, TypeVarType, ErasedType, UnionType,
-<<<<<<< HEAD
     PartialType, DeletedType, UninhabitedType, TypeType, TypeOfAny,
     true_only, false_only, is_named_instance, function_type, callable_type, FunctionLike,
     StarType, is_optional, remove_optional
-=======
     PartialType, DeletedType, UninhabitedType, TypeType, TypeOfAny, true_only,
     false_only, is_named_instance, function_type, callable_type, FunctionLike, StarType,
->>>>>>> b7926f21
 )
 from mypy.nodes import (
     NameExpr, RefExpr, Var, FuncDef, OverloadedFuncDef, TypeInfo, CallExpr,
