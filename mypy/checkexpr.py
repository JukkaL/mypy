"""Expression type checker. This file is conceptually part of TypeChecker."""

from typing import cast, Dict, Set, List, Iterable, Tuple, Callable, Union, Optional

from mypy.types import (
    Type, AnyType, CallableType, Overloaded, NoneTyp, Void, TypeVarDef,
    TupleType, Instance, TypeVarId, TypeVarType, ErasedType, UnionType,
    PartialType, DeletedType, UnboundType, UninhabitedType, TypeType,
    true_only, false_only, is_named_instance
)
from mypy.nodes import (
    NameExpr, RefExpr, Var, FuncDef, OverloadedFuncDef, TypeInfo, CallExpr,
    MemberExpr, IntExpr, StrExpr, BytesExpr, UnicodeExpr, FloatExpr,
    OpExpr, UnaryExpr, IndexExpr, CastExpr, RevealTypeExpr, TypeApplication, ListExpr,
    TupleExpr, DictExpr, FuncExpr, SuperExpr, SliceExpr, Context, Expression,
    ListComprehension, GeneratorExpr, SetExpr, MypyFile, Decorator,
    ConditionalExpr, ComparisonExpr, TempNode, SetComprehension,
    DictionaryComprehension, ComplexExpr, EllipsisExpr, StarExpr,
    TypeAliasExpr, BackquoteExpr, ARG_POS, ARG_NAMED, ARG_STAR2, MODULE_REF,
)
from mypy.nodes import function_type
from mypy import nodes
import mypy.checker
from mypy import types
from mypy.sametypes import is_same_type
from mypy.erasetype import replace_meta_vars
from mypy.messages import MessageBuilder
from mypy import messages
from mypy.infer import infer_type_arguments, infer_function_type_arguments
from mypy import join
from mypy.subtypes import is_subtype, is_equivalent
from mypy import applytype
from mypy import erasetype
from mypy.checkmember import analyze_member_access, type_object_type
from mypy.semanal import self_type
from mypy.constraints import get_actual_type
from mypy.checkstrformat import StringFormatterChecker
from mypy.expandtype import expand_type
from mypy.util import split_module_names

from mypy import experiments

# Type of callback user for checking individual function arguments. See
# check_args() below for details.
ArgChecker = Callable[[Type, Type, int, Type, int, int, CallableType, Context, MessageBuilder],
                      None]


def extract_refexpr_names(expr: RefExpr) -> Set[str]:
    """Recursively extracts all module references from a reference expression.

    Note that currently, the only two subclasses of RefExpr are NameExpr and
    MemberExpr."""
    output = set()  # type: Set[str]
    while expr.kind == MODULE_REF or expr.fullname is not None:
        if expr.kind == MODULE_REF and expr.fullname is not None:
            # If it's None, something's wrong (perhaps due to an
            # import cycle or a supressed error).  For now we just
            # skip it.
            output.add(expr.fullname)

        if isinstance(expr, NameExpr):
            is_suppressed_import = isinstance(expr.node, Var) and expr.node.is_suppressed_import
            if isinstance(expr.node, TypeInfo):
                # Reference to a class or a nested class
                output.update(split_module_names(expr.node.module_name))
            elif expr.fullname is not None and '.' in expr.fullname and not is_suppressed_import:
                # Everything else (that is not a silenced import within a class)
                output.add(expr.fullname.rsplit('.', 1)[0])
            break
        elif isinstance(expr, MemberExpr):
            if isinstance(expr.expr, RefExpr):
                expr = expr.expr
            else:
                break
        else:
            raise AssertionError("Unknown RefExpr subclass: {}".format(type(expr)))
    return output


class Finished(Exception):
    """Raised if we can terminate overload argument check early (no match)."""


class ExpressionChecker:
    """Expression type checker.

    This class works closely together with checker.TypeChecker.
    """

    # Some services are provided by a TypeChecker instance.
    chk = None  # type: mypy.checker.TypeChecker
    # This is shared with TypeChecker, but stored also here for convenience.
    msg = None  # type: MessageBuilder

    strfrm_checker = None  # type: StringFormatterChecker

    def __init__(self,
                 chk: 'mypy.checker.TypeChecker',
                 msg: MessageBuilder) -> None:
        """Construct an expression type checker."""
        self.chk = chk
        self.msg = msg
        self.strfrm_checker = StringFormatterChecker(self, self.chk, self.msg)

    def visit_name_expr(self, e: NameExpr) -> Type:
        """Type check a name expression.

        It can be of any kind: local, member or global.
        """
        self.chk.module_refs.update(extract_refexpr_names(e))
        result = self.analyze_ref_expr(e)
        return self.chk.narrow_type_from_binder(e, result)

    def analyze_ref_expr(self, e: RefExpr, lvalue: bool = False) -> Type:
        result = None  # type: Type
        node = e.node
        if isinstance(node, Var):
            # Variable reference.
            result = self.analyze_var_ref(node, e)
            if isinstance(result, PartialType):
                if result.type is None:
                    # 'None' partial type. It has a well-defined type. In an lvalue context
                    # we want to preserve the knowledge of it being a partial type.
                    if not lvalue:
                        result = NoneTyp()
                else:
                    partial_types = self.chk.find_partial_types(node)
                    if partial_types is not None and not self.chk.current_node_deferred:
                        context = partial_types[node]
                        self.msg.fail(messages.NEED_ANNOTATION_FOR_VAR, context)
                    result = AnyType()
        elif isinstance(node, FuncDef):
            # Reference to a global function.
            result = function_type(node, self.named_type('builtins.function'))
        elif isinstance(node, OverloadedFuncDef):
            result = node.type
        elif isinstance(node, TypeInfo):
            # Reference to a type object.
            result = type_object_type(node, self.named_type)
        elif isinstance(node, MypyFile):
            # Reference to a module object.
            result = self.named_type('builtins.module')
        elif isinstance(node, Decorator):
            result = self.analyze_var_ref(node.var, e)
        else:
            # Unknown reference; use any type implicitly to avoid
            # generating extra type errors.
            result = AnyType()
        return result

    def analyze_var_ref(self, var: Var, context: Context) -> Type:
        if var.type:
            return var.type
        else:
            if not var.is_ready and self.chk.in_checked_function():
                self.chk.handle_cannot_determine_type(var.name(), context)
            # Implicit 'Any' type.
            return AnyType()

    def visit_call_expr(self, e: CallExpr) -> Type:
        """Type check a call expression."""
        if e.analyzed:
            # It's really a special form that only looks like a call.
            return self.accept(e.analyzed, self.chk.type_context[-1])
        self.try_infer_partial_type(e)
        callee_type = self.accept(e.callee)
        if (self.chk.options.disallow_untyped_calls and
                self.chk.in_checked_function() and
                isinstance(callee_type, CallableType)
                and callee_type.implicit):
            return self.msg.untyped_function_call(callee_type, e)
        return self.check_call_expr_with_callee_type(callee_type, e)

    # Types and methods that can be used to infer partial types.
    item_args = {'builtins.list': ['append'],
                 'builtins.set': ['add', 'discard'],
                 }
    container_args = {'builtins.list': {'extend': ['builtins.list']},
                      'builtins.dict': {'update': ['builtins.dict']},
                      'builtins.set': {'update': ['builtins.set', 'builtins.list']},
                      }

    def try_infer_partial_type(self, e: CallExpr) -> None:
        if isinstance(e.callee, MemberExpr) and isinstance(e.callee.expr, RefExpr):
            var = cast(Var, e.callee.expr.node)
            partial_types = self.chk.find_partial_types(var)
            if partial_types is not None and not self.chk.current_node_deferred:
                partial_type = var.type
                if (partial_type is None or
                        not isinstance(partial_type, PartialType) or
                        partial_type.type is None):
                    # A partial None type -> can't infer anything.
                    return
                typename = partial_type.type.fullname()
                methodname = e.callee.name
                # Sometimes we can infer a full type for a partial List, Dict or Set type.
                # TODO: Don't infer argument expression twice.
                if (typename in self.item_args and methodname in self.item_args[typename]
                        and e.arg_kinds == [ARG_POS]):
                    item_type = self.accept(e.args[0])
                    full_item_type = UnionType.make_simplified_union(
                        [item_type, partial_type.inner_types[0]])
                    if mypy.checker.is_valid_inferred_type(full_item_type):
                        var.type = self.chk.named_generic_type(typename, [full_item_type])
                        del partial_types[var]
                elif (typename in self.container_args
                      and methodname in self.container_args[typename]
                      and e.arg_kinds == [ARG_POS]):
                    arg_type = self.accept(e.args[0])
                    if isinstance(arg_type, Instance):
                        arg_typename = arg_type.type.fullname()
                        if arg_typename in self.container_args[typename][methodname]:
                            full_item_types = [
                                UnionType.make_simplified_union([item_type, prev_type])
                                for item_type, prev_type
                                in zip(arg_type.args, partial_type.inner_types)
                            ]
                            if all(mypy.checker.is_valid_inferred_type(item_type)
                                   for item_type in full_item_types):
                                var.type = self.chk.named_generic_type(typename,
                                                                       list(full_item_types))
                                del partial_types[var]

    def check_call_expr_with_callee_type(self, callee_type: Type,
                                         e: CallExpr) -> Type:
        """Type check call expression.

        The given callee type overrides the type of the callee
        expression.
        """
        return self.check_call(callee_type, e.args, e.arg_kinds, e,
                               e.arg_names, callable_node=e.callee)[0]

    def check_call(self, callee: Type, args: List[Expression],
                   arg_kinds: List[int], context: Context,
                   arg_names: List[str] = None,
                   callable_node: Expression = None,
                   arg_messages: MessageBuilder = None) -> Tuple[Type, Type]:
        """Type check a call.

        Also infer type arguments if the callee is a generic function.

        Return (result type, inferred callee type).

        Arguments:
          callee: type of the called value
          args: actual argument expressions
          arg_kinds: contains nodes.ARG_* constant for each argument in args
            describing whether the argument is positional, *arg, etc.
          arg_names: names of arguments (optional)
          callable_node: associate the inferred callable type to this node,
            if specified
          arg_messages: TODO
        """
        arg_messages = arg_messages or self.msg
        if isinstance(callee, CallableType):
            if callee.is_concrete_type_obj() and callee.type_object().is_abstract:
                type = callee.type_object()
                self.msg.cannot_instantiate_abstract_class(
                    callee.type_object().name(), type.abstract_attributes,
                    context)

            formal_to_actual = map_actuals_to_formals(
                arg_kinds, arg_names,
                callee.arg_kinds, callee.arg_names,
                lambda i: self.accept(args[i]))

            if callee.is_generic():
                callee = freshen_generic_callable(callee)
                callee = self.infer_function_type_arguments_using_context(
                    callee, context)
                callee = self.infer_function_type_arguments(
                    callee, args, arg_kinds, formal_to_actual, context)

            arg_types = self.infer_arg_types_in_context2(
                callee, args, arg_kinds, formal_to_actual)

            self.check_argument_count(callee, arg_types, arg_kinds,
                                      arg_names, formal_to_actual, context, self.msg)

            self.check_argument_types(arg_types, arg_kinds, callee,
                                      formal_to_actual, context,
                                      messages=arg_messages)

            if (callee.is_type_obj() and (len(arg_types) == 1)
                    and is_equivalent(callee.ret_type, self.named_type('builtins.type'))):
                callee = callee.copy_modified(ret_type=TypeType(arg_types[0]))

            if callable_node:
                # Store the inferred callable type.
                self.chk.store_type(callable_node, callee)
            return callee.ret_type, callee
        elif isinstance(callee, Overloaded):
            # Type check arguments in empty context. They will be checked again
            # later in a context derived from the signature; these types are
            # only used to pick a signature variant.
            self.msg.disable_errors()
            arg_types = self.infer_arg_types_in_context(None, args)
            self.msg.enable_errors()

            target = self.overload_call_target(arg_types, arg_kinds, arg_names,
                                               callee, context,
                                               messages=arg_messages)
            return self.check_call(target, args, arg_kinds, context, arg_names,
                                   arg_messages=arg_messages)
        elif isinstance(callee, AnyType) or not self.chk.in_checked_function():
            self.infer_arg_types_in_context(None, args)
            return AnyType(), AnyType()
        elif isinstance(callee, UnionType):
            self.msg.disable_type_names += 1
            results = [self.check_call(subtype, args, arg_kinds, context, arg_names,
                                       arg_messages=arg_messages)
                       for subtype in callee.items]
            self.msg.disable_type_names -= 1
            return (UnionType.make_simplified_union([res[0] for res in results]),
                    callee)
        elif isinstance(callee, Instance):
            call_function = analyze_member_access('__call__', callee, context,
                                         False, False, False, self.named_type,
                                         self.not_ready_callback, self.msg, chk=self.chk)
            return self.check_call(call_function, args, arg_kinds, context, arg_names,
                                   callable_node, arg_messages)
        elif isinstance(callee, TypeVarType):
            return self.check_call(callee.upper_bound, args, arg_kinds, context, arg_names,
                                   callable_node, arg_messages)
        elif isinstance(callee, TypeType):
            # Pass the original Type[] as context since that's where errors should go.
            item = self.analyze_type_type_callee(callee.item, callee)
            return self.check_call(item, args, arg_kinds, context, arg_names,
                                   callable_node, arg_messages)
        else:
            return self.msg.not_callable(callee, context), AnyType()

    def analyze_type_type_callee(self, item: Type, context: Context) -> Type:
        """Analyze the callee X in X(...) where X is Type[item].

        Return a Y that we can pass to check_call(Y, ...).
        """
        if isinstance(item, AnyType):
            return AnyType()
        if isinstance(item, Instance):
            return type_object_type(item.type, self.named_type)
        if isinstance(item, UnionType):
            return UnionType([self.analyze_type_type_callee(item, context)
                              for item in item.items], item.line)
        if isinstance(item, TypeVarType):
            # Pretend we're calling the typevar's upper bound,
            # i.e. its constructor (a poor approximation for reality,
            # but better than AnyType...), but replace the return type
            # with typevar.
            callee = self.analyze_type_type_callee(item.upper_bound, context)
            if isinstance(callee, CallableType):
                if callee.is_generic():
                    callee = None
                else:
                    callee = callee.copy_modified(ret_type=item)
            elif isinstance(callee, Overloaded):
                if callee.items()[0].is_generic():
                    callee = None
                else:
                    callee = Overloaded([c.copy_modified(ret_type=item)
                                         for c in callee.items()])
            if callee:
                return callee

        self.msg.unsupported_type_type(item, context)
        return AnyType()

    def infer_arg_types_in_context(self, callee: Optional[CallableType],
                                   args: List[Expression]) -> List[Type]:
        """Infer argument expression types using a callable type as context.

        For example, if callee argument 2 has type List[int], infer the
        argument expression with List[int] type context.
        """
        # TODO Always called with callee as None, i.e. empty context.
        res = []  # type: List[Type]

        fixed = len(args)
        if callee:
            fixed = min(fixed, callee.max_fixed_args())

        arg_type = None  # type: Type
        ctx = None  # type: Type
        for i, arg in enumerate(args):
            if i < fixed:
                if callee and i < len(callee.arg_types):
                    ctx = callee.arg_types[i]
                arg_type = self.accept(arg, ctx)
            else:
                if callee and callee.is_var_arg:
                    arg_type = self.accept(arg, callee.arg_types[-1])
                else:
                    arg_type = self.accept(arg)
            if has_erased_component(arg_type):
                res.append(NoneTyp())
            else:
                res.append(arg_type)
        return res

    def infer_arg_types_in_context2(
            self, callee: CallableType, args: List[Expression], arg_kinds: List[int],
            formal_to_actual: List[List[int]]) -> List[Type]:
        """Infer argument expression types using a callable type as context.

        For example, if callee argument 2 has type List[int], infer the
        argument expression with List[int] type context.

        Returns the inferred types of *actual arguments*.
        """
        res = [None] * len(args)  # type: List[Type]

        for i, actuals in enumerate(formal_to_actual):
            for ai in actuals:
                if arg_kinds[ai] not in (nodes.ARG_STAR, nodes.ARG_STAR2):
                    res[ai] = self.accept(args[ai], callee.arg_types[i])

        # Fill in the rest of the argument types.
        for i, t in enumerate(res):
            if not t:
                res[i] = self.accept(args[i])
        return res

    def infer_function_type_arguments_using_context(
            self, callable: CallableType, error_context: Context) -> CallableType:
        """Unify callable return type to type context to infer type vars.

        For example, if the return type is set[t] where 't' is a type variable
        of callable, and if the context is set[int], return callable modified
        by substituting 't' with 'int'.
        """
        ctx = self.chk.type_context[-1]
        if not ctx:
            return callable
        # The return type may have references to type metavariables that
        # we are inferring right now. We must consider them as indeterminate
        # and they are not potential results; thus we replace them with the
        # special ErasedType type. On the other hand, class type variables are
        # valid results.
        erased_ctx = replace_meta_vars(ctx, ErasedType())
        ret_type = callable.ret_type
        if isinstance(ret_type, TypeVarType):
            if ret_type.values or (not isinstance(ctx, Instance) or
                                   not ctx.args):
                # The return type is a type variable. If it has values, we can't easily restrict
                # type inference to conform to the valid values. If it's unrestricted, we could
                # infer a too general type for the type variable if we use context, and this could
                # result in confusing and spurious type errors elsewhere.
                #
                # Give up and just use function arguments for type inference. As an exception,
                # if the context is a generic instance type, actually use it as context, as
                # this *seems* to usually be the reasonable thing to do.
                #
                # See also github issues #462 and #360.
                ret_type = NoneTyp()
        args = infer_type_arguments(callable.type_var_ids(), ret_type, erased_ctx)
        # Only substitute non-Uninhabited and non-erased types.
        new_args = []  # type: List[Type]
        for arg in args:
            if isinstance(arg, UninhabitedType) or has_erased_component(arg):
                new_args.append(None)
            elif not experiments.STRICT_OPTIONAL and isinstance(arg, NoneTyp):
                # Don't substitute None types in non-strict-Optional mode.
                new_args.append(None)
            else:
                new_args.append(arg)
        return cast(CallableType, self.apply_generic_arguments(callable, new_args,
                                                           error_context))

    def infer_function_type_arguments(self, callee_type: CallableType,
                                      args: List[Expression],
                                      arg_kinds: List[int],
                                      formal_to_actual: List[List[int]],
                                      context: Context) -> CallableType:
        """Infer the type arguments for a generic callee type.

        Infer based on the types of arguments.

        Return a derived callable type that has the arguments applied.
        """
        if self.chk.in_checked_function():
            # Disable type errors during type inference. There may be errors
            # due to partial available context information at this time, but
            # these errors can be safely ignored as the arguments will be
            # inferred again later.
            self.msg.disable_errors()

            arg_types = self.infer_arg_types_in_context2(
                callee_type, args, arg_kinds, formal_to_actual)

            self.msg.enable_errors()

            arg_pass_nums = self.get_arg_infer_passes(
                callee_type.arg_types, formal_to_actual, len(args))

            pass1_args = []  # type: List[Optional[Type]]
            for i, arg in enumerate(arg_types):
                if arg_pass_nums[i] > 1:
                    pass1_args.append(None)
                else:
                    pass1_args.append(arg)

            inferred_args = infer_function_type_arguments(
                callee_type, pass1_args, arg_kinds, formal_to_actual,
                strict=self.chk.in_checked_function())  # type: List[Type]

            if 2 in arg_pass_nums:
                # Second pass of type inference.
                (callee_type,
                 inferred_args) = self.infer_function_type_arguments_pass2(
                    callee_type, args, arg_kinds, formal_to_actual,
                    inferred_args, context)

            if callee_type.special_sig == 'dict' and len(inferred_args) == 2 and (
                    ARG_NAMED in arg_kinds or ARG_STAR2 in arg_kinds):
                # HACK: Infer str key type for dict(...) with keyword args. The type system
                #       can't represent this so we special case it, as this is a pretty common
                #       thing. This doesn't quite work with all possible subclasses of dict
                #       if they shuffle type variables around, as we assume that there is a 1-1
                #       correspondence with dict type variables. This is a marginal issue and
                #       a little tricky to fix so it's left unfixed for now.
                if isinstance(inferred_args[0], (NoneTyp, UninhabitedType)):
                    inferred_args[0] = self.named_type('builtins.str')
                elif not is_subtype(self.named_type('builtins.str'), inferred_args[0]):
                    self.msg.fail(messages.KEYWORD_ARGUMENT_REQUIRES_STR_KEY_TYPE,
                                  context)
        else:
            # In dynamically typed functions use implicit 'Any' types for
            # type variables.
            inferred_args = [AnyType()] * len(callee_type.variables)
        return self.apply_inferred_arguments(callee_type, inferred_args,
                                             context)

    def infer_function_type_arguments_pass2(
            self, callee_type: CallableType,
            args: List[Expression],
            arg_kinds: List[int],
            formal_to_actual: List[List[int]],
            inferred_args: List[Type],
            context: Context) -> Tuple[CallableType, List[Type]]:
        """Perform second pass of generic function type argument inference.

        The second pass is needed for arguments with types such as Callable[[T], S],
        where both T and S are type variables, when the actual argument is a
        lambda with inferred types.  The idea is to infer the type variable T
        in the first pass (based on the types of other arguments).  This lets
        us infer the argument and return type of the lambda expression and
        thus also the type variable S in this second pass.

        Return (the callee with type vars applied, inferred actual arg types).
        """
        # None or erased types in inferred types mean that there was not enough
        # information to infer the argument. Replace them with None values so
        # that they are not applied yet below.
        for i, arg in enumerate(inferred_args):
            if isinstance(arg, (NoneTyp, UninhabitedType)) or has_erased_component(arg):
                inferred_args[i] = None

        callee_type = cast(CallableType, self.apply_generic_arguments(
            callee_type, inferred_args, context))
        arg_types = self.infer_arg_types_in_context2(
            callee_type, args, arg_kinds, formal_to_actual)

        inferred_args = infer_function_type_arguments(
            callee_type, arg_types, arg_kinds, formal_to_actual)

        return callee_type, inferred_args

    def get_arg_infer_passes(self, arg_types: List[Type],
                             formal_to_actual: List[List[int]],
                             num_actuals: int) -> List[int]:
        """Return pass numbers for args for two-pass argument type inference.

        For each actual, the pass number is either 1 (first pass) or 2 (second
        pass).

        Two-pass argument type inference primarily lets us infer types of
        lambdas more effectively.
        """
        res = [1] * num_actuals
        for i, arg in enumerate(arg_types):
            if arg.accept(ArgInferSecondPassQuery()):
                for j in formal_to_actual[i]:
                    res[j] = 2
        return res

    def apply_inferred_arguments(self, callee_type: CallableType,
                                 inferred_args: List[Type],
                                 context: Context) -> CallableType:
        """Apply inferred values of type arguments to a generic function.

        Inferred_args contains the values of function type arguments.
        """
        # Report error if some of the variables could not be solved. In that
        # case assume that all variables have type Any to avoid extra
        # bogus error messages.
        for i, inferred_type in enumerate(inferred_args):
            if not inferred_type or has_erased_component(inferred_type):
                # Could not infer a non-trivial type for a type variable.
                self.msg.could_not_infer_type_arguments(
                    callee_type, i + 1, context)
                inferred_args = [AnyType()] * len(inferred_args)
        # Apply the inferred types to the function type. In this case the
        # return type must be CallableType, since we give the right number of type
        # arguments.
        return cast(CallableType, self.apply_generic_arguments(callee_type,
                                                           inferred_args, context))

    def check_argument_count(self, callee: CallableType, actual_types: List[Type],
                             actual_kinds: List[int], actual_names: List[str],
                             formal_to_actual: List[List[int]],
                             context: Context,
                             messages: Optional[MessageBuilder]) -> bool:
        """Check that there is a value for all required arguments to a function.

        Also check that there are no duplicate values for arguments. Report found errors
        using 'messages' if it's not None.

        Return False if there were any errors. Otherwise return True
        """
        # TODO(jukka): We could return as soon as we find an error if messages is None.
        formal_kinds = callee.arg_kinds

        # Collect list of all actual arguments matched to formal arguments.
        all_actuals = []  # type: List[int]
        for actuals in formal_to_actual:
            all_actuals.extend(actuals)

        is_unexpected_arg_error = False  # Keep track of errors to avoid duplicate errors.
        ok = True  # False if we've found any error.
        for i, kind in enumerate(actual_kinds):
            if i not in all_actuals and (
                    kind != nodes.ARG_STAR or
                    not is_empty_tuple(actual_types[i])):
                # Extra actual: not matched by a formal argument.
                ok = False
                if kind != nodes.ARG_NAMED:
                    if messages:
                        messages.too_many_arguments(callee, context)
                else:
                    if messages:
                        messages.unexpected_keyword_argument(
                            callee, actual_names[i], context)
                    is_unexpected_arg_error = True
            elif kind == nodes.ARG_STAR and (
                    nodes.ARG_STAR not in formal_kinds):
                actual_type = actual_types[i]
                if isinstance(actual_type, TupleType):
                    if all_actuals.count(i) < len(actual_type.items):
                        # Too many tuple items as some did not match.
                        if messages:
                            messages.too_many_arguments(callee, context)
                        ok = False
                # *args can be applied even if the function takes a fixed
                # number of positional arguments. This may succeed at runtime.

        for i, kind in enumerate(formal_kinds):
            if kind == nodes.ARG_POS and (not formal_to_actual[i] and
                                          not is_unexpected_arg_error):
                # No actual for a mandatory positional formal.
                if messages:
                    messages.too_few_arguments(callee, context, actual_names)
                ok = False
            elif kind in [nodes.ARG_POS, nodes.ARG_OPT,
                          nodes.ARG_NAMED] and is_duplicate_mapping(
                    formal_to_actual[i], actual_kinds):
                if (self.chk.in_checked_function() or
                        isinstance(actual_types[formal_to_actual[i][0]], TupleType)):
                    if messages:
                        messages.duplicate_argument_value(callee, i, context)
                    ok = False
            elif (kind == nodes.ARG_NAMED and formal_to_actual[i] and
                  actual_kinds[formal_to_actual[i][0]] not in [nodes.ARG_NAMED, nodes.ARG_STAR2]):
                # Positional argument when expecting a keyword argument.
                if messages:
                    messages.too_many_positional_arguments(callee, context)
                ok = False
        return ok

    def check_argument_types(self, arg_types: List[Type], arg_kinds: List[int],
                             callee: CallableType,
                             formal_to_actual: List[List[int]],
                             context: Context,
                             messages: MessageBuilder = None,
                             check_arg: ArgChecker = None) -> None:
        """Check argument types against a callable type.

        Report errors if the argument types are not compatible.
        """
        messages = messages or self.msg
        check_arg = check_arg or self.check_arg
        # Keep track of consumed tuple *arg items.
        tuple_counter = [0]
        for i, actuals in enumerate(formal_to_actual):
            for actual in actuals:
                arg_type = arg_types[actual]
                if arg_type is None:
                    continue  # Some kind of error was already reported.
                # Check that a *arg is valid as varargs.
                if (arg_kinds[actual] == nodes.ARG_STAR and
                        not self.is_valid_var_arg(arg_type)):
                    messages.invalid_var_arg(arg_type, context)
                if (arg_kinds[actual] == nodes.ARG_STAR2 and
                        not self.is_valid_keyword_var_arg(arg_type)):
                    messages.invalid_keyword_var_arg(arg_type, context)
                # Get the type of an individual actual argument (for *args
                # and **args this is the item type, not the collection type).
                if (isinstance(arg_type, TupleType)
                        and tuple_counter[0] >= len(arg_type.items)
                        and arg_kinds[actual] == nodes.ARG_STAR):
                    # The tuple is exhausted. Continue with further arguments.
                    continue
                actual_type = get_actual_type(arg_type, arg_kinds[actual],
                                              tuple_counter)
                check_arg(actual_type, arg_type, arg_kinds[actual],
                          callee.arg_types[i],
                          actual + 1, i + 1, callee, context, messages)

                # There may be some remaining tuple varargs items that haven't
                # been checked yet. Handle them.
                if (callee.arg_kinds[i] == nodes.ARG_STAR and
                        arg_kinds[actual] == nodes.ARG_STAR and
                        isinstance(arg_types[actual], TupleType)):
                    tuplet = cast(TupleType, arg_types[actual])
                    while tuple_counter[0] < len(tuplet.items):
                        actual_type = get_actual_type(arg_type,
                                                      arg_kinds[actual],
                                                      tuple_counter)
                        check_arg(actual_type, arg_type, arg_kinds[actual],
                                  callee.arg_types[i],
                                  actual + 1, i + 1, callee, context, messages)

    def check_arg(self, caller_type: Type, original_caller_type: Type,
                  caller_kind: int,
                  callee_type: Type, n: int, m: int, callee: CallableType,
                  context: Context, messages: MessageBuilder) -> None:
        """Check the type of a single argument in a call."""
        if self.chk.is_unusable_type(caller_type):
            messages.does_not_return_value(caller_type, context)
        elif isinstance(caller_type, DeletedType):
            messages.deleted_as_rvalue(caller_type, context)
        elif not is_subtype(caller_type, callee_type):
            if self.chk.should_suppress_optional_error([caller_type, callee_type]):
                return
            messages.incompatible_argument(n, m, callee, original_caller_type,
                                           caller_kind, context)

    def overload_call_target(self, arg_types: List[Type], arg_kinds: List[int],
                             arg_names: List[str],
                             overload: Overloaded, context: Context,
                             messages: MessageBuilder = None) -> Type:
        """Infer the correct overload item to call with given argument types.

        The return value may be CallableType or AnyType (if an unique item
        could not be determined).
        """
        messages = messages or self.msg
        # TODO: For overlapping signatures we should try to get a more precise
        #       result than 'Any'.
        match = []  # type: List[CallableType]
        best_match = 0
        for typ in overload.items():
            similarity = self.erased_signature_similarity(arg_types, arg_kinds, arg_names,
                                                          typ, context=context)
            if similarity > 0 and similarity >= best_match:
                if (match and not is_same_type(match[-1].ret_type,
                                               typ.ret_type) and
                    not mypy.checker.is_more_precise_signature(
                        match[-1], typ)):
                    # Ambiguous return type. Either the function overload is
                    # overlapping (which we don't handle very well here) or the
                    # caller has provided some Any argument types; in either
                    # case we'll fall back to Any. It's okay to use Any types
                    # in calls.
                    #
                    # Overlapping overload items are generally fine if the
                    # overlapping is only possible when there is multiple
                    # inheritance, as this is rare. See docstring of
                    # mypy.meet.is_overlapping_types for more about this.
                    #
                    # Note that there is no ambiguity if the items are
                    # covariant in both argument types and return types with
                    # respect to type precision. We'll pick the best/closest
                    # match.
                    #
                    # TODO: Consider returning a union type instead if the
                    #       overlapping is NOT due to Any types?
                    return AnyType()
                else:
                    match.append(typ)
                best_match = max(best_match, similarity)
        if not match:
            if not self.chk.should_suppress_optional_error(arg_types):
                messages.no_variant_matches_arguments(overload, arg_types, context)
            return AnyType()
        else:
            if len(match) == 1:
                return match[0]
            else:
                # More than one signature matches. Pick the first *non-erased*
                # matching signature, or default to the first one if none
                # match.
                for m in match:
                    if self.match_signature_types(arg_types, arg_kinds, arg_names, m,
                                                  context=context):
                        return m
                return match[0]

    def erased_signature_similarity(self, arg_types: List[Type], arg_kinds: List[int],
                                    arg_names: List[str], callee: CallableType,
                                    context: Context) -> int:
        """Determine whether arguments could match the signature at runtime.

        Return similarity level (0 = no match, 1 = can match, 2 = non-promotion match). See
        overload_arg_similarity for a discussion of similarity levels.
        """
        formal_to_actual = map_actuals_to_formals(arg_kinds,
                                                  arg_names,
                                                  callee.arg_kinds,
                                                  callee.arg_names,
                                                  lambda i: arg_types[i])

        if not self.check_argument_count(callee, arg_types, arg_kinds, arg_names,
                                         formal_to_actual, None, None):
            # Too few or many arguments -> no match.
            return 0

        similarity = 2

        def check_arg(caller_type: Type, original_caller_type: Type, caller_kind: int,
                      callee_type: Type, n: int, m: int, callee: CallableType,
                      context: Context, messages: MessageBuilder) -> None:
            nonlocal similarity
            similarity = min(similarity,
                             overload_arg_similarity(caller_type, callee_type))
            if similarity == 0:
                # No match -- exit early since none of the remaining work can change
                # the result.
                raise Finished

        try:
            self.check_argument_types(arg_types, arg_kinds, callee, formal_to_actual,
                                      context=context, check_arg=check_arg)
        except Finished:
            pass

        return similarity

    def match_signature_types(self, arg_types: List[Type], arg_kinds: List[int],
                              arg_names: List[str], callee: CallableType,
                              context: Context) -> bool:
        """Determine whether arguments types match the signature.

        Assume that argument counts are compatible.

        Return True if arguments match.
        """
        formal_to_actual = map_actuals_to_formals(arg_kinds,
                                                  arg_names,
                                                  callee.arg_kinds,
                                                  callee.arg_names,
                                                  lambda i: arg_types[i])
        ok = True

        def check_arg(caller_type: Type, original_caller_type: Type, caller_kind: int,
                      callee_type: Type, n: int, m: int, callee: CallableType,
                      context: Context, messages: MessageBuilder) -> None:
            nonlocal ok
            if not is_subtype(caller_type, callee_type):
                ok = False

        self.check_argument_types(arg_types, arg_kinds, callee, formal_to_actual,
                                  context=context, check_arg=check_arg)
        return ok

    def apply_generic_arguments(self, callable: CallableType, types: List[Type],
                                context: Context) -> Type:
        """Simple wrapper around mypy.applytype.apply_generic_arguments."""
        return applytype.apply_generic_arguments(callable, types, self.msg, context)

    def apply_generic_arguments2(self, overload: Overloaded, types: List[Type],
                                 context: Context) -> Type:
        items = []  # type: List[CallableType]
        for item in overload.items():
            applied = self.apply_generic_arguments(item, types, context)
            if isinstance(applied, CallableType):
                items.append(applied)
            else:
                # There was an error.
                return AnyType()
        return Overloaded(items)

    def visit_member_expr(self, e: MemberExpr) -> Type:
        """Visit member expression (of form e.id)."""
        self.chk.module_refs.update(extract_refexpr_names(e))
        result = self.analyze_ordinary_member_access(e, False)
        return self.chk.narrow_type_from_binder(e, result)

    def analyze_ordinary_member_access(self, e: MemberExpr,
                                       is_lvalue: bool) -> Type:
        """Analyse member expression or member lvalue."""
        if e.kind is not None:
            # This is a reference to a module attribute.
            return self.analyze_ref_expr(e)
        else:
            # This is a reference to a non-module attribute.
            return analyze_member_access(e.name, self.accept(e.expr), e,
                                         is_lvalue, False, False,
                                         self.named_type, self.not_ready_callback, self.msg,
                                         chk=self.chk)

    def analyze_external_member_access(self, member: str, base_type: Type,
                                       context: Context) -> Type:
        """Analyse member access that is external, i.e. it cannot
        refer to private definitions. Return the result type.
        """
        # TODO remove; no private definitions in mypy
        return analyze_member_access(member, base_type, context, False, False, False,
                                     self.named_type, self.not_ready_callback, self.msg,
                                     chk=self.chk)

    def visit_int_expr(self, e: IntExpr) -> Type:
        """Type check an integer literal (trivial)."""
        return self.named_type('builtins.int')

    def visit_str_expr(self, e: StrExpr) -> Type:
        """Type check a string literal (trivial)."""
        return self.named_type('builtins.str')

    def visit_bytes_expr(self, e: BytesExpr) -> Type:
        """Type check a bytes literal (trivial)."""
        return self.named_type('builtins.bytes')

    def visit_unicode_expr(self, e: UnicodeExpr) -> Type:
        """Type check a unicode literal (trivial)."""
        return self.named_type('builtins.unicode')

    def visit_float_expr(self, e: FloatExpr) -> Type:
        """Type check a float literal (trivial)."""
        return self.named_type('builtins.float')

    def visit_complex_expr(self, e: ComplexExpr) -> Type:
        """Type check a complex literal."""
        return self.named_type('builtins.complex')

    def visit_ellipsis(self, e: EllipsisExpr) -> Type:
        """Type check '...'."""
        if self.chk.options.python_version[0] >= 3:
            return self.named_type('builtins.ellipsis')
        else:
            # '...' is not valid in normal Python 2 code, but it can
            # be used in stubs.  The parser makes sure that we only
            # get this far if we are in a stub, and we can safely
            # return 'object' as ellipsis is special cased elsewhere.
            # The builtins.ellipsis type does not exist in Python 2.
            return self.named_type('builtins.object')

    def visit_op_expr(self, e: OpExpr) -> Type:
        """Type check a binary operator expression."""
        if e.op == 'and' or e.op == 'or':
            return self.check_boolean_op(e, e)
        if e.op == '*' and isinstance(e.left, ListExpr):
            # Expressions of form [...] * e get special type inference.
            return self.check_list_multiply(e)
        if e.op == '%':
            pyversion = self.chk.options.python_version
            if pyversion[0] == 3:
                if isinstance(e.left, BytesExpr) and pyversion[1] >= 5:
                    return self.strfrm_checker.check_str_interpolation(e.left, e.right)
                if isinstance(e.left, StrExpr):
                    return self.strfrm_checker.check_str_interpolation(e.left, e.right)
            elif pyversion[0] <= 2:
                if isinstance(e.left, (StrExpr, BytesExpr, UnicodeExpr)):
                    return self.strfrm_checker.check_str_interpolation(e.left, e.right)
        left_type = self.accept(e.left)

        if e.op in nodes.op_methods:
            method = self.get_operator_method(e.op)
            result, method_type = self.check_op(method, left_type, e.right, e,
                                                allow_reverse=True)
            e.method_type = method_type
            return result
        else:
            raise RuntimeError('Unknown operator {}'.format(e.op))

    def visit_comparison_expr(self, e: ComparisonExpr) -> Type:
        """Type check a comparison expression.

        Comparison expressions are type checked consecutive-pair-wise
        That is, 'a < b > c == d' is check as 'a < b and b > c and c == d'
        """
        result = None  # type: mypy.types.Type

        # Check each consecutive operand pair and their operator
        for left, right, operator in zip(e.operands, e.operands[1:], e.operators):
            left_type = self.accept(left)

            method_type = None  # type: mypy.types.Type

            if operator == 'in' or operator == 'not in':
                right_type = self.accept(right)  # TODO only evaluate if needed

                # Keep track of whether we get type check errors (these won't be reported, they
                # are just to verify whether something is valid typing wise).
                local_errors = self.msg.copy()
                local_errors.disable_count = 0
                sub_result, method_type = self.check_op_local('__contains__', right_type,
                                                          left, e, local_errors)
                if isinstance(right_type, PartialType):
                    # We don't really know if this is an error or not, so just shut up.
                    pass
                elif (local_errors.is_errors() and
                    # is_valid_var_arg is True for any Iterable
                        self.is_valid_var_arg(right_type)):
                    itertype = self.chk.analyze_iterable_item_type(right)
                    method_type = CallableType(
                        [left_type],
                        [nodes.ARG_POS],
                        [None],
                        self.chk.bool_type(),
                        self.named_type('builtins.function'))
                    sub_result = self.chk.bool_type()
                    if not is_subtype(left_type, itertype):
                        self.msg.unsupported_operand_types('in', left_type, right_type, e)
                else:
                    self.msg.add_errors(local_errors)
                if operator == 'not in':
                    sub_result = self.chk.bool_type()
            elif operator in nodes.op_methods:
                method = self.get_operator_method(operator)
                sub_result, method_type = self.check_op(method, left_type, right, e,
                                                    allow_reverse=True)

            elif operator == 'is' or operator == 'is not':
                sub_result = self.chk.bool_type()
                method_type = None
            else:
                raise RuntimeError('Unknown comparison operator {}'.format(operator))

            e.method_types.append(method_type)

            #  Determine type of boolean-and of result and sub_result
            if result is None:
                result = sub_result
            else:
                # TODO: check on void needed?
                self.check_usable_type(sub_result, e)
                result = join.join_types(result, sub_result)

        return result

    def get_operator_method(self, op: str) -> str:
        if op == '/' and self.chk.options.python_version[0] == 2:
            # TODO also check for "from __future__ import division"
            return '__div__'
        else:
            return nodes.op_methods[op]

    def _check_op_for_errors(self, method: str, base_type: Type, arg: Expression,
                             context: Context
                             ) -> Tuple[Tuple[Type, Type], MessageBuilder]:
        """Type check a binary operation which maps to a method call.

        Return ((result type, inferred operator method type), error message).
        """
        local_errors = self.msg.copy()
        local_errors.disable_count = 0
        result = self.check_op_local(method, base_type,
                                     arg, context,
                                     local_errors)
        return result, local_errors

    def check_op_local(self, method: str, base_type: Type, arg: Expression,
                       context: Context, local_errors: MessageBuilder) -> Tuple[Type, Type]:
        """Type check a binary operation which maps to a method call.

        Return tuple (result type, inferred operator method type).
        """
        method_type = analyze_member_access(method, base_type, context, False, False, True,
                                            self.named_type, self.not_ready_callback, local_errors,
                                            chk=self.chk)
        return self.check_call(method_type, [arg], [nodes.ARG_POS],
                               context, arg_messages=local_errors)

    def check_op(self, method: str, base_type: Type, arg: Expression,
                 context: Context,
                 allow_reverse: bool = False) -> Tuple[Type, Type]:
        """Type check a binary operation which maps to a method call.

        Return tuple (result type, inferred operator method type).
        """
        # Use a local error storage for errors related to invalid argument
        # type (but NOT other errors). This error may need to be suppressed
        # for operators which support __rX methods.
        local_errors = self.msg.copy()
        local_errors.disable_count = 0
        if not allow_reverse or self.has_member(base_type, method):
            result = self.check_op_local(method, base_type, arg, context,
                                         local_errors)
            if allow_reverse:
                arg_type = self.chk.type_map[arg]
                if isinstance(arg_type, AnyType):
                    # If the right operand has type Any, we can't make any
                    # conjectures about the type of the result, since the
                    # operand could have a __r method that returns anything.
                    result = AnyType(), result[1]
            success = not local_errors.is_errors()
        else:
            result = AnyType(), AnyType()
            success = False
        if success or not allow_reverse or isinstance(base_type, AnyType):
            # We were able to call the normal variant of the operator method,
            # or there was some problem not related to argument type
            # validity, or the operator has no __rX method. In any case, we
            # don't need to consider the __rX method.
            self.msg.add_errors(local_errors)
            return result
        else:
            # Calling the operator method was unsuccessful. Try the __rX
            # method of the other operand instead.
            rmethod = self.get_reverse_op_method(method)
            arg_type = self.accept(arg)
            base_arg_node = TempNode(base_type)
            # In order to be consistent with showing an error about the lhs not matching if neither
            # the lhs nor the rhs have a compatible signature, we keep track of the first error
            # message generated when considering __rX methods and __cmp__ methods for Python 2.
            first_error = None  # type: Optional[Tuple[Tuple[Type, Type], MessageBuilder]]
            if self.has_member(arg_type, rmethod):
                result, local_errors = self._check_op_for_errors(rmethod, arg_type,
                                                                 base_arg_node, context)
                if not local_errors.is_errors():
                    return result
                first_error = first_error or (result, local_errors)
            # If we've failed to find an __rX method and we're checking Python 2, check to see if
            # there is a __cmp__ method on the lhs or on the rhs.
            if (self.chk.options.python_version[0] == 2 and
                    method in nodes.ops_falling_back_to_cmp):
                cmp_method = nodes.comparison_fallback_method
                if self.has_member(base_type, cmp_method):
                    # First check the if the lhs has a __cmp__ method that works
                    result, local_errors = self._check_op_for_errors(cmp_method, base_type,
                                                                     arg, context)
                    if not local_errors.is_errors():
                        return result
                    first_error = first_error or (result, local_errors)
                if self.has_member(arg_type, cmp_method):
                    # Failed to find a __cmp__ method on the lhs, check if
                    # the rhs as a __cmp__ method that can operate on lhs
                    result, local_errors = self._check_op_for_errors(cmp_method, arg_type,
                                                                     base_arg_node, context)
                    if not local_errors.is_errors():
                        return result
                    first_error = first_error or (result, local_errors)
            if first_error:
                # We found either a __rX method, a __cmp__ method on the base_type, or a __cmp__
                # method on the rhs and failed match. Return the error for the first of these to
                # fail.
                self.msg.add_errors(first_error[1])
                return first_error[0]
            else:
                # No __rX method or __cmp__. Do deferred type checking to
                # produce error message that we may have missed previously.
                # TODO Fix type checking an expression more than once.
                return self.check_op_local(method, base_type, arg, context,
                                           self.msg)

    def get_reverse_op_method(self, method: str) -> str:
        if method == '__div__' and self.chk.options.python_version[0] == 2:
            return '__rdiv__'
        else:
            return nodes.reverse_op_methods[method]

    def check_boolean_op(self, e: OpExpr, context: Context) -> Type:
        """Type check a boolean operation ('and' or 'or')."""

        # A boolean operation can evaluate to either of the operands.

        # We use the current type context to guide the type inference of of
        # the left operand. We also use the left operand type to guide the type
        # inference of the right operand so that expressions such as
        # '[1] or []' are inferred correctly.
        ctx = self.chk.type_context[-1]
        left_type = self.accept(e.left, ctx)

        assert e.op in ('and', 'or')  # Checked by visit_op_expr

        if e.op == 'and':
            right_map, left_map = self.chk.find_isinstance_check(e.left)
            restricted_left_type = false_only(left_type)
            result_is_left = not left_type.can_be_true
        elif e.op == 'or':
            left_map, right_map = self.chk.find_isinstance_check(e.left)
            restricted_left_type = true_only(left_type)
            result_is_left = not left_type.can_be_false

<<<<<<< HEAD
        with self.chk.binder.frame_context():
            if right_map:
                for var, type in right_map.items():
                    self.chk.binder.put_if_bindable(var, type)

            right_type = self.accept(e.right, left_type)
=======
        right_type = self.analyze_cond_branch(right_map, e.right, left_type)
>>>>>>> 74d66dab

        self.check_usable_type(left_type, context)
        self.check_usable_type(right_type, context)

        if right_map is None:
            # The boolean expression is statically known to be the left value
            assert left_map is not None  # find_isinstance_check guarantees this
            return left_type
        if left_map is None:
            # The boolean expression is statically known to be the right value
            assert right_map is not None  # find_isinstance_check guarantees this
            return right_type

        if isinstance(restricted_left_type, UninhabitedType):
            # The left operand can never be the result
            return right_type
        elif result_is_left:
            # The left operand is always the result
            return left_type
        else:
            return UnionType.make_simplified_union([restricted_left_type, right_type])

    def check_list_multiply(self, e: OpExpr) -> Type:
        """Type check an expression of form '[...] * e'.

        Type inference is special-cased for this common construct.
        """
        right_type = self.accept(e.right)
        if is_subtype(right_type, self.named_type('builtins.int')):
            # Special case: [...] * <int value>. Use the type context of the
            # OpExpr, since the multiplication does not affect the type.
            left_type = self.accept(e.left, context=self.chk.type_context[-1])
        else:
            left_type = self.accept(e.left)
        result, method_type = self.check_op('__mul__', left_type, e.right, e)
        e.method_type = method_type
        return result

    def visit_unary_expr(self, e: UnaryExpr) -> Type:
        """Type check an unary operation ('not', '-', '+' or '~')."""
        operand_type = self.accept(e.expr)
        op = e.op
        if op == 'not':
            self.check_usable_type(operand_type, e)
            result = self.chk.bool_type()  # type: Type
        elif op == '-':
            method_type = self.analyze_external_member_access('__neg__',
                                                              operand_type, e)
            result, method_type = self.check_call(method_type, [], [], e)
            e.method_type = method_type
        elif op == '+':
            method_type = self.analyze_external_member_access('__pos__',
                                                              operand_type, e)
            result, method_type = self.check_call(method_type, [], [], e)
            e.method_type = method_type
        else:
            assert op == '~', "unhandled unary operator"
            method_type = self.analyze_external_member_access('__invert__',
                                                              operand_type, e)
            result, method_type = self.check_call(method_type, [], [], e)
            e.method_type = method_type
        return result

    def visit_index_expr(self, e: IndexExpr) -> Type:
        """Type check an index expression (base[index]).

        It may also represent type application.
        """
        result = self.visit_index_expr_helper(e)
        return self.chk.narrow_type_from_binder(e, result)

    def visit_index_expr_helper(self, e: IndexExpr) -> Type:
        if e.analyzed:
            # It's actually a type application.
            return self.accept(e.analyzed)
        left_type = self.accept(e.base)
        if isinstance(left_type, TupleType) and self.chk.in_checked_function():
            # Special case for tuples. They support indexing only by integer
            # literals.
            index = e.index
            if isinstance(index, SliceExpr):
                return self.visit_tuple_slice_helper(left_type, index)

            ok = False
            if isinstance(index, IntExpr):
                n = index.value
                ok = True
            elif isinstance(index, UnaryExpr):
                if index.op == '-':
                    operand = index.expr
                    if isinstance(operand, IntExpr):
                        n = len(left_type.items) - operand.value
                        ok = True
            if ok:
                if n >= 0 and n < len(left_type.items):
                    return left_type.items[n]
                else:
                    self.chk.fail(messages.TUPLE_INDEX_OUT_OF_RANGE, e)
                    return AnyType()
            else:
                self.chk.fail(messages.TUPLE_INDEX_MUST_BE_AN_INT_LITERAL, e)
                return AnyType()
        else:
            result, method_type = self.check_op('__getitem__', left_type, e.index, e)
            e.method_type = method_type
            return result

    def visit_tuple_slice_helper(self, left_type: TupleType, slic: SliceExpr) -> Type:
        begin = None  # type: int
        end = None  # type: int
        stride = None  # type:int

        if slic.begin_index:
            begin = self._get_value(slic.begin_index)
            if begin is None:
                self.chk.fail(
                    messages.TUPLE_SLICE_MUST_BE_AN_INT_LITERAL,
                    slic.begin_index)
                return AnyType()

        if slic.end_index:
            end = self._get_value(slic.end_index)
            if end is None:
                self.chk.fail(
                    messages.TUPLE_SLICE_MUST_BE_AN_INT_LITERAL,
                    slic.end_index)
                return AnyType()

        if slic.stride:
            stride = self._get_value(slic.stride)
            if stride is None:
                self.chk.fail(
                    messages.TUPLE_SLICE_MUST_BE_AN_INT_LITERAL,
                    slic.stride)
                return AnyType()

        return left_type.slice(begin, stride, end)

    def _get_value(self, index: Expression) -> Optional[int]:
        if isinstance(index, IntExpr):
            return index.value
        elif isinstance(index, UnaryExpr):
            if index.op == '-':
                operand = index.expr
                if isinstance(operand, IntExpr):
                    return -1 * operand.value
        return None

    def visit_cast_expr(self, expr: CastExpr) -> Type:
        """Type check a cast expression."""
        source_type = self.accept(expr.expr, context=AnyType())
        target_type = expr.type
        if self.chk.options.warn_redundant_casts and is_same_type(source_type, target_type):
            self.msg.redundant_cast(target_type, expr)
        if not self.is_valid_cast(source_type, target_type):
            self.msg.invalid_cast(target_type, source_type, expr)
        return target_type

    def is_valid_cast(self, source_type: Type, target_type: Type) -> bool:
        """Is a cast from source_type to target_type meaningful?"""
        return (isinstance(target_type, AnyType) or
                (not isinstance(source_type, Void) and
                 not isinstance(target_type, Void)))

    def visit_reveal_type_expr(self, expr: RevealTypeExpr) -> Type:
        """Type check a reveal_type expression."""
        revealed_type = self.accept(expr.expr)
        self.msg.reveal_type(revealed_type, expr)
        return revealed_type

    def visit_type_application(self, tapp: TypeApplication) -> Type:
        """Type check a type application (expr[type, ...])."""
        self.chk.fail(messages.GENERIC_TYPE_NOT_VALID_AS_EXPRESSION, tapp)
        return AnyType()

    def visit_type_alias_expr(self, alias: TypeAliasExpr) -> Type:
        return AnyType()

    def visit_list_expr(self, e: ListExpr) -> Type:
        """Type check a list expression [...]."""
        return self.check_lst_expr(e.items, 'builtins.list', '<list>', e)

    def visit_set_expr(self, e: SetExpr) -> Type:
        return self.check_lst_expr(e.items, 'builtins.set', '<set>', e)

    def check_lst_expr(self, items: List[Expression], fullname: str,
                       tag: str, context: Context) -> Type:
        # Translate into type checking a generic function call.
        # Used for list and set expressions, as well as for tuples
        # containing star expressions that don't refer to a
        # Tuple. (Note: "lst" stands for list-set-tuple. :-)
        tvdef = TypeVarDef('T', -1, [], self.chk.object_type())
        tv = TypeVarType(tvdef)
        constructor = CallableType(
            [tv],
            [nodes.ARG_STAR],
            [None],
            self.chk.named_generic_type(fullname, [tv]),
            self.named_type('builtins.function'),
            name=tag,
            variables=[tvdef])
        return self.check_call(constructor,
                               [(i.expr if isinstance(i, StarExpr) else i)
                                for i in items],
                               [(nodes.ARG_STAR if isinstance(i, StarExpr) else nodes.ARG_POS)
                                for i in items],
                               context)[0]

    def visit_tuple_expr(self, e: TupleExpr) -> Type:
        """Type check a tuple expression."""
        # Try to determine type context for type inference.
        type_context = self.chk.type_context[-1]
        type_context_items = None
        if isinstance(type_context, UnionType):
            tuples_in_context = [t for t in type_context.items
                                 if (isinstance(t, TupleType) and len(t.items) == len(e.items)) or
                                 is_named_instance(t, 'builtins.tuple')]
            if len(tuples_in_context) == 1:
                type_context = tuples_in_context[0]
            else:
                # There are either no relevant tuples in the Union, or there is
                # more than one.  Either way, we can't decide on a context.
                pass

        if isinstance(type_context, TupleType):
            type_context_items = type_context.items
        elif is_named_instance(type_context, 'builtins.tuple'):
            assert isinstance(type_context, Instance)
            if type_context.args:
                type_context_items = [type_context.args[0]] * len(e.items)
        # NOTE: it's possible for the context to have a different
        # number of items than e.  In that case we use those context
        # items that match a position in e, and we'll worry about type
        # mismatches later.

        # Infer item types.  Give up if there's a star expression
        # that's not a Tuple.
        items = []  # type: List[Type]
        j = 0  # Index into type_context_items; irrelevant if type_context_items is none
        for i in range(len(e.items)):
            item = e.items[i]
            tt = None  # type: Type
            if isinstance(item, StarExpr):
                # Special handling for star expressions.
                # TODO: If there's a context, and item.expr is a
                # TupleExpr, flatten it, so we can benefit from the
                # context?  Counterargument: Why would anyone write
                # (1, *(2, 3)) instead of (1, 2, 3) except in a test?
                tt = self.accept(item.expr)
                self.check_usable_type(tt, e)
                if isinstance(tt, TupleType):
                    items.extend(tt.items)
                    j += len(tt.items)
                else:
                    # A star expression that's not a Tuple.
                    # Treat the whole thing as a variable-length tuple.
                    return self.check_lst_expr(e.items, 'builtins.tuple', '<tuple>', e)
            else:
                if not type_context_items or j >= len(type_context_items):
                    tt = self.accept(item)
                else:
                    tt = self.accept(item, type_context_items[j])
                    j += 1
                self.check_usable_type(tt, e)
                items.append(tt)
        fallback_item = join.join_type_list(items)
        return TupleType(items, self.chk.named_generic_type('builtins.tuple', [fallback_item]))

    def visit_dict_expr(self, e: DictExpr) -> Type:
        """Type check a dict expression.

        Translate it into a call to dict(), with provisions for **expr.
        """
        # Collect function arguments, watching out for **expr.
        args = []  # type: List[Expression]  # Regular "key: value"
        stargs = []  # type: List[Expression]  # For "**expr"
        for key, value in e.items:
            if key is None:
                stargs.append(value)
            else:
                args.append(TupleExpr([key, value]))
        # Define type variables (used in constructors below).
        ktdef = TypeVarDef('KT', -1, [], self.chk.object_type())
        vtdef = TypeVarDef('VT', -2, [], self.chk.object_type())
        kt = TypeVarType(ktdef)
        vt = TypeVarType(vtdef)
        # Call dict(*args), unless it's empty and stargs is not.
        if args or not stargs:
            # The callable type represents a function like this:
            #
            #   def <unnamed>(*v: Tuple[kt, vt]) -> Dict[kt, vt]: ...
            constructor = CallableType(
                [TupleType([kt, vt], self.named_type('builtins.tuple'))],
                [nodes.ARG_STAR],
                [None],
                self.chk.named_generic_type('builtins.dict', [kt, vt]),
                self.named_type('builtins.function'),
                name='<list>',
                variables=[ktdef, vtdef])
            rv = self.check_call(constructor, args, [nodes.ARG_POS] * len(args), e)[0]
        else:
            # dict(...) will be called below.
            rv = None
        # Call rv.update(arg) for each arg in **stargs,
        # except if rv isn't set yet, then set rv = dict(arg).
        if stargs:
            for arg in stargs:
                if rv is None:
                    constructor = CallableType(
                        [self.chk.named_generic_type('typing.Mapping', [kt, vt])],
                        [nodes.ARG_POS],
                        [None],
                        self.chk.named_generic_type('builtins.dict', [kt, vt]),
                        self.named_type('builtins.function'),
                        name='<list>',
                        variables=[ktdef, vtdef])
                    rv = self.check_call(constructor, [arg], [nodes.ARG_POS], arg)[0]
                else:
                    method = self.analyze_external_member_access('update', rv, arg)
                    self.check_call(method, [arg], [nodes.ARG_POS], arg)
        return rv

    def visit_func_expr(self, e: FuncExpr) -> Type:
        """Type check lambda expression."""
        inferred_type = self.infer_lambda_type_using_context(e)
        if not inferred_type:
            # No useful type context.
            ret_type = e.expr().accept(self.chk)
            if not e.arguments:
                # Form 'lambda: e'; just use the inferred return type.
                return CallableType([], [], [], ret_type, self.named_type('builtins.function'))
            else:
                # TODO: Consider reporting an error. However, this is fine if
                # we are just doing the first pass in contextual type
                # inference.
                return AnyType()
        else:
            # Type context available.
            self.chk.check_func_item(e, type_override=inferred_type)
            if e.expr() not in self.chk.type_map:
                self.accept(e.expr())
            ret_type = self.chk.type_map[e.expr()]
            if isinstance(ret_type, NoneTyp):
                # For "lambda ...: None", just use type from the context.
                # Important when the context is Callable[..., None] which
                # really means Void. See #1425.
                return inferred_type
            return replace_callable_return_type(inferred_type, ret_type)

    def infer_lambda_type_using_context(self, e: FuncExpr) -> CallableType:
        """Try to infer lambda expression type using context.

        Return None if could not infer type.
        """
        # TODO also accept 'Any' context
        ctx = self.chk.type_context[-1]
        if not ctx or not isinstance(ctx, CallableType):
            return None

        # The context may have function type variables in it. We replace them
        # since these are the type variables we are ultimately trying to infer;
        # they must be considered as indeterminate. We use ErasedType since it
        # does not affect type inference results (it is for purposes like this
        # only).
        ctx = replace_meta_vars(ctx, ErasedType())

        callable_ctx = cast(CallableType, ctx)

        arg_kinds = [arg.kind for arg in e.arguments]

        if callable_ctx.is_ellipsis_args:
            # Fill in Any arguments to match the arguments of the lambda.
            callable_ctx = callable_ctx.copy_modified(
                is_ellipsis_args=False,
                arg_types=[AnyType()] * len(arg_kinds),
                arg_kinds=arg_kinds
            )

        if callable_ctx.arg_kinds != arg_kinds:
            # Incompatible context; cannot use it to infer types.
            self.chk.fail(messages.CANNOT_INFER_LAMBDA_TYPE, e)
            return None

        return callable_ctx

    def visit_super_expr(self, e: SuperExpr) -> Type:
        """Type check a super expression (non-lvalue)."""
        t = self.analyze_super(e, False)
        return t

    def analyze_super(self, e: SuperExpr, is_lvalue: bool) -> Type:
        """Type check a super expression."""
        if e.info and e.info.bases:
            # TODO fix multiple inheritance etc
            if len(e.info.mro) < 2:
                self.chk.fail('Internal error: unexpected mro for {}: {}'.format(
                    e.info.name(), e.info.mro), e)
                return AnyType()
            for base in e.info.mro[1:]:
                if e.name in base.names or base == e.info.mro[-1]:
                    if e.info.fallback_to_any and base == e.info.mro[-1]:
                        # There's an undefined base class, and we're
                        # at the end of the chain.  That's not an error.
                        return AnyType()
                    if not self.chk.in_checked_function():
                        return AnyType()
                    return analyze_member_access(e.name, self_type(e.info), e,
                                                 is_lvalue, True, False,
                                                 self.named_type, self.not_ready_callback,
                                                 self.msg, base, chk=self.chk)
        else:
            # Invalid super. This has been reported by the semantic analyzer.
            return AnyType()

    def visit_slice_expr(self, e: SliceExpr) -> Type:
        for index in [e.begin_index, e.end_index, e.stride]:
            if index:
                t = self.accept(index)
                self.chk.check_subtype(t, self.named_type('builtins.int'),
                                       index, messages.INVALID_SLICE_INDEX)
        return self.named_type('builtins.slice')

    def visit_list_comprehension(self, e: ListComprehension) -> Type:
        return self.check_generator_or_comprehension(
            e.generator, 'builtins.list', '<list-comprehension>')

    def visit_set_comprehension(self, e: SetComprehension) -> Type:
        return self.check_generator_or_comprehension(
            e.generator, 'builtins.set', '<set-comprehension>')

    def visit_generator_expr(self, e: GeneratorExpr) -> Type:
        return self.check_generator_or_comprehension(e, 'typing.Iterator',
                                                     '<generator>')

    def check_generator_or_comprehension(self, gen: GeneratorExpr,
                                         type_name: str,
                                         id_for_messages: str) -> Type:
        """Type check a generator expression or a list comprehension."""
        with self.chk.binder.frame_context(can_skip=True, fall_through=0):
            self.check_for_comp(gen)

            # Infer the type of the list comprehension by using a synthetic generic
            # callable type.
            tvdef = TypeVarDef('T', -1, [], self.chk.object_type())
            tv = TypeVarType(tvdef)
            constructor = CallableType(
                [tv],
                [nodes.ARG_POS],
                [None],
                self.chk.named_generic_type(type_name, [tv]),
                self.chk.named_type('builtins.function'),
                name=id_for_messages,
                variables=[tvdef])
            return self.check_call(constructor,
                                [gen.left_expr], [nodes.ARG_POS], gen)[0]

    def visit_dictionary_comprehension(self, e: DictionaryComprehension) -> Type:
        """Type check a dictionary comprehension."""
        with self.chk.binder.frame_context(can_skip=True, fall_through=0):
            self.check_for_comp(e)

            # Infer the type of the list comprehension by using a synthetic generic
            # callable type.
            ktdef = TypeVarDef('KT', -1, [], self.chk.object_type())
            vtdef = TypeVarDef('VT', -2, [], self.chk.object_type())
            kt = TypeVarType(ktdef)
            vt = TypeVarType(vtdef)
            constructor = CallableType(
                [kt, vt],
                [nodes.ARG_POS, nodes.ARG_POS],
                [None, None],
                self.chk.named_generic_type('builtins.dict', [kt, vt]),
                self.chk.named_type('builtins.function'),
                name='<dictionary-comprehension>',
                variables=[ktdef, vtdef])
            return self.check_call(constructor,
                                   [e.key, e.value], [nodes.ARG_POS, nodes.ARG_POS], e)[0]

    def check_for_comp(self, e: Union[GeneratorExpr, DictionaryComprehension]) -> None:
        """Check the for_comp part of comprehensions. That is the part from 'for':
        ... for x in y if z

        Note: This adds the type information derived from the condlists to the current binder.
        """
        for index, sequence, conditions in zip(e.indices, e.sequences,
                                               e.condlists):
            sequence_type = self.chk.analyze_iterable_item_type(sequence)
            self.chk.analyze_index_variables(index, sequence_type, e)
            for condition in conditions:
                self.accept(condition)

                # values are only part of the comprehension when all conditions are true
                true_map, _ = mypy.checker.find_isinstance_check(condition, self.chk.type_map)

                if true_map:
                    for var, type in true_map.items():
                        self.chk.binder.put_if_bindable(var, type)

    def visit_conditional_expr(self, e: ConditionalExpr) -> Type:
        cond_type = self.accept(e.cond)
        self.check_usable_type(cond_type, e)
        ctx = self.chk.type_context[-1]

        # Gain type information from isinstance if it is there
        # but only for the current expression
        if_map, else_map = self.chk.find_isinstance_check(e.cond)

        if_type = self.analyze_cond_branch(if_map, e.if_expr, context=ctx)

        if not mypy.checker.is_valid_inferred_type(if_type):
            # Analyze the right branch disregarding the left branch.
            else_type = self.analyze_cond_branch(else_map, e.else_expr, context=ctx)

            # If it would make a difference, re-analyze the left
            # branch using the right branch's type as context.
            if ctx is None or not is_equivalent(else_type, ctx):
                # TODO: If it's possible that the previous analysis of
                # the left branch produced errors that are avoided
                # using this context, suppress those errors.
                if_type = self.analyze_cond_branch(if_map, e.if_expr, context=else_type)

        else:
            # Analyze the right branch in the context of the left
            # branch's type.
            else_type = self.analyze_cond_branch(else_map, e.else_expr, context=if_type)

        res = join.join_types(if_type, else_type)

        return res

    def analyze_cond_branch(self, map: Optional[Dict[Expression, Type]],
                            node: Expression, context: Optional[Type]) -> Type:
<<<<<<< HEAD
        with self.chk.binder.frame_context():
            if map:
                for var, type in map.items():
                    self.chk.binder.put_if_bindable(var, type)
=======
        with self.chk.binder.frame_context(can_skip=True, fall_through=0):
            if map is None:
                # We still need to type check node, in case we want to
                # process it for isinstance checks later
                self.accept(node, context=context)
                return UninhabitedType()
            self.chk.push_type_map(map)
>>>>>>> 74d66dab
            return self.accept(node, context=context)

    def visit_backquote_expr(self, e: BackquoteExpr) -> Type:
        self.accept(e.expr)
        return self.named_type('builtins.str')

    #
    # Helpers
    #

    def accept(self, node: Expression, context: Type = None) -> Type:
        """Type check a node. Alias for TypeChecker.accept."""
        return self.chk.accept(node, context)

    def check_usable_type(self, typ: Type, context: Context) -> None:
        """Generate an error if type is Void."""
        self.chk.check_usable_type(typ, context)

    def is_boolean(self, typ: Type) -> bool:
        """Is type compatible with bool?"""
        return is_subtype(typ, self.chk.bool_type())

    def named_type(self, name: str) -> Instance:
        """Return an instance type with type given by the name and no type
        arguments. Alias for TypeChecker.named_type.
        """
        return self.chk.named_type(name)

    def is_valid_var_arg(self, typ: Type) -> bool:
        """Is a type valid as a *args argument?"""
        return (isinstance(typ, TupleType) or
                is_subtype(typ, self.chk.named_generic_type('typing.Iterable',
                                                            [AnyType()])) or
                isinstance(typ, AnyType))

    def is_valid_keyword_var_arg(self, typ: Type) -> bool:
        """Is a type valid as a **kwargs argument?"""
        if self.chk.options.python_version[0] >= 3:
            return is_subtype(typ, self.chk.named_generic_type(
                'builtins.dict', [self.named_type('builtins.str'),
                                  AnyType()]))
        else:
            return (
                is_subtype(typ, self.chk.named_generic_type(
                    'builtins.dict',
                    [self.named_type('builtins.str'),
                     AnyType()]))
                or
                is_subtype(typ, self.chk.named_generic_type(
                    'builtins.dict',
                    [self.named_type('builtins.unicode'),
                     AnyType()])))

    def has_non_method(self, typ: Type, member: str) -> bool:
        """Does type have a member variable / property with the given name?"""
        if isinstance(typ, Instance):
            return (not typ.type.has_method(member) and
                    typ.type.has_readable_member(member))
        else:
            return False

    def has_member(self, typ: Type, member: str) -> bool:
        """Does type have member with the given name?"""
        # TODO TupleType => also consider tuple attributes
        if isinstance(typ, Instance):
            return typ.type.has_readable_member(member)
        elif isinstance(typ, AnyType):
            return True
        elif isinstance(typ, UnionType):
            result = all(self.has_member(x, member) for x in typ.items)
            return result
        elif isinstance(typ, TupleType):
            return self.has_member(typ.fallback, member)
        else:
            return False

    def not_ready_callback(self, name: str, context: Context) -> None:
        """Called when we can't infer the type of a variable because it's not ready yet.

        Either defer type checking of the enclosing function to the next
        pass or report an error.
        """
        self.chk.handle_cannot_determine_type(name, context)


def map_actuals_to_formals(caller_kinds: List[int],
                           caller_names: List[str],
                           callee_kinds: List[int],
                           callee_names: List[str],
                           caller_arg_type: Callable[[int],
                                                     Type]) -> List[List[int]]:
    """Calculate mapping between actual (caller) args and formals.

    The result contains a list of caller argument indexes mapping to each
    callee argument index, indexed by callee index.

    The caller_arg_type argument should evaluate to the type of the actual
    argument type with the given index.
    """
    ncallee = len(callee_kinds)
    map = [[] for i in range(ncallee)]  # type: List[List[int]]
    j = 0
    for i, kind in enumerate(caller_kinds):
        if kind == nodes.ARG_POS:
            if j < ncallee:
                if callee_kinds[j] in [nodes.ARG_POS, nodes.ARG_OPT,
                                       nodes.ARG_NAMED]:
                    map[j].append(i)
                    j += 1
                elif callee_kinds[j] == nodes.ARG_STAR:
                    map[j].append(i)
        elif kind == nodes.ARG_STAR:
            # We need to know the actual type to map varargs.
            argt = caller_arg_type(i)
            if isinstance(argt, TupleType):
                # A tuple actual maps to a fixed number of formals.
                for _ in range(len(argt.items)):
                    if j < ncallee:
                        if callee_kinds[j] != nodes.ARG_STAR2:
                            map[j].append(i)
                        else:
                            break
                        if callee_kinds[j] != nodes.ARG_STAR:
                            j += 1
            else:
                # Assume that it is an iterable (if it isn't, there will be
                # an error later).
                while j < ncallee:
                    if callee_kinds[j] in (nodes.ARG_NAMED, nodes.ARG_STAR2):
                        break
                    else:
                        map[j].append(i)
                    if callee_kinds[j] == nodes.ARG_STAR:
                        break
                    j += 1
        elif kind == nodes.ARG_NAMED:
            name = caller_names[i]
            if name in callee_names:
                map[callee_names.index(name)].append(i)
            elif nodes.ARG_STAR2 in callee_kinds:
                map[callee_kinds.index(nodes.ARG_STAR2)].append(i)
        else:
            assert kind == nodes.ARG_STAR2
            for j in range(ncallee):
                # TODO tuple varargs complicate this
                no_certain_match = (
                    not map[j] or caller_kinds[map[j][0]] == nodes.ARG_STAR)
                if ((callee_names[j] and no_certain_match)
                        or callee_kinds[j] == nodes.ARG_STAR2):
                    map[j].append(i)
    return map


def is_empty_tuple(t: Type) -> bool:
    return isinstance(t, TupleType) and not t.items


def is_duplicate_mapping(mapping: List[int], actual_kinds: List[int]) -> bool:
    # Multiple actuals can map to the same formal only if they both come from
    # varargs (*args and **kwargs); in this case at runtime it is possible that
    # there are no duplicates. We need to allow this, as the convention
    # f(..., *args, **kwargs) is common enough.
    return len(mapping) > 1 and not (
        len(mapping) == 2 and
        actual_kinds[mapping[0]] == nodes.ARG_STAR and
        actual_kinds[mapping[1]] == nodes.ARG_STAR2)


def replace_callable_return_type(c: CallableType, new_ret_type: Type) -> CallableType:
    """Return a copy of a callable type with a different return type."""
    return c.copy_modified(ret_type=new_ret_type)


class ArgInferSecondPassQuery(types.TypeQuery):
    """Query whether an argument type should be inferred in the second pass.

    The result is True if the type has a type variable in a callable return
    type anywhere. For example, the result for Callable[[], T] is True if t is
    a type variable.
    """
    def __init__(self) -> None:
        super().__init__(False, types.ANY_TYPE_STRATEGY)

    def visit_callable_type(self, t: CallableType) -> bool:
        return self.query_types(t.arg_types) or t.accept(HasTypeVarQuery())


class HasTypeVarQuery(types.TypeQuery):
    """Visitor for querying whether a type has a type variable component."""
    def __init__(self) -> None:
        super().__init__(False, types.ANY_TYPE_STRATEGY)

    def visit_type_var(self, t: TypeVarType) -> bool:
        return True


def has_erased_component(t: Type) -> bool:
    return t is not None and t.accept(HasErasedComponentsQuery())


class HasErasedComponentsQuery(types.TypeQuery):
    """Visitor for querying whether a type has an erased component."""
    def __init__(self) -> None:
        super().__init__(False, types.ANY_TYPE_STRATEGY)

    def visit_erased_type(self, t: ErasedType) -> bool:
        return True


def overload_arg_similarity(actual: Type, formal: Type) -> int:
    """Return if caller argument (actual) is compatible with overloaded signature arg (formal).

    Return a similarity level:
      0: no match
      1: actual is compatible, but only using type promotions (e.g. int vs float)
      2: actual is compatible without type promotions (e.g. int vs object)

    The distinction is important in cases where multiple overload items match. We want
    give priority to higher similarity matches.
    """
    # Replace type variables with their upper bounds. Overloading
    # resolution is based on runtime behavior which erases type
    # parameters, so no need to handle type variables occurring within
    # a type.
    if isinstance(actual, TypeVarType):
        actual = actual.erase_to_union_or_bound()
    if isinstance(formal, TypeVarType):
        formal = formal.erase_to_union_or_bound()
    if (isinstance(actual, UninhabitedType) or isinstance(actual, AnyType) or
            isinstance(formal, AnyType) or isinstance(formal, CallableType) or
            (isinstance(actual, Instance) and actual.type.fallback_to_any)):
        # These could match anything at runtime.
        return 2
    if isinstance(actual, NoneTyp):
        if not experiments.STRICT_OPTIONAL:
            # NoneTyp matches anything if we're not doing strict Optional checking
            return 2
        else:
            # NoneType is a subtype of object
            if isinstance(formal, Instance) and formal.type.fullname() == "builtins.object":
                return 2
    if isinstance(actual, UnionType):
        return max(overload_arg_similarity(item, formal)
                   for item in actual.items)
    if isinstance(formal, UnionType):
        return max(overload_arg_similarity(actual, item)
                   for item in formal.items)
    if isinstance(formal, TypeType):
        if isinstance(actual, TypeType):
            # Since Type[T] is covariant, check if actual = Type[A] is
            # a subtype of formal = Type[F].
            return overload_arg_similarity(actual.item, formal.item)
        elif isinstance(actual, CallableType) and actual.is_type_obj():
            # Check if the actual is a constructor of some sort.
            # Note that this is this unsound, since we don't check the __init__ signature.
            return overload_arg_similarity(actual.ret_type, formal.item)
        else:
            return 0
    if isinstance(formal, Instance):
        if isinstance(actual, CallableType):
            actual = actual.fallback
        if isinstance(actual, Overloaded):
            actual = actual.items()[0].fallback
        if isinstance(actual, TupleType):
            actual = actual.fallback
        if isinstance(actual, Instance):
            # First perform a quick check (as an optimization) and fall back to generic
            # subtyping algorithm if type promotions are possible (e.g., int vs. float).
            if formal.type in actual.type.mro:
                return 2
            elif actual.type._promote and is_subtype(actual, formal):
                return 1
            else:
                return 0
        elif isinstance(actual, TypeType):
            if formal.type.fullname() in {"builtins.object", "builtins.type"}:
                return 2
            else:
                return 0
        else:
            return 0
    if isinstance(actual, UnboundType) or isinstance(formal, UnboundType):
        # Either actual or formal is the result of an error; shut up.
        return 2
    # Fall back to a conservative equality check for the remaining kinds of type.
    return 2 if is_same_type(erasetype.erase_type(actual), erasetype.erase_type(formal)) else 0


def freshen_generic_callable(callee: CallableType) -> CallableType:
    tvdefs = []
    tvmap = {}  # type: Dict[TypeVarId, Type]
    for v in callee.variables:
        tvdef = TypeVarDef.new_unification_variable(v)
        tvdefs.append(tvdef)
        tvmap[v.id] = TypeVarType(tvdef)

    return cast(CallableType, expand_type(callee, tvmap)).copy_modified(variables=tvdefs)<|MERGE_RESOLUTION|>--- conflicted
+++ resolved
@@ -1194,16 +1194,7 @@
             restricted_left_type = true_only(left_type)
             result_is_left = not left_type.can_be_false
 
-<<<<<<< HEAD
-        with self.chk.binder.frame_context():
-            if right_map:
-                for var, type in right_map.items():
-                    self.chk.binder.put_if_bindable(var, type)
-
-            right_type = self.accept(e.right, left_type)
-=======
         right_type = self.analyze_cond_branch(right_map, e.right, left_type)
->>>>>>> 74d66dab
 
         self.check_usable_type(left_type, context)
         self.check_usable_type(right_type, context)
@@ -1736,12 +1727,6 @@
 
     def analyze_cond_branch(self, map: Optional[Dict[Expression, Type]],
                             node: Expression, context: Optional[Type]) -> Type:
-<<<<<<< HEAD
-        with self.chk.binder.frame_context():
-            if map:
-                for var, type in map.items():
-                    self.chk.binder.put_if_bindable(var, type)
-=======
         with self.chk.binder.frame_context(can_skip=True, fall_through=0):
             if map is None:
                 # We still need to type check node, in case we want to
@@ -1749,7 +1734,6 @@
                 self.accept(node, context=context)
                 return UninhabitedType()
             self.chk.push_type_map(map)
->>>>>>> 74d66dab
             return self.accept(node, context=context)
 
     def visit_backquote_expr(self, e: BackquoteExpr) -> Type:
