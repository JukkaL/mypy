"""Expression type checker. This file is conceptually part of TypeChecker."""

from __future__ import annotations

import itertools
import time
from collections import defaultdict
from contextlib import contextmanager
from typing import Callable, ClassVar, Final, Iterable, Iterator, List, Optional, Sequence, cast
from typing_extensions import TypeAlias as _TypeAlias, overload

import mypy.checker
import mypy.errorcodes as codes
from mypy import applytype, erasetype, join, message_registry, nodes, operators, types
from mypy.argmap import ArgTypeExpander, map_actuals_to_formals, map_formals_to_actuals
from mypy.checkmember import analyze_member_access, freeze_all_type_vars, type_object_type
from mypy.checkstrformat import StringFormatterChecker
from mypy.erasetype import erase_type, remove_instance_last_known_values, replace_meta_vars
from mypy.errors import ErrorWatcher, report_internal_error
from mypy.expandtype import (
    expand_type,
    expand_type_by_instance,
    freshen_all_functions_type_vars,
    freshen_function_type_vars,
)
from mypy.infer import ArgumentInferContext, infer_function_type_arguments, infer_type_arguments
from mypy.literals import literal
from mypy.maptype import map_instance_to_supertype
from mypy.meet import is_overlapping_types, narrow_declared_type
from mypy.message_registry import ErrorMessage
from mypy.messages import MessageBuilder
from mypy.nodes import (
    ARG_NAMED,
    ARG_POS,
    ARG_STAR,
    ARG_STAR2,
    IMPLICITLY_ABSTRACT,
    LITERAL_TYPE,
    REVEAL_TYPE,
    ArgKind,
    AssertTypeExpr,
    AssignmentExpr,
    AwaitExpr,
    BytesExpr,
    CallExpr,
    CastExpr,
    ComparisonExpr,
    ComplexExpr,
    ConditionalExpr,
    Context,
    Decorator,
    DictExpr,
    DictionaryComprehension,
    EllipsisExpr,
    EnumCallExpr,
    Expression,
    FloatExpr,
    FuncDef,
    GeneratorExpr,
    IndexExpr,
    IntExpr,
    LambdaExpr,
    ListComprehension,
    ListExpr,
    MemberExpr,
    MypyFile,
    NamedTupleExpr,
    NameExpr,
    NewTypeExpr,
    OpExpr,
    OverloadedFuncDef,
    ParamSpecExpr,
    PlaceholderNode,
    PromoteExpr,
    RefExpr,
    RevealExpr,
    SetComprehension,
    SetExpr,
    SliceExpr,
    StarExpr,
    StrExpr,
    SuperExpr,
    SymbolNode,
    TempNode,
    TupleExpr,
    TypeAlias,
    TypeAliasExpr,
    TypeApplication,
    TypedDictExpr,
    TypeInfo,
    TypeVarExpr,
    TypeVarTupleExpr,
    UnaryExpr,
    Var,
    YieldExpr,
    YieldFromExpr,
)
from mypy.plugin import (
    FunctionContext,
    FunctionSigContext,
    MethodContext,
    MethodSigContext,
    Plugin,
)
from mypy.semanal_enum import ENUM_BASES
from mypy.state import state
from mypy.subtypes import (
    find_member,
    is_equivalent,
    is_same_type,
    is_subtype,
    non_method_protocol_members,
)
from mypy.traverser import has_await_expression
from mypy.type_visitor import TypeTranslator
from mypy.typeanal import (
    check_for_explicit_any,
    has_any_from_unimported_type,
    instantiate_type_alias,
    make_optional_type,
    set_any_tvars,
)
from mypy.typeops import (
    callable_type,
    custom_special_method,
    erase_to_union_or_bound,
    false_only,
    fixup_partial_type,
    function_type,
    get_all_type_vars,
    get_type_vars,
    is_literal_type_like,
    make_simplified_union,
    simple_literal_type,
    true_only,
    try_expanding_sum_type_to_union,
    try_getting_str_literals,
    tuple_fallback,
)
from mypy.types import (
    LITERAL_TYPE_NAMES,
    TUPLE_LIKE_INSTANCE_NAMES,
    AnyType,
    CallableType,
    DeletedType,
    ErasedType,
    ExtraAttrs,
    FunctionLike,
    Instance,
    LiteralType,
    LiteralValue,
    NoneType,
    Overloaded,
    Parameters,
    ParamSpecFlavor,
    ParamSpecType,
    PartialType,
    ProperType,
    TupleType,
    Type,
    TypeAliasType,
    TypedDictType,
    TypeOfAny,
    TypeType,
    TypeVarLikeType,
    TypeVarTupleType,
    TypeVarType,
    UninhabitedType,
    UnionType,
    UnpackType,
    find_unpack_in_list,
    flatten_nested_unions,
    get_proper_type,
    get_proper_types,
    has_recursive_types,
    is_named_instance,
    remove_dups,
    split_with_prefix_and_suffix,
)
from mypy.types_utils import (
    is_generic_instance,
    is_overlapping_none,
    is_self_type_like,
    remove_optional,
)
from mypy.typestate import type_state
from mypy.typevars import fill_typevars
from mypy.util import split_module_names
from mypy.visitor import ExpressionVisitor

# Type of callback user for checking individual function arguments. See
# check_args() below for details.
ArgChecker: _TypeAlias = Callable[
    [Type, Type, ArgKind, Type, int, int, CallableType, Optional[Type], Context, Context], None
]

# Maximum nesting level for math union in overloads, setting this to large values
# may cause performance issues. The reason is that although union math algorithm we use
# nicely captures most corner cases, its worst case complexity is exponential,
# see https://github.com/python/mypy/pull/5255#discussion_r196896335 for discussion.
MAX_UNIONS: Final = 5


# Types considered safe for comparisons with --strict-equality due to known behaviour of __eq__.
# NOTE: All these types are subtypes of AbstractSet.
OVERLAPPING_TYPES_ALLOWLIST: Final = [
    "builtins.set",
    "builtins.frozenset",
    "typing.KeysView",
    "typing.ItemsView",
    "builtins._dict_keys",
    "builtins._dict_items",
    "_collections_abc.dict_keys",
    "_collections_abc.dict_items",
]
OVERLAPPING_BYTES_ALLOWLIST: Final = {
    "builtins.bytes",
    "builtins.bytearray",
    "builtins.memoryview",
}


class TooManyUnions(Exception):
    """Indicates that we need to stop splitting unions in an attempt
    to match an overload in order to save performance.
    """


def allow_fast_container_literal(t: Type) -> bool:
    if isinstance(t, TypeAliasType) and t.is_recursive:
        return False
    t = get_proper_type(t)
    return isinstance(t, Instance) or (
        isinstance(t, TupleType) and all(allow_fast_container_literal(it) for it in t.items)
    )


def extract_refexpr_names(expr: RefExpr) -> set[str]:
    """Recursively extracts all module references from a reference expression.

    Note that currently, the only two subclasses of RefExpr are NameExpr and
    MemberExpr."""
    output: set[str] = set()
    while isinstance(expr.node, MypyFile) or expr.fullname:
        if isinstance(expr.node, MypyFile) and expr.fullname:
            # If it's None, something's wrong (perhaps due to an
            # import cycle or a suppressed error).  For now we just
            # skip it.
            output.add(expr.fullname)

        if isinstance(expr, NameExpr):
            is_suppressed_import = isinstance(expr.node, Var) and expr.node.is_suppressed_import
            if isinstance(expr.node, TypeInfo):
                # Reference to a class or a nested class
                output.update(split_module_names(expr.node.module_name))
            elif "." in expr.fullname and not is_suppressed_import:
                # Everything else (that is not a silenced import within a class)
                output.add(expr.fullname.rsplit(".", 1)[0])
            break
        elif isinstance(expr, MemberExpr):
            if isinstance(expr.expr, RefExpr):
                expr = expr.expr
            else:
                break
        else:
            raise AssertionError(f"Unknown RefExpr subclass: {type(expr)}")
    return output


class Finished(Exception):
    """Raised if we can terminate overload argument check early (no match)."""


class ExpressionChecker(ExpressionVisitor[Type]):
    """Expression type checker.

    This class works closely together with checker.TypeChecker.
    """

    # Some services are provided by a TypeChecker instance.
    chk: mypy.checker.TypeChecker
    # This is shared with TypeChecker, but stored also here for convenience.
    msg: MessageBuilder
    # Type context for type inference
    type_context: list[Type | None]

    # cache resolved types in some cases
    resolved_type: dict[Expression, ProperType]

    strfrm_checker: StringFormatterChecker
    plugin: Plugin

    def __init__(
        self,
        chk: mypy.checker.TypeChecker,
        msg: MessageBuilder,
        plugin: Plugin,
        per_line_checking_time_ns: dict[int, int],
    ) -> None:
        """Construct an expression type checker."""
        self.chk = chk
        self.msg = msg
        self.plugin = plugin
        self.per_line_checking_time_ns = per_line_checking_time_ns
        self.collect_line_checking_stats = chk.options.line_checking_stats is not None
        # Are we already visiting some expression? This is used to avoid double counting
        # time for nested expressions.
        self.in_expression = False
        self.type_context = [None]

        # Temporary overrides for expression types. This is currently
        # used by the union math in overloads.
        # TODO: refactor this to use a pattern similar to one in
        # multiassign_from_union, or maybe even combine the two?
        self.type_overrides: dict[Expression, Type] = {}
        self.strfrm_checker = StringFormatterChecker(self, self.chk, self.msg)

        self.resolved_type = {}

        # Callee in a call expression is in some sense both runtime context and
        # type context, because we support things like C[int](...). Store information
        # on whether current expression is a callee, to give better error messages
        # related to type context.
        self.is_callee = False
        type_state.infer_polymorphic = self.chk.options.new_type_inference

    def reset(self) -> None:
        self.resolved_type = {}

    def visit_name_expr(self, e: NameExpr) -> Type:
        """Type check a name expression.

        It can be of any kind: local, member or global.
        """
        self.chk.module_refs.update(extract_refexpr_names(e))
        result = self.analyze_ref_expr(e)
        return self.narrow_type_from_binder(e, result)

    def analyze_ref_expr(self, e: RefExpr, lvalue: bool = False) -> Type:
        result: Type | None = None
        node = e.node

        if isinstance(e, NameExpr) and e.is_special_form:
            # A special form definition, nothing to check here.
            return AnyType(TypeOfAny.special_form)

        if isinstance(node, Var):
            # Variable reference.
            result = self.analyze_var_ref(node, e)
            if isinstance(result, PartialType):
                result = self.chk.handle_partial_var_type(result, lvalue, node, e)
        elif isinstance(node, FuncDef):
            # Reference to a global function.
            result = function_type(node, self.named_type("builtins.function"))
        elif isinstance(node, OverloadedFuncDef):
            if node.type is None:
                if self.chk.in_checked_function() and node.items:
                    self.chk.handle_cannot_determine_type(node.name, e)
                result = AnyType(TypeOfAny.from_error)
            else:
                result = node.type
        elif isinstance(node, TypeInfo):
            # Reference to a type object.
            if node.typeddict_type:
                # We special-case TypedDict, because they don't define any constructor.
                result = self.typeddict_callable(node)
            else:
                result = type_object_type(node, self.named_type)
            if isinstance(result, CallableType) and isinstance(  # type: ignore[misc]
                result.ret_type, Instance
            ):
                # We need to set correct line and column
                # TODO: always do this in type_object_type by passing the original context
                result.ret_type.line = e.line
                result.ret_type.column = e.column
            if isinstance(get_proper_type(self.type_context[-1]), TypeType):
                # This is the type in a Type[] expression, so substitute type
                # variables with Any.
                result = erasetype.erase_typevars(result)
        elif isinstance(node, MypyFile):
            # Reference to a module object.
            result = self.module_type(node)
        elif isinstance(node, Decorator):
            result = self.analyze_var_ref(node.var, e)
        elif isinstance(node, TypeAlias):
            # Something that refers to a type alias appears in runtime context.
            # Note that we suppress bogus errors for alias redefinitions,
            # they are already reported in semanal.py.
            result = self.alias_type_in_runtime_context(
                node, ctx=e, alias_definition=e.is_alias_rvalue or lvalue
            )
        elif isinstance(node, (TypeVarExpr, ParamSpecExpr)):
            result = self.object_type()
        else:
            if isinstance(node, PlaceholderNode):
                assert False, f"PlaceholderNode {node.fullname!r} leaked to checker"
            # Unknown reference; use any type implicitly to avoid
            # generating extra type errors.
            result = AnyType(TypeOfAny.from_error)
        assert result is not None
        return result

    def analyze_var_ref(self, var: Var, context: Context) -> Type:
        if var.type:
            var_type = get_proper_type(var.type)
            if isinstance(var_type, Instance):
                if self.is_literal_context() and var_type.last_known_value is not None:
                    return var_type.last_known_value
                if var.name in {"True", "False"}:
                    return self.infer_literal_expr_type(var.name == "True", "builtins.bool")
            return var.type
        else:
            if not var.is_ready and self.chk.in_checked_function():
                self.chk.handle_cannot_determine_type(var.name, context)
            # Implicit 'Any' type.
            return AnyType(TypeOfAny.special_form)

    def module_type(self, node: MypyFile) -> Instance:
        try:
            result = self.named_type("types.ModuleType")
        except KeyError:
            # In test cases might 'types' may not be available.
            # Fall back to a dummy 'object' type instead to
            # avoid a crash.
            result = self.named_type("builtins.object")
        module_attrs = {}
        immutable = set()
        for name, n in node.names.items():
            if not n.module_public:
                continue
            if isinstance(n.node, Var) and n.node.is_final:
                immutable.add(name)
            typ = self.chk.determine_type_of_member(n)
            if typ:
                module_attrs[name] = typ
            else:
                # TODO: what to do about nested module references?
                # They are non-trivial because there may be import cycles.
                module_attrs[name] = AnyType(TypeOfAny.special_form)
        result.extra_attrs = ExtraAttrs(module_attrs, immutable, node.fullname)
        return result

    def visit_call_expr(self, e: CallExpr, allow_none_return: bool = False) -> Type:
        """Type check a call expression."""
        if e.analyzed:
            if isinstance(e.analyzed, NamedTupleExpr) and not e.analyzed.is_typed:
                # Type check the arguments, but ignore the results. This relies
                # on the typeshed stubs to type check the arguments.
                self.visit_call_expr_inner(e)
            # It's really a special form that only looks like a call.
            return self.accept(e.analyzed, self.type_context[-1])
        return self.visit_call_expr_inner(e, allow_none_return=allow_none_return)

    def refers_to_typeddict(self, base: Expression) -> bool:
        if not isinstance(base, RefExpr):
            return False
        if isinstance(base.node, TypeInfo) and base.node.typeddict_type is not None:
            # Direct reference.
            return True
        return isinstance(base.node, TypeAlias) and isinstance(
            get_proper_type(base.node.target), TypedDictType
        )

    def visit_call_expr_inner(self, e: CallExpr, allow_none_return: bool = False) -> Type:
        if (
            self.refers_to_typeddict(e.callee)
            or isinstance(e.callee, IndexExpr)
            and self.refers_to_typeddict(e.callee.base)
        ):
            typeddict_callable = get_proper_type(self.accept(e.callee, is_callee=True))
            if isinstance(typeddict_callable, CallableType):
                typeddict_type = get_proper_type(typeddict_callable.ret_type)
                assert isinstance(typeddict_type, TypedDictType)
                return self.check_typeddict_call(
                    typeddict_type, e.arg_kinds, e.arg_names, e.args, e, typeddict_callable
                )
        if (
            isinstance(e.callee, NameExpr)
            and e.callee.name in ("isinstance", "issubclass")
            and len(e.args) == 2
        ):
            for typ in mypy.checker.flatten(e.args[1]):
                node = None
                if isinstance(typ, NameExpr):
                    try:
                        node = self.chk.lookup_qualified(typ.name)
                    except KeyError:
                        # Undefined names should already be reported in semantic analysis.
                        pass
                if is_expr_literal_type(typ):
                    self.msg.cannot_use_function_with_type(e.callee.name, "Literal", e)
                    continue
                if (
                    node
                    and isinstance(node.node, TypeAlias)
                    and isinstance(get_proper_type(node.node.target), AnyType)
                ):
                    self.msg.cannot_use_function_with_type(e.callee.name, "Any", e)
                    continue
                if (
                    isinstance(typ, IndexExpr)
                    and isinstance(typ.analyzed, (TypeApplication, TypeAliasExpr))
                ) or (
                    isinstance(typ, NameExpr)
                    and node
                    and isinstance(node.node, TypeAlias)
                    and not node.node.no_args
                ):
                    self.msg.type_arguments_not_allowed(e)
                if isinstance(typ, RefExpr) and isinstance(typ.node, TypeInfo):
                    if typ.node.typeddict_type:
                        self.msg.cannot_use_function_with_type(e.callee.name, "TypedDict", e)
                    elif typ.node.is_newtype:
                        self.msg.cannot_use_function_with_type(e.callee.name, "NewType", e)
        self.try_infer_partial_type(e)
        type_context = None
        if isinstance(e.callee, LambdaExpr):
            formal_to_actual = map_actuals_to_formals(
                e.arg_kinds,
                e.arg_names,
                e.callee.arg_kinds,
                e.callee.arg_names,
                lambda i: self.accept(e.args[i]),
            )

            arg_types = [
                join.join_type_list([self.accept(e.args[j]) for j in formal_to_actual[i]])
                for i in range(len(e.callee.arg_kinds))
            ]
            type_context = CallableType(
                arg_types,
                e.callee.arg_kinds,
                e.callee.arg_names,
                ret_type=self.object_type(),
                fallback=self.named_type("builtins.function"),
            )
        callee_type = get_proper_type(
            self.accept(e.callee, type_context, always_allow_any=True, is_callee=True)
        )

        # Figure out the full name of the callee for plugin lookup.
        object_type = None
        member = None
        fullname = None
        if isinstance(e.callee, RefExpr):
            # There are two special cases where plugins might act:
            # * A "static" reference/alias to a class or function;
            #   get_function_hook() will be invoked for these.
            fullname = e.callee.fullname or None
            if isinstance(e.callee.node, TypeAlias):
                target = get_proper_type(e.callee.node.target)
                if isinstance(target, Instance):
                    fullname = target.type.fullname
            # * Call to a method on object that has a full name (see
            #   method_fullname() for details on supported objects);
            #   get_method_hook() and get_method_signature_hook() will
            #   be invoked for these.
            if (
                not fullname
                and isinstance(e.callee, MemberExpr)
                and self.chk.has_type(e.callee.expr)
            ):
                member = e.callee.name
                object_type = self.chk.lookup_type(e.callee.expr)

        if (
            self.chk.options.disallow_untyped_calls
            and self.chk.in_checked_function()
            and isinstance(callee_type, CallableType)
            and callee_type.implicit
        ):
            if fullname is None and member is not None:
                assert object_type is not None
                fullname = self.method_fullname(object_type, member)
            if not fullname or not any(
                fullname == p or fullname.startswith(f"{p}.")
                for p in self.chk.options.untyped_calls_exclude
            ):
                self.msg.untyped_function_call(callee_type, e)

        ret_type = self.check_call_expr_with_callee_type(
            callee_type, e, fullname, object_type, member
        )
        if isinstance(e.callee, RefExpr) and len(e.args) == 2:
            if e.callee.fullname in ("builtins.isinstance", "builtins.issubclass"):
                self.check_runtime_protocol_test(e)
            if e.callee.fullname == "builtins.issubclass":
                self.check_protocol_issubclass(e)
        if isinstance(e.callee, MemberExpr) and e.callee.name == "format":
            self.check_str_format_call(e)
        ret_type = get_proper_type(ret_type)
        if isinstance(ret_type, UnionType):
            ret_type = make_simplified_union(ret_type.items)
        if isinstance(ret_type, UninhabitedType) and not ret_type.ambiguous:
            self.chk.binder.unreachable()
        # Warn on calls to functions that always return None. The check
        # of ret_type is both a common-case optimization and prevents reporting
        # the error in dynamic functions (where it will be Any).
        if (
            not allow_none_return
            and isinstance(ret_type, NoneType)
            and self.always_returns_none(e.callee)
        ):
            self.chk.msg.does_not_return_value(callee_type, e)
            return AnyType(TypeOfAny.from_error)
        return ret_type

    def check_str_format_call(self, e: CallExpr) -> None:
        """More precise type checking for str.format() calls on literals."""
        assert isinstance(e.callee, MemberExpr)
        format_value = None
        if isinstance(e.callee.expr, StrExpr):
            format_value = e.callee.expr.value
        elif self.chk.has_type(e.callee.expr):
            base_typ = try_getting_literal(self.chk.lookup_type(e.callee.expr))
            if isinstance(base_typ, LiteralType) and isinstance(base_typ.value, str):
                format_value = base_typ.value
        if format_value is not None:
            self.strfrm_checker.check_str_format_call(e, format_value)

    def method_fullname(self, object_type: Type, method_name: str) -> str | None:
        """Convert a method name to a fully qualified name, based on the type of the object that
        it is invoked on. Return `None` if the name of `object_type` cannot be determined.
        """
        object_type = get_proper_type(object_type)

        if isinstance(object_type, CallableType) and object_type.is_type_obj():
            # For class method calls, object_type is a callable representing the class object.
            # We "unwrap" it to a regular type, as the class/instance method difference doesn't
            # affect the fully qualified name.
            object_type = get_proper_type(object_type.ret_type)
        elif isinstance(object_type, TypeType):
            object_type = object_type.item

        type_name = None
        if isinstance(object_type, Instance):
            type_name = object_type.type.fullname
        elif isinstance(object_type, (TypedDictType, LiteralType)):
            info = object_type.fallback.type.get_containing_type_info(method_name)
            type_name = info.fullname if info is not None else None
        elif isinstance(object_type, TupleType):
            type_name = tuple_fallback(object_type).type.fullname

        if type_name:
            return f"{type_name}.{method_name}"
        else:
            return None

    def always_returns_none(self, node: Expression) -> bool:
        """Check if `node` refers to something explicitly annotated as only returning None."""
        if isinstance(node, RefExpr):
            if self.defn_returns_none(node.node):
                return True
        if isinstance(node, MemberExpr) and node.node is None:  # instance or class attribute
            typ = get_proper_type(self.chk.lookup_type(node.expr))
            if isinstance(typ, Instance):
                info = typ.type
            elif isinstance(typ, CallableType) and typ.is_type_obj():
                ret_type = get_proper_type(typ.ret_type)
                if isinstance(ret_type, Instance):
                    info = ret_type.type
                else:
                    return False
            else:
                return False
            sym = info.get(node.name)
            if sym and self.defn_returns_none(sym.node):
                return True
        return False

    def defn_returns_none(self, defn: SymbolNode | None) -> bool:
        """Check if `defn` can _only_ return None."""
        if isinstance(defn, FuncDef):
            return isinstance(defn.type, CallableType) and isinstance(
                get_proper_type(defn.type.ret_type), NoneType
            )
        if isinstance(defn, OverloadedFuncDef):
            return all(self.defn_returns_none(item) for item in defn.items)
        if isinstance(defn, Var):
            typ = get_proper_type(defn.type)
            if (
                not defn.is_inferred
                and isinstance(typ, CallableType)
                and isinstance(get_proper_type(typ.ret_type), NoneType)
            ):
                return True
            if isinstance(typ, Instance):
                sym = typ.type.get("__call__")
                if sym and self.defn_returns_none(sym.node):
                    return True
        return False

    def check_runtime_protocol_test(self, e: CallExpr) -> None:
        for expr in mypy.checker.flatten(e.args[1]):
            tp = get_proper_type(self.chk.lookup_type(expr))
            if (
                isinstance(tp, CallableType)
                and tp.is_type_obj()
                and tp.type_object().is_protocol
                and not tp.type_object().runtime_protocol
            ):
                self.chk.fail(message_registry.RUNTIME_PROTOCOL_EXPECTED, e)

    def check_protocol_issubclass(self, e: CallExpr) -> None:
        for expr in mypy.checker.flatten(e.args[1]):
            tp = get_proper_type(self.chk.lookup_type(expr))
            if isinstance(tp, CallableType) and tp.is_type_obj() and tp.type_object().is_protocol:
                attr_members = non_method_protocol_members(tp.type_object())
                if attr_members:
                    self.chk.msg.report_non_method_protocol(tp.type_object(), attr_members, e)

    def check_typeddict_call(
        self,
        callee: TypedDictType,
        arg_kinds: list[ArgKind],
        arg_names: Sequence[str | None],
        args: list[Expression],
        context: Context,
        orig_callee: Type | None,
    ) -> Type:
        if args and all([ak in (ARG_NAMED, ARG_STAR2) for ak in arg_kinds]):
            # ex: Point(x=42, y=1337, **extras)
            # This is a bit ugly, but this is a price for supporting all possible syntax
            # variants for TypedDict constructors.
            kwargs = zip([StrExpr(n) if n is not None else None for n in arg_names], args)
            result = self.validate_typeddict_kwargs(kwargs=kwargs, callee=callee)
            if result is not None:
                validated_kwargs, always_present_keys = result
                return self.check_typeddict_call_with_kwargs(
                    callee, validated_kwargs, context, orig_callee, always_present_keys
                )
            return AnyType(TypeOfAny.from_error)

        if len(args) == 1 and arg_kinds[0] == ARG_POS:
            unique_arg = args[0]
            if isinstance(unique_arg, DictExpr):
                # ex: Point({'x': 42, 'y': 1337, **extras})
                return self.check_typeddict_call_with_dict(
                    callee, unique_arg.items, context, orig_callee
                )
            if isinstance(unique_arg, CallExpr) and isinstance(unique_arg.analyzed, DictExpr):
                # ex: Point(dict(x=42, y=1337, **extras))
                return self.check_typeddict_call_with_dict(
                    callee, unique_arg.analyzed.items, context, orig_callee
                )

        if not args:
            # ex: EmptyDict()
            return self.check_typeddict_call_with_kwargs(callee, {}, context, orig_callee, set())

        self.chk.fail(message_registry.INVALID_TYPEDDICT_ARGS, context)
        return AnyType(TypeOfAny.from_error)

    def validate_typeddict_kwargs(
        self, kwargs: Iterable[tuple[Expression | None, Expression]], callee: TypedDictType
    ) -> tuple[dict[str, list[Expression]], set[str]] | None:
        # All (actual or mapped from ** unpacks) expressions that can match given key.
        result = defaultdict(list)
        # Keys that are guaranteed to be present no matter what (e.g. for all items of a union)
        always_present_keys = set()
        # Indicates latest encountered ** unpack among items.
        last_star_found = None

        for item_name_expr, item_arg in kwargs:
            if item_name_expr:
                key_type = self.accept(item_name_expr)
                values = try_getting_str_literals(item_name_expr, key_type)
                literal_value = None
                if values and len(values) == 1:
                    literal_value = values[0]
                if literal_value is None:
                    key_context = item_name_expr or item_arg
                    self.chk.fail(
                        message_registry.TYPEDDICT_KEY_MUST_BE_STRING_LITERAL,
                        key_context,
                        code=codes.LITERAL_REQ,
                    )
                    return None
                else:
                    # A directly present key unconditionally shadows all previously found
                    # values from ** items.
                    # TODO: for duplicate keys, type-check all values.
                    result[literal_value] = [item_arg]
                    always_present_keys.add(literal_value)
            else:
                last_star_found = item_arg
                if not self.validate_star_typeddict_item(
                    item_arg, callee, result, always_present_keys
                ):
                    return None
        if self.chk.options.extra_checks and last_star_found is not None:
            absent_keys = []
            for key in callee.items:
                if key not in callee.required_keys and key not in result:
                    absent_keys.append(key)
            if absent_keys:
                # Having an optional key not explicitly declared by a ** unpacked
                # TypedDict is unsafe, it may be an (incompatible) subtype at runtime.
                # TODO: catch the cases where a declared key is overridden by a subsequent
                # ** item without it (and not again overriden with complete ** item).
                self.msg.non_required_keys_absent_with_star(absent_keys, last_star_found)
        return result, always_present_keys

    def validate_star_typeddict_item(
        self,
        item_arg: Expression,
        callee: TypedDictType,
        result: dict[str, list[Expression]],
        always_present_keys: set[str],
    ) -> bool:
        """Update keys/expressions from a ** expression in TypedDict constructor.

        Note `result` and `always_present_keys` are updated in place. Return true if the
        expression `item_arg` may valid in `callee` TypedDict context.
        """
        inferred = get_proper_type(self.accept(item_arg, type_context=callee))
        possible_tds = []
        if isinstance(inferred, TypedDictType):
            possible_tds = [inferred]
        elif isinstance(inferred, UnionType):
            for item in get_proper_types(inferred.relevant_items()):
                if isinstance(item, TypedDictType):
                    possible_tds.append(item)
                elif not self.valid_unpack_fallback_item(item):
                    self.msg.unsupported_target_for_star_typeddict(item, item_arg)
                    return False
        elif not self.valid_unpack_fallback_item(inferred):
            self.msg.unsupported_target_for_star_typeddict(inferred, item_arg)
            return False
        all_keys: set[str] = set()
        for td in possible_tds:
            all_keys |= td.items.keys()
        for key in all_keys:
            arg = TempNode(
                UnionType.make_union([td.items[key] for td in possible_tds if key in td.items])
            )
            arg.set_line(item_arg)
            if all(key in td.required_keys for td in possible_tds):
                always_present_keys.add(key)
                # Always present keys override previously found values. This is done
                # to support use cases like `Config({**defaults, **overrides})`, where
                # some `overrides` types are narrower that types in `defaults`, and
                # former are too wide for `Config`.
                if result[key]:
                    first = result[key][0]
                    if not isinstance(first, TempNode):
                        # We must always preserve any non-synthetic values, so that
                        # we will accept them even if they are shadowed.
                        result[key] = [first, arg]
                    else:
                        result[key] = [arg]
                else:
                    result[key] = [arg]
            else:
                # If this key is not required at least in some item of a union
                # it may not shadow previous item, so we need to type check both.
                result[key].append(arg)
        return True

    def valid_unpack_fallback_item(self, typ: ProperType) -> bool:
        if isinstance(typ, AnyType):
            return True
        if not isinstance(typ, Instance) or not typ.type.has_base("typing.Mapping"):
            return False
        mapped = map_instance_to_supertype(typ, self.chk.lookup_typeinfo("typing.Mapping"))
        return all(isinstance(a, AnyType) for a in get_proper_types(mapped.args))

    def match_typeddict_call_with_dict(
        self,
        callee: TypedDictType,
        kwargs: list[tuple[Expression | None, Expression]],
        context: Context,
    ) -> bool:
        result = self.validate_typeddict_kwargs(kwargs=kwargs, callee=callee)
        if result is not None:
            validated_kwargs, _ = result
            return callee.required_keys <= set(validated_kwargs.keys()) <= set(callee.items.keys())
        else:
            return False

    def check_typeddict_call_with_dict(
        self,
        callee: TypedDictType,
        kwargs: list[tuple[Expression | None, Expression]],
        context: Context,
        orig_callee: Type | None,
    ) -> Type:
        result = self.validate_typeddict_kwargs(kwargs=kwargs, callee=callee)
        if result is not None:
            validated_kwargs, always_present_keys = result
            return self.check_typeddict_call_with_kwargs(
                callee,
                kwargs=validated_kwargs,
                context=context,
                orig_callee=orig_callee,
                always_present_keys=always_present_keys,
            )
        else:
            return AnyType(TypeOfAny.from_error)

    def typeddict_callable(self, info: TypeInfo) -> CallableType:
        """Construct a reasonable type for a TypedDict type in runtime context.

        If it appears as a callee, it will be special-cased anyway, e.g. it is
        also allowed to accept a single positional argument if it is a dict literal.

        Note it is not safe to move this to type_object_type() since it will crash
        on plugin-generated TypedDicts, that may not have the special_alias.
        """
        assert info.special_alias is not None
        target = info.special_alias.target
        assert isinstance(target, ProperType) and isinstance(target, TypedDictType)
        expected_types = list(target.items.values())
        kinds = [ArgKind.ARG_NAMED] * len(expected_types)
        names = list(target.items.keys())
        return CallableType(
            expected_types,
            kinds,
            names,
            target,
            self.named_type("builtins.type"),
            variables=info.defn.type_vars,
        )

    def typeddict_callable_from_context(self, callee: TypedDictType) -> CallableType:
        return CallableType(
            list(callee.items.values()),
            [ArgKind.ARG_NAMED] * len(callee.items),
            list(callee.items.keys()),
            callee,
            self.named_type("builtins.type"),
        )

    def check_typeddict_call_with_kwargs(
        self,
        callee: TypedDictType,
        kwargs: dict[str, list[Expression]],
        context: Context,
        orig_callee: Type | None,
        always_present_keys: set[str],
    ) -> Type:
        actual_keys = kwargs.keys()
        if not (
            callee.required_keys <= always_present_keys and actual_keys <= callee.items.keys()
        ):
            if not (actual_keys <= callee.items.keys()):
                self.msg.unexpected_typeddict_keys(
                    callee,
                    expected_keys=[
                        key
                        for key in callee.items.keys()
                        if key in callee.required_keys or key in actual_keys
                    ],
                    actual_keys=list(actual_keys),
                    context=context,
                )
            if not (callee.required_keys <= always_present_keys):
                self.msg.unexpected_typeddict_keys(
                    callee,
                    expected_keys=[
                        key for key in callee.items.keys() if key in callee.required_keys
                    ],
                    actual_keys=[
                        key for key in always_present_keys if key in callee.required_keys
                    ],
                    context=context,
                )
            if callee.required_keys > actual_keys:
                # found_set is a sub-set of the required_keys
                # This means we're missing some keys and as such, we can't
                # properly type the object
                return AnyType(TypeOfAny.from_error)

        orig_callee = get_proper_type(orig_callee)
        if isinstance(orig_callee, CallableType):
            infer_callee = orig_callee
        else:
            # Try reconstructing from type context.
            if callee.fallback.type.special_alias is not None:
                infer_callee = self.typeddict_callable(callee.fallback.type)
            else:
                # Likely a TypedDict type generated by a plugin.
                infer_callee = self.typeddict_callable_from_context(callee)

        # We don't show any errors, just infer types in a generic TypedDict type,
        # a custom error message will be given below, if there are errors.
        with self.msg.filter_errors(), self.chk.local_type_map():
            orig_ret_type, _ = self.check_callable_call(
                infer_callee,
                # We use first expression for each key to infer type variables of a generic
                # TypedDict. This is a bit arbitrary, but in most cases will work better than
                # trying to infer a union or a join.
                [args[0] for args in kwargs.values()],
                [ArgKind.ARG_NAMED] * len(kwargs),
                context,
                list(kwargs.keys()),
                None,
                None,
                None,
            )

        ret_type = get_proper_type(orig_ret_type)
        if not isinstance(ret_type, TypedDictType):
            # If something went really wrong, type-check call with original type,
            # this may give a better error message.
            ret_type = callee

        for item_name, item_expected_type in ret_type.items.items():
            if item_name in kwargs:
                item_values = kwargs[item_name]
                for item_value in item_values:
                    self.chk.check_simple_assignment(
                        lvalue_type=item_expected_type,
                        rvalue=item_value,
                        context=item_value,
                        msg=ErrorMessage(
                            message_registry.INCOMPATIBLE_TYPES.value, code=codes.TYPEDDICT_ITEM
                        ),
                        lvalue_name=f'TypedDict item "{item_name}"',
                        rvalue_name="expression",
                    )

        return orig_ret_type

    def get_partial_self_var(self, expr: MemberExpr) -> Var | None:
        """Get variable node for a partial self attribute.

        If the expression is not a self attribute, or attribute is not variable,
        or variable is not partial, return None.
        """
        if not (
            isinstance(expr.expr, NameExpr)
            and isinstance(expr.expr.node, Var)
            and expr.expr.node.is_self
        ):
            # Not a self.attr expression.
            return None
        info = self.chk.scope.enclosing_class()
        if not info or expr.name not in info.names:
            # Don't mess with partial types in superclasses.
            return None
        sym = info.names[expr.name]
        if isinstance(sym.node, Var) and isinstance(sym.node.type, PartialType):
            return sym.node
        return None

    # Types and methods that can be used to infer partial types.
    item_args: ClassVar[dict[str, list[str]]] = {
        "builtins.list": ["append"],
        "builtins.set": ["add", "discard"],
    }
    container_args: ClassVar[dict[str, dict[str, list[str]]]] = {
        "builtins.list": {"extend": ["builtins.list"]},
        "builtins.dict": {"update": ["builtins.dict"]},
        "collections.OrderedDict": {"update": ["builtins.dict"]},
        "builtins.set": {"update": ["builtins.set", "builtins.list"]},
    }

    def try_infer_partial_type(self, e: CallExpr) -> None:
        """Try to make partial type precise from a call."""
        if not isinstance(e.callee, MemberExpr):
            return
        callee = e.callee
        if isinstance(callee.expr, RefExpr):
            # Call a method with a RefExpr callee, such as 'x.method(...)'.
            ret = self.get_partial_var(callee.expr)
            if ret is None:
                return
            var, partial_types = ret
            typ = self.try_infer_partial_value_type_from_call(e, callee.name, var)
            # Var may be deleted from partial_types in try_infer_partial_value_type_from_call
            if typ is not None and var in partial_types:
                var.type = typ
                del partial_types[var]
        elif isinstance(callee.expr, IndexExpr) and isinstance(callee.expr.base, RefExpr):
            # Call 'x[y].method(...)'; may infer type of 'x' if it's a partial defaultdict.
            if callee.expr.analyzed is not None:
                return  # A special form
            base = callee.expr.base
            index = callee.expr.index
            ret = self.get_partial_var(base)
            if ret is None:
                return
            var, partial_types = ret
            partial_type = get_partial_instance_type(var.type)
            if partial_type is None or partial_type.value_type is None:
                return
            value_type = self.try_infer_partial_value_type_from_call(e, callee.name, var)
            if value_type is not None:
                # Infer key type.
                key_type = self.accept(index)
                if mypy.checker.is_valid_inferred_type(key_type):
                    # Store inferred partial type.
                    assert partial_type.type is not None
                    typename = partial_type.type.fullname
                    var.type = self.chk.named_generic_type(typename, [key_type, value_type])
                    del partial_types[var]

    def get_partial_var(self, ref: RefExpr) -> tuple[Var, dict[Var, Context]] | None:
        var = ref.node
        if var is None and isinstance(ref, MemberExpr):
            var = self.get_partial_self_var(ref)
        if not isinstance(var, Var):
            return None
        partial_types = self.chk.find_partial_types(var)
        if partial_types is None:
            return None
        return var, partial_types

    def try_infer_partial_value_type_from_call(
        self, e: CallExpr, methodname: str, var: Var
    ) -> Instance | None:
        """Try to make partial type precise from a call such as 'x.append(y)'."""
        if self.chk.current_node_deferred:
            return None
        partial_type = get_partial_instance_type(var.type)
        if partial_type is None:
            return None
        if partial_type.value_type:
            typename = partial_type.value_type.type.fullname
        else:
            assert partial_type.type is not None
            typename = partial_type.type.fullname
        # Sometimes we can infer a full type for a partial List, Dict or Set type.
        # TODO: Don't infer argument expression twice.
        if (
            typename in self.item_args
            and methodname in self.item_args[typename]
            and e.arg_kinds == [ARG_POS]
        ):
            item_type = self.accept(e.args[0])
            if mypy.checker.is_valid_inferred_type(item_type):
                return self.chk.named_generic_type(typename, [item_type])
        elif (
            typename in self.container_args
            and methodname in self.container_args[typename]
            and e.arg_kinds == [ARG_POS]
        ):
            arg_type = get_proper_type(self.accept(e.args[0]))
            if isinstance(arg_type, Instance):
                arg_typename = arg_type.type.fullname
                if arg_typename in self.container_args[typename][methodname]:
                    if all(
                        mypy.checker.is_valid_inferred_type(item_type)
                        for item_type in arg_type.args
                    ):
                        return self.chk.named_generic_type(typename, list(arg_type.args))
            elif isinstance(arg_type, AnyType):
                return self.chk.named_type(typename)

        return None

    def apply_function_plugin(
        self,
        callee: CallableType,
        arg_kinds: list[ArgKind],
        arg_types: list[Type],
        arg_names: Sequence[str | None] | None,
        formal_to_actual: list[list[int]],
        args: list[Expression],
        fullname: str,
        object_type: Type | None,
        context: Context,
    ) -> Type:
        """Use special case logic to infer the return type of a specific named function/method.

        Caller must ensure that a plugin hook exists. There are two different cases:

        - If object_type is None, the caller must ensure that a function hook exists
          for fullname.
        - If object_type is not None, the caller must ensure that a method hook exists
          for fullname.

        Return the inferred return type.
        """
        num_formals = len(callee.arg_types)
        formal_arg_types: list[list[Type]] = [[] for _ in range(num_formals)]
        formal_arg_exprs: list[list[Expression]] = [[] for _ in range(num_formals)]
        formal_arg_names: list[list[str | None]] = [[] for _ in range(num_formals)]
        formal_arg_kinds: list[list[ArgKind]] = [[] for _ in range(num_formals)]
        for formal, actuals in enumerate(formal_to_actual):
            for actual in actuals:
                formal_arg_types[formal].append(arg_types[actual])
                formal_arg_exprs[formal].append(args[actual])
                if arg_names:
                    formal_arg_names[formal].append(arg_names[actual])
                formal_arg_kinds[formal].append(arg_kinds[actual])

        if object_type is None:
            # Apply function plugin
            callback = self.plugin.get_function_hook(fullname)
            assert callback is not None  # Assume that caller ensures this
            return callback(
                FunctionContext(
                    formal_arg_types,
                    formal_arg_kinds,
                    callee.arg_names,
                    formal_arg_names,
                    callee.ret_type,
                    formal_arg_exprs,
                    context,
                    self.chk,
                )
            )
        else:
            # Apply method plugin
            method_callback = self.plugin.get_method_hook(fullname)
            assert method_callback is not None  # Assume that caller ensures this
            object_type = get_proper_type(object_type)
            return method_callback(
                MethodContext(
                    object_type,
                    formal_arg_types,
                    formal_arg_kinds,
                    callee.arg_names,
                    formal_arg_names,
                    callee.ret_type,
                    formal_arg_exprs,
                    context,
                    self.chk,
                )
            )

    def apply_signature_hook(
        self,
        callee: FunctionLike,
        args: list[Expression],
        arg_kinds: list[ArgKind],
        arg_names: Sequence[str | None] | None,
        hook: Callable[[list[list[Expression]], CallableType], FunctionLike],
    ) -> FunctionLike:
        """Helper to apply a signature hook for either a function or method"""
        if isinstance(callee, CallableType):
            num_formals = len(callee.arg_kinds)
            formal_to_actual = map_actuals_to_formals(
                arg_kinds,
                arg_names,
                callee.arg_kinds,
                callee.arg_names,
                lambda i: self.accept(args[i]),
            )
            formal_arg_exprs: list[list[Expression]] = [[] for _ in range(num_formals)]
            for formal, actuals in enumerate(formal_to_actual):
                for actual in actuals:
                    formal_arg_exprs[formal].append(args[actual])
            return hook(formal_arg_exprs, callee)
        else:
            assert isinstance(callee, Overloaded)
            items = []
            for item in callee.items:
                adjusted = self.apply_signature_hook(item, args, arg_kinds, arg_names, hook)
                assert isinstance(adjusted, CallableType)
                items.append(adjusted)
            return Overloaded(items)

    def apply_function_signature_hook(
        self,
        callee: FunctionLike,
        args: list[Expression],
        arg_kinds: list[ArgKind],
        context: Context,
        arg_names: Sequence[str | None] | None,
        signature_hook: Callable[[FunctionSigContext], FunctionLike],
    ) -> FunctionLike:
        """Apply a plugin hook that may infer a more precise signature for a function."""
        return self.apply_signature_hook(
            callee,
            args,
            arg_kinds,
            arg_names,
            (lambda args, sig: signature_hook(FunctionSigContext(args, sig, context, self.chk))),
        )

    def apply_method_signature_hook(
        self,
        callee: FunctionLike,
        args: list[Expression],
        arg_kinds: list[ArgKind],
        context: Context,
        arg_names: Sequence[str | None] | None,
        object_type: Type,
        signature_hook: Callable[[MethodSigContext], FunctionLike],
    ) -> FunctionLike:
        """Apply a plugin hook that may infer a more precise signature for a method."""
        pobject_type = get_proper_type(object_type)
        return self.apply_signature_hook(
            callee,
            args,
            arg_kinds,
            arg_names,
            (
                lambda args, sig: signature_hook(
                    MethodSigContext(pobject_type, args, sig, context, self.chk)
                )
            ),
        )

    def transform_callee_type(
        self,
        callable_name: str | None,
        callee: Type,
        args: list[Expression],
        arg_kinds: list[ArgKind],
        context: Context,
        arg_names: Sequence[str | None] | None = None,
        object_type: Type | None = None,
    ) -> Type:
        """Attempt to determine a more accurate signature for a method call.

        This is done by looking up and applying a method signature hook (if one exists for the
        given method name).

        If no matching method signature hook is found, callee is returned unmodified. The same
        happens if the arguments refer to a non-method callable (this is allowed so that the code
        calling transform_callee_type needs to perform fewer boilerplate checks).

        Note: this method is *not* called automatically as part of check_call, because in some
        cases check_call is called multiple times while checking a single call (for example when
        dealing with overloads). Instead, this method needs to be called explicitly
        (if appropriate) before the signature is passed to check_call.
        """
        callee = get_proper_type(callee)
        if callable_name is not None and isinstance(callee, FunctionLike):
            if object_type is not None:
                method_sig_hook = self.plugin.get_method_signature_hook(callable_name)
                if method_sig_hook:
                    return self.apply_method_signature_hook(
                        callee, args, arg_kinds, context, arg_names, object_type, method_sig_hook
                    )
            else:
                function_sig_hook = self.plugin.get_function_signature_hook(callable_name)
                if function_sig_hook:
                    return self.apply_function_signature_hook(
                        callee, args, arg_kinds, context, arg_names, function_sig_hook
                    )

        return callee

    def is_generic_decorator_overload_call(
        self, callee_type: CallableType, args: list[Expression]
    ) -> Overloaded | None:
        """Check if this looks like an application of a generic function to overload argument."""
        assert callee_type.variables
        if len(callee_type.arg_types) != 1 or len(args) != 1:
            # TODO: can we handle more general cases?
            return None
        if not isinstance(get_proper_type(callee_type.arg_types[0]), CallableType):
            return None
        if not isinstance(get_proper_type(callee_type.ret_type), CallableType):
            return None
        with self.chk.local_type_map():
            with self.msg.filter_errors():
                arg_type = get_proper_type(self.accept(args[0], type_context=None))
        if isinstance(arg_type, Overloaded):
            return arg_type
        return None

    def handle_decorator_overload_call(
        self, callee_type: CallableType, overloaded: Overloaded, ctx: Context
    ) -> tuple[Type, Type] | None:
        """Type-check application of a generic callable to an overload.

        We check call on each individual overload item, and then combine results into a new
        overload. This function should be only used if callee_type takes and returns a Callable.
        """
        result = []
        inferred_args = []
        for item in overloaded.items:
            arg = TempNode(typ=item)
            with self.msg.filter_errors() as err:
                item_result, inferred_arg = self.check_call(callee_type, [arg], [ARG_POS], ctx)
            if err.has_new_errors():
                # This overload doesn't match.
                continue
            p_item_result = get_proper_type(item_result)
            if not isinstance(p_item_result, CallableType):
                continue
            p_inferred_arg = get_proper_type(inferred_arg)
            if not isinstance(p_inferred_arg, CallableType):
                continue
            inferred_args.append(p_inferred_arg)
            result.append(p_item_result)
        if not result or not inferred_args:
            # None of the overload matched (or overload was initially malformed).
            return None
        return Overloaded(result), Overloaded(inferred_args)

    def check_call_expr_with_callee_type(
        self,
        callee_type: Type,
        e: CallExpr,
        callable_name: str | None,
        object_type: Type | None,
        member: str | None = None,
    ) -> Type:
        """Type check call expression.

        The callee_type should be used as the type of callee expression. In particular,
        in case of a union type this can be a particular item of the union, so that we can
        apply plugin hooks to each item.

        The 'member', 'callable_name' and 'object_type' are only used to call plugin hooks.
        If 'callable_name' is None but 'member' is not None (member call), try constructing
        'callable_name' using 'object_type' (the base type on which the method is called),
        for example 'typing.Mapping.get'.
        """
        if callable_name is None and member is not None:
            assert object_type is not None
            callable_name = self.method_fullname(object_type, member)
        object_type = get_proper_type(object_type)
        if callable_name:
            # Try to refine the call signature using plugin hooks before checking the call.
            callee_type = self.transform_callee_type(
                callable_name, callee_type, e.args, e.arg_kinds, e, e.arg_names, object_type
            )
        # Unions are special-cased to allow plugins to act on each item in the union.
        elif member is not None and isinstance(object_type, UnionType):
            return self.check_union_call_expr(e, object_type, member)
        ret_type, callee_type = self.check_call(
            callee_type,
            e.args,
            e.arg_kinds,
            e,
            e.arg_names,
            callable_node=e.callee,
            callable_name=callable_name,
            object_type=object_type,
        )
        proper_callee = get_proper_type(callee_type)
        if (
            isinstance(e.callee, RefExpr)
            and isinstance(proper_callee, CallableType)
            and proper_callee.type_guard is not None
        ):
            # Cache it for find_isinstance_check()
            e.callee.type_guard = proper_callee.type_guard
        return ret_type

    def check_union_call_expr(self, e: CallExpr, object_type: UnionType, member: str) -> Type:
        """Type check calling a member expression where the base type is a union."""
        res: list[Type] = []
        for typ in object_type.relevant_items():
            # Member access errors are already reported when visiting the member expression.
            with self.msg.filter_errors():
                item = analyze_member_access(
                    member,
                    typ,
                    e,
                    False,
                    False,
                    False,
                    self.msg,
                    original_type=object_type,
                    chk=self.chk,
                    in_literal_context=self.is_literal_context(),
                    self_type=typ,
                )
            narrowed = self.narrow_type_from_binder(e.callee, item, skip_non_overlapping=True)
            if narrowed is None:
                continue
            callable_name = self.method_fullname(typ, member)
            item_object_type = typ if callable_name else None
            res.append(
                self.check_call_expr_with_callee_type(narrowed, e, callable_name, item_object_type)
            )
        return make_simplified_union(res)

    def check_call(
        self,
        callee: Type,
        args: list[Expression],
        arg_kinds: list[ArgKind],
        context: Context,
        arg_names: Sequence[str | None] | None = None,
        callable_node: Expression | None = None,
        callable_name: str | None = None,
        object_type: Type | None = None,
        original_type: Type | None = None,
    ) -> tuple[Type, Type]:
        """Type check a call.

        Also infer type arguments if the callee is a generic function.

        Return (result type, inferred callee type).

        Arguments:
            callee: type of the called value
            args: actual argument expressions
            arg_kinds: contains nodes.ARG_* constant for each argument in args
                 describing whether the argument is positional, *arg, etc.
            context: current expression context, used for inference.
            arg_names: names of arguments (optional)
            callable_node: associate the inferred callable type to this node,
                if specified
            callable_name: Fully-qualified name of the function/method to call,
                or None if unavailable (examples: 'builtins.open', 'typing.Mapping.get')
            object_type: If callable_name refers to a method, the type of the object
                on which the method is being called
        """
        callee = get_proper_type(callee)

        if isinstance(callee, CallableType):
            if callee.variables:
                overloaded = self.is_generic_decorator_overload_call(callee, args)
                if overloaded is not None:
                    # Special casing for inline application of generic callables to overloads.
                    # Supporting general case would be tricky, but this should cover 95% of cases.
                    overloaded_result = self.handle_decorator_overload_call(
                        callee, overloaded, context
                    )
                    if overloaded_result is not None:
                        return overloaded_result

            return self.check_callable_call(
                callee,
                args,
                arg_kinds,
                context,
                arg_names,
                callable_node,
                callable_name,
                object_type,
            )
        elif isinstance(callee, Overloaded):
            return self.check_overload_call(
                callee, args, arg_kinds, arg_names, callable_name, object_type, context
            )
        elif isinstance(callee, AnyType) or not self.chk.in_checked_function():
            return self.check_any_type_call(args, callee)
        elif isinstance(callee, UnionType):
            return self.check_union_call(callee, args, arg_kinds, arg_names, context)
        elif isinstance(callee, Instance):
            call_function = analyze_member_access(
                "__call__",
                callee,
                context,
                is_lvalue=False,
                is_super=False,
                is_operator=True,
                msg=self.msg,
                original_type=original_type or callee,
                chk=self.chk,
                in_literal_context=self.is_literal_context(),
            )
            callable_name = callee.type.fullname + ".__call__"
            # Apply method signature hook, if one exists
            call_function = self.transform_callee_type(
                callable_name, call_function, args, arg_kinds, context, arg_names, callee
            )
            result = self.check_call(
                call_function,
                args,
                arg_kinds,
                context,
                arg_names,
                callable_node,
                callable_name,
                callee,
            )
            if callable_node:
                # check_call() stored "call_function" as the type, which is incorrect.
                # Override the type.
                self.chk.store_type(callable_node, callee)
            return result
        elif isinstance(callee, TypeVarType):
            return self.check_call(
                callee.upper_bound, args, arg_kinds, context, arg_names, callable_node
            )
        elif isinstance(callee, TypeType):
            item = self.analyze_type_type_callee(callee.item, context)
            return self.check_call(item, args, arg_kinds, context, arg_names, callable_node)
        elif isinstance(callee, TupleType):
            return self.check_call(
                tuple_fallback(callee),
                args,
                arg_kinds,
                context,
                arg_names,
                callable_node,
                callable_name,
                object_type,
                original_type=callee,
            )
        else:
            return self.msg.not_callable(callee, context), AnyType(TypeOfAny.from_error)

    def check_callable_call(
        self,
        callee: CallableType,
        args: list[Expression],
        arg_kinds: list[ArgKind],
        context: Context,
        arg_names: Sequence[str | None] | None,
        callable_node: Expression | None,
        callable_name: str | None,
        object_type: Type | None,
    ) -> tuple[Type, Type]:
        """Type check a call that targets a callable value.

        See the docstring of check_call for more information.
        """
        # Always unpack **kwargs before checking a call.
        callee = callee.with_unpacked_kwargs().with_normalized_var_args()
        if callable_name is None and callee.name:
            callable_name = callee.name
        ret_type = get_proper_type(callee.ret_type)
        if callee.is_type_obj() and isinstance(ret_type, Instance):
            callable_name = ret_type.type.fullname
        if isinstance(callable_node, RefExpr) and callable_node.fullname in ENUM_BASES:
            # An Enum() call that failed SemanticAnalyzerPass2.check_enum_call().
            return callee.ret_type, callee

        if (
            callee.is_type_obj()
            and callee.type_object().is_protocol
            # Exception for Type[...]
            and not callee.from_type_type
        ):
            self.chk.fail(
                message_registry.CANNOT_INSTANTIATE_PROTOCOL.format(callee.type_object().name),
                context,
            )
        elif (
            callee.is_type_obj()
            and callee.type_object().is_abstract
            # Exception for Type[...]
            and not callee.from_type_type
            and not callee.type_object().fallback_to_any
        ):
            type = callee.type_object()
            # Determine whether the implicitly abstract attributes are functions with
            # None-compatible return types.
            abstract_attributes: dict[str, bool] = {}
            for attr_name, abstract_status in type.abstract_attributes:
                if abstract_status == IMPLICITLY_ABSTRACT:
                    abstract_attributes[attr_name] = self.can_return_none(type, attr_name)
                else:
                    abstract_attributes[attr_name] = False
            self.msg.cannot_instantiate_abstract_class(
                callee.type_object().name, abstract_attributes, context
            )

        var_arg = callee.var_arg()
        if var_arg and isinstance(var_arg.typ, UnpackType):
            # It is hard to support multiple variadic unpacks (except for old-style *args: int),
            # fail gracefully to avoid crashes later.
            seen_unpack = False
            for arg, arg_kind in zip(args, arg_kinds):
                if arg_kind != ARG_STAR:
                    continue
                arg_type = get_proper_type(self.accept(arg))
                if not isinstance(arg_type, TupleType) or any(
                    isinstance(t, UnpackType) for t in arg_type.items
                ):
                    if seen_unpack:
                        self.msg.fail(
                            "Passing multiple variadic unpacks in a call is not supported",
                            context,
                            code=codes.CALL_ARG,
                        )
                        return AnyType(TypeOfAny.from_error), callee
                    seen_unpack = True

        formal_to_actual = map_actuals_to_formals(
            arg_kinds,
            arg_names,
            callee.arg_kinds,
            callee.arg_names,
            lambda i: self.accept(args[i]),
        )

        # This is tricky: return type may contain its own type variables, like in
        # def [S] (S) -> def [T] (T) -> tuple[S, T], so we need to update their ids
        # to avoid possible id clashes if this call itself appears in a generic
        # function body.
        ret_type = get_proper_type(callee.ret_type)
        if isinstance(ret_type, CallableType) and ret_type.variables:
            fresh_ret_type = freshen_all_functions_type_vars(callee.ret_type)
            freeze_all_type_vars(fresh_ret_type)
            callee = callee.copy_modified(ret_type=fresh_ret_type)

        if callee.is_generic():
            need_refresh = any(
                isinstance(v, (ParamSpecType, TypeVarTupleType)) for v in callee.variables
            )
            callee = freshen_function_type_vars(callee)
            callee = self.infer_function_type_arguments_using_context(callee, context)
            if need_refresh:
                # Argument kinds etc. may have changed due to
                # ParamSpec or TypeVarTuple variables being replaced with an arbitrary
                # number of arguments; recalculate actual-to-formal map
                formal_to_actual = map_actuals_to_formals(
                    arg_kinds,
                    arg_names,
                    callee.arg_kinds,
                    callee.arg_names,
                    lambda i: self.accept(args[i]),
                )
            callee = self.infer_function_type_arguments(
                callee, args, arg_kinds, arg_names, formal_to_actual, need_refresh, context
            )
            if need_refresh:
                formal_to_actual = map_actuals_to_formals(
                    arg_kinds,
                    arg_names,
                    callee.arg_kinds,
                    callee.arg_names,
                    lambda i: self.accept(args[i]),
                )

        param_spec = callee.param_spec()
        if param_spec is not None and arg_kinds == [ARG_STAR, ARG_STAR2]:
            arg1 = self.accept(args[0])
            arg2 = self.accept(args[1])
            if (
                isinstance(arg1, ParamSpecType)
                and isinstance(arg2, ParamSpecType)
                and arg1.flavor == ParamSpecFlavor.ARGS
                and arg2.flavor == ParamSpecFlavor.KWARGS
                and arg1.id == arg2.id == param_spec.id
            ):
                return callee.ret_type, callee

        arg_types = self.infer_arg_types_in_context(callee, args, arg_kinds, formal_to_actual)

        self.check_argument_count(
            callee,
            arg_types,
            arg_kinds,
            arg_names,
            formal_to_actual,
            context,
            object_type,
            callable_name,
        )

        self.check_argument_types(
            arg_types, arg_kinds, args, callee, formal_to_actual, context, object_type=object_type
        )

        if (
            callee.is_type_obj()
            and (len(arg_types) == 1)
            and is_equivalent(callee.ret_type, self.named_type("builtins.type"))
        ):
            callee = callee.copy_modified(ret_type=TypeType.make_normalized(arg_types[0]))

        if callable_node:
            # Store the inferred callable type.
            self.chk.store_type(callable_node, callee)

        if callable_name and (
            (object_type is None and self.plugin.get_function_hook(callable_name))
            or (object_type is not None and self.plugin.get_method_hook(callable_name))
        ):
            new_ret_type = self.apply_function_plugin(
                callee,
                arg_kinds,
                arg_types,
                arg_names,
                formal_to_actual,
                args,
                callable_name,
                object_type,
                context,
            )
            callee = callee.copy_modified(ret_type=new_ret_type)
        return callee.ret_type, callee

    def can_return_none(self, type: TypeInfo, attr_name: str) -> bool:
        """Is the given attribute a method with a None-compatible return type?

        Overloads are only checked if there is an implementation.
        """
        if not state.strict_optional:
            # If strict-optional is not set, is_subtype(NoneType(), T) is always True.
            # So, we cannot do anything useful here in that case.
            return False
        for base in type.mro:
            symnode = base.names.get(attr_name)
            if symnode is None:
                continue
            node = symnode.node
            if isinstance(node, OverloadedFuncDef):
                node = node.impl
            if isinstance(node, Decorator):
                node = node.func
            if isinstance(node, FuncDef):
                if node.type is not None:
                    assert isinstance(node.type, CallableType)
                    return is_subtype(NoneType(), node.type.ret_type)
        return False

    def analyze_type_type_callee(self, item: ProperType, context: Context) -> Type:
        """Analyze the callee X in X(...) where X is Type[item].

        Return a Y that we can pass to check_call(Y, ...).
        """
        if isinstance(item, AnyType):
            return AnyType(TypeOfAny.from_another_any, source_any=item)
        if isinstance(item, Instance):
            res = type_object_type(item.type, self.named_type)
            if isinstance(res, CallableType):
                res = res.copy_modified(from_type_type=True)
            expanded = expand_type_by_instance(res, item)
            if isinstance(expanded, CallableType):
                # Callee of the form Type[...] should never be generic, only
                # proper class objects can be.
                expanded = expanded.copy_modified(variables=[])
            return expanded
        if isinstance(item, UnionType):
            return UnionType(
                [
                    self.analyze_type_type_callee(get_proper_type(tp), context)
                    for tp in item.relevant_items()
                ],
                item.line,
            )
        if isinstance(item, TypeVarType):
            # Pretend we're calling the typevar's upper bound,
            # i.e. its constructor (a poor approximation for reality,
            # but better than AnyType...), but replace the return type
            # with typevar.
            callee = self.analyze_type_type_callee(get_proper_type(item.upper_bound), context)
            callee = get_proper_type(callee)
            if isinstance(callee, CallableType):
                callee = callee.copy_modified(ret_type=item)
            elif isinstance(callee, Overloaded):
                callee = Overloaded([c.copy_modified(ret_type=item) for c in callee.items])
            return callee
        # We support Type of namedtuples but not of tuples in general
        if isinstance(item, TupleType) and tuple_fallback(item).type.fullname != "builtins.tuple":
            return self.analyze_type_type_callee(tuple_fallback(item), context)

        self.msg.unsupported_type_type(item, context)
        return AnyType(TypeOfAny.from_error)

    def infer_arg_types_in_empty_context(self, args: list[Expression]) -> list[Type]:
        """Infer argument expression types in an empty context.

        In short, we basically recurse on each argument without considering
        in what context the argument was called.
        """
        res: list[Type] = []

        for arg in args:
            arg_type = self.accept(arg)
            if has_erased_component(arg_type):
                res.append(NoneType())
            else:
                res.append(arg_type)
        return res

    def infer_more_unions_for_recursive_type(self, type_context: Type) -> bool:
        """Adjust type inference of unions if type context has a recursive type.

        Return the old state. The caller must assign it to type_state.infer_unions
        afterwards.

        This is a hack to better support inference for recursive types.

        Note: This is performance-sensitive and must not be a context manager
        until mypyc supports them better.
        """
        old = type_state.infer_unions
        if has_recursive_types(type_context):
            type_state.infer_unions = True
        return old

    def infer_arg_types_in_context(
        self,
        callee: CallableType,
        args: list[Expression],
        arg_kinds: list[ArgKind],
        formal_to_actual: list[list[int]],
    ) -> list[Type]:
        """Infer argument expression types using a callable type as context.

        For example, if callee argument 2 has type List[int], infer the
        argument expression with List[int] type context.

        Returns the inferred types of *actual arguments*.
        """
        res: list[Type | None] = [None] * len(args)

        for i, actuals in enumerate(formal_to_actual):
            for ai in actuals:
                if not arg_kinds[ai].is_star():
                    arg_type = callee.arg_types[i]
                    # When the outer context for a function call is known to be recursive,
                    # we solve type constraints inferred from arguments using unions instead
                    # of joins. This is a bit arbitrary, but in practice it works for most
                    # cases. A cleaner alternative would be to switch to single bin type
                    # inference, but this is a lot of work.
                    old = self.infer_more_unions_for_recursive_type(arg_type)
                    res[ai] = self.accept(args[ai], arg_type)
                    # We need to manually restore union inference state, ugh.
                    type_state.infer_unions = old

        # Fill in the rest of the argument types.
        for i, t in enumerate(res):
            if not t:
                res[i] = self.accept(args[i])
        assert all(tp is not None for tp in res)
        return cast(List[Type], res)

    def infer_function_type_arguments_using_context(
        self, callable: CallableType, error_context: Context
    ) -> CallableType:
        """Unify callable return type to type context to infer type vars.

        For example, if the return type is set[t] where 't' is a type variable
        of callable, and if the context is set[int], return callable modified
        by substituting 't' with 'int'.
        """
        ctx = self.type_context[-1]
        if not ctx:
            return callable
        # The return type may have references to type metavariables that
        # we are inferring right now. We must consider them as indeterminate
        # and they are not potential results; thus we replace them with the
        # special ErasedType type. On the other hand, class type variables are
        # valid results.
        erased_ctx = replace_meta_vars(ctx, ErasedType())
        ret_type = callable.ret_type
        if is_overlapping_none(ret_type) and is_overlapping_none(ctx):
            # If both the context and the return type are optional, unwrap the optional,
            # since in 99% cases this is what a user expects. In other words, we replace
            #     Optional[T] <: Optional[int]
            # with
            #     T <: int
            # while the former would infer T <: Optional[int].
            ret_type = remove_optional(ret_type)
            erased_ctx = remove_optional(erased_ctx)
            #
            # TODO: Instead of this hack and the one below, we need to use outer and
            # inner contexts at the same time. This is however not easy because of two
            # reasons:
            #   * We need to support constraints like [1 <: 2, 2 <: X], i.e. with variables
            #     on both sides. (This is not too hard.)
            #   * We need to update all the inference "infrastructure", so that all
            #     variables in an expression are inferred at the same time.
            #     (And this is hard, also we need to be careful with lambdas that require
            #     two passes.)
        if isinstance(ret_type, TypeVarType):
            # Another special case: the return type is a type variable. If it's unrestricted,
            # we could infer a too general type for the type variable if we use context,
            # and this could result in confusing and spurious type errors elsewhere.
            #
            # So we give up and just use function arguments for type inference, with just two
            # exceptions:
            #
            # 1. If the context is a generic instance type, actually use it as context, as
            #    this *seems* to usually be the reasonable thing to do.
            #
            #    See also github issues #462 and #360.
            #
            # 2. If the context is some literal type, we want to "propagate" that information
            #    down so that we infer a more precise type for literal expressions. For example,
            #    the expression `3` normally has an inferred type of `builtins.int`: but if it's
            #    in a literal context like below, we want it to infer `Literal[3]` instead.
            #
            #        def expects_literal(x: Literal[3]) -> None: pass
            #        def identity(x: T) -> T: return x
            #
            #        expects_literal(identity(3))  # Should type-check
            # TODO: we may want to add similar exception if all arguments are lambdas, since
            # in this case external context is almost everything we have.
            if not is_generic_instance(ctx) and not is_literal_type_like(ctx):
                return callable.copy_modified()
        args = infer_type_arguments(callable.variables, ret_type, erased_ctx)
        # Only substitute non-Uninhabited and non-erased types.
        new_args: list[Type | None] = []
        for arg in args:
            if has_uninhabited_component(arg) or has_erased_component(arg):
                new_args.append(None)
            else:
                new_args.append(arg)
        # Don't show errors after we have only used the outer context for inference.
        # We will use argument context to infer more variables.
        return self.apply_generic_arguments(
            callable, new_args, error_context, skip_unsatisfied=True
        )

    def infer_function_type_arguments(
        self,
        callee_type: CallableType,
        args: list[Expression],
        arg_kinds: list[ArgKind],
        arg_names: Sequence[str | None] | None,
        formal_to_actual: list[list[int]],
        need_refresh: bool,
        context: Context,
    ) -> CallableType:
        """Infer the type arguments for a generic callee type.

        Infer based on the types of arguments.

        Return a derived callable type that has the arguments applied.
        """
        if self.chk.in_checked_function():
            # Disable type errors during type inference. There may be errors
            # due to partial available context information at this time, but
            # these errors can be safely ignored as the arguments will be
            # inferred again later.
            with self.msg.filter_errors():
                arg_types = self.infer_arg_types_in_context(
                    callee_type, args, arg_kinds, formal_to_actual
                )

            arg_pass_nums = self.get_arg_infer_passes(
                callee_type, args, arg_types, formal_to_actual, len(args)
            )

            pass1_args: list[Type | None] = []
            for i, arg in enumerate(arg_types):
                if arg_pass_nums[i] > 1:
                    pass1_args.append(None)
                else:
                    pass1_args.append(arg)

            inferred_args, _ = infer_function_type_arguments(
                callee_type,
                pass1_args,
                arg_kinds,
                arg_names,
                formal_to_actual,
                context=self.argument_infer_context(),
                strict=self.chk.in_checked_function(),
            )

            if 2 in arg_pass_nums:
                # Second pass of type inference.
                (callee_type, inferred_args) = self.infer_function_type_arguments_pass2(
                    callee_type,
                    args,
                    arg_kinds,
                    arg_names,
                    formal_to_actual,
                    inferred_args,
                    need_refresh,
                    context,
                )

            if (
                callee_type.special_sig == "dict"
                and len(inferred_args) == 2
                and (ARG_NAMED in arg_kinds or ARG_STAR2 in arg_kinds)
            ):
                # HACK: Infer str key type for dict(...) with keyword args. The type system
                #       can't represent this so we special case it, as this is a pretty common
                #       thing. This doesn't quite work with all possible subclasses of dict
                #       if they shuffle type variables around, as we assume that there is a 1-1
                #       correspondence with dict type variables. This is a marginal issue and
                #       a little tricky to fix so it's left unfixed for now.
                first_arg = get_proper_type(inferred_args[0])
                if isinstance(first_arg, (NoneType, UninhabitedType)):
                    inferred_args[0] = self.named_type("builtins.str")
                elif not first_arg or not is_subtype(self.named_type("builtins.str"), first_arg):
                    self.chk.fail(message_registry.KEYWORD_ARGUMENT_REQUIRES_STR_KEY_TYPE, context)

            if self.chk.options.new_type_inference and any(
                a is None
                or isinstance(get_proper_type(a), UninhabitedType)
                or set(get_type_vars(a)) & set(callee_type.variables)
                for a in inferred_args
            ):
                if need_refresh:
                    # Technically we need to refresh formal_to_actual after *each* inference pass,
                    # since each pass can expand ParamSpec or TypeVarTuple. Although such situations
                    # are very rare, not doing this can cause crashes.
                    formal_to_actual = map_actuals_to_formals(
                        arg_kinds,
                        arg_names,
                        callee_type.arg_kinds,
                        callee_type.arg_names,
                        lambda a: self.accept(args[a]),
                    )
                # If the regular two-phase inference didn't work, try inferring type
                # variables while allowing for polymorphic solutions, i.e. for solutions
                # potentially involving free variables.
                # TODO: support the similar inference for return type context.
                poly_inferred_args, free_vars = infer_function_type_arguments(
                    callee_type,
                    arg_types,
                    arg_kinds,
                    arg_names,
                    formal_to_actual,
                    context=self.argument_infer_context(),
                    strict=self.chk.in_checked_function(),
                    allow_polymorphic=True,
                )
                poly_callee_type = self.apply_generic_arguments(
                    callee_type, poly_inferred_args, context
                )
                # Try applying inferred polymorphic type if possible, e.g. Callable[[T], T] can
                # be interpreted as def [T] (T) -> T, but dict[T, T] cannot be expressed.
                applied = apply_poly(poly_callee_type, free_vars)
                if applied is not None and all(
                    a is not None and not isinstance(get_proper_type(a), UninhabitedType)
                    for a in poly_inferred_args
                ):
                    freeze_all_type_vars(applied)
                    return applied
                # If it didn't work, erase free variables as uninhabited, to avoid confusing errors.
                unknown = UninhabitedType()
                unknown.ambiguous = True
                inferred_args = [
                    expand_type(
                        a, {v.id: unknown for v in list(callee_type.variables) + free_vars}
                    )
                    if a is not None
                    else None
                    for a in poly_inferred_args
                ]
        else:
            # In dynamically typed functions use implicit 'Any' types for
            # type variables.
            inferred_args = [AnyType(TypeOfAny.unannotated)] * len(callee_type.variables)
        return self.apply_inferred_arguments(callee_type, inferred_args, context)

    def infer_function_type_arguments_pass2(
        self,
        callee_type: CallableType,
        args: list[Expression],
        arg_kinds: list[ArgKind],
        arg_names: Sequence[str | None] | None,
        formal_to_actual: list[list[int]],
        old_inferred_args: Sequence[Type | None],
        need_refresh: bool,
        context: Context,
    ) -> tuple[CallableType, list[Type | None]]:
        """Perform second pass of generic function type argument inference.

        The second pass is needed for arguments with types such as Callable[[T], S],
        where both T and S are type variables, when the actual argument is a
        lambda with inferred types.  The idea is to infer the type variable T
        in the first pass (based on the types of other arguments).  This lets
        us infer the argument and return type of the lambda expression and
        thus also the type variable S in this second pass.

        Return (the callee with type vars applied, inferred actual arg types).
        """
        # None or erased types in inferred types mean that there was not enough
        # information to infer the argument. Replace them with None values so
        # that they are not applied yet below.
        inferred_args = list(old_inferred_args)
        for i, arg in enumerate(get_proper_types(inferred_args)):
            if isinstance(arg, (NoneType, UninhabitedType)) or has_erased_component(arg):
                inferred_args[i] = None
        callee_type = self.apply_generic_arguments(callee_type, inferred_args, context)
        if need_refresh:
            formal_to_actual = map_actuals_to_formals(
                arg_kinds,
                arg_names,
                callee_type.arg_kinds,
                callee_type.arg_names,
                lambda a: self.accept(args[a]),
            )

        arg_types = self.infer_arg_types_in_context(callee_type, args, arg_kinds, formal_to_actual)

        inferred_args, _ = infer_function_type_arguments(
            callee_type,
            arg_types,
            arg_kinds,
            arg_names,
            formal_to_actual,
            context=self.argument_infer_context(),
        )

        return callee_type, inferred_args

    def argument_infer_context(self) -> ArgumentInferContext:
        return ArgumentInferContext(
            self.chk.named_type("typing.Mapping"), self.chk.named_type("typing.Iterable")
        )

    def get_arg_infer_passes(
        self,
        callee: CallableType,
        args: list[Expression],
        arg_types: list[Type],
        formal_to_actual: list[list[int]],
        num_actuals: int,
    ) -> list[int]:
        """Return pass numbers for args for two-pass argument type inference.

        For each actual, the pass number is either 1 (first pass) or 2 (second
        pass).

        Two-pass argument type inference primarily lets us infer types of
        lambdas more effectively.
        """
        res = [1] * num_actuals
        for i, arg in enumerate(callee.arg_types):
            skip_param_spec = False
            p_formal = get_proper_type(callee.arg_types[i])
            if isinstance(p_formal, CallableType) and p_formal.param_spec():
                for j in formal_to_actual[i]:
                    p_actual = get_proper_type(arg_types[j])
                    # This is an exception from the usual logic where we put generic Callable
                    # arguments in the second pass. If we have a non-generic actual, it is
                    # likely to infer good constraints, for example if we have:
                    #   def run(Callable[P, None], *args: P.args, **kwargs: P.kwargs) -> None: ...
                    #   def test(x: int, y: int) -> int: ...
                    #   run(test, 1, 2)
                    # we will use `test` for inference, since it will allow to infer also
                    # argument *names* for P <: [x: int, y: int].
                    if isinstance(p_actual, Instance):
                        call_method = find_member("__call__", p_actual, p_actual, is_operator=True)
                        if call_method is not None:
                            p_actual = get_proper_type(call_method)
                    if (
                        isinstance(p_actual, CallableType)
                        and not p_actual.variables
                        and not isinstance(args[j], LambdaExpr)
                    ):
                        skip_param_spec = True
                        break
            if not skip_param_spec and arg.accept(ArgInferSecondPassQuery()):
                for j in formal_to_actual[i]:
                    res[j] = 2
        return res

    def apply_inferred_arguments(
        self, callee_type: CallableType, inferred_args: Sequence[Type | None], context: Context
    ) -> CallableType:
        """Apply inferred values of type arguments to a generic function.

        Inferred_args contains the values of function type arguments.
        """
        # Report error if some of the variables could not be solved. In that
        # case assume that all variables have type Any to avoid extra
        # bogus error messages.
        for i, inferred_type in enumerate(inferred_args):
            if not inferred_type or has_erased_component(inferred_type):
                # Could not infer a non-trivial type for a type variable.
                self.msg.could_not_infer_type_arguments(callee_type, i + 1, context)
                inferred_args = [AnyType(TypeOfAny.from_error)] * len(inferred_args)
        # Apply the inferred types to the function type. In this case the
        # return type must be CallableType, since we give the right number of type
        # arguments.
        return self.apply_generic_arguments(callee_type, inferred_args, context)

    def check_argument_count(
        self,
        callee: CallableType,
        actual_types: list[Type],
        actual_kinds: list[ArgKind],
        actual_names: Sequence[str | None] | None,
        formal_to_actual: list[list[int]],
        context: Context | None,
        object_type: Type | None = None,
        callable_name: str | None = None,
    ) -> bool:
        """Check that there is a value for all required arguments to a function.

        Also check that there are no duplicate values for arguments. Report found errors
        using 'messages' if it's not None. If 'messages' is given, 'context' must also be given.

        Return False if there were any errors. Otherwise return True
        """
        if context is None:
            # Avoid "is None" checks
            context = TempNode(AnyType(TypeOfAny.special_form))

        # TODO(jukka): We could return as soon as we find an error if messages is None.

        # Collect dict of all actual arguments matched to formal arguments, with occurrence count
        all_actuals: dict[int, int] = {}
        for actuals in formal_to_actual:
            for a in actuals:
                all_actuals[a] = all_actuals.get(a, 0) + 1

        ok, is_unexpected_arg_error = self.check_for_extra_actual_arguments(
            callee, actual_types, actual_kinds, actual_names, all_actuals, context
        )

        # Check for too many or few values for formals.
        for i, kind in enumerate(callee.arg_kinds):
            if kind.is_required() and not formal_to_actual[i] and not is_unexpected_arg_error:
                # No actual for a mandatory formal
                if kind.is_positional():
                    self.msg.too_few_arguments(callee, context, actual_names)
                    if object_type and callable_name and "." in callable_name:
                        self.missing_classvar_callable_note(object_type, callable_name, context)
                else:
                    argname = callee.arg_names[i] or "?"
                    self.msg.missing_named_argument(callee, context, argname)
                ok = False
            elif not kind.is_star() and is_duplicate_mapping(
                formal_to_actual[i], actual_types, actual_kinds
            ):
                if self.chk.in_checked_function() or isinstance(
                    get_proper_type(actual_types[formal_to_actual[i][0]]), TupleType
                ):
                    self.msg.duplicate_argument_value(callee, i, context)
                    ok = False
            elif (
                kind.is_named()
                and formal_to_actual[i]
                and actual_kinds[formal_to_actual[i][0]] not in [nodes.ARG_NAMED, nodes.ARG_STAR2]
            ):
                # Positional argument when expecting a keyword argument.
                self.msg.too_many_positional_arguments(callee, context)
                ok = False
        return ok

    def check_for_extra_actual_arguments(
        self,
        callee: CallableType,
        actual_types: list[Type],
        actual_kinds: list[ArgKind],
        actual_names: Sequence[str | None] | None,
        all_actuals: dict[int, int],
        context: Context,
    ) -> tuple[bool, bool]:
        """Check for extra actual arguments.

        Return tuple (was everything ok,
                      was there an extra keyword argument error [used to avoid duplicate errors]).
        """

        is_unexpected_arg_error = False  # Keep track of errors to avoid duplicate errors
        ok = True  # False if we've found any error

        for i, kind in enumerate(actual_kinds):
            if (
                i not in all_actuals
                and
                # We accept the other iterables than tuple (including Any)
                # as star arguments because they could be empty, resulting no arguments.
                (kind != nodes.ARG_STAR or is_non_empty_tuple(actual_types[i]))
                and
                # Accept all types for double-starred arguments, because they could be empty
                # dictionaries and we can't tell it from their types
                kind != nodes.ARG_STAR2
            ):
                # Extra actual: not matched by a formal argument.
                ok = False
                if kind != nodes.ARG_NAMED:
                    self.msg.too_many_arguments(callee, context)
                else:
                    assert actual_names, "Internal error: named kinds without names given"
                    act_name = actual_names[i]
                    assert act_name is not None
                    act_type = actual_types[i]
                    self.msg.unexpected_keyword_argument(callee, act_name, act_type, context)
                    is_unexpected_arg_error = True
            elif (
                kind == nodes.ARG_STAR and nodes.ARG_STAR not in callee.arg_kinds
            ) or kind == nodes.ARG_STAR2:
                actual_type = get_proper_type(actual_types[i])
                if isinstance(actual_type, (TupleType, TypedDictType)):
                    if all_actuals.get(i, 0) < len(actual_type.items):
                        # Too many tuple/dict items as some did not match.
                        if kind != nodes.ARG_STAR2 or not isinstance(actual_type, TypedDictType):
                            self.msg.too_many_arguments(callee, context)
                        else:
                            self.msg.too_many_arguments_from_typed_dict(
                                callee, actual_type, context
                            )
                            is_unexpected_arg_error = True
                        ok = False
                # *args/**kwargs can be applied even if the function takes a fixed
                # number of positional arguments. This may succeed at runtime.

        return ok, is_unexpected_arg_error

    def missing_classvar_callable_note(
        self, object_type: Type, callable_name: str, context: Context
    ) -> None:
        if isinstance(object_type, ProperType) and isinstance(object_type, Instance):
            _, var_name = callable_name.rsplit(".", maxsplit=1)
            node = object_type.type.get(var_name)
            if node is not None and isinstance(node.node, Var):
                if not node.node.is_inferred and not node.node.is_classvar:
                    self.msg.note(
                        f'"{var_name}" is considered instance variable,'
                        " to make it class variable use ClassVar[...]",
                        context,
                    )

    def check_argument_types(
        self,
        arg_types: list[Type],
        arg_kinds: list[ArgKind],
        args: list[Expression],
        callee: CallableType,
        formal_to_actual: list[list[int]],
        context: Context,
        check_arg: ArgChecker | None = None,
        object_type: Type | None = None,
    ) -> None:
        """Check argument types against a callable type.

        Report errors if the argument types are not compatible.

        The check_call docstring describes some of the arguments.
        """
        check_arg = check_arg or self.check_arg
        # Keep track of consumed tuple *arg items.
        mapper = ArgTypeExpander(self.argument_infer_context())
        for i, actuals in enumerate(formal_to_actual):
            orig_callee_arg_type = get_proper_type(callee.arg_types[i])

            # Checking the case that we have more than one item but the first argument
            # is an unpack, so this would be something like:
            # [Tuple[Unpack[Ts]], int]
            #
            # In this case we have to check everything together, we do this by re-unifying
            # the suffices to the tuple, e.g. a single actual like
            # Tuple[Unpack[Ts], int]
            expanded_tuple = False
            if len(actuals) > 1:
                first_actual_arg_type = get_proper_type(arg_types[actuals[0]])
                if (
                    isinstance(first_actual_arg_type, TupleType)
                    and len(first_actual_arg_type.items) == 1
                    and isinstance(first_actual_arg_type.items[0], UnpackType)
                ):
                    # TODO: use walrus operator
                    actual_types = [first_actual_arg_type.items[0]] + [
                        arg_types[a] for a in actuals[1:]
                    ]
                    actual_kinds = [nodes.ARG_STAR] + [nodes.ARG_POS] * (len(actuals) - 1)

                    # If we got here, the callee was previously inferred to have a suffix.
                    assert isinstance(orig_callee_arg_type, UnpackType)
                    assert isinstance(orig_callee_arg_type.type, ProperType) and isinstance(
                        orig_callee_arg_type.type, TupleType
                    )
                    assert orig_callee_arg_type.type.items
                    callee_arg_types = orig_callee_arg_type.type.items
                    callee_arg_kinds = [nodes.ARG_STAR] + [nodes.ARG_POS] * (
                        len(orig_callee_arg_type.type.items) - 1
                    )
                    expanded_tuple = True

            if not expanded_tuple:
                actual_types = [arg_types[a] for a in actuals]
                actual_kinds = [arg_kinds[a] for a in actuals]
                if isinstance(orig_callee_arg_type, UnpackType):
                    unpacked_type = get_proper_type(orig_callee_arg_type.type)
                    if isinstance(unpacked_type, TupleType):
                        inner_unpack_index = find_unpack_in_list(unpacked_type.items)
                        if inner_unpack_index is None:
                            callee_arg_types = unpacked_type.items
                            callee_arg_kinds = [ARG_POS] * len(actuals)
                        else:
                            inner_unpack = unpacked_type.items[inner_unpack_index]
                            assert isinstance(inner_unpack, UnpackType)
                            inner_unpacked_type = get_proper_type(inner_unpack.type)
                            if isinstance(inner_unpacked_type, TypeVarTupleType):
                                # This branch mimics the expanded_tuple case above but for
                                # the case where caller passed a single * unpacked tuple argument.
                                callee_arg_types = unpacked_type.items
                                callee_arg_kinds = [
                                    ARG_POS if i != inner_unpack_index else ARG_STAR
                                    for i in range(len(unpacked_type.items))
                                ]
                            else:
                                # We assume heterogeneous tuples are desugared earlier.
                                assert isinstance(inner_unpacked_type, Instance)
                                assert inner_unpacked_type.type.fullname == "builtins.tuple"
                                callee_arg_types = (
                                    unpacked_type.items[:inner_unpack_index]
                                    + [inner_unpacked_type.args[0]]
                                    * (len(actuals) - len(unpacked_type.items) + 1)
                                    + unpacked_type.items[inner_unpack_index + 1 :]
                                )
                                callee_arg_kinds = [ARG_POS] * len(actuals)
                    elif isinstance(unpacked_type, TypeVarTupleType):
                        callee_arg_types = [orig_callee_arg_type]
                        callee_arg_kinds = [ARG_STAR]
                    else:
                        assert isinstance(unpacked_type, Instance)
                        assert unpacked_type.type.fullname == "builtins.tuple"
                        callee_arg_types = [unpacked_type.args[0]] * len(actuals)
                        callee_arg_kinds = [ARG_POS] * len(actuals)
                else:
                    callee_arg_types = [orig_callee_arg_type] * len(actuals)
                    callee_arg_kinds = [callee.arg_kinds[i]] * len(actuals)

            assert len(actual_types) == len(actuals) == len(actual_kinds)

            if len(callee_arg_types) != len(actual_types):
                if len(actual_types) > len(callee_arg_types):
                    self.chk.msg.too_many_arguments(callee, context)
                else:
                    self.chk.msg.too_few_arguments(callee, context, None)
                continue

            assert len(callee_arg_types) == len(actual_types)
            assert len(callee_arg_types) == len(callee_arg_kinds)
            for actual, actual_type, actual_kind, callee_arg_type, callee_arg_kind in zip(
                actuals, actual_types, actual_kinds, callee_arg_types, callee_arg_kinds
            ):
                if actual_type is None:
                    continue  # Some kind of error was already reported.
                # Check that a *arg is valid as varargs.
                if actual_kind == nodes.ARG_STAR and not self.is_valid_var_arg(actual_type):
                    self.msg.invalid_var_arg(actual_type, context)
                if actual_kind == nodes.ARG_STAR2 and not self.is_valid_keyword_var_arg(
                    actual_type
                ):
                    is_mapping = is_subtype(
                        actual_type, self.chk.named_type("_typeshed.SupportsKeysAndGetItem")
                    )
                    self.msg.invalid_keyword_var_arg(actual_type, is_mapping, context)
                expanded_actual = mapper.expand_actual_type(
                    actual_type, actual_kind, callee.arg_names[i], callee_arg_kind
                )
                check_arg(
                    expanded_actual,
                    actual_type,
                    actual_kind,
                    callee_arg_type,
                    actual + 1,
                    i + 1,
                    callee,
                    object_type,
                    args[actual],
                    context,
                )

    def check_arg(
        self,
        caller_type: Type,
        original_caller_type: Type,
        caller_kind: ArgKind,
        callee_type: Type,
        n: int,
        m: int,
        callee: CallableType,
        object_type: Type | None,
        context: Context,
        outer_context: Context,
    ) -> None:
        """Check the type of a single argument in a call."""
        caller_type = get_proper_type(caller_type)
        original_caller_type = get_proper_type(original_caller_type)
        callee_type = get_proper_type(callee_type)

        if isinstance(caller_type, DeletedType):
            self.msg.deleted_as_rvalue(caller_type, context)
        # Only non-abstract non-protocol class can be given where Type[...] is expected...
        elif self.has_abstract_type_part(caller_type, callee_type):
            self.msg.concrete_only_call(callee_type, context)
        elif not is_subtype(caller_type, callee_type, options=self.chk.options):
            code = self.msg.incompatible_argument(
                n,
                m,
                callee,
                original_caller_type,
                caller_kind,
                object_type=object_type,
                context=context,
                outer_context=outer_context,
            )
            self.msg.incompatible_argument_note(
                original_caller_type, callee_type, context, code=code
            )
            if not self.msg.prefer_simple_messages():
                self.chk.check_possible_missing_await(caller_type, callee_type, context, code)

    def check_overload_call(
        self,
        callee: Overloaded,
        args: list[Expression],
        arg_kinds: list[ArgKind],
        arg_names: Sequence[str | None] | None,
        callable_name: str | None,
        object_type: Type | None,
        context: Context,
    ) -> tuple[Type, Type]:
        """Checks a call to an overloaded function."""
        # Normalize unpacked kwargs before checking the call.
        callee = callee.with_unpacked_kwargs()
        arg_types = self.infer_arg_types_in_empty_context(args)
        # Step 1: Filter call targets to remove ones where the argument counts don't match
        plausible_targets = self.plausible_overload_call_targets(
            arg_types, arg_kinds, arg_names, callee
        )

        # Step 2: If the arguments contain a union, we try performing union math first,
        #         instead of picking the first matching overload.
        #         This is because picking the first overload often ends up being too greedy:
        #         for example, when we have a fallback alternative that accepts an unrestricted
        #         typevar. See https://github.com/python/mypy/issues/4063 for related discussion.
        erased_targets: list[CallableType] | None = None
        unioned_result: tuple[Type, Type] | None = None

        # Determine whether we need to encourage union math. This should be generally safe,
        # as union math infers better results in the vast majority of cases, but it is very
        # computationally intensive.
        none_type_var_overlap = self.possible_none_type_var_overlap(arg_types, plausible_targets)
        union_interrupted = False  # did we try all union combinations?
        if any(self.real_union(arg) for arg in arg_types):
            try:
                with self.msg.filter_errors():
                    unioned_return = self.union_overload_result(
                        plausible_targets,
                        args,
                        arg_types,
                        arg_kinds,
                        arg_names,
                        callable_name,
                        object_type,
                        none_type_var_overlap,
                        context,
                    )
            except TooManyUnions:
                union_interrupted = True
            else:
                # Record if we succeeded. Next we need to see if maybe normal procedure
                # gives a narrower type.
                if unioned_return:
                    returns, inferred_types = zip(*unioned_return)
                    # Note that we use `combine_function_signatures` instead of just returning
                    # a union of inferred callables because for example a call
                    # Union[int -> int, str -> str](Union[int, str]) is invalid and
                    # we don't want to introduce internal inconsistencies.
                    unioned_result = (
                        make_simplified_union(list(returns), context.line, context.column),
                        self.combine_function_signatures(get_proper_types(inferred_types)),
                    )

        # Step 3: We try checking each branch one-by-one.
        inferred_result = self.infer_overload_return_type(
            plausible_targets,
            args,
            arg_types,
            arg_kinds,
            arg_names,
            callable_name,
            object_type,
            context,
        )
        # If any of checks succeed, stop early.
        if inferred_result is not None and unioned_result is not None:
            # Both unioned and direct checks succeeded, choose the more precise type.
            if (
                is_subtype(inferred_result[0], unioned_result[0])
                and not isinstance(get_proper_type(inferred_result[0]), AnyType)
                and not none_type_var_overlap
            ):
                return inferred_result
            return unioned_result
        elif unioned_result is not None:
            return unioned_result
        elif inferred_result is not None:
            return inferred_result

        # Step 4: Failure. At this point, we know there is no match. We fall back to trying
        #         to find a somewhat plausible overload target using the erased types
        #         so we can produce a nice error message.
        #
        #         For example, suppose the user passes a value of type 'List[str]' into an
        #         overload with signatures f(x: int) -> int and f(x: List[int]) -> List[int].
        #
        #         Neither alternative matches, but we can guess the user probably wants the
        #         second one.
        erased_targets = self.overload_erased_call_targets(
            plausible_targets, arg_types, arg_kinds, arg_names, args, context
        )

        # Step 5: We try and infer a second-best alternative if possible. If not, fall back
        #         to using 'Any'.
        if len(erased_targets) > 0:
            # Pick the first plausible erased target as the fallback
            # TODO: Adjust the error message here to make it clear there was no match.
            #       In order to do this, we need to find a clean way of associating
            #       a note with whatever error message 'self.check_call' will generate.
            #       In particular, the note's line and column numbers need to be the same
            #       as the error's.
            target: Type = erased_targets[0]
        else:
            # There was no plausible match: give up
            target = AnyType(TypeOfAny.from_error)
            if not is_operator_method(callable_name):
                code = None
            else:
                code = codes.OPERATOR
            self.msg.no_variant_matches_arguments(callee, arg_types, context, code=code)

        result = self.check_call(
            target,
            args,
            arg_kinds,
            context,
            arg_names,
            callable_name=callable_name,
            object_type=object_type,
        )
        # Do not show the extra error if the union math was forced.
        if union_interrupted and not none_type_var_overlap:
            self.chk.fail(message_registry.TOO_MANY_UNION_COMBINATIONS, context)
        return result

    def plausible_overload_call_targets(
        self,
        arg_types: list[Type],
        arg_kinds: list[ArgKind],
        arg_names: Sequence[str | None] | None,
        overload: Overloaded,
    ) -> list[CallableType]:
        """Returns all overload call targets that having matching argument counts.

        If the given args contains a star-arg (*arg or **kwarg argument), this method
        will ensure all star-arg overloads appear at the start of the list, instead
        of their usual location.

        The only exception is if the starred argument is something like a Tuple or a
        NamedTuple, which has a definitive "shape". If so, we don't move the corresponding
        alternative to the front since we can infer a more precise match using the original
        order."""

        def has_shape(typ: Type) -> bool:
            typ = get_proper_type(typ)
            return isinstance(typ, (TupleType, TypedDictType)) or (
                isinstance(typ, Instance) and typ.type.is_named_tuple
            )

        matches: list[CallableType] = []
        star_matches: list[CallableType] = []

        args_have_var_arg = False
        args_have_kw_arg = False
        for kind, typ in zip(arg_kinds, arg_types):
            if kind == ARG_STAR and not has_shape(typ):
                args_have_var_arg = True
            if kind == ARG_STAR2 and not has_shape(typ):
                args_have_kw_arg = True

        for typ in overload.items:
            formal_to_actual = map_actuals_to_formals(
                arg_kinds, arg_names, typ.arg_kinds, typ.arg_names, lambda i: arg_types[i]
            )

            with self.msg.filter_errors():
                if self.check_argument_count(
                    typ, arg_types, arg_kinds, arg_names, formal_to_actual, None
                ):
                    if args_have_var_arg and typ.is_var_arg:
                        star_matches.append(typ)
                    elif args_have_kw_arg and typ.is_kw_arg:
                        star_matches.append(typ)
                    else:
                        matches.append(typ)

        return star_matches + matches

    def infer_overload_return_type(
        self,
        plausible_targets: list[CallableType],
        args: list[Expression],
        arg_types: list[Type],
        arg_kinds: list[ArgKind],
        arg_names: Sequence[str | None] | None,
        callable_name: str | None,
        object_type: Type | None,
        context: Context,
    ) -> tuple[Type, Type] | None:
        """Attempts to find the first matching callable from the given list.

        If a match is found, returns a tuple containing the result type and the inferred
        callee type. (This tuple is meant to be eventually returned by check_call.)
        If multiple targets match due to ambiguous Any parameters, returns (AnyType, AnyType).
        If no targets match, returns None.

        Assumes all of the given targets have argument counts compatible with the caller.
        """

        matches: list[CallableType] = []
        return_types: list[Type] = []
        inferred_types: list[Type] = []
        args_contain_any = any(map(has_any_type, arg_types))
        type_maps: list[dict[Expression, Type]] = []

        for typ in plausible_targets:
            assert self.msg is self.chk.msg
            with self.msg.filter_errors() as w:
                with self.chk.local_type_map() as m:
                    ret_type, infer_type = self.check_call(
                        callee=typ,
                        args=args,
                        arg_kinds=arg_kinds,
                        arg_names=arg_names,
                        context=context,
                        callable_name=callable_name,
                        object_type=object_type,
                    )
            is_match = not w.has_new_errors()
            if is_match:
                # Return early if possible; otherwise record info, so we can
                # check for ambiguity due to 'Any' below.
                if not args_contain_any:
                    return ret_type, infer_type
                p_infer_type = get_proper_type(infer_type)
                if isinstance(p_infer_type, CallableType):
                    # Prefer inferred types if possible, this will avoid false triggers for
                    # Any-ambiguity caused by arguments with Any passed to generic overloads.
                    matches.append(p_infer_type)
                else:
                    matches.append(typ)
                return_types.append(ret_type)
                inferred_types.append(infer_type)
                type_maps.append(m)

        if not matches:
            return None
        elif any_causes_overload_ambiguity(matches, return_types, arg_types, arg_kinds, arg_names):
            # An argument of type or containing the type 'Any' caused ambiguity.
            # We try returning a precise type if we can. If not, we give up and just return 'Any'.
            if all_same_types(return_types):
                self.chk.store_types(type_maps[0])
                return return_types[0], inferred_types[0]
            elif all_same_types([erase_type(typ) for typ in return_types]):
                self.chk.store_types(type_maps[0])
                return erase_type(return_types[0]), erase_type(inferred_types[0])
            else:
                return self.check_call(
                    callee=AnyType(TypeOfAny.special_form),
                    args=args,
                    arg_kinds=arg_kinds,
                    arg_names=arg_names,
                    context=context,
                    callable_name=callable_name,
                    object_type=object_type,
                )
        else:
            # Success! No ambiguity; return the first match.
            self.chk.store_types(type_maps[0])
            return return_types[0], inferred_types[0]

    def overload_erased_call_targets(
        self,
        plausible_targets: list[CallableType],
        arg_types: list[Type],
        arg_kinds: list[ArgKind],
        arg_names: Sequence[str | None] | None,
        args: list[Expression],
        context: Context,
    ) -> list[CallableType]:
        """Returns a list of all targets that match the caller after erasing types.

        Assumes all of the given targets have argument counts compatible with the caller.
        """
        matches: list[CallableType] = []
        for typ in plausible_targets:
            if self.erased_signature_similarity(
                arg_types, arg_kinds, arg_names, args, typ, context
            ):
                matches.append(typ)
        return matches

    def possible_none_type_var_overlap(
        self, arg_types: list[Type], plausible_targets: list[CallableType]
    ) -> bool:
        """Heuristic to determine whether we need to try forcing union math.

        This is needed to avoid greedy type variable match in situations like this:
            @overload
            def foo(x: None) -> None: ...
            @overload
            def foo(x: T) -> list[T]: ...

            x: int | None
            foo(x)
        we want this call to infer list[int] | None, not list[int | None].
        """
        if not plausible_targets or not arg_types:
            return False
        has_optional_arg = False
        for arg_type in get_proper_types(arg_types):
            if not isinstance(arg_type, UnionType):
                continue
            for item in get_proper_types(arg_type.items):
                if isinstance(item, NoneType):
                    has_optional_arg = True
                    break
        if not has_optional_arg:
            return False

        min_prefix = min(len(c.arg_types) for c in plausible_targets)
        for i in range(min_prefix):
            if any(
                isinstance(get_proper_type(c.arg_types[i]), NoneType) for c in plausible_targets
            ) and any(
                isinstance(get_proper_type(c.arg_types[i]), TypeVarType) for c in plausible_targets
            ):
                return True
        return False

    def union_overload_result(
        self,
        plausible_targets: list[CallableType],
        args: list[Expression],
        arg_types: list[Type],
        arg_kinds: list[ArgKind],
        arg_names: Sequence[str | None] | None,
        callable_name: str | None,
        object_type: Type | None,
        none_type_var_overlap: bool,
        context: Context,
        level: int = 0,
    ) -> list[tuple[Type, Type]] | None:
        """Accepts a list of overload signatures and attempts to match calls by destructuring
        the first union.

        Return a list of (<return type>, <inferred variant type>) if call succeeds for every
        item of the desctructured union. Returns None if there is no match.
        """
        # Step 1: If we are already too deep, then stop immediately. Otherwise mypy might
        # hang for long time because of a weird overload call. The caller will get
        # the exception and generate an appropriate note message, if needed.
        if level >= MAX_UNIONS:
            raise TooManyUnions

        # Step 2: Find position of the first union in arguments. Return the normal inferred
        # type if no more unions left.
        for idx, typ in enumerate(arg_types):
            if self.real_union(typ):
                break
        else:
            # No unions in args, just fall back to normal inference
            with self.type_overrides_set(args, arg_types):
                res = self.infer_overload_return_type(
                    plausible_targets,
                    args,
                    arg_types,
                    arg_kinds,
                    arg_names,
                    callable_name,
                    object_type,
                    context,
                )
            if res is not None:
                return [res]
            return None

        # Step 3: Try a direct match before splitting to avoid unnecessary union splits
        # and save performance.
        if not none_type_var_overlap:
            with self.type_overrides_set(args, arg_types):
                direct = self.infer_overload_return_type(
                    plausible_targets,
                    args,
                    arg_types,
                    arg_kinds,
                    arg_names,
                    callable_name,
                    object_type,
                    context,
                )
            if direct is not None and not isinstance(
                get_proper_type(direct[0]), (UnionType, AnyType)
            ):
                # We only return non-unions soon, to avoid greedy match.
                return [direct]

        # Step 4: Split the first remaining union type in arguments into items and
        # try to match each item individually (recursive).
        first_union = get_proper_type(arg_types[idx])
        assert isinstance(first_union, UnionType)
        res_items = []
        for item in first_union.relevant_items():
            new_arg_types = arg_types.copy()
            new_arg_types[idx] = item
            sub_result = self.union_overload_result(
                plausible_targets,
                args,
                new_arg_types,
                arg_kinds,
                arg_names,
                callable_name,
                object_type,
                none_type_var_overlap,
                context,
                level + 1,
            )
            if sub_result is not None:
                res_items.extend(sub_result)
            else:
                # Some item doesn't match, return soon.
                return None

        # Step 5: If splitting succeeded, then filter out duplicate items before returning.
        seen: set[tuple[Type, Type]] = set()
        result = []
        for pair in res_items:
            if pair not in seen:
                seen.add(pair)
                result.append(pair)
        return result

    def real_union(self, typ: Type) -> bool:
        typ = get_proper_type(typ)
        return isinstance(typ, UnionType) and len(typ.relevant_items()) > 1

    @contextmanager
    def type_overrides_set(
        self, exprs: Sequence[Expression], overrides: Sequence[Type]
    ) -> Iterator[None]:
        """Set _temporary_ type overrides for given expressions."""
        assert len(exprs) == len(overrides)
        for expr, typ in zip(exprs, overrides):
            self.type_overrides[expr] = typ
        try:
            yield
        finally:
            for expr in exprs:
                del self.type_overrides[expr]

    def combine_function_signatures(self, types: list[ProperType]) -> AnyType | CallableType:
        """Accepts a list of function signatures and attempts to combine them together into a
        new CallableType consisting of the union of all of the given arguments and return types.

        If there is at least one non-callable type, return Any (this can happen if there is
        an ambiguity because of Any in arguments).
        """
        assert types, "Trying to merge no callables"
        if not all(isinstance(c, CallableType) for c in types):
            return AnyType(TypeOfAny.special_form)
        callables = cast("list[CallableType]", types)
        if len(callables) == 1:
            return callables[0]

        # Note: we are assuming here that if a user uses some TypeVar 'T' in
        # two different functions, they meant for that TypeVar to mean the
        # same thing.
        #
        # This function will make sure that all instances of that TypeVar 'T'
        # refer to the same underlying TypeVarType objects to simplify the union-ing
        # logic below.
        #
        # (If the user did *not* mean for 'T' to be consistently bound to the
        # same type in their overloads, well, their code is probably too
        # confusing and ought to be re-written anyways.)
        callables, variables = merge_typevars_in_callables_by_name(callables)

        new_args: list[list[Type]] = [[] for _ in range(len(callables[0].arg_types))]
        new_kinds = list(callables[0].arg_kinds)
        new_returns: list[Type] = []

        too_complex = False
        for target in callables:
            # We fall back to Callable[..., Union[<returns>]] if the functions do not have
            # the exact same signature. The only exception is if one arg is optional and
            # the other is positional: in that case, we continue unioning (and expect a
            # positional arg).
            # TODO: Enhance the merging logic to handle a wider variety of signatures.
            if len(new_kinds) != len(target.arg_kinds):
                too_complex = True
                break
            for i, (new_kind, target_kind) in enumerate(zip(new_kinds, target.arg_kinds)):
                if new_kind == target_kind:
                    continue
                elif new_kind.is_positional() and target_kind.is_positional():
                    new_kinds[i] = ARG_POS
                else:
                    too_complex = True
                    break

            if too_complex:
                break  # outer loop

            for i, arg in enumerate(target.arg_types):
                new_args[i].append(arg)
            new_returns.append(target.ret_type)

        union_return = make_simplified_union(new_returns)
        if too_complex:
            any = AnyType(TypeOfAny.special_form)
            return callables[0].copy_modified(
                arg_types=[any, any],
                arg_kinds=[ARG_STAR, ARG_STAR2],
                arg_names=[None, None],
                ret_type=union_return,
                variables=variables,
                implicit=True,
            )

        final_args = []
        for args_list in new_args:
            new_type = make_simplified_union(args_list)
            final_args.append(new_type)

        return callables[0].copy_modified(
            arg_types=final_args,
            arg_kinds=new_kinds,
            ret_type=union_return,
            variables=variables,
            implicit=True,
        )

    def erased_signature_similarity(
        self,
        arg_types: list[Type],
        arg_kinds: list[ArgKind],
        arg_names: Sequence[str | None] | None,
        args: list[Expression],
        callee: CallableType,
        context: Context,
    ) -> bool:
        """Determine whether arguments could match the signature at runtime, after
        erasing types."""
        formal_to_actual = map_actuals_to_formals(
            arg_kinds, arg_names, callee.arg_kinds, callee.arg_names, lambda i: arg_types[i]
        )

        with self.msg.filter_errors():
            if not self.check_argument_count(
                callee, arg_types, arg_kinds, arg_names, formal_to_actual, None
            ):
                # Too few or many arguments -> no match.
                return False

        def check_arg(
            caller_type: Type,
            original_ccaller_type: Type,
            caller_kind: ArgKind,
            callee_type: Type,
            n: int,
            m: int,
            callee: CallableType,
            object_type: Type | None,
            context: Context,
            outer_context: Context,
        ) -> None:
            if not arg_approximate_similarity(caller_type, callee_type):
                # No match -- exit early since none of the remaining work can change
                # the result.
                raise Finished

        try:
            self.check_argument_types(
                arg_types,
                arg_kinds,
                args,
                callee,
                formal_to_actual,
                context=context,
                check_arg=check_arg,
            )
            return True
        except Finished:
            return False

    def apply_generic_arguments(
        self,
        callable: CallableType,
        types: Sequence[Type | None],
        context: Context,
        skip_unsatisfied: bool = False,
    ) -> CallableType:
        """Simple wrapper around mypy.applytype.apply_generic_arguments."""
        return applytype.apply_generic_arguments(
            callable,
            types,
            self.msg.incompatible_typevar_value,
            context,
            skip_unsatisfied=skip_unsatisfied,
        )

    def check_any_type_call(self, args: list[Expression], callee: Type) -> tuple[Type, Type]:
        self.infer_arg_types_in_empty_context(args)
        callee = get_proper_type(callee)
        if isinstance(callee, AnyType):
            return (
                AnyType(TypeOfAny.from_another_any, source_any=callee),
                AnyType(TypeOfAny.from_another_any, source_any=callee),
            )
        else:
            return AnyType(TypeOfAny.special_form), AnyType(TypeOfAny.special_form)

    def check_union_call(
        self,
        callee: UnionType,
        args: list[Expression],
        arg_kinds: list[ArgKind],
        arg_names: Sequence[str | None] | None,
        context: Context,
    ) -> tuple[Type, Type]:
        with self.msg.disable_type_names():
            results = [
                self.check_call(subtype, args, arg_kinds, context, arg_names)
                for subtype in callee.relevant_items()
            ]

        return (make_simplified_union([res[0] for res in results]), callee)

    def visit_member_expr(self, e: MemberExpr, is_lvalue: bool = False) -> Type:
        """Visit member expression (of form e.id)."""
        self.chk.module_refs.update(extract_refexpr_names(e))
        result = self.analyze_ordinary_member_access(e, is_lvalue)
        return self.narrow_type_from_binder(e, result)

    def analyze_ordinary_member_access(self, e: MemberExpr, is_lvalue: bool) -> Type:
        """Analyse member expression or member lvalue."""
        if e.kind is not None:
            # This is a reference to a module attribute.
            return self.analyze_ref_expr(e)
        else:
            # This is a reference to a non-module attribute.
            original_type = self.accept(e.expr, is_callee=self.is_callee)
            base = e.expr
            module_symbol_table = None

            if isinstance(base, RefExpr) and isinstance(base.node, MypyFile):
                module_symbol_table = base.node.names
            if isinstance(base, RefExpr) and isinstance(base.node, Var):
                is_self = base.node.is_self
            else:
                is_self = False

            member_type = analyze_member_access(
                e.name,
                original_type,
                e,
                is_lvalue,
                False,
                False,
                self.msg,
                original_type=original_type,
                chk=self.chk,
                in_literal_context=self.is_literal_context(),
                module_symbol_table=module_symbol_table,
                is_self=is_self,
            )

            return member_type

    def analyze_external_member_access(
        self, member: str, base_type: Type, context: Context
    ) -> Type:
        """Analyse member access that is external, i.e. it cannot
        refer to private definitions. Return the result type.
        """
        # TODO remove; no private definitions in mypy
        return analyze_member_access(
            member,
            base_type,
            context,
            False,
            False,
            False,
            self.msg,
            original_type=base_type,
            chk=self.chk,
            in_literal_context=self.is_literal_context(),
        )

    def is_literal_context(self) -> bool:
        return is_literal_type_like(self.type_context[-1])

    def infer_literal_expr_type(self, value: LiteralValue, fallback_name: str) -> Type:
        """Analyzes the given literal expression and determines if we should be
        inferring an Instance type, a Literal[...] type, or an Instance that
        remembers the original literal. We...

        1. ...Infer a normal Instance in most circumstances.

        2. ...Infer a Literal[...] if we're in a literal context. For example, if we
           were analyzing the "3" in "foo(3)" where "foo" has a signature of
           "def foo(Literal[3]) -> None", we'd want to infer that the "3" has a
           type of Literal[3] instead of Instance.

        3. ...Infer an Instance that remembers the original Literal if we're declaring
           a Final variable with an inferred type -- for example, "bar" in "bar: Final = 3"
           would be assigned an Instance that remembers it originated from a '3'. See
           the comments in Instance's constructor for more details.
        """
        typ = self.named_type(fallback_name)
        if self.is_literal_context():
            return LiteralType(value=value, fallback=typ)
        else:
            return typ.copy_modified(
                last_known_value=LiteralType(
                    value=value, fallback=typ, line=typ.line, column=typ.column
                )
            )

    def concat_tuples(self, left: TupleType, right: TupleType) -> TupleType:
        """Concatenate two fixed length tuples."""
        return TupleType(
            items=left.items + right.items, fallback=self.named_type("builtins.tuple")
        )

    def visit_int_expr(self, e: IntExpr) -> Type:
        """Type check an integer literal (trivial)."""
        return self.infer_literal_expr_type(e.value, "builtins.int")

    def visit_str_expr(self, e: StrExpr) -> Type:
        """Type check a string literal (trivial)."""
        return self.infer_literal_expr_type(e.value, "builtins.str")

    def visit_bytes_expr(self, e: BytesExpr) -> Type:
        """Type check a bytes literal (trivial)."""
        return self.infer_literal_expr_type(e.value, "builtins.bytes")

    def visit_float_expr(self, e: FloatExpr) -> Type:
        """Type check a float literal (trivial)."""
        return self.named_type("builtins.float")

    def visit_complex_expr(self, e: ComplexExpr) -> Type:
        """Type check a complex literal."""
        return self.named_type("builtins.complex")

    def visit_ellipsis(self, e: EllipsisExpr) -> Type:
        """Type check '...'."""
        return self.named_type("builtins.ellipsis")

    def visit_op_expr(self, e: OpExpr) -> Type:
        """Type check a binary operator expression."""
        if e.analyzed:
            # It's actually a type expression X | Y.
            return self.accept(e.analyzed)
        if e.op == "and" or e.op == "or":
            return self.check_boolean_op(e, e)
        if e.op == "*" and isinstance(e.left, ListExpr):
            # Expressions of form [...] * e get special type inference.
            return self.check_list_multiply(e)
        if e.op == "%":
            if isinstance(e.left, BytesExpr):
                return self.strfrm_checker.check_str_interpolation(e.left, e.right)
            if isinstance(e.left, StrExpr):
                return self.strfrm_checker.check_str_interpolation(e.left, e.right)
        left_type = self.accept(e.left)

        proper_left_type = get_proper_type(left_type)
        if isinstance(proper_left_type, TupleType) and e.op == "+":
            left_add_method = proper_left_type.partial_fallback.type.get("__add__")
            if left_add_method and left_add_method.fullname == "builtins.tuple.__add__":
                proper_right_type = get_proper_type(self.accept(e.right))
                if isinstance(proper_right_type, TupleType):
                    right_radd_method = proper_right_type.partial_fallback.type.get("__radd__")
                    if right_radd_method is None:
                        return self.concat_tuples(proper_left_type, proper_right_type)

        if e.op in operators.op_methods:
            method = operators.op_methods[e.op]
            result, method_type = self.check_op(method, left_type, e.right, e, allow_reverse=True)
            e.method_type = method_type
            return result
        else:
            raise RuntimeError(f"Unknown operator {e.op}")

    def visit_comparison_expr(self, e: ComparisonExpr) -> Type:
        """Type check a comparison expression.

        Comparison expressions are type checked consecutive-pair-wise
        That is, 'a < b > c == d' is check as 'a < b and b > c and c == d'
        """
        result: Type | None = None
        sub_result: Type

        # Check each consecutive operand pair and their operator
        for left, right, operator in zip(e.operands, e.operands[1:], e.operators):
            left_type = self.accept(left)

            if operator == "in" or operator == "not in":
                # This case covers both iterables and containers, which have different meanings.
                # For a container, the in operator calls the __contains__ method.
                # For an iterable, the in operator iterates over the iterable, and compares each item one-by-one.
                # We allow `in` for a union of containers and iterables as long as at least one of them matches the
                # type of the left operand, as the operation will simply return False if the union's container/iterator
                # type doesn't match the left operand.

                # If the right operand has partial type, look it up without triggering
                # a "Need type annotation ..." message, as it would be noise.
                right_type = self.find_partial_type_ref_fast_path(right)
                if right_type is None:
                    right_type = self.accept(right)  # Validate the right operand

                right_type = get_proper_type(right_type)
                item_types: Sequence[Type] = [right_type]
                if isinstance(right_type, UnionType):
                    item_types = list(right_type.relevant_items())

                sub_result = self.bool_type()

                container_types: list[Type] = []
                iterable_types: list[Type] = []
                failed_out = False
                encountered_partial_type = False

                for item_type in item_types:
                    # Keep track of whether we get type check errors (these won't be reported, they
                    # are just to verify whether something is valid typing wise).
                    with self.msg.filter_errors(save_filtered_errors=True) as container_errors:
                        _, method_type = self.check_method_call_by_name(
                            method="__contains__",
                            base_type=item_type,
                            args=[left],
                            arg_kinds=[ARG_POS],
                            context=e,
                            original_type=right_type,
                        )
                        # Container item type for strict type overlap checks. Note: we need to only
                        # check for nominal type, because a usual "Unsupported operands for in"
                        # will be reported for types incompatible with __contains__().
                        # See testCustomContainsCheckStrictEquality for an example.
                        cont_type = self.chk.analyze_container_item_type(item_type)

                    if isinstance(item_type, PartialType):
                        # We don't really know if this is an error or not, so just shut up.
                        encountered_partial_type = True
                        pass
                    elif (
                        container_errors.has_new_errors()
                        and
                        # is_valid_var_arg is True for any Iterable
                        self.is_valid_var_arg(item_type)
                    ):
                        # it's not a container, but it is an iterable
                        with self.msg.filter_errors(save_filtered_errors=True) as iterable_errors:
                            _, itertype = self.chk.analyze_iterable_item_type_without_expression(
                                item_type, e
                            )
                        if iterable_errors.has_new_errors():
                            self.msg.add_errors(iterable_errors.filtered_errors())
                            failed_out = True
                        else:
                            method_type = CallableType(
                                [left_type],
                                [nodes.ARG_POS],
                                [None],
                                self.bool_type(),
                                self.named_type("builtins.function"),
                            )
                            e.method_types.append(method_type)
                            iterable_types.append(itertype)
                    elif not container_errors.has_new_errors() and cont_type:
                        container_types.append(cont_type)
                        e.method_types.append(method_type)
                    else:
                        self.msg.add_errors(container_errors.filtered_errors())
                        failed_out = True

                if not encountered_partial_type and not failed_out:
                    iterable_type = UnionType.make_union(iterable_types)
                    if not is_subtype(left_type, iterable_type):
                        if not container_types:
                            self.msg.unsupported_operand_types("in", left_type, right_type, e)
                        else:
                            container_type = UnionType.make_union(container_types)
                            if self.dangerous_comparison(
                                left_type,
                                container_type,
                                original_container=right_type,
                                prefer_literal=False,
                            ):
                                self.msg.dangerous_comparison(
                                    left_type, container_type, "container", e
                                )

            elif operator in operators.op_methods:
                method = operators.op_methods[operator]

                with ErrorWatcher(self.msg.errors) as w:
                    sub_result, method_type = self.check_op(
                        method, left_type, right, e, allow_reverse=True
                    )
                    e.method_types.append(method_type)

                # Only show dangerous overlap if there are no other errors. See
                # testCustomEqCheckStrictEquality for an example.
                if not w.has_new_errors() and operator in ("==", "!="):
                    right_type = self.accept(right)
                    if self.dangerous_comparison(left_type, right_type):
                        # Show the most specific literal types possible
                        left_type = try_getting_literal(left_type)
                        right_type = try_getting_literal(right_type)
                        self.msg.dangerous_comparison(left_type, right_type, "equality", e)

            elif operator == "is" or operator == "is not":
                right_type = self.accept(right)  # validate the right operand
                sub_result = self.bool_type()
                if self.dangerous_comparison(left_type, right_type):
                    # Show the most specific literal types possible
                    left_type = try_getting_literal(left_type)
                    right_type = try_getting_literal(right_type)
                    self.msg.dangerous_comparison(left_type, right_type, "identity", e)
                e.method_types.append(None)
            else:
                raise RuntimeError(f"Unknown comparison operator {operator}")

            #  Determine type of boolean-and of result and sub_result
            if result is None:
                result = sub_result
            else:
                result = join.join_types(result, sub_result)

        assert result is not None
        return result

    def find_partial_type_ref_fast_path(self, expr: Expression) -> Type | None:
        """If expression has a partial generic type, return it without additional checks.

        In particular, this does not generate an error about a missing annotation.

        Otherwise, return None.
        """
        if not isinstance(expr, RefExpr):
            return None
        if isinstance(expr.node, Var):
            result = self.analyze_var_ref(expr.node, expr)
            if isinstance(result, PartialType) and result.type is not None:
                self.chk.store_type(expr, fixup_partial_type(result))
                return result
        return None

    def dangerous_comparison(
        self,
        left: Type,
        right: Type,
        original_container: Type | None = None,
        *,
        prefer_literal: bool = True,
    ) -> bool:
        """Check for dangerous non-overlapping comparisons like 42 == 'no'.

        The original_container is the original container type for 'in' checks
        (and None for equality checks).

        Rules:
            * X and None are overlapping even in strict-optional mode. This is to allow
            'assert x is not None' for x defined as 'x = None  # type: str' in class body
            (otherwise mypy itself would have couple dozen errors because of this).
            * Optional[X] and Optional[Y] are non-overlapping if X and Y are
            non-overlapping, although technically None is overlap, it is most
            likely an error.
            * Any overlaps with everything, i.e. always safe.
            * Special case: b'abc' in b'cde' is safe.
        """
        if not self.chk.options.strict_equality:
            return False

        left, right = get_proper_types((left, right))

        # We suppress the error if there is a custom __eq__() method on either
        # side. User defined (or even standard library) classes can define this
        # to return True for comparisons between non-overlapping types.
        if custom_special_method(left, "__eq__") or custom_special_method(right, "__eq__"):
            return False

        if prefer_literal:
            # Also flag non-overlapping literals in situations like:
            #    x: Literal['a', 'b']
            #    if x == 'c':
            #        ...
            left = try_getting_literal(left)
            right = try_getting_literal(right)

        if self.chk.binder.is_unreachable_warning_suppressed():
            # We are inside a function that contains type variables with value restrictions in
            # its signature. In this case we just suppress all strict-equality checks to avoid
            # false positives for code like:
            #
            #     T = TypeVar('T', str, int)
            #     def f(x: T) -> T:
            #         if x == 0:
            #             ...
            #         return x
            #
            # TODO: find a way of disabling the check only for types resulted from the expansion.
            return False
        if isinstance(left, NoneType) or isinstance(right, NoneType):
            return False
        if isinstance(left, UnionType) and isinstance(right, UnionType):
            left = remove_optional(left)
            right = remove_optional(right)
            left, right = get_proper_types((left, right))
        if (
            original_container
            and has_bytes_component(original_container)
            and has_bytes_component(left)
        ):
            # We need to special case bytes and bytearray, because 97 in b'abc', b'a' in b'abc',
            # b'a' in bytearray(b'abc') etc. all return True (and we want to show the error only
            # if the check can _never_ be True).
            return False
        if isinstance(left, Instance) and isinstance(right, Instance):
            # Special case some builtin implementations of AbstractSet.
            left_name = left.type.fullname
            right_name = right.type.fullname
            if (
                left_name in OVERLAPPING_TYPES_ALLOWLIST
                and right_name in OVERLAPPING_TYPES_ALLOWLIST
            ):
                abstract_set = self.chk.lookup_typeinfo("typing.AbstractSet")
                left = map_instance_to_supertype(left, abstract_set)
                right = map_instance_to_supertype(right, abstract_set)
                return self.dangerous_comparison(left.args[0], right.args[0])
            elif left_name in ("builtins.list", "builtins.tuple") and right_name == left_name:
                return self.dangerous_comparison(left.args[0], right.args[0])
            elif left_name in OVERLAPPING_BYTES_ALLOWLIST and right_name in (
                OVERLAPPING_BYTES_ALLOWLIST
            ):
                return False
        if isinstance(left, LiteralType) and isinstance(right, LiteralType):
            if isinstance(left.value, bool) and isinstance(right.value, bool):
                # Comparing different booleans is not dangerous.
                return False
        return not is_overlapping_types(left, right, ignore_promotions=False)

    def check_method_call_by_name(
        self,
        method: str,
        base_type: Type,
        args: list[Expression],
        arg_kinds: list[ArgKind],
        context: Context,
        original_type: Type | None = None,
    ) -> tuple[Type, Type]:
        """Type check a call to a named method on an object.

        Return tuple (result type, inferred method type). The 'original_type'
        is used for error messages.
        """
        original_type = original_type or base_type
        # Unions are special-cased to allow plugins to act on each element of the union.
        base_type = get_proper_type(base_type)
        if isinstance(base_type, UnionType):
            return self.check_union_method_call_by_name(
                method, base_type, args, arg_kinds, context, original_type
            )

        method_type = analyze_member_access(
            method,
            base_type,
            context,
            False,
            False,
            True,
            self.msg,
            original_type=original_type,
            chk=self.chk,
            in_literal_context=self.is_literal_context(),
        )
        return self.check_method_call(method, base_type, method_type, args, arg_kinds, context)

    def check_union_method_call_by_name(
        self,
        method: str,
        base_type: UnionType,
        args: list[Expression],
        arg_kinds: list[ArgKind],
        context: Context,
        original_type: Type | None = None,
    ) -> tuple[Type, Type]:
        """Type check a call to a named method on an object with union type.

        This essentially checks the call using check_method_call_by_name() for each
        union item and unions the result. We do this to allow plugins to act on
        individual union items.
        """
        res: list[Type] = []
        meth_res: list[Type] = []
        for typ in base_type.relevant_items():
            # Format error messages consistently with
            # mypy.checkmember.analyze_union_member_access().
            with self.msg.disable_type_names():
                item, meth_item = self.check_method_call_by_name(
                    method, typ, args, arg_kinds, context, original_type
                )
            res.append(item)
            meth_res.append(meth_item)
        return make_simplified_union(res), make_simplified_union(meth_res)

    def check_method_call(
        self,
        method_name: str,
        base_type: Type,
        method_type: Type,
        args: list[Expression],
        arg_kinds: list[ArgKind],
        context: Context,
    ) -> tuple[Type, Type]:
        """Type check a call to a method with the given name and type on an object.

        Return tuple (result type, inferred method type).
        """
        callable_name = self.method_fullname(base_type, method_name)
        object_type = base_type if callable_name is not None else None

        # Try to refine the method signature using plugin hooks before checking the call.
        method_type = self.transform_callee_type(
            callable_name, method_type, args, arg_kinds, context, object_type=object_type
        )

        return self.check_call(
            method_type,
            args,
            arg_kinds,
            context,
            callable_name=callable_name,
            object_type=base_type,
        )

    def check_op_reversible(
        self,
        op_name: str,
        left_type: Type,
        left_expr: Expression,
        right_type: Type,
        right_expr: Expression,
        context: Context,
    ) -> tuple[Type, Type]:
        def lookup_operator(op_name: str, base_type: Type) -> Type | None:
            """Looks up the given operator and returns the corresponding type,
            if it exists."""

            # This check is an important performance optimization,
            # even though it is mostly a subset of
            # analyze_member_access.
            # TODO: Find a way to remove this call without performance implications.
            if not self.has_member(base_type, op_name):
                return None

            with self.msg.filter_errors() as w:
                member = analyze_member_access(
                    name=op_name,
                    typ=base_type,
                    is_lvalue=False,
                    is_super=False,
                    is_operator=True,
                    original_type=base_type,
                    context=context,
                    msg=self.msg,
                    chk=self.chk,
                    in_literal_context=self.is_literal_context(),
                )
                return None if w.has_new_errors() else member

        def lookup_definer(typ: Instance, attr_name: str) -> str | None:
            """Returns the name of the class that contains the actual definition of attr_name.

            So if class A defines foo and class B subclasses A, running
            'get_class_defined_in(B, "foo")` would return the full name of A.

            However, if B were to override and redefine foo, that method call would
            return the full name of B instead.

            If the attr name is not present in the given class or its MRO, returns None.
            """
            for cls in typ.type.mro:
                if cls.names.get(attr_name):
                    return cls.fullname
            return None

        left_type = get_proper_type(left_type)
        right_type = get_proper_type(right_type)

        # If either the LHS or the RHS are Any, we can't really concluding anything
        # about the operation since the Any type may or may not define an
        # __op__ or __rop__ method. So, we punt and return Any instead.

        if isinstance(left_type, AnyType):
            any_type = AnyType(TypeOfAny.from_another_any, source_any=left_type)
            return any_type, any_type
        if isinstance(right_type, AnyType):
            any_type = AnyType(TypeOfAny.from_another_any, source_any=right_type)
            return any_type, any_type

        # STEP 1:
        # We start by getting the __op__ and __rop__ methods, if they exist.

        rev_op_name = operators.reverse_op_methods[op_name]

        left_op = lookup_operator(op_name, left_type)
        right_op = lookup_operator(rev_op_name, right_type)

        # STEP 2a:
        # We figure out in which order Python will call the operator methods. As it
        # turns out, it's not as simple as just trying to call __op__ first and
        # __rop__ second.
        #
        # We store the determined order inside the 'variants_raw' variable,
        # which records tuples containing the method, base type, and the argument.

        if op_name in operators.op_methods_that_shortcut and is_same_type(left_type, right_type):
            # When we do "A() + A()", for example, Python will only call the __add__ method,
            # never the __radd__ method.
            #
            # This is the case even if the __add__ method is completely missing and the __radd__
            # method is defined.

            variants_raw = [(left_op, left_type, right_expr)]
        elif (
            is_subtype(right_type, left_type)
            and isinstance(left_type, Instance)
            and isinstance(right_type, Instance)
            and not (
                left_type.type.alt_promote is not None
                and left_type.type.alt_promote.type is right_type.type
            )
            and lookup_definer(left_type, op_name) != lookup_definer(right_type, rev_op_name)
        ):
            # When we do "A() + B()" where B is a subclass of A, we'll actually try calling
            # B's __radd__ method first, but ONLY if B explicitly defines or overrides the
            # __radd__ method.
            #
            # This mechanism lets subclasses "refine" the expected outcome of the operation, even
            # if they're located on the RHS.
            #
            # As a special case, the alt_promote check makes sure that we don't use the
            # __radd__ method of int if the LHS is a native int type.

            variants_raw = [(right_op, right_type, left_expr), (left_op, left_type, right_expr)]
        else:
            # In all other cases, we do the usual thing and call __add__ first and
            # __radd__ second when doing "A() + B()".

            variants_raw = [(left_op, left_type, right_expr), (right_op, right_type, left_expr)]

        # STEP 3:
        # We now filter out all non-existent operators. The 'variants' list contains
        # all operator methods that are actually present, in the order that Python
        # attempts to invoke them.

        variants = [(op, obj, arg) for (op, obj, arg) in variants_raw if op is not None]

        # STEP 4:
        # We now try invoking each one. If an operation succeeds, end early and return
        # the corresponding result. Otherwise, return the result and errors associated
        # with the first entry.

        errors = []
        results = []
        for method, obj, arg in variants:
            with self.msg.filter_errors(save_filtered_errors=True) as local_errors:
                result = self.check_method_call(op_name, obj, method, [arg], [ARG_POS], context)
            if local_errors.has_new_errors():
                errors.append(local_errors.filtered_errors())
                results.append(result)
            else:
                return result

        # We finish invoking above operators and no early return happens. Therefore,
        # we check if either the LHS or the RHS is Instance and fallbacks to Any,
        # if so, we also return Any
        if (isinstance(left_type, Instance) and left_type.type.fallback_to_any) or (
            isinstance(right_type, Instance) and right_type.type.fallback_to_any
        ):
            any_type = AnyType(TypeOfAny.special_form)
            return any_type, any_type

        # STEP 4b:
        # Sometimes, the variants list is empty. In that case, we fall-back to attempting to
        # call the __op__ method (even though it's missing).

        if not variants:
            with self.msg.filter_errors(save_filtered_errors=True) as local_errors:
                result = self.check_method_call_by_name(
                    op_name, left_type, [right_expr], [ARG_POS], context
                )

            if local_errors.has_new_errors():
                errors.append(local_errors.filtered_errors())
                results.append(result)
            else:
                # In theory, we should never enter this case, but it seems
                # we sometimes do, when dealing with Type[...]? E.g. see
                # check-classes.testTypeTypeComparisonWorks.
                #
                # This is probably related to the TODO in lookup_operator(...)
                # up above.
                #
                # TODO: Remove this extra case
                return result

        self.msg.add_errors(errors[0])
        if len(results) == 1:
            return results[0]
        else:
            error_any = AnyType(TypeOfAny.from_error)
            result = error_any, error_any
            return result

    def check_op(
        self,
        method: str,
        base_type: Type,
        arg: Expression,
        context: Context,
        allow_reverse: bool = False,
    ) -> tuple[Type, Type]:
        """Type check a binary operation which maps to a method call.

        Return tuple (result type, inferred operator method type).
        """

        if allow_reverse:
            left_variants = [base_type]
            base_type = get_proper_type(base_type)
            if isinstance(base_type, UnionType):
                left_variants = [
                    item for item in flatten_nested_unions(base_type.relevant_items())
                ]
            right_type = self.accept(arg)

            # Step 1: We first try leaving the right arguments alone and destructure
            # just the left ones. (Mypy can sometimes perform some more precise inference
            # if we leave the right operands a union -- see testOperatorWithEmptyListAndSum.)
            all_results = []
            all_inferred = []

            with self.msg.filter_errors() as local_errors:
                for left_possible_type in left_variants:
                    result, inferred = self.check_op_reversible(
                        op_name=method,
                        left_type=left_possible_type,
                        left_expr=TempNode(left_possible_type, context=context),
                        right_type=right_type,
                        right_expr=arg,
                        context=context,
                    )
                    all_results.append(result)
                    all_inferred.append(inferred)

            if not local_errors.has_new_errors():
                results_final = make_simplified_union(all_results)
                inferred_final = make_simplified_union(all_inferred)
                return results_final, inferred_final

            # Step 2: If that fails, we try again but also destructure the right argument.
            # This is also necessary to make certain edge cases work -- see
            # testOperatorDoubleUnionInterwovenUnionAdd, for example.

            # Note: We want to pass in the original 'arg' for 'left_expr' and 'right_expr'
            # whenever possible so that plugins and similar things can introspect on the original
            # node if possible.
            #
            # We don't do the same for the base expression because it could lead to weird
            # type inference errors -- e.g. see 'testOperatorDoubleUnionSum'.
            # TODO: Can we use `type_overrides_set()` here?
            right_variants = [(right_type, arg)]
            right_type = get_proper_type(right_type)
            if isinstance(right_type, UnionType):
                right_variants = [
                    (item, TempNode(item, context=context))
                    for item in flatten_nested_unions(right_type.relevant_items())
                ]

            all_results = []
            all_inferred = []

            with self.msg.filter_errors(save_filtered_errors=True) as local_errors:
                for left_possible_type in left_variants:
                    for right_possible_type, right_expr in right_variants:
                        result, inferred = self.check_op_reversible(
                            op_name=method,
                            left_type=left_possible_type,
                            left_expr=TempNode(left_possible_type, context=context),
                            right_type=right_possible_type,
                            right_expr=right_expr,
                            context=context,
                        )
                        all_results.append(result)
                        all_inferred.append(inferred)

            if local_errors.has_new_errors():
                self.msg.add_errors(local_errors.filtered_errors())
                # Point any notes to the same location as an existing message.
                err = local_errors.filtered_errors()[-1]
                recent_context = TempNode(NoneType())
                recent_context.line = err.line
                recent_context.column = err.column
                if len(left_variants) >= 2 and len(right_variants) >= 2:
                    self.msg.warn_both_operands_are_from_unions(recent_context)
                elif len(left_variants) >= 2:
                    self.msg.warn_operand_was_from_union("Left", base_type, context=recent_context)
                elif len(right_variants) >= 2:
                    self.msg.warn_operand_was_from_union(
                        "Right", right_type, context=recent_context
                    )

            # See the comment in 'check_overload_call' for more details on why
            # we call 'combine_function_signature' instead of just unioning the inferred
            # callable types.
            results_final = make_simplified_union(all_results)
            inferred_final = self.combine_function_signatures(get_proper_types(all_inferred))
            return results_final, inferred_final
        else:
            return self.check_method_call_by_name(
                method=method,
                base_type=base_type,
                args=[arg],
                arg_kinds=[ARG_POS],
                context=context,
            )

    def check_boolean_op(self, e: OpExpr, context: Context) -> Type:
        """Type check a boolean operation ('and' or 'or')."""

        # A boolean operation can evaluate to either of the operands.

        # We use the current type context to guide the type inference of of
        # the left operand. We also use the left operand type to guide the type
        # inference of the right operand so that expressions such as
        # '[1] or []' are inferred correctly.
        ctx = self.type_context[-1]
        left_type = self.accept(e.left, ctx)
        expanded_left_type = try_expanding_sum_type_to_union(
            self.accept(e.left, ctx), "builtins.bool"
        )

        assert e.op in ("and", "or")  # Checked by visit_op_expr

        if e.right_always:
            left_map: mypy.checker.TypeMap = None
            right_map: mypy.checker.TypeMap = {}
        elif e.right_unreachable:
            left_map, right_map = {}, None
        elif e.op == "and":
            right_map, left_map = self.chk.find_isinstance_check(e.left)
        elif e.op == "or":
            left_map, right_map = self.chk.find_isinstance_check(e.left)

        # If left_map is None then we know mypy considers the left expression
        # to be redundant.
        if (
            codes.REDUNDANT_EXPR in self.chk.options.enabled_error_codes
            and left_map is None
            # don't report an error if it's intentional
            and not e.right_always
        ):
            self.msg.redundant_left_operand(e.op, e.left)

        if (
            self.chk.should_report_unreachable_issues()
            and right_map is None
            # don't report an error if it's intentional
            and not e.right_unreachable
        ):
            self.msg.unreachable_right_operand(e.op, e.right)

        # If right_map is None then we know mypy considers the right branch
        # to be unreachable and therefore any errors found in the right branch
        # should be suppressed.
        with self.msg.filter_errors(filter_errors=right_map is None):
            right_type = self.analyze_cond_branch(right_map, e.right, expanded_left_type)

        if left_map is None and right_map is None:
            return UninhabitedType()

        if right_map is None:
            # The boolean expression is statically known to be the left value
            assert left_map is not None
            return left_type
        if left_map is None:
            # The boolean expression is statically known to be the right value
            assert right_map is not None
            return right_type

        if e.op == "and":
            restricted_left_type = false_only(expanded_left_type)
            result_is_left = not expanded_left_type.can_be_true
        elif e.op == "or":
            restricted_left_type = true_only(expanded_left_type)
            result_is_left = not expanded_left_type.can_be_false

        if isinstance(restricted_left_type, UninhabitedType):
            # The left operand can never be the result
            return right_type
        elif result_is_left:
            # The left operand is always the result
            return left_type
        else:
            return make_simplified_union([restricted_left_type, right_type])

    def check_list_multiply(self, e: OpExpr) -> Type:
        """Type check an expression of form '[...] * e'.

        Type inference is special-cased for this common construct.
        """
        right_type = self.accept(e.right)
        if is_subtype(right_type, self.named_type("builtins.int")):
            # Special case: [...] * <int value>. Use the type context of the
            # OpExpr, since the multiplication does not affect the type.
            left_type = self.accept(e.left, type_context=self.type_context[-1])
        else:
            left_type = self.accept(e.left)
        result, method_type = self.check_op("__mul__", left_type, e.right, e)
        e.method_type = method_type
        return result

    def visit_assignment_expr(self, e: AssignmentExpr) -> Type:
        value = self.accept(e.value)
        self.chk.check_assignment(e.target, e.value)
        self.chk.check_final(e)
        if not has_uninhabited_component(value):
            # TODO: can we get rid of this extra store_type()?
            # Usually, check_assignment() already stores the lvalue type correctly.
            self.chk.store_type(e.target, value)
        self.find_partial_type_ref_fast_path(e.target)
        return value

    def visit_unary_expr(self, e: UnaryExpr) -> Type:
        """Type check an unary operation ('not', '-', '+' or '~')."""
        operand_type = self.accept(e.expr)
        op = e.op
        if op == "not":
            result: Type = self.bool_type()
        else:
            method = operators.unary_op_methods[op]
            result, method_type = self.check_method_call_by_name(method, operand_type, [], [], e)
            e.method_type = method_type
        return result

    def visit_index_expr(self, e: IndexExpr) -> Type:
        """Type check an index expression (base[index]).

        It may also represent type application.
        """
        result = self.visit_index_expr_helper(e)
        result = self.narrow_type_from_binder(e, result)
        p_result = get_proper_type(result)
        if (
            self.is_literal_context()
            and isinstance(p_result, Instance)
            and p_result.last_known_value is not None
        ):
            result = p_result.last_known_value
        return result

    def visit_index_expr_helper(self, e: IndexExpr) -> Type:
        if e.analyzed:
            # It's actually a type application.
            return self.accept(e.analyzed)
        left_type = self.accept(e.base)
        return self.visit_index_with_type(left_type, e)

    def visit_index_with_type(
        self, left_type: Type, e: IndexExpr, original_type: ProperType | None = None
    ) -> Type:
        """Analyze type of an index expression for a given type of base expression.

        The 'original_type' is used for error messages (currently used for union types).
        """
        index = e.index
        left_type = get_proper_type(left_type)

        # Visit the index, just to make sure we have a type for it available
        self.accept(index)

        if isinstance(left_type, TupleType) and any(
            isinstance(it, UnpackType) for it in left_type.items
        ):
            # Normalize variadic tuples for consistency.
            left_type = expand_type(left_type, {})

        if isinstance(left_type, UnionType):
            original_type = original_type or left_type
            # Don't combine literal types, since we may need them for type narrowing.
            return make_simplified_union(
                [
                    self.visit_index_with_type(typ, e, original_type)
                    for typ in left_type.relevant_items()
                ],
                contract_literals=False,
            )
        elif isinstance(left_type, TupleType) and self.chk.in_checked_function():
            # Special case for tuples. They return a more specific type when
            # indexed by an integer literal.
            if isinstance(index, SliceExpr):
                return self.visit_tuple_slice_helper(left_type, index)

            ns = self.try_getting_int_literals(index)
            if ns is not None:
                out = []
                for n in ns:
                    item = self.visit_tuple_index_helper(left_type, n)
                    if item is not None:
                        out.append(item)
                    else:
                        self.chk.fail(message_registry.TUPLE_INDEX_OUT_OF_RANGE, e)
                        if any(isinstance(t, UnpackType) for t in left_type.items):
                            self.chk.note(
                                f"Variadic tuple can have length {left_type.length() - 1}", e
                            )
                        return AnyType(TypeOfAny.from_error)
                return make_simplified_union(out)
            else:
                return self.nonliteral_tuple_index_helper(left_type, index)
        elif isinstance(left_type, TypedDictType):
            return self.visit_typeddict_index_expr(left_type, e.index)
        elif (
            isinstance(left_type, CallableType)
            and left_type.is_type_obj()
            and left_type.type_object().is_enum
        ):
            return self.visit_enum_index_expr(left_type.type_object(), e.index, e)
        elif isinstance(left_type, TypeVarType) and not self.has_member(
            left_type.upper_bound, "__getitem__"
        ):
            return self.visit_index_with_type(left_type.upper_bound, e, original_type)
        else:
            result, method_type = self.check_method_call_by_name(
                "__getitem__", left_type, [e.index], [ARG_POS], e, original_type=original_type
            )
            e.method_type = method_type
            return result

    def visit_tuple_index_helper(self, left: TupleType, n: int) -> Type | None:
        unpack_index = find_unpack_in_list(left.items)
        if unpack_index is None:
            if n < 0:
                n += len(left.items)
            if 0 <= n < len(left.items):
                return left.items[n]
            return None
        unpack = left.items[unpack_index]
        assert isinstance(unpack, UnpackType)
        unpacked = get_proper_type(unpack.type)
        if isinstance(unpacked, TypeVarTupleType):
            # Usually we say that TypeVarTuple can't be split, be in case of
            # indexing it seems benign to just return the fallback item, similar
            # to what we do when indexing a regular TypeVar.
            middle = unpacked.tuple_fallback.args[0]
        else:
            assert isinstance(unpacked, Instance)
            assert unpacked.type.fullname == "builtins.tuple"
            middle = unpacked.args[0]
        if n >= 0:
            if n < unpack_index:
                return left.items[n]
            if n >= len(left.items) - 1:
                # For tuple[int, *tuple[str, ...], int] we allow either index 0 or 1,
                # since variadic item may have zero items.
                return None
            return UnionType.make_union(
                [middle] + left.items[unpack_index + 1 : n + 2], left.line, left.column
            )
        n += len(left.items)
        if n <= 0:
            # Similar to above, we only allow -1, and -2 for tuple[int, *tuple[str, ...], int]
            return None
        if n > unpack_index:
            return left.items[n]
        return UnionType.make_union(
            left.items[n - 1 : unpack_index] + [middle], left.line, left.column
        )

    def visit_tuple_slice_helper(self, left_type: TupleType, slic: SliceExpr) -> Type:
        begin: Sequence[int | None] = [None]
        end: Sequence[int | None] = [None]
        stride: Sequence[int | None] = [None]

        if slic.begin_index:
            begin_raw = self.try_getting_int_literals(slic.begin_index)
            if begin_raw is None:
                return self.nonliteral_tuple_index_helper(left_type, slic)
            begin = begin_raw

        if slic.end_index:
            end_raw = self.try_getting_int_literals(slic.end_index)
            if end_raw is None:
                return self.nonliteral_tuple_index_helper(left_type, slic)
            end = end_raw

        if slic.stride:
            stride_raw = self.try_getting_int_literals(slic.stride)
            if stride_raw is None:
                return self.nonliteral_tuple_index_helper(left_type, slic)
            stride = stride_raw

        items: list[Type] = []
        for b, e, s in itertools.product(begin, end, stride):
<<<<<<< HEAD
            items.append(left_type.slice(b, e, s, fallback=self.named_type("builtins.tuple")))
=======
            item = left_type.slice(b, e, s)
            if item is None:
                self.chk.fail(message_registry.AMBIGUOUS_SLICE_OF_VARIADIC_TUPLE, slic)
                return AnyType(TypeOfAny.from_error)
            items.append(item)
>>>>>>> acccdd8a
        return make_simplified_union(items)

    def try_getting_int_literals(self, index: Expression) -> list[int] | None:
        """If the given expression or type corresponds to an int literal
        or a union of int literals, returns a list of the underlying ints.
        Otherwise, returns None.

        Specifically, this function is guaranteed to return a list with
        one or more ints if one the following is true:

        1. 'expr' is a IntExpr or a UnaryExpr backed by an IntExpr
        2. 'typ' is a LiteralType containing an int
        3. 'typ' is a UnionType containing only LiteralType of ints
        """
        if isinstance(index, IntExpr):
            return [index.value]
        elif isinstance(index, UnaryExpr):
            if index.op == "-":
                operand = index.expr
                if isinstance(operand, IntExpr):
                    return [-1 * operand.value]
        typ = get_proper_type(self.accept(index))
        if isinstance(typ, Instance) and typ.last_known_value is not None:
            typ = typ.last_known_value
        if isinstance(typ, LiteralType) and isinstance(typ.value, int):
            return [typ.value]
        if isinstance(typ, UnionType):
            out = []
            for item in get_proper_types(typ.items):
                if isinstance(item, LiteralType) and isinstance(item.value, int):
                    out.append(item.value)
                else:
                    return None
            return out
        return None

    def nonliteral_tuple_index_helper(self, left_type: TupleType, index: Expression) -> Type:
        self.check_method_call_by_name("__getitem__", left_type, [index], [ARG_POS], context=index)
        # We could return the return type from above, but unions are often better than the join
        union = self.union_tuple_fallback_item(left_type)
        if isinstance(index, SliceExpr):
            return self.chk.named_generic_type("builtins.tuple", [union])
        return union

    def union_tuple_fallback_item(self, left_type: TupleType) -> Type:
        # TODO: this duplicates logic in typeops.tuple_fallback().
        items = []
        for item in left_type.items:
            if isinstance(item, UnpackType):
                unpacked_type = get_proper_type(item.type)
                if isinstance(unpacked_type, TypeVarTupleType):
                    unpacked_type = get_proper_type(unpacked_type.upper_bound)
                if (
                    isinstance(unpacked_type, Instance)
                    and unpacked_type.type.fullname == "builtins.tuple"
                ):
                    items.append(unpacked_type.args[0])
                else:
                    raise NotImplementedError
            else:
                items.append(item)
        return make_simplified_union(items)

    def visit_typeddict_index_expr(
        self, td_type: TypedDictType, index: Expression, setitem: bool = False
    ) -> Type:
        if isinstance(index, StrExpr):
            key_names = [index.value]
        else:
            typ = get_proper_type(self.accept(index))
            if isinstance(typ, UnionType):
                key_types: list[Type] = list(typ.items)
            else:
                key_types = [typ]

            key_names = []
            for key_type in get_proper_types(key_types):
                if isinstance(key_type, Instance) and key_type.last_known_value is not None:
                    key_type = key_type.last_known_value

                if (
                    isinstance(key_type, LiteralType)
                    and isinstance(key_type.value, str)
                    and key_type.fallback.type.fullname != "builtins.bytes"
                ):
                    key_names.append(key_type.value)
                else:
                    self.msg.typeddict_key_must_be_string_literal(td_type, index)
                    return AnyType(TypeOfAny.from_error)

        value_types = []
        for key_name in key_names:
            value_type = td_type.items.get(key_name)
            if value_type is None:
                self.msg.typeddict_key_not_found(td_type, key_name, index, setitem)
                return AnyType(TypeOfAny.from_error)
            else:
                value_types.append(value_type)
        return make_simplified_union(value_types)

    def visit_enum_index_expr(
        self, enum_type: TypeInfo, index: Expression, context: Context
    ) -> Type:
        string_type: Type = self.named_type("builtins.str")
        self.chk.check_subtype(
            self.accept(index),
            string_type,
            context,
            "Enum index should be a string",
            "actual index type",
        )
        return Instance(enum_type, [])

    def visit_cast_expr(self, expr: CastExpr) -> Type:
        """Type check a cast expression."""
        source_type = self.accept(
            expr.expr,
            type_context=AnyType(TypeOfAny.special_form),
            allow_none_return=True,
            always_allow_any=True,
        )
        target_type = expr.type
        options = self.chk.options
        if (
            options.warn_redundant_casts
            and not isinstance(get_proper_type(target_type), AnyType)
            and source_type == target_type
        ):
            self.msg.redundant_cast(target_type, expr)
        if options.disallow_any_unimported and has_any_from_unimported_type(target_type):
            self.msg.unimported_type_becomes_any("Target type of cast", target_type, expr)
        check_for_explicit_any(
            target_type, self.chk.options, self.chk.is_typeshed_stub, self.msg, context=expr
        )
        return target_type

    def visit_assert_type_expr(self, expr: AssertTypeExpr) -> Type:
        source_type = self.accept(
            expr.expr,
            type_context=self.type_context[-1],
            allow_none_return=True,
            always_allow_any=True,
        )
        if self.chk.current_node_deferred:
            return source_type

        target_type = expr.type
        proper_source_type = get_proper_type(source_type)
        if (
            isinstance(proper_source_type, mypy.types.Instance)
            and proper_source_type.last_known_value is not None
        ):
            source_type = proper_source_type.last_known_value
        if not is_same_type(source_type, target_type):
            if not self.chk.in_checked_function():
                self.msg.note(
                    '"assert_type" expects everything to be "Any" in unchecked functions',
                    expr.expr,
                )
            self.msg.assert_type_fail(source_type, target_type, expr)
        return source_type

    def visit_reveal_expr(self, expr: RevealExpr) -> Type:
        """Type check a reveal_type expression."""
        if expr.kind == REVEAL_TYPE:
            assert expr.expr is not None
            revealed_type = self.accept(
                expr.expr, type_context=self.type_context[-1], allow_none_return=True
            )
            if not self.chk.current_node_deferred:
                self.msg.reveal_type(revealed_type, expr.expr)
                if not self.chk.in_checked_function():
                    self.msg.note(
                        "'reveal_type' always outputs 'Any' in unchecked functions", expr.expr
                    )
            return revealed_type
        else:
            # REVEAL_LOCALS
            if not self.chk.current_node_deferred:
                # the RevealExpr contains a local_nodes attribute,
                # calculated at semantic analysis time. Use it to pull out the
                # corresponding subset of variables in self.chk.type_map
                names_to_types = (
                    {var_node.name: var_node.type for var_node in expr.local_nodes}
                    if expr.local_nodes is not None
                    else {}
                )

                self.msg.reveal_locals(names_to_types, expr)
            return NoneType()

    def visit_type_application(self, tapp: TypeApplication) -> Type:
        """Type check a type application (expr[type, ...]).

        There are two different options here, depending on whether expr refers
        to a type alias or directly to a generic class. In the first case we need
        to use a dedicated function typeanal.instantiate_type_alias(). This
        is due to slight differences in how type arguments are applied and checked.
        """
        if isinstance(tapp.expr, RefExpr) and isinstance(tapp.expr.node, TypeAlias):
            # Subscription of a (generic) alias in runtime context, expand the alias.
            item = instantiate_type_alias(
                tapp.expr.node,
                tapp.types,
                self.chk.fail,
                tapp.expr.node.no_args,
                tapp,
                self.chk.options,
            )
            item = get_proper_type(item)
            if isinstance(item, Instance):
                tp = type_object_type(item.type, self.named_type)
                return self.apply_type_arguments_to_callable(tp, item.args, tapp)
            elif isinstance(item, TupleType) and item.partial_fallback.type.is_named_tuple:
                tp = type_object_type(item.partial_fallback.type, self.named_type)
                return self.apply_type_arguments_to_callable(tp, item.partial_fallback.args, tapp)
            elif isinstance(item, TypedDictType):
                return self.typeddict_callable_from_context(item)
            else:
                self.chk.fail(message_registry.ONLY_CLASS_APPLICATION, tapp)
                return AnyType(TypeOfAny.from_error)
        # Type application of a normal generic class in runtime context.
        # This is typically used as `x = G[int]()`.
        tp = get_proper_type(self.accept(tapp.expr))
        if isinstance(tp, (CallableType, Overloaded)):
            if not tp.is_type_obj():
                self.chk.fail(message_registry.ONLY_CLASS_APPLICATION, tapp)
            return self.apply_type_arguments_to_callable(tp, tapp.types, tapp)
        if isinstance(tp, AnyType):
            return AnyType(TypeOfAny.from_another_any, source_any=tp)
        return AnyType(TypeOfAny.special_form)

    def visit_type_alias_expr(self, alias: TypeAliasExpr) -> Type:
        """Right hand side of a type alias definition.

        It has the same type as if the alias itself was used in a runtime context.
        For example, here:

            A = reveal_type(List[T])
            reveal_type(A)

        both `reveal_type` instances will reveal the same type `def (...) -> builtins.list[Any]`.
        Note that type variables are implicitly substituted with `Any`.
        """
        return self.alias_type_in_runtime_context(alias.node, ctx=alias, alias_definition=True)

    def alias_type_in_runtime_context(
        self, alias: TypeAlias, *, ctx: Context, alias_definition: bool = False
    ) -> Type:
        """Get type of a type alias (could be generic) in a runtime expression.

        Note that this function can be called only if the alias appears _not_
        as a target of type application, which is treated separately in the
        visit_type_application method. Some examples where this method is called are
        casts and instantiation:

            class LongName(Generic[T]): ...
            A = LongName[int]

            x = A()
            y = cast(A, ...)
        """
        if isinstance(alias.target, Instance) and alias.target.invalid:  # type: ignore[misc]
            # An invalid alias, error already has been reported
            return AnyType(TypeOfAny.from_error)
        # If this is a generic alias, we set all variables to `Any`.
        # For example:
        #     A = List[Tuple[T, T]]
        #     x = A() <- same as List[Tuple[Any, Any]], see PEP 484.
        disallow_any = self.chk.options.disallow_any_generics and self.is_callee
        item = get_proper_type(
            set_any_tvars(
                alias,
                ctx.line,
                ctx.column,
                self.chk.options,
                disallow_any=disallow_any,
                fail=self.msg.fail,
            )
        )
        if isinstance(item, Instance):
            # Normally we get a callable type (or overloaded) with .is_type_obj() true
            # representing the class's constructor
            tp = type_object_type(item.type, self.named_type)
            if alias.no_args:
                return tp
            return self.apply_type_arguments_to_callable(tp, item.args, ctx)
        elif (
            isinstance(item, TupleType)
            and
            # Tuple[str, int]() fails at runtime, only named tuples and subclasses work.
            tuple_fallback(item).type.fullname != "builtins.tuple"
        ):
            return type_object_type(tuple_fallback(item).type, self.named_type)
        elif isinstance(item, TypedDictType):
            return self.typeddict_callable_from_context(item)
        elif isinstance(item, AnyType):
            return AnyType(TypeOfAny.from_another_any, source_any=item)
        else:
            if alias_definition:
                return AnyType(TypeOfAny.special_form)
            # The _SpecialForm type can be used in some runtime contexts (e.g. it may have __or__).
            return self.named_type("typing._SpecialForm")

    def split_for_callable(
        self, t: CallableType, args: Sequence[Type], ctx: Context
    ) -> list[Type]:
        """Handle directly applying type arguments to a variadic Callable.

        This is needed in situations where e.g. variadic class object appears in
        runtime context. For example:
            class C(Generic[T, Unpack[Ts]]): ...
            x = C[int, str]()

        We simply group the arguments that need to go into Ts variable into a TupleType,
        similar to how it is done in other places using split_with_prefix_and_suffix().
        """
        vars = t.variables
        if not vars or not any(isinstance(v, TypeVarTupleType) for v in vars):
            return list(args)

        prefix = next(i for (i, v) in enumerate(vars) if isinstance(v, TypeVarTupleType))
        suffix = len(vars) - prefix - 1
        if len(args) < len(vars) - 1:
            self.msg.incompatible_type_application(len(vars), len(args), ctx)
            return [AnyType(TypeOfAny.from_error)] * len(vars)

        tvt = vars[prefix]
        assert isinstance(tvt, TypeVarTupleType)
        start, middle, end = split_with_prefix_and_suffix(tuple(args), prefix, suffix)
        return list(start) + [TupleType(list(middle), tvt.tuple_fallback)] + list(end)

    def apply_type_arguments_to_callable(
        self, tp: Type, args: Sequence[Type], ctx: Context
    ) -> Type:
        """Apply type arguments to a generic callable type coming from a type object.

        This will first perform type arguments count checks, report the
        error as needed, and return the correct kind of Any. As a special
        case this returns Any for non-callable types, because if type object type
        is not callable, then an error should be already reported.
        """
        tp = get_proper_type(tp)

        if isinstance(tp, CallableType):
            if len(tp.variables) != len(args) and not any(
                isinstance(v, TypeVarTupleType) for v in tp.variables
            ):
                if tp.is_type_obj() and tp.type_object().fullname == "builtins.tuple":
                    # TODO: Specialize the callable for the type arguments
                    return tp
                self.msg.incompatible_type_application(len(tp.variables), len(args), ctx)
                return AnyType(TypeOfAny.from_error)
            return self.apply_generic_arguments(tp, self.split_for_callable(tp, args, ctx), ctx)
        if isinstance(tp, Overloaded):
            for it in tp.items:
                if len(it.variables) != len(args) and not any(
                    isinstance(v, TypeVarTupleType) for v in it.variables
                ):
                    self.msg.incompatible_type_application(len(it.variables), len(args), ctx)
                    return AnyType(TypeOfAny.from_error)
            return Overloaded(
                [
                    self.apply_generic_arguments(it, self.split_for_callable(it, args, ctx), ctx)
                    for it in tp.items
                ]
            )
        return AnyType(TypeOfAny.special_form)

    def visit_list_expr(self, e: ListExpr) -> Type:
        """Type check a list expression [...]."""
        return self.check_lst_expr(e, "builtins.list", "<list>")

    def visit_set_expr(self, e: SetExpr) -> Type:
        return self.check_lst_expr(e, "builtins.set", "<set>")

    def fast_container_type(
        self, e: ListExpr | SetExpr | TupleExpr, container_fullname: str
    ) -> Type | None:
        """
        Fast path to determine the type of a list or set literal,
        based on the list of entries. This mostly impacts large
        module-level constant definitions.

        Limitations:
         - no active type context
         - no star expressions
         - the joined type of all entries must be an Instance or Tuple type
        """
        ctx = self.type_context[-1]
        if ctx:
            return None
        rt = self.resolved_type.get(e, None)
        if rt is not None:
            return rt if isinstance(rt, Instance) else None
        values: list[Type] = []
        for item in e.items:
            if isinstance(item, StarExpr):
                # fallback to slow path
                self.resolved_type[e] = NoneType()
                return None
            values.append(self.accept(item))
        vt = join.join_type_list(values)
        if not allow_fast_container_literal(vt):
            self.resolved_type[e] = NoneType()
            return None
        ct = self.chk.named_generic_type(container_fullname, [vt])
        self.resolved_type[e] = ct
        return ct

    def check_lst_expr(self, e: ListExpr | SetExpr | TupleExpr, fullname: str, tag: str) -> Type:
        # fast path
        t = self.fast_container_type(e, fullname)
        if t:
            return t

        # Translate into type checking a generic function call.
        # Used for list and set expressions, as well as for tuples
        # containing star expressions that don't refer to a
        # Tuple. (Note: "lst" stands for list-set-tuple. :-)
        tv = TypeVarType(
            "T",
            "T",
            id=-1,
            values=[],
            upper_bound=self.object_type(),
            default=AnyType(TypeOfAny.from_omitted_generics),
        )
        constructor = CallableType(
            [tv],
            [nodes.ARG_STAR],
            [None],
            self.chk.named_generic_type(fullname, [tv]),
            self.named_type("builtins.function"),
            name=tag,
            variables=[tv],
        )
        out = self.check_call(
            constructor,
            [(i.expr if isinstance(i, StarExpr) else i) for i in e.items],
            [(nodes.ARG_STAR if isinstance(i, StarExpr) else nodes.ARG_POS) for i in e.items],
            e,
        )[0]
        return remove_instance_last_known_values(out)

    def visit_tuple_expr(self, e: TupleExpr) -> Type:
        """Type check a tuple expression."""
        # Try to determine type context for type inference.
        type_context = get_proper_type(self.type_context[-1])
        type_context_items = None
        if isinstance(type_context, UnionType):
            tuples_in_context = [
                t
                for t in get_proper_types(type_context.items)
                if (isinstance(t, TupleType) and len(t.items) == len(e.items))
                or is_named_instance(t, TUPLE_LIKE_INSTANCE_NAMES)
            ]
            if len(tuples_in_context) == 1:
                type_context = tuples_in_context[0]
            else:
                # There are either no relevant tuples in the Union, or there is
                # more than one.  Either way, we can't decide on a context.
                pass

        if isinstance(type_context, TupleType):
            type_context_items = type_context.items
        elif type_context and is_named_instance(type_context, TUPLE_LIKE_INSTANCE_NAMES):
            assert isinstance(type_context, Instance)
            if type_context.args:
                type_context_items = [type_context.args[0]] * len(e.items)
        # NOTE: it's possible for the context to have a different
        # number of items than e.  In that case we use those context
        # items that match a position in e, and we'll worry about type
        # mismatches later.

        # Infer item types.  Give up if there's a star expression
        # that's not a Tuple.
        items: list[Type] = []
        j = 0  # Index into type_context_items; irrelevant if type_context_items is none
        for i in range(len(e.items)):
            item = e.items[i]
            if isinstance(item, StarExpr):
                # Special handling for star expressions.
                # TODO: If there's a context, and item.expr is a
                # TupleExpr, flatten it, so we can benefit from the
                # context?  Counterargument: Why would anyone write
                # (1, *(2, 3)) instead of (1, 2, 3) except in a test?
                tt = self.accept(item.expr)
                tt = get_proper_type(tt)
                if isinstance(tt, TupleType):
                    items.extend(tt.items)
                    j += len(tt.items)
                else:
                    # A star expression that's not a Tuple.
                    # Treat the whole thing as a variable-length tuple.
                    return self.check_lst_expr(e, "builtins.tuple", "<tuple>")
            else:
                if not type_context_items or j >= len(type_context_items):
                    tt = self.accept(item)
                else:
                    tt = self.accept(item, type_context_items[j])
                    j += 1
                items.append(tt)
        # This is a partial fallback item type. A precise type will be calculated on demand.
        fallback_item = AnyType(TypeOfAny.special_form)
        return TupleType(items, self.chk.named_generic_type("builtins.tuple", [fallback_item]))

    def fast_dict_type(self, e: DictExpr) -> Type | None:
        """
        Fast path to determine the type of a dict literal,
        based on the list of entries. This mostly impacts large
        module-level constant definitions.

        Limitations:
         - no active type context
         - only supported star expressions are other dict instances
         - the joined types of all keys and values must be Instance or Tuple types
        """
        ctx = self.type_context[-1]
        if ctx:
            return None
        rt = self.resolved_type.get(e, None)
        if rt is not None:
            return rt if isinstance(rt, Instance) else None
        keys: list[Type] = []
        values: list[Type] = []
        stargs: tuple[Type, Type] | None = None
        for key, value in e.items:
            if key is None:
                st = get_proper_type(self.accept(value))
                if (
                    isinstance(st, Instance)
                    and st.type.fullname == "builtins.dict"
                    and len(st.args) == 2
                ):
                    stargs = (st.args[0], st.args[1])
                else:
                    self.resolved_type[e] = NoneType()
                    return None
            else:
                keys.append(self.accept(key))
                values.append(self.accept(value))
        kt = join.join_type_list(keys)
        vt = join.join_type_list(values)
        if not (allow_fast_container_literal(kt) and allow_fast_container_literal(vt)):
            self.resolved_type[e] = NoneType()
            return None
        if stargs and (stargs[0] != kt or stargs[1] != vt):
            self.resolved_type[e] = NoneType()
            return None
        dt = self.chk.named_generic_type("builtins.dict", [kt, vt])
        self.resolved_type[e] = dt
        return dt

    def check_typeddict_literal_in_context(
        self, e: DictExpr, typeddict_context: TypedDictType
    ) -> Type:
        orig_ret_type = self.check_typeddict_call_with_dict(
            callee=typeddict_context, kwargs=e.items, context=e, orig_callee=None
        )
        ret_type = get_proper_type(orig_ret_type)
        if isinstance(ret_type, TypedDictType):
            return ret_type.copy_modified()
        return typeddict_context.copy_modified()

    def visit_dict_expr(self, e: DictExpr) -> Type:
        """Type check a dict expression.

        Translate it into a call to dict(), with provisions for **expr.
        """
        # if the dict literal doesn't match TypedDict, check_typeddict_call_with_dict reports
        # an error, but returns the TypedDict type that matches the literal it found
        # that would cause a second error when that TypedDict type is returned upstream
        # to avoid the second error, we always return TypedDict type that was requested
        typeddict_contexts = self.find_typeddict_context(self.type_context[-1], e)
        if typeddict_contexts:
            if len(typeddict_contexts) == 1:
                return self.check_typeddict_literal_in_context(e, typeddict_contexts[0])
            # Multiple items union, check if at least one of them matches cleanly.
            for typeddict_context in typeddict_contexts:
                with self.msg.filter_errors() as err, self.chk.local_type_map() as tmap:
                    ret_type = self.check_typeddict_literal_in_context(e, typeddict_context)
                if err.has_new_errors():
                    continue
                self.chk.store_types(tmap)
                return ret_type
            # No item matched without an error, so we can't unambiguously choose the item.
            self.msg.typeddict_context_ambiguous(typeddict_contexts, e)

        # fast path attempt
        dt = self.fast_dict_type(e)
        if dt:
            return dt

        # Define type variables (used in constructors below).
        kt = TypeVarType(
            "KT",
            "KT",
            id=-1,
            values=[],
            upper_bound=self.object_type(),
            default=AnyType(TypeOfAny.from_omitted_generics),
        )
        vt = TypeVarType(
            "VT",
            "VT",
            id=-2,
            values=[],
            upper_bound=self.object_type(),
            default=AnyType(TypeOfAny.from_omitted_generics),
        )

        # Collect function arguments, watching out for **expr.
        args: list[Expression] = []
        expected_types: list[Type] = []
        for key, value in e.items:
            if key is None:
                args.append(value)
                expected_types.append(
                    self.chk.named_generic_type("_typeshed.SupportsKeysAndGetItem", [kt, vt])
                )
            else:
                tup = TupleExpr([key, value])
                if key.line >= 0:
                    tup.line = key.line
                    tup.column = key.column
                else:
                    tup.line = value.line
                    tup.column = value.column
                tup.end_line = value.end_line
                tup.end_column = value.end_column
                args.append(tup)
                expected_types.append(TupleType([kt, vt], self.named_type("builtins.tuple")))

        # The callable type represents a function like this (except we adjust for **expr):
        #   def <dict>(*v: Tuple[kt, vt]) -> Dict[kt, vt]: ...
        constructor = CallableType(
            expected_types,
            [nodes.ARG_POS] * len(expected_types),
            [None] * len(expected_types),
            self.chk.named_generic_type("builtins.dict", [kt, vt]),
            self.named_type("builtins.function"),
            name="<dict>",
            variables=[kt, vt],
        )
        return self.check_call(constructor, args, [nodes.ARG_POS] * len(args), e)[0]

    def find_typeddict_context(
        self, context: Type | None, dict_expr: DictExpr
    ) -> list[TypedDictType]:
        context = get_proper_type(context)
        if isinstance(context, TypedDictType):
            return [context]
        elif isinstance(context, UnionType):
            items = []
            for item in context.items:
                item_contexts = self.find_typeddict_context(item, dict_expr)
                for item_context in item_contexts:
                    if self.match_typeddict_call_with_dict(
                        item_context, dict_expr.items, dict_expr
                    ):
                        items.append(item_context)
            return items
        # No TypedDict type in context.
        return []

    def visit_lambda_expr(self, e: LambdaExpr) -> Type:
        """Type check lambda expression."""
        self.chk.check_default_args(e, body_is_trivial=False)
        inferred_type, type_override = self.infer_lambda_type_using_context(e)
        if not inferred_type:
            self.chk.return_types.append(AnyType(TypeOfAny.special_form))
            # Type check everything in the body except for the final return
            # statement (it can contain tuple unpacking before return).
            with self.chk.scope.push_function(e):
                # Lambdas can have more than one element in body,
                # when we add "fictional" AssigmentStatement nodes, like in:
                # `lambda (a, b): a`
                for stmt in e.body.body[:-1]:
                    stmt.accept(self.chk)
                # Only type check the return expression, not the return statement.
                # This is important as otherwise the following statements would be
                # considered unreachable. There's no useful type context.
                ret_type = self.accept(e.expr(), allow_none_return=True)
            fallback = self.named_type("builtins.function")
            self.chk.return_types.pop()
            return callable_type(e, fallback, ret_type)
        else:
            # Type context available.
            self.chk.return_types.append(inferred_type.ret_type)
            self.chk.check_func_item(e, type_override=type_override)
            if not self.chk.has_type(e.expr()):
                # TODO: return expression must be accepted before exiting function scope.
                self.accept(e.expr(), allow_none_return=True)
            ret_type = self.chk.lookup_type(e.expr())
            self.chk.return_types.pop()
            return replace_callable_return_type(inferred_type, ret_type)

    def infer_lambda_type_using_context(
        self, e: LambdaExpr
    ) -> tuple[CallableType | None, CallableType | None]:
        """Try to infer lambda expression type using context.

        Return None if could not infer type.
        The second item in the return type is the type_override parameter for check_func_item.
        """
        # TODO also accept 'Any' context
        ctx = get_proper_type(self.type_context[-1])

        if isinstance(ctx, UnionType):
            callables = [
                t for t in get_proper_types(ctx.relevant_items()) if isinstance(t, CallableType)
            ]
            if len(callables) == 1:
                ctx = callables[0]

        if not ctx or not isinstance(ctx, CallableType):
            return None, None

        # The context may have function type variables in it. We replace them
        # since these are the type variables we are ultimately trying to infer;
        # they must be considered as indeterminate. We use ErasedType since it
        # does not affect type inference results (it is for purposes like this
        # only).
        if self.chk.options.new_type_inference:
            # With new type inference we can preserve argument types even if they
            # are generic, since new inference algorithm can handle constraints
            # like S <: T (we still erase return type since it's ultimately unknown).
            extra_vars = []
            for arg in ctx.arg_types:
                meta_vars = [tv for tv in get_all_type_vars(arg) if tv.id.is_meta_var()]
                extra_vars.extend([tv for tv in meta_vars if tv not in extra_vars])
            callable_ctx = ctx.copy_modified(
                ret_type=replace_meta_vars(ctx.ret_type, ErasedType()),
                variables=list(ctx.variables) + extra_vars,
            )
        else:
            erased_ctx = replace_meta_vars(ctx, ErasedType())
            assert isinstance(erased_ctx, ProperType) and isinstance(erased_ctx, CallableType)
            callable_ctx = erased_ctx

        # The callable_ctx may have a fallback of builtins.type if the context
        # is a constructor -- but this fallback doesn't make sense for lambdas.
        callable_ctx = callable_ctx.copy_modified(fallback=self.named_type("builtins.function"))

        if callable_ctx.type_guard is not None:
            # Lambda's return type cannot be treated as a `TypeGuard`,
            # because it is implicit. And `TypeGuard`s must be explicit.
            # See https://github.com/python/mypy/issues/9927
            return None, None

        arg_kinds = [arg.kind for arg in e.arguments]

        if callable_ctx.is_ellipsis_args or ctx.param_spec() is not None:
            # Fill in Any arguments to match the arguments of the lambda.
            callable_ctx = callable_ctx.copy_modified(
                is_ellipsis_args=False,
                arg_types=[AnyType(TypeOfAny.special_form)] * len(arg_kinds),
                arg_kinds=arg_kinds,
                arg_names=e.arg_names.copy(),
            )

        if ARG_STAR in arg_kinds or ARG_STAR2 in arg_kinds:
            # TODO treat this case appropriately
            return callable_ctx, None

        if callable_ctx.arg_kinds != arg_kinds:
            # Incompatible context; cannot use it to infer types.
            self.chk.fail(message_registry.CANNOT_INFER_LAMBDA_TYPE, e)
            return None, None

        # Type of lambda must have correct argument names, to prevent false
        # negatives when lambdas appear in `ParamSpec` context.
        return callable_ctx.copy_modified(arg_names=e.arg_names), callable_ctx

    def visit_super_expr(self, e: SuperExpr) -> Type:
        """Type check a super expression (non-lvalue)."""

        # We have an expression like super(T, var).member

        # First compute the types of T and var
        types = self._super_arg_types(e)
        if isinstance(types, tuple):
            type_type, instance_type = types
        else:
            return types

        # Now get the MRO
        type_info = type_info_from_type(type_type)
        if type_info is None:
            self.chk.fail(message_registry.UNSUPPORTED_ARG_1_FOR_SUPER, e)
            return AnyType(TypeOfAny.from_error)

        instance_info = type_info_from_type(instance_type)
        if instance_info is None:
            self.chk.fail(message_registry.UNSUPPORTED_ARG_2_FOR_SUPER, e)
            return AnyType(TypeOfAny.from_error)

        mro = instance_info.mro

        # The base is the first MRO entry *after* type_info that has a member
        # with the right name
        index = None
        if type_info in mro:
            index = mro.index(type_info)
        else:
            method = self.chk.scope.top_function()
            # Mypy explicitly allows supertype upper bounds (and no upper bound at all)
            # for annotating self-types. However, if such an annotation is used for
            # checking super() we will still get an error. So to be consistent, we also
            # allow such imprecise annotations for use with super(), where we fall back
            # to the current class MRO instead. This works only from inside a method.
            if method is not None and is_self_type_like(
                instance_type, is_classmethod=method.is_class
            ):
                if e.info and type_info in e.info.mro:
                    mro = e.info.mro
                    index = mro.index(type_info)
        if index is None:
            if (
                instance_info.is_protocol
                and instance_info != type_info
                and not type_info.is_protocol
            ):
                # A special case for mixins, in this case super() should point
                # directly to the host protocol, this is not safe, since the real MRO
                # is not known yet for mixin, but this feature is more like an escape hatch.
                index = -1
            else:
                self.chk.fail(message_registry.SUPER_ARG_2_NOT_INSTANCE_OF_ARG_1, e)
                return AnyType(TypeOfAny.from_error)

        if len(mro) == index + 1:
            self.chk.fail(message_registry.TARGET_CLASS_HAS_NO_BASE_CLASS, e)
            return AnyType(TypeOfAny.from_error)

        for base in mro[index + 1 :]:
            if e.name in base.names or base == mro[-1]:
                if e.info and e.info.fallback_to_any and base == mro[-1]:
                    # There's an undefined base class, and we're at the end of the
                    # chain.  That's not an error.
                    return AnyType(TypeOfAny.special_form)

                return analyze_member_access(
                    name=e.name,
                    typ=instance_type,
                    is_lvalue=False,
                    is_super=True,
                    is_operator=False,
                    original_type=instance_type,
                    override_info=base,
                    context=e,
                    msg=self.msg,
                    chk=self.chk,
                    in_literal_context=self.is_literal_context(),
                )

        assert False, "unreachable"

    def _super_arg_types(self, e: SuperExpr) -> Type | tuple[Type, Type]:
        """
        Computes the types of the type and instance expressions in super(T, instance), or the
        implicit ones for zero-argument super() expressions.  Returns a single type for the whole
        super expression when possible (for errors, anys), otherwise the pair of computed types.
        """

        if not self.chk.in_checked_function():
            return AnyType(TypeOfAny.unannotated)
        elif len(e.call.args) == 0:
            if not e.info:
                # This has already been reported by the semantic analyzer.
                return AnyType(TypeOfAny.from_error)
            elif self.chk.scope.active_class():
                self.chk.fail(message_registry.SUPER_OUTSIDE_OF_METHOD_NOT_SUPPORTED, e)
                return AnyType(TypeOfAny.from_error)

            # Zero-argument super() is like super(<current class>, <self>)
            current_type = fill_typevars(e.info)
            type_type: ProperType = TypeType(current_type)

            # Use the type of the self argument, in case it was annotated
            method = self.chk.scope.top_function()
            assert method is not None
            if method.arguments:
                instance_type: Type = method.arguments[0].variable.type or current_type
            else:
                self.chk.fail(message_registry.SUPER_ENCLOSING_POSITIONAL_ARGS_REQUIRED, e)
                return AnyType(TypeOfAny.from_error)
        elif ARG_STAR in e.call.arg_kinds:
            self.chk.fail(message_registry.SUPER_VARARGS_NOT_SUPPORTED, e)
            return AnyType(TypeOfAny.from_error)
        elif set(e.call.arg_kinds) != {ARG_POS}:
            self.chk.fail(message_registry.SUPER_POSITIONAL_ARGS_REQUIRED, e)
            return AnyType(TypeOfAny.from_error)
        elif len(e.call.args) == 1:
            self.chk.fail(message_registry.SUPER_WITH_SINGLE_ARG_NOT_SUPPORTED, e)
            return AnyType(TypeOfAny.from_error)
        elif len(e.call.args) == 2:
            type_type = get_proper_type(self.accept(e.call.args[0]))
            instance_type = self.accept(e.call.args[1])
        else:
            self.chk.fail(message_registry.TOO_MANY_ARGS_FOR_SUPER, e)
            return AnyType(TypeOfAny.from_error)

        # Imprecisely assume that the type is the current class
        if isinstance(type_type, AnyType):
            if e.info:
                type_type = TypeType(fill_typevars(e.info))
            else:
                return AnyType(TypeOfAny.from_another_any, source_any=type_type)
        elif isinstance(type_type, TypeType):
            type_item = type_type.item
            if isinstance(type_item, AnyType):
                if e.info:
                    type_type = TypeType(fill_typevars(e.info))
                else:
                    return AnyType(TypeOfAny.from_another_any, source_any=type_item)

        if not isinstance(type_type, TypeType) and not (
            isinstance(type_type, FunctionLike) and type_type.is_type_obj()
        ):
            self.msg.first_argument_for_super_must_be_type(type_type, e)
            return AnyType(TypeOfAny.from_error)

        # Imprecisely assume that the instance is of the current class
        instance_type = get_proper_type(instance_type)
        if isinstance(instance_type, AnyType):
            if e.info:
                instance_type = fill_typevars(e.info)
            else:
                return AnyType(TypeOfAny.from_another_any, source_any=instance_type)
        elif isinstance(instance_type, TypeType):
            instance_item = instance_type.item
            if isinstance(instance_item, AnyType):
                if e.info:
                    instance_type = TypeType(fill_typevars(e.info))
                else:
                    return AnyType(TypeOfAny.from_another_any, source_any=instance_item)

        return type_type, instance_type

    def visit_slice_expr(self, e: SliceExpr) -> Type:
        try:
            supports_index = self.chk.named_type("typing_extensions.SupportsIndex")
        except KeyError:
            supports_index = self.chk.named_type("builtins.int")  # thanks, fixture life
        expected = make_optional_type(supports_index)
        for index in [e.begin_index, e.end_index, e.stride]:
            if index:
                t = self.accept(index)
                self.chk.check_subtype(t, expected, index, message_registry.INVALID_SLICE_INDEX)
        return self.named_type("builtins.slice")

    def visit_list_comprehension(self, e: ListComprehension) -> Type:
        return self.check_generator_or_comprehension(
            e.generator, "builtins.list", "<list-comprehension>"
        )

    def visit_set_comprehension(self, e: SetComprehension) -> Type:
        return self.check_generator_or_comprehension(
            e.generator, "builtins.set", "<set-comprehension>"
        )

    def visit_generator_expr(self, e: GeneratorExpr) -> Type:
        # If any of the comprehensions use async for, the expression will return an async generator
        # object, or if the left-side expression uses await.
        if any(e.is_async) or has_await_expression(e.left_expr):
            typ = "typing.AsyncGenerator"
            # received type is always None in async generator expressions
            additional_args: list[Type] = [NoneType()]
        else:
            typ = "typing.Generator"
            # received type and returned type are None
            additional_args = [NoneType(), NoneType()]
        return self.check_generator_or_comprehension(
            e, typ, "<generator>", additional_args=additional_args
        )

    def check_generator_or_comprehension(
        self,
        gen: GeneratorExpr,
        type_name: str,
        id_for_messages: str,
        additional_args: list[Type] | None = None,
    ) -> Type:
        """Type check a generator expression or a list comprehension."""
        additional_args = additional_args or []
        with self.chk.binder.frame_context(can_skip=True, fall_through=0):
            self.check_for_comp(gen)

            # Infer the type of the list comprehension by using a synthetic generic
            # callable type.
            tv = TypeVarType(
                "T",
                "T",
                id=-1,
                values=[],
                upper_bound=self.object_type(),
                default=AnyType(TypeOfAny.from_omitted_generics),
            )
            tv_list: list[Type] = [tv]
            constructor = CallableType(
                tv_list,
                [nodes.ARG_POS],
                [None],
                self.chk.named_generic_type(type_name, tv_list + additional_args),
                self.chk.named_type("builtins.function"),
                name=id_for_messages,
                variables=[tv],
            )
            return self.check_call(constructor, [gen.left_expr], [nodes.ARG_POS], gen)[0]

    def visit_dictionary_comprehension(self, e: DictionaryComprehension) -> Type:
        """Type check a dictionary comprehension."""
        with self.chk.binder.frame_context(can_skip=True, fall_through=0):
            self.check_for_comp(e)

            # Infer the type of the list comprehension by using a synthetic generic
            # callable type.
            ktdef = TypeVarType(
                "KT",
                "KT",
                id=-1,
                values=[],
                upper_bound=self.object_type(),
                default=AnyType(TypeOfAny.from_omitted_generics),
            )
            vtdef = TypeVarType(
                "VT",
                "VT",
                id=-2,
                values=[],
                upper_bound=self.object_type(),
                default=AnyType(TypeOfAny.from_omitted_generics),
            )
            constructor = CallableType(
                [ktdef, vtdef],
                [nodes.ARG_POS, nodes.ARG_POS],
                [None, None],
                self.chk.named_generic_type("builtins.dict", [ktdef, vtdef]),
                self.chk.named_type("builtins.function"),
                name="<dictionary-comprehension>",
                variables=[ktdef, vtdef],
            )
            return self.check_call(
                constructor, [e.key, e.value], [nodes.ARG_POS, nodes.ARG_POS], e
            )[0]

    def check_for_comp(self, e: GeneratorExpr | DictionaryComprehension) -> None:
        """Check the for_comp part of comprehensions. That is the part from 'for':
        ... for x in y if z

        Note: This adds the type information derived from the condlists to the current binder.
        """
        for index, sequence, conditions, is_async in zip(
            e.indices, e.sequences, e.condlists, e.is_async
        ):
            if is_async:
                _, sequence_type = self.chk.analyze_async_iterable_item_type(sequence)
            else:
                _, sequence_type = self.chk.analyze_iterable_item_type(sequence)
            self.chk.analyze_index_variables(index, sequence_type, True, e)
            for condition in conditions:
                self.accept(condition)

                # values are only part of the comprehension when all conditions are true
                true_map, false_map = self.chk.find_isinstance_check(condition)

                if true_map:
                    self.chk.push_type_map(true_map)

                if codes.REDUNDANT_EXPR in self.chk.options.enabled_error_codes:
                    if true_map is None:
                        self.msg.redundant_condition_in_comprehension(False, condition)
                    elif false_map is None:
                        self.msg.redundant_condition_in_comprehension(True, condition)

    def visit_conditional_expr(self, e: ConditionalExpr, allow_none_return: bool = False) -> Type:
        self.accept(e.cond)
        ctx = self.type_context[-1]

        # Gain type information from isinstance if it is there
        # but only for the current expression
        if_map, else_map = self.chk.find_isinstance_check(e.cond)
        if codes.REDUNDANT_EXPR in self.chk.options.enabled_error_codes:
            if if_map is None:
                self.msg.redundant_condition_in_if(False, e.cond)
            elif else_map is None:
                self.msg.redundant_condition_in_if(True, e.cond)

        if_type = self.analyze_cond_branch(
            if_map, e.if_expr, context=ctx, allow_none_return=allow_none_return
        )

        # we want to keep the narrowest value of if_type for union'ing the branches
        # however, it would be silly to pass a literal as a type context. Pass the
        # underlying fallback type instead.
        if_type_fallback = simple_literal_type(get_proper_type(if_type)) or if_type

        # Analyze the right branch using full type context and store the type
        full_context_else_type = self.analyze_cond_branch(
            else_map, e.else_expr, context=ctx, allow_none_return=allow_none_return
        )

        if not mypy.checker.is_valid_inferred_type(if_type):
            # Analyze the right branch disregarding the left branch.
            else_type = full_context_else_type
            # we want to keep the narrowest value of else_type for union'ing the branches
            # however, it would be silly to pass a literal as a type context. Pass the
            # underlying fallback type instead.
            else_type_fallback = simple_literal_type(get_proper_type(else_type)) or else_type

            # If it would make a difference, re-analyze the left
            # branch using the right branch's type as context.
            if ctx is None or not is_equivalent(else_type_fallback, ctx):
                # TODO: If it's possible that the previous analysis of
                # the left branch produced errors that are avoided
                # using this context, suppress those errors.
                if_type = self.analyze_cond_branch(
                    if_map,
                    e.if_expr,
                    context=else_type_fallback,
                    allow_none_return=allow_none_return,
                )

        elif if_type_fallback == ctx:
            # There is no point re-running the analysis if if_type is equal to ctx.
            # That would  be an exact duplicate of the work we just did.
            # This optimization is particularly important to avoid exponential blowup with nested
            # if/else expressions: https://github.com/python/mypy/issues/9591
            # TODO: would checking for is_proper_subtype also work and cover more cases?
            else_type = full_context_else_type
        else:
            # Analyze the right branch in the context of the left
            # branch's type.
            else_type = self.analyze_cond_branch(
                else_map,
                e.else_expr,
                context=if_type_fallback,
                allow_none_return=allow_none_return,
            )

        # Only create a union type if the type context is a union, to be mostly
        # compatible with older mypy versions where we always did a join.
        #
        # TODO: Always create a union or at least in more cases?
        if isinstance(get_proper_type(self.type_context[-1]), UnionType):
            res: Type = make_simplified_union([if_type, full_context_else_type])
        else:
            res = join.join_types(if_type, else_type)

        return res

    def analyze_cond_branch(
        self,
        map: dict[Expression, Type] | None,
        node: Expression,
        context: Type | None,
        allow_none_return: bool = False,
    ) -> Type:
        with self.chk.binder.frame_context(can_skip=True, fall_through=0):
            if map is None:
                # We still need to type check node, in case we want to
                # process it for isinstance checks later
                self.accept(node, type_context=context, allow_none_return=allow_none_return)
                return UninhabitedType()
            self.chk.push_type_map(map)
            return self.accept(node, type_context=context, allow_none_return=allow_none_return)

    #
    # Helpers
    #

    def accept(
        self,
        node: Expression,
        type_context: Type | None = None,
        allow_none_return: bool = False,
        always_allow_any: bool = False,
        is_callee: bool = False,
    ) -> Type:
        """Type check a node in the given type context.  If allow_none_return
        is True and this expression is a call, allow it to return None.  This
        applies only to this expression and not any subexpressions.
        """
        if node in self.type_overrides:
            # This branch is very fast, there is no point timing it.
            return self.type_overrides[node]
        # We don't use context manager here to get most precise data (and avoid overhead).
        record_time = False
        if self.collect_line_checking_stats and not self.in_expression:
            t0 = time.perf_counter_ns()
            self.in_expression = True
            record_time = True
        self.type_context.append(type_context)
        old_is_callee = self.is_callee
        self.is_callee = is_callee
        try:
            if allow_none_return and isinstance(node, CallExpr):
                typ = self.visit_call_expr(node, allow_none_return=True)
            elif allow_none_return and isinstance(node, YieldFromExpr):
                typ = self.visit_yield_from_expr(node, allow_none_return=True)
            elif allow_none_return and isinstance(node, ConditionalExpr):
                typ = self.visit_conditional_expr(node, allow_none_return=True)
            elif allow_none_return and isinstance(node, AwaitExpr):
                typ = self.visit_await_expr(node, allow_none_return=True)
            else:
                typ = node.accept(self)
        except Exception as err:
            report_internal_error(
                err, self.chk.errors.file, node.line, self.chk.errors, self.chk.options
            )
        self.is_callee = old_is_callee
        self.type_context.pop()
        assert typ is not None
        self.chk.store_type(node, typ)

        if (
            self.chk.options.disallow_any_expr
            and not always_allow_any
            and not self.chk.is_stub
            and self.chk.in_checked_function()
            and has_any_type(typ)
            and not self.chk.current_node_deferred
        ):
            self.msg.disallowed_any_type(typ, node)

        if not self.chk.in_checked_function() or self.chk.current_node_deferred:
            result: Type = AnyType(TypeOfAny.unannotated)
        else:
            result = typ
        if record_time:
            self.per_line_checking_time_ns[node.line] += time.perf_counter_ns() - t0
            self.in_expression = False
        return result

    def named_type(self, name: str) -> Instance:
        """Return an instance type with type given by the name and no type
        arguments. Alias for TypeChecker.named_type.
        """
        return self.chk.named_type(name)

    def is_valid_var_arg(self, typ: Type) -> bool:
        """Is a type valid as a *args argument?"""
        typ = get_proper_type(typ)
        return isinstance(typ, (TupleType, AnyType, ParamSpecType, UnpackType)) or is_subtype(
            typ, self.chk.named_generic_type("typing.Iterable", [AnyType(TypeOfAny.special_form)])
        )

    def is_valid_keyword_var_arg(self, typ: Type) -> bool:
        """Is a type valid as a **kwargs argument?"""
        return (
            is_subtype(
                typ,
                self.chk.named_generic_type(
                    "_typeshed.SupportsKeysAndGetItem",
                    [self.named_type("builtins.str"), AnyType(TypeOfAny.special_form)],
                ),
            )
            or is_subtype(
                typ,
                self.chk.named_generic_type(
                    "_typeshed.SupportsKeysAndGetItem", [UninhabitedType(), UninhabitedType()]
                ),
            )
            or isinstance(typ, ParamSpecType)
        )

    def has_member(self, typ: Type, member: str) -> bool:
        """Does type have member with the given name?"""
        # TODO: refactor this to use checkmember.analyze_member_access, otherwise
        # these two should be carefully kept in sync.
        # This is much faster than analyze_member_access, though, and so using
        # it first as a filter is important for performance.
        typ = get_proper_type(typ)

        if isinstance(typ, TypeVarType):
            typ = get_proper_type(typ.upper_bound)
        if isinstance(typ, TupleType):
            typ = tuple_fallback(typ)
        if isinstance(typ, LiteralType):
            typ = typ.fallback
        if isinstance(typ, Instance):
            return typ.type.has_readable_member(member)
        if isinstance(typ, FunctionLike) and typ.is_type_obj():
            return typ.fallback.type.has_readable_member(member)
        elif isinstance(typ, AnyType):
            return True
        elif isinstance(typ, UnionType):
            result = all(self.has_member(x, member) for x in typ.relevant_items())
            return result
        elif isinstance(typ, TypeType):
            # Type[Union[X, ...]] is always normalized to Union[Type[X], ...],
            # so we don't need to care about unions here.
            item = typ.item
            if isinstance(item, TypeVarType):
                item = get_proper_type(item.upper_bound)
            if isinstance(item, TupleType):
                item = tuple_fallback(item)
            if isinstance(item, Instance) and item.type.metaclass_type is not None:
                return self.has_member(item.type.metaclass_type, member)
            if isinstance(item, AnyType):
                return True
            return False
        else:
            return False

    def not_ready_callback(self, name: str, context: Context) -> None:
        """Called when we can't infer the type of a variable because it's not ready yet.

        Either defer type checking of the enclosing function to the next
        pass or report an error.
        """
        self.chk.handle_cannot_determine_type(name, context)

    def visit_yield_expr(self, e: YieldExpr) -> Type:
        return_type = self.chk.return_types[-1]
        expected_item_type = self.chk.get_generator_yield_type(return_type, False)
        if e.expr is None:
            if (
                not isinstance(get_proper_type(expected_item_type), (NoneType, AnyType))
                and self.chk.in_checked_function()
            ):
                self.chk.fail(message_registry.YIELD_VALUE_EXPECTED, e)
        else:
            actual_item_type = self.accept(e.expr, expected_item_type)
            self.chk.check_subtype(
                actual_item_type,
                expected_item_type,
                e,
                message_registry.INCOMPATIBLE_TYPES_IN_YIELD,
                "actual type",
                "expected type",
            )
        return self.chk.get_generator_receive_type(return_type, False)

    def visit_await_expr(self, e: AwaitExpr, allow_none_return: bool = False) -> Type:
        expected_type = self.type_context[-1]
        if expected_type is not None:
            expected_type = self.chk.named_generic_type("typing.Awaitable", [expected_type])
        actual_type = get_proper_type(self.accept(e.expr, expected_type))
        if isinstance(actual_type, AnyType):
            return AnyType(TypeOfAny.from_another_any, source_any=actual_type)
        ret = self.check_awaitable_expr(
            actual_type, e, message_registry.INCOMPATIBLE_TYPES_IN_AWAIT
        )
        if not allow_none_return and isinstance(get_proper_type(ret), NoneType):
            self.chk.msg.does_not_return_value(None, e)
        return ret

    def check_awaitable_expr(
        self, t: Type, ctx: Context, msg: str | ErrorMessage, ignore_binder: bool = False
    ) -> Type:
        """Check the argument to `await` and extract the type of value.

        Also used by `async for` and `async with`.
        """
        if not self.chk.check_subtype(
            t, self.named_type("typing.Awaitable"), ctx, msg, "actual type", "expected type"
        ):
            return AnyType(TypeOfAny.special_form)
        else:
            generator = self.check_method_call_by_name("__await__", t, [], [], ctx)[0]
            ret_type = self.chk.get_generator_return_type(generator, False)
            ret_type = get_proper_type(ret_type)
            if (
                not ignore_binder
                and isinstance(ret_type, UninhabitedType)
                and not ret_type.ambiguous
            ):
                self.chk.binder.unreachable()
            return ret_type

    def visit_yield_from_expr(self, e: YieldFromExpr, allow_none_return: bool = False) -> Type:
        # NOTE: Whether `yield from` accepts an `async def` decorated
        # with `@types.coroutine` (or `@asyncio.coroutine`) depends on
        # whether the generator containing the `yield from` is itself
        # thus decorated.  But it accepts a generator regardless of
        # how it's decorated.
        return_type = self.chk.return_types[-1]
        # TODO: What should the context for the sub-expression be?
        # If the containing function has type Generator[X, Y, ...],
        # the context should be Generator[X, Y, T], where T is the
        # context of the 'yield from' itself (but it isn't known).
        subexpr_type = get_proper_type(self.accept(e.expr))

        # Check that the expr is an instance of Iterable and get the type of the iterator produced
        # by __iter__.
        if isinstance(subexpr_type, AnyType):
            iter_type: Type = AnyType(TypeOfAny.from_another_any, source_any=subexpr_type)
        elif self.chk.type_is_iterable(subexpr_type):
            if is_async_def(subexpr_type) and not has_coroutine_decorator(return_type):
                self.chk.msg.yield_from_invalid_operand_type(subexpr_type, e)

            any_type = AnyType(TypeOfAny.special_form)
            generic_generator_type = self.chk.named_generic_type(
                "typing.Generator", [any_type, any_type, any_type]
            )
            iter_type, _ = self.check_method_call_by_name(
                "__iter__", subexpr_type, [], [], context=generic_generator_type
            )
        else:
            if not (is_async_def(subexpr_type) and has_coroutine_decorator(return_type)):
                self.chk.msg.yield_from_invalid_operand_type(subexpr_type, e)
                iter_type = AnyType(TypeOfAny.from_error)
            else:
                iter_type = self.check_awaitable_expr(
                    subexpr_type, e, message_registry.INCOMPATIBLE_TYPES_IN_YIELD_FROM
                )

        # Check that the iterator's item type matches the type yielded by the Generator function
        # containing this `yield from` expression.
        expected_item_type = self.chk.get_generator_yield_type(return_type, False)
        actual_item_type = self.chk.get_generator_yield_type(iter_type, False)

        self.chk.check_subtype(
            actual_item_type,
            expected_item_type,
            e,
            message_registry.INCOMPATIBLE_TYPES_IN_YIELD_FROM,
            "actual type",
            "expected type",
        )

        # Determine the type of the entire yield from expression.
        iter_type = get_proper_type(iter_type)
        if isinstance(iter_type, Instance) and iter_type.type.fullname == "typing.Generator":
            expr_type = self.chk.get_generator_return_type(iter_type, False)
        else:
            # Non-Generators don't return anything from `yield from` expressions.
            # However special-case Any (which might be produced by an error).
            actual_item_type = get_proper_type(actual_item_type)
            if isinstance(actual_item_type, AnyType):
                expr_type = AnyType(TypeOfAny.from_another_any, source_any=actual_item_type)
            else:
                # Treat `Iterator[X]` as a shorthand for `Generator[X, None, Any]`.
                expr_type = NoneType()

        if not allow_none_return and isinstance(get_proper_type(expr_type), NoneType):
            self.chk.msg.does_not_return_value(None, e)
        return expr_type

    def visit_temp_node(self, e: TempNode) -> Type:
        return e.type

    def visit_type_var_expr(self, e: TypeVarExpr) -> Type:
        p_default = get_proper_type(e.default)
        if not (
            isinstance(p_default, AnyType)
            and p_default.type_of_any == TypeOfAny.from_omitted_generics
        ):
            if not is_subtype(p_default, e.upper_bound):
                self.chk.fail("TypeVar default must be a subtype of the bound type", e)
            if e.values and not any(p_default == value for value in e.values):
                self.chk.fail("TypeVar default must be one of the constraint types", e)
        return AnyType(TypeOfAny.special_form)

    def visit_paramspec_expr(self, e: ParamSpecExpr) -> Type:
        return AnyType(TypeOfAny.special_form)

    def visit_type_var_tuple_expr(self, e: TypeVarTupleExpr) -> Type:
        return AnyType(TypeOfAny.special_form)

    def visit_newtype_expr(self, e: NewTypeExpr) -> Type:
        return AnyType(TypeOfAny.special_form)

    def visit_namedtuple_expr(self, e: NamedTupleExpr) -> Type:
        tuple_type = e.info.tuple_type
        if tuple_type:
            if self.chk.options.disallow_any_unimported and has_any_from_unimported_type(
                tuple_type
            ):
                self.msg.unimported_type_becomes_any("NamedTuple type", tuple_type, e)
            check_for_explicit_any(
                tuple_type, self.chk.options, self.chk.is_typeshed_stub, self.msg, context=e
            )
        return AnyType(TypeOfAny.special_form)

    def visit_enum_call_expr(self, e: EnumCallExpr) -> Type:
        for name, value in zip(e.items, e.values):
            if value is not None:
                typ = self.accept(value)
                if not isinstance(get_proper_type(typ), AnyType):
                    var = e.info.names[name].node
                    if isinstance(var, Var):
                        # Inline TypeChecker.set_inferred_type(),
                        # without the lvalue.  (This doesn't really do
                        # much, since the value attribute is defined
                        # to have type Any in the typeshed stub.)
                        var.type = typ
                        var.is_inferred = True
        return AnyType(TypeOfAny.special_form)

    def visit_typeddict_expr(self, e: TypedDictExpr) -> Type:
        return AnyType(TypeOfAny.special_form)

    def visit__promote_expr(self, e: PromoteExpr) -> Type:
        return e.type

    def visit_star_expr(self, e: StarExpr) -> Type:
        # TODO: should this ever be called (see e.g. mypyc visitor)?
        return self.accept(e.expr)

    def object_type(self) -> Instance:
        """Return instance type 'object'."""
        return self.named_type("builtins.object")

    def bool_type(self) -> Instance:
        """Return instance type 'bool'."""
        return self.named_type("builtins.bool")

    @overload
    def narrow_type_from_binder(self, expr: Expression, known_type: Type) -> Type:
        ...

    @overload
    def narrow_type_from_binder(
        self, expr: Expression, known_type: Type, skip_non_overlapping: bool
    ) -> Type | None:
        ...

    def narrow_type_from_binder(
        self, expr: Expression, known_type: Type, skip_non_overlapping: bool = False
    ) -> Type | None:
        """Narrow down a known type of expression using information in conditional type binder.

        If 'skip_non_overlapping' is True, return None if the type and restriction are
        non-overlapping.
        """
        if literal(expr) >= LITERAL_TYPE:
            restriction = self.chk.binder.get(expr)
            # If the current node is deferred, some variables may get Any types that they
            # otherwise wouldn't have. We don't want to narrow down these since it may
            # produce invalid inferred Optional[Any] types, at least.
            if restriction and not (
                isinstance(get_proper_type(known_type), AnyType) and self.chk.current_node_deferred
            ):
                # Note: this call should match the one in narrow_declared_type().
                if skip_non_overlapping and not is_overlapping_types(
                    known_type, restriction, prohibit_none_typevar_overlap=True
                ):
                    return None
                return narrow_declared_type(known_type, restriction)
        return known_type

    def has_abstract_type_part(self, caller_type: ProperType, callee_type: ProperType) -> bool:
        # TODO: support other possible types here
        if isinstance(caller_type, TupleType) and isinstance(callee_type, TupleType):
            return any(
                self.has_abstract_type(get_proper_type(caller), get_proper_type(callee))
                for caller, callee in zip(caller_type.items, callee_type.items)
            )
        return self.has_abstract_type(caller_type, callee_type)

    def has_abstract_type(self, caller_type: ProperType, callee_type: ProperType) -> bool:
        return (
            isinstance(caller_type, CallableType)
            and isinstance(callee_type, TypeType)
            and caller_type.is_type_obj()
            and (caller_type.type_object().is_abstract or caller_type.type_object().is_protocol)
            and isinstance(callee_type.item, Instance)
            and (callee_type.item.type.is_abstract or callee_type.item.type.is_protocol)
            and not self.chk.allow_abstract_call
        )


def has_any_type(t: Type, ignore_in_type_obj: bool = False) -> bool:
    """Whether t contains an Any type"""
    return t.accept(HasAnyType(ignore_in_type_obj))


class HasAnyType(types.BoolTypeQuery):
    def __init__(self, ignore_in_type_obj: bool) -> None:
        super().__init__(types.ANY_STRATEGY)
        self.ignore_in_type_obj = ignore_in_type_obj

    def visit_any(self, t: AnyType) -> bool:
        return t.type_of_any != TypeOfAny.special_form  # special forms are not real Any types

    def visit_callable_type(self, t: CallableType) -> bool:
        if self.ignore_in_type_obj and t.is_type_obj():
            return False
        return super().visit_callable_type(t)

    def visit_type_var(self, t: TypeVarType) -> bool:
        default = [t.default] if t.has_default() else []
        return self.query_types([t.upper_bound, *default] + t.values)

    def visit_param_spec(self, t: ParamSpecType) -> bool:
        default = [t.default] if t.has_default() else []
        return self.query_types([t.upper_bound, *default])

    def visit_type_var_tuple(self, t: TypeVarTupleType) -> bool:
        default = [t.default] if t.has_default() else []
        return self.query_types([t.upper_bound, *default])


def has_coroutine_decorator(t: Type) -> bool:
    """Whether t came from a function decorated with `@coroutine`."""
    t = get_proper_type(t)
    return isinstance(t, Instance) and t.type.fullname == "typing.AwaitableGenerator"


def is_async_def(t: Type) -> bool:
    """Whether t came from a function defined using `async def`."""
    # In check_func_def(), when we see a function decorated with
    # `@typing.coroutine` or `@async.coroutine`, we change the
    # return type to typing.AwaitableGenerator[...], so that its
    # type is compatible with either Generator or Awaitable.
    # But for the check here we need to know whether the original
    # function (before decoration) was an `async def`.  The
    # AwaitableGenerator type conveniently preserves the original
    # type as its 4th parameter (3rd when using 0-origin indexing
    # :-), so that we can recover that information here.
    # (We really need to see whether the original, undecorated
    # function was an `async def`, which is orthogonal to its
    # decorations.)
    t = get_proper_type(t)
    if (
        isinstance(t, Instance)
        and t.type.fullname == "typing.AwaitableGenerator"
        and len(t.args) >= 4
    ):
        t = get_proper_type(t.args[3])
    return isinstance(t, Instance) and t.type.fullname == "typing.Coroutine"


def is_non_empty_tuple(t: Type) -> bool:
    t = get_proper_type(t)
    return isinstance(t, TupleType) and bool(t.items)


def is_duplicate_mapping(
    mapping: list[int], actual_types: list[Type], actual_kinds: list[ArgKind]
) -> bool:
    return (
        len(mapping) > 1
        # Multiple actuals can map to the same formal if they both come from
        # varargs (*args and **kwargs); in this case at runtime it is possible
        # that here are no duplicates. We need to allow this, as the convention
        # f(..., *args, **kwargs) is common enough.
        and not (
            len(mapping) == 2
            and actual_kinds[mapping[0]] == nodes.ARG_STAR
            and actual_kinds[mapping[1]] == nodes.ARG_STAR2
        )
        # Multiple actuals can map to the same formal if there are multiple
        # **kwargs which cannot be mapped with certainty (non-TypedDict
        # **kwargs).
        and not all(
            actual_kinds[m] == nodes.ARG_STAR2
            and not isinstance(get_proper_type(actual_types[m]), TypedDictType)
            for m in mapping
        )
    )


def replace_callable_return_type(c: CallableType, new_ret_type: Type) -> CallableType:
    """Return a copy of a callable type with a different return type."""
    return c.copy_modified(ret_type=new_ret_type)


def apply_poly(tp: CallableType, poly_tvars: Sequence[TypeVarLikeType]) -> CallableType | None:
    """Make free type variables generic in the type if possible.

    This will translate the type `tp` while trying to create valid bindings for
    type variables `poly_tvars` while traversing the type. This follows the same rules
    as we do during semantic analysis phase, examples:
      * Callable[Callable[[T], T], T] -> def [T] (def (T) -> T) -> T
      * Callable[[], Callable[[T], T]] -> def () -> def [T] (T -> T)
      * List[T] -> None (not possible)
    """
    try:
        return tp.copy_modified(
            arg_types=[t.accept(PolyTranslator(poly_tvars)) for t in tp.arg_types],
            ret_type=tp.ret_type.accept(PolyTranslator(poly_tvars)),
            variables=[],
        )
    except PolyTranslationError:
        return None


class PolyTranslationError(Exception):
    pass


class PolyTranslator(TypeTranslator):
    """Make free type variables generic in the type if possible.

    See docstring for apply_poly() for details.
    """

    def __init__(self, poly_tvars: Sequence[TypeVarLikeType]) -> None:
        self.poly_tvars = set(poly_tvars)
        # This is a simplified version of TypeVarScope used during semantic analysis.
        self.bound_tvars: set[TypeVarLikeType] = set()
        self.seen_aliases: set[TypeInfo] = set()

    def collect_vars(self, t: CallableType | Parameters) -> list[TypeVarLikeType]:
        found_vars = []
        for arg in t.arg_types:
            for tv in get_all_type_vars(arg):
                if isinstance(tv, ParamSpecType):
                    normalized: TypeVarLikeType = tv.copy_modified(
                        flavor=ParamSpecFlavor.BARE, prefix=Parameters([], [], [])
                    )
                else:
                    normalized = tv
                if normalized in self.poly_tvars and normalized not in self.bound_tvars:
                    found_vars.append(normalized)
        return remove_dups(found_vars)

    def visit_callable_type(self, t: CallableType) -> Type:
        found_vars = self.collect_vars(t)
        self.bound_tvars |= set(found_vars)
        result = super().visit_callable_type(t)
        self.bound_tvars -= set(found_vars)

        assert isinstance(result, ProperType) and isinstance(result, CallableType)
        result.variables = list(result.variables) + found_vars
        return result

    def visit_type_var(self, t: TypeVarType) -> Type:
        if t in self.poly_tvars and t not in self.bound_tvars:
            raise PolyTranslationError()
        return super().visit_type_var(t)

    def visit_param_spec(self, t: ParamSpecType) -> Type:
        if t in self.poly_tvars and t not in self.bound_tvars:
            raise PolyTranslationError()
        return super().visit_param_spec(t)

    def visit_type_var_tuple(self, t: TypeVarTupleType) -> Type:
        if t in self.poly_tvars and t not in self.bound_tvars:
            raise PolyTranslationError()
        return super().visit_type_var_tuple(t)

    def visit_type_alias_type(self, t: TypeAliasType) -> Type:
        if not t.args:
            return t.copy_modified()
        if not t.is_recursive:
            return get_proper_type(t).accept(self)
        # We can't handle polymorphic application for recursive generic aliases
        # without risking an infinite recursion, just give up for now.
        raise PolyTranslationError()

    def visit_instance(self, t: Instance) -> Type:
        if t.type.has_param_spec_type:
            # We need this special-casing to preserve the possibility to store a
            # generic function in an instance type. Things like
            #     forall T . Foo[[x: T], T]
            # are not really expressible in current type system, but this looks like
            # a useful feature, so let's keep it.
            param_spec_index = next(
                i for (i, tv) in enumerate(t.type.defn.type_vars) if isinstance(tv, ParamSpecType)
            )
            p = get_proper_type(t.args[param_spec_index])
            if isinstance(p, Parameters):
                found_vars = self.collect_vars(p)
                self.bound_tvars |= set(found_vars)
                new_args = [a.accept(self) for a in t.args]
                self.bound_tvars -= set(found_vars)

                repl = new_args[param_spec_index]
                assert isinstance(repl, ProperType) and isinstance(repl, Parameters)
                repl.variables = list(repl.variables) + list(found_vars)
                return t.copy_modified(args=new_args)
        # There is the same problem with callback protocols as with aliases
        # (callback protocols are essentially more flexible aliases to callables).
        if t.args and t.type.is_protocol and t.type.protocol_members == ["__call__"]:
            if t.type in self.seen_aliases:
                raise PolyTranslationError()
            self.seen_aliases.add(t.type)
            call = find_member("__call__", t, t, is_operator=True)
            assert call is not None
            return call.accept(self)
        return super().visit_instance(t)


class ArgInferSecondPassQuery(types.BoolTypeQuery):
    """Query whether an argument type should be inferred in the second pass.

    The result is True if the type has a type variable in a callable return
    type anywhere. For example, the result for Callable[[], T] is True if t is
    a type variable.
    """

    def __init__(self) -> None:
        super().__init__(types.ANY_STRATEGY)

    def visit_callable_type(self, t: CallableType) -> bool:
        # TODO: we need to check only for type variables of original callable.
        return self.query_types(t.arg_types) or t.accept(HasTypeVarQuery())


class HasTypeVarQuery(types.BoolTypeQuery):
    """Visitor for querying whether a type has a type variable component."""

    def __init__(self) -> None:
        super().__init__(types.ANY_STRATEGY)

    def visit_type_var(self, t: TypeVarType) -> bool:
        return True

    def visit_param_spec(self, t: ParamSpecType) -> bool:
        return True

    def visit_type_var_tuple(self, t: TypeVarTupleType) -> bool:
        return True


def has_erased_component(t: Type | None) -> bool:
    return t is not None and t.accept(HasErasedComponentsQuery())


class HasErasedComponentsQuery(types.BoolTypeQuery):
    """Visitor for querying whether a type has an erased component."""

    def __init__(self) -> None:
        super().__init__(types.ANY_STRATEGY)

    def visit_erased_type(self, t: ErasedType) -> bool:
        return True


def has_uninhabited_component(t: Type | None) -> bool:
    return t is not None and t.accept(HasUninhabitedComponentsQuery())


class HasUninhabitedComponentsQuery(types.BoolTypeQuery):
    """Visitor for querying whether a type has an UninhabitedType component."""

    def __init__(self) -> None:
        super().__init__(types.ANY_STRATEGY)

    def visit_uninhabited_type(self, t: UninhabitedType) -> bool:
        return True


def arg_approximate_similarity(actual: Type, formal: Type) -> bool:
    """Return if caller argument (actual) is roughly compatible with signature arg (formal).

    This function is deliberately loose and will report two types are similar
    as long as their "shapes" are plausibly the same.

    This is useful when we're doing error reporting: for example, if we're trying
    to select an overload alternative and there's no exact match, we can use
    this function to help us identify which alternative the user might have
    *meant* to match.
    """
    actual = get_proper_type(actual)
    formal = get_proper_type(formal)

    # Erase typevars: we'll consider them all to have the same "shape".
    if isinstance(actual, TypeVarType):
        actual = erase_to_union_or_bound(actual)
    if isinstance(formal, TypeVarType):
        formal = erase_to_union_or_bound(formal)

    # Callable or Type[...]-ish types
    def is_typetype_like(typ: ProperType) -> bool:
        return (
            isinstance(typ, TypeType)
            or (isinstance(typ, FunctionLike) and typ.is_type_obj())
            or (isinstance(typ, Instance) and typ.type.fullname == "builtins.type")
        )

    if isinstance(formal, CallableType):
        if isinstance(actual, (CallableType, Overloaded, TypeType)):
            return True
    if is_typetype_like(actual) and is_typetype_like(formal):
        return True

    # Unions
    if isinstance(actual, UnionType):
        return any(arg_approximate_similarity(item, formal) for item in actual.relevant_items())
    if isinstance(formal, UnionType):
        return any(arg_approximate_similarity(actual, item) for item in formal.relevant_items())

    # TypedDicts
    if isinstance(actual, TypedDictType):
        if isinstance(formal, TypedDictType):
            return True
        return arg_approximate_similarity(actual.fallback, formal)

    # Instances
    # For instances, we mostly defer to the existing is_subtype check.
    if isinstance(formal, Instance):
        if isinstance(actual, CallableType):
            actual = actual.fallback
        if isinstance(actual, Overloaded):
            actual = actual.items[0].fallback
        if isinstance(actual, TupleType):
            actual = tuple_fallback(actual)
        if isinstance(actual, Instance) and formal.type in actual.type.mro:
            # Try performing a quick check as an optimization
            return True

    # Fall back to a standard subtype check for the remaining kinds of type.
    return is_subtype(erasetype.erase_type(actual), erasetype.erase_type(formal))


def any_causes_overload_ambiguity(
    items: list[CallableType],
    return_types: list[Type],
    arg_types: list[Type],
    arg_kinds: list[ArgKind],
    arg_names: Sequence[str | None] | None,
) -> bool:
    """May an argument containing 'Any' cause ambiguous result type on call to overloaded function?

    Note that this sometimes returns True even if there is no ambiguity, since a correct
    implementation would be complex (and the call would be imprecisely typed due to Any
    types anyway).

    Args:
        items: Overload items matching the actual arguments
        arg_types: Actual argument types
        arg_kinds: Actual argument kinds
        arg_names: Actual argument names
    """
    if all_same_types(return_types):
        return False

    actual_to_formal = [
        map_formals_to_actuals(
            arg_kinds, arg_names, item.arg_kinds, item.arg_names, lambda i: arg_types[i]
        )
        for item in items
    ]

    for arg_idx, arg_type in enumerate(arg_types):
        # We ignore Anys in type object callables as ambiguity
        # creators, since that can lead to falsely claiming ambiguity
        # for overloads between Type and Callable.
        if has_any_type(arg_type, ignore_in_type_obj=True):
            matching_formals_unfiltered = [
                (item_idx, lookup[arg_idx])
                for item_idx, lookup in enumerate(actual_to_formal)
                if lookup[arg_idx]
            ]

            matching_returns = []
            matching_formals = []
            for item_idx, formals in matching_formals_unfiltered:
                matched_callable = items[item_idx]
                matching_returns.append(matched_callable.ret_type)

                # Note: if an actual maps to multiple formals of differing types within
                # a single callable, then we know at least one of those formals must be
                # a different type then the formal(s) in some other callable.
                # So it's safe to just append everything to the same list.
                for formal in formals:
                    matching_formals.append(matched_callable.arg_types[formal])
            if not all_same_types(matching_formals) and not all_same_types(matching_returns):
                # Any maps to multiple different types, and the return types of these items differ.
                return True
    return False


def all_same_types(types: list[Type]) -> bool:
    if not types:
        return True
    return all(is_same_type(t, types[0]) for t in types[1:])


def merge_typevars_in_callables_by_name(
    callables: Sequence[CallableType],
) -> tuple[list[CallableType], list[TypeVarType]]:
    """Takes all the typevars present in the callables and 'combines' the ones with the same name.

    For example, suppose we have two callables with signatures "f(x: T, y: S) -> T" and
    "f(x: List[Tuple[T, S]]) -> Tuple[T, S]". Both callables use typevars named "T" and
    "S", but we treat them as distinct, unrelated typevars. (E.g. they could both have
    distinct ids.)

    If we pass in both callables into this function, it returns a list containing two
    new callables that are identical in signature, but use the same underlying TypeVarType
    for T and S.

    This is useful if we want to take the output lists and "merge" them into one callable
    in some way -- for example, when unioning together overloads.

    Returns both the new list of callables and a list of all distinct TypeVarType objects used.
    """
    output: list[CallableType] = []
    unique_typevars: dict[str, TypeVarType] = {}
    variables: list[TypeVarType] = []

    for target in callables:
        if target.is_generic():
            target = freshen_function_type_vars(target)

            rename = {}  # Dict[TypeVarId, TypeVar]
            for tv in target.variables:
                name = tv.fullname
                if name not in unique_typevars:
                    # TODO(PEP612): fix for ParamSpecType
                    if isinstance(tv, ParamSpecType):
                        continue
                    assert isinstance(tv, TypeVarType)
                    unique_typevars[name] = tv
                    variables.append(tv)
                rename[tv.id] = unique_typevars[name]

            target = expand_type(target, rename)
        output.append(target)

    return output, variables


def try_getting_literal(typ: Type) -> ProperType:
    """If possible, get a more precise literal type for a given type."""
    typ = get_proper_type(typ)
    if isinstance(typ, Instance) and typ.last_known_value is not None:
        return typ.last_known_value
    return typ


def is_expr_literal_type(node: Expression) -> bool:
    """Returns 'true' if the given node is a Literal"""
    if isinstance(node, IndexExpr):
        base = node.base
        return isinstance(base, RefExpr) and base.fullname in LITERAL_TYPE_NAMES
    if isinstance(node, NameExpr):
        underlying = node.node
        return isinstance(underlying, TypeAlias) and isinstance(
            get_proper_type(underlying.target), LiteralType
        )
    return False


def has_bytes_component(typ: Type) -> bool:
    """Is this one of builtin byte types, or a union that contains it?"""
    typ = get_proper_type(typ)
    byte_types = {"builtins.bytes", "builtins.bytearray"}
    if isinstance(typ, UnionType):
        return any(has_bytes_component(t) for t in typ.items)
    if isinstance(typ, Instance) and typ.type.fullname in byte_types:
        return True
    return False


def type_info_from_type(typ: Type) -> TypeInfo | None:
    """Gets the TypeInfo for a type, indirecting through things like type variables and tuples."""
    typ = get_proper_type(typ)
    if isinstance(typ, FunctionLike) and typ.is_type_obj():
        return typ.type_object()
    if isinstance(typ, TypeType):
        typ = typ.item
    if isinstance(typ, TypeVarType):
        typ = get_proper_type(typ.upper_bound)
    if isinstance(typ, TupleType):
        typ = tuple_fallback(typ)
    if isinstance(typ, Instance):
        return typ.type

    # A complicated type. Too tricky, give up.
    # TODO: Do something more clever here.
    return None


def is_operator_method(fullname: str | None) -> bool:
    if not fullname:
        return False
    short_name = fullname.split(".")[-1]
    return (
        short_name in operators.op_methods.values()
        or short_name in operators.reverse_op_methods.values()
        or short_name in operators.unary_op_methods.values()
    )


def get_partial_instance_type(t: Type | None) -> PartialType | None:
    if t is None or not isinstance(t, PartialType) or t.type is None:
        return None
    return t<|MERGE_RESOLUTION|>--- conflicted
+++ resolved
@@ -4271,15 +4271,11 @@
 
         items: list[Type] = []
         for b, e, s in itertools.product(begin, end, stride):
-<<<<<<< HEAD
-            items.append(left_type.slice(b, e, s, fallback=self.named_type("builtins.tuple")))
-=======
-            item = left_type.slice(b, e, s)
+            item = left_type.slice(b, e, s, fallback=self.named_type("builtins.tuple"))
             if item is None:
                 self.chk.fail(message_registry.AMBIGUOUS_SLICE_OF_VARIADIC_TUPLE, slic)
                 return AnyType(TypeOfAny.from_error)
             items.append(item)
->>>>>>> acccdd8a
         return make_simplified_union(items)
 
     def try_getting_int_literals(self, index: Expression) -> list[int] | None:
