--- conflicted
+++ resolved
@@ -2278,14 +2278,8 @@
     # AST node of definition (among others, this can be FuncDef/Var/TypeInfo/TypeVarExpr/MypyFile,
     # or None for a bound type variable).
     node = None  # type: Optional[SymbolNode]
-<<<<<<< HEAD
-    # Module id (e.g. "foo.bar") or None
-    mod_id = ''  # type: Optional[str]
     # If this not None, override the type of the 'node' attribute. This is only used for
     # type aliases.
-=======
-    # If this not None, override the type of the 'node' attribute.
->>>>>>> b1f61fb5
     type_override = None  # type: Optional[mypy.types.Type]
     # For generic aliases this stores the (qualified) names of type variables.
     # (For example see testGenericAliasWithTypeVarsFromDifferentModules.)
