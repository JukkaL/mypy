"""Abstract syntax tree node classes (i.e. parse tree)."""

import os
from abc import abstractmethod
from collections import defaultdict
from enum import Enum, unique
from typing import (
    Any,
    Callable,
    Dict,
    Iterator,
    List,
    Optional,
    Sequence,
    Set,
    Tuple,
    TypeVar,
    Union,
    cast,
)

from mypy_extensions import trait
from typing_extensions import TYPE_CHECKING, DefaultDict, Final, TypeAlias as _TypeAlias

import mypy.strconv
from mypy.backports import OrderedDict
from mypy.bogus_type import Bogus
from mypy.util import short_type
from mypy.visitor import ExpressionVisitor, NodeVisitor, StatementVisitor

if TYPE_CHECKING:
    from mypy.patterns import Pattern


class Context:
    """Base type for objects that are valid as error message locations."""

    __slots__ = ("line", "column", "end_line", "end_column")

    def __init__(self, line: int = -1, column: int = -1) -> None:
        self.line = line
        self.column = column
        self.end_line: Optional[int] = None
        self.end_column: Optional[int] = None

    def set_line(
        self,
        target: Union["Context", int],
        column: Optional[int] = None,
        end_line: Optional[int] = None,
        end_column: Optional[int] = None,
    ) -> None:
        """If target is a node, pull line (and column) information
        into this node. If column is specified, this will override any column
        information coming from a node.
        """
        if isinstance(target, int):
            self.line = target
        else:
            self.line = target.line
            self.column = target.column
            self.end_line = target.end_line
            self.end_column = target.end_column

        if column is not None:
            self.column = column

        if end_line is not None:
            self.end_line = end_line

        if end_column is not None:
            self.end_column = end_column

    def get_line(self) -> int:
        """Don't use. Use x.line."""
        return self.line

    def get_column(self) -> int:
        """Don't use. Use x.column."""
        return self.column


if TYPE_CHECKING:
    # break import cycle only needed for mypy
    import mypy.types


T = TypeVar("T")

JsonDict: _TypeAlias = Dict[str, Any]


# Symbol table node kinds
#
# TODO rename to use more descriptive names

LDEF: Final = 0
GDEF: Final = 1
MDEF: Final = 2

# Placeholder for a name imported via 'from ... import'. Second phase of
# semantic will replace this the actual imported reference. This is
# needed so that we can detect whether a name has been imported during
# XXX what?
UNBOUND_IMPORTED: Final = 3

# RevealExpr node kinds
REVEAL_TYPE: Final = 0
REVEAL_LOCALS: Final = 1

LITERAL_YES: Final = 2
LITERAL_TYPE: Final = 1
LITERAL_NO: Final = 0

node_kinds: Final = {LDEF: "Ldef", GDEF: "Gdef", MDEF: "Mdef", UNBOUND_IMPORTED: "UnboundImported"}
inverse_node_kinds: Final = {_kind: _name for _name, _kind in node_kinds.items()}


implicit_module_attrs: Final = {
    "__name__": "__builtins__.str",
    "__doc__": None,  # depends on Python version, see semanal.py
    "__path__": None,  # depends on if the module is a package
    "__file__": "__builtins__.str",
    "__package__": "__builtins__.str",
    "__annotations__": None,  # dict[str, Any] bounded in add_implicit_module_attrs()
}


# These aliases exist because built-in class objects are not subscriptable.
# For example `list[int]` fails at runtime. Instead List[int] should be used.
type_aliases: Final = {
    "typing.List": "builtins.list",
    "typing.Dict": "builtins.dict",
    "typing.Set": "builtins.set",
    "typing.FrozenSet": "builtins.frozenset",
    "typing.ChainMap": "collections.ChainMap",
    "typing.Counter": "collections.Counter",
    "typing.DefaultDict": "collections.defaultdict",
    "typing.Deque": "collections.deque",
    "typing.OrderedDict": "collections.OrderedDict",
    # HACK: a lie in lieu of actual support for PEP 675
    "typing.LiteralString": "builtins.str",
}

# This keeps track of the oldest supported Python version where the corresponding
# alias source is available.
type_aliases_source_versions: Final = {
    "typing.List": (2, 7),
    "typing.Dict": (2, 7),
    "typing.Set": (2, 7),
    "typing.FrozenSet": (2, 7),
    "typing.ChainMap": (3, 3),
    "typing.Counter": (2, 7),
    "typing.DefaultDict": (2, 7),
    "typing.Deque": (2, 7),
    "typing.OrderedDict": (3, 7),
    "typing.LiteralString": (3, 11),
}

# This keeps track of aliases in `typing_extensions`, which we treat specially.
typing_extensions_aliases: Final = {
    # See: https://github.com/python/mypy/issues/11528
    "typing_extensions.OrderedDict": "collections.OrderedDict",
    # HACK: a lie in lieu of actual support for PEP 675
    "typing_extensions.LiteralString": "builtins.str",
}

reverse_builtin_aliases: Final = {
    "builtins.list": "typing.List",
    "builtins.dict": "typing.Dict",
    "builtins.set": "typing.Set",
    "builtins.frozenset": "typing.FrozenSet",
}

_nongen_builtins: Final = {"builtins.tuple": "typing.Tuple", "builtins.enumerate": ""}
_nongen_builtins.update((name, alias) for alias, name in type_aliases.items())
# Drop OrderedDict from this for backward compatibility
del _nongen_builtins["collections.OrderedDict"]
# HACK: consequence of hackily treating LiteralString as an alias for str
del _nongen_builtins["builtins.str"]


def get_nongen_builtins(python_version: Tuple[int, int]) -> Dict[str, str]:
    # After 3.9 with pep585 generic builtins are allowed.
    return _nongen_builtins if python_version < (3, 9) else {}


RUNTIME_PROTOCOL_DECOS: Final = (
    "typing.runtime_checkable",
    "typing_extensions.runtime",
    "typing_extensions.runtime_checkable",
)


class Node(Context):
    """Common base class for all non-type parse tree nodes."""

    __slots__ = ()

    def __str__(self) -> str:
        ans = self.accept(mypy.strconv.StrConv())
        if ans is None:
            return repr(self)
        return ans

    def accept(self, visitor: NodeVisitor[T]) -> T:
        raise RuntimeError("Not implemented")


@trait
class Statement(Node):
    """A statement node."""

    __slots__ = ()

    def accept(self, visitor: StatementVisitor[T]) -> T:
        raise RuntimeError("Not implemented")


@trait
class Expression(Node):
    """An expression node."""

    __slots__ = ()

    def accept(self, visitor: ExpressionVisitor[T]) -> T:
        raise RuntimeError("Not implemented")


class FakeExpression(Expression):
    """A dummy expression.

    We need a dummy expression in one place, and can't instantiate Expression
    because it is a trait and mypyc barfs.
    """

    __slots__ = ()


# TODO:
# Lvalue = Union['NameExpr', 'MemberExpr', 'IndexExpr', 'SuperExpr', 'StarExpr'
#                'TupleExpr']; see #1783.
Lvalue: _TypeAlias = Expression


@trait
class SymbolNode(Node):
    """Nodes that can be stored in a symbol table."""

    __slots__ = ()

    @property
    @abstractmethod
    def name(self) -> str:
        pass

    # fullname can often be None even though the type system
    # disagrees. We mark this with Bogus to let mypyc know not to
    # worry about it.
    @property
    @abstractmethod
    def fullname(self) -> Bogus[str]:
        pass

    @abstractmethod
    def serialize(self) -> JsonDict:
        pass

    @classmethod
    def deserialize(cls, data: JsonDict) -> "SymbolNode":
        classname = data[".class"]
        method = deserialize_map.get(classname)
        if method is not None:
            return method(data)
        raise NotImplementedError(f"unexpected .class {classname}")


# Items: fullname, related symbol table node, surrounding type (if any)
Definition: _TypeAlias = Tuple[str, "SymbolTableNode", Optional["TypeInfo"]]


class MypyFile(SymbolNode):
    """The abstract syntax tree of a single source file."""

    __slots__ = (
        "_fullname",
        "path",
        "defs",
        "alias_deps",
        "is_bom",
        "names",
        "imports",
        "ignored_lines",
        "is_stub",
        "is_cache_skeleton",
        "is_partial_stub_package",
        "plugin_deps",
        "future_import_flags",
    )

    # Fully qualified module name
    _fullname: Bogus[str]
    # Path to the file (empty string if not known)
    path: str
    # Top-level definitions and statements
    defs: List[Statement]
    # Type alias dependencies as mapping from target to set of alias full names
    alias_deps: DefaultDict[str, Set[str]]
    # Is there a UTF-8 BOM at the start?
    is_bom: bool
    names: "SymbolTable"
    # All import nodes within the file (also ones within functions etc.)
    imports: List["ImportBase"]
    # Lines on which to ignore certain errors when checking.
    # If the value is empty, ignore all errors; otherwise, the list contains all
    # error codes to ignore.
    ignored_lines: Dict[int, List[str]]
    # Is this file represented by a stub file (.pyi)?
    is_stub: bool
    # Is this loaded from the cache and thus missing the actual body of the file?
    is_cache_skeleton: bool
    # Does this represent an __init__.pyi stub with a module __getattr__
    # (i.e. a partial stub package), for such packages we suppress any missing
    # module errors in addition to missing attribute errors.
    is_partial_stub_package: bool
    # Plugin-created dependencies
    plugin_deps: Dict[str, Set[str]]
    # Future imports defined in this file. Populated during semantic analysis.
    future_import_flags: Set[str]

    def __init__(
        self,
        defs: List[Statement],
        imports: List["ImportBase"],
        is_bom: bool = False,
        ignored_lines: Optional[Dict[int, List[str]]] = None,
    ) -> None:
        super().__init__()
        self.defs = defs
        self.line = 1  # Dummy line number
        self.column = 0  # Dummy column
        self.imports = imports
        self.is_bom = is_bom
        self.alias_deps = defaultdict(set)
        self.plugin_deps = {}
        if ignored_lines:
            self.ignored_lines = ignored_lines
        else:
            self.ignored_lines = {}

        self.path = ""
        self.is_stub = False
        self.is_cache_skeleton = False
        self.is_partial_stub_package = False
        self.future_import_flags = set()

    def local_definitions(self) -> Iterator[Definition]:
        """Return all definitions within the module (including nested).

        This doesn't include imported definitions.
        """
        return local_definitions(self.names, self.fullname)

    @property
    def name(self) -> str:
        return "" if not self._fullname else self._fullname.split(".")[-1]

    @property
    def fullname(self) -> Bogus[str]:
        return self._fullname

    def accept(self, visitor: NodeVisitor[T]) -> T:
        return visitor.visit_mypy_file(self)

    def is_package_init_file(self) -> bool:
        return len(self.path) != 0 and os.path.basename(self.path).startswith("__init__.")

    def is_future_flag_set(self, flag: str) -> bool:
        return flag in self.future_import_flags

    def serialize(self) -> JsonDict:
        return {
            ".class": "MypyFile",
            "_fullname": self._fullname,
            "names": self.names.serialize(self._fullname),
            "is_stub": self.is_stub,
            "path": self.path,
            "is_partial_stub_package": self.is_partial_stub_package,
            "future_import_flags": list(self.future_import_flags),
        }

    @classmethod
    def deserialize(cls, data: JsonDict) -> "MypyFile":
        assert data[".class"] == "MypyFile", data
        tree = MypyFile([], [])
        tree._fullname = data["_fullname"]
        tree.names = SymbolTable.deserialize(data["names"])
        tree.is_stub = data["is_stub"]
        tree.path = data["path"]
        tree.is_partial_stub_package = data["is_partial_stub_package"]
        tree.is_cache_skeleton = True
        tree.future_import_flags = set(data["future_import_flags"])
        return tree


class ImportBase(Statement):
    """Base class for all import statements."""

    __slots__ = ("is_unreachable", "is_top_level", "is_mypy_only", "assignments")

    is_unreachable: bool  # Set by semanal.SemanticAnalyzerPass1 if inside `if False` etc.
    is_top_level: bool  # Ditto if outside any class or def
    is_mypy_only: bool  # Ditto if inside `if TYPE_CHECKING` or `if MYPY`

    # If an import replaces existing definitions, we construct dummy assignment
    # statements that assign the imported names to the names in the current scope,
    # for type checking purposes. Example:
    #
    #     x = 1
    #     from m import x   <-- add assignment representing "x = m.x"
    assignments: List["AssignmentStmt"]

    def __init__(self) -> None:
        super().__init__()
        self.assignments = []
        self.is_unreachable = False
        self.is_top_level = False
        self.is_mypy_only = False


class Import(ImportBase):
    """import m [as n]"""

    __slots__ = ("ids",)

    ids: List[Tuple[str, Optional[str]]]  # (module id, as id)

    def __init__(self, ids: List[Tuple[str, Optional[str]]]) -> None:
        super().__init__()
        self.ids = ids

    def accept(self, visitor: StatementVisitor[T]) -> T:
        return visitor.visit_import(self)


class ImportFrom(ImportBase):
    """from m import x [as y], ..."""

    __slots__ = ("id", "names", "relative")

    id: str
    relative: int
    names: List[Tuple[str, Optional[str]]]  # Tuples (name, as name)

    def __init__(self, id: str, relative: int, names: List[Tuple[str, Optional[str]]]) -> None:
        super().__init__()
        self.id = id
        self.names = names
        self.relative = relative

    def accept(self, visitor: StatementVisitor[T]) -> T:
        return visitor.visit_import_from(self)


class ImportAll(ImportBase):
    """from m import *"""

    __slots__ = ("id", "relative", "imported_names")

    id: str
    relative: int
    # NOTE: Only filled and used by old semantic analyzer.
    imported_names: List[str]

    def __init__(self, id: str, relative: int) -> None:
        super().__init__()
        self.id = id
        self.relative = relative
        self.imported_names = []

    def accept(self, visitor: StatementVisitor[T]) -> T:
        return visitor.visit_import_all(self)


class ImportedName(SymbolNode):
    """Indirect reference to a fullname stored in symbol table.

    This node is not present in the original program as such. This is
    just a temporary artifact in binding imported names. After semantic
    analysis pass 2, these references should be replaced with direct
    reference to a real AST node.

    Note that this is neither a Statement nor an Expression so this
    can't be visited.
    """

    __slots__ = ("target_fullname",)

    def __init__(self, target_fullname: str) -> None:
        super().__init__()
        self.target_fullname = target_fullname

    @property
    def name(self) -> str:
        return self.target_fullname.split(".")[-1]

    @property
    def fullname(self) -> str:
        return self.target_fullname

    def serialize(self) -> JsonDict:
        assert False, "ImportedName leaked from semantic analysis"

    @classmethod
    def deserialize(cls, data: JsonDict) -> "ImportedName":
        assert False, "ImportedName should never be serialized"

    def __str__(self) -> str:
        return f"ImportedName({self.target_fullname})"


FUNCBASE_FLAGS: Final = ["is_property", "is_class", "is_static", "is_final"]


class FuncBase(Node):
    """Abstract base class for function-like nodes.

    N.B: Although this has SymbolNode subclasses (FuncDef,
    OverloadedFuncDef), avoid calling isinstance(..., FuncBase) on
    something that is typed as SymbolNode.  This is to work around
    mypy bug #3603, in which mypy doesn't understand multiple
    inheritance very well, and will assume that a SymbolNode
    cannot be a FuncBase.

    Instead, test against SYMBOL_FUNCBASE_TYPES, which enumerates
    SymbolNode subclasses that are also FuncBase subclasses.
    """

    __slots__ = (
        "type",
        "unanalyzed_type",
        "info",
        "is_property",
        "is_class",  # Uses "@classmethod" (explicit or implicit)
        "is_static",  # Uses "@staticmethod"
        "is_final",  # Uses "@final"
        "_fullname",
    )

    def __init__(self) -> None:
        super().__init__()
        # Type signature. This is usually CallableType or Overloaded, but it can be
        # something else for decorated functions.
        self.type: Optional[mypy.types.ProperType] = None
        # Original, not semantically analyzed type (used for reprocessing)
        self.unanalyzed_type: Optional[mypy.types.ProperType] = None
        # If method, reference to TypeInfo
        # TODO: Type should be Optional[TypeInfo]
        self.info = FUNC_NO_INFO
        self.is_property = False
        self.is_class = False
        self.is_static = False
        self.is_final = False
        # Name with module prefix
        # TODO: Type should be Optional[str]
        self._fullname = cast(Bogus[str], None)

    @property
    @abstractmethod
    def name(self) -> str:
        pass

    @property
    def fullname(self) -> Bogus[str]:
        return self._fullname


OverloadPart: _TypeAlias = Union["FuncDef", "Decorator"]


class OverloadedFuncDef(FuncBase, SymbolNode, Statement):
    """A logical node representing all the variants of a multi-declaration function.

    A multi-declaration function is often an @overload, but can also be a
    @property with a setter and a/or a deleter.

    This node has no explicit representation in the source program.
    Overloaded variants must be consecutive in the source file.
    """

    __slots__ = ("items", "unanalyzed_items", "impl")

    items: List[OverloadPart]
    unanalyzed_items: List[OverloadPart]
    impl: Optional[OverloadPart]

    def __init__(self, items: List["OverloadPart"]) -> None:
        super().__init__()
        self.items = items
        self.unanalyzed_items = items.copy()
        self.impl = None
        if len(items) > 0:
            # TODO: figure out how to reliably set end position (we don't know the impl here).
            self.set_line(items[0].line, items[0].column)
        self.is_final = False

    @property
    def name(self) -> str:
        if self.items:
            return self.items[0].name
        else:
            # This may happen for malformed overload
            assert self.impl is not None
            return self.impl.name

    def accept(self, visitor: StatementVisitor[T]) -> T:
        return visitor.visit_overloaded_func_def(self)

    def serialize(self) -> JsonDict:
        return {
            ".class": "OverloadedFuncDef",
            "items": [i.serialize() for i in self.items],
            "type": None if self.type is None else self.type.serialize(),
            "fullname": self._fullname,
            "impl": None if self.impl is None else self.impl.serialize(),
            "flags": get_flags(self, FUNCBASE_FLAGS),
        }

    @classmethod
    def deserialize(cls, data: JsonDict) -> "OverloadedFuncDef":
        assert data[".class"] == "OverloadedFuncDef"
        res = OverloadedFuncDef(
            [cast(OverloadPart, SymbolNode.deserialize(d)) for d in data["items"]]
        )
        if data.get("impl") is not None:
            res.impl = cast(OverloadPart, SymbolNode.deserialize(data["impl"]))
            # set line for empty overload items, as not set in __init__
            if len(res.items) > 0:
                res.set_line(res.impl.line)
        if data.get("type") is not None:
            typ = mypy.types.deserialize_type(data["type"])
            assert isinstance(typ, mypy.types.ProperType)
            res.type = typ
        res._fullname = data["fullname"]
        set_flags(res, data["flags"])
        # NOTE: res.info will be set in the fixup phase.
        return res


class Argument(Node):
    """A single argument in a FuncItem."""

    __slots__ = ("variable", "type_annotation", "initializer", "kind", "pos_only")

    def __init__(
        self,
        variable: "Var",
        type_annotation: "Optional[mypy.types.Type]",
        initializer: Optional[Expression],
        kind: "ArgKind",
        pos_only: bool = False,
    ) -> None:
        super().__init__()
        self.variable = variable
        self.type_annotation = type_annotation
        self.initializer = initializer
        self.kind = kind  # must be an ARG_* constant
        self.pos_only = pos_only

    def set_line(
        self,
        target: Union[Context, int],
        column: Optional[int] = None,
        end_line: Optional[int] = None,
        end_column: Optional[int] = None,
    ) -> None:
        super().set_line(target, column, end_line, end_column)

        if self.initializer and self.initializer.line < 0:
            self.initializer.set_line(self.line, self.column, self.end_line, self.end_column)

        self.variable.set_line(self.line, self.column, self.end_line, self.end_column)


FUNCITEM_FLAGS: Final = FUNCBASE_FLAGS + [
    "is_overload",
    "is_generator",
    "is_coroutine",
    "is_async_generator",
    "is_awaitable_coroutine",
]


class FuncItem(FuncBase):
    """Base class for nodes usable as overloaded function items."""

    __slots__ = (
        "arguments",  # Note that can be unset if deserialized (type is a lie!)
        "arg_names",  # Names of arguments
        "arg_kinds",  # Kinds of arguments
        "min_args",  # Minimum number of arguments
        "max_pos",  # Maximum number of positional arguments, -1 if no explicit
        # limit (*args not included)
        "body",  # Body of the function
        "is_overload",  # Is this an overload variant of function with more than
        # one overload variant?
        "is_generator",  # Contains a yield statement?
        "is_coroutine",  # Defined using 'async def' syntax?
        "is_async_generator",  # Is an async def generator?
        "is_awaitable_coroutine",  # Decorated with '@{typing,asyncio}.coroutine'?
        "expanded",  # Variants of function with type variables with values expanded
    )

    __deletable__ = ("arguments", "max_pos", "min_args")

    def __init__(
        self,
        arguments: Optional[List[Argument]] = None,
        body: Optional["Block"] = None,
        typ: "Optional[mypy.types.FunctionLike]" = None,
    ) -> None:
        super().__init__()
        self.arguments = arguments or []
        self.arg_names = [None if arg.pos_only else arg.variable.name for arg in self.arguments]
        self.arg_kinds: List[ArgKind] = [arg.kind for arg in self.arguments]
        self.max_pos: int = self.arg_kinds.count(ARG_POS) + self.arg_kinds.count(ARG_OPT)
        self.body: "Block" = body or Block([])
        self.type = typ
        self.unanalyzed_type = typ
        self.is_overload: bool = False
        self.is_generator: bool = False
        self.is_coroutine: bool = False
        self.is_async_generator: bool = False
        self.is_awaitable_coroutine: bool = False
        self.expanded: List[FuncItem] = []

        self.min_args = 0
        for i in range(len(self.arguments)):
            if self.arguments[i] is None and i < self.max_fixed_argc():
                self.min_args = i + 1

    def max_fixed_argc(self) -> int:
        return self.max_pos

    def set_line(
        self,
        target: Union[Context, int],
        column: Optional[int] = None,
        end_line: Optional[int] = None,
        end_column: Optional[int] = None,
    ) -> None:
        super().set_line(target, column, end_line, end_column)
        for arg in self.arguments:
            # TODO: set arguments line/column to their precise locations.
            arg.set_line(self.line, self.column, self.end_line, end_column)

    def is_dynamic(self) -> bool:
        return self.type is None


FUNCDEF_FLAGS: Final = FUNCITEM_FLAGS + ["is_decorated", "is_conditional", "is_abstract"]


class FuncDef(FuncItem, SymbolNode, Statement):
    """Function definition.

    This is a non-lambda function defined using 'def'.
    """

<<<<<<< HEAD
    __slots__ = (
        "_name",
        "is_decorated",
        "is_conditional",
        "is_abstract",
        "original_def",
        "deco_line",
    )
=======
    __slots__ = ("_name", "is_decorated", "is_conditional", "is_abstract", "original_def")
>>>>>>> 1a65c1d4

    # Note that all __init__ args must have default values
    def __init__(
        self,
        name: str = "",  # Function name
        arguments: Optional[List[Argument]] = None,
        body: Optional["Block"] = None,
        typ: "Optional[mypy.types.FunctionLike]" = None,
    ) -> None:
        super().__init__(arguments, body, typ)
        self._name = name
        self.is_decorated = False
        self.is_conditional = False  # Defined conditionally (within block)?
        self.is_abstract = False
        self.is_final = False
        # Original conditional definition
        self.original_def: Union[None, FuncDef, Var, Decorator] = None
        # Used for error reporting (to keep backwad compatibility with pre-3.8)
        self.deco_line: Optional[int] = None

    @property
    def name(self) -> str:
        return self._name

    def accept(self, visitor: StatementVisitor[T]) -> T:
        return visitor.visit_func_def(self)

    def serialize(self) -> JsonDict:
        # We're deliberating omitting arguments and storing only arg_names and
        # arg_kinds for space-saving reasons (arguments is not used in later
        # stages of mypy).
        # TODO: After a FuncDef is deserialized, the only time we use `arg_names`
        # and `arg_kinds` is when `type` is None and we need to infer a type. Can
        # we store the inferred type ahead of time?
        return {
            ".class": "FuncDef",
            "name": self._name,
            "fullname": self._fullname,
            "arg_names": self.arg_names,
            "arg_kinds": [int(x.value) for x in self.arg_kinds],
            "type": None if self.type is None else self.type.serialize(),
            "flags": get_flags(self, FUNCDEF_FLAGS),
            # TODO: Do we need expanded, original_def?
        }

    @classmethod
    def deserialize(cls, data: JsonDict) -> "FuncDef":
        assert data[".class"] == "FuncDef"
        body = Block([])
        ret = FuncDef(
            data["name"],
            [],
            body,
            (
                None
                if data["type"] is None
                else cast(mypy.types.FunctionLike, mypy.types.deserialize_type(data["type"]))
            ),
        )
        ret._fullname = data["fullname"]
        set_flags(ret, data["flags"])
        # NOTE: ret.info is set in the fixup phase.
        ret.arg_names = data["arg_names"]
        ret.arg_kinds = [ArgKind(x) for x in data["arg_kinds"]]
        # Leave these uninitialized so that future uses will trigger an error
        del ret.arguments
        del ret.max_pos
        del ret.min_args
        return ret


# All types that are both SymbolNodes and FuncBases. See the FuncBase
# docstring for the rationale.
SYMBOL_FUNCBASE_TYPES = (OverloadedFuncDef, FuncDef)


class Decorator(SymbolNode, Statement):
    """A decorated function.

    A single Decorator object can include any number of function decorators.
    """

    __slots__ = ("func", "decorators", "original_decorators", "var", "is_overload")

    func: FuncDef  # Decorated function
    decorators: List[Expression]  # Decorators (may be empty)
    # Some decorators are removed by semanal, keep the original here.
    original_decorators: List[Expression]
    # TODO: This is mostly used for the type; consider replacing with a 'type' attribute
    var: "Var"  # Represents the decorated function obj
    is_overload: bool

    def __init__(self, func: FuncDef, decorators: List[Expression], var: "Var") -> None:
        super().__init__()
        self.func = func
        self.decorators = decorators
        self.original_decorators = decorators.copy()
        self.var = var
        self.is_overload = False

    @property
    def name(self) -> str:
        return self.func.name

    @property
    def fullname(self) -> Bogus[str]:
        return self.func.fullname

    @property
    def is_final(self) -> bool:
        return self.func.is_final

    @property
    def info(self) -> "TypeInfo":
        return self.func.info

    @property
    def type(self) -> "Optional[mypy.types.Type]":
        return self.var.type

    def accept(self, visitor: StatementVisitor[T]) -> T:
        return visitor.visit_decorator(self)

    def serialize(self) -> JsonDict:
        return {
            ".class": "Decorator",
            "func": self.func.serialize(),
            "var": self.var.serialize(),
            "is_overload": self.is_overload,
        }

    @classmethod
    def deserialize(cls, data: JsonDict) -> "Decorator":
        assert data[".class"] == "Decorator"
        dec = Decorator(FuncDef.deserialize(data["func"]), [], Var.deserialize(data["var"]))
        dec.is_overload = data["is_overload"]
        return dec


VAR_FLAGS: Final = [
    "is_self",
    "is_initialized_in_class",
    "is_staticmethod",
    "is_classmethod",
    "is_property",
    "is_settable_property",
    "is_suppressed_import",
    "is_classvar",
    "is_abstract_var",
    "is_final",
    "final_unset_in_class",
    "final_set_in_init",
    "explicit_self_type",
    "is_ready",
    "from_module_getattr",
    "has_explicit_value",
    "allow_incompatible_override",
]


class Var(SymbolNode):
    """A variable.

    It can refer to global/local variable or a data attribute.
    """

    __slots__ = (
        "_name",
        "_fullname",
        "info",
        "type",
        "final_value",
        "is_self",
        "is_ready",
        "is_inferred",
        "is_initialized_in_class",
        "is_staticmethod",
        "is_classmethod",
        "is_property",
        "is_settable_property",
        "is_classvar",
        "is_abstract_var",
        "is_final",
        "final_unset_in_class",
        "final_set_in_init",
        "is_suppressed_import",
        "explicit_self_type",
        "from_module_getattr",
        "has_explicit_value",
        "allow_incompatible_override",
    )

    def __init__(self, name: str, type: "Optional[mypy.types.Type]" = None) -> None:
        super().__init__()
        self._name = name  # Name without module prefix
        # TODO: Should be Optional[str]
        self._fullname = cast("Bogus[str]", None)  # Name with module prefix
        # TODO: Should be Optional[TypeInfo]
        self.info = VAR_NO_INFO
        self.type: Optional[mypy.types.Type] = type  # Declared or inferred type, or None
        # Is this the first argument to an ordinary method (usually "self")?
        self.is_self = False
        self.is_ready = True  # If inferred, is the inferred type available?
        self.is_inferred = self.type is None
        # Is this initialized explicitly to a non-None value in class body?
        self.is_initialized_in_class = False
        self.is_staticmethod = False
        self.is_classmethod = False
        self.is_property = False
        self.is_settable_property = False
        self.is_classvar = False
        self.is_abstract_var = False
        # Set to true when this variable refers to a module we were unable to
        # parse for some reason (eg a silenced module)
        self.is_suppressed_import = False
        # Was this "variable" (rather a constant) defined as Final[...]?
        self.is_final = False
        # If constant value is a simple literal,
        # store the literal value (unboxed) for the benefit of
        # tools like mypyc.
        self.final_value: Optional[Union[int, float, bool, str]] = None
        # Where the value was set (only for class attributes)
        self.final_unset_in_class = False
        self.final_set_in_init = False
        # This is True for a variable that was declared on self with an explicit type:
        #     class C:
        #         def __init__(self) -> None:
        #             self.x: int
        # This case is important because this defines a new Var, even if there is one
        # present in a superclass (without explicit type this doesn't create a new Var).
        # See SemanticAnalyzer.analyze_member_lvalue() for details.
        self.explicit_self_type = False
        # If True, this is an implicit Var created due to module-level __getattr__.
        self.from_module_getattr = False
        # Var can be created with an explicit value `a = 1` or without one `a: int`,
        # we need a way to tell which one is which.
        self.has_explicit_value = False
        # If True, subclasses can override this with an incompatible type.
        self.allow_incompatible_override = False

    @property
    def name(self) -> str:
        return self._name

    @property
    def fullname(self) -> Bogus[str]:
        return self._fullname

    def accept(self, visitor: NodeVisitor[T]) -> T:
        return visitor.visit_var(self)

    def serialize(self) -> JsonDict:
        # TODO: Leave default values out?
        # NOTE: Sometimes self.is_ready is False here, but we don't care.
        data: JsonDict = {
            ".class": "Var",
            "name": self._name,
            "fullname": self._fullname,
            "type": None if self.type is None else self.type.serialize(),
            "flags": get_flags(self, VAR_FLAGS),
        }
        if self.final_value is not None:
            data["final_value"] = self.final_value
        return data

    @classmethod
    def deserialize(cls, data: JsonDict) -> "Var":
        assert data[".class"] == "Var"
        name = data["name"]
        type = None if data["type"] is None else mypy.types.deserialize_type(data["type"])
        v = Var(name, type)
        v.is_ready = False  # Override True default set in __init__
        v._fullname = data["fullname"]
        set_flags(v, data["flags"])
        v.final_value = data.get("final_value")
        return v


class ClassDef(Statement):
    """Class definition"""

    __slots__ = (
        "name",
        "fullname",
        "defs",
        "type_vars",
        "base_type_exprs",
        "removed_base_type_exprs",
        "info",
        "metaclass",
        "decorators",
        "keywords",
        "analyzed",
        "has_incompatible_baseclass",
<<<<<<< HEAD
        "deco_line",
=======
>>>>>>> 1a65c1d4
    )

    name: str  # Name of the class without module prefix
    fullname: Bogus[str]  # Fully qualified name of the class
    defs: "Block"
    type_vars: List["mypy.types.TypeVarLikeType"]
    # Base class expressions (not semantically analyzed -- can be arbitrary expressions)
    base_type_exprs: List[Expression]
    # Special base classes like Generic[...] get moved here during semantic analysis
    removed_base_type_exprs: List[Expression]
    info: "TypeInfo"  # Related TypeInfo
    metaclass: Optional[Expression]
    decorators: List[Expression]
    keywords: "OrderedDict[str, Expression]"
    analyzed: Optional[Expression]
    has_incompatible_baseclass: bool

    def __init__(
        self,
        name: str,
        defs: "Block",
        type_vars: Optional[List["mypy.types.TypeVarLikeType"]] = None,
        base_type_exprs: Optional[List[Expression]] = None,
        metaclass: Optional[Expression] = None,
        keywords: Optional[List[Tuple[str, Expression]]] = None,
    ) -> None:
        super().__init__()
        self.name = name
        self.fullname = None  # type: ignore
        self.defs = defs
        self.type_vars = type_vars or []
        self.base_type_exprs = base_type_exprs or []
        self.removed_base_type_exprs = []
        self.info = CLASSDEF_NO_INFO
        self.metaclass = metaclass
        self.decorators = []
        self.keywords = OrderedDict(keywords or [])
        self.analyzed = None
        self.has_incompatible_baseclass = False
        # Used for error reporting (to keep backwad compatibility with pre-3.8)
        self.deco_line: Optional[int] = None

    def accept(self, visitor: StatementVisitor[T]) -> T:
        return visitor.visit_class_def(self)

    def is_generic(self) -> bool:
        return self.info.is_generic()

    def serialize(self) -> JsonDict:
        # Not serialized: defs, base_type_exprs, metaclass, decorators,
        # analyzed (for named tuples etc.)
        return {
            ".class": "ClassDef",
            "name": self.name,
            "fullname": self.fullname,
            "type_vars": [v.serialize() for v in self.type_vars],
        }

    @classmethod
    def deserialize(self, data: JsonDict) -> "ClassDef":
        assert data[".class"] == "ClassDef"
        res = ClassDef(
            data["name"],
            Block([]),
            # https://github.com/python/mypy/issues/12257
            [
                cast(mypy.types.TypeVarLikeType, mypy.types.deserialize_type(v))
                for v in data["type_vars"]
            ],
        )
        res.fullname = data["fullname"]
        return res


class GlobalDecl(Statement):
    """Declaration global x, y, ..."""

    __slots__ = ("names",)

    names: List[str]

    def __init__(self, names: List[str]) -> None:
        super().__init__()
        self.names = names

    def accept(self, visitor: StatementVisitor[T]) -> T:
        return visitor.visit_global_decl(self)


class NonlocalDecl(Statement):
    """Declaration nonlocal x, y, ..."""

    __slots__ = ("names",)

    names: List[str]

    def __init__(self, names: List[str]) -> None:
        super().__init__()
        self.names = names

    def accept(self, visitor: StatementVisitor[T]) -> T:
        return visitor.visit_nonlocal_decl(self)


class Block(Statement):
    __slots__ = ("body", "is_unreachable")

    def __init__(self, body: List[Statement]) -> None:
        super().__init__()
        self.body = body
        # True if we can determine that this block is not executed during semantic
        # analysis. For example, this applies to blocks that are protected by
        # something like "if PY3:" when using Python 2. However, some code is
        # only considered unreachable during type checking and this is not true
        # in those cases.
        self.is_unreachable = False

    def accept(self, visitor: StatementVisitor[T]) -> T:
        return visitor.visit_block(self)


# Statements


class ExpressionStmt(Statement):
    """An expression as a statement, such as print(s)."""

    __slots__ = ("expr",)

    expr: Expression

    def __init__(self, expr: Expression) -> None:
        super().__init__()
        self.expr = expr

    def accept(self, visitor: StatementVisitor[T]) -> T:
        return visitor.visit_expression_stmt(self)


class AssignmentStmt(Statement):
    """Assignment statement.

    The same node class is used for single assignment, multiple assignment
    (e.g. x, y = z) and chained assignment (e.g. x = y = z), assignments
    that define new names, and assignments with explicit types ("# type: t"
    or "x: t [= ...]").

    An lvalue can be NameExpr, TupleExpr, ListExpr, MemberExpr, or IndexExpr.
    """

    __slots__ = (
        "lvalues",
        "rvalue",
        "type",
        "unanalyzed_type",
        "new_syntax",
        "is_alias_def",
        "is_final_def",
    )

    lvalues: List[Lvalue]
    # This is a TempNode if and only if no rvalue (x: t).
    rvalue: Expression
    # Declared type in a comment, may be None.
    type: Optional["mypy.types.Type"]
    # Original, not semantically analyzed type in annotation (used for reprocessing)
    unanalyzed_type: Optional["mypy.types.Type"]
    # This indicates usage of PEP 526 type annotation syntax in assignment.
    new_syntax: bool
    # Does this assignment define a type alias?
    is_alias_def: bool
    # Is this a final definition?
    # Final attributes can't be re-assigned once set, and can't be overridden
    # in a subclass. This flag is not set if an attempted declaration was found to
    # be invalid during semantic analysis. It is still set to `True` if
    # a final declaration overrides another final declaration (this is checked
    # during type checking when MROs are known).
    is_final_def: bool

    def __init__(
        self,
        lvalues: List[Lvalue],
        rvalue: Expression,
        type: "Optional[mypy.types.Type]" = None,
        new_syntax: bool = False,
    ) -> None:
        super().__init__()
        self.lvalues = lvalues
        self.rvalue = rvalue
        self.type = type
        self.unanalyzed_type = type
        self.new_syntax = new_syntax
        self.is_alias_def = False
        self.is_final_def = False

    def accept(self, visitor: StatementVisitor[T]) -> T:
        return visitor.visit_assignment_stmt(self)


class OperatorAssignmentStmt(Statement):
    """Operator assignment statement such as x += 1"""

    __slots__ = ("op", "lvalue", "rvalue")

    op: str  # TODO: Enum?
    lvalue: Lvalue
    rvalue: Expression

    def __init__(self, op: str, lvalue: Lvalue, rvalue: Expression) -> None:
        super().__init__()
        self.op = op
        self.lvalue = lvalue
        self.rvalue = rvalue

    def accept(self, visitor: StatementVisitor[T]) -> T:
        return visitor.visit_operator_assignment_stmt(self)


class WhileStmt(Statement):
    __slots__ = ("expr", "body", "else_body")

    expr: Expression
    body: Block
    else_body: Optional[Block]

    def __init__(self, expr: Expression, body: Block, else_body: Optional[Block]) -> None:
        super().__init__()
        self.expr = expr
        self.body = body
        self.else_body = else_body

    def accept(self, visitor: StatementVisitor[T]) -> T:
        return visitor.visit_while_stmt(self)


class ForStmt(Statement):
    __slots__ = (
        "index",
        "index_type",
        "unanalyzed_index_type",
        "inferred_item_type",
        "inferred_iterator_type",
        "expr",
        "body",
        "else_body",
        "is_async",
    )

    # Index variables
    index: Lvalue
    # Type given by type comments for index, can be None
    index_type: Optional["mypy.types.Type"]
    # Original, not semantically analyzed type in annotation (used for reprocessing)
    unanalyzed_index_type: Optional["mypy.types.Type"]
    # Inferred iterable item type
    inferred_item_type: Optional["mypy.types.Type"]
    # Inferred iterator type
    inferred_iterator_type: Optional["mypy.types.Type"]
    # Expression to iterate
    expr: Expression
    body: Block
    else_body: Optional[Block]
    is_async: bool  # True if `async for ...` (PEP 492, Python 3.5)

    def __init__(
        self,
        index: Lvalue,
        expr: Expression,
        body: Block,
        else_body: Optional[Block],
        index_type: "Optional[mypy.types.Type]" = None,
    ) -> None:
        super().__init__()
        self.index = index
        self.index_type = index_type
        self.unanalyzed_index_type = index_type
        self.inferred_item_type = None
        self.inferred_iterator_type = None
        self.expr = expr
        self.body = body
        self.else_body = else_body
        self.is_async = False

    def accept(self, visitor: StatementVisitor[T]) -> T:
        return visitor.visit_for_stmt(self)


class ReturnStmt(Statement):
    __slots__ = ("expr",)

    expr: Optional[Expression]

    def __init__(self, expr: Optional[Expression]) -> None:
        super().__init__()
        self.expr = expr

    def accept(self, visitor: StatementVisitor[T]) -> T:
        return visitor.visit_return_stmt(self)


class AssertStmt(Statement):
    __slots__ = ("expr", "msg")

    expr: Expression
    msg: Optional[Expression]

    def __init__(self, expr: Expression, msg: Optional[Expression] = None) -> None:
        super().__init__()
        self.expr = expr
        self.msg = msg

    def accept(self, visitor: StatementVisitor[T]) -> T:
        return visitor.visit_assert_stmt(self)


class DelStmt(Statement):
    __slots__ = ("expr",)

    expr: Lvalue

    def __init__(self, expr: Lvalue) -> None:
        super().__init__()
        self.expr = expr

    def accept(self, visitor: StatementVisitor[T]) -> T:
        return visitor.visit_del_stmt(self)


class BreakStmt(Statement):
    __slots__ = ()

    def accept(self, visitor: StatementVisitor[T]) -> T:
        return visitor.visit_break_stmt(self)


class ContinueStmt(Statement):
    __slots__ = ()

    def accept(self, visitor: StatementVisitor[T]) -> T:
        return visitor.visit_continue_stmt(self)


class PassStmt(Statement):
    __slots__ = ()

    def accept(self, visitor: StatementVisitor[T]) -> T:
        return visitor.visit_pass_stmt(self)


class IfStmt(Statement):
    __slots__ = ("expr", "body", "else_body")

    expr: List[Expression]
    body: List[Block]
    else_body: Optional[Block]

    def __init__(
        self, expr: List[Expression], body: List[Block], else_body: Optional[Block]
    ) -> None:
        super().__init__()
        self.expr = expr
        self.body = body
        self.else_body = else_body

    def accept(self, visitor: StatementVisitor[T]) -> T:
        return visitor.visit_if_stmt(self)


class RaiseStmt(Statement):
<<<<<<< HEAD
    __slots__ = ("expr", "from_expr", "legacy_mode")
=======
    __slots__ = ("expr", "from_expr")
>>>>>>> 1a65c1d4

    # Plain 'raise' is a valid statement.
    expr: Optional[Expression]
    from_expr: Optional[Expression]

    def __init__(self, expr: Optional[Expression], from_expr: Optional[Expression]) -> None:
        super().__init__()
        self.expr = expr
        self.from_expr = from_expr

    def accept(self, visitor: StatementVisitor[T]) -> T:
        return visitor.visit_raise_stmt(self)


class TryStmt(Statement):
    __slots__ = ("body", "types", "vars", "handlers", "else_body", "finally_body")

    body: Block  # Try body
    # Plain 'except:' also possible
    types: List[Optional[Expression]]  # Except type expressions
    vars: List[Optional["NameExpr"]]  # Except variable names
    handlers: List[Block]  # Except bodies
    else_body: Optional[Block]
    finally_body: Optional[Block]

    def __init__(
        self,
        body: Block,
        vars: List["Optional[NameExpr]"],
        types: List[Optional[Expression]],
        handlers: List[Block],
        else_body: Optional[Block],
        finally_body: Optional[Block],
    ) -> None:
        super().__init__()
        self.body = body
        self.vars = vars
        self.types = types
        self.handlers = handlers
        self.else_body = else_body
        self.finally_body = finally_body

    def accept(self, visitor: StatementVisitor[T]) -> T:
        return visitor.visit_try_stmt(self)


class WithStmt(Statement):
    __slots__ = ("expr", "target", "unanalyzed_type", "analyzed_types", "body", "is_async")

    expr: List[Expression]
    target: List[Optional[Lvalue]]
    # Type given by type comments for target, can be None
    unanalyzed_type: Optional["mypy.types.Type"]
    # Semantically analyzed types from type comment (TypeList type expanded)
    analyzed_types: List["mypy.types.Type"]
    body: Block
    is_async: bool  # True if `async with ...` (PEP 492, Python 3.5)

    def __init__(
        self,
        expr: List[Expression],
        target: List[Optional[Lvalue]],
        body: Block,
        target_type: "Optional[mypy.types.Type]" = None,
    ) -> None:
        super().__init__()
        self.expr = expr
        self.target = target
        self.unanalyzed_type = target_type
        self.analyzed_types = []
        self.body = body
        self.is_async = False

    def accept(self, visitor: StatementVisitor[T]) -> T:
        return visitor.visit_with_stmt(self)


class MatchStmt(Statement):
    subject: Expression
    patterns: List["Pattern"]
    guards: List[Optional[Expression]]
    bodies: List[Block]

    def __init__(
        self,
        subject: Expression,
        patterns: List["Pattern"],
        guards: List[Optional[Expression]],
        bodies: List[Block],
    ) -> None:
        super().__init__()
        assert len(patterns) == len(guards) == len(bodies)
        self.subject = subject
        self.patterns = patterns
        self.guards = guards
        self.bodies = bodies

    def accept(self, visitor: StatementVisitor[T]) -> T:
        return visitor.visit_match_stmt(self)


class PrintStmt(Statement):
    """Python 2 print statement"""

    __slots__ = ("args", "newline", "target")

    args: List[Expression]
    newline: bool
    # The file-like target object (given using >>).
    target: Optional[Expression]

    def __init__(
        self, args: List[Expression], newline: bool, target: Optional[Expression] = None
    ) -> None:
        super().__init__()
        self.args = args
        self.newline = newline
        self.target = target

    def accept(self, visitor: StatementVisitor[T]) -> T:
        return visitor.visit_print_stmt(self)


class ExecStmt(Statement):
    """Python 2 exec statement"""

    __slots__ = ("expr", "globals", "locals")

    expr: Expression
    globals: Optional[Expression]
    locals: Optional[Expression]

    def __init__(
        self, expr: Expression, globals: Optional[Expression], locals: Optional[Expression]
    ) -> None:
        super().__init__()
        self.expr = expr
        self.globals = globals
        self.locals = locals

    def accept(self, visitor: StatementVisitor[T]) -> T:
        return visitor.visit_exec_stmt(self)


# Expressions


class IntExpr(Expression):
    """Integer literal"""

    __slots__ = ("value",)

    value: int  # 0 by default

    def __init__(self, value: int) -> None:
        super().__init__()
        self.value = value

    def accept(self, visitor: ExpressionVisitor[T]) -> T:
        return visitor.visit_int_expr(self)


# How mypy uses StrExpr, BytesExpr, and UnicodeExpr:
# In Python 2 mode:
# b'x', 'x' -> StrExpr
# u'x' -> UnicodeExpr
# BytesExpr is unused
#
# In Python 3 mode:
# b'x' -> BytesExpr
# 'x', u'x' -> StrExpr
# UnicodeExpr is unused


class StrExpr(Expression):
    """String literal"""

    __slots__ = ("value", "from_python_3")

    value: str  # '' by default

    # Keeps track of whether this string originated from Python 2 source code vs
    # Python 3 source code. We need to keep track of this information so we can
    # correctly handle types that have "nested strings". For example, consider this
    # type alias, where we have a forward reference to a literal type:
    #
    #     Alias = List["Literal['foo']"]
    #
    # When parsing this, we need to know whether the outer string and alias came from
    # Python 2 code vs Python 3 code so we can determine whether the inner `Literal['foo']`
    # is meant to be `Literal[u'foo']` or `Literal[b'foo']`.
    #
    # This field keeps track of that information.
    from_python_3: bool

    def __init__(self, value: str, from_python_3: bool = False) -> None:
        super().__init__()
        self.value = value
        self.from_python_3 = from_python_3

    def accept(self, visitor: ExpressionVisitor[T]) -> T:
        return visitor.visit_str_expr(self)


class BytesExpr(Expression):
    """Bytes literal"""

    __slots__ = ("value",)

    # Note: we deliberately do NOT use bytes here because it ends up
    # unnecessarily complicating a lot of the result logic. For example,
    # we'd have to worry about converting the bytes into a format we can
    # easily serialize/deserialize to and from JSON, would have to worry
    # about turning the bytes into a human-readable representation in
    # error messages...
    #
    # It's more convenient to just store the human-readable representation
    # from the very start.
    value: str

    def __init__(self, value: str) -> None:
        super().__init__()
        self.value = value

    def accept(self, visitor: ExpressionVisitor[T]) -> T:
        return visitor.visit_bytes_expr(self)


class UnicodeExpr(Expression):
    """Unicode literal (Python 2.x)"""

    __slots__ = ("value",)

    value: str

    def __init__(self, value: str) -> None:
        super().__init__()
        self.value = value

    def accept(self, visitor: ExpressionVisitor[T]) -> T:
        return visitor.visit_unicode_expr(self)


class FloatExpr(Expression):
    """Float literal"""

    __slots__ = ("value",)

    value: float  # 0.0 by default

    def __init__(self, value: float) -> None:
        super().__init__()
        self.value = value

    def accept(self, visitor: ExpressionVisitor[T]) -> T:
        return visitor.visit_float_expr(self)


class ComplexExpr(Expression):
    """Complex literal"""

    __slots__ = ("value",)

    value: complex

    def __init__(self, value: complex) -> None:
        super().__init__()
        self.value = value

    def accept(self, visitor: ExpressionVisitor[T]) -> T:
        return visitor.visit_complex_expr(self)


class EllipsisExpr(Expression):
    """Ellipsis (...)"""

    __slots__ = ()

    def accept(self, visitor: ExpressionVisitor[T]) -> T:
        return visitor.visit_ellipsis(self)


class StarExpr(Expression):
    """Star expression"""

    __slots__ = ("expr", "valid")

    expr: Expression
    valid: bool

    def __init__(self, expr: Expression) -> None:
        super().__init__()
        self.expr = expr

        # Whether this starred expression is used in a tuple/list and as lvalue
        self.valid = False

    def accept(self, visitor: ExpressionVisitor[T]) -> T:
        return visitor.visit_star_expr(self)


class RefExpr(Expression):
    """Abstract base class for name-like constructs"""

    __slots__ = (
        "kind",
        "node",
        "fullname",
        "is_new_def",
        "is_inferred_def",
        "is_alias_rvalue",
        "type_guard",
    )

    def __init__(self) -> None:
        super().__init__()
        # LDEF/GDEF/MDEF/... (None if not available)
        self.kind: Optional[int] = None
        # Var, FuncDef or TypeInfo that describes this
        self.node: Optional[SymbolNode] = None
        # Fully qualified name (or name if not global)
        self.fullname: Optional[str] = None
        # Does this define a new name?
        self.is_new_def = False
        # Does this define a new name with inferred type?
        #
        # For members, after semantic analysis, this does not take base
        # classes into consideration at all; the type checker deals with these.
        self.is_inferred_def = False
        # Is this expression appears as an rvalue of a valid type alias definition?
        self.is_alias_rvalue = False
        # Cache type guard from callable_type.type_guard
        self.type_guard: Optional["mypy.types.Type"] = None


class NameExpr(RefExpr):
    """Name expression

    This refers to a local name, global name or a module.
    """

    __slots__ = ("name", "is_special_form")

    def __init__(self, name: str) -> None:
        super().__init__()
        self.name = name  # Name referred to (may be qualified)
        # Is this a l.h.s. of a special form assignment like typed dict or type variable?
        self.is_special_form = False

    def accept(self, visitor: ExpressionVisitor[T]) -> T:
        return visitor.visit_name_expr(self)

    def serialize(self) -> JsonDict:
        assert False, f"Serializing NameExpr: {self}"


class MemberExpr(RefExpr):
    """Member access expression x.y"""

    __slots__ = ("expr", "name", "def_var")

    def __init__(self, expr: Expression, name: str) -> None:
        super().__init__()
        self.expr = expr
        self.name = name
        # The variable node related to a definition through 'self.x = <initializer>'.
        # The nodes of other kinds of member expressions are resolved during type checking.
        self.def_var: Optional[Var] = None

    def accept(self, visitor: ExpressionVisitor[T]) -> T:
        return visitor.visit_member_expr(self)


# Kinds of arguments
@unique
class ArgKind(Enum):
    # Positional argument
    ARG_POS = 0
    # Positional, optional argument (functions only, not calls)
    ARG_OPT = 1
    # *arg argument
    ARG_STAR = 2
    # Keyword argument x=y in call, or keyword-only function arg
    ARG_NAMED = 3
    # **arg argument
    ARG_STAR2 = 4
    # In an argument list, keyword-only and also optional
    ARG_NAMED_OPT = 5

    def is_positional(self, star: bool = False) -> bool:
        return self == ARG_POS or self == ARG_OPT or (star and self == ARG_STAR)

    def is_named(self, star: bool = False) -> bool:
        return self == ARG_NAMED or self == ARG_NAMED_OPT or (star and self == ARG_STAR2)

    def is_required(self) -> bool:
        return self == ARG_POS or self == ARG_NAMED

    def is_optional(self) -> bool:
        return self == ARG_OPT or self == ARG_NAMED_OPT

    def is_star(self) -> bool:
        return self == ARG_STAR or self == ARG_STAR2


ARG_POS: Final = ArgKind.ARG_POS
ARG_OPT: Final = ArgKind.ARG_OPT
ARG_STAR: Final = ArgKind.ARG_STAR
ARG_NAMED: Final = ArgKind.ARG_NAMED
ARG_STAR2: Final = ArgKind.ARG_STAR2
ARG_NAMED_OPT: Final = ArgKind.ARG_NAMED_OPT


class CallExpr(Expression):
    """Call expression.

    This can also represent several special forms that are syntactically calls
    such as cast(...) and None  # type: ....
    """

    __slots__ = ("callee", "args", "arg_kinds", "arg_names", "analyzed")

    def __init__(
        self,
        callee: Expression,
        args: List[Expression],
        arg_kinds: List[ArgKind],
        arg_names: List[Optional[str]],
        analyzed: Optional[Expression] = None,
    ) -> None:
        super().__init__()
        if not arg_names:
            arg_names = [None] * len(args)

        self.callee = callee
        self.args = args
        self.arg_kinds = arg_kinds  # ARG_ constants
        # Each name can be None if not a keyword argument.
        self.arg_names: List[Optional[str]] = arg_names
        # If not None, the node that represents the meaning of the CallExpr. For
        # cast(...) this is a CastExpr.
        self.analyzed = analyzed

    def accept(self, visitor: ExpressionVisitor[T]) -> T:
        return visitor.visit_call_expr(self)


class YieldFromExpr(Expression):
    __slots__ = ("expr",)

    expr: Expression

    def __init__(self, expr: Expression) -> None:
        super().__init__()
        self.expr = expr

    def accept(self, visitor: ExpressionVisitor[T]) -> T:
        return visitor.visit_yield_from_expr(self)


class YieldExpr(Expression):
    __slots__ = ("expr",)

    expr: Optional[Expression]

    def __init__(self, expr: Optional[Expression]) -> None:
        super().__init__()
        self.expr = expr

    def accept(self, visitor: ExpressionVisitor[T]) -> T:
        return visitor.visit_yield_expr(self)


class IndexExpr(Expression):
    """Index expression x[y].

    Also wraps type application such as List[int] as a special form.
    """

    __slots__ = ("base", "index", "method_type", "analyzed")

    base: Expression
    index: Expression
    # Inferred __getitem__ method type
    method_type: Optional["mypy.types.Type"]
    # If not None, this is actually semantically a type application
    # Class[type, ...] or a type alias initializer.
    analyzed: Union["TypeApplication", "TypeAliasExpr", None]

    def __init__(self, base: Expression, index: Expression) -> None:
        super().__init__()
        self.base = base
        self.index = index
        self.method_type = None
        self.analyzed = None

    def accept(self, visitor: ExpressionVisitor[T]) -> T:
        return visitor.visit_index_expr(self)


class UnaryExpr(Expression):
    """Unary operation"""

    __slots__ = ("op", "expr", "method_type")

    op: str  # TODO: Enum?
    expr: Expression
    # Inferred operator method type
    method_type: Optional["mypy.types.Type"]

    def __init__(self, op: str, expr: Expression) -> None:
        super().__init__()
        self.op = op
        self.expr = expr
        self.method_type = None

    def accept(self, visitor: ExpressionVisitor[T]) -> T:
        return visitor.visit_unary_expr(self)


class AssignmentExpr(Expression):
    """Assignment expressions in Python 3.8+, like "a := 2"."""

    __slots__ = ("target", "value")

    def __init__(self, target: Expression, value: Expression) -> None:
        super().__init__()
        self.target = target
        self.value = value

    def accept(self, visitor: ExpressionVisitor[T]) -> T:
        return visitor.visit_assignment_expr(self)


class OpExpr(Expression):
    """Binary operation (other than . or [] or comparison operators,
    which have specific nodes)."""

    __slots__ = ("op", "left", "right", "method_type", "right_always", "right_unreachable")

    op: str  # TODO: Enum?
    left: Expression
    right: Expression
    # Inferred type for the operator method type (when relevant).
    method_type: Optional["mypy.types.Type"]
    # Per static analysis only: Is the right side going to be evaluated every time?
    right_always: bool
    # Per static analysis only: Is the right side unreachable?
    right_unreachable: bool

    def __init__(self, op: str, left: Expression, right: Expression) -> None:
        super().__init__()
        self.op = op
        self.left = left
        self.right = right
        self.method_type = None
        self.right_always = False
        self.right_unreachable = False

    def accept(self, visitor: ExpressionVisitor[T]) -> T:
        return visitor.visit_op_expr(self)


class ComparisonExpr(Expression):
    """Comparison expression (e.g. a < b > c < d)."""

    __slots__ = ("operators", "operands", "method_types")

    operators: List[str]
    operands: List[Expression]
    # Inferred type for the operator methods (when relevant; None for 'is').
    method_types: List[Optional["mypy.types.Type"]]

    def __init__(self, operators: List[str], operands: List[Expression]) -> None:
        super().__init__()
        self.operators = operators
        self.operands = operands
        self.method_types = []

    def pairwise(self) -> Iterator[Tuple[str, Expression, Expression]]:
        """If this comparison expr is "a < b is c == d", yields the sequence
        ("<", a, b), ("is", b, c), ("==", c, d)
        """
        for i, operator in enumerate(self.operators):
            yield operator, self.operands[i], self.operands[i + 1]

    def accept(self, visitor: ExpressionVisitor[T]) -> T:
        return visitor.visit_comparison_expr(self)


class SliceExpr(Expression):
    """Slice expression (e.g. 'x:y', 'x:', '::2' or ':').

    This is only valid as index in index expressions.
    """

    __slots__ = ("begin_index", "end_index", "stride")

    begin_index: Optional[Expression]
    end_index: Optional[Expression]
    stride: Optional[Expression]

    def __init__(
        self,
        begin_index: Optional[Expression],
        end_index: Optional[Expression],
        stride: Optional[Expression],
    ) -> None:
        super().__init__()
        self.begin_index = begin_index
        self.end_index = end_index
        self.stride = stride

    def accept(self, visitor: ExpressionVisitor[T]) -> T:
        return visitor.visit_slice_expr(self)


class CastExpr(Expression):
    """Cast expression cast(type, expr)."""

    __slots__ = ("expr", "type")

    expr: Expression
    type: "mypy.types.Type"

    def __init__(self, expr: Expression, typ: "mypy.types.Type") -> None:
        super().__init__()
        self.expr = expr
        self.type = typ

    def accept(self, visitor: ExpressionVisitor[T]) -> T:
        return visitor.visit_cast_expr(self)


class AssertTypeExpr(Expression):
    """Represents a typing.assert_type(expr, type) call."""

    __slots__ = ("expr", "type")

    expr: Expression
    type: "mypy.types.Type"

    def __init__(self, expr: Expression, typ: "mypy.types.Type") -> None:
        super().__init__()
        self.expr = expr
        self.type = typ

    def accept(self, visitor: ExpressionVisitor[T]) -> T:
        return visitor.visit_assert_type_expr(self)


class RevealExpr(Expression):
    """Reveal type expression reveal_type(expr) or reveal_locals() expression."""

    __slots__ = ("expr", "kind", "local_nodes")

    expr: Optional[Expression]
    kind: int
    local_nodes: Optional[List[Var]]

    def __init__(
        self,
        kind: int,
        expr: Optional[Expression] = None,
        local_nodes: "Optional[List[Var]]" = None,
    ) -> None:
        super().__init__()
        self.expr = expr
        self.kind = kind
        self.local_nodes = local_nodes

    def accept(self, visitor: ExpressionVisitor[T]) -> T:
        return visitor.visit_reveal_expr(self)


class SuperExpr(Expression):
    """Expression super().name"""

    __slots__ = ("name", "info", "call")

    name: str
    info: Optional["TypeInfo"]  # Type that contains this super expression
    call: CallExpr  # The expression super(...)

    def __init__(self, name: str, call: CallExpr) -> None:
        super().__init__()
        self.name = name
        self.call = call
        self.info = None

    def accept(self, visitor: ExpressionVisitor[T]) -> T:
        return visitor.visit_super_expr(self)


class LambdaExpr(FuncItem, Expression):
    """Lambda expression"""

    @property
    def name(self) -> str:
        return "<lambda>"

    def expr(self) -> Expression:
        """Return the expression (the body) of the lambda."""
        ret = cast(ReturnStmt, self.body.body[-1])
        expr = ret.expr
        assert expr is not None  # lambda can't have empty body
        return expr

    def accept(self, visitor: ExpressionVisitor[T]) -> T:
        return visitor.visit_lambda_expr(self)

    def is_dynamic(self) -> bool:
        return False


class ListExpr(Expression):
    """List literal expression [...]."""

    __slots__ = ("items",)

    items: List[Expression]

    def __init__(self, items: List[Expression]) -> None:
        super().__init__()
        self.items = items

    def accept(self, visitor: ExpressionVisitor[T]) -> T:
        return visitor.visit_list_expr(self)


class DictExpr(Expression):
    """Dictionary literal expression {key: value, ...}."""

    __slots__ = ("items",)

    items: List[Tuple[Optional[Expression], Expression]]

    def __init__(self, items: List[Tuple[Optional[Expression], Expression]]) -> None:
        super().__init__()
        self.items = items

    def accept(self, visitor: ExpressionVisitor[T]) -> T:
        return visitor.visit_dict_expr(self)


class TupleExpr(Expression):
    """Tuple literal expression (..., ...)

    Also lvalue sequences (..., ...) and [..., ...]"""

    __slots__ = ("items",)

    items: List[Expression]

    def __init__(self, items: List[Expression]) -> None:
        super().__init__()
        self.items = items

    def accept(self, visitor: ExpressionVisitor[T]) -> T:
        return visitor.visit_tuple_expr(self)


class SetExpr(Expression):
    """Set literal expression {value, ...}."""

    __slots__ = ("items",)

    items: List[Expression]

    def __init__(self, items: List[Expression]) -> None:
        super().__init__()
        self.items = items

    def accept(self, visitor: ExpressionVisitor[T]) -> T:
        return visitor.visit_set_expr(self)


class GeneratorExpr(Expression):
    """Generator expression ... for ... in ... [ for ...  in ... ] [ if ... ]."""

    __slots__ = ("left_expr", "sequences", "condlists", "is_async", "indices")

    left_expr: Expression
    sequences: List[Expression]
    condlists: List[List[Expression]]
    is_async: List[bool]
    indices: List[Lvalue]

    def __init__(
        self,
        left_expr: Expression,
        indices: List[Lvalue],
        sequences: List[Expression],
        condlists: List[List[Expression]],
        is_async: List[bool],
    ) -> None:
        super().__init__()
        self.left_expr = left_expr
        self.sequences = sequences
        self.condlists = condlists
        self.indices = indices
        self.is_async = is_async

    def accept(self, visitor: ExpressionVisitor[T]) -> T:
        return visitor.visit_generator_expr(self)


class ListComprehension(Expression):
    """List comprehension (e.g. [x + 1 for x in a])"""

    __slots__ = ("generator",)

    generator: GeneratorExpr

    def __init__(self, generator: GeneratorExpr) -> None:
        super().__init__()
        self.generator = generator

    def accept(self, visitor: ExpressionVisitor[T]) -> T:
        return visitor.visit_list_comprehension(self)


class SetComprehension(Expression):
    """Set comprehension (e.g. {x + 1 for x in a})"""

    __slots__ = ("generator",)

    generator: GeneratorExpr

    def __init__(self, generator: GeneratorExpr) -> None:
        super().__init__()
        self.generator = generator

    def accept(self, visitor: ExpressionVisitor[T]) -> T:
        return visitor.visit_set_comprehension(self)


class DictionaryComprehension(Expression):
    """Dictionary comprehension (e.g. {k: v for k, v in a}"""

    __slots__ = ("key", "value", "sequences", "condlists", "is_async", "indices")

    key: Expression
    value: Expression
    sequences: List[Expression]
    condlists: List[List[Expression]]
    is_async: List[bool]
    indices: List[Lvalue]

    def __init__(
        self,
        key: Expression,
        value: Expression,
        indices: List[Lvalue],
        sequences: List[Expression],
        condlists: List[List[Expression]],
        is_async: List[bool],
    ) -> None:
        super().__init__()
        self.key = key
        self.value = value
        self.sequences = sequences
        self.condlists = condlists
        self.indices = indices
        self.is_async = is_async

    def accept(self, visitor: ExpressionVisitor[T]) -> T:
        return visitor.visit_dictionary_comprehension(self)


class ConditionalExpr(Expression):
    """Conditional expression (e.g. x if y else z)"""

    __slots__ = ("cond", "if_expr", "else_expr")

    cond: Expression
    if_expr: Expression
    else_expr: Expression

    def __init__(self, cond: Expression, if_expr: Expression, else_expr: Expression) -> None:
        super().__init__()
        self.cond = cond
        self.if_expr = if_expr
        self.else_expr = else_expr

    def accept(self, visitor: ExpressionVisitor[T]) -> T:
        return visitor.visit_conditional_expr(self)


class BackquoteExpr(Expression):
    """Python 2 expression `...`."""

    __slots__ = ("expr",)

    expr: Expression

    def __init__(self, expr: Expression) -> None:
        super().__init__()
        self.expr = expr

    def accept(self, visitor: ExpressionVisitor[T]) -> T:
        return visitor.visit_backquote_expr(self)


class TypeApplication(Expression):
    """Type application expr[type, ...]"""

    __slots__ = ("expr", "types")

    expr: Expression
    types: List["mypy.types.Type"]

    def __init__(self, expr: Expression, types: List["mypy.types.Type"]) -> None:
        super().__init__()
        self.expr = expr
        self.types = types

    def accept(self, visitor: ExpressionVisitor[T]) -> T:
        return visitor.visit_type_application(self)


# Variance of a type variable. For example, T in the definition of
# List[T] is invariant, so List[int] is not a subtype of List[object],
# and also List[object] is not a subtype of List[int].
#
# The T in Iterable[T] is covariant, so Iterable[int] is a subtype of
# Iterable[object], but not vice versa.
#
# If T is contravariant in Foo[T], Foo[object] is a subtype of
# Foo[int], but not vice versa.
INVARIANT: Final = 0
COVARIANT: Final = 1
CONTRAVARIANT: Final = 2


class TypeVarLikeExpr(SymbolNode, Expression):
    """Base class for TypeVarExpr, ParamSpecExpr and TypeVarTupleExpr.

    Note that they are constructed by the semantic analyzer.
    """

    __slots__ = ("_name", "_fullname", "upper_bound", "variance")

    _name: str
    _fullname: str
    # Upper bound: only subtypes of upper_bound are valid as values. By default
    # this is 'object', meaning no restriction.
    upper_bound: "mypy.types.Type"
    # Variance of the type variable. Invariant is the default.
    # TypeVar(..., covariant=True) defines a covariant type variable.
    # TypeVar(..., contravariant=True) defines a contravariant type
    # variable.
    variance: int

    def __init__(
        self, name: str, fullname: str, upper_bound: "mypy.types.Type", variance: int = INVARIANT
    ) -> None:
        super().__init__()
        self._name = name
        self._fullname = fullname
        self.upper_bound = upper_bound
        self.variance = variance

    @property
    def name(self) -> str:
        return self._name

    @property
    def fullname(self) -> str:
        return self._fullname


class TypeVarExpr(TypeVarLikeExpr):
    """Type variable expression TypeVar(...).

    This is also used to represent type variables in symbol tables.

    A type variable is not valid as a type unless bound in a TypeVarLikeScope.
    That happens within:

     1. a generic class that uses the type variable as a type argument or
     2. a generic function that refers to the type variable in its signature.
    """

    __slots__ = ("values",)

    # Value restriction: only types in the list are valid as values. If the
    # list is empty, there is no restriction.
    values: List["mypy.types.Type"]

    def __init__(
        self,
        name: str,
        fullname: str,
        values: List["mypy.types.Type"],
        upper_bound: "mypy.types.Type",
        variance: int = INVARIANT,
    ) -> None:
        super().__init__(name, fullname, upper_bound, variance)
        self.values = values

    def accept(self, visitor: ExpressionVisitor[T]) -> T:
        return visitor.visit_type_var_expr(self)

    def serialize(self) -> JsonDict:
        return {
            ".class": "TypeVarExpr",
            "name": self._name,
            "fullname": self._fullname,
            "values": [t.serialize() for t in self.values],
            "upper_bound": self.upper_bound.serialize(),
            "variance": self.variance,
        }

    @classmethod
    def deserialize(cls, data: JsonDict) -> "TypeVarExpr":
        assert data[".class"] == "TypeVarExpr"
        return TypeVarExpr(
            data["name"],
            data["fullname"],
            [mypy.types.deserialize_type(v) for v in data["values"]],
            mypy.types.deserialize_type(data["upper_bound"]),
            data["variance"],
        )


class ParamSpecExpr(TypeVarLikeExpr):
    __slots__ = ()

    def accept(self, visitor: ExpressionVisitor[T]) -> T:
        return visitor.visit_paramspec_expr(self)

    def serialize(self) -> JsonDict:
        return {
            ".class": "ParamSpecExpr",
            "name": self._name,
            "fullname": self._fullname,
            "upper_bound": self.upper_bound.serialize(),
            "variance": self.variance,
        }

    @classmethod
    def deserialize(cls, data: JsonDict) -> "ParamSpecExpr":
        assert data[".class"] == "ParamSpecExpr"
        return ParamSpecExpr(
            data["name"],
            data["fullname"],
            mypy.types.deserialize_type(data["upper_bound"]),
            data["variance"],
        )


class TypeVarTupleExpr(TypeVarLikeExpr):
    """Type variable tuple expression TypeVarTuple(...)."""

    __slots__ = ()

    def accept(self, visitor: ExpressionVisitor[T]) -> T:
        return visitor.visit_type_var_tuple_expr(self)

    def serialize(self) -> JsonDict:
        return {
            ".class": "TypeVarTupleExpr",
            "name": self._name,
            "fullname": self._fullname,
            "upper_bound": self.upper_bound.serialize(),
            "variance": self.variance,
        }

    @classmethod
    def deserialize(cls, data: JsonDict) -> "TypeVarTupleExpr":
        assert data[".class"] == "TypeVarTupleExpr"
        return TypeVarTupleExpr(
            data["name"],
            data["fullname"],
            mypy.types.deserialize_type(data["upper_bound"]),
            data["variance"],
        )


class TypeAliasExpr(Expression):
    """Type alias expression (rvalue)."""

    __slots__ = ("type", "tvars", "no_args", "node")

    # The target type.
    type: "mypy.types.Type"
    # Names of unbound type variables used to define the alias
    tvars: List[str]
    # Whether this alias was defined in bare form. Used to distinguish
    # between
    #     A = List
    # and
    #     A = List[Any]
    no_args: bool
    node: "TypeAlias"

    def __init__(self, node: "TypeAlias") -> None:
        super().__init__()
        self.type = node.target
        self.tvars = node.alias_tvars
        self.no_args = node.no_args
        self.node = node

    def accept(self, visitor: ExpressionVisitor[T]) -> T:
        return visitor.visit_type_alias_expr(self)


class NamedTupleExpr(Expression):
    """Named tuple expression namedtuple(...) or NamedTuple(...)."""

    __slots__ = ("info", "is_typed")

    # The class representation of this named tuple (its tuple_type attribute contains
    # the tuple item types)
    info: "TypeInfo"
    is_typed: bool  # whether this class was created with typing(_extensions).NamedTuple

    def __init__(self, info: "TypeInfo", is_typed: bool = False) -> None:
        super().__init__()
        self.info = info
        self.is_typed = is_typed

    def accept(self, visitor: ExpressionVisitor[T]) -> T:
        return visitor.visit_namedtuple_expr(self)


class TypedDictExpr(Expression):
    """Typed dict expression TypedDict(...)."""

    __slots__ = ("info",)

    # The class representation of this typed dict
    info: "TypeInfo"

    def __init__(self, info: "TypeInfo") -> None:
        super().__init__()
        self.info = info

    def accept(self, visitor: ExpressionVisitor[T]) -> T:
        return visitor.visit_typeddict_expr(self)


class EnumCallExpr(Expression):
    """Named tuple expression Enum('name', 'val1 val2 ...')."""

    __slots__ = ("info", "items", "values")

    # The class representation of this enumerated type
    info: "TypeInfo"
    # The item names (for debugging)
    items: List[str]
    values: List[Optional[Expression]]

    def __init__(
        self, info: "TypeInfo", items: List[str], values: List[Optional[Expression]]
    ) -> None:
        super().__init__()
        self.info = info
        self.items = items
        self.values = values

    def accept(self, visitor: ExpressionVisitor[T]) -> T:
        return visitor.visit_enum_call_expr(self)


class PromoteExpr(Expression):
    """Ducktype class decorator expression _promote(...)."""

    __slots__ = ("type",)

    type: "mypy.types.Type"

    def __init__(self, type: "mypy.types.Type") -> None:
        super().__init__()
        self.type = type

    def accept(self, visitor: ExpressionVisitor[T]) -> T:
        return visitor.visit__promote_expr(self)


class NewTypeExpr(Expression):
    """NewType expression NewType(...)."""

    __slots__ = ("name", "old_type", "info")

    name: str
    # The base type (the second argument to NewType)
    old_type: Optional["mypy.types.Type"]
    # The synthesized class representing the new type (inherits old_type)
    info: Optional["TypeInfo"]

    def __init__(
        self, name: str, old_type: "Optional[mypy.types.Type]", line: int, column: int
    ) -> None:
        super().__init__(line=line, column=column)
        self.name = name
        self.old_type = old_type
        self.info = None

    def accept(self, visitor: ExpressionVisitor[T]) -> T:
        return visitor.visit_newtype_expr(self)


class AwaitExpr(Expression):
    """Await expression (await ...)."""

    __slots__ = ("expr",)

    expr: Expression

    def __init__(self, expr: Expression) -> None:
        super().__init__()
        self.expr = expr

    def accept(self, visitor: ExpressionVisitor[T]) -> T:
        return visitor.visit_await_expr(self)


# Constants


class TempNode(Expression):
    """Temporary dummy node used during type checking.

    This node is not present in the original program; it is just an artifact
    of the type checker implementation. It only represents an opaque node with
    some fixed type.
    """

    __slots__ = ("type", "no_rhs")

    type: "mypy.types.Type"
    # Is this TempNode used to indicate absence of a right hand side in an annotated assignment?
    # (e.g. for 'x: int' the rvalue is TempNode(AnyType(TypeOfAny.special_form), no_rhs=True))
    no_rhs: bool

    def __init__(
        self, typ: "mypy.types.Type", no_rhs: bool = False, *, context: Optional[Context] = None
    ) -> None:
        """Construct a dummy node; optionally borrow line/column from context object."""
        super().__init__()
        self.type = typ
        self.no_rhs = no_rhs
        if context is not None:
            self.line = context.line
            self.column = context.column

    def __repr__(self) -> str:
        return "TempNode:%d(%s)" % (self.line, str(self.type))

    def accept(self, visitor: ExpressionVisitor[T]) -> T:
        return visitor.visit_temp_node(self)


class TypeInfo(SymbolNode):
    """The type structure of a single class.

    Each TypeInfo corresponds one-to-one to a ClassDef, which
    represents the AST of the class.

    In type-theory terms, this is a "type constructor", and if the
    class is generic then it will be a type constructor of higher kind.
    Where the class is used in an actual type, it's in the form of an
    Instance, which amounts to a type application of the tycon to
    the appropriate number of arguments.
    """

    __slots__ = (
        "_fullname",
        "module_name",
        "defn",
        "mro",
        "_mro_refs",
        "bad_mro",
        "is_final",
        "declared_metaclass",
        "metaclass_type",
        "names",
        "is_abstract",
        "is_protocol",
        "runtime_protocol",
        "abstract_attributes",
        "deletable_attributes",
        "slots",
        "assuming",
        "assuming_proper",
        "inferring",
        "is_enum",
        "fallback_to_any",
        "type_vars",
        "has_param_spec_type",
        "bases",
        "_promote",
        "tuple_type",
        "is_named_tuple",
        "typeddict_type",
        "is_newtype",
        "is_intersection",
        "metadata",
        "alt_promote",
        "has_type_var_tuple_type",
        "type_var_tuple_prefix",
        "type_var_tuple_suffix",
    )

    _fullname: Bogus[str]  # Fully qualified name
    # Fully qualified name for the module this type was defined in. This
    # information is also in the fullname, but is harder to extract in the
    # case of nested class definitions.
    module_name: str
    defn: ClassDef  # Corresponding ClassDef
    # Method Resolution Order: the order of looking up attributes. The first
    # value always to refers to this class.
    mro: List["TypeInfo"]
    # Used to stash the names of the mro classes temporarily between
    # deserialization and fixup. See deserialize() for why.
    _mro_refs: Optional[List[str]]
    bad_mro: bool  # Could not construct full MRO
    is_final: bool

    declared_metaclass: Optional["mypy.types.Instance"]
    metaclass_type: Optional["mypy.types.Instance"]

    names: "SymbolTable"  # Names defined directly in this type
    is_abstract: bool  # Does the class have any abstract attributes?
    is_protocol: bool  # Is this a protocol class?
    runtime_protocol: bool  # Does this protocol support isinstance checks?
    abstract_attributes: List[str]
    deletable_attributes: List[str]  # Used by mypyc only
    # Does this type have concrete `__slots__` defined?
    # If class does not have `__slots__` defined then it is `None`,
    # if it has empty `__slots__` then it is an empty set.
    slots: Optional[Set[str]]

    # The attributes 'assuming' and 'assuming_proper' represent structural subtype matrices.
    #
    # In languages with structural subtyping, one can keep a global subtype matrix like this:
    #   . A B C .
    #   A 1 0 0
    #   B 1 1 1
    #   C 1 0 1
    #   .
    # where 1 indicates that the type in corresponding row is a subtype of the type
    # in corresponding column. This matrix typically starts filled with all 1's and
    # a typechecker tries to "disprove" every subtyping relation using atomic (or nominal) types.
    # However, we don't want to keep this huge global state. Instead, we keep the subtype
    # information in the form of list of pairs (subtype, supertype) shared by all 'Instance's
    # with given supertype's TypeInfo. When we enter a subtype check we push a pair in this list
    # thus assuming that we started with 1 in corresponding matrix element. Such algorithm allows
    # to treat recursive and mutually recursive protocols and other kinds of complex situations.
    #
    # If concurrent/parallel type checking will be added in future,
    # then there should be one matrix per thread/process to avoid false negatives
    # during the type checking phase.
    assuming: List[Tuple["mypy.types.Instance", "mypy.types.Instance"]]
    assuming_proper: List[Tuple["mypy.types.Instance", "mypy.types.Instance"]]
    # Ditto for temporary 'inferring' stack of recursive constraint inference.
    # It contains Instance's of protocol types that appeared as an argument to
    # constraints.infer_constraints(). We need 'inferring' to avoid infinite recursion for
    # recursive and mutually recursive protocols.
    #
    # We make 'assuming' and 'inferring' attributes here instead of passing they as kwargs,
    # since this would require to pass them in many dozens of calls. In particular,
    # there is a dependency infer_constraint -> is_subtype -> is_callable_subtype ->
    # -> infer_constraints.
    inferring: List["mypy.types.Instance"]
    # 'inferring' and 'assuming' can't be made sets, since we need to use
    # is_same_type to correctly treat unions.

    # Classes inheriting from Enum shadow their true members with a __getattr__, so we
    # have to treat them as a special case.
    is_enum: bool
    # If true, any unknown attributes should have type 'Any' instead
    # of generating a type error.  This would be true if there is a
    # base class with type 'Any', but other use cases may be
    # possible. This is similar to having __getattr__ that returns Any
    # (and __setattr__), but without the __getattr__ method.
    fallback_to_any: bool

    # Information related to type annotations.

    # Generic type variable names (full names)
    type_vars: List[str]

    # Whether this class has a ParamSpec type variable
    has_param_spec_type: bool

    # Direct base classes.
    bases: List["mypy.types.Instance"]

    # Another type which this type will be treated as a subtype of,
    # even though it's not a subclass in Python.  The non-standard
    # `@_promote` decorator introduces this, and there are also
    # several builtin examples, in particular `int` -> `float`.
    _promote: List["mypy.types.Type"]

    # This is used for promoting native integer types such as 'i64' to
    # 'int'. (_promote is used for the other direction.) This only
    # supports one-step promotions (e.g., i64 -> int, not
    # i64 -> int -> float, and this isn't used to promote in joins.
    #
    # This results in some unintuitive results, such as that even
    # though i64 is compatible with int and int is compatible with
    # float, i64 is *not* compatible with float.
    alt_promote: Optional["TypeInfo"]

    # Representation of a Tuple[...] base class, if the class has any
    # (e.g., for named tuples). If this is not None, the actual Type
    # object used for this class is not an Instance but a TupleType;
    # the corresponding Instance is set as the fallback type of the
    # tuple type.
    tuple_type: Optional["mypy.types.TupleType"]

    # Is this a named tuple type?
    is_named_tuple: bool

    # If this class is defined by the TypedDict type constructor,
    # then this is not None.
    typeddict_type: Optional["mypy.types.TypedDictType"]

    # Is this a newtype type?
    is_newtype: bool

    # Is this a synthesized intersection type?
    is_intersection: bool

    # This is a dictionary that will be serialized and un-serialized as is.
    # It is useful for plugins to add their data to save in the cache.
    metadata: Dict[str, JsonDict]

    FLAGS: Final = [
        "is_abstract",
        "is_enum",
        "fallback_to_any",
        "is_named_tuple",
        "is_newtype",
        "is_protocol",
        "runtime_protocol",
        "is_final",
        "is_intersection",
    ]

    def __init__(self, names: "SymbolTable", defn: ClassDef, module_name: str) -> None:
        """Initialize a TypeInfo."""
        super().__init__()
        self._fullname = defn.fullname
        self.names = names
        self.defn = defn
        self.module_name = module_name
        self.type_vars = []
        self.has_param_spec_type = False
        self.has_type_var_tuple_type = False
        self.bases = []
        self.mro = []
        self._mro_refs = None
        self.bad_mro = False
        self.declared_metaclass = None
        self.metaclass_type = None
        self.is_abstract = False
        self.abstract_attributes = []
        self.deletable_attributes = []
        self.slots = None
        self.assuming = []
        self.assuming_proper = []
        self.inferring = []
        self.is_protocol = False
        self.runtime_protocol = False
        self.type_var_tuple_prefix: Optional[int] = None
        self.type_var_tuple_suffix: Optional[int] = None
        self.add_type_vars()
        self.is_final = False
        self.is_enum = False
        self.fallback_to_any = False
        self._promote = []
        self.alt_promote = None
        self.tuple_type = None
        self.is_named_tuple = False
        self.typeddict_type = None
        self.is_newtype = False
        self.is_intersection = False
        self.metadata = {}

    def add_type_vars(self) -> None:
        if self.defn.type_vars:
            for i, vd in enumerate(self.defn.type_vars):
                if isinstance(vd, mypy.types.ParamSpecType):
                    self.has_param_spec_type = True
                if isinstance(vd, mypy.types.TypeVarTupleType):
                    assert not self.has_type_var_tuple_type
                    self.has_type_var_tuple_type = True
                    self.type_var_tuple_prefix = i
                    self.type_var_tuple_suffix = len(self.defn.type_vars) - i - 1
                self.type_vars.append(vd.name)
        assert not (
            self.has_param_spec_type and self.has_type_var_tuple_type
        ), "Mixing type var tuples and param specs not supported yet"

    @property
    def name(self) -> str:
        """Short name."""
        return self.defn.name

    @property
    def fullname(self) -> Bogus[str]:
        return self._fullname

    def is_generic(self) -> bool:
        """Is the type generic (i.e. does it have type variables)?"""
        return len(self.type_vars) > 0

    def get(self, name: str) -> "Optional[SymbolTableNode]":
        for cls in self.mro:
            n = cls.names.get(name)
            if n:
                return n
        return None

    def get_containing_type_info(self, name: str) -> "Optional[TypeInfo]":
        for cls in self.mro:
            if name in cls.names:
                return cls
        return None

    @property
    def protocol_members(self) -> List[str]:
        # Protocol members are names of all attributes/methods defined in a protocol
        # and in all its supertypes (except for 'object').
        members: Set[str] = set()
        assert self.mro, "This property can be only accessed after MRO is (re-)calculated"
        for base in self.mro[:-1]:  # we skip "object" since everyone implements it
            if base.is_protocol:
                for name in base.names:
                    members.add(name)
        return sorted(list(members))

    def __getitem__(self, name: str) -> "SymbolTableNode":
        n = self.get(name)
        if n:
            return n
        else:
            raise KeyError(name)

    def __repr__(self) -> str:
        return f"<TypeInfo {self.fullname}>"

    def __bool__(self) -> bool:
        # We defined this here instead of just overriding it in
        # FakeInfo so that mypyc can generate a direct call instead of
        # using the generic bool handling.
        return not isinstance(self, FakeInfo)

    def has_readable_member(self, name: str) -> bool:
        return self.get(name) is not None

    def get_method(self, name: str) -> Union[FuncBase, Decorator, None]:
        for cls in self.mro:
            if name in cls.names:
                node = cls.names[name].node
                if isinstance(node, FuncBase):
                    return node
                elif isinstance(node, Decorator):  # Two `if`s make `mypyc` happy
                    return node
                else:
                    return None
        return None

    def calculate_metaclass_type(self) -> "Optional[mypy.types.Instance]":
        declared = self.declared_metaclass
        if declared is not None and not declared.type.has_base("builtins.type"):
            return declared
        if self._fullname == "builtins.type":
            return mypy.types.Instance(self, [])
        candidates = [
            s.declared_metaclass
            for s in self.mro
            if s.declared_metaclass is not None and s.declared_metaclass.type is not None
        ]
        for c in candidates:
            if all(other.type in c.type.mro for other in candidates):
                return c
        return None

    def is_metaclass(self) -> bool:
        return (
            self.has_base("builtins.type")
            or self.fullname == "abc.ABCMeta"
            or self.fallback_to_any
        )

    def has_base(self, fullname: str) -> bool:
        """Return True if type has a base type with the specified name.

        This can be either via extension or via implementation.
        """
        for cls in self.mro:
            if cls.fullname == fullname:
                return True
        return False

    def direct_base_classes(self) -> "List[TypeInfo]":
        """Return a direct base classes.

        Omit base classes of other base classes.
        """
        return [base.type for base in self.bases]

    def __str__(self) -> str:
        """Return a string representation of the type.

        This includes the most important information about the type.
        """
        return self.dump()

    def dump(
        self,
        str_conv: "Optional[mypy.strconv.StrConv]" = None,
        type_str_conv: "Optional[mypy.types.TypeStrVisitor]" = None,
    ) -> str:
        """Return a string dump of the contents of the TypeInfo."""
        if not str_conv:
            str_conv = mypy.strconv.StrConv()
        base: str = ""

        def type_str(typ: "mypy.types.Type") -> str:
            if type_str_conv:
                return typ.accept(type_str_conv)
            return str(typ)

        head = "TypeInfo" + str_conv.format_id(self)
        if self.bases:
            base = f"Bases({', '.join(type_str(base) for base in self.bases)})"
        mro = "Mro({})".format(
            ", ".join(item.fullname + str_conv.format_id(item) for item in self.mro)
        )
        names = []
        for name in sorted(self.names):
            description = name + str_conv.format_id(self.names[name].node)
            node = self.names[name].node
            if isinstance(node, Var) and node.type:
                description += f" ({type_str(node.type)})"
            names.append(description)
        items = [f"Name({self.fullname})", base, mro, ("Names", names)]
        if self.declared_metaclass:
            items.append(f"DeclaredMetaclass({type_str(self.declared_metaclass)})")
        if self.metaclass_type:
            items.append(f"MetaclassType({type_str(self.metaclass_type)})")
        return mypy.strconv.dump_tagged(items, head, str_conv=str_conv)

    def serialize(self) -> JsonDict:
        # NOTE: This is where all ClassDefs originate, so there shouldn't be duplicates.
        data = {
            ".class": "TypeInfo",
            "module_name": self.module_name,
            "fullname": self.fullname,
            "names": self.names.serialize(self.fullname),
            "defn": self.defn.serialize(),
            "abstract_attributes": self.abstract_attributes,
            "type_vars": self.type_vars,
            "has_param_spec_type": self.has_param_spec_type,
            "bases": [b.serialize() for b in self.bases],
            "mro": [c.fullname for c in self.mro],
            "_promote": [p.serialize() for p in self._promote],
            "declared_metaclass": (
                None if self.declared_metaclass is None else self.declared_metaclass.serialize()
            ),
            "metaclass_type": None
            if self.metaclass_type is None
            else self.metaclass_type.serialize(),
            "tuple_type": None if self.tuple_type is None else self.tuple_type.serialize(),
            "typeddict_type": None
            if self.typeddict_type is None
            else self.typeddict_type.serialize(),
            "flags": get_flags(self, TypeInfo.FLAGS),
            "metadata": self.metadata,
            "slots": list(sorted(self.slots)) if self.slots is not None else None,
            "deletable_attributes": self.deletable_attributes,
        }
        return data

    @classmethod
    def deserialize(cls, data: JsonDict) -> "TypeInfo":
        names = SymbolTable.deserialize(data["names"])
        defn = ClassDef.deserialize(data["defn"])
        module_name = data["module_name"]
        ti = TypeInfo(names, defn, module_name)
        ti._fullname = data["fullname"]
        # TODO: Is there a reason to reconstruct ti.subtypes?
        ti.abstract_attributes = data["abstract_attributes"]
        ti.type_vars = data["type_vars"]
        ti.has_param_spec_type = data["has_param_spec_type"]
        ti.bases = [mypy.types.Instance.deserialize(b) for b in data["bases"]]
        ti._promote = [mypy.types.deserialize_type(p) for p in data["_promote"]]
        ti.declared_metaclass = (
            None
            if data["declared_metaclass"] is None
            else mypy.types.Instance.deserialize(data["declared_metaclass"])
        )
        ti.metaclass_type = (
            None
            if data["metaclass_type"] is None
            else mypy.types.Instance.deserialize(data["metaclass_type"])
        )
        # NOTE: ti.mro will be set in the fixup phase based on these
        # names.  The reason we need to store the mro instead of just
        # recomputing it from base classes has to do with a subtle
        # point about fine-grained incremental: the cache files might
        # not be loaded until after a class in the mro has changed its
        # bases, which causes the mro to change. If we recomputed our
        # mro, we would compute the *new* mro, which leaves us with no
        # way to detect that the mro has changed! Thus we need to make
        # sure to load the original mro so that once the class is
        # rechecked, it can tell that the mro has changed.
        ti._mro_refs = data["mro"]
        ti.tuple_type = (
            None
            if data["tuple_type"] is None
            else mypy.types.TupleType.deserialize(data["tuple_type"])
        )
        ti.typeddict_type = (
            None
            if data["typeddict_type"] is None
            else mypy.types.TypedDictType.deserialize(data["typeddict_type"])
        )
        ti.metadata = data["metadata"]
        ti.slots = set(data["slots"]) if data["slots"] is not None else None
        ti.deletable_attributes = data["deletable_attributes"]
        set_flags(ti, data["flags"])
        return ti


class FakeInfo(TypeInfo):

    __slots__ = ("msg",)

    # types.py defines a single instance of this class, called types.NOT_READY.
    # This instance is used as a temporary placeholder in the process of de-serialization
    # of 'Instance' types. The de-serialization happens in two steps: In the first step,
    # Instance.type is set to NOT_READY. In the second step (in fixup.py) it is replaced by
    # an actual TypeInfo. If you see the assertion error below, then most probably something
    # went wrong during the second step and an 'Instance' that raised this error was not fixed.
    # Note:
    # 'None' is not used as a dummy value for two reasons:
    # 1. This will require around 80-100 asserts to make 'mypy --strict-optional mypy'
    #    pass cleanly.
    # 2. If NOT_READY value is accidentally used somewhere, it will be obvious where the value
    #    is from, whereas a 'None' value could come from anywhere.
    #
    # Additionally, this serves as a more general-purpose placeholder
    # for missing TypeInfos in a number of places where the excuses
    # for not being Optional are a little weaker.
    #
    # TypeInfo defines a __bool__ method that returns False for FakeInfo
    # so that it can be conveniently tested against in the same way that it
    # would be if things were properly optional.
    def __init__(self, msg: str) -> None:
        self.msg = msg

    def __getattribute__(self, attr: str) -> None:
        # Handle __class__ so that isinstance still works...
        if attr == "__class__":
            return object.__getattribute__(self, attr)
        raise AssertionError(object.__getattribute__(self, "msg"))


VAR_NO_INFO: Final[TypeInfo] = FakeInfo("Var is lacking info")
CLASSDEF_NO_INFO: Final[TypeInfo] = FakeInfo("ClassDef is lacking info")
FUNC_NO_INFO: Final[TypeInfo] = FakeInfo("FuncBase for non-methods lack info")


class TypeAlias(SymbolNode):
    """
    A symbol node representing a type alias.

    Type alias is a static concept, in contrast to variables with types
    like Type[...]. Namely:
        * type aliases
            - can be used in type context (annotations)
            - cannot be re-assigned
        * variables with type Type[...]
            - cannot be used in type context
            - but can be re-assigned

    An alias can be defined only by an assignment to a name (not any other lvalues).

    Such assignment defines an alias by default. To define a variable,
    an explicit Type[...] annotation is required. As an exception,
    at non-global scope non-subscripted rvalue creates a variable even without
    an annotation. This exception exists to accommodate the common use case of
    class-valued attributes. See SemanticAnalyzerPass2.check_and_set_up_type_alias
    for details.

    Aliases can be generic. Currently, mypy uses unbound type variables for
    generic aliases and identifies them by name. Essentially, type aliases
    work as macros that expand textually. The definition and expansion rules are
    following:

        1. An alias targeting a generic class without explicit variables act as
        the given class (this doesn't apply to Tuple and Callable, which are not proper
        classes but special type constructors):

            A = List
            AA = List[Any]

            x: A  # same as List[Any]
            x: A[int]  # same as List[int]

            x: AA  # same as List[Any]
            x: AA[int]  # Error!

            C = Callable  # Same as Callable[..., Any]
            T = Tuple  # Same as Tuple[Any, ...]

        2. An alias using explicit type variables in its rvalue expects
        replacements (type arguments) for these variables. If missing, they
        are treated as Any, like for other generics:

            B = List[Tuple[T, T]]

            x: B  # same as List[Tuple[Any, Any]]
            x: B[int]  # same as List[Tuple[int, int]]

            def f(x: B[T]) -> T: ...  # without T, Any would be used here

        3. An alias can be defined using another aliases. In the definition
        rvalue the Any substitution doesn't happen for top level unsubscripted
        generic classes:

            A = List
            B = A  # here A is expanded to List, _not_ List[Any],
                   # to match the Python runtime behaviour
            x: B[int]  # same as List[int]
            C = List[A]  # this expands to List[List[Any]]

            AA = List[T]
            D = AA  # here AA expands to List[Any]
            x: D[int]  # Error!

    Note: the fact that we support aliases like `A = List` means that the target
    type will be initially an instance type with wrong number of type arguments.
    Such instances are all fixed in the third pass of semantic analyzis.
    We therefore store the difference between `List` and `List[Any]` rvalues (targets)
    using the `no_args` flag. See also TypeAliasExpr.no_args.

    Meaning of other fields:

    target: The target type. For generic aliases contains unbound type variables
        as nested types.
    _fullname: Qualified name of this type alias. This is used in particular
        to track fine grained dependencies from aliases.
    alias_tvars: Names of unbound type variables used to define this alias.
    normalized: Used to distinguish between `A = List`, and `A = list`. Both
        are internally stored using `builtins.list` (because `typing.List` is
        itself an alias), while the second cannot be subscripted because of
        Python runtime limitation.
    line and column: Line an column on the original alias definition.
    eager: If True, immediately expand alias when referred to (useful for aliases
        within functions that can't be looked up from the symbol table)
    """

    __slots__ = (
        "target",
        "_fullname",
        "alias_tvars",
        "no_args",
        "normalized",
        "_is_recursive",
        "eager",
    )

    def __init__(
        self,
        target: "mypy.types.Type",
        fullname: str,
        line: int,
        column: int,
        *,
        alias_tvars: Optional[List[str]] = None,
        no_args: bool = False,
        normalized: bool = False,
        eager: bool = False,
    ) -> None:
        self._fullname = fullname
        self.target = target
        if alias_tvars is None:
            alias_tvars = []
        self.alias_tvars = alias_tvars
        self.no_args = no_args
        self.normalized = normalized
        # This attribute is manipulated by TypeAliasType. If non-None,
        # it is the cached value.
        self._is_recursive: Optional[bool] = None
        self.eager = eager
        super().__init__(line, column)

    @property
    def name(self) -> str:
        return self._fullname.split(".")[-1]

    @property
    def fullname(self) -> str:
        return self._fullname

    def serialize(self) -> JsonDict:
        data: JsonDict = {
            ".class": "TypeAlias",
            "fullname": self._fullname,
            "target": self.target.serialize(),
            "alias_tvars": self.alias_tvars,
            "no_args": self.no_args,
            "normalized": self.normalized,
            "line": self.line,
            "column": self.column,
        }
        return data

    def accept(self, visitor: NodeVisitor[T]) -> T:
        return visitor.visit_type_alias(self)

    @classmethod
    def deserialize(cls, data: JsonDict) -> "TypeAlias":
        assert data[".class"] == "TypeAlias"
        fullname = data["fullname"]
        alias_tvars = data["alias_tvars"]
        target = mypy.types.deserialize_type(data["target"])
        no_args = data["no_args"]
        normalized = data["normalized"]
        line = data["line"]
        column = data["column"]
        return cls(
            target,
            fullname,
            line,
            column,
            alias_tvars=alias_tvars,
            no_args=no_args,
            normalized=normalized,
        )


class PlaceholderNode(SymbolNode):
    """Temporary symbol node that will later become a real SymbolNode.

    These are only present during semantic analysis when using the new
    semantic analyzer. These are created if some essential dependencies
    of a definition are not yet complete.

    A typical use is for names imported from a module which is still
    incomplete (within an import cycle):

      from m import f  # Initially may create PlaceholderNode

    This is particularly important if the imported shadows a name from
    an enclosing scope or builtins:

      from m import int  # Placeholder avoids mixups with builtins.int

    Another case where this is useful is when there is another definition
    or assignment:

      from m import f
      def f() -> None: ...

    In the above example, the presence of PlaceholderNode allows us to
    handle the second definition as a redefinition.

    They are also used to create PlaceholderType instances for types
    that refer to incomplete types. Example:

      class C(Sequence[C]): ...

    We create a PlaceholderNode (with becomes_typeinfo=True) for C so
    that the type C in Sequence[C] can be bound.

    Attributes:

      fullname: Full name of of the PlaceholderNode.
      node: AST node that contains the definition that caused this to
          be created. This is useful for tracking order of incomplete definitions
          and for debugging.
      becomes_typeinfo: If True, this refers something that could later
          become a TypeInfo. It can't be used with type variables, in
          particular, as this would cause issues with class type variable
          detection.

    The long-term purpose of placeholder nodes/types is to evolve into
    something that can support general recursive types.
    """

    __slots__ = ("_fullname", "node", "becomes_typeinfo")

    def __init__(
        self, fullname: str, node: Node, line: int, *, becomes_typeinfo: bool = False
    ) -> None:
        self._fullname = fullname
        self.node = node
        self.becomes_typeinfo = becomes_typeinfo
        self.line = line

    @property
    def name(self) -> str:
        return self._fullname.split(".")[-1]

    @property
    def fullname(self) -> str:
        return self._fullname

    def serialize(self) -> JsonDict:
        assert False, "PlaceholderNode can't be serialized"

    def accept(self, visitor: NodeVisitor[T]) -> T:
        return visitor.visit_placeholder_node(self)


class SymbolTableNode:
    """Description of a name binding in a symbol table.

    These are only used as values in module (global), function (local)
    and class symbol tables (see SymbolTable). The name that is bound is
    the key in SymbolTable.

    Symbol tables don't contain direct references to AST nodes primarily
    because there can be multiple symbol table references to a single
    AST node (due to imports and aliases), and different references can
    behave differently. This class describes the unique properties of
    each reference.

    The most fundamental attribute is 'node', which is the AST node that
    the name refers to.

    The kind is usually one of LDEF, GDEF or MDEF, depending on the scope
    of the definition. These three kinds can usually be used
    interchangeably and the difference between local, global and class
    scopes is mostly descriptive, with no semantic significance.
    However, some tools that consume mypy ASTs may care about these so
    they should be correct.

    Attributes:
        node: AST node of definition. Among others, this can be one of
            FuncDef, Var, TypeInfo, TypeVarExpr or MypyFile -- or None
            for cross_ref that hasn't been fixed up yet.
        kind: Kind of node. Possible values:
               - LDEF: local definition
               - GDEF: global (module-level) definition
               - MDEF: class member definition
               - UNBOUND_IMPORTED: temporary kind for imported names (we
                 don't know the final kind yet)
        module_public: If False, this name won't be imported via
            'from <module> import *'. This has no effect on names within
            classes.
        module_hidden: If True, the name will be never exported (needed for
            stub files)
        cross_ref: For deserialized MypyFile nodes, the referenced module
            name; for other nodes, optionally the name of the referenced object.
        implicit: Was this defined by assignment to self attribute?
        plugin_generated: Was this symbol generated by a plugin?
            (And therefore needs to be removed in aststrip.)
        no_serialize: Do not serialize this node if True. This is used to prevent
            keys in the cache that refer to modules on which this file does not
            depend. Currently this can happen if there is a module not in build
            used e.g. like this:
                import a.b.c # type: ignore
            This will add a submodule symbol to parent module `a` symbol table,
            but `a.b` is _not_ added as its dependency. Therefore, we should
            not serialize these symbols as they may not be found during fixup
            phase, instead they will be re-added during subsequent patch parents
            phase.
            TODO: Refactor build.py to make dependency tracking more transparent
            and/or refactor look-up functions to not require parent patching.

    NOTE: No other attributes should be added to this class unless they
    are shared by all node kinds.
    """

    __slots__ = (
        "kind",
        "node",
        "module_public",
        "module_hidden",
        "cross_ref",
        "implicit",
        "plugin_generated",
        "no_serialize",
    )

    def __init__(
        self,
        kind: int,
        node: Optional[SymbolNode],
        module_public: bool = True,
        implicit: bool = False,
        module_hidden: bool = False,
        *,
        plugin_generated: bool = False,
        no_serialize: bool = False,
    ) -> None:
        self.kind = kind
        self.node = node
        self.module_public = module_public
        self.implicit = implicit
        self.module_hidden = module_hidden
        self.cross_ref: Optional[str] = None
        self.plugin_generated = plugin_generated
        self.no_serialize = no_serialize

    @property
    def fullname(self) -> Optional[str]:
        if self.node is not None:
            return self.node.fullname
        else:
            return None

    @property
    def type(self) -> "Optional[mypy.types.Type]":
        node = self.node
        if isinstance(node, (Var, SYMBOL_FUNCBASE_TYPES)) and node.type is not None:
            return node.type
        elif isinstance(node, Decorator):
            return node.var.type
        else:
            return None

    def copy(self) -> "SymbolTableNode":
        new = SymbolTableNode(
            self.kind, self.node, self.module_public, self.implicit, self.module_hidden
        )
        new.cross_ref = self.cross_ref
        return new

    def __str__(self) -> str:
        s = f"{node_kinds[self.kind]}/{short_type(self.node)}"
        if isinstance(self.node, SymbolNode):
            s += f" ({self.node.fullname})"
        # Include declared type of variables and functions.
        if self.type is not None:
            s += f" : {self.type}"
        return s

    def serialize(self, prefix: str, name: str) -> JsonDict:
        """Serialize a SymbolTableNode.

        Args:
          prefix: full name of the containing module or class; or None
          name: name of this object relative to the containing object
        """
        data: JsonDict = {".class": "SymbolTableNode", "kind": node_kinds[self.kind]}
        if self.module_hidden:
            data["module_hidden"] = True
        if not self.module_public:
            data["module_public"] = False
        if self.implicit:
            data["implicit"] = True
        if self.plugin_generated:
            data["plugin_generated"] = True
        if isinstance(self.node, MypyFile):
            data["cross_ref"] = self.node.fullname
        else:
            assert self.node is not None, f"{prefix}:{name}"
            if prefix is not None:
                fullname = self.node.fullname
                if (
                    fullname is not None
                    and "." in fullname
                    and fullname != prefix + "." + name
                    and not (isinstance(self.node, Var) and self.node.from_module_getattr)
                ):
                    assert not isinstance(
                        self.node, PlaceholderNode
                    ), f"Definition of {fullname} is unexpectedly incomplete"
                    data["cross_ref"] = fullname
                    return data
            data["node"] = self.node.serialize()
        return data

    @classmethod
    def deserialize(cls, data: JsonDict) -> "SymbolTableNode":
        assert data[".class"] == "SymbolTableNode"
        kind = inverse_node_kinds[data["kind"]]
        if "cross_ref" in data:
            # This will be fixed up later.
            stnode = SymbolTableNode(kind, None)
            stnode.cross_ref = data["cross_ref"]
        else:
            assert "node" in data, data
            node = SymbolNode.deserialize(data["node"])
            stnode = SymbolTableNode(kind, node)
        if "module_hidden" in data:
            stnode.module_hidden = data["module_hidden"]
        if "module_public" in data:
            stnode.module_public = data["module_public"]
        if "implicit" in data:
            stnode.implicit = data["implicit"]
        if "plugin_generated" in data:
            stnode.plugin_generated = data["plugin_generated"]
        return stnode


class SymbolTable(Dict[str, SymbolTableNode]):
    """Static representation of a namespace dictionary.

    This is used for module, class and function namespaces.
    """

    __slots__ = ()

    def __str__(self) -> str:
        a: List[str] = []
        for key, value in self.items():
            # Filter out the implicit import of builtins.
            if isinstance(value, SymbolTableNode):
                if (
                    value.fullname != "builtins"
                    and (value.fullname or "").split(".")[-1] not in implicit_module_attrs
                ):
                    a.append("  " + str(key) + " : " + str(value))
            else:
                a.append("  <invalid item>")
        a = sorted(a)
        a.insert(0, "SymbolTable(")
        a[-1] += ")"
        return "\n".join(a)

    def copy(self) -> "SymbolTable":
        return SymbolTable([(key, node.copy()) for key, node in self.items()])

    def serialize(self, fullname: str) -> JsonDict:
        data: JsonDict = {".class": "SymbolTable"}
        for key, value in self.items():
            # Skip __builtins__: it's a reference to the builtins
            # module that gets added to every module by
            # SemanticAnalyzerPass2.visit_file(), but it shouldn't be
            # accessed by users of the module.
            if key == "__builtins__" or value.no_serialize:
                continue
            data[key] = value.serialize(fullname, key)
        return data

    @classmethod
    def deserialize(cls, data: JsonDict) -> "SymbolTable":
        assert data[".class"] == "SymbolTable"
        st = SymbolTable()
        for key, value in data.items():
            if key != ".class":
                st[key] = SymbolTableNode.deserialize(value)
        return st


def get_flags(node: Node, names: List[str]) -> List[str]:
    return [name for name in names if getattr(node, name)]


def set_flags(node: Node, flags: List[str]) -> None:
    for name in flags:
        setattr(node, name, True)


def get_member_expr_fullname(expr: MemberExpr) -> Optional[str]:
    """Return the qualified name representation of a member expression.

    Return a string of form foo.bar, foo.bar.baz, or similar, or None if the
    argument cannot be represented in this form.
    """
    initial: Optional[str] = None
    if isinstance(expr.expr, NameExpr):
        initial = expr.expr.name
    elif isinstance(expr.expr, MemberExpr):
        initial = get_member_expr_fullname(expr.expr)
    else:
        return None
    return f"{initial}.{expr.name}"


deserialize_map: Final = {
    key: obj.deserialize
    for key, obj in globals().items()
    if type(obj) is not FakeInfo
    and isinstance(obj, type)
    and issubclass(obj, SymbolNode)
    and obj is not SymbolNode
}


def check_arg_kinds(
    arg_kinds: List[ArgKind], nodes: List[T], fail: Callable[[str, T], None]
) -> None:
    is_var_arg = False
    is_kw_arg = False
    seen_named = False
    seen_opt = False
    for kind, node in zip(arg_kinds, nodes):
        if kind == ARG_POS:
            if is_var_arg or is_kw_arg or seen_named or seen_opt:
                fail(
                    "Required positional args may not appear " "after default, named or var args",
                    node,
                )
                break
        elif kind == ARG_OPT:
            if is_var_arg or is_kw_arg or seen_named:
                fail("Positional default args may not appear after named or var args", node)
                break
            seen_opt = True
        elif kind == ARG_STAR:
            if is_var_arg or is_kw_arg or seen_named:
                fail("Var args may not appear after named or var args", node)
                break
            is_var_arg = True
        elif kind == ARG_NAMED or kind == ARG_NAMED_OPT:
            seen_named = True
            if is_kw_arg:
                fail("A **kwargs argument must be the last argument", node)
                break
        elif kind == ARG_STAR2:
            if is_kw_arg:
                fail("You may only have one **kwargs argument", node)
                break
            is_kw_arg = True


def check_arg_names(
    names: Sequence[Optional[str]],
    nodes: List[T],
    fail: Callable[[str, T], None],
    description: str = "function definition",
) -> None:
    seen_names: Set[Optional[str]] = set()
    for name, node in zip(names, nodes):
        if name is not None and name in seen_names:
            fail(f'Duplicate argument "{name}" in {description}', node)
            break
        seen_names.add(name)


def is_class_var(expr: NameExpr) -> bool:
    """Return whether the expression is ClassVar[...]"""
    if isinstance(expr.node, Var):
        return expr.node.is_classvar
    return False


def is_final_node(node: Optional[SymbolNode]) -> bool:
    """Check whether `node` corresponds to a final attribute."""
    return isinstance(node, (Var, FuncDef, OverloadedFuncDef, Decorator)) and node.is_final


def local_definitions(
    names: SymbolTable, name_prefix: str, info: Optional[TypeInfo] = None
) -> Iterator[Definition]:
    """Iterate over local definitions (not imported) in a symbol table.

    Recursively iterate over class members and nested classes.
    """
    # TODO: What should the name be? Or maybe remove it?
    for name, symnode in names.items():
        shortname = name
        if "-redef" in name:
            # Restore original name from mangled name of multiply defined function
            shortname = name.split("-redef")[0]
        fullname = name_prefix + "." + shortname
        node = symnode.node
        if node and node.fullname == fullname:
            yield fullname, symnode, info
            if isinstance(node, TypeInfo):
                yield from local_definitions(node.names, fullname, node)<|MERGE_RESOLUTION|>--- conflicted
+++ resolved
@@ -767,7 +767,6 @@
     This is a non-lambda function defined using 'def'.
     """
 
-<<<<<<< HEAD
     __slots__ = (
         "_name",
         "is_decorated",
@@ -776,9 +775,6 @@
         "original_def",
         "deco_line",
     )
-=======
-    __slots__ = ("_name", "is_decorated", "is_conditional", "is_abstract", "original_def")
->>>>>>> 1a65c1d4
 
     # Note that all __init__ args must have default values
     def __init__(
@@ -1073,10 +1069,7 @@
         "keywords",
         "analyzed",
         "has_incompatible_baseclass",
-<<<<<<< HEAD
         "deco_line",
-=======
->>>>>>> 1a65c1d4
     )
 
     name: str  # Name of the class without module prefix
@@ -1446,11 +1439,7 @@
 
 
 class RaiseStmt(Statement):
-<<<<<<< HEAD
-    __slots__ = ("expr", "from_expr", "legacy_mode")
-=======
     __slots__ = ("expr", "from_expr")
->>>>>>> 1a65c1d4
 
     # Plain 'raise' is a valid statement.
     expr: Optional[Expression]
