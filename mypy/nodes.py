"""Abstract syntax tree node classes (i.e. parse tree)."""

import os
from abc import abstractmethod
from collections import OrderedDict

from typing import (
    Any, TypeVar, List, Tuple, cast, Set, Dict, Union, Optional, Callable,
)

import mypy.strconv
from mypy.visitor import NodeVisitor, StatementVisitor, ExpressionVisitor
from mypy.util import short_type


class Context:
    """Base type for objects that are valid as error message locations."""

    line = -1
    column = -1

    def __init__(self, line: int = -1, column: int = -1) -> None:
        self.line = line
        self.column = column

    def set_line(self, target: Union['Context', int], column: Optional[int] = None) -> None:
        """If target is a node, pull line (and column) information
        into this node. If column is specified, this will override any column
        information coming from a node.
        """
        if isinstance(target, int):
            self.line = target
        else:
            self.line = target.line
            self.column = target.column

        if column is not None:
            self.column = column

    def get_line(self) -> int:
        """Don't use. Use x.line."""
        return self.line

    def get_column(self) -> int:
        """Don't use. Use x.column."""
        return self.column


if False:
    # break import cycle only needed for mypy
    import mypy.types


T = TypeVar('T')

JsonDict = Dict[str, Any]


# Symbol table node kinds
#
# TODO rename to use more descriptive names

LDEF = 0  # type: int
GDEF = 1  # type: int
MDEF = 2  # type: int
MODULE_REF = 3  # type: int
# Type variable declared using TypeVar(...) has kind TVAR. It's not
# valid as a type unless bound in a TypeVarScope.  That happens within:
# (1) a generic class that uses the type variable as a type argument or
# (2) a generic function that refers to the type variable in its signature.
TVAR = 4  # type: int

TYPE_ALIAS = 6  # type: int
# Placeholder for a name imported via 'from ... import'. Second phase of
# semantic will replace this the actual imported reference. This is
# needed so that we can detect whether a name has been imported during
# XXX what?
UNBOUND_IMPORTED = 7  # type: int


LITERAL_YES = 2
LITERAL_TYPE = 1
LITERAL_NO = 0

# Hard coded name of Enum baseclass.
ENUM_BASECLASS = "enum.Enum"

node_kinds = {
    LDEF: 'Ldef',
    GDEF: 'Gdef',
    MDEF: 'Mdef',
    MODULE_REF: 'ModuleRef',
    TVAR: 'Tvar',
    TYPE_ALIAS: 'TypeAlias',
    UNBOUND_IMPORTED: 'UnboundImported',
}
inverse_node_kinds = {_kind: _name for _name, _kind in node_kinds.items()}


implicit_module_attrs = {'__name__': '__builtins__.str',
                         '__doc__': None,  # depends on Python version, see semanal.py
                         '__file__': '__builtins__.str',
                         '__package__': '__builtins__.str'}


type_aliases = {
    'typing.List': '__builtins__.list',
    'typing.Dict': '__builtins__.dict',
    'typing.Set': '__builtins__.set',
    'typing.FrozenSet': '__builtins__.frozenset',
}

reverse_type_aliases = dict((name.replace('__builtins__', 'builtins'), alias)
                            for alias, name in type_aliases.items())  # type: Dict[str, str]

collections_type_aliases = {
    'typing.ChainMap': '__mypy_collections__.ChainMap',
    'typing.Counter': '__mypy_collections__.Counter',
    'typing.DefaultDict': '__mypy_collections__.defaultdict',
    'typing.Deque': '__mypy_collections__.deque',
}

reverse_collection_aliases = dict((name.replace('__mypy_collections__', 'collections'), alias)
                                  for alias, name in
                                  collections_type_aliases.items())  # type: Dict[str, str]

nongen_builtins = {'builtins.tuple': 'typing.Tuple',
                   'builtins.enumerate': ''}
nongen_builtins.update(reverse_type_aliases)
nongen_builtins.update(reverse_collection_aliases)


# See [Note Literals and literal_hash] below
Key = tuple


class Node(Context):
    """Common base class for all non-type parse tree nodes."""

    def __str__(self) -> str:
        ans = self.accept(mypy.strconv.StrConv())
        if ans is None:
            return repr(self)
        return ans

    def accept(self, visitor: NodeVisitor[T]) -> T:
        raise RuntimeError('Not implemented')


class Statement(Node):
    """A statement node."""
    def accept(self, visitor: StatementVisitor[T]) -> T:
        raise RuntimeError('Not implemented')


class Expression(Node):
    """An expression node."""
    literal = LITERAL_NO
    literal_hash = None  # type: Optional[Key]

    def accept(self, visitor: ExpressionVisitor[T]) -> T:
        raise RuntimeError('Not implemented')


# TODO:
# Lvalue = Union['NameExpr', 'MemberExpr', 'IndexExpr', 'SuperExpr', 'StarExpr'
#                'TupleExpr', 'ListExpr']; see #1783.
Lvalue = Expression


# [Note Literals and literal_hash]
# ~~~~~~~~~~~~~~~~~~~~~~~~~~~~~~~~
#
# Mypy uses the term "literal" to refer to any expression built out of
# the following:
#
# * Plain literal expressions, like `1` (integer, float, string, etc.)
#
# * Compound literal expressions, like `(lit1, lit2)` (list, dict,
#   set, or tuple)
#
# * Operator expressions, like `lit1 + lit2`
#
# * Variable references, like `x`
#
# * Member references, like `lit.m`
#
# * Index expressions, like `lit[0]`
#
# A typical "literal" looks like `x[(i,j+1)].m`.
#
# An expression that is a literal has a `literal_hash`, with the
# following properties.
#
# * `literal_hash` is a Key: a tuple containing basic data types and
#   possibly other Keys. So it can be used as a key in a dictionary
#   that will be compared by value (as opposed to the Node itself,
#   which is compared by identity).
#
# * Two expressions have equal `literal_hash`es if and only if they
#   are syntactically equal expressions. (NB: Actually, we also
#   identify as equal expressions like `3` and `3.0`; is this a good
#   idea?)
#
# * The elements of `literal_hash` that are tuples are exactly the
#   subexpressions of the original expression (e.g. the base and index
#   of an index expression, or the operands of an operator expression).

class SymbolNode(Node):
    # Nodes that can be stored in a symbol table.

    # TODO do not use methods for these

    @abstractmethod
    def name(self) -> str: pass

    @abstractmethod
    def fullname(self) -> str: pass

    @abstractmethod
    def serialize(self) -> JsonDict: pass

    @classmethod
    def deserialize(cls, data: JsonDict) -> 'SymbolNode':
        classname = data['.class']
        method = deserialize_map.get(classname)
        if method is not None:
            return method(data)
        raise NotImplementedError('unexpected .class {}'.format(classname))


class MypyFile(SymbolNode):
    """The abstract syntax tree of a single source file."""

    # Module name ('__main__' for initial file)
    _name = None      # type: str
    # Fully qualified module name
    _fullname = None  # type: str
    # Path to the file (None if not known)
    path = ''
    # Top-level definitions and statements
    defs = None  # type: List[Statement]
    # Is there a UTF-8 BOM at the start?
    is_bom = False
    names = None  # type: SymbolTable
    # All import nodes within the file (also ones within functions etc.)
    imports = None  # type: List[ImportBase]
    # Lines to ignore when checking
    ignored_lines = None  # type: Set[int]
    # Is this file represented by a stub file (.pyi)?
    is_stub = False

    def __init__(self,
                 defs: List[Statement],
                 imports: List['ImportBase'],
                 is_bom: bool = False,
                 ignored_lines: Optional[Set[int]] = None) -> None:
        self.defs = defs
        self.line = 1  # Dummy line number
        self.imports = imports
        self.is_bom = is_bom
        if ignored_lines:
            self.ignored_lines = ignored_lines
        else:
            self.ignored_lines = set()

    def name(self) -> str:
        return self._name

    def fullname(self) -> str:
        return self._fullname

    def accept(self, visitor: NodeVisitor[T]) -> T:
        return visitor.visit_mypy_file(self)

    def is_package_init_file(self) -> bool:
        return not (self.path is None) and len(self.path) != 0 \
            and os.path.basename(self.path).startswith('__init__.')

    def serialize(self) -> JsonDict:
        return {'.class': 'MypyFile',
                '_name': self._name,
                '_fullname': self._fullname,
                'names': self.names.serialize(self._fullname),
                'is_stub': self.is_stub,
                'path': self.path,
                }

    @classmethod
    def deserialize(cls, data: JsonDict) -> 'MypyFile':
        assert data['.class'] == 'MypyFile', data
        tree = MypyFile([], [])
        tree._name = data['_name']
        tree._fullname = data['_fullname']
        tree.names = SymbolTable.deserialize(data['names'])
        tree.is_stub = data['is_stub']
        tree.path = data['path']
        return tree


class ImportBase(Statement):
    """Base class for all import statements."""

    is_unreachable = False  # Set by semanal.FirstPass if inside `if False` etc.
    is_top_level = False  # Ditto if outside any class or def
    is_mypy_only = False  # Ditto if inside `if TYPE_CHECKING` or `if MYPY`

    # If an import replaces existing definitions, we construct dummy assignment
    # statements that assign the imported names to the names in the current scope,
    # for type checking purposes. Example:
    #
    #     x = 1
    #     from m import x   <-- add assignment representing "x = m.x"
    assignments = None  # type: List[AssignmentStmt]

    def __init__(self) -> None:
        self.assignments = []


class Import(ImportBase):
    """import m [as n]"""

    ids = None  # type: List[Tuple[str, Optional[str]]]     # (module id, as id)

    def __init__(self, ids: List[Tuple[str, Optional[str]]]) -> None:
        super().__init__()
        self.ids = ids

    def accept(self, visitor: StatementVisitor[T]) -> T:
        return visitor.visit_import(self)


class ImportFrom(ImportBase):
    """from m import x [as y], ..."""

    id = None  # type: str
    relative = None  # type: int
    names = None  # type: List[Tuple[str, Optional[str]]]  # Tuples (name, as name)

    def __init__(self, id: str, relative: int, names: List[Tuple[str, Optional[str]]]) -> None:
        super().__init__()
        self.id = id
        self.names = names
        self.relative = relative

    def accept(self, visitor: StatementVisitor[T]) -> T:
        return visitor.visit_import_from(self)


class ImportAll(ImportBase):
    """from m import *"""
    id = None  # type: str
    relative = None  # type: int

    def __init__(self, id: str, relative: int) -> None:
        super().__init__()
        self.id = id
        self.relative = relative

    def accept(self, visitor: StatementVisitor[T]) -> T:
        return visitor.visit_import_all(self)


class FuncBase(Node):
    """Abstract base class for function-like nodes"""

    # Type signature. This is usually CallableType or Overloaded, but it can be something else for
    # decorated functions/
    type = None  # type: Optional[mypy.types.Type]
    # Original, not semantically analyzed type (used for reprocessing)
    unanalyzed_type = None  # type: Optional[mypy.types.Type]
    # If method, reference to TypeInfo
    info = None  # type: TypeInfo
    is_property = False
    _fullname = None  # type: str       # Name with module prefix

    @abstractmethod
    def name(self) -> str: pass

    def fullname(self) -> str:
        return self._fullname


OverloadPart = Union['FuncDef', 'Decorator']


class OverloadedFuncDef(FuncBase, SymbolNode, Statement):
    """A logical node representing all the variants of a multi-declaration function.

    A multi-declaration function is often an @overload, but can also be a
    @property with a setter and a/or a deleter.

    This node has no explicit representation in the source program.
    Overloaded variants must be consecutive in the source file.
    """

    items = None  # type: List[OverloadPart]
    impl = None  # type: Optional[OverloadPart]

    def __init__(self, items: List['OverloadPart']) -> None:
        assert len(items) > 0
        self.items = items
        self.impl = None
        self.set_line(items[0].line)

    def name(self) -> str:
        return self.items[0].name()

    def accept(self, visitor: StatementVisitor[T]) -> T:
        return visitor.visit_overloaded_func_def(self)

    def serialize(self) -> JsonDict:
        return {'.class': 'OverloadedFuncDef',
                'items': [i.serialize() for i in self.items],
                'type': None if self.type is None else self.type.serialize(),
                'fullname': self._fullname,
                'is_property': self.is_property,
                'impl': None if self.impl is None else self.impl.serialize()
                }

    @classmethod
    def deserialize(cls, data: JsonDict) -> 'OverloadedFuncDef':
        assert data['.class'] == 'OverloadedFuncDef'
        res = OverloadedFuncDef([
            cast(OverloadPart, SymbolNode.deserialize(d))
            for d in data['items']])
        if data.get('impl') is not None:
            res.impl = cast(OverloadPart, SymbolNode.deserialize(data['impl']))
        if data.get('type') is not None:
            res.type = mypy.types.deserialize_type(data['type'])
        res._fullname = data['fullname']
        res.is_property = data['is_property']
        # NOTE: res.info will be set in the fixup phase.
        return res


class Argument(Node):
    """A single argument in a FuncItem."""

    variable = None  # type: Var
    type_annotation = None  # type: Optional[mypy.types.Type]
    initializer = None  # type: Optional[Expression]
    kind = None  # type: int  # must be an ARG_* constant
    initialization_statement = None  # type: Optional[AssignmentStmt]

    def __init__(self, variable: 'Var', type_annotation: 'Optional[mypy.types.Type]',
            initializer: Optional[Expression], kind: int,
            initialization_statement: 'Optional[AssignmentStmt]' = None) -> None:
        self.variable = variable

        self.type_annotation = type_annotation
        self.initializer = initializer

        self.initialization_statement = initialization_statement
        if not self.initialization_statement:
            self.initialization_statement = self._initialization_statement()

        self.kind = kind

    def _initialization_statement(self) -> 'Optional[AssignmentStmt]':
        """Convert the initializer into an assignment statement.
        """
        if not self.initializer:
            return None

        rvalue = self.initializer
        lvalue = NameExpr(self.variable.name())
        assign = AssignmentStmt([lvalue], rvalue)
        return assign

    def set_line(self, target: Union[Context, int], column: Optional[int] = None) -> None:
        super().set_line(target, column)

        if self.initializer:
            self.initializer.set_line(self.line, self.column)

        self.variable.set_line(self.line, self.column)

        if self.initialization_statement:
            self.initialization_statement.set_line(self.line, self.column)
            self.initialization_statement.lvalues[0].set_line(self.line, self.column)


class FuncItem(FuncBase):
    arguments = []  # type: List[Argument]
    arg_names = []  # type: List[str]
    arg_kinds = []  # type: List[int]
    # Minimum number of arguments
    min_args = 0
    # Maximum number of positional arguments, -1 if no explicit limit (*args not included)
    max_pos = 0
    body = None  # type: Block
    # Is this an overload variant of function with more than one overload variant?
    is_overload = False
    is_generator = False   # Contains a yield statement?
    is_coroutine = False   # Defined using 'async def' syntax?
    is_async_generator = False  # Is an async def generator?
    is_awaitable_coroutine = False  # Decorated with '@{typing,asyncio}.coroutine'?
    is_static = False      # Uses @staticmethod?
    is_class = False       # Uses @classmethod?
    # Variants of function with type variables with values expanded
    expanded = None  # type: List[FuncItem]

    FLAGS = [
        'is_overload', 'is_generator', 'is_coroutine', 'is_async_generator',
        'is_awaitable_coroutine', 'is_static', 'is_class',
    ]

    def __init__(self, arguments: List[Argument], body: 'Block',
                 typ: 'Optional[mypy.types.FunctionLike]' = None) -> None:
        self.arguments = arguments
        self.arg_names = [arg.variable.name() for arg in self.arguments]
        self.arg_kinds = [arg.kind for arg in self.arguments]
        self.max_pos = self.arg_kinds.count(ARG_POS) + self.arg_kinds.count(ARG_OPT)
        self.body = body
        self.type = typ
        self.unanalyzed_type = typ
        self.expanded = []

        self.min_args = 0
        for i in range(len(self.arguments)):
            if self.arguments[i] is None and i < self.max_fixed_argc():
                self.min_args = i + 1

    def max_fixed_argc(self) -> int:
        return self.max_pos

    def set_line(self, target: Union[Context, int], column: Optional[int] = None) -> None:
        super().set_line(target, column)
        for arg in self.arguments:
            arg.set_line(self.line, self.column)

    def is_dynamic(self) -> bool:
        return self.type is None


class FuncDef(FuncItem, SymbolNode, Statement):
    """Function definition.

    This is a non-lambda function defined using 'def'.
    """

    is_decorated = False
    is_conditional = False             # Defined conditionally (within block)?
    is_abstract = False
    is_property = False
    original_def = None  # type: Union[None, FuncDef, Var]  # Original conditional definition

    FLAGS = FuncItem.FLAGS + [
        'is_decorated', 'is_conditional', 'is_abstract', 'is_property'
    ]

    def __init__(self,
                 name: str,              # Function name
                 arguments: List[Argument],
                 body: 'Block',
                 typ: 'Optional[mypy.types.FunctionLike]' = None) -> None:
        super().__init__(arguments, body, typ)
        self._name = name

    def name(self) -> str:
        return self._name

    def accept(self, visitor: StatementVisitor[T]) -> T:
        return visitor.visit_func_def(self)

    def serialize(self) -> JsonDict:
        # We're deliberating omitting arguments and storing only arg_names and
        # arg_kinds for space-saving reasons (arguments is not used in later
        # stages of mypy).
        # TODO: After a FuncDef is deserialized, the only time we use `arg_names`
        # and `arg_kinds` is when `type` is None and we need to infer a type. Can
        # we store the inferred type ahead of time?
        return {'.class': 'FuncDef',
                'name': self._name,
                'fullname': self._fullname,
                'arg_names': self.arg_names,
                'arg_kinds': self.arg_kinds,
                'type': None if self.type is None else self.type.serialize(),
                'flags': get_flags(self, FuncDef.FLAGS),
                # TODO: Do we need expanded, original_def?
                }

    @classmethod
    def deserialize(cls, data: JsonDict) -> 'FuncDef':
        assert data['.class'] == 'FuncDef'
        body = Block([])
        ret = FuncDef(data['name'],
                      [],
                      body,
                      (None if data['type'] is None
                       else cast(mypy.types.FunctionLike,
                                 mypy.types.deserialize_type(data['type']))))
        ret._fullname = data['fullname']
        set_flags(ret, data['flags'])
        # NOTE: ret.info is set in the fixup phase.
        ret.arg_names = data['arg_names']
        ret.arg_kinds = data['arg_kinds']
        # Mark these as 'None' so that future uses will trigger an error
        _dummy = None  # type: Any
        ret.arguments = _dummy
        ret.max_pos = _dummy
        ret.min_args = _dummy
        return ret


class Decorator(SymbolNode, Statement):
    """A decorated function.

    A single Decorator object can include any number of function decorators.
    """

    func = None  # type: FuncDef                # Decorated function
    decorators = None  # type: List[Expression] # Decorators, at least one  # XXX Not true
    var = None  # type: Var                     # Represents the decorated function obj
    is_overload = False

    def __init__(self, func: FuncDef, decorators: List[Expression],
                 var: 'Var') -> None:
        self.func = func
        self.decorators = decorators
        self.var = var
        self.is_overload = False

    def name(self) -> str:
        return self.func.name()

    def fullname(self) -> str:
        return self.func.fullname()

    def accept(self, visitor: StatementVisitor[T]) -> T:
        return visitor.visit_decorator(self)

    def serialize(self) -> JsonDict:
        return {'.class': 'Decorator',
                'func': self.func.serialize(),
                'var': self.var.serialize(),
                'is_overload': self.is_overload,
                }

    @classmethod
    def deserialize(cls, data: JsonDict) -> 'Decorator':
        assert data['.class'] == 'Decorator'
        dec = Decorator(FuncDef.deserialize(data['func']),
                        [],
                        Var.deserialize(data['var']))
        dec.is_overload = data['is_overload']
        return dec


class Var(SymbolNode):
    """A variable.

    It can refer to global/local variable or a data attribute.
    """

    _name = None      # type: str   # Name without module prefix
    _fullname = None  # type: str   # Name with module prefix
    info = None  # type: TypeInfo   # Defining class (for member variables)
    type = None  # type: Optional[mypy.types.Type] # Declared or inferred type, or None
    # Is this the first argument to an ordinary method (usually "self")?
    is_self = False
    is_ready = False  # If inferred, is the inferred type available?
    # Is this initialized explicitly to a non-None value in class body?
    is_inferred = False
    is_initialized_in_class = False
    is_staticmethod = False
    is_classmethod = False
    is_property = False
    is_settable_property = False
    is_classvar = False
    # Set to true when this variable refers to a module we were unable to
    # parse for some reason (eg a silenced module)
    is_suppressed_import = False

    FLAGS = [
        'is_self', 'is_ready', 'is_initialized_in_class', 'is_staticmethod',
        'is_classmethod', 'is_property', 'is_settable_property', 'is_suppressed_import',
        'is_classvar'
    ]

    def __init__(self, name: str, type: 'Optional[mypy.types.Type]' = None) -> None:
        self._name = name
        self.type = type
        if self.type is None:
            self.is_inferred = True
        self.is_self = False
        self.is_ready = True
        self.is_initialized_in_class = False

    def name(self) -> str:
        return self._name

    def fullname(self) -> str:
        return self._fullname

    def accept(self, visitor: StatementVisitor[T]) -> T:
        return visitor.visit_var(self)

    def serialize(self) -> JsonDict:
        # TODO: Leave default values out?
        # NOTE: Sometimes self.is_ready is False here, but we don't care.
        data = {'.class': 'Var',
                'name': self._name,
                'fullname': self._fullname,
                'type': None if self.type is None else self.type.serialize(),
                'flags': get_flags(self, Var.FLAGS),
                }  # type: JsonDict
        return data

    @classmethod
    def deserialize(cls, data: JsonDict) -> 'Var':
        assert data['.class'] == 'Var'
        name = data['name']
        type = None if data['type'] is None else mypy.types.deserialize_type(data['type'])
        v = Var(name, type)
        v._fullname = data['fullname']
        set_flags(v, data['flags'])
        return v


class ClassDef(Statement):
    """Class definition"""

    name = None  # type: str       # Name of the class without module prefix
    fullname = None  # type: str   # Fully qualified name of the class
    defs = None  # type: Block
    type_vars = None  # type: List[mypy.types.TypeVarDef]
    # Base class expressions (not semantically analyzed -- can be arbitrary expressions)
    base_type_exprs = None  # type: List[Expression]
    info = None  # type: TypeInfo  # Related TypeInfo
    metaclass = ''  # type: Optional[str]
    decorators = None  # type: List[Expression]
    keywords = None  # type: OrderedDict[str, Expression]
    analyzed = None  # type: Optional[Expression]
    has_incompatible_baseclass = False

    def __init__(self,
                 name: str,
                 defs: 'Block',
                 type_vars: Optional[List['mypy.types.TypeVarDef']] = None,
                 base_type_exprs: Optional[List[Expression]] = None,
                 metaclass: Optional[str] = None,
                 keywords: Optional[List[Tuple[str, Expression]]] = None) -> None:
        self.name = name
        self.defs = defs
        self.type_vars = type_vars or []
        self.base_type_exprs = base_type_exprs or []
        self.metaclass = metaclass
        self.decorators = []
        self.keywords = OrderedDict(keywords or [])

    def accept(self, visitor: StatementVisitor[T]) -> T:
        return visitor.visit_class_def(self)

    def is_generic(self) -> bool:
        return self.info.is_generic()

    def serialize(self) -> JsonDict:
        # Not serialized: defs, base_type_exprs, decorators, analyzed (for named tuples etc.)
        return {'.class': 'ClassDef',
                'name': self.name,
                'fullname': self.fullname,
                'type_vars': [v.serialize() for v in self.type_vars],
                'metaclass': self.metaclass,
                }

    @classmethod
    def deserialize(self, data: JsonDict) -> 'ClassDef':
        assert data['.class'] == 'ClassDef'
        res = ClassDef(data['name'],
                       Block([]),
                       [mypy.types.TypeVarDef.deserialize(v) for v in data['type_vars']],
                       metaclass=data['metaclass'],
                       )
        res.fullname = data['fullname']
        return res


class GlobalDecl(Statement):
    """Declaration global x, y, ..."""

    names = None  # type: List[str]

    def __init__(self, names: List[str]) -> None:
        self.names = names

    def accept(self, visitor: StatementVisitor[T]) -> T:
        return visitor.visit_global_decl(self)


class NonlocalDecl(Statement):
    """Declaration nonlocal x, y, ..."""

    names = None  # type: List[str]

    def __init__(self, names: List[str]) -> None:
        self.names = names

    def accept(self, visitor: StatementVisitor[T]) -> T:
        return visitor.visit_nonlocal_decl(self)


class Block(Statement):
    body = None  # type: List[Statement]
    # True if we can determine that this block is not executed. For example,
    # this applies to blocks that are protected by something like "if PY3:"
    # when using Python 2.
    is_unreachable = False

    def __init__(self, body: List[Statement]) -> None:
        self.body = body

    def accept(self, visitor: StatementVisitor[T]) -> T:
        return visitor.visit_block(self)


# Statements


class ExpressionStmt(Statement):
    """An expression as a statement, such as print(s)."""
    expr = None  # type: Expression

    def __init__(self, expr: Expression) -> None:
        self.expr = expr

    def accept(self, visitor: StatementVisitor[T]) -> T:
        return visitor.visit_expression_stmt(self)


class AssignmentStmt(Statement):
    """Assignment statement
    The same node class is used for single assignment, multiple assignment
    (e.g. x, y = z) and chained assignment (e.g. x = y = z), assignments
    that define new names, and assignments with explicit types (# type).

    An lvalue can be NameExpr, TupleExpr, ListExpr, MemberExpr, IndexExpr.
    """

    lvalues = None  # type: List[Lvalue]
    rvalue = None  # type: Expression
    # Declared type in a comment, may be None.
    type = None  # type: Optional[mypy.types.Type]
    # Original, not semantically analyzed type in annotation (used for reprocessing)
    unanalyzed_type = None  # type: Optional[mypy.types.Type]
    # This indicates usage of PEP 526 type annotation syntax in assignment.
    new_syntax = False  # type: bool

    def __init__(self, lvalues: List[Lvalue], rvalue: Expression,
                 type: 'Optional[mypy.types.Type]' = None, new_syntax: bool = False) -> None:
        self.lvalues = lvalues
        self.rvalue = rvalue
        self.type = type
        self.unanalyzed_type = type
        self.new_syntax = new_syntax

    def accept(self, visitor: StatementVisitor[T]) -> T:
        return visitor.visit_assignment_stmt(self)


class OperatorAssignmentStmt(Statement):
    """Operator assignment statement such as x += 1"""

    op = ''
    lvalue = None  # type: Lvalue
    rvalue = None  # type: Expression

    def __init__(self, op: str, lvalue: Lvalue, rvalue: Expression) -> None:
        self.op = op
        self.lvalue = lvalue
        self.rvalue = rvalue

    def accept(self, visitor: StatementVisitor[T]) -> T:
        return visitor.visit_operator_assignment_stmt(self)


class WhileStmt(Statement):
    expr = None  # type: Expression
    body = None  # type: Block
    else_body = None  # type: Optional[Block]

    def __init__(self, expr: Expression, body: Block, else_body: Optional[Block]) -> None:
        self.expr = expr
        self.body = body
        self.else_body = else_body

    def accept(self, visitor: StatementVisitor[T]) -> T:
        return visitor.visit_while_stmt(self)


class ForStmt(Statement):
    # Index variables
    index = None  # type: Lvalue
    # Type given by type comments for index, can be None
    index_type = None  # type: Optional[mypy.types.Type]
    # Expression to iterate
    expr = None  # type: Expression
    body = None  # type: Block
    else_body = None  # type: Optional[Block]
    is_async = False  # True if `async for ...` (PEP 492, Python 3.5)

    def __init__(self,
                 index: Lvalue,
                 expr: Expression,
                 body: Block,
                 else_body: Optional[Block],
                 index_type: 'Optional[mypy.types.Type]' = None) -> None:
        self.index = index
        self.index_type = index_type
        self.expr = expr
        self.body = body
        self.else_body = else_body

    def accept(self, visitor: StatementVisitor[T]) -> T:
        return visitor.visit_for_stmt(self)


class ReturnStmt(Statement):
    expr = None  # type: Optional[Expression]

    def __init__(self, expr: Optional[Expression]) -> None:
        self.expr = expr

    def accept(self, visitor: StatementVisitor[T]) -> T:
        return visitor.visit_return_stmt(self)


class AssertStmt(Statement):
    expr = None  # type: Expression
    msg = None  # type: Optional[Expression]

    def __init__(self, expr: Expression, msg: Optional[Expression] = None) -> None:
        self.expr = expr
        self.msg = msg

    def accept(self, visitor: StatementVisitor[T]) -> T:
        return visitor.visit_assert_stmt(self)


class DelStmt(Statement):
    expr = None  # type: Lvalue

    def __init__(self, expr: Lvalue) -> None:
        self.expr = expr

    def accept(self, visitor: StatementVisitor[T]) -> T:
        return visitor.visit_del_stmt(self)


class BreakStmt(Statement):
    def accept(self, visitor: StatementVisitor[T]) -> T:
        return visitor.visit_break_stmt(self)


class ContinueStmt(Statement):
    def accept(self, visitor: StatementVisitor[T]) -> T:
        return visitor.visit_continue_stmt(self)


class PassStmt(Statement):
    def accept(self, visitor: StatementVisitor[T]) -> T:
        return visitor.visit_pass_stmt(self)


class IfStmt(Statement):
    expr = None  # type: List[Expression]
    body = None  # type: List[Block]
    else_body = None  # type: Optional[Block]

    def __init__(self, expr: List[Expression], body: List[Block],
                 else_body: Optional[Block]) -> None:
        self.expr = expr
        self.body = body
        self.else_body = else_body

    def accept(self, visitor: StatementVisitor[T]) -> T:
        return visitor.visit_if_stmt(self)


class RaiseStmt(Statement):
    # Plain 'raise' is a valid statement.
    expr = None  # type: Optional[Expression]
    from_expr = None  # type: Optional[Expression]

    def __init__(self, expr: Optional[Expression], from_expr: Optional[Expression]) -> None:
        self.expr = expr
        self.from_expr = from_expr

    def accept(self, visitor: StatementVisitor[T]) -> T:
        return visitor.visit_raise_stmt(self)


class TryStmt(Statement):
    body = None  # type: Block                # Try body
    # Plain 'except:' also possible
    types = None  # type: List[Optional[Expression]]    # Except type expressions
    vars = None  # type: List[Optional[NameExpr]]     # Except variable names
    handlers = None  # type: List[Block]      # Except bodies
    else_body = None  # type: Optional[Block]
    finally_body = None  # type: Optional[Block]

    def __init__(self, body: Block, vars: List['Optional[NameExpr]'],
                 types: List[Optional[Expression]],
                 handlers: List[Block], else_body: Optional[Block],
                 finally_body: Optional[Block]) -> None:
        self.body = body
        self.vars = vars
        self.types = types
        self.handlers = handlers
        self.else_body = else_body
        self.finally_body = finally_body

    def accept(self, visitor: StatementVisitor[T]) -> T:
        return visitor.visit_try_stmt(self)


class WithStmt(Statement):
    expr = None  # type: List[Expression]
    target = None  # type: List[Optional[Lvalue]]
    # Type given by type comments for target, can be None
    target_type = None  # type: Optional[mypy.types.Type]
    body = None  # type: Block
    is_async = False  # True if `async with ...` (PEP 492, Python 3.5)

    def __init__(self, expr: List[Expression], target: List[Optional[Lvalue]],
                 body: Block, target_type: 'Optional[mypy.types.Type]' = None) -> None:
        self.expr = expr
        self.target = target
        self.target_type = target_type
        self.body = body

    def accept(self, visitor: StatementVisitor[T]) -> T:
        return visitor.visit_with_stmt(self)


class PrintStmt(Statement):
    """Python 2 print statement"""

    args = None  # type: List[Expression]
    newline = False
    # The file-like target object (given using >>).
    target = None  # type: Optional[Expression]

    def __init__(self,
                 args: List[Expression],
                 newline: bool,
                 target: Optional[Expression] = None) -> None:
        self.args = args
        self.newline = newline
        self.target = target

    def accept(self, visitor: StatementVisitor[T]) -> T:
        return visitor.visit_print_stmt(self)


class ExecStmt(Statement):
    """Python 2 exec statement"""

    expr = None  # type: Expression
    variables1 = None  # type: Optional[Expression]
    variables2 = None  # type: Optional[Expression]

    def __init__(self, expr: Expression,
                 variables1: Optional[Expression],
                 variables2: Optional[Expression]) -> None:
        self.expr = expr
        self.variables1 = variables1
        self.variables2 = variables2

    def accept(self, visitor: StatementVisitor[T]) -> T:
        return visitor.visit_exec_stmt(self)


# Expressions


class IntExpr(Expression):
    """Integer literal"""

    value = 0
    literal = LITERAL_YES

    def __init__(self, value: int) -> None:
        self.value = value
        self.literal_hash = ('Literal', value)

    def accept(self, visitor: ExpressionVisitor[T]) -> T:
        return visitor.visit_int_expr(self)


# How mypy uses StrExpr, BytesExpr, and UnicodeExpr:
# In Python 2 mode:
# b'x', 'x' -> StrExpr
# u'x' -> UnicodeExpr
# BytesExpr is unused
#
# In Python 3 mode:
# b'x' -> BytesExpr
# 'x', u'x' -> StrExpr
# UnicodeExpr is unused

class StrExpr(Expression):
    """String literal"""

    value = ''
    literal = LITERAL_YES

    def __init__(self, value: str) -> None:
        self.value = value
        self.literal_hash = ('Literal', value)

    def accept(self, visitor: ExpressionVisitor[T]) -> T:
        return visitor.visit_str_expr(self)


class BytesExpr(Expression):
    """Bytes literal"""

    value = ''  # TODO use bytes
    literal = LITERAL_YES

    def __init__(self, value: str) -> None:
        self.value = value
        self.literal_hash = ('Literal', value)

    def accept(self, visitor: ExpressionVisitor[T]) -> T:
        return visitor.visit_bytes_expr(self)


class UnicodeExpr(Expression):
    """Unicode literal (Python 2.x)"""

    value = ''  # TODO use bytes
    literal = LITERAL_YES

    def __init__(self, value: str) -> None:
        self.value = value
        self.literal_hash = ('Literal', value)

    def accept(self, visitor: ExpressionVisitor[T]) -> T:
        return visitor.visit_unicode_expr(self)


class FloatExpr(Expression):
    """Float literal"""

    value = 0.0
    literal = LITERAL_YES

    def __init__(self, value: float) -> None:
        self.value = value
        self.literal_hash = ('Literal', value)

    def accept(self, visitor: ExpressionVisitor[T]) -> T:
        return visitor.visit_float_expr(self)


class ComplexExpr(Expression):
    """Complex literal"""

    value = 0.0j
    literal = LITERAL_YES

    def __init__(self, value: complex) -> None:
        self.value = value
        self.literal_hash = ('Literal', value)

    def accept(self, visitor: ExpressionVisitor[T]) -> T:
        return visitor.visit_complex_expr(self)


class EllipsisExpr(Expression):
    """Ellipsis (...)"""

    def accept(self, visitor: ExpressionVisitor[T]) -> T:
        return visitor.visit_ellipsis(self)


class StarExpr(Expression):
    """Star expression"""

    expr = None  # type: Expression

    def __init__(self, expr: Expression) -> None:
        self.expr = expr
        self.literal = self.expr.literal
        self.literal_hash = ('Star', expr.literal_hash,)

        # Whether this starred expression is used in a tuple/list and as lvalue
        self.valid = False

    def accept(self, visitor: ExpressionVisitor[T]) -> T:
        return visitor.visit_star_expr(self)


class RefExpr(Expression):
    """Abstract base class for name-like constructs"""

    kind = None  # type: int      # LDEF/GDEF/MDEF/... (None if not available)
    node = None  # type: Optional[SymbolNode]  # Var, FuncDef or TypeInfo that describes this
    fullname = None  # type: str  # Fully qualified name (or name if not global)

    # Does this define a new name with inferred type?
    #
    # For members, after semantic analysis, this does not take base
    # classes into consideration at all; the type checker deals with these.
    is_def = False


class NameExpr(RefExpr):
    """Name expression

    This refers to a local name, global name or a module.
    """

    name = None  # type: str      # Name referred to (may be qualified)

    literal = LITERAL_TYPE

    def __init__(self, name: str) -> None:
        self.name = name
        self.literal_hash = ('Var', name,)

    def accept(self, visitor: ExpressionVisitor[T]) -> T:
        return visitor.visit_name_expr(self)

    def serialize(self) -> JsonDict:
        # TODO: Find out where and why NameExpr is being serialized (if at all).
        assert False, "Serializing NameExpr: %s" % (self,)
        return {'.class': 'NameExpr',
                'kind': self.kind,
                'node': None if self.node is None else self.node.serialize(),
                'fullname': self.fullname,
                'is_def': self.is_def,
                'name': self.name,
                'literal': self.literal,
                }

    @classmethod
    def deserialize(cls, data: JsonDict) -> 'NameExpr':
        assert data['.class'] == 'NameExpr'
        ret = NameExpr(data['name'])
        ret.kind = data['kind']
        ret.node = None if data['node'] is None else SymbolNode.deserialize(data['node'])
        ret.fullname = data['fullname']
        ret.is_def = data['is_def']
        ret.literal = data['literal']
        return ret


class MemberExpr(RefExpr):
    """Member access expression x.y"""

    expr = None  # type: Expression
    name = None  # type: str
    # The variable node related to a definition.
    def_var = None  # type: Var

    def __init__(self, expr: Expression, name: str) -> None:
        self.expr = expr
        self.name = name
        self.literal = self.expr.literal
        self.literal_hash = ('Member', expr.literal_hash, name)

    def accept(self, visitor: ExpressionVisitor[T]) -> T:
        return visitor.visit_member_expr(self)


# Kinds of arguments

# Positional argument
ARG_POS = 0  # type: int
# Positional, optional argument (functions only, not calls)
ARG_OPT = 1  # type: int
# *arg argument
ARG_STAR = 2  # type: int
# Keyword argument x=y in call, or keyword-only function arg
ARG_NAMED = 3  # type: int
# **arg argument
ARG_STAR2 = 4  # type: int
# In an argument list, keyword-only and also optional
ARG_NAMED_OPT = 5


class CallExpr(Expression):
    """Call expression.

    This can also represent several special forms that are syntactically calls
    such as cast(...) and None  # type: ....
    """

    callee = None  # type: Expression
    args = None  # type: List[Expression]
    arg_kinds = None  # type: List[int]  # ARG_ constants
    # Each name can be None if not a keyword argument.
    arg_names = None  # type: List[Optional[str]]
    # If not None, the node that represents the meaning of the CallExpr. For
    # cast(...) this is a CastExpr.
    analyzed = None  # type: Optional[Expression]

    def __init__(self,
                 callee: Expression,
                 args: List[Expression],
                 arg_kinds: List[int],
                 arg_names: Optional[List[Optional[str]]] = None,
                 analyzed: Optional[Expression] = None) -> None:
        if not arg_names:
            arg_names = [None] * len(args)

        self.callee = callee
        self.args = args
        self.arg_kinds = arg_kinds
        self.arg_names = arg_names
        self.analyzed = analyzed

    def accept(self, visitor: ExpressionVisitor[T]) -> T:
        return visitor.visit_call_expr(self)


class YieldFromExpr(Expression):
    expr = None  # type: Expression

    def __init__(self, expr: Expression) -> None:
        self.expr = expr

    def accept(self, visitor: ExpressionVisitor[T]) -> T:
        return visitor.visit_yield_from_expr(self)


class YieldExpr(Expression):
    expr = None  # type: Optional[Expression]

    def __init__(self, expr: Optional[Expression]) -> None:
        self.expr = expr

    def accept(self, visitor: ExpressionVisitor[T]) -> T:
        return visitor.visit_yield_expr(self)


class IndexExpr(Expression):
    """Index expression x[y].

    Also wraps type application such as List[int] as a special form.
    """

    base = None  # type: Expression
    index = None  # type: Expression
    # Inferred __getitem__ method type
    method_type = None  # type: mypy.types.Type
    # If not None, this is actually semantically a type application
    # Class[type, ...] or a type alias initializer.
    analyzed = None  # type: Union[TypeApplication, TypeAliasExpr, None]

    def __init__(self, base: Expression, index: Expression) -> None:
        self.base = base
        self.index = index
        self.analyzed = None
        if self.index.literal == LITERAL_YES:
            self.literal = self.base.literal
            self.literal_hash = ('Index', base.literal_hash,
                                 index.literal_hash)

    def accept(self, visitor: ExpressionVisitor[T]) -> T:
        return visitor.visit_index_expr(self)


class UnaryExpr(Expression):
    """Unary operation"""

    op = ''
    expr = None  # type: Expression
    # Inferred operator method type
    method_type = None  # type: Optional[mypy.types.Type]

    def __init__(self, op: str, expr: Expression) -> None:
        self.op = op
        self.expr = expr
        self.literal = self.expr.literal
        self.literal_hash = ('Unary', op, expr.literal_hash)

    def accept(self, visitor: ExpressionVisitor[T]) -> T:
        return visitor.visit_unary_expr(self)


# Map from binary operator id to related method name (in Python 3).
op_methods = {
    '+': '__add__',
    '-': '__sub__',
    '*': '__mul__',
    '/': '__truediv__',
    '%': '__mod__',
    '//': '__floordiv__',
    '**': '__pow__',
    '@': '__matmul__',
    '&': '__and__',
    '|': '__or__',
    '^': '__xor__',
    '<<': '__lshift__',
    '>>': '__rshift__',
    '==': '__eq__',
    '!=': '__ne__',
    '<': '__lt__',
    '>=': '__ge__',
    '>': '__gt__',
    '<=': '__le__',
    'in': '__contains__',
}  # type: Dict[str, str]

comparison_fallback_method = '__cmp__'
ops_falling_back_to_cmp = {'__ne__', '__eq__',
                           '__lt__', '__le__',
                           '__gt__', '__ge__'}


ops_with_inplace_method = {
    '+', '-', '*', '/', '%', '//', '**', '@', '&', '|', '^', '<<', '>>'}

inplace_operator_methods = set(
    '__i' + op_methods[op][2:] for op in ops_with_inplace_method)

reverse_op_methods = {
    '__add__': '__radd__',
    '__sub__': '__rsub__',
    '__mul__': '__rmul__',
    '__truediv__': '__rtruediv__',
    '__mod__': '__rmod__',
    '__floordiv__': '__rfloordiv__',
    '__pow__': '__rpow__',
    '__matmul__': '__rmatmul__',
    '__and__': '__rand__',
    '__or__': '__ror__',
    '__xor__': '__rxor__',
    '__lshift__': '__rlshift__',
    '__rshift__': '__rrshift__',
    '__eq__': '__eq__',
    '__ne__': '__ne__',
    '__lt__': '__gt__',
    '__ge__': '__le__',
    '__gt__': '__lt__',
    '__le__': '__ge__',
}

normal_from_reverse_op = dict((m, n) for n, m in reverse_op_methods.items())
reverse_op_method_set = set(reverse_op_methods.values())


class OpExpr(Expression):
    """Binary operation (other than . or [] or comparison operators,
    which have specific nodes)."""

    op = ''
    left = None  # type: Expression
    right = None  # type: Expression
    # Inferred type for the operator method type (when relevant).
    method_type = None  # type: Optional[mypy.types.Type]
    # Is the right side going to be evaluated every time?
    right_always = False
    # Is the right side unreachable?
    right_unreachable = False

    def __init__(self, op: str, left: Expression, right: Expression) -> None:
        self.op = op
        self.left = left
        self.right = right
        self.literal = min(self.left.literal, self.right.literal)
        self.literal_hash = ('Binary', op, left.literal_hash, right.literal_hash)

    def accept(self, visitor: ExpressionVisitor[T]) -> T:
        return visitor.visit_op_expr(self)


class ComparisonExpr(Expression):
    """Comparison expression (e.g. a < b > c < d)."""

    operators = None  # type: List[str]
    operands = None  # type: List[Expression]
    # Inferred type for the operator methods (when relevant; None for 'is').
    method_types = None  # type: List[Optional[mypy.types.Type]]

    def __init__(self, operators: List[str], operands: List[Expression]) -> None:
        self.operators = operators
        self.operands = operands
        self.method_types = []
        self.literal = min(o.literal for o in self.operands)
        self.literal_hash = ((cast(Any, 'Comparison'),) + tuple(operators) +
                             tuple(o.literal_hash for o in operands))

    def accept(self, visitor: ExpressionVisitor[T]) -> T:
        return visitor.visit_comparison_expr(self)


class SliceExpr(Expression):
    """Slice expression (e.g. 'x:y', 'x:', '::2' or ':').

    This is only valid as index in index expressions.
    """

    begin_index = None  # type: Optional[Expression]
    end_index = None  # type: Optional[Expression]
    stride = None  # type: Optional[Expression]

    def __init__(self, begin_index: Optional[Expression],
                 end_index: Optional[Expression],
                 stride: Optional[Expression]) -> None:
        self.begin_index = begin_index
        self.end_index = end_index
        self.stride = stride

    def accept(self, visitor: ExpressionVisitor[T]) -> T:
        return visitor.visit_slice_expr(self)


class CastExpr(Expression):
    """Cast expression cast(type, expr)."""

    expr = None  # type: Expression
    type = None  # type: mypy.types.Type

    def __init__(self, expr: Expression, typ: 'mypy.types.Type') -> None:
        self.expr = expr
        self.type = typ

    def accept(self, visitor: ExpressionVisitor[T]) -> T:
        return visitor.visit_cast_expr(self)


class RevealTypeExpr(Expression):
    """Reveal type expression reveal_type(expr)."""

    expr = None  # type: Expression

    def __init__(self, expr: Expression) -> None:
        self.expr = expr

    def accept(self, visitor: ExpressionVisitor[T]) -> T:
        return visitor.visit_reveal_type_expr(self)


class SuperExpr(Expression):
    """Expression super().name"""

    name = ''
    info = None  # type: TypeInfo  # Type that contains this super expression

    def __init__(self, name: str) -> None:
        self.name = name

    def accept(self, visitor: ExpressionVisitor[T]) -> T:
        return visitor.visit_super_expr(self)


class LambdaExpr(FuncItem, Expression):
    """Lambda expression"""

    def name(self) -> str:
        return '<lambda>'

    def expr(self) -> Expression:
        """Return the expression (the body) of the lambda."""
        ret = cast(ReturnStmt, self.body.body[-1])
        expr = ret.expr
        assert expr is not None  # lambda can't have empty body
        return expr

    def accept(self, visitor: ExpressionVisitor[T]) -> T:
        return visitor.visit_lambda_expr(self)


class ListExpr(Expression):
    """List literal expression [...]."""

    items = None  # type: List[Expression]

    def __init__(self, items: List[Expression]) -> None:
        self.items = items
        if all(x.literal == LITERAL_YES for x in items):
            self.literal = LITERAL_YES
            self.literal_hash = (cast(Any, 'List'),) + tuple(x.literal_hash for x in items)

    def accept(self, visitor: ExpressionVisitor[T]) -> T:
        return visitor.visit_list_expr(self)


class DictExpr(Expression):
    """Dictionary literal expression {key: value, ...}."""

    items = None  # type: List[Tuple[Expression, Expression]]

    def __init__(self, items: List[Tuple[Expression, Expression]]) -> None:
        self.items = items
        # key is None for **item, e.g. {'a': 1, **x} has
        # keys ['a', None] and values [1, x].
        if all(x[0] and x[0].literal == LITERAL_YES and x[1].literal == LITERAL_YES
               for x in items):
            self.literal = LITERAL_YES
            self.literal_hash = (cast(Any, 'Dict'),) + tuple(
                (x[0].literal_hash, x[1].literal_hash) for x in items)

    def accept(self, visitor: ExpressionVisitor[T]) -> T:
        return visitor.visit_dict_expr(self)


class TupleExpr(Expression):
    """Tuple literal expression (..., ...)"""

    items = None  # type: List[Expression]

    def __init__(self, items: List[Expression]) -> None:
        self.items = items
        if all(x.literal == LITERAL_YES for x in items):
            self.literal = LITERAL_YES
            self.literal_hash = (cast(Any, 'Tuple'),) + tuple(x.literal_hash for x in items)

    def accept(self, visitor: ExpressionVisitor[T]) -> T:
        return visitor.visit_tuple_expr(self)


class SetExpr(Expression):
    """Set literal expression {value, ...}."""

    items = None  # type: List[Expression]

    def __init__(self, items: List[Expression]) -> None:
        self.items = items
        if all(x.literal == LITERAL_YES for x in items):
            self.literal = LITERAL_YES
            self.literal_hash = (cast(Any, 'Set'),) + tuple(x.literal_hash for x in items)

    def accept(self, visitor: ExpressionVisitor[T]) -> T:
        return visitor.visit_set_expr(self)


class GeneratorExpr(Expression):
    """Generator expression ... for ... in ... [ for ...  in ... ] [ if ... ]."""

    left_expr = None  # type: Expression
    sequences = None  # type: List[Expression]
    condlists = None  # type: List[List[Expression]]
    is_async = None  # type: List[bool]
    indices = None  # type: List[Lvalue]

    def __init__(self, left_expr: Expression, indices: List[Lvalue],
                 sequences: List[Expression], condlists: List[List[Expression]],
                 is_async: List[bool]) -> None:
        self.left_expr = left_expr
        self.sequences = sequences
        self.condlists = condlists
        self.indices = indices
        self.is_async = is_async

    def accept(self, visitor: ExpressionVisitor[T]) -> T:
        return visitor.visit_generator_expr(self)


class ListComprehension(Expression):
    """List comprehension (e.g. [x + 1 for x in a])"""

    generator = None  # type: GeneratorExpr

    def __init__(self, generator: GeneratorExpr) -> None:
        self.generator = generator

    def accept(self, visitor: ExpressionVisitor[T]) -> T:
        return visitor.visit_list_comprehension(self)


class SetComprehension(Expression):
    """Set comprehension (e.g. {x + 1 for x in a})"""

    generator = None  # type: GeneratorExpr

    def __init__(self, generator: GeneratorExpr) -> None:
        self.generator = generator

    def accept(self, visitor: ExpressionVisitor[T]) -> T:
        return visitor.visit_set_comprehension(self)


class DictionaryComprehension(Expression):
    """Dictionary comprehension (e.g. {k: v for k, v in a}"""

    key = None  # type: Expression
    value = None  # type: Expression
    sequences = None  # type: List[Expression]
    condlists = None  # type: List[List[Expression]]
    is_async = None  # type: List[bool]
    indices = None  # type: List[Lvalue]

    def __init__(self, key: Expression, value: Expression, indices: List[Lvalue],
                 sequences: List[Expression], condlists: List[List[Expression]],
                 is_async: List[bool]) -> None:
        self.key = key
        self.value = value
        self.sequences = sequences
        self.condlists = condlists
        self.indices = indices
        self.is_async = is_async

    def accept(self, visitor: ExpressionVisitor[T]) -> T:
        return visitor.visit_dictionary_comprehension(self)


class ConditionalExpr(Expression):
    """Conditional expression (e.g. x if y else z)"""

    cond = None  # type: Expression
    if_expr = None  # type: Expression
    else_expr = None  # type: Expression

    def __init__(self, cond: Expression, if_expr: Expression, else_expr: Expression) -> None:
        self.cond = cond
        self.if_expr = if_expr
        self.else_expr = else_expr

    def accept(self, visitor: ExpressionVisitor[T]) -> T:
        return visitor.visit_conditional_expr(self)


class BackquoteExpr(Expression):
    """Python 2 expression `...`."""

    expr = None  # type: Expression

    def __init__(self, expr: Expression) -> None:
        self.expr = expr

    def accept(self, visitor: ExpressionVisitor[T]) -> T:
        return visitor.visit_backquote_expr(self)


class TypeApplication(Expression):
    """Type application expr[type, ...]"""

    expr = None  # type: Expression
    types = None  # type: List[mypy.types.Type]

    def __init__(self, expr: Expression, types: List['mypy.types.Type']) -> None:
        self.expr = expr
        self.types = types

    def accept(self, visitor: ExpressionVisitor[T]) -> T:
        return visitor.visit_type_application(self)


# Variance of a type variable. For example, T in the definition of
# List[T] is invariant, so List[int] is not a subtype of List[object],
# and also List[object] is not a subtype of List[int].
#
# The T in Iterable[T] is covariant, so Iterable[int] is a subtype of
# Iterable[object], but not vice versa.
#
# If T is contravariant in Foo[T], Foo[object] is a subtype of
# Foo[int], but not vice versa.
INVARIANT = 0  # type: int
COVARIANT = 1  # type: int
CONTRAVARIANT = 2  # type: int


class TypeVarExpr(SymbolNode, Expression):
    """Type variable expression TypeVar(...)."""

    _name = ''
    _fullname = ''
    # Value restriction: only types in the list are valid as values. If the
    # list is empty, there is no restriction.
    values = None  # type: List[mypy.types.Type]
    # Upper bound: only subtypes of upper_bound are valid as values. By default
    # this is 'object', meaning no restriction.
    upper_bound = None  # type: mypy.types.Type
    # Variance of the type variable. Invariant is the default.
    # TypeVar(..., covariant=True) defines a covariant type variable.
    # TypeVar(..., contravariant=True) defines a contravariant type
    # variable.
    variance = INVARIANT

    def __init__(self, name: str, fullname: str,
                 values: List['mypy.types.Type'],
                 upper_bound: 'mypy.types.Type',
                 variance: int=INVARIANT) -> None:
        self._name = name
        self._fullname = fullname
        self.values = values
        self.upper_bound = upper_bound
        self.variance = variance

    def name(self) -> str:
        return self._name

    def fullname(self) -> str:
        return self._fullname

    def accept(self, visitor: ExpressionVisitor[T]) -> T:
        return visitor.visit_type_var_expr(self)

    def serialize(self) -> JsonDict:
        return {'.class': 'TypeVarExpr',
                'name': self._name,
                'fullname': self._fullname,
                'values': [t.serialize() for t in self.values],
                'upper_bound': self.upper_bound.serialize(),
                'variance': self.variance,
                }

    @classmethod
    def deserialize(cls, data: JsonDict) -> 'TypeVarExpr':
        assert data['.class'] == 'TypeVarExpr'
        return TypeVarExpr(data['name'],
                           data['fullname'],
                           [mypy.types.deserialize_type(v) for v in data['values']],
                           mypy.types.deserialize_type(data['upper_bound']),
                           data['variance'])


class TypeAliasExpr(Expression):
    """Type alias expression (rvalue)."""

    type = None  # type: mypy.types.Type
    # Simple fallback type for aliases that are invalid in runtime expressions
    # (for example Union, Tuple, Callable).
    fallback = None  # type: Optional[mypy.types.Type]
    # This type alias is subscripted in a runtime expression like Alias[int](42)
    # (not in a type context like type annotation or base class).
    in_runtime = False  # type: bool

    def __init__(self, type: 'mypy.types.Type', tvars: List[str],
                 fallback: 'Optional[mypy.types.Type]' = None, in_runtime: bool = False) -> None:
        self.type = type
        self.fallback = fallback
        self.in_runtime = in_runtime
        self.tvars = tvars

    def accept(self, visitor: ExpressionVisitor[T]) -> T:
        return visitor.visit_type_alias_expr(self)


class NamedTupleExpr(Expression):
    """Named tuple expression namedtuple(...) or NamedTuple(...)."""

    # The class representation of this named tuple (its tuple_type attribute contains
    # the tuple item types)
    info = None  # type: TypeInfo

    def __init__(self, info: 'TypeInfo') -> None:
        self.info = info

    def accept(self, visitor: ExpressionVisitor[T]) -> T:
        return visitor.visit_namedtuple_expr(self)


class TypedDictExpr(Expression):
    """Typed dict expression TypedDict(...)."""

    # The class representation of this typed dict
    info = None  # type: TypeInfo

    def __init__(self, info: 'TypeInfo') -> None:
        self.info = info

    def accept(self, visitor: ExpressionVisitor[T]) -> T:
        return visitor.visit_typeddict_expr(self)


class EnumCallExpr(Expression):
    """Named tuple expression Enum('name', 'val1 val2 ...')."""

    # The class representation of this enumerated type
    info = None  # type: TypeInfo
    # The item names (for debugging)
    items = None  # type: List[str]
    values = None  # type: List[Optional[Expression]]

    def __init__(self, info: 'TypeInfo', items: List[str],
                 values: List[Optional[Expression]]) -> None:
        self.info = info
        self.items = items
        self.values = values

    def accept(self, visitor: ExpressionVisitor[T]) -> T:
        return visitor.visit_enum_call_expr(self)


class PromoteExpr(Expression):
    """Ducktype class decorator expression _promote(...)."""

    type = None  # type: mypy.types.Type

    def __init__(self, type: 'mypy.types.Type') -> None:
        self.type = type

    def accept(self, visitor: ExpressionVisitor[T]) -> T:
        return visitor.visit__promote_expr(self)


class NewTypeExpr(Expression):
    """NewType expression NewType(...)."""
    name = None  # type: str
    old_type = None  # type: mypy.types.Type

    info = None  # type: Optional[TypeInfo]

    def __init__(self, name: str, old_type: 'mypy.types.Type', line: int) -> None:
        self.name = name
        self.old_type = old_type

    def accept(self, visitor: ExpressionVisitor[T]) -> T:
        return visitor.visit_newtype_expr(self)


class AwaitExpr(Expression):
    """Await expression (await ...)."""

    expr = None  # type: Expression

    def __init__(self, expr: Expression) -> None:
        self.expr = expr

    def accept(self, visitor: ExpressionVisitor[T]) -> T:
        return visitor.visit_await_expr(self)


# Constants


class TempNode(Expression):
    """Temporary dummy node used during type checking.

    This node is not present in the original program; it is just an artifact
    of the type checker implementation. It only represents an opaque node with
    some fixed type.
    """

    type = None  # type: mypy.types.Type

    def __init__(self, typ: 'mypy.types.Type') -> None:
        self.type = typ

    def __repr__(self) -> str:
        return 'TempNode(%s)' % str(self.type)

    def accept(self, visitor: ExpressionVisitor[T]) -> T:
        return visitor.visit_temp_node(self)


class TypeInfo(SymbolNode):
    """The type structure of a single class.

    Each TypeInfo corresponds one-to-one to a ClassDef, which
    represents the AST of the class.

    In type-theory terms, this is a "type constructor", and if the
    class is generic then it will be a type constructor of higher kind.
    Where the class is used in an actual type, it's in the form of an
    Instance, which amounts to a type application of the tycon to
    the appropriate number of arguments.
    """

    _fullname = None  # type: str          # Fully qualified name
    # Fully qualified name for the module this type was defined in. This
    # information is also in the fullname, but is harder to extract in the
    # case of nested class definitions.
    module_name = None  # type: str
    defn = None  # type: ClassDef          # Corresponding ClassDef
    # Method Resolution Order: the order of looking up attributes. The first
    # value always to refers to this class.
    mro = None  # type: List[TypeInfo]

    declared_metaclass = None  # type: Optional[mypy.types.Instance]
    metaclass_type = None  # type: Optional[mypy.types.Instance]

    subtypes = None  # type: Set[TypeInfo] # Direct subclasses encountered so far
    names = None  # type: SymbolTable      # Names defined directly in this type
    is_abstract = False                    # Does the class have any abstract attributes?
    abstract_attributes = None  # type: List[str]
    # Classes inheriting from Enum shadow their true members with a __getattr__, so we
    # have to treat them as a special case.
    is_enum = False
    # If true, any unknown attributes should have type 'Any' instead
    # of generating a type error.  This would be true if there is a
    # base class with type 'Any', but other use cases may be
    # possible. This is similar to having __getattr__ that returns Any
    # (and __setattr__), but without the __getattr__ method.
    fallback_to_any = False

    # Information related to type annotations.

    # Generic type variable names
    type_vars = None  # type: List[str]

    # Direct base classes.
    bases = None  # type: List[mypy.types.Instance]

    # Another type which this type will be treated as a subtype of,
    # even though it's not a subclass in Python.  The non-standard
    # `@_promote` decorator introduces this, and there are also
    # several builtin examples, in particular `int` -> `float`.
    _promote = None  # type: Optional[mypy.types.Type]

    # Representation of a Tuple[...] base class, if the class has any
    # (e.g., for named tuples). If this is not None, the actual Type
    # object used for this class is not an Instance but a TupleType;
    # the corresponding Instance is set as the fallback type of the
    # tuple type.
    tuple_type = None  # type: Optional[mypy.types.TupleType]

    # Is this a named tuple type?
    is_named_tuple = False

    # If this class is defined by the TypedDict type constructor,
    # then this is not None.
    typeddict_type = None  # type: Optional[mypy.types.TypedDictType]

    # Is this a newtype type?
    is_newtype = False

    FLAGS = [
        'is_abstract', 'is_enum', 'fallback_to_any', 'is_named_tuple',
        'is_newtype'
    ]

    def __init__(self, names: 'SymbolTable', defn: ClassDef, module_name: str) -> None:
        """Initialize a TypeInfo."""
        self.names = names
        self.defn = defn
        self.module_name = module_name
        self.subtypes = set()
        self.type_vars = []
        self.bases = []
        # Leave self.mro uninitialized until we compute it for real,
        # so we don't accidentally try to use it prematurely.
        self._fullname = defn.fullname
        self.is_abstract = False
        self.abstract_attributes = []
        self.add_type_vars()

    def add_type_vars(self) -> None:
        if self.defn.type_vars:
            for vd in self.defn.type_vars:
                self.type_vars.append(vd.name)

    def name(self) -> str:
        """Short name."""
        return self.defn.name

    def fullname(self) -> str:
        return self._fullname

    def is_generic(self) -> bool:
        """Is the type generic (i.e. does it have type variables)?"""
        return len(self.type_vars) > 0

    def get(self, name: str) -> 'Optional[SymbolTableNode]':
        for cls in self.mro:
            n = cls.names.get(name)
            if n:
                return n
        return None

    def get_containing_type_info(self, name: str) -> 'Optional[TypeInfo]':
        for cls in self.mro:
            if name in cls.names:
                return cls
        return None

    def __getitem__(self, name: str) -> 'SymbolTableNode':
        n = self.get(name)
        if n:
            return n
        else:
            raise KeyError(name)

    def __repr__(self) -> str:
        return '<TypeInfo %s>' % self.fullname()

    # IDEA: Refactor the has* methods to be more consistent and document
    #       them.

    def has_readable_member(self, name: str) -> bool:
        return self.get(name) is not None

    def has_method(self, name: str) -> bool:
        return self.get_method(name) is not None

    def get_method(self, name: str) -> Optional[FuncBase]:
        if self.mro is None:  # Might be because of a previous error.
            return None
        for cls in self.mro:
            if name in cls.names:
                node = cls.names[name].node
                if isinstance(node, FuncBase):
                    return node
                else:
                    return None
        return None

    def calculate_mro(self) -> None:
        """Calculate and set mro (method resolution order).

        Raise MroError if cannot determine mro.
        """
        mro = linearize_hierarchy(self)
        assert mro, "Could not produce a MRO at all for %s" % (self,)
        self.mro = mro
        self.is_enum = self._calculate_is_enum()

    def calculate_metaclass_type(self) -> 'Optional[mypy.types.Instance]':
        declared = self.declared_metaclass
        if declared is not None and not declared.type.has_base('builtins.type'):
            return declared
        if self._fullname == 'builtins.type':
            return mypy.types.Instance(self, [])
        candidates = [s.declared_metaclass
                      for s in self.mro
                      if s.declared_metaclass is not None
                      and s.declared_metaclass.type is not None]
        for c in candidates:
            if c.type.mro is None:
                continue
            if all(other.type in c.type.mro for other in candidates):
                return c
        return None

    def is_metaclass(self) -> bool:
        return (self.has_base('builtins.type') or self.fullname() == 'abc.ABCMeta' or
                self.fallback_to_any)

    def _calculate_is_enum(self) -> bool:
        """
        If this is "enum.Enum" itself, then yes, it's an enum.
        If the flag .is_enum has been set on anything in the MRO, it's an enum.
        """
        if self.fullname() == ENUM_BASECLASS:
            return True
        if self.mro:
            return any(type_info.is_enum for type_info in self.mro)
        return False

    def has_base(self, fullname: str) -> bool:
        """Return True if type has a base type with the specified name.

        This can be either via extension or via implementation.
        """
        if self.mro:
            for cls in self.mro:
                if cls.fullname() == fullname:
                    return True
        return False

    def direct_base_classes(self) -> 'List[TypeInfo]':
        """Return a direct base classes.

        Omit base classes of other base classes.
        """
        return [base.type for base in self.bases]

    def __str__(self) -> str:
        """Return a string representation of the type.

        This includes the most important information about the type.
        """
        return self.dump()

    def dump(self,
             str_conv: 'Optional[mypy.strconv.StrConv]' = None,
             type_str_conv: 'Optional[mypy.types.TypeStrVisitor]' = None) -> str:
        """Return a string dump of the contents of the TypeInfo."""
        if not str_conv:
            str_conv = mypy.strconv.StrConv()
        base = ''  # type: str

        def type_str(typ: 'mypy.types.Type') -> str:
            if type_str_conv:
                return typ.accept(type_str_conv)
            return str(typ)

        head = 'TypeInfo' + str_conv.format_id(self)
        if self.bases:
            base = 'Bases({})'.format(', '.join(type_str(base)
                                                for base in self.bases))
        mro = 'Mro({})'.format(', '.join(item.fullname() + str_conv.format_id(item)
                                         for item in self.mro))
        names = []
        for name in sorted(self.names):
            description = name + str_conv.format_id(self.names[name].node)
            node = self.names[name].node
            if isinstance(node, Var) and node.type:
                description += ' ({})'.format(type_str(node.type))
            names.append(description)
        return mypy.strconv.dump_tagged(
            ['Name({})'.format(self.fullname()),
             base,
             mro,
             ('Names', names)],
            head,
            str_conv=str_conv)

    def serialize(self) -> JsonDict:
        # NOTE: This is where all ClassDefs originate, so there shouldn't be duplicates.
        data = {'.class': 'TypeInfo',
                'module_name': self.module_name,
                'fullname': self.fullname(),
                'names': self.names.serialize(self.fullname()),
                'defn': self.defn.serialize(),
                'abstract_attributes': self.abstract_attributes,
                'type_vars': self.type_vars,
                'bases': [b.serialize() for b in self.bases],
                '_promote': None if self._promote is None else self._promote.serialize(),
                'declared_metaclass': (None if self.declared_metaclass is None
                                       else self.declared_metaclass.serialize()),
                'metaclass_type':
                    None if self.metaclass_type is None else self.metaclass_type.serialize(),
                'tuple_type': None if self.tuple_type is None else self.tuple_type.serialize(),
                'typeddict_type':
                    None if self.typeddict_type is None else self.typeddict_type.serialize(),
                'flags': get_flags(self, TypeInfo.FLAGS),
                }
        return data

    @classmethod
    def deserialize(cls, data: JsonDict) -> 'TypeInfo':
        names = SymbolTable.deserialize(data['names'])
        defn = ClassDef.deserialize(data['defn'])
        module_name = data['module_name']
        ti = TypeInfo(names, defn, module_name)
        ti._fullname = data['fullname']
        # TODO: Is there a reason to reconstruct ti.subtypes?
        ti.abstract_attributes = data['abstract_attributes']
        ti.type_vars = data['type_vars']
        ti.bases = [mypy.types.Instance.deserialize(b) for b in data['bases']]
        ti._promote = (None if data['_promote'] is None
                       else mypy.types.deserialize_type(data['_promote']))
        ti.declared_metaclass = (None if data['declared_metaclass'] is None
                                 else mypy.types.Instance.deserialize(data['declared_metaclass']))
        ti.metaclass_type = (None if data['metaclass_type'] is None
                             else mypy.types.Instance.deserialize(data['metaclass_type']))
        # NOTE: ti.mro will be set in the fixup phase.
        ti.tuple_type = (None if data['tuple_type'] is None
                         else mypy.types.TupleType.deserialize(data['tuple_type']))
        ti.typeddict_type = (None if data['typeddict_type'] is None
                            else mypy.types.TypedDictType.deserialize(data['typeddict_type']))
        set_flags(ti, data['flags'])
        return ti


class FakeInfo(TypeInfo):
    # types.py defines a single instance of this class, called types.NOT_READY.
    # This instance is used as a temporary placeholder in the process of de-serialization
    # of 'Instance' types. The de-serialization happens in two steps: In the first step,
    # Instance.type is set to NOT_READY. In the second step (in fixup.py) it is replaced by
    # an actual TypeInfo. If you see the assertion error below, then most probably something
    # went wrong during the second step and an 'Instance' that raised this error was not fixed.
    # Note:
    # 'None' is not used as a dummy value for two reasons:
    # 1. This will require around 80-100 asserts to make 'mypy --strict-optional mypy'
    #    pass cleanly.
    # 2. If NOT_READY value is accidentally used somewhere, it will be obvious where the value
    #    is from, whereas a 'None' value could come from anywhere.
    def __init__(self, *args: Any, **kwargs: Any) -> None:
        pass

    def __getattribute__(self, attr: str) -> None:
        raise AssertionError('De-serialization failure: TypeInfo not fixed')


class SymbolTableNode:
    # Kind of node. Possible values:
    #  - LDEF: local definition (of any kind)
    #  - GDEF: global (module-level) definition
    #  - MDEF: class member definition
    #  - TVAR: TypeVar(...) definition
    #  - MODULE_REF: reference to a module
    #  - TYPE_ALIAS: type alias
    #  - UNBOUND_IMPORTED: temporary kind for imported names
    kind = None  # type: int
    # AST node of definition (FuncDef/Var/TypeInfo/Decorator/TypeVarExpr,
    # or None for a bound type variable).
    node = None  # type: Optional[SymbolNode]
    # Module id (e.g. "foo.bar") or None
    mod_id = ''  # type: Optional[str]
    # If this not None, override the type of the 'node' attribute.
    type_override = None  # type: Optional[mypy.types.Type]
    # For generic aliases this stores the (qualified) names of type variables.
    # (For example see testGenericAliasWithTypeVarsFromDifferentModules.)
    alias_tvars = None  # type: Optional[List[str]]
    # If False, this name won't be imported via 'from <module> import *'.
    # This has no effect on names within classes.
    module_public = True
    # For deserialized MODULE_REF nodes, the referenced module name;
    # for other nodes, optionally the name of the referenced object.
    cross_ref = None  # type: Optional[str]
    # Was this node created by normalіze_type_alias?
    normalized = False  # type: bool
    # Was this defined by assignment to self attribute?
    implicit = False  # type: bool

<<<<<<< HEAD
    def __init__(self,
                 kind: int,
                 node: Optional[SymbolNode],
                 mod_id: Optional[str] = None,
                 typ: 'Optional[mypy.types.Type]' = None,
                 module_public: bool = True,
                 normalized: bool = False,
                 alias_tvars: Optional[List[str]] = None) -> None:
=======
    def __init__(self, kind: int, node: Optional[SymbolNode], mod_id: str = None,
                 typ: 'mypy.types.Type' = None,
                 module_public: bool = True, normalized: bool = False,
                 alias_tvars: Optional[List[str]] = None,
                 implicit: bool = False) -> None:
>>>>>>> c1065796
        self.kind = kind
        self.node = node
        self.type_override = typ
        self.mod_id = mod_id
        self.module_public = module_public
        self.normalized = normalized
        self.alias_tvars = alias_tvars
        self.implicit = implicit

    @property
    def fullname(self) -> Optional[str]:
        if self.node is not None:
            return self.node.fullname()
        else:
            return None

    @property
    def type(self) -> 'Optional[mypy.types.Type]':
        # IDEA: Get rid of the Any type.
        node = self.node  # type: Any
        if self.type_override is not None:
            return self.type_override
        elif ((isinstance(node, Var) or isinstance(node, FuncDef))
              and node.type is not None):
            return node.type
        elif isinstance(node, Decorator):
            return node.var.type
        else:
            return None

    def __str__(self) -> str:
        s = '{}/{}'.format(node_kinds[self.kind], short_type(self.node))
        if self.mod_id is not None:
            s += ' ({})'.format(self.mod_id)
        # Include declared type of variables and functions.
        if self.type is not None:
            s += ' : {}'.format(self.type)
        return s

    def serialize(self, prefix: str, name: str) -> JsonDict:
        """Serialize a SymbolTableNode.

        Args:
          prefix: full name of the containing module or class; or None
          name: name of this object relative to the containing object
        """
        data = {'.class': 'SymbolTableNode',
                'kind': node_kinds[self.kind],
                }  # type: JsonDict
        if not self.module_public:
            data['module_public'] = False
        if self.normalized:
            data['normalized'] = True
        if self.implicit:
            data['implicit'] = True
        if self.kind == MODULE_REF:
            assert self.node is not None, "Missing module cross ref in %s for %s" % (prefix, name)
            data['cross_ref'] = self.node.fullname()
        else:
            if self.node is not None:
                if prefix is not None:
                    fullname = self.node.fullname()
                    if (fullname is not None and '.' in fullname and
                            fullname != prefix + '.' + name):
                        data['cross_ref'] = fullname
                        return data
                data['node'] = self.node.serialize()
            if self.type_override is not None:
                data['type_override'] = self.type_override.serialize()
                data['alias_tvars'] = self.alias_tvars
        return data

    @classmethod
    def deserialize(cls, data: JsonDict) -> 'SymbolTableNode':
        assert data['.class'] == 'SymbolTableNode'
        kind = inverse_node_kinds[data['kind']]
        if 'cross_ref' in data:
            # This will be fixed up later.
            stnode = SymbolTableNode(kind, None)
            stnode.cross_ref = data['cross_ref']
        else:
            node = None
            if 'node' in data:
                node = SymbolNode.deserialize(data['node'])
            typ = None
            if 'type_override' in data:
                typ = mypy.types.deserialize_type(data['type_override'])
            stnode = SymbolTableNode(kind, node, typ=typ)
            if 'alias_tvars' in data:
                stnode.alias_tvars = data['alias_tvars']
        if 'module_public' in data:
            stnode.module_public = data['module_public']
        if 'normalized' in data:
            stnode.normalized = data['normalized']
        if 'implicit' in data:
            stnode.implicit = data['implicit']
        return stnode


class SymbolTable(Dict[str, SymbolTableNode]):
    def __str__(self) -> str:
        a = []  # type: List[str]
        for key, value in self.items():
            # Filter out the implicit import of builtins.
            if isinstance(value, SymbolTableNode):
                if (value.fullname != 'builtins' and
                        (value.fullname or '').split('.')[-1] not in
                        implicit_module_attrs):
                    a.append('  ' + str(key) + ' : ' + str(value))
            else:
                a.append('  <invalid item>')
        a = sorted(a)
        a.insert(0, 'SymbolTable(')
        a[-1] += ')'
        return '\n'.join(a)

    def serialize(self, fullname: str) -> JsonDict:
        data = {'.class': 'SymbolTable'}  # type: JsonDict
        for key, value in self.items():
            # Skip __builtins__: it's a reference to the builtins
            # module that gets added to every module by
            # SemanticAnalyzer.visit_file(), but it shouldn't be
            # accessed by users of the module.
            if key == '__builtins__':
                continue
            data[key] = value.serialize(fullname, key)
        return data

    @classmethod
    def deserialize(cls, data: JsonDict) -> 'SymbolTable':
        assert data['.class'] == 'SymbolTable'
        st = SymbolTable()
        for key, value in data.items():
            if key != '.class':
                st[key] = SymbolTableNode.deserialize(value)
        return st


class MroError(Exception):
    """Raised if a consistent mro cannot be determined for a class."""


def linearize_hierarchy(info: TypeInfo) -> List[TypeInfo]:
    # TODO describe
    if info.mro:
        return info.mro
    bases = info.direct_base_classes()
    lin_bases = []
    for base in bases:
        assert base is not None, "Cannot linearize bases for %s %s" % (info.fullname(), bases)
        lin_bases.append(linearize_hierarchy(base))
    lin_bases.append(bases)
    return [info] + merge(lin_bases)


def merge(seqs: List[List[TypeInfo]]) -> List[TypeInfo]:
    seqs = [s[:] for s in seqs]
    result = []  # type: List[TypeInfo]
    while True:
        seqs = [s for s in seqs if s]
        if not seqs:
            return result
        for seq in seqs:
            head = seq[0]
            if not [s for s in seqs if head in s[1:]]:
                break
        else:
            raise MroError()
        result.append(head)
        for s in seqs:
            if s[0] is head:
                del s[0]


def get_flags(node: Node, names: List[str]) -> List[str]:
    return [name for name in names if getattr(node, name)]


def set_flags(node: Node, flags: List[str]) -> None:
    for name in flags:
        setattr(node, name, True)


def get_member_expr_fullname(expr: MemberExpr) -> Optional[str]:
    """Return the qualified name representation of a member expression.

    Return a string of form foo.bar, foo.bar.baz, or similar, or None if the
    argument cannot be represented in this form.
    """
    initial = None  # type: Optional[str]
    if isinstance(expr.expr, NameExpr):
        initial = expr.expr.name
    elif isinstance(expr.expr, MemberExpr):
        initial = get_member_expr_fullname(expr.expr)
    else:
        return None
    return '{}.{}'.format(initial, expr.name)


deserialize_map = {
    key: obj.deserialize  # type: ignore
    for key, obj in globals().items()
    if isinstance(obj, type) and issubclass(obj, SymbolNode) and obj is not SymbolNode
}


def check_arg_kinds(arg_kinds: List[int], nodes: List[T], fail: Callable[[str, T], None]) -> None:
    is_var_arg = False
    is_kw_arg = False
    seen_named = False
    seen_opt = False
    for kind, node in zip(arg_kinds, nodes):
        if kind == ARG_POS:
            if is_var_arg or is_kw_arg or seen_named or seen_opt:
                fail("Required positional args may not appear "
                     "after default, named or var args",
                     node)
                break
        elif kind == ARG_OPT:
            if is_var_arg or is_kw_arg or seen_named:
                fail("Positional default args may not appear after named or var args", node)
                break
            seen_opt = True
        elif kind == ARG_STAR:
            if is_var_arg or is_kw_arg or seen_named:
                fail("Var args may not appear after named or var args", node)
                break
            is_var_arg = True
        elif kind == ARG_NAMED or kind == ARG_NAMED_OPT:
            seen_named = True
            if is_kw_arg:
                fail("A **kwargs argument must be the last argument", node)
                break
        elif kind == ARG_STAR2:
            if is_kw_arg:
                fail("You may only have one **kwargs argument", node)
                break
            is_kw_arg = True


def check_arg_names(names: List[Optional[str]], nodes: List[T], fail: Callable[[str, T], None],
                    description: str = 'function definition') -> None:
    seen_names = set()  # type: Set[Optional[str]]
    for name, node in zip(names, nodes):
        if name is not None and name in seen_names:
            fail("Duplicate argument '{}' in {}".format(name, description), node)
            break
        seen_names.add(name)<|MERGE_RESOLUTION|>--- conflicted
+++ resolved
@@ -2293,7 +2293,6 @@
     # Was this defined by assignment to self attribute?
     implicit = False  # type: bool
 
-<<<<<<< HEAD
     def __init__(self,
                  kind: int,
                  node: Optional[SymbolNode],
@@ -2301,14 +2300,8 @@
                  typ: 'Optional[mypy.types.Type]' = None,
                  module_public: bool = True,
                  normalized: bool = False,
-                 alias_tvars: Optional[List[str]] = None) -> None:
-=======
-    def __init__(self, kind: int, node: Optional[SymbolNode], mod_id: str = None,
-                 typ: 'mypy.types.Type' = None,
-                 module_public: bool = True, normalized: bool = False,
                  alias_tvars: Optional[List[str]] = None,
                  implicit: bool = False) -> None:
->>>>>>> c1065796
         self.kind = kind
         self.node = node
         self.type_override = typ
