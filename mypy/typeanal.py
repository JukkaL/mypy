"""Semantic analysis of types"""

from __future__ import annotations

import itertools
from contextlib import contextmanager
from typing import Callable, Iterable, Iterator, List, Sequence, Tuple, TypeVar
from typing_extensions import Final, Protocol

from mypy import errorcodes as codes, message_registry, nodes
from mypy.errorcodes import ErrorCode
from mypy.messages import MessageBuilder, format_type_bare, quote_type_string, wrong_type_arg_count
from mypy.nodes import (
    ARG_NAMED,
    ARG_NAMED_OPT,
    ARG_OPT,
    ARG_POS,
    ARG_STAR,
    ARG_STAR2,
    SYMBOL_FUNCBASE_TYPES,
    ArgKind,
    Context,
    Decorator,
    MypyFile,
    ParamSpecExpr,
    PlaceholderNode,
    SymbolTableNode,
    TypeAlias,
    TypeInfo,
    TypeVarExpr,
    TypeVarLikeExpr,
    TypeVarTupleExpr,
    Var,
    check_arg_kinds,
    check_arg_names,
    get_nongen_builtins,
)
from mypy.options import UNPACK, Options
from mypy.plugin import AnalyzeTypeContext, Plugin, TypeAnalyzerPluginInterface
from mypy.semanal_shared import SemanticAnalyzerCoreInterface, paramspec_args, paramspec_kwargs
from mypy.tvar_scope import TypeVarLikeScope
from mypy.types import (
    ANNOTATED_TYPE_NAMES,
    ANY_STRATEGY,
    FINAL_TYPE_NAMES,
    LITERAL_TYPE_NAMES,
    NEVER_NAMES,
    TYPE_ALIAS_NAMES,
    AnyType,
    BoolTypeQuery,
    CallableArgument,
    CallableType,
    DeletedType,
    EllipsisType,
    ErasedType,
    Instance,
    LiteralType,
    NoneType,
    Overloaded,
    Parameters,
    ParamSpecFlavor,
    ParamSpecType,
    PartialType,
    PlaceholderType,
    RawExpressionType,
    RequiredType,
    SyntheticTypeVisitor,
    TrivialSyntheticTypeTranslator,
    TupleType,
    Type,
    TypeAliasType,
    TypedDictType,
    TypeList,
    TypeOfAny,
    TypeQuery,
    TypeType,
    TypeVarLikeType,
    TypeVarTupleType,
    TypeVarType,
    UnboundType,
    UninhabitedType,
    UnionType,
    UnpackType,
    callable_with_ellipsis,
    flatten_nested_unions,
    get_proper_type,
    has_type_vars,
)
from mypy.types_utils import is_bad_type_type_item
from mypy.typetraverser import TypeTraverserVisitor
from mypy.typevars import fill_typevars

T = TypeVar("T")

type_constructors: Final = {
    "typing.Callable",
    "typing.Optional",
    "typing.Tuple",
    "typing.Type",
    "typing.Union",
    *LITERAL_TYPE_NAMES,
    *ANNOTATED_TYPE_NAMES,
}

ARG_KINDS_BY_CONSTRUCTOR: Final = {
    "mypy_extensions.Arg": ARG_POS,
    "mypy_extensions.DefaultArg": ARG_OPT,
    "mypy_extensions.NamedArg": ARG_NAMED,
    "mypy_extensions.DefaultNamedArg": ARG_NAMED_OPT,
    "mypy_extensions.VarArg": ARG_STAR,
    "mypy_extensions.KwArg": ARG_STAR2,
}

GENERIC_STUB_NOT_AT_RUNTIME_TYPES: Final = {
    "queue.Queue",
    "builtins._PathLike",
    "asyncio.futures.Future",
}

SELF_TYPE_NAMES: Final = {"typing.Self", "typing_extensions.Self"}


def analyze_type_alias(
    type: Type,
    api: SemanticAnalyzerCoreInterface,
    tvar_scope: TypeVarLikeScope,
    plugin: Plugin,
    options: Options,
    is_typeshed_stub: bool,
    allow_placeholder: bool = False,
    in_dynamic_func: bool = False,
    global_scope: bool = True,
    allowed_alias_tvars: list[TypeVarLikeType] | None = None,
) -> tuple[Type, set[str]]:
    """Analyze r.h.s. of a (potential) type alias definition.

    If `node` is valid as a type alias rvalue, return the resulting type and a set of
    full names of type aliases it depends on (directly or indirectly).
    'node' must have been semantically analyzed.
    """
    analyzer = TypeAnalyser(
        api,
        tvar_scope,
        plugin,
        options,
        is_typeshed_stub,
        defining_alias=True,
        allow_placeholder=allow_placeholder,
        prohibit_self_type="type alias target",
        allowed_alias_tvars=allowed_alias_tvars,
    )
    analyzer.in_dynamic_func = in_dynamic_func
    analyzer.global_scope = global_scope
    res = type.accept(analyzer)
    return res, analyzer.aliases_used


def no_subscript_builtin_alias(name: str, propose_alt: bool = True) -> str:
    class_name = name.split(".")[-1]
    msg = f'"{class_name}" is not subscriptable'
    # This should never be called if the python_version is 3.9 or newer
    nongen_builtins = get_nongen_builtins((3, 8))
    replacement = nongen_builtins[name]
    if replacement and propose_alt:
        msg += f', use "{replacement}" instead'
    return msg


class TypeAnalyser(SyntheticTypeVisitor[Type], TypeAnalyzerPluginInterface):
    """Semantic analyzer for types.

    Converts unbound types into bound types. This is a no-op for already
    bound types.

    If an incomplete reference is encountered, this does a defer. The
    caller never needs to defer.
    """

    # Is this called from an untyped function definition?
    in_dynamic_func: bool = False
    # Is this called from global scope?
    global_scope: bool = True

    def __init__(
        self,
        api: SemanticAnalyzerCoreInterface,
        tvar_scope: TypeVarLikeScope,
        plugin: Plugin,
        options: Options,
        is_typeshed_stub: bool,
        *,
        defining_alias: bool = False,
        allow_tuple_literal: bool = False,
        allow_unbound_tvars: bool = False,
        allow_placeholder: bool = False,
        allow_required: bool = False,
        allow_param_spec_literals: bool = False,
        report_invalid_types: bool = True,
        prohibit_self_type: str | None = None,
        allowed_alias_tvars: list[TypeVarLikeType] | None = None,
        allow_type_any: bool = False,
    ) -> None:
        self.api = api
        self.fail_func = api.fail
        self.note_func = api.note
        self.tvar_scope = tvar_scope
        # Are we analysing a type alias definition rvalue?
        self.defining_alias = defining_alias
        self.allow_tuple_literal = allow_tuple_literal
        # Positive if we are analyzing arguments of another (outer) type
        self.nesting_level = 0
        # Should we allow new type syntax when targeting older Python versions
        # like 'list[int]' or 'X | Y' (allowed in stubs and with `__future__` import)?
        self.always_allow_new_syntax = self.api.is_stub_file or self.api.is_future_flag_set(
            "annotations"
        )
        # Should we accept unbound type variables? This is currently used for class bases,
        # and alias right hand sides (before they are analyzed as type aliases).
        self.allow_unbound_tvars = allow_unbound_tvars
        if allowed_alias_tvars is None:
            allowed_alias_tvars = []
        self.allowed_alias_tvars = allowed_alias_tvars
        # If false, record incomplete ref if we generate PlaceholderType.
        self.allow_placeholder = allow_placeholder
        # Are we in a context where Required[] is allowed?
        self.allow_required = allow_required
        # Are we in a context where ParamSpec literals are allowed?
        self.allow_param_spec_literals = allow_param_spec_literals
        # Should we report an error whenever we encounter a RawExpressionType outside
        # of a Literal context: e.g. whenever we encounter an invalid type? Normally,
        # we want to report an error, but the caller may want to do more specialized
        # error handling.
        self.report_invalid_types = report_invalid_types
        self.plugin = plugin
        self.options = options
        self.is_typeshed_stub = is_typeshed_stub
        # Names of type aliases encountered while analysing a type will be collected here.
        self.aliases_used: set[str] = set()
        self.prohibit_self_type = prohibit_self_type
        # Allow variables typed as Type[Any] and type (useful for base classes).
        self.allow_type_any = allow_type_any

    def lookup_qualified(
        self, name: str, ctx: Context, suppress_errors: bool = False
    ) -> SymbolTableNode | None:
        return self.api.lookup_qualified(name, ctx, suppress_errors)

    def lookup_fully_qualified(self, name: str) -> SymbolTableNode:
        return self.api.lookup_fully_qualified(name)

    def visit_unbound_type(self, t: UnboundType, defining_literal: bool = False) -> Type:
        typ = self.visit_unbound_type_nonoptional(t, defining_literal)
        if t.optional:
            # We don't need to worry about double-wrapping Optionals or
            # wrapping Anys: Union simplification will take care of that.
            return make_optional_type(typ)
        return typ

    def visit_unbound_type_nonoptional(self, t: UnboundType, defining_literal: bool) -> Type:
        sym = self.lookup_qualified(t.name, t)
        if sym is not None:
            node = sym.node
            if isinstance(node, PlaceholderNode):
                if node.becomes_typeinfo:
                    # Reference to placeholder type.
                    if self.api.final_iteration:
                        self.cannot_resolve_type(t)
                        return AnyType(TypeOfAny.from_error)
                    elif self.allow_placeholder:
                        self.api.defer()
                    else:
                        self.api.record_incomplete_ref()
                    # Always allow ParamSpec for placeholders, if they are actually not valid,
                    # they will be reported later, after we resolve placeholders.
                    return PlaceholderType(
                        node.fullname,
                        self.anal_array(
                            t.args, allow_param_spec=True, allow_param_spec_literals=True
                        ),
                        t.line,
                    )
                else:
                    if self.api.final_iteration:
                        self.cannot_resolve_type(t)
                        return AnyType(TypeOfAny.from_error)
                    else:
                        # Reference to an unknown placeholder node.
                        self.api.record_incomplete_ref()
                        return AnyType(TypeOfAny.special_form)
            if node is None:
                self.fail(f"Internal error (node is None, kind={sym.kind})", t)
                return AnyType(TypeOfAny.special_form)
            fullname = node.fullname
            hook = self.plugin.get_type_analyze_hook(fullname)
            if hook is not None:
                return hook(AnalyzeTypeContext(t, t, self))
            if (
                fullname in get_nongen_builtins(self.options.python_version)
                and t.args
                and not self.always_allow_new_syntax
            ):
                self.fail(
                    no_subscript_builtin_alias(fullname, propose_alt=not self.defining_alias), t
                )
            tvar_def = self.tvar_scope.get_binding(sym)
            if isinstance(sym.node, ParamSpecExpr):
                if tvar_def is None:
                    if self.allow_unbound_tvars:
                        return t
                    self.fail(f'ParamSpec "{t.name}" is unbound', t, code=codes.VALID_TYPE)
                    return AnyType(TypeOfAny.from_error)
                assert isinstance(tvar_def, ParamSpecType)
                if len(t.args) > 0:
                    self.fail(
                        f'ParamSpec "{t.name}" used with arguments', t, code=codes.VALID_TYPE
                    )
                # Change the line number
                return ParamSpecType(
                    tvar_def.name,
                    tvar_def.fullname,
                    tvar_def.id,
                    tvar_def.flavor,
                    tvar_def.upper_bound,
                    line=t.line,
                    column=t.column,
                )
            if (
                isinstance(sym.node, TypeVarExpr)
                and self.defining_alias
                and not defining_literal
                and (tvar_def is None or tvar_def not in self.allowed_alias_tvars)
            ):
                self.fail(
                    f'Can\'t use bound type variable "{t.name}" to define generic alias',
                    t,
                    code=codes.VALID_TYPE,
                )
                return AnyType(TypeOfAny.from_error)
            if isinstance(sym.node, TypeVarExpr) and tvar_def is not None:
                assert isinstance(tvar_def, TypeVarType)
                if len(t.args) > 0:
                    self.fail(
                        f'Type variable "{t.name}" used with arguments', t, code=codes.VALID_TYPE
                    )
                # Change the line number
                return TypeVarType(
                    tvar_def.name,
                    tvar_def.fullname,
                    tvar_def.id,
                    tvar_def.values,
                    tvar_def.upper_bound,
                    tvar_def.variance,
                    line=t.line,
                    column=t.column,
                )
            if isinstance(sym.node, TypeVarTupleExpr) and (
                tvar_def is not None
                and self.defining_alias
                and tvar_def not in self.allowed_alias_tvars
            ):
                self.fail(
                    f'Can\'t use bound type variable "{t.name}" to define generic alias',
                    t,
                    code=codes.VALID_TYPE,
                )
                return AnyType(TypeOfAny.from_error)
            if isinstance(sym.node, TypeVarTupleExpr):
                if tvar_def is None:
                    if self.allow_unbound_tvars:
                        return t
                    self.fail(f'TypeVarTuple "{t.name}" is unbound', t, code=codes.VALID_TYPE)
                    return AnyType(TypeOfAny.from_error)
                assert isinstance(tvar_def, TypeVarTupleType)
                if len(t.args) > 0:
                    self.fail(
                        f'Type variable "{t.name}" used with arguments', t, code=codes.VALID_TYPE
                    )

                # Change the line number
                return TypeVarTupleType(
                    tvar_def.name,
                    tvar_def.fullname,
                    tvar_def.id,
                    tvar_def.upper_bound,
                    sym.node.tuple_fallback,
                    line=t.line,
                    column=t.column,
                )
            special = self.try_analyze_special_unbound_type(t, fullname)
            if special is not None:
                return special
            if isinstance(node, TypeAlias):
                self.aliases_used.add(fullname)
                an_args = self.anal_array(
                    t.args,
                    allow_param_spec=True,
                    allow_param_spec_literals=node.has_param_spec_type,
                )
                if node.has_param_spec_type and len(node.alias_tvars) == 1:
                    an_args = self.pack_paramspec_args(an_args)

                disallow_any = self.options.disallow_any_generics and not self.is_typeshed_stub
                res = instantiate_type_alias(
                    node,
                    an_args,
                    self.fail,
                    node.no_args,
                    t,
                    self.options,
                    unexpanded_type=t,
                    disallow_any=disallow_any,
                    empty_tuple_index=t.empty_tuple_index,
                )
                # The only case where instantiate_type_alias() can return an incorrect instance is
                # when it is top-level instance, so no need to recurse.
                if (
                    isinstance(res, Instance)  # type: ignore[misc]
                    and len(res.args) != len(res.type.type_vars)
                    and not self.defining_alias
                    and not res.type.has_type_var_tuple_type
                ):
                    fix_instance(
                        res,
                        self.fail,
                        self.note,
                        disallow_any=disallow_any,
                        options=self.options,
                        use_generic_error=True,
                        unexpanded_type=t,
                    )
                if node.eager:
                    res = get_proper_type(res)
                return res
            elif isinstance(node, TypeInfo):
                return self.analyze_type_with_type_info(node, t.args, t)
            elif node.fullname in TYPE_ALIAS_NAMES:
                return AnyType(TypeOfAny.special_form)
            # Concatenate is an operator, no need for a proper type
            elif node.fullname in ("typing_extensions.Concatenate", "typing.Concatenate"):
                # We check the return type further up the stack for valid use locations
                return self.apply_concatenate_operator(t)
            else:
                return self.analyze_unbound_type_without_type_info(t, sym, defining_literal)
        else:  # sym is None
            return AnyType(TypeOfAny.special_form)

    def pack_paramspec_args(self, an_args: Sequence[Type]) -> list[Type]:
        # "Aesthetic" ParamSpec literals for single ParamSpec: C[int, str] -> C[[int, str]].
        # These do not support mypy_extensions VarArgs, etc. as they were already analyzed
        # TODO: should these be re-analyzed to get rid of this inconsistency?
        count = len(an_args)
        if count > 0:
            first_arg = get_proper_type(an_args[0])
            if not (count == 1 and isinstance(first_arg, (Parameters, ParamSpecType, AnyType))):
                return [Parameters(an_args, [ARG_POS] * count, [None] * count)]
        return list(an_args)

    def cannot_resolve_type(self, t: UnboundType) -> None:
        # TODO: Move error message generation to messages.py. We'd first
        #       need access to MessageBuilder here. Also move the similar
        #       message generation logic in semanal.py.
        self.api.fail(f'Cannot resolve name "{t.name}" (possible cyclic definition)', t)
        if not self.options.disable_recursive_aliases and self.api.is_func_scope():
            self.note("Recursive types are not allowed at function scope", t)

    def apply_concatenate_operator(self, t: UnboundType) -> Type:
        if len(t.args) == 0:
            self.api.fail("Concatenate needs type arguments", t, code=codes.VALID_TYPE)
            return AnyType(TypeOfAny.from_error)

        # last argument has to be ParamSpec
        ps = self.anal_type(t.args[-1], allow_param_spec=True)
        if not isinstance(ps, ParamSpecType):
            if isinstance(ps, UnboundType) and self.allow_unbound_tvars:
                sym = self.lookup_qualified(ps.name, t)
                if sym is not None and isinstance(sym.node, ParamSpecExpr):
                    return ps
            self.api.fail(
                "The last parameter to Concatenate needs to be a ParamSpec",
                t,
                code=codes.VALID_TYPE,
            )
            return AnyType(TypeOfAny.from_error)

        # TODO: this may not work well with aliases, if those worked.
        #   Those should be special-cased.
        elif ps.prefix.arg_types:
            self.api.fail("Nested Concatenates are invalid", t, code=codes.VALID_TYPE)

        args = self.anal_array(t.args[:-1])
        pre = ps.prefix

        # mypy can't infer this :(
        names: list[str | None] = [None] * len(args)

        pre = Parameters(
            args + pre.arg_types, [ARG_POS] * len(args) + pre.arg_kinds, names + pre.arg_names
        )
        return ps.copy_modified(prefix=pre)

    def try_analyze_special_unbound_type(self, t: UnboundType, fullname: str) -> Type | None:
        """Bind special type that is recognized through magic name such as 'typing.Any'.

        Return the bound type if successful, and return None if the type is a normal type.
        """
        if fullname == "builtins.None":
            return NoneType()
        elif fullname == "typing.Any" or fullname == "builtins.Any":
            return AnyType(TypeOfAny.explicit, line=t.line, column=t.column)
        elif fullname in FINAL_TYPE_NAMES:
            self.fail(
                "Final can be only used as an outermost qualifier in a variable annotation",
                t,
                code=codes.VALID_TYPE,
            )
            return AnyType(TypeOfAny.from_error)
        elif fullname == "typing.Tuple" or (
            fullname == "builtins.tuple"
            and (self.always_allow_new_syntax or self.options.python_version >= (3, 9))
        ):
            # Tuple is special because it is involved in builtin import cycle
            # and may be not ready when used.
            sym = self.api.lookup_fully_qualified_or_none("builtins.tuple")
            if not sym or isinstance(sym.node, PlaceholderNode):
                if self.api.is_incomplete_namespace("builtins"):
                    self.api.record_incomplete_ref()
                else:
                    self.fail('Name "tuple" is not defined', t)
                return AnyType(TypeOfAny.special_form)
            if len(t.args) == 0 and not t.empty_tuple_index:
                # Bare 'Tuple' is same as 'tuple'
                any_type = self.get_omitted_any(t)
                return self.named_type("builtins.tuple", [any_type], line=t.line, column=t.column)
            if len(t.args) == 2 and isinstance(t.args[1], EllipsisType):
                # Tuple[T, ...] (uniform, variable-length tuple)
                instance = self.named_type("builtins.tuple", [self.anal_type(t.args[0])])
                instance.line = t.line
                return instance
            return self.tuple_type(self.anal_array(t.args))
        elif fullname == "typing.Union":
            items = self.anal_array(t.args)
            return UnionType.make_union(items)
        elif fullname == "typing.Optional":
            if len(t.args) != 1:
                self.fail(
                    "Optional[...] must have exactly one type argument", t, code=codes.VALID_TYPE
                )
                return AnyType(TypeOfAny.from_error)
            item = self.anal_type(t.args[0])
            return make_optional_type(item)
        elif fullname == "typing.Callable":
            return self.analyze_callable_type(t)
        elif fullname == "typing.Type" or (
            fullname == "builtins.type"
            and (self.always_allow_new_syntax or self.options.python_version >= (3, 9))
        ):
            if len(t.args) == 0:
                if fullname == "typing.Type":
                    any_type = self.get_omitted_any(t)
                    return TypeType(any_type, line=t.line, column=t.column)
                else:
                    # To prevent assignment of 'builtins.type' inferred as 'builtins.object'
                    # See https://github.com/python/mypy/issues/9476 for more information
                    return None
            if len(t.args) != 1:
                type_str = "Type[...]" if fullname == "typing.Type" else "type[...]"
                self.fail(
                    type_str + " must have exactly one type argument", t, code=codes.VALID_TYPE
                )
            item = self.anal_type(t.args[0])
            if is_bad_type_type_item(item):
                self.fail("Type[...] can't contain another Type[...]", t, code=codes.VALID_TYPE)
                item = AnyType(TypeOfAny.from_error)
            return TypeType.make_normalized(item, line=t.line, column=t.column)
        elif fullname == "typing.ClassVar":
            if self.nesting_level > 0:
                self.fail(
                    "Invalid type: ClassVar nested inside other type", t, code=codes.VALID_TYPE
                )
            if len(t.args) == 0:
                return AnyType(TypeOfAny.from_omitted_generics, line=t.line, column=t.column)
            if len(t.args) != 1:
                self.fail(
                    "ClassVar[...] must have at most one type argument", t, code=codes.VALID_TYPE
                )
                return AnyType(TypeOfAny.from_error)
            return self.anal_type(t.args[0])
        elif fullname in NEVER_NAMES:
            return UninhabitedType(is_noreturn=True)
        elif fullname in LITERAL_TYPE_NAMES:
            return self.analyze_literal_type(t)
        elif fullname in ANNOTATED_TYPE_NAMES:
            if len(t.args) < 2:
                self.fail(
                    "Annotated[...] must have exactly one type argument"
                    " and at least one annotation",
                    t,
                    code=codes.VALID_TYPE,
                )
                return AnyType(TypeOfAny.from_error)
            return self.anal_type(t.args[0])
        elif fullname in ("typing_extensions.Required", "typing.Required"):
            if not self.allow_required:
                self.fail(
                    "Required[] can be only used in a TypedDict definition",
                    t,
                    code=codes.VALID_TYPE,
                )
                return AnyType(TypeOfAny.from_error)
            if len(t.args) != 1:
                self.fail(
                    "Required[] must have exactly one type argument", t, code=codes.VALID_TYPE
                )
                return AnyType(TypeOfAny.from_error)
            return RequiredType(self.anal_type(t.args[0]), required=True)
        elif fullname in ("typing_extensions.NotRequired", "typing.NotRequired"):
            if not self.allow_required:
                self.fail(
                    "NotRequired[] can be only used in a TypedDict definition",
                    t,
                    code=codes.VALID_TYPE,
                )
                return AnyType(TypeOfAny.from_error)
            if len(t.args) != 1:
                self.fail(
                    "NotRequired[] must have exactly one type argument", t, code=codes.VALID_TYPE
                )
                return AnyType(TypeOfAny.from_error)
            return RequiredType(self.anal_type(t.args[0]), required=False)
        elif self.anal_type_guard_arg(t, fullname) is not None:
            # In most contexts, TypeGuard[...] acts as an alias for bool (ignoring its args)
            return self.named_type("builtins.bool")
        elif fullname in ("typing.Unpack", "typing_extensions.Unpack"):
            if not self.api.incomplete_feature_enabled(UNPACK, t):
                return AnyType(TypeOfAny.from_error)
            if len(t.args) != 1:
                self.fail("Unpack[...] requires exactly one type argument", t)
                return AnyType(TypeOfAny.from_error)
            return UnpackType(self.anal_type(t.args[0]), line=t.line, column=t.column)
        elif fullname in SELF_TYPE_NAMES:
            if t.args:
                self.fail("Self type cannot have type arguments", t)
            if self.prohibit_self_type is not None:
                self.fail(f"Self type cannot be used in {self.prohibit_self_type}", t)
                return AnyType(TypeOfAny.from_error)
            if self.api.type is None:
                self.fail("Self type is only allowed in annotations within class definition", t)
                return AnyType(TypeOfAny.from_error)
            if self.api.type.has_base("builtins.type"):
                self.fail("Self type cannot be used in a metaclass", t)
            if self.api.type.self_type is not None:
                if self.api.type.is_final:
                    return fill_typevars(self.api.type)
                return self.api.type.self_type.copy_modified(line=t.line, column=t.column)
            # TODO: verify this is unreachable and replace with an assert?
            self.fail("Unexpected Self type", t)
            return AnyType(TypeOfAny.from_error)
        return None

    def get_omitted_any(self, typ: Type, fullname: str | None = None) -> AnyType:
        disallow_any = not self.is_typeshed_stub and self.options.disallow_any_generics
        return get_omitted_any(disallow_any, self.fail, self.note, typ, self.options, fullname)

    def analyze_type_with_type_info(
        self, info: TypeInfo, args: Sequence[Type], ctx: Context
    ) -> Type:
        """Bind unbound type when were able to find target TypeInfo.

        This handles simple cases like 'int', 'modname.UserClass[str]', etc.
        """

        if len(args) > 0 and info.fullname == "builtins.tuple":
            fallback = Instance(info, [AnyType(TypeOfAny.special_form)], ctx.line)
            return TupleType(self.anal_array(args), fallback, ctx.line)

        # Analyze arguments and (usually) construct Instance type. The
        # number of type arguments and their values are
        # checked only later, since we do not always know the
        # valid count at this point. Thus we may construct an
        # Instance with an invalid number of type arguments.
        #
        # We allow ParamSpec literals based on a heuristic: it will be
        # checked later anyways but the error message may be worse.
        instance = Instance(
            info,
            self.anal_array(
                args, allow_param_spec=True, allow_param_spec_literals=info.has_param_spec_type
            ),
            ctx.line,
            ctx.column,
        )
        if len(info.type_vars) == 1 and info.has_param_spec_type:
            instance.args = tuple(self.pack_paramspec_args(instance.args))

        if info.has_type_var_tuple_type:
            if instance.args:
                # -1 to account for empty tuple
                valid_arg_length = len(instance.args) >= len(info.type_vars) - 1
            # Empty case is special cased and we want to infer a Tuple[Any, ...]
            # instead of the empty tuple, so no - 1 here.
            else:
                valid_arg_length = False
        else:
            valid_arg_length = len(instance.args) == len(info.type_vars)

        # Check type argument count.
        if not valid_arg_length and not self.defining_alias:
            fix_instance(
                instance,
                self.fail,
                self.note,
                disallow_any=self.options.disallow_any_generics and not self.is_typeshed_stub,
                options=self.options,
            )

        tup = info.tuple_type
        if tup is not None:
            # The class has a Tuple[...] base class so it will be
            # represented as a tuple type.
            if info.special_alias:
                return instantiate_type_alias(
                    info.special_alias,
                    # TODO: should we allow NamedTuples generic in ParamSpec?
                    self.anal_array(args),
                    self.fail,
                    False,
                    ctx,
                    self.options,
                    use_standard_error=True,
                )
            return tup.copy_modified(items=self.anal_array(tup.items), fallback=instance)
        td = info.typeddict_type
        if td is not None:
            # The class has a TypedDict[...] base class so it will be
            # represented as a typeddict type.
            if info.special_alias:
                return instantiate_type_alias(
                    info.special_alias,
                    # TODO: should we allow TypedDicts generic in ParamSpec?
                    self.anal_array(args),
                    self.fail,
                    False,
                    ctx,
                    self.options,
                    use_standard_error=True,
                )
            # Create a named TypedDictType
            return td.copy_modified(
                item_types=self.anal_array(list(td.items.values())), fallback=instance
            )

        if info.fullname == "types.NoneType":
            self.fail(
                "NoneType should not be used as a type, please use None instead",
                ctx,
                code=codes.VALID_TYPE,
            )
            return NoneType(ctx.line, ctx.column)

        return instance

    def analyze_unbound_type_without_type_info(
        self, t: UnboundType, sym: SymbolTableNode, defining_literal: bool
    ) -> Type:
        """Figure out what an unbound type that doesn't refer to a TypeInfo node means.

        This is something unusual. We try our best to find out what it is.
        """
        name = sym.fullname
        if name is None:
            assert sym.node is not None
            name = sym.node.name
        # Option 1:
        # Something with an Any type -- make it an alias for Any in a type
        # context. This is slightly problematic as it allows using the type 'Any'
        # as a base class -- however, this will fail soon at runtime so the problem
        # is pretty minor.
        if isinstance(sym.node, Var):
            typ = get_proper_type(sym.node.type)
            if isinstance(typ, AnyType):
                return AnyType(
                    TypeOfAny.from_unimported_type, missing_import_name=typ.missing_import_name
                )
            elif self.allow_type_any:
                if isinstance(typ, Instance) and typ.type.fullname == "builtins.type":
                    return AnyType(TypeOfAny.special_form)
                if isinstance(typ, TypeType) and isinstance(typ.item, AnyType):
                    return AnyType(TypeOfAny.from_another_any, source_any=typ.item)
        # Option 2:
        # Unbound type variable. Currently these may be still valid,
        # for example when defining a generic type alias.
        unbound_tvar = (
            isinstance(sym.node, (TypeVarExpr, TypeVarTupleExpr))
            and self.tvar_scope.get_binding(sym) is None
        )
        if self.allow_unbound_tvars and unbound_tvar:
            return t

        # Option 3:
        # Enum value. Note: we only want to return a LiteralType when
        # we're using this enum value specifically within context of
        # a "Literal[...]" type. So, if `defining_literal` is not set,
        # we bail out early with an error.
        #
        # If, in the distant future, we decide to permit things like
        # `def foo(x: Color.RED) -> None: ...`, we can remove that
        # check entirely.
        if isinstance(sym.node, Var) and sym.node.info and sym.node.info.is_enum:
            value = sym.node.name
            base_enum_short_name = sym.node.info.name
            if not defining_literal:
                msg = message_registry.INVALID_TYPE_RAW_ENUM_VALUE.format(
                    base_enum_short_name, value
                )
                self.fail(msg.value, t, code=msg.code)
                return AnyType(TypeOfAny.from_error)
            return LiteralType(
                value=value,
                fallback=Instance(sym.node.info, [], line=t.line, column=t.column),
                line=t.line,
                column=t.column,
            )

        # None of the above options worked. We parse the args (if there are any)
        # to make sure there are no remaining semanal-only types, then give up.
        t = t.copy_modified(args=self.anal_array(t.args))
        # TODO: Move this message building logic to messages.py.
        notes: list[str] = []
        if isinstance(sym.node, Var):
            notes.append(
                "See https://mypy.readthedocs.io/en/"
                "stable/common_issues.html#variables-vs-type-aliases"
            )
            message = 'Variable "{}" is not valid as a type'
        elif isinstance(sym.node, (SYMBOL_FUNCBASE_TYPES, Decorator)):
            message = 'Function "{}" is not valid as a type'
            if name == "builtins.any":
                notes.append('Perhaps you meant "typing.Any" instead of "any"?')
            elif name == "builtins.callable":
                notes.append('Perhaps you meant "typing.Callable" instead of "callable"?')
            else:
                notes.append('Perhaps you need "Callable[...]" or a callback protocol?')
        elif isinstance(sym.node, MypyFile):
            message = 'Module "{}" is not valid as a type'
            notes.append("Perhaps you meant to use a protocol matching the module structure?")
        elif unbound_tvar:
            message = 'Type variable "{}" is unbound'
            short = name.split(".")[-1]
            notes.append(
                (
                    '(Hint: Use "Generic[{}]" or "Protocol[{}]" base class'
                    ' to bind "{}" inside a class)'
                ).format(short, short, short)
            )
            notes.append(
                '(Hint: Use "{}" in function signature to bind "{}"'
                " inside a function)".format(short, short)
            )
        else:
            message = 'Cannot interpret reference "{}" as a type'
        if not defining_literal:
            # Literal check already gives a custom error. Avoid duplicating errors.
            self.fail(message.format(name), t, code=codes.VALID_TYPE)
            for note in notes:
                self.note(note, t, code=codes.VALID_TYPE)

        # TODO: Would it be better to always return Any instead of UnboundType
        # in case of an error? On one hand, UnboundType has a name so error messages
        # are more detailed, on the other hand, some of them may be bogus,
        # see https://github.com/python/mypy/issues/4987.
        return t

    def visit_any(self, t: AnyType) -> Type:
        return t

    def visit_none_type(self, t: NoneType) -> Type:
        return t

    def visit_uninhabited_type(self, t: UninhabitedType) -> Type:
        return t

    def visit_erased_type(self, t: ErasedType) -> Type:
        # This type should exist only temporarily during type inference
        assert False, "Internal error: Unexpected erased type"

    def visit_deleted_type(self, t: DeletedType) -> Type:
        return t

    def visit_type_list(self, t: TypeList) -> Type:
        # paramspec literal (Z[[int, str, Whatever]])
        if self.allow_param_spec_literals:
            params = self.analyze_callable_args(t)
            if params:
                ts, kinds, names = params
                # bind these types
                return Parameters(self.anal_array(ts), kinds, names)
            else:
                return AnyType(TypeOfAny.from_error)
        else:
            self.fail(
                'Bracketed expression "[...]" is not valid as a type', t, code=codes.VALID_TYPE
            )
            self.note('Did you mean "List[...]"?', t)
            return AnyType(TypeOfAny.from_error)

    def visit_callable_argument(self, t: CallableArgument) -> Type:
        self.fail("Invalid type", t, code=codes.VALID_TYPE)
        return AnyType(TypeOfAny.from_error)

    def visit_instance(self, t: Instance) -> Type:
        return t

    def visit_type_alias_type(self, t: TypeAliasType) -> Type:
        # TODO: should we do something here?
        return t

    def visit_type_var(self, t: TypeVarType) -> Type:
        return t

    def visit_param_spec(self, t: ParamSpecType) -> Type:
        return t

    def visit_type_var_tuple(self, t: TypeVarTupleType) -> Type:
        return t

    def visit_unpack_type(self, t: UnpackType) -> Type:
        raise NotImplementedError

    def visit_parameters(self, t: Parameters) -> Type:
        raise NotImplementedError("ParamSpec literals cannot have unbound TypeVars")

    def visit_callable_type(self, t: CallableType, nested: bool = True) -> Type:
        # Every Callable can bind its own type variables, if they're not in the outer scope
        with self.tvar_scope_frame():
            if self.defining_alias:
                variables = t.variables
            else:
                variables, _ = self.bind_function_type_variables(t, t)
            special = self.anal_type_guard(t.ret_type)
            arg_kinds = t.arg_kinds
            if len(arg_kinds) >= 2 and arg_kinds[-2] == ARG_STAR and arg_kinds[-1] == ARG_STAR2:
                arg_types = self.anal_array(t.arg_types[:-2], nested=nested) + [
                    self.anal_star_arg_type(t.arg_types[-2], ARG_STAR, nested=nested),
                    self.anal_star_arg_type(t.arg_types[-1], ARG_STAR2, nested=nested),
                ]
            else:
                arg_types = self.anal_array(t.arg_types, nested=nested)
            # If there were multiple (invalid) unpacks, the arg types list will become shorter,
            # we need to trim the kinds/names as well to avoid crashes.
            arg_kinds = t.arg_kinds[: len(arg_types)]
            arg_names = t.arg_names[: len(arg_types)]

            ret = t.copy_modified(
                arg_types=arg_types,
                arg_kinds=arg_kinds,
                arg_names=arg_names,
                ret_type=self.anal_type(t.ret_type, nested=nested),
                # If the fallback isn't filled in yet,
                # its type will be the falsey FakeInfo
                fallback=(t.fallback if t.fallback.type else self.named_type("builtins.function")),
                variables=self.anal_var_defs(variables),
                type_guard=special,
            )
        return ret

    def anal_type_guard(self, t: Type) -> Type | None:
        if isinstance(t, UnboundType):
            sym = self.lookup_qualified(t.name, t)
            if sym is not None and sym.node is not None:
                return self.anal_type_guard_arg(t, sym.node.fullname)
        # TODO: What if it's an Instance? Then use t.type.fullname?
        return None

    def anal_type_guard_arg(self, t: UnboundType, fullname: str) -> Type | None:
        if fullname in ("typing_extensions.TypeGuard", "typing.TypeGuard"):
            if len(t.args) != 1:
                self.fail(
                    "TypeGuard must have exactly one type argument", t, code=codes.VALID_TYPE
                )
                return AnyType(TypeOfAny.from_error)
            return self.anal_type(t.args[0])
        return None

    def anal_star_arg_type(self, t: Type, kind: ArgKind, nested: bool) -> Type:
        """Analyze signature argument type for *args and **kwargs argument."""
        if isinstance(t, UnboundType) and t.name and "." in t.name and not t.args:
            components = t.name.split(".")
            tvar_name = ".".join(components[:-1])
            sym = self.lookup_qualified(tvar_name, t)
            if sym is not None and isinstance(sym.node, ParamSpecExpr):
                tvar_def = self.tvar_scope.get_binding(sym)
                if isinstance(tvar_def, ParamSpecType):
                    if kind == ARG_STAR:
                        make_paramspec = paramspec_args
                        if components[-1] != "args":
                            self.fail(
                                f'Use "{tvar_name}.args" for variadic "*" parameter',
                                t,
                                code=codes.VALID_TYPE,
                            )
                    elif kind == ARG_STAR2:
                        make_paramspec = paramspec_kwargs
                        if components[-1] != "kwargs":
                            self.fail(
                                f'Use "{tvar_name}.kwargs" for variadic "**" parameter',
                                t,
                                code=codes.VALID_TYPE,
                            )
                    else:
                        assert False, kind
                    return make_paramspec(
                        tvar_def.name,
                        tvar_def.fullname,
                        tvar_def.id,
                        named_type_func=self.named_type,
                        line=t.line,
                        column=t.column,
                    )
        return self.anal_type(t, nested=nested)

    def visit_overloaded(self, t: Overloaded) -> Type:
        # Overloaded types are manually constructed in semanal.py by analyzing the
        # AST and combining together the Callable types this visitor converts.
        #
        # So if we're ever asked to reanalyze an Overloaded type, we know it's
        # fine to just return it as-is.
        return t

    def visit_tuple_type(self, t: TupleType) -> Type:
        # Types such as (t1, t2, ...) only allowed in assignment statements. They'll
        # generate errors elsewhere, and Tuple[t1, t2, ...] must be used instead.
        if t.implicit and not self.allow_tuple_literal:
            self.fail("Syntax error in type annotation", t, code=codes.SYNTAX)
            if len(t.items) == 0:
                self.note(
                    "Suggestion: Use Tuple[()] instead of () for an empty tuple, or "
                    "None for a function without a return value",
                    t,
                    code=codes.SYNTAX,
                )
            elif len(t.items) == 1:
                self.note("Suggestion: Is there a spurious trailing comma?", t, code=codes.SYNTAX)
            else:
                self.note(
                    "Suggestion: Use Tuple[T1, ..., Tn] instead of (T1, ..., Tn)",
                    t,
                    code=codes.SYNTAX,
                )
            return AnyType(TypeOfAny.from_error)

        any_type = AnyType(TypeOfAny.special_form)
        # If the fallback isn't filled in yet, its type will be the falsey FakeInfo
        fallback = (
            t.partial_fallback
            if t.partial_fallback.type
            else self.named_type("builtins.tuple", [any_type])
        )
        return TupleType(self.anal_array(t.items), fallback, t.line)

    def visit_typeddict_type(self, t: TypedDictType) -> Type:
        items = {
            item_name: self.anal_type(item_type) for (item_name, item_type) in t.items.items()
        }
        return TypedDictType(items, set(t.required_keys), t.fallback)

    def visit_raw_expression_type(self, t: RawExpressionType) -> Type:
        # We should never see a bare Literal. We synthesize these raw literals
        # in the earlier stages of semantic analysis, but those
        # "fake literals" should always be wrapped in an UnboundType
        # corresponding to 'Literal'.
        #
        # Note: if at some point in the distant future, we decide to
        # make signatures like "foo(x: 20) -> None" legal, we can change
        # this method so it generates and returns an actual LiteralType
        # instead.

        if self.report_invalid_types:
            if t.base_type_name in ("builtins.int", "builtins.bool"):
                # The only time it makes sense to use an int or bool is inside of
                # a literal type.
                msg = f"Invalid type: try using Literal[{repr(t.literal_value)}] instead?"
            elif t.base_type_name in ("builtins.float", "builtins.complex"):
                # We special-case warnings for floats and complex numbers.
                msg = f"Invalid type: {t.simple_name()} literals cannot be used as a type"
            else:
                # And in all other cases, we default to a generic error message.
                # Note: the reason why we use a generic error message for strings
                # but not ints or bools is because whenever we see an out-of-place
                # string, it's unclear if the user meant to construct a literal type
                # or just misspelled a regular type. So we avoid guessing.
                msg = "Invalid type comment or annotation"

            self.fail(msg, t, code=codes.VALID_TYPE)
            if t.note is not None:
                self.note(t.note, t, code=codes.VALID_TYPE)

        return AnyType(TypeOfAny.from_error, line=t.line, column=t.column)

    def visit_literal_type(self, t: LiteralType) -> Type:
        return t

    def visit_union_type(self, t: UnionType) -> Type:
        if (
            t.uses_pep604_syntax is True
            and t.is_evaluated is True
            and not self.always_allow_new_syntax
            and not self.options.python_version >= (3, 10)
        ):
            self.fail("X | Y syntax for unions requires Python 3.10", t, code=codes.SYNTAX)
        return UnionType(self.anal_array(t.items), t.line)

    def visit_partial_type(self, t: PartialType) -> Type:
        assert False, "Internal error: Unexpected partial type"

    def visit_ellipsis_type(self, t: EllipsisType) -> Type:
        if self.allow_param_spec_literals:
            any_type = AnyType(TypeOfAny.explicit)
            return Parameters(
                [any_type, any_type], [ARG_STAR, ARG_STAR2], [None, None], is_ellipsis_args=True
            )
        else:
            self.fail('Unexpected "..."', t)
            return AnyType(TypeOfAny.from_error)

    def visit_type_type(self, t: TypeType) -> Type:
        return TypeType.make_normalized(self.anal_type(t.item), line=t.line)

    def visit_placeholder_type(self, t: PlaceholderType) -> Type:
        n = (
            None
            # No dot in fullname indicates we are at function scope, and recursive
            # types are not supported there anyway, so we just give up.
            if not t.fullname or "." not in t.fullname
            else self.api.lookup_fully_qualified(t.fullname)
        )
        if not n or isinstance(n.node, PlaceholderNode):
            self.api.defer()  # Still incomplete
            return t
        else:
            # TODO: Handle non-TypeInfo
            assert isinstance(n.node, TypeInfo)
            return self.analyze_type_with_type_info(n.node, t.args, t)

    def analyze_callable_args_for_paramspec(
        self, callable_args: Type, ret_type: Type, fallback: Instance
    ) -> CallableType | None:
        """Construct a 'Callable[P, RET]', where P is ParamSpec, return None if we cannot."""
        if not isinstance(callable_args, UnboundType):
            return None
        sym = self.lookup_qualified(callable_args.name, callable_args)
        if sym is None:
            return None
        tvar_def = self.tvar_scope.get_binding(sym)
        if not isinstance(tvar_def, ParamSpecType):
            if (
                tvar_def is None
                and self.allow_unbound_tvars
                and isinstance(sym.node, ParamSpecExpr)
            ):
                # We are analyzing this type in runtime context (e.g. as type application).
                # If it is not valid as a type in this position an error will be given later.
                return callable_with_ellipsis(
                    AnyType(TypeOfAny.explicit), ret_type=ret_type, fallback=fallback
                )
            return None

        return CallableType(
            [
                paramspec_args(
                    tvar_def.name, tvar_def.fullname, tvar_def.id, named_type_func=self.named_type
                ),
                paramspec_kwargs(
                    tvar_def.name, tvar_def.fullname, tvar_def.id, named_type_func=self.named_type
                ),
            ],
            [nodes.ARG_STAR, nodes.ARG_STAR2],
            [None, None],
            ret_type=ret_type,
            fallback=fallback,
        )

    def analyze_callable_args_for_concatenate(
        self, callable_args: Type, ret_type: Type, fallback: Instance
    ) -> CallableType | None:
        """Construct a 'Callable[C, RET]', where C is Concatenate[..., P], returning None if we
        cannot.
        """
        if not isinstance(callable_args, UnboundType):
            return None
        sym = self.lookup_qualified(callable_args.name, callable_args)
        if sym is None:
            return None
        if sym.node is None:
            return None
        if sym.node.fullname not in ("typing_extensions.Concatenate", "typing.Concatenate"):
            return None

        tvar_def = self.anal_type(callable_args, allow_param_spec=True)
        if not isinstance(tvar_def, ParamSpecType):
            if self.allow_unbound_tvars and isinstance(tvar_def, UnboundType):
                sym = self.lookup_qualified(tvar_def.name, callable_args)
                if sym is not None and isinstance(sym.node, ParamSpecExpr):
                    # We are analyzing this type in runtime context (e.g. as type application).
                    # If it is not valid as a type in this position an error will be given later.
                    return callable_with_ellipsis(
                        AnyType(TypeOfAny.explicit), ret_type=ret_type, fallback=fallback
                    )
            return None

        # ick, CallableType should take ParamSpecType
        prefix = tvar_def.prefix
        # we don't set the prefix here as generic arguments will get updated at some point
        # in the future. CallableType.param_spec() accounts for this.
        return CallableType(
            [
                *prefix.arg_types,
                paramspec_args(
                    tvar_def.name, tvar_def.fullname, tvar_def.id, named_type_func=self.named_type
                ),
                paramspec_kwargs(
                    tvar_def.name, tvar_def.fullname, tvar_def.id, named_type_func=self.named_type
                ),
            ],
            [*prefix.arg_kinds, nodes.ARG_STAR, nodes.ARG_STAR2],
            [*prefix.arg_names, None, None],
            ret_type=ret_type,
            fallback=fallback,
            from_concatenate=True,
        )

    def analyze_callable_type(self, t: UnboundType) -> Type:
        fallback = self.named_type("builtins.function")
        if len(t.args) == 0:
            # Callable (bare). Treat as Callable[..., Any].
            any_type = self.get_omitted_any(t)
            ret = callable_with_ellipsis(any_type, any_type, fallback)
        elif len(t.args) == 2:
            callable_args = t.args[0]
            ret_type = t.args[1]
            if isinstance(callable_args, TypeList):
                # Callable[[ARG, ...], RET] (ordinary callable type)
                analyzed_args = self.analyze_callable_args(callable_args)
                if analyzed_args is None:
                    return AnyType(TypeOfAny.from_error)
                args, kinds, names = analyzed_args
                ret = CallableType(args, kinds, names, ret_type=ret_type, fallback=fallback)
            elif isinstance(callable_args, EllipsisType):
                # Callable[..., RET] (with literal ellipsis; accept arbitrary arguments)
                ret = callable_with_ellipsis(
                    AnyType(TypeOfAny.explicit), ret_type=ret_type, fallback=fallback
                )
            else:
                # Callable[P, RET] (where P is ParamSpec)
                maybe_ret = self.analyze_callable_args_for_paramspec(
                    callable_args, ret_type, fallback
                ) or self.analyze_callable_args_for_concatenate(callable_args, ret_type, fallback)
                if maybe_ret is None:
                    # Callable[?, RET] (where ? is something invalid)
                    self.fail(
                        "The first argument to Callable must be a "
                        'list of types, parameter specification, or "..."',
                        t,
                        code=codes.VALID_TYPE,
                    )
                    self.note(
                        "See https://mypy.readthedocs.io/en/stable/kinds_of_types.html#callable-types-and-lambdas",  # noqa: E501
                        t,
                    )
                    return AnyType(TypeOfAny.from_error)
                ret = maybe_ret
        else:
            if self.options.disallow_any_generics:
                self.fail('Please use "Callable[[<parameters>], <return type>]"', t)
            else:
                self.fail('Please use "Callable[[<parameters>], <return type>]" or "Callable"', t)
            return AnyType(TypeOfAny.from_error)
        assert isinstance(ret, CallableType)
        return ret.accept(self)

    def analyze_callable_args(
        self, arglist: TypeList
    ) -> tuple[list[Type], list[ArgKind], list[str | None]] | None:
        args: list[Type] = []
        kinds: list[ArgKind] = []
        names: list[str | None] = []
        for arg in arglist.items:
            if isinstance(arg, CallableArgument):
                args.append(arg.typ)
                names.append(arg.name)
                if arg.constructor is None:
                    return None
                found = self.lookup_qualified(arg.constructor, arg)
                if found is None:
                    # Looking it up already put an error message in
                    return None
                elif found.fullname not in ARG_KINDS_BY_CONSTRUCTOR:
                    self.fail(f'Invalid argument constructor "{found.fullname}"', arg)
                    return None
                else:
                    assert found.fullname is not None
                    kind = ARG_KINDS_BY_CONSTRUCTOR[found.fullname]
                    kinds.append(kind)
                    if arg.name is not None and kind.is_star():
                        self.fail(f"{arg.constructor} arguments should not have names", arg)
                        return None
            elif isinstance(arg, UnboundType):
                kind = ARG_POS
                # Potentially a unpack.
                sym = self.lookup_qualified(arg.name, arg)
                if sym is not None:
<<<<<<< HEAD
                    if sym.fullname == "typing_extensions.Unpack":
=======
                    if sym.fullname in ("typing_extensions.Unpack", "typing.Unpack"):
                        if found_unpack:
                            self.fail("Callables can only have a single unpack", arg)
                        found_unpack = True
>>>>>>> 905c2cbc
                        kind = ARG_STAR
                args.append(arg)
                kinds.append(kind)
                names.append(None)
            else:
                args.append(arg)
                kinds.append(ARG_POS)
                names.append(None)
        # Note that arglist below is only used for error context.
        check_arg_names(names, [arglist] * len(args), self.fail, "Callable")
        check_arg_kinds(kinds, [arglist] * len(args), self.fail)
        return args, kinds, names

    def analyze_literal_type(self, t: UnboundType) -> Type:
        if len(t.args) == 0:
            self.fail("Literal[...] must have at least one parameter", t, code=codes.VALID_TYPE)
            return AnyType(TypeOfAny.from_error)

        output: list[Type] = []
        for i, arg in enumerate(t.args):
            analyzed_types = self.analyze_literal_param(i + 1, arg, t)
            if analyzed_types is None:
                return AnyType(TypeOfAny.from_error)
            else:
                output.extend(analyzed_types)
        return UnionType.make_union(output, line=t.line)

    def analyze_literal_param(self, idx: int, arg: Type, ctx: Context) -> list[Type] | None:
        # This UnboundType was originally defined as a string.
        if isinstance(arg, UnboundType) and arg.original_str_expr is not None:
            assert arg.original_str_fallback is not None
            return [
                LiteralType(
                    value=arg.original_str_expr,
                    fallback=self.named_type(arg.original_str_fallback),
                    line=arg.line,
                    column=arg.column,
                )
            ]

        # If arg is an UnboundType that was *not* originally defined as
        # a string, try expanding it in case it's a type alias or something.
        if isinstance(arg, UnboundType):
            self.nesting_level += 1
            try:
                arg = self.visit_unbound_type(arg, defining_literal=True)
            finally:
                self.nesting_level -= 1

        # Literal[...] cannot contain Any. Give up and add an error message
        # (if we haven't already).
        arg = get_proper_type(arg)
        if isinstance(arg, AnyType):
            # Note: We can encounter Literals containing 'Any' under three circumstances:
            #
            # 1. If the user attempts use an explicit Any as a parameter
            # 2. If the user is trying to use an enum value imported from a module with
            #    no type hints, giving it an implicit type of 'Any'
            # 3. If there's some other underlying problem with the parameter.
            #
            # We report an error in only the first two cases. In the third case, we assume
            # some other region of the code has already reported a more relevant error.
            #
            # TODO: Once we start adding support for enums, make sure we report a custom
            # error for case 2 as well.
            if arg.type_of_any not in (TypeOfAny.from_error, TypeOfAny.special_form):
                self.fail(
                    f'Parameter {idx} of Literal[...] cannot be of type "Any"',
                    ctx,
                    code=codes.VALID_TYPE,
                )
            return None
        elif isinstance(arg, RawExpressionType):
            # A raw literal. Convert it directly into a literal if we can.
            if arg.literal_value is None:
                name = arg.simple_name()
                if name in ("float", "complex"):
                    msg = f'Parameter {idx} of Literal[...] cannot be of type "{name}"'
                else:
                    msg = "Invalid type: Literal[...] cannot contain arbitrary expressions"
                self.fail(msg, ctx, code=codes.VALID_TYPE)
                # Note: we deliberately ignore arg.note here: the extra info might normally be
                # helpful, but it generally won't make sense in the context of a Literal[...].
                return None

            # Remap bytes and unicode into the appropriate type for the correct Python version
            fallback = self.named_type(arg.base_type_name)
            assert isinstance(fallback, Instance)
            return [LiteralType(arg.literal_value, fallback, line=arg.line, column=arg.column)]
        elif isinstance(arg, (NoneType, LiteralType)):
            # Types that we can just add directly to the literal/potential union of literals.
            return [arg]
        elif isinstance(arg, Instance) and arg.last_known_value is not None:
            # Types generated from declarations like "var: Final = 4".
            return [arg.last_known_value]
        elif isinstance(arg, UnionType):
            out = []
            for union_arg in arg.items:
                union_result = self.analyze_literal_param(idx, union_arg, ctx)
                if union_result is None:
                    return None
                out.extend(union_result)
            return out
        else:
            self.fail(f"Parameter {idx} of Literal[...] is invalid", ctx, code=codes.VALID_TYPE)
            return None

    def analyze_type(self, t: Type) -> Type:
        return t.accept(self)

    def fail(self, msg: str, ctx: Context, *, code: ErrorCode | None = None) -> None:
        self.fail_func(msg, ctx, code=code)

    def note(self, msg: str, ctx: Context, *, code: ErrorCode | None = None) -> None:
        self.note_func(msg, ctx, code=code)

    @contextmanager
    def tvar_scope_frame(self) -> Iterator[None]:
        old_scope = self.tvar_scope
        self.tvar_scope = self.tvar_scope.method_frame()
        yield
        self.tvar_scope = old_scope

    def find_type_var_likes(self, t: Type, include_callables: bool = True) -> TypeVarLikeList:
        return t.accept(
            TypeVarLikeQuery(self.api, self.tvar_scope, include_callables=include_callables)
        )

    def infer_type_variables(self, type: CallableType) -> list[tuple[str, TypeVarLikeExpr]]:
        """Return list of unique type variables referred to in a callable."""
        names: list[str] = []
        tvars: list[TypeVarLikeExpr] = []
        for arg in type.arg_types:
            for name, tvar_expr in self.find_type_var_likes(arg):
                if name not in names:
                    names.append(name)
                    tvars.append(tvar_expr)
        # When finding type variables in the return type of a function, don't
        # look inside Callable types.  Type variables only appearing in
        # functions in the return type belong to those functions, not the
        # function we're currently analyzing.
        for name, tvar_expr in self.find_type_var_likes(type.ret_type, include_callables=False):
            if name not in names:
                names.append(name)
                tvars.append(tvar_expr)

        if not names:
            return []  # Fast path
        return list(zip(names, tvars))

    def bind_function_type_variables(
        self, fun_type: CallableType, defn: Context
    ) -> tuple[Sequence[TypeVarLikeType], bool]:
        """Find the type variables of the function type and bind them in our tvar_scope"""
        has_self_type = False
        if fun_type.variables:
            defs = []
            for var in fun_type.variables:
                if self.api.type and self.api.type.self_type and var == self.api.type.self_type:
                    has_self_type = True
                    continue
                var_node = self.lookup_qualified(var.name, defn)
                assert var_node, "Binding for function type variable not found within function"
                var_expr = var_node.node
                assert isinstance(var_expr, TypeVarLikeExpr)
                binding = self.tvar_scope.bind_new(var.name, var_expr)
                defs.append(binding)
            return defs, has_self_type
        typevars = self.infer_type_variables(fun_type)
        has_self_type = find_self_type(
            fun_type, lambda name: self.api.lookup_qualified(name, defn, suppress_errors=True)
        )
        # Do not define a new type variable if already defined in scope.
        typevars = [
            (name, tvar) for name, tvar in typevars if not self.is_defined_type_var(name, defn)
        ]
        defs = []
        for name, tvar in typevars:
            if not self.tvar_scope.allow_binding(tvar.fullname):
                self.fail(
                    f'Type variable "{name}" is bound by an outer class',
                    defn,
                    code=codes.VALID_TYPE,
                )
            binding = self.tvar_scope.bind_new(name, tvar)
            defs.append(binding)

        return defs, has_self_type

    def is_defined_type_var(self, tvar: str, context: Context) -> bool:
        tvar_node = self.lookup_qualified(tvar, context)
        if not tvar_node:
            return False
        return self.tvar_scope.get_binding(tvar_node) is not None

    def anal_array(
        self,
        a: Iterable[Type],
        nested: bool = True,
        *,
        allow_param_spec: bool = False,
        allow_param_spec_literals: bool = False,
    ) -> list[Type]:
        old_allow_param_spec_literals = self.allow_param_spec_literals
        self.allow_param_spec_literals = allow_param_spec_literals
        res: list[Type] = []
        for t in a:
            res.append(self.anal_type(t, nested, allow_param_spec=allow_param_spec))
        self.allow_param_spec_literals = old_allow_param_spec_literals
        return self.check_unpacks_in_list(res)

    def anal_type(self, t: Type, nested: bool = True, *, allow_param_spec: bool = False) -> Type:
        if nested:
            self.nesting_level += 1
        old_allow_required = self.allow_required
        self.allow_required = False
        try:
            analyzed = t.accept(self)
        finally:
            if nested:
                self.nesting_level -= 1
            self.allow_required = old_allow_required
        if (
            not allow_param_spec
            and isinstance(analyzed, ParamSpecType)
            and analyzed.flavor == ParamSpecFlavor.BARE
        ):
            if analyzed.prefix.arg_types:
                self.fail("Invalid location for Concatenate", t, code=codes.VALID_TYPE)
                self.note("You can use Concatenate as the first argument to Callable", t)
            else:
                self.fail(
                    f'Invalid location for ParamSpec "{analyzed.name}"', t, code=codes.VALID_TYPE
                )
                self.note(
                    "You can use ParamSpec as the first argument to Callable, e.g., "
                    "'Callable[{}, int]'".format(analyzed.name),
                    t,
                )
        return analyzed

    def anal_var_def(self, var_def: TypeVarLikeType) -> TypeVarLikeType:
        if isinstance(var_def, TypeVarType):
            return TypeVarType(
                var_def.name,
                var_def.fullname,
                var_def.id.raw_id,
                self.anal_array(var_def.values),
                var_def.upper_bound.accept(self),
                var_def.variance,
                var_def.line,
            )
        else:
            return var_def

    def anal_var_defs(self, var_defs: Sequence[TypeVarLikeType]) -> list[TypeVarLikeType]:
        return [self.anal_var_def(vd) for vd in var_defs]

    def named_type(
        self,
        fully_qualified_name: str,
        args: list[Type] | None = None,
        line: int = -1,
        column: int = -1,
    ) -> Instance:
        node = self.lookup_fully_qualified(fully_qualified_name)
        assert isinstance(node.node, TypeInfo)
        any_type = AnyType(TypeOfAny.special_form)
        if args is not None:
            args = self.check_unpacks_in_list(args)
        return Instance(
            node.node, args or [any_type] * len(node.node.defn.type_vars), line=line, column=column
        )

    def check_unpacks_in_list(self, items: list[Type]) -> list[Type]:
        new_items: list[Type] = []
        num_unpacks = 0
        final_unpack = None
        for item in items:
            if isinstance(item, UnpackType) and not isinstance(
                get_proper_type(item.type), TupleType
            ):
                if not num_unpacks:
                    new_items.append(item)
                num_unpacks += 1
                final_unpack = item
            else:
                new_items.append(item)

        if num_unpacks > 1:
            assert final_unpack is not None
            self.fail("More than one Unpack in a type is not allowed", final_unpack)
        return new_items

    def tuple_type(self, items: list[Type]) -> TupleType:
        any_type = AnyType(TypeOfAny.special_form)
        return TupleType(items, fallback=self.named_type("builtins.tuple", [any_type]))


TypeVarLikeList = List[Tuple[str, TypeVarLikeExpr]]


class MsgCallback(Protocol):
    def __call__(self, __msg: str, __ctx: Context, *, code: ErrorCode | None = None) -> None:
        ...


def get_omitted_any(
    disallow_any: bool,
    fail: MsgCallback,
    note: MsgCallback,
    orig_type: Type,
    options: Options,
    fullname: str | None = None,
    unexpanded_type: Type | None = None,
) -> AnyType:
    if disallow_any:
        nongen_builtins = get_nongen_builtins(options.python_version)
        if fullname in nongen_builtins:
            typ = orig_type
            # We use a dedicated error message for builtin generics (as the most common case).
            alternative = nongen_builtins[fullname]
            fail(
                message_registry.IMPLICIT_GENERIC_ANY_BUILTIN.format(alternative),
                typ,
                code=codes.TYPE_ARG,
            )
        else:
            typ = unexpanded_type or orig_type
            type_str = typ.name if isinstance(typ, UnboundType) else format_type_bare(typ, options)

            fail(
                message_registry.BARE_GENERIC.format(quote_type_string(type_str)),
                typ,
                code=codes.TYPE_ARG,
            )
            base_type = get_proper_type(orig_type)
            base_fullname = (
                base_type.type.fullname if isinstance(base_type, Instance) else fullname
            )
            # Ideally, we'd check whether the type is quoted or `from __future__ annotations`
            # is set before issuing this note
            if (
                options.python_version < (3, 9)
                and base_fullname in GENERIC_STUB_NOT_AT_RUNTIME_TYPES
            ):
                # Recommend `from __future__ import annotations` or to put type in quotes
                # (string literal escaping) for classes not generic at runtime
                note(
                    "Subscripting classes that are not generic at runtime may require "
                    "escaping, see https://mypy.readthedocs.io/en/stable/runtime_troubles.html"
                    "#not-generic-runtime",
                    typ,
                    code=codes.TYPE_ARG,
                )

        any_type = AnyType(TypeOfAny.from_error, line=typ.line, column=typ.column)
    else:
        any_type = AnyType(
            TypeOfAny.from_omitted_generics, line=orig_type.line, column=orig_type.column
        )
    return any_type


def fix_type_var_tuple_argument(any_type: Type, t: Instance) -> None:
    if t.type.has_type_var_tuple_type:
        args = list(t.args)
        assert t.type.type_var_tuple_prefix is not None
        tvt = t.type.defn.type_vars[t.type.type_var_tuple_prefix]
        assert isinstance(tvt, TypeVarTupleType)
        args[t.type.type_var_tuple_prefix] = UnpackType(
            Instance(tvt.tuple_fallback.type, [any_type])
        )
        t.args = tuple(args)


def fix_instance(
    t: Instance,
    fail: MsgCallback,
    note: MsgCallback,
    disallow_any: bool,
    options: Options,
    use_generic_error: bool = False,
    unexpanded_type: Type | None = None,
) -> None:
    """Fix a malformed instance by replacing all type arguments with Any.

    Also emit a suitable error if this is not due to implicit Any's.
    """
    if len(t.args) == 0:
        if use_generic_error:
            fullname: str | None = None
        else:
            fullname = t.type.fullname
        any_type = get_omitted_any(disallow_any, fail, note, t, options, fullname, unexpanded_type)
        t.args = (any_type,) * len(t.type.type_vars)
        fix_type_var_tuple_argument(any_type, t)

        return
    # Invalid number of type parameters.
    fail(
        wrong_type_arg_count(len(t.type.type_vars), str(len(t.args)), t.type.name),
        t,
        code=codes.TYPE_ARG,
    )
    # Construct the correct number of type arguments, as
    # otherwise the type checker may crash as it expects
    # things to be right.
    t.args = tuple(AnyType(TypeOfAny.from_error) for _ in t.type.type_vars)
    fix_type_var_tuple_argument(AnyType(TypeOfAny.from_error), t)
    t.invalid = True


def instantiate_type_alias(
    node: TypeAlias,
    args: list[Type],
    fail: MsgCallback,
    no_args: bool,
    ctx: Context,
    options: Options,
    *,
    unexpanded_type: Type | None = None,
    disallow_any: bool = False,
    use_standard_error: bool = False,
    empty_tuple_index: bool = False,
) -> Type:
    """Create an instance of a (generic) type alias from alias node and type arguments.

    We are following the rules outlined in TypeAlias docstring.
    Here:
        node: type alias node (definition)
        args: type arguments (types to be substituted in place of type variables
              when expanding the alias)
        fail: error reporter callback
        no_args: whether original definition used a bare generic `A = List`
        ctx: context where expansion happens
        unexpanded_type, disallow_any, use_standard_error: used to customize error messages
    """
    exp_len = len(node.alias_tvars)
    act_len = len(args)
    if (
        exp_len > 0
        and act_len == 0
        and not (empty_tuple_index and node.tvar_tuple_index is not None)
    ):
        # Interpret bare Alias same as normal generic, i.e., Alias[Any, Any, ...]
        return set_any_tvars(
            node,
            ctx.line,
            ctx.column,
            options,
            disallow_any=disallow_any,
            fail=fail,
            unexpanded_type=unexpanded_type,
        )
    if exp_len == 0 and act_len == 0:
        if no_args:
            assert isinstance(node.target, Instance)  # type: ignore[misc]
            # Note: this is the only case where we use an eager expansion. See more info about
            # no_args aliases like L = List in the docstring for TypeAlias class.
            return Instance(node.target.type, [], line=ctx.line, column=ctx.column)
        return TypeAliasType(node, [], line=ctx.line, column=ctx.column)
    if (
        exp_len == 0
        and act_len > 0
        and isinstance(node.target, Instance)  # type: ignore[misc]
        and no_args
    ):
        tp = Instance(node.target.type, args)
        tp.line = ctx.line
        tp.column = ctx.column
        return tp
    if act_len != exp_len and node.tvar_tuple_index is None:
        if use_standard_error:
            # This is used if type alias is an internal representation of another type,
            # for example a generic TypedDict or NamedTuple.
            msg = wrong_type_arg_count(exp_len, str(act_len), node.name)
        else:
            msg = f"Bad number of arguments for type alias, expected: {exp_len}, given: {act_len}"
        fail(msg, ctx, code=codes.TYPE_ARG)
        return set_any_tvars(node, ctx.line, ctx.column, options, from_error=True)
    # TODO: we need to check args validity w.r.t alias.alias_tvars.
    # Otherwise invalid instantiations will be allowed in runtime context.
    # Note: in type context, these will be still caught by semanal_typeargs.
    typ = TypeAliasType(node, args, ctx.line, ctx.column)
    assert typ.alias is not None
    # HACK: Implement FlexibleAlias[T, typ] by expanding it to typ here.
    if (
        isinstance(typ.alias.target, Instance)  # type: ignore[misc]
        and typ.alias.target.type.fullname == "mypy_extensions.FlexibleAlias"
    ):
        exp = get_proper_type(typ)
        assert isinstance(exp, Instance)
        return exp.args[-1]
    return typ


def set_any_tvars(
    node: TypeAlias,
    newline: int,
    newcolumn: int,
    options: Options,
    *,
    from_error: bool = False,
    disallow_any: bool = False,
    fail: MsgCallback | None = None,
    unexpanded_type: Type | None = None,
) -> TypeAliasType:
    if from_error or disallow_any:
        type_of_any = TypeOfAny.from_error
    else:
        type_of_any = TypeOfAny.from_omitted_generics
    if disallow_any and node.alias_tvars:
        assert fail is not None
        if unexpanded_type:
            type_str = (
                unexpanded_type.name
                if isinstance(unexpanded_type, UnboundType)
                else format_type_bare(unexpanded_type, options)
            )
        else:
            type_str = node.name

        fail(
            message_registry.BARE_GENERIC.format(quote_type_string(type_str)),
            Context(newline, newcolumn),
            code=codes.TYPE_ARG,
        )
    any_type = AnyType(type_of_any, line=newline, column=newcolumn)

    args: list[Type] = []
    for tv in node.alias_tvars:
        if isinstance(tv, TypeVarTupleType):
            args.append(UnpackType(Instance(tv.tuple_fallback.type, [any_type])))
        else:
            args.append(any_type)
    return TypeAliasType(node, args, newline, newcolumn)


def remove_dups(tvars: list[T]) -> list[T]:
    if len(tvars) <= 1:
        return tvars
    # Get unique elements in order of appearance
    all_tvars: set[T] = set()
    new_tvars: list[T] = []
    for t in tvars:
        if t not in all_tvars:
            new_tvars.append(t)
            all_tvars.add(t)
    return new_tvars


def flatten_tvars(lists: list[list[T]]) -> list[T]:
    result: list[T] = []
    for lst in lists:
        for item in lst:
            if item not in result:
                result.append(item)
    return result


class TypeVarLikeQuery(TypeQuery[TypeVarLikeList]):
    """Find TypeVar and ParamSpec references in an unbound type."""

    def __init__(
        self,
        api: SemanticAnalyzerCoreInterface,
        scope: TypeVarLikeScope,
        *,
        include_callables: bool = True,
    ) -> None:
        super().__init__(flatten_tvars)
        self.api = api
        self.scope = scope
        self.include_callables = include_callables
        # Only include type variables in type aliases args. This would be anyway
        # that case if we expand (as target variables would be overridden with args)
        # and it may cause infinite recursion on invalid (diverging) recursive aliases.
        self.skip_alias_target = True

    def _seems_like_callable(self, type: UnboundType) -> bool:
        if not type.args:
            return False
        return isinstance(type.args[0], (EllipsisType, TypeList, ParamSpecType))

    def visit_unbound_type(self, t: UnboundType) -> TypeVarLikeList:
        name = t.name
        node = None
        # Special case P.args and P.kwargs for ParamSpecs only.
        if name.endswith("args"):
            if name.endswith(".args") or name.endswith(".kwargs"):
                base = ".".join(name.split(".")[:-1])
                n = self.api.lookup_qualified(base, t)
                if n is not None and isinstance(n.node, ParamSpecExpr):
                    node = n
                    name = base
        if node is None:
            node = self.api.lookup_qualified(name, t)
        if (
            node
            and isinstance(node.node, TypeVarLikeExpr)
            and self.scope.get_binding(node) is None
        ):
            assert isinstance(node.node, TypeVarLikeExpr)
            return [(name, node.node)]
        elif not self.include_callables and self._seems_like_callable(t):
            return []
        elif node and node.fullname in LITERAL_TYPE_NAMES:
            return []
        elif node and node.fullname in ANNOTATED_TYPE_NAMES and t.args:
            # Don't query the second argument to Annotated for TypeVars
            return self.query_types([t.args[0]])
        else:
            return super().visit_unbound_type(t)

    def visit_callable_type(self, t: CallableType) -> TypeVarLikeList:
        if self.include_callables:
            return super().visit_callable_type(t)
        else:
            return []


class DivergingAliasDetector(TrivialSyntheticTypeTranslator):
    """See docstring of detect_diverging_alias() for details."""

    # TODO: this doesn't really need to be a translator, but we don't have a trivial visitor.
    def __init__(
        self,
        seen_nodes: set[TypeAlias],
        lookup: Callable[[str, Context], SymbolTableNode | None],
        scope: TypeVarLikeScope,
    ) -> None:
        self.seen_nodes = seen_nodes
        self.lookup = lookup
        self.scope = scope
        self.diverging = False

    def visit_type_alias_type(self, t: TypeAliasType) -> Type:
        assert t.alias is not None, f"Unfixed type alias {t.type_ref}"
        if t.alias in self.seen_nodes:
            for arg in t.args:
                if not (
                    isinstance(arg, TypeVarLikeType)
                    or isinstance(arg, UnpackType)
                    and isinstance(arg.type, TypeVarLikeType)
                ) and has_type_vars(arg):
                    self.diverging = True
                    return t
            # All clear for this expansion chain.
            return t
        new_nodes = self.seen_nodes | {t.alias}
        visitor = DivergingAliasDetector(new_nodes, self.lookup, self.scope)
        _ = get_proper_type(t).accept(visitor)
        if visitor.diverging:
            self.diverging = True
        return t


def detect_diverging_alias(
    node: TypeAlias,
    target: Type,
    lookup: Callable[[str, Context], SymbolTableNode | None],
    scope: TypeVarLikeScope,
) -> bool:
    """This detects type aliases that will diverge during type checking.

    For example F = Something[..., F[List[T]]]. At each expansion step this will produce
    *new* type aliases: e.g. F[List[int]], F[List[List[int]]], etc. So we can't detect
    recursion. It is a known problem in the literature, recursive aliases and generic types
    don't always go well together. It looks like there is no known systematic solution yet.

    # TODO: should we handle such aliases using type_recursion counter and some large limit?
    They may be handy in rare cases, e.g. to express a union of non-mixed nested lists:
    Nested = Union[T, Nested[List[T]]] ~> Union[T, List[T], List[List[T]], ...]
    """
    visitor = DivergingAliasDetector({node}, lookup, scope)
    _ = target.accept(visitor)
    return visitor.diverging


def check_for_explicit_any(
    typ: Type | None,
    options: Options,
    is_typeshed_stub: bool,
    msg: MessageBuilder,
    context: Context,
) -> None:
    if options.disallow_any_explicit and not is_typeshed_stub and typ and has_explicit_any(typ):
        msg.explicit_any(context)


def has_explicit_any(t: Type) -> bool:
    """
    Whether this type is or type it contains is an Any coming from explicit type annotation
    """
    return t.accept(HasExplicitAny())


class HasExplicitAny(TypeQuery[bool]):
    def __init__(self) -> None:
        super().__init__(any)

    def visit_any(self, t: AnyType) -> bool:
        return t.type_of_any == TypeOfAny.explicit

    def visit_typeddict_type(self, t: TypedDictType) -> bool:
        # typeddict is checked during TypedDict declaration, so don't typecheck it here.
        return False


def has_any_from_unimported_type(t: Type) -> bool:
    """Return true if this type is Any because an import was not followed.

    If type t is such Any type or has type arguments that contain such Any type
    this function will return true.
    """
    return t.accept(HasAnyFromUnimportedType())


class HasAnyFromUnimportedType(BoolTypeQuery):
    def __init__(self) -> None:
        super().__init__(ANY_STRATEGY)

    def visit_any(self, t: AnyType) -> bool:
        return t.type_of_any == TypeOfAny.from_unimported_type

    def visit_typeddict_type(self, t: TypedDictType) -> bool:
        # typeddict is checked during TypedDict declaration, so don't typecheck it here
        return False


def collect_all_inner_types(t: Type) -> list[Type]:
    """
    Return all types that `t` contains
    """
    return t.accept(CollectAllInnerTypesQuery())


class CollectAllInnerTypesQuery(TypeQuery[List[Type]]):
    def __init__(self) -> None:
        super().__init__(self.combine_lists_strategy)

    def query_types(self, types: Iterable[Type]) -> list[Type]:
        return self.strategy([t.accept(self) for t in types]) + list(types)

    @classmethod
    def combine_lists_strategy(cls, it: Iterable[list[Type]]) -> list[Type]:
        return list(itertools.chain.from_iterable(it))


def make_optional_type(t: Type) -> Type:
    """Return the type corresponding to Optional[t].

    Note that we can't use normal union simplification, since this function
    is called during semantic analysis and simplification only works during
    type checking.
    """
    p_t = get_proper_type(t)
    if isinstance(p_t, NoneType):
        return t
    elif isinstance(p_t, UnionType):
        # Eagerly expanding aliases is not safe during semantic analysis.
        items = [
            item
            for item in flatten_nested_unions(p_t.items, handle_type_alias_type=False)
            if not isinstance(get_proper_type(item), NoneType)
        ]
        return UnionType(items + [NoneType()], t.line, t.column)
    else:
        return UnionType([t, NoneType()], t.line, t.column)


def fix_instance_types(t: Type, fail: MsgCallback, note: MsgCallback, options: Options) -> None:
    """Recursively fix all instance types (type argument count) in a given type.

    For example 'Union[Dict, List[str, int]]' will be transformed into
    'Union[Dict[Any, Any], List[Any]]' in place.
    """
    t.accept(InstanceFixer(fail, note, options))


class InstanceFixer(TypeTraverserVisitor):
    def __init__(self, fail: MsgCallback, note: MsgCallback, options: Options) -> None:
        self.fail = fail
        self.note = note
        self.options = options

    def visit_instance(self, typ: Instance) -> None:
        super().visit_instance(typ)
        if len(typ.args) != len(typ.type.type_vars) and not typ.type.has_type_var_tuple_type:
            fix_instance(
                typ,
                self.fail,
                self.note,
                disallow_any=False,
                options=self.options,
                use_generic_error=True,
            )


def find_self_type(typ: Type, lookup: Callable[[str], SymbolTableNode | None]) -> bool:
    return typ.accept(HasSelfType(lookup))


class HasSelfType(BoolTypeQuery):
    def __init__(self, lookup: Callable[[str], SymbolTableNode | None]) -> None:
        self.lookup = lookup
        super().__init__(ANY_STRATEGY)

    def visit_unbound_type(self, t: UnboundType) -> bool:
        sym = self.lookup(t.name)
        if sym and sym.fullname in SELF_TYPE_NAMES:
            return True
        return super().visit_unbound_type(t)<|MERGE_RESOLUTION|>--- conflicted
+++ resolved
@@ -1308,14 +1308,7 @@
                 # Potentially a unpack.
                 sym = self.lookup_qualified(arg.name, arg)
                 if sym is not None:
-<<<<<<< HEAD
-                    if sym.fullname == "typing_extensions.Unpack":
-=======
                     if sym.fullname in ("typing_extensions.Unpack", "typing.Unpack"):
-                        if found_unpack:
-                            self.fail("Callables can only have a single unpack", arg)
-                        found_unpack = True
->>>>>>> 905c2cbc
                         kind = ARG_STAR
                 args.append(arg)
                 kinds.append(kind)
