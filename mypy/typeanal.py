--- conflicted
+++ resolved
@@ -5,11 +5,7 @@
 from mypy.types import (
     Type, UnboundType, TypeVarType, TupleType, UnionType, Instance, AnyType, CallableType,
     Void, NoneTyp, DeletedType, TypeList, TypeVarDef, TypeVisitor, StarType, PartialType,
-<<<<<<< HEAD
-    EllipsisType, UninhabitedType
-=======
-    EllipsisType, TypeType
->>>>>>> 56d75b84
+    EllipsisType, UninhabitedType, TypeType
 )
 from mypy.nodes import (
     BOUND_TVAR, TYPE_ALIAS, UNBOUND_IMPORTED,
