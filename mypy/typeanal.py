"""Semantic analysis of types"""

import itertools
from itertools import chain
from contextlib import contextmanager
from mypy.backports import OrderedDict

from typing import Callable, List, Optional, Set, Tuple, Iterator, TypeVar, Iterable, Sequence
from typing_extensions import Final
from mypy_extensions import DefaultNamedArg

from mypy.messages import MessageBuilder, quote_type_string, format_type_bare
from mypy.options import Options
from mypy.types import (
    Type, UnboundType, TupleType, TypedDictType, UnionType, Instance, AnyType,
    CallableType, NoneType, ErasedType, DeletedType, TypeList, TypeVarType, SyntheticTypeVisitor,
<<<<<<< HEAD
    StarType, PartialType, EllipsisType, UninhabitedType, TypeType, TypeGuardType, TypeVarLikeType,
    CallableArgument, TypeQuery, union_items, TypeOfAny, LiteralType, RawExpressionType,
    PlaceholderType, Overloaded, get_proper_type, TypeAliasType, TypeVarLikeType, ParamSpecType, SelfType
=======
    StarType, PartialType, EllipsisType, UninhabitedType, TypeType, CallableArgument,
    TypeQuery, union_items, TypeOfAny, LiteralType, RawExpressionType,
    PlaceholderType, Overloaded, get_proper_type, TypeAliasType,
    TypeVarLikeType, ParamSpecType, ParamSpecFlavor, callable_with_ellipsis
>>>>>>> f1eb04ad
)

from mypy.nodes import (
    TypeInfo, Context, SymbolTableNode, Var, Expression,
    get_nongen_builtins, check_arg_names, check_arg_kinds, ArgKind, ARG_POS, ARG_NAMED,
    ARG_OPT, ARG_NAMED_OPT, ARG_STAR, ARG_STAR2, TypeVarExpr, TypeVarLikeExpr, ParamSpecExpr,
    TypeAlias, PlaceholderNode, SYMBOL_FUNCBASE_TYPES, Decorator, MypyFile
)
from mypy.typetraverser import TypeTraverserVisitor
from mypy.tvar_scope import TypeVarLikeScope
from mypy.exprtotype import expr_to_unanalyzed_type, TypeTranslationError
from mypy.plugin import Plugin, TypeAnalyzerPluginInterface, AnalyzeTypeContext
from mypy.semanal_shared import SemanticAnalyzerCoreInterface
from mypy.errorcodes import ErrorCode
from mypy import nodes, message_registry, errorcodes as codes

T = TypeVar('T')

type_constructors: Final = {
    'typing.Callable',
    'typing.Optional',
    'typing.Tuple',
    'typing.Type',
    'typing.Union',
    'typing.Literal',
    'typing_extensions.Literal',
    'typing.Annotated',
    'typing_extensions.Annotated',
}

ARG_KINDS_BY_CONSTRUCTOR: Final = {
    'mypy_extensions.Arg': ARG_POS,
    'mypy_extensions.DefaultArg': ARG_OPT,
    'mypy_extensions.NamedArg': ARG_NAMED,
    'mypy_extensions.DefaultNamedArg': ARG_NAMED_OPT,
    'mypy_extensions.VarArg': ARG_STAR,
    'mypy_extensions.KwArg': ARG_STAR2,
}

GENERIC_STUB_NOT_AT_RUNTIME_TYPES: Final = {
    'queue.Queue',
    'builtins._PathLike',
    'asyncio.futures.Future',
}


def analyze_type_alias(node: Expression,
                       api: SemanticAnalyzerCoreInterface,
                       tvar_scope: TypeVarLikeScope,
                       plugin: Plugin,
                       options: Options,
                       is_typeshed_stub: bool,
                       allow_new_syntax: bool = False,
                       allow_placeholder: bool = False,
                       in_dynamic_func: bool = False,
                       global_scope: bool = True) -> Optional[Tuple[Type, Set[str]]]:
    """Analyze r.h.s. of a (potential) type alias definition.

    If `node` is valid as a type alias rvalue, return the resulting type and a set of
    full names of type aliases it depends on (directly or indirectly).
    Return None otherwise. 'node' must have been semantically analyzed.
    """
    try:
        type = expr_to_unanalyzed_type(node, options, allow_new_syntax)
    except TypeTranslationError:
        api.fail('Invalid type alias: expression is not a valid type', node)
        return None
    analyzer = TypeAnalyser(api, tvar_scope, plugin, options, is_typeshed_stub,
                            allow_new_syntax=allow_new_syntax, defining_alias=True,
                            allow_placeholder=allow_placeholder)
    analyzer.in_dynamic_func = in_dynamic_func
    analyzer.global_scope = global_scope
    res = type.accept(analyzer)
    return res, analyzer.aliases_used


def no_subscript_builtin_alias(name: str, propose_alt: bool = True) -> str:
    msg = '"{}" is not subscriptable'.format(name.split('.')[-1])
    # This should never be called if the python_version is 3.9 or newer
    nongen_builtins = get_nongen_builtins((3, 8))
    replacement = nongen_builtins[name]
    if replacement and propose_alt:
        msg += ', use "{}" instead'.format(replacement)
    return msg


class TypeAnalyser(SyntheticTypeVisitor[Type], TypeAnalyzerPluginInterface):
    """Semantic analyzer for types.

    Converts unbound types into bound types. This is a no-op for already
    bound types.

    If an incomplete reference is encountered, this does a defer. The
    caller never needs to defer.
    """

    # Is this called from an untyped function definition?
    in_dynamic_func: bool = False
    # Is this called from global scope?
    global_scope: bool = True

    def __init__(self,
                 api: SemanticAnalyzerCoreInterface,
                 tvar_scope: TypeVarLikeScope,
                 plugin: Plugin,
                 options: Options,
                 is_typeshed_stub: bool, *,
                 defining_alias: bool = False,
                 allow_tuple_literal: bool = False,
                 allow_new_syntax: bool = False,
                 allow_unbound_tvars: bool = False,
                 allow_placeholder: bool = False,
                 report_invalid_types: bool = True) -> None:
        self.api = api
        self.lookup_qualified = api.lookup_qualified
        self.lookup_fqn_func = api.lookup_fully_qualified
        self.fail_func = api.fail
        self.note_func = api.note
        self.tvar_scope = tvar_scope
        # Are we analysing a type alias definition rvalue?
        self.defining_alias = defining_alias
        self.allow_tuple_literal = allow_tuple_literal
        # Positive if we are analyzing arguments of another (outer) type
        self.nesting_level = 0
        # Should we allow new type syntax when targeting older Python versions
        # like 'list[int]' or 'X | Y' (allowed in stubs)?
        self.allow_new_syntax = allow_new_syntax
        # Should we accept unbound type variables (always OK in aliases)?
        self.allow_unbound_tvars = allow_unbound_tvars or defining_alias
        # If false, record incomplete ref if we generate PlaceholderType.
        self.allow_placeholder = allow_placeholder
        # Should we report an error whenever we encounter a RawExpressionType outside
        # of a Literal context: e.g. whenever we encounter an invalid type? Normally,
        # we want to report an error, but the caller may want to do more specialized
        # error handling.
        self.report_invalid_types = report_invalid_types
        self.plugin = plugin
        self.options = options
        self.is_typeshed_stub = is_typeshed_stub
        # Names of type aliases encountered while analysing a type will be collected here.
        self.aliases_used: Set[str] = set()

    def visit_unbound_type(self, t: UnboundType, defining_literal: bool = False) -> Type:
        typ = self.visit_unbound_type_nonoptional(t, defining_literal)
        if t.optional:
            # We don't need to worry about double-wrapping Optionals or
            # wrapping Anys: Union simplification will take care of that.
            return make_optional_type(typ)
        return typ

    def visit_unbound_type_nonoptional(self, t: UnboundType, defining_literal: bool) -> Type:
        sym = self.lookup_qualified(t.name, t)
        if sym is not None:
            node = sym.node
            if isinstance(node, PlaceholderNode):
                if node.becomes_typeinfo:
                    # Reference to placeholder type.
                    if self.api.final_iteration:
                        self.cannot_resolve_type(t)
                        return AnyType(TypeOfAny.from_error)
                    elif self.allow_placeholder:
                        self.api.defer()
                    else:
                        self.api.record_incomplete_ref()
                    return PlaceholderType(node.fullname, self.anal_array(t.args), t.line)
                else:
                    if self.api.final_iteration:
                        self.cannot_resolve_type(t)
                        return AnyType(TypeOfAny.from_error)
                    else:
                        # Reference to an unknown placeholder node.
                        self.api.record_incomplete_ref()
                        return AnyType(TypeOfAny.special_form)
            if node is None:
                self.fail('Internal error (node is None, kind={})'.format(sym.kind), t)
                return AnyType(TypeOfAny.special_form)
            fullname = node.fullname
            hook = self.plugin.get_type_analyze_hook(fullname)
            if hook is not None:
                return hook(AnalyzeTypeContext(t, t, self))
            if (fullname in get_nongen_builtins(self.options.python_version)
                    and t.args and
                    not self.allow_new_syntax and
                    not self.api.is_future_flag_set("annotations")):
                self.fail(no_subscript_builtin_alias(fullname,
                                                     propose_alt=not self.defining_alias), t)
            tvar_def = self.tvar_scope.get_binding(sym)
            if isinstance(sym.node, ParamSpecExpr):
                if tvar_def is None:
                    self.fail('ParamSpec "{}" is unbound'.format(t.name), t)
                    return AnyType(TypeOfAny.from_error)
                assert isinstance(tvar_def, ParamSpecType)
                if len(t.args) > 0:
                    self.fail('ParamSpec "{}" used with arguments'.format(t.name), t)
                # Change the line number
                return ParamSpecType(
                    tvar_def.name, tvar_def.fullname, tvar_def.id, tvar_def.flavor,
                    tvar_def.upper_bound, line=t.line, column=t.column,
                )
            if isinstance(sym.node, TypeVarExpr) and tvar_def is not None and self.defining_alias:
                self.fail('Can\'t use bound type variable "{}"'
                          ' to define generic alias'.format(t.name), t)
                return AnyType(TypeOfAny.from_error)
            if isinstance(sym.node, TypeVarExpr) and tvar_def is not None:
                assert isinstance(tvar_def, TypeVarType)
                if len(t.args) > 0:
                    self.fail('Type variable "{}" used with arguments'.format(t.name), t)
                # Change the line number
                return TypeVarType(
                    tvar_def.name, tvar_def.fullname, tvar_def.id, tvar_def.values,
                    tvar_def.upper_bound, tvar_def.variance, line=t.line, column=t.column,
                )
            special = self.try_analyze_special_unbound_type(t, fullname)
            if special is not None:
                return special
            if isinstance(node, TypeAlias):
                self.aliases_used.add(fullname)
                an_args = self.anal_array(t.args)
                disallow_any = self.options.disallow_any_generics and not self.is_typeshed_stub
                res = expand_type_alias(node, an_args, self.fail, node.no_args, t,
                                        unexpanded_type=t,
                                        disallow_any=disallow_any)
                # The only case where expand_type_alias() can return an incorrect instance is
                # when it is top-level instance, so no need to recurse.
                if (isinstance(res, Instance) and  # type: ignore[misc]
                        len(res.args) != len(res.type.type_vars) and
                        not self.defining_alias):
                    fix_instance(
                        res,
                        self.fail,
                        self.note,
                        disallow_any=disallow_any,
                        python_version=self.options.python_version,
                        use_generic_error=True,
                        unexpanded_type=t)
                if node.eager:
                    # TODO: Generate error if recursive (once we have recursive types)
                    res = get_proper_type(res)
                return res
            elif isinstance(node, TypeInfo):
                return self.analyze_type_with_type_info(node, t.args, t)
            elif node.fullname in ("typing_extensions.TypeAlias", "typing.TypeAlias"):
                return AnyType(TypeOfAny.special_form)
            else:
                return self.analyze_unbound_type_without_type_info(t, sym, defining_literal)
        else:  # sym is None
            return AnyType(TypeOfAny.special_form)

    def cannot_resolve_type(self, t: UnboundType) -> None:
        # TODO: Move error message generation to messages.py. We'd first
        #       need access to MessageBuilder here. Also move the similar
        #       message generation logic in semanal.py.
        self.api.fail(
            'Cannot resolve name "{}" (possible cyclic definition)'.format(t.name),
            t)

    def try_analyze_special_unbound_type(self, t: UnboundType, fullname: str) -> Optional[Type]:
        """Bind special type that is recognized through magic name such as 'typing.Any'.

        Return the bound type if successful, and return None if the type is a normal type.
        """
        if fullname == 'builtins.None':
            return NoneType()
        elif fullname == 'typing.Any' or fullname == 'builtins.Any':
            return AnyType(TypeOfAny.explicit)
        elif fullname in ('typing.Final', 'typing_extensions.Final'):
            self.fail("Final can be only used as an outermost qualifier"
                      " in a variable annotation", t)
            return AnyType(TypeOfAny.from_error)
        elif (fullname == 'typing.Tuple' or
             (fullname == 'builtins.tuple' and (self.options.python_version >= (3, 9) or
                                                self.api.is_future_flag_set('annotations') or
                                                self.allow_new_syntax))):
            # Tuple is special because it is involved in builtin import cycle
            # and may be not ready when used.
            sym = self.api.lookup_fully_qualified_or_none('builtins.tuple')
            if not sym or isinstance(sym.node, PlaceholderNode):
                if self.api.is_incomplete_namespace('builtins'):
                    self.api.record_incomplete_ref()
                else:
                    self.fail('Name "tuple" is not defined', t)
                return AnyType(TypeOfAny.special_form)
            if len(t.args) == 0 and not t.empty_tuple_index:
                # Bare 'Tuple' is same as 'tuple'
                any_type = self.get_omitted_any(t)
                return self.named_type('builtins.tuple', [any_type],
                                       line=t.line, column=t.column)
            if len(t.args) == 2 and isinstance(t.args[1], EllipsisType):
                # Tuple[T, ...] (uniform, variable-length tuple)
                instance = self.named_type('builtins.tuple', [self.anal_type(t.args[0])])
                instance.line = t.line
                return instance
            return self.tuple_type(self.anal_array(t.args))
        elif fullname == 'typing.Union':
            items = self.anal_array(t.args)
            return UnionType.make_union(items)
        elif fullname == 'typing.Optional':
            if len(t.args) != 1:
                self.fail('Optional[...] must have exactly one type argument', t)
                return AnyType(TypeOfAny.from_error)
            item = self.anal_type(t.args[0])
            return make_optional_type(item)
        elif fullname == 'typing.Callable':
            return self.analyze_callable_type(t)
        elif (fullname == 'typing.Type' or
             (fullname == 'builtins.type' and (self.options.python_version >= (3, 9) or
                                               self.api.is_future_flag_set('annotations')))):
            if len(t.args) == 0:
                if fullname == 'typing.Type':
                    any_type = self.get_omitted_any(t)
                    return TypeType(any_type, line=t.line, column=t.column)
                else:
                    # To prevent assignment of 'builtins.type' inferred as 'builtins.object'
                    # See https://github.com/python/mypy/issues/9476 for more information
                    return None
            if len(t.args) != 1:
                type_str = 'Type[...]' if fullname == 'typing.Type' else 'type[...]'
                self.fail(type_str + ' must have exactly one type argument', t)
            item = self.anal_type(t.args[0])
            return TypeType.make_normalized(item, line=t.line)
        elif fullname == 'typing.ClassVar':
            if self.nesting_level > 0:
                self.fail('Invalid type: ClassVar nested inside other type', t)
            if len(t.args) == 0:
                return AnyType(TypeOfAny.from_omitted_generics, line=t.line, column=t.column)
            if len(t.args) != 1:
                self.fail('ClassVar[...] must have at most one type argument', t)
                return AnyType(TypeOfAny.from_error)
            return self.anal_type(t.args[0])
        elif fullname in ('mypy_extensions.NoReturn', 'typing.NoReturn'):
            return UninhabitedType(is_noreturn=True)
        elif fullname in ('typing_extensions.Literal', 'typing.Literal'):
            return self.analyze_literal_type(t)
        elif fullname in ('typing_extensions.Annotated', 'typing.Annotated'):
            if len(t.args) < 2:
                self.fail("Annotated[...] must have exactly one type argument"
                          " and at least one annotation", t)
                return AnyType(TypeOfAny.from_error)
            return self.anal_type(t.args[0])
        elif fullname in ('typing_extensions.Self', 'typing.Self'):
            try:
                bound = self.named_type(self.api.type.fullname)
            except AttributeError:
                return self.fail("Self is unbound", t)
            return SelfType(bound, fullname, line=t.line, column=t.column)
        elif self.anal_type_guard_arg(t, fullname) is not None:
            # In most contexts, TypeGuard[...] acts as an alias for bool (ignoring its args)
            return self.named_type('builtins.bool')
        return None

    def get_omitted_any(self, typ: Type, fullname: Optional[str] = None) -> AnyType:
        disallow_any = not self.is_typeshed_stub and self.options.disallow_any_generics
        return get_omitted_any(disallow_any, self.fail, self.note, typ,
                               self.options.python_version, fullname)

    def analyze_type_with_type_info(
            self, info: TypeInfo, args: Sequence[Type], ctx: Context) -> Type:
        """Bind unbound type when were able to find target TypeInfo.

        This handles simple cases like 'int', 'modname.UserClass[str]', etc.
        """

        if len(args) > 0 and info.fullname == 'builtins.tuple':
            fallback = Instance(info, [AnyType(TypeOfAny.special_form)], ctx.line)
            return TupleType(self.anal_array(args), fallback, ctx.line)
        # Analyze arguments and (usually) construct Instance type. The
        # number of type arguments and their values are
        # checked only later, since we do not always know the
        # valid count at this point. Thus we may construct an
        # Instance with an invalid number of type arguments.
        instance = Instance(info, self.anal_array(args, allow_param_spec=True),
                            ctx.line, ctx.column)
        # Check type argument count.
        if len(instance.args) != len(info.type_vars) and not self.defining_alias:
            fix_instance(instance, self.fail, self.note,
                         disallow_any=self.options.disallow_any_generics and
                         not self.is_typeshed_stub,
                         python_version=self.options.python_version)

        tup = info.tuple_type
        if tup is not None:
            # The class has a Tuple[...] base class so it will be
            # represented as a tuple type.
            if args:
                self.fail('Generic tuple types not supported', ctx)
                return AnyType(TypeOfAny.from_error)
            return tup.copy_modified(items=self.anal_array(tup.items),
                                     fallback=instance)
        td = info.typeddict_type
        if td is not None:
            # The class has a TypedDict[...] base class so it will be
            # represented as a typeddict type.
            if args:
                self.fail('Generic TypedDict types not supported', ctx)
                return AnyType(TypeOfAny.from_error)
            # Create a named TypedDictType
            return td.copy_modified(item_types=self.anal_array(list(td.items.values())),
                                    fallback=instance)
        return instance

    def analyze_unbound_type_without_type_info(self, t: UnboundType, sym: SymbolTableNode,
                                               defining_literal: bool) -> Type:
        """Figure out what an unbound type that doesn't refer to a TypeInfo node means.

        This is something unusual. We try our best to find out what it is.
        """
        name = sym.fullname
        if name is None:
            assert sym.node is not None
            name = sym.node.name
        # Option 1:
        # Something with an Any type -- make it an alias for Any in a type
        # context. This is slightly problematic as it allows using the type 'Any'
        # as a base class -- however, this will fail soon at runtime so the problem
        # is pretty minor.
        if isinstance(sym.node, Var):
            typ = get_proper_type(sym.node.type)
            if isinstance(typ, AnyType):
                return AnyType(TypeOfAny.from_unimported_type,
                               missing_import_name=typ.missing_import_name)
        # Option 2:
        # Unbound type variable. Currently these may be still valid,
        # for example when defining a generic type alias.
        unbound_tvar = (isinstance(sym.node, TypeVarExpr) and
                        self.tvar_scope.get_binding(sym) is None)
        if self.allow_unbound_tvars and unbound_tvar:
            return t

        # Option 3:
        # Enum value. Note: we only want to return a LiteralType when
        # we're using this enum value specifically within context of
        # a "Literal[...]" type. So, if `defining_literal` is not set,
        # we bail out early with an error.
        #
        # If, in the distant future, we decide to permit things like
        # `def foo(x: Color.RED) -> None: ...`, we can remove that
        # check entirely.
        if isinstance(sym.node, Var) and sym.node.info and sym.node.info.is_enum:
            value = sym.node.name
            base_enum_short_name = sym.node.info.name
            if not defining_literal:
                msg = message_registry.INVALID_TYPE_RAW_ENUM_VALUE.format(
                    base_enum_short_name, value)
                self.fail(msg, t)
                return AnyType(TypeOfAny.from_error)
            return LiteralType(
                value=value,
                fallback=Instance(sym.node.info, [], line=t.line, column=t.column),
                line=t.line,
                column=t.column,
            )

        # None of the above options worked. We parse the args (if there are any)
        # to make sure there are no remaining semanal-only types, then give up.
        t = t.copy_modified(args=self.anal_array(t.args))
        # TODO: Move this message building logic to messages.py.
        notes: List[str] = []
        if isinstance(sym.node, Var):
            notes.append('See https://mypy.readthedocs.io/en/'
                         'stable/common_issues.html#variables-vs-type-aliases')
            message = 'Variable "{}" is not valid as a type'
        elif isinstance(sym.node, (SYMBOL_FUNCBASE_TYPES, Decorator)):
            message = 'Function "{}" is not valid as a type'
            notes.append('Perhaps you need "Callable[...]" or a callback protocol?')
        elif isinstance(sym.node, MypyFile):
            # TODO: suggest a protocol when supported.
            message = 'Module "{}" is not valid as a type'
        elif unbound_tvar:
            message = 'Type variable "{}" is unbound'
            short = name.split('.')[-1]
            notes.append(('(Hint: Use "Generic[{}]" or "Protocol[{}]" base class'
                          ' to bind "{}" inside a class)').format(short, short, short))
            notes.append('(Hint: Use "{}" in function signature to bind "{}"'
                         ' inside a function)'.format(short, short))
        else:
            message = 'Cannot interpret reference "{}" as a type'
        self.fail(message.format(name), t, code=codes.VALID_TYPE)
        for note in notes:
            self.note(note, t, code=codes.VALID_TYPE)

        # TODO: Would it be better to always return Any instead of UnboundType
        # in case of an error? On one hand, UnboundType has a name so error messages
        # are more detailed, on the other hand, some of them may be bogus,
        # see https://github.com/python/mypy/issues/4987.
        return t

    def visit_any(self, t: AnyType) -> Type:
        return t

    def visit_none_type(self, t: NoneType) -> Type:
        return t

    def visit_uninhabited_type(self, t: UninhabitedType) -> Type:
        return t

    def visit_erased_type(self, t: ErasedType) -> Type:
        # This type should exist only temporarily during type inference
        assert False, "Internal error: Unexpected erased type"

    def visit_deleted_type(self, t: DeletedType) -> Type:
        return t

    def visit_type_list(self, t: TypeList) -> Type:
        self.fail('Bracketed expression "[...]" is not valid as a type', t)
        self.note('Did you mean "List[...]"?', t)
        return AnyType(TypeOfAny.from_error)

    def visit_callable_argument(self, t: CallableArgument) -> Type:
        self.fail('Invalid type', t)
        return AnyType(TypeOfAny.from_error)

    def visit_instance(self, t: Instance) -> Type:
        return t

    def visit_type_alias_type(self, t: TypeAliasType) -> Type:
        # TODO: should we do something here?
        return t

    def visit_type_var(self, t: TypeVarType) -> Type:
        return t

<<<<<<< HEAD
    def visit_self_type(self, t: SelfType) -> Type:
=======
    def visit_param_spec(self, t: ParamSpecType) -> Type:
>>>>>>> f1eb04ad
        return t

    def visit_callable_type(self, t: CallableType, nested: bool = True) -> Type:
        # Every Callable can bind its own type variables, if they're not in the outer scope
        with self.tvar_scope_frame():
            if self.defining_alias:
                variables = t.variables
            else:
                variables = self.bind_function_type_variables(t, t)
            special = self.anal_type_guard(t.ret_type)
            arg_kinds = t.arg_kinds
            if len(arg_kinds) >= 2 and arg_kinds[-2] == ARG_STAR and arg_kinds[-1] == ARG_STAR2:
                arg_types = self.anal_array(t.arg_types[:-2], nested=nested) + [
                    self.anal_star_arg_type(t.arg_types[-2], ARG_STAR, nested=nested),
                    self.anal_star_arg_type(t.arg_types[-1], ARG_STAR2, nested=nested),
                ]
            else:
                arg_types = self.anal_array(t.arg_types, nested=nested)
            ret = t.copy_modified(arg_types=arg_types,
                                  ret_type=self.anal_type(t.ret_type, nested=nested),
                                  # If the fallback isn't filled in yet,
                                  # its type will be the falsey FakeInfo
                                  fallback=(t.fallback if t.fallback.type
                                            else self.named_type('builtins.function')),
                                  variables=self.anal_var_defs(variables),
                                  type_guard=special,
                                  )
        return ret

    def anal_type_guard(self, t: Type) -> Optional[Type]:
        if isinstance(t, UnboundType):
            sym = self.lookup_qualified(t.name, t)
            if sym is not None and sym.node is not None:
                return self.anal_type_guard_arg(t, sym.node.fullname)
        # TODO: What if it's an Instance? Then use t.type.fullname?
        return None

    def anal_type_guard_arg(self, t: UnboundType, fullname: str) -> Optional[Type]:
        if fullname in ('typing_extensions.TypeGuard', 'typing.TypeGuard'):
            if len(t.args) != 1:
                self.fail("TypeGuard must have exactly one type argument", t)
                return AnyType(TypeOfAny.from_error)
            return self.anal_type(t.args[0])
        return None

    def anal_star_arg_type(self, t: Type, kind: ArgKind, nested: bool) -> Type:
        """Analyze signature argument type for *args and **kwargs argument."""
        # TODO: Check that suffix and kind match
        if isinstance(t, UnboundType) and t.name and '.' in t.name and not t.args:
            components = t.name.split('.')
            sym = self.lookup_qualified('.'.join(components[:-1]), t)
            if sym is not None and isinstance(sym.node, ParamSpecExpr):
                tvar_def = self.tvar_scope.get_binding(sym)
                if isinstance(tvar_def, ParamSpecType):
                    if kind == ARG_STAR:
                        flavor = ParamSpecFlavor.ARGS
                    elif kind == ARG_STAR2:
                        flavor = ParamSpecFlavor.KWARGS
                    else:
                        assert False, kind
                    return ParamSpecType(tvar_def.name, tvar_def.fullname, tvar_def.id, flavor,
                                         upper_bound=self.named_type('builtins.object'),
                                         line=t.line, column=t.column)
        return self.anal_type(t, nested=nested)

    def visit_overloaded(self, t: Overloaded) -> Type:
        # Overloaded types are manually constructed in semanal.py by analyzing the
        # AST and combining together the Callable types this visitor converts.
        #
        # So if we're ever asked to reanalyze an Overloaded type, we know it's
        # fine to just return it as-is.
        return t

    def visit_tuple_type(self, t: TupleType) -> Type:
        # Types such as (t1, t2, ...) only allowed in assignment statements. They'll
        # generate errors elsewhere, and Tuple[t1, t2, ...] must be used instead.
        if t.implicit and not self.allow_tuple_literal:
            self.fail('Syntax error in type annotation', t, code=codes.SYNTAX)
            if len(t.items) == 0:
                self.note('Suggestion: Use Tuple[()] instead of () for an empty tuple, or '
                'None for a function without a return value', t, code=codes.SYNTAX)
            elif len(t.items) == 1:
                self.note('Suggestion: Is there a spurious trailing comma?', t, code=codes.SYNTAX)
            else:
                self.note('Suggestion: Use Tuple[T1, ..., Tn] instead of (T1, ..., Tn)', t,
                          code=codes.SYNTAX)
            return AnyType(TypeOfAny.from_error)
        star_count = sum(1 for item in t.items if isinstance(item, StarType))
        if star_count > 1:
            self.fail('At most one star type allowed in a tuple', t)
            if t.implicit:
                return TupleType([AnyType(TypeOfAny.from_error) for _ in t.items],
                                 self.named_type('builtins.tuple'),
                                 t.line)
            else:
                return AnyType(TypeOfAny.from_error)
        any_type = AnyType(TypeOfAny.special_form)
        # If the fallback isn't filled in yet, its type will be the falsey FakeInfo
        fallback = (t.partial_fallback if t.partial_fallback.type
                    else self.named_type('builtins.tuple', [any_type]))
        return TupleType(self.anal_array(t.items), fallback, t.line)

    def visit_typeddict_type(self, t: TypedDictType) -> Type:
        items = OrderedDict([
            (item_name, self.anal_type(item_type))
            for (item_name, item_type) in t.items.items()
        ])
        return TypedDictType(items, set(t.required_keys), t.fallback)

    def visit_raw_expression_type(self, t: RawExpressionType) -> Type:
        # We should never see a bare Literal. We synthesize these raw literals
        # in the earlier stages of semantic analysis, but those
        # "fake literals" should always be wrapped in an UnboundType
        # corresponding to 'Literal'.
        #
        # Note: if at some point in the distant future, we decide to
        # make signatures like "foo(x: 20) -> None" legal, we can change
        # this method so it generates and returns an actual LiteralType
        # instead.

        if self.report_invalid_types:
            if t.base_type_name in ('builtins.int', 'builtins.bool'):
                # The only time it makes sense to use an int or bool is inside of
                # a literal type.
                msg = "Invalid type: try using Literal[{}] instead?".format(repr(t.literal_value))
            elif t.base_type_name in ('builtins.float', 'builtins.complex'):
                # We special-case warnings for floats and complex numbers.
                msg = "Invalid type: {} literals cannot be used as a type".format(t.simple_name())
            else:
                # And in all other cases, we default to a generic error message.
                # Note: the reason why we use a generic error message for strings
                # but not ints or bools is because whenever we see an out-of-place
                # string, it's unclear if the user meant to construct a literal type
                # or just misspelled a regular type. So we avoid guessing.
                msg = 'Invalid type comment or annotation'

            self.fail(msg, t, code=codes.VALID_TYPE)
            if t.note is not None:
                self.note(t.note, t, code=codes.VALID_TYPE)

        return AnyType(TypeOfAny.from_error, line=t.line, column=t.column)

    def visit_literal_type(self, t: LiteralType) -> Type:
        return t

    def visit_star_type(self, t: StarType) -> Type:
        return StarType(self.anal_type(t.type), t.line)

    def visit_union_type(self, t: UnionType) -> Type:
        if (t.uses_pep604_syntax is True
                and t.is_evaluated is True
                and self.api.is_stub_file is False
                and self.options.python_version < (3, 10)
                and self.api.is_future_flag_set('annotations') is False):
            self.fail("X | Y syntax for unions requires Python 3.10", t)
        return UnionType(self.anal_array(t.items), t.line)

    def visit_partial_type(self, t: PartialType) -> Type:
        assert False, "Internal error: Unexpected partial type"

    def visit_ellipsis_type(self, t: EllipsisType) -> Type:
        self.fail('Unexpected "..."', t)
        return AnyType(TypeOfAny.from_error)

    def visit_type_type(self, t: TypeType) -> Type:
        return TypeType.make_normalized(self.anal_type(t.item), line=t.line)

    def visit_placeholder_type(self, t: PlaceholderType) -> Type:
        n = None if t.fullname is None else self.api.lookup_fully_qualified(t.fullname)
        if not n or isinstance(n.node, PlaceholderNode):
            self.api.defer()  # Still incomplete
            return t
        else:
            # TODO: Handle non-TypeInfo
            assert isinstance(n.node, TypeInfo)
            return self.analyze_type_with_type_info(n.node, t.args, t)

    def analyze_callable_args_for_paramspec(
        self,
        callable_args: Type,
        ret_type: Type,
        fallback: Instance,
    ) -> Optional[CallableType]:
        """Construct a 'Callable[P, RET]', where P is ParamSpec, return None if we cannot."""
        if not isinstance(callable_args, UnboundType):
            return None
        sym = self.lookup_qualified(callable_args.name, callable_args)
        if sym is None:
            return None
        tvar_def = self.tvar_scope.get_binding(sym)
        if not isinstance(tvar_def, ParamSpecType):
            return None

        # TODO: Use tuple[...] or Mapping[..] instead?
        obj = self.named_type('builtins.object')
        return CallableType(
            [ParamSpecType(tvar_def.name, tvar_def.fullname, tvar_def.id, ParamSpecFlavor.ARGS,
                           upper_bound=obj),
             ParamSpecType(tvar_def.name, tvar_def.fullname, tvar_def.id, ParamSpecFlavor.KWARGS,
                           upper_bound=obj)],
            [nodes.ARG_STAR, nodes.ARG_STAR2],
            [None, None],
            ret_type=ret_type,
            fallback=fallback,
        )

    def analyze_callable_type(self, t: UnboundType) -> Type:
        fallback = self.named_type('builtins.function')
        if len(t.args) == 0:
            # Callable (bare). Treat as Callable[..., Any].
            any_type = self.get_omitted_any(t)
            ret = callable_with_ellipsis(any_type, any_type, fallback)
        elif len(t.args) == 2:
            callable_args = t.args[0]
            ret_type = t.args[1]
            if isinstance(callable_args, TypeList):
                # Callable[[ARG, ...], RET] (ordinary callable type)
                analyzed_args = self.analyze_callable_args(callable_args)
                if analyzed_args is None:
                    return AnyType(TypeOfAny.from_error)
                args, kinds, names = analyzed_args
                ret = CallableType(args,
                                   kinds,
                                   names,
                                   ret_type=ret_type,
                                   fallback=fallback)
            elif isinstance(callable_args, EllipsisType):
                # Callable[..., RET] (with literal ellipsis; accept arbitrary arguments)
                ret = callable_with_ellipsis(AnyType(TypeOfAny.explicit),
                                             ret_type=ret_type,
                                             fallback=fallback)
            else:
                # Callable[P, RET] (where P is ParamSpec)
                maybe_ret = self.analyze_callable_args_for_paramspec(
                    callable_args,
                    ret_type,
                    fallback
                )
                if maybe_ret is None:
                    # Callable[?, RET] (where ? is something invalid)
                    # TODO(PEP612): change error to mention paramspec, once we actually have some
                    # support for it
                    self.fail('The first argument to Callable must be a list of types or "..."', t)
                    return AnyType(TypeOfAny.from_error)
                ret = maybe_ret
        else:
            self.fail('Please use "Callable[[<parameters>], <return type>]" or "Callable"', t)
            return AnyType(TypeOfAny.from_error)
        assert isinstance(ret, CallableType)
        return ret.accept(self)

    def analyze_callable_args(self, arglist: TypeList) -> Optional[Tuple[List[Type],
                                                                         List[ArgKind],
                                                                         List[Optional[str]]]]:
        args: List[Type] = []
        kinds: List[ArgKind] = []
        names: List[Optional[str]] = []
        for arg in arglist.items:
            if isinstance(arg, CallableArgument):
                args.append(arg.typ)
                names.append(arg.name)
                if arg.constructor is None:
                    return None
                found = self.lookup_qualified(arg.constructor, arg)
                if found is None:
                    # Looking it up already put an error message in
                    return None
                elif found.fullname not in ARG_KINDS_BY_CONSTRUCTOR:
                    self.fail('Invalid argument constructor "{}"'.format(
                        found.fullname), arg)
                    return None
                else:
                    assert found.fullname is not None
                    kind = ARG_KINDS_BY_CONSTRUCTOR[found.fullname]
                    kinds.append(kind)
                    if arg.name is not None and kind.is_star():
                        self.fail("{} arguments should not have names".format(
                            arg.constructor), arg)
                        return None
            else:
                args.append(arg)
                kinds.append(ARG_POS)
                names.append(None)
        # Note that arglist below is only used for error context.
        check_arg_names(names, [arglist] * len(args), self.fail, "Callable")
        check_arg_kinds(kinds, [arglist] * len(args), self.fail)
        return args, kinds, names

    def analyze_literal_type(self, t: UnboundType) -> Type:
        if len(t.args) == 0:
            self.fail('Literal[...] must have at least one parameter', t)
            return AnyType(TypeOfAny.from_error)

        output: List[Type] = []
        for i, arg in enumerate(t.args):
            analyzed_types = self.analyze_literal_param(i + 1, arg, t)
            if analyzed_types is None:
                return AnyType(TypeOfAny.from_error)
            else:
                output.extend(analyzed_types)
        return UnionType.make_union(output, line=t.line)

    def analyze_literal_param(self, idx: int, arg: Type, ctx: Context) -> Optional[List[Type]]:
        # This UnboundType was originally defined as a string.
        if isinstance(arg, UnboundType) and arg.original_str_expr is not None:
            assert arg.original_str_fallback is not None
            return [LiteralType(
                value=arg.original_str_expr,
                fallback=self.named_type_with_normalized_str(arg.original_str_fallback),
                line=arg.line,
                column=arg.column,
            )]

        # If arg is an UnboundType that was *not* originally defined as
        # a string, try expanding it in case it's a type alias or something.
        if isinstance(arg, UnboundType):
            self.nesting_level += 1
            try:
                arg = self.visit_unbound_type(arg, defining_literal=True)
            finally:
                self.nesting_level -= 1

        # Literal[...] cannot contain Any. Give up and add an error message
        # (if we haven't already).
        arg = get_proper_type(arg)
        if isinstance(arg, AnyType):
            # Note: We can encounter Literals containing 'Any' under three circumstances:
            #
            # 1. If the user attempts use an explicit Any as a parameter
            # 2. If the user is trying to use an enum value imported from a module with
            #    no type hints, giving it an implicit type of 'Any'
            # 3. If there's some other underlying problem with the parameter.
            #
            # We report an error in only the first two cases. In the third case, we assume
            # some other region of the code has already reported a more relevant error.
            #
            # TODO: Once we start adding support for enums, make sure we report a custom
            # error for case 2 as well.
            if arg.type_of_any not in (TypeOfAny.from_error, TypeOfAny.special_form):
                self.fail('Parameter {} of Literal[...] cannot be of type "Any"'.format(idx), ctx)
            return None
        elif isinstance(arg, RawExpressionType):
            # A raw literal. Convert it directly into a literal if we can.
            if arg.literal_value is None:
                name = arg.simple_name()
                if name in ('float', 'complex'):
                    msg = 'Parameter {} of Literal[...] cannot be of type "{}"'.format(idx, name)
                else:
                    msg = 'Invalid type: Literal[...] cannot contain arbitrary expressions'
                self.fail(msg, ctx)
                # Note: we deliberately ignore arg.note here: the extra info might normally be
                # helpful, but it generally won't make sense in the context of a Literal[...].
                return None

            # Remap bytes and unicode into the appropriate type for the correct Python version
            fallback = self.named_type_with_normalized_str(arg.base_type_name)
            assert isinstance(fallback, Instance)
            return [LiteralType(arg.literal_value, fallback, line=arg.line, column=arg.column)]
        elif isinstance(arg, (NoneType, LiteralType)):
            # Types that we can just add directly to the literal/potential union of literals.
            return [arg]
        elif isinstance(arg, Instance) and arg.last_known_value is not None:
            # Types generated from declarations like "var: Final = 4".
            return [arg.last_known_value]
        elif isinstance(arg, UnionType):
            out = []
            for union_arg in arg.items:
                union_result = self.analyze_literal_param(idx, union_arg, ctx)
                if union_result is None:
                    return None
                out.extend(union_result)
            return out
        else:
            self.fail('Parameter {} of Literal[...] is invalid'.format(idx), ctx)
            return None

    def analyze_type(self, t: Type) -> Type:
        return t.accept(self)

    def fail(self, msg: str, ctx: Context, *, code: Optional[ErrorCode] = None) -> None:
        self.fail_func(msg, ctx, code=code)

    def note(self, msg: str, ctx: Context, *, code: Optional[ErrorCode] = None) -> None:
        self.note_func(msg, ctx, code=code)

    @contextmanager
    def tvar_scope_frame(self) -> Iterator[None]:
        old_scope = self.tvar_scope
        self.tvar_scope = self.tvar_scope.method_frame()
        yield
        self.tvar_scope = old_scope

    def infer_type_variables(self,
                             type: CallableType) -> List[Tuple[str, TypeVarLikeExpr]]:
        """Return list of unique type variables referred to in a callable."""
        names: List[str] = []
        tvars: List[TypeVarLikeExpr] = []
        for arg in type.arg_types:
            for name, tvar_expr in arg.accept(
                TypeVarLikeQuery(self.lookup_qualified, self.tvar_scope)
            ):
                if name not in names:
                    names.append(name)
                    tvars.append(tvar_expr)
        # When finding type variables in the return type of a function, don't
        # look inside Callable types.  Type variables only appearing in
        # functions in the return type belong to those functions, not the
        # function we're currently analyzing.
        for name, tvar_expr in type.ret_type.accept(
            TypeVarLikeQuery(self.lookup_qualified, self.tvar_scope, include_callables=False)
        ):
            if name not in names:
                names.append(name)
                tvars.append(tvar_expr)
        return list(zip(names, tvars))

    def bind_function_type_variables(
        self, fun_type: CallableType, defn: Context
    ) -> Sequence[TypeVarLikeType]:
        """Find the type variables of the function type and bind them in our tvar_scope"""
        if fun_type.variables:
            for var in fun_type.variables:
                var_node = self.lookup_qualified(var.name, defn)
                assert var_node, "Binding for function type variable not found within function"
                var_expr = var_node.node
                assert isinstance(var_expr, TypeVarLikeExpr), f"got {var.__class__} {var_expr.__class__}"
                self.tvar_scope.bind_new(var.name, var_expr)
            return fun_type.variables
        typevars = self.infer_type_variables(fun_type)
        # Do not define a new type variable if already defined in scope.
        typevars = [(name, tvar) for name, tvar in typevars
                    if not self.is_defined_type_var(name, defn)]
        defs: List[TypeVarLikeType] = []
        for name, tvar in typevars:
            if not self.tvar_scope.allow_binding(tvar.fullname):
                self.fail('Type variable "{}" is bound by an outer class'.format(name), defn)
            self.tvar_scope.bind_new(name, tvar)
            binding = self.tvar_scope.get_binding(tvar.fullname)
            assert binding is not None
            defs.append(binding)

        return defs

    def is_defined_type_var(self, tvar: str, context: Context) -> bool:
        tvar_node = self.lookup_qualified(tvar, context)
        if not tvar_node:
            return False
        return self.tvar_scope.get_binding(tvar_node) is not None

    def anal_array(self,
                   a: Iterable[Type],
                   nested: bool = True, *,
                   allow_param_spec: bool = False) -> List[Type]:
        res: List[Type] = []
        for t in a:
            res.append(self.anal_type(t, nested, allow_param_spec=allow_param_spec))
        return res

    def anal_type(self, t: Type, nested: bool = True, *, allow_param_spec: bool = False) -> Type:
        if nested:
            self.nesting_level += 1
        try:
            analyzed = t.accept(self)
        finally:
            if nested:
                self.nesting_level -= 1
        if (not allow_param_spec
                and isinstance(analyzed, ParamSpecType)
                and analyzed.flavor == ParamSpecFlavor.BARE):
            self.fail('Invalid location for ParamSpec "{}"'.format(analyzed.name), t)
            self.note(
                'You can use ParamSpec as the first argument to Callable, e.g., '
                "'Callable[{}, int]'".format(analyzed.name),
                t
            )
        return analyzed

    def anal_var_def(self, var_def: TypeVarLikeType) -> TypeVarLikeType:
        if isinstance(var_def, TypeVarType):
            return TypeVarType(
                var_def.name,
                var_def.fullname,
                var_def.id.raw_id,
                self.anal_array(var_def.values),
                var_def.upper_bound.accept(self),
                var_def.variance,
                var_def.line
            )
        else:
            return var_def

    def anal_var_defs(self, var_defs: Sequence[TypeVarLikeType]) -> List[TypeVarLikeType]:
        return [self.anal_var_def(vd) for vd in var_defs]

    def named_type_with_normalized_str(self, fully_qualified_name: str) -> Instance:
        """Does almost the same thing as `named_type`, except that we immediately
        unalias `builtins.bytes` and `builtins.unicode` to `builtins.str` as appropriate.
        """
        python_version = self.options.python_version
        if python_version[0] == 2 and fully_qualified_name == 'builtins.bytes':
            fully_qualified_name = 'builtins.str'
        if python_version[0] >= 3 and fully_qualified_name == 'builtins.unicode':
            fully_qualified_name = 'builtins.str'
        return self.named_type(fully_qualified_name)

    def named_type(self, fully_qualified_name: str,
                   args: Optional[List[Type]] = None,
                   line: int = -1,
                   column: int = -1) -> Instance:
        node = self.lookup_fqn_func(fully_qualified_name)
        assert isinstance(node.node, TypeInfo)
        any_type = AnyType(TypeOfAny.special_form)
        return Instance(node.node, args or [any_type] * len(node.node.defn.type_vars),
                        line=line, column=column)

    def tuple_type(self, items: List[Type]) -> TupleType:
        any_type = AnyType(TypeOfAny.special_form)
        return TupleType(items, fallback=self.named_type('builtins.tuple', [any_type]))


TypeVarLikeList = List[Tuple[str, TypeVarLikeExpr]]

# Mypyc doesn't support callback protocols yet.
MsgCallback = Callable[[str, Context, DefaultNamedArg(Optional[ErrorCode], 'code')], None]


def get_omitted_any(disallow_any: bool, fail: MsgCallback, note: MsgCallback,
                    orig_type: Type, python_version: Tuple[int, int],
                    fullname: Optional[str] = None,
                    unexpanded_type: Optional[Type] = None) -> AnyType:
    if disallow_any:
        nongen_builtins = get_nongen_builtins(python_version)
        if fullname in nongen_builtins:
            typ = orig_type
            # We use a dedicated error message for builtin generics (as the most common case).
            alternative = nongen_builtins[fullname]
            fail(message_registry.IMPLICIT_GENERIC_ANY_BUILTIN.format(alternative), typ,
                 code=codes.TYPE_ARG)
        else:
            typ = unexpanded_type or orig_type
            type_str = typ.name if isinstance(typ, UnboundType) else format_type_bare(typ)

            fail(
                message_registry.BARE_GENERIC.format(quote_type_string(type_str)),
                typ,
                code=codes.TYPE_ARG)
            base_type = get_proper_type(orig_type)
            base_fullname = (
                base_type.type.fullname if isinstance(base_type, Instance) else fullname
            )
            # Ideally, we'd check whether the type is quoted or `from __future__ annotations`
            # is set before issuing this note
            if python_version < (3, 9) and base_fullname in GENERIC_STUB_NOT_AT_RUNTIME_TYPES:
                # Recommend `from __future__ import annotations` or to put type in quotes
                # (string literal escaping) for classes not generic at runtime
                note(
                    "Subscripting classes that are not generic at runtime may require "
                    "escaping, see https://mypy.readthedocs.io/en/stable/runtime_troubles.html"
                    "#not-generic-runtime",
                    typ,
                    code=codes.TYPE_ARG)

        any_type = AnyType(TypeOfAny.from_error, line=typ.line, column=typ.column)
    else:
        any_type = AnyType(
            TypeOfAny.from_omitted_generics, line=orig_type.line, column=orig_type.column
        )
    return any_type


def fix_instance(t: Instance, fail: MsgCallback, note: MsgCallback,
                 disallow_any: bool, python_version: Tuple[int, int],
                 use_generic_error: bool = False,
                 unexpanded_type: Optional[Type] = None,) -> None:
    """Fix a malformed instance by replacing all type arguments with Any.

    Also emit a suitable error if this is not due to implicit Any's.
    """
    if len(t.args) == 0:
        if use_generic_error:
            fullname: Optional[str] = None
        else:
            fullname = t.type.fullname
        any_type = get_omitted_any(disallow_any, fail, note, t, python_version, fullname,
                                   unexpanded_type)
        t.args = (any_type,) * len(t.type.type_vars)
        return
    # Invalid number of type parameters.
    n = len(t.type.type_vars)
    s = '{} type arguments'.format(n)
    if n == 0:
        s = 'no type arguments'
    elif n == 1:
        s = '1 type argument'
    act = str(len(t.args))
    if act == '0':
        act = 'none'
    fail('"{}" expects {}, but {} given'.format(
        t.type.name, s, act), t, code=codes.TYPE_ARG)
    # Construct the correct number of type arguments, as
    # otherwise the type checker may crash as it expects
    # things to be right.
    t.args = tuple(AnyType(TypeOfAny.from_error) for _ in t.type.type_vars)
    t.invalid = True


def expand_type_alias(node: TypeAlias, args: List[Type],
                      fail: MsgCallback, no_args: bool, ctx: Context, *,
                      unexpanded_type: Optional[Type] = None,
                      disallow_any: bool = False) -> Type:
    """Expand a (generic) type alias target following the rules outlined in TypeAlias docstring.

    Here:
        target: original target type (contains unbound type variables)
        alias_tvars: type variable names
        args: types to be substituted in place of type variables
        fail: error reporter callback
        no_args: whether original definition used a bare generic `A = List`
        ctx: context where expansion happens
    """
    exp_len = len(node.alias_tvars)
    act_len = len(args)
    if exp_len > 0 and act_len == 0:
        # Interpret bare Alias same as normal generic, i.e., Alias[Any, Any, ...]
        return set_any_tvars(node, ctx.line, ctx.column,
                             disallow_any=disallow_any, fail=fail,
                             unexpanded_type=unexpanded_type)
    if exp_len == 0 and act_len == 0:
        if no_args:
            assert isinstance(node.target, Instance)  # type: ignore[misc]
            # Note: this is the only case where we use an eager expansion. See more info about
            # no_args aliases like L = List in the docstring for TypeAlias class.
            return Instance(node.target.type, [], line=ctx.line, column=ctx.column)
        return TypeAliasType(node, [], line=ctx.line, column=ctx.column)
    if (exp_len == 0 and act_len > 0
            and isinstance(node.target, Instance)  # type: ignore[misc]
            and no_args):
        tp = Instance(node.target.type, args)
        tp.line = ctx.line
        tp.column = ctx.column
        return tp
    if act_len != exp_len:
        fail('Bad number of arguments for type alias, expected: %s, given: %s'
             % (exp_len, act_len), ctx)
        return set_any_tvars(node, ctx.line, ctx.column, from_error=True)
    typ = TypeAliasType(node, args, ctx.line, ctx.column)
    assert typ.alias is not None
    # HACK: Implement FlexibleAlias[T, typ] by expanding it to typ here.
    if (isinstance(typ.alias.target, Instance)  # type: ignore
            and typ.alias.target.type.fullname == 'mypy_extensions.FlexibleAlias'):
        exp = get_proper_type(typ)
        assert isinstance(exp, Instance)
        return exp.args[-1]
    return typ


def set_any_tvars(node: TypeAlias,
                  newline: int, newcolumn: int, *,
                  from_error: bool = False,
                  disallow_any: bool = False,
                  fail: Optional[MsgCallback] = None,
                  unexpanded_type: Optional[Type] = None) -> Type:
    if from_error or disallow_any:
        type_of_any = TypeOfAny.from_error
    else:
        type_of_any = TypeOfAny.from_omitted_generics
    if disallow_any:
        assert fail is not None
        otype = unexpanded_type or node.target
        type_str = otype.name if isinstance(otype, UnboundType) else format_type_bare(otype)

        fail(message_registry.BARE_GENERIC.format(quote_type_string(type_str)),
             Context(newline, newcolumn), code=codes.TYPE_ARG)
    any_type = AnyType(type_of_any, line=newline, column=newcolumn)
    return TypeAliasType(node, [any_type] * len(node.alias_tvars), newline, newcolumn)


def remove_dups(tvars: Iterable[T]) -> List[T]:
    # Get unique elements in order of appearance
    all_tvars: Set[T] = set()
    new_tvars: List[T] = []
    for t in tvars:
        if t not in all_tvars:
            new_tvars.append(t)
            all_tvars.add(t)
    return new_tvars


def flatten_tvars(ll: Iterable[List[T]]) -> List[T]:
    return remove_dups(chain.from_iterable(ll))


class TypeVarLikeQuery(TypeQuery[TypeVarLikeList]):
    """Find TypeVar and ParamSpec references in an unbound type."""

    def __init__(self,
                 lookup: Callable[[str, Context], Optional[SymbolTableNode]],
                 scope: 'TypeVarLikeScope',
                 *,
                 include_callables: bool = True,
                 include_bound_tvars: bool = False) -> None:
        self.include_callables = include_callables
        self.lookup = lookup
        self.scope = scope
        self.include_bound_tvars = include_bound_tvars
        super().__init__(flatten_tvars)

    def _seems_like_callable(self, type: UnboundType) -> bool:
        if not type.args:
            return False
        if isinstance(type.args[0], (EllipsisType, TypeList)):
            return True
        return False

    def visit_unbound_type(self, t: UnboundType) -> TypeVarLikeList:
        name = t.name
        node = None
        # Special case P.args and P.kwargs for ParamSpecs only.
        if name.endswith('args'):
            if name.endswith('.args') or name.endswith('.kwargs'):
                base = '.'.join(name.split('.')[:-1])
                n = self.lookup(base, t)
                if n is not None and isinstance(n.node, ParamSpecExpr):
                    node = n
                    name = base
        if node is None:
            node = self.lookup(name, t)
        if node and isinstance(node.node, TypeVarLikeExpr) and (
                self.include_bound_tvars or self.scope.get_binding(node) is None):
            assert isinstance(node.node, TypeVarLikeExpr)
            return [(name, node.node)]
        elif not self.include_callables and self._seems_like_callable(t):
            return []
        elif node and node.fullname in ('typing_extensions.Literal', 'typing.Literal'):
            return []
        elif node and node.fullname in ('typing_extensions.Annotated', 'typing.Annotated'):
            # Don't query the second argument to Annotated for TypeVars
            return self.query_types([t.args[0]])
        else:
            return super().visit_unbound_type(t)

    def visit_callable_type(self, t: CallableType) -> TypeVarLikeList:
        if self.include_callables:
            return super().visit_callable_type(t)
        else:
            return []


def check_for_explicit_any(typ: Optional[Type],
                           options: Options,
                           is_typeshed_stub: bool,
                           msg: MessageBuilder,
                           context: Context) -> None:
    if (options.disallow_any_explicit and
            not is_typeshed_stub and
            typ and
            has_explicit_any(typ)):
        msg.explicit_any(context)


def has_explicit_any(t: Type) -> bool:
    """
    Whether this type is or type it contains is an Any coming from explicit type annotation
    """
    return t.accept(HasExplicitAny())


class HasExplicitAny(TypeQuery[bool]):
    def __init__(self) -> None:
        super().__init__(any)

    def visit_any(self, t: AnyType) -> bool:
        return t.type_of_any == TypeOfAny.explicit

    def visit_typeddict_type(self, t: TypedDictType) -> bool:
        # typeddict is checked during TypedDict declaration, so don't typecheck it here.
        return False


def has_any_from_unimported_type(t: Type) -> bool:
    """Return true if this type is Any because an import was not followed.

    If type t is such Any type or has type arguments that contain such Any type
    this function will return true.
    """
    return t.accept(HasAnyFromUnimportedType())


class HasAnyFromUnimportedType(TypeQuery[bool]):
    def __init__(self) -> None:
        super().__init__(any)

    def visit_any(self, t: AnyType) -> bool:
        return t.type_of_any == TypeOfAny.from_unimported_type

    def visit_typeddict_type(self, t: TypedDictType) -> bool:
        # typeddict is checked during TypedDict declaration, so don't typecheck it here
        return False


def collect_any_types(t: Type) -> List[AnyType]:
    """Return all inner `AnyType`s of type t"""
    return t.accept(CollectAnyTypesQuery())


class CollectAnyTypesQuery(TypeQuery[List[AnyType]]):
    def __init__(self) -> None:
        super().__init__(self.combine_lists_strategy)

    def visit_any(self, t: AnyType) -> List[AnyType]:
        return [t]

    @classmethod
    def combine_lists_strategy(cls, it: Iterable[List[AnyType]]) -> List[AnyType]:
        result: List[AnyType] = []
        for l in it:
            result.extend(l)
        return result


def collect_all_inner_types(t: Type) -> List[Type]:
    """
    Return all types that `t` contains
    """
    return t.accept(CollectAllInnerTypesQuery())


class CollectAllInnerTypesQuery(TypeQuery[List[Type]]):
    def __init__(self) -> None:
        super().__init__(self.combine_lists_strategy)

    def query_types(self, types: Iterable[Type]) -> List[Type]:
        return self.strategy([t.accept(self) for t in types]) + list(types)

    @classmethod
    def combine_lists_strategy(cls, it: Iterable[List[Type]]) -> List[Type]:
        return list(itertools.chain.from_iterable(it))


def make_optional_type(t: Type) -> Type:
    """Return the type corresponding to Optional[t].

    Note that we can't use normal union simplification, since this function
    is called during semantic analysis and simplification only works during
    type checking.
    """
    t = get_proper_type(t)
    if isinstance(t, NoneType):
        return t
    elif isinstance(t, UnionType):
        items = [item for item in union_items(t)
                 if not isinstance(item, NoneType)]
        return UnionType(items + [NoneType()], t.line, t.column)
    else:
        return UnionType([t, NoneType()], t.line, t.column)


def fix_instance_types(t: Type, fail: MsgCallback, note: MsgCallback,
                       python_version: Tuple[int, int]) -> None:
    """Recursively fix all instance types (type argument count) in a given type.

    For example 'Union[Dict, List[str, int]]' will be transformed into
    'Union[Dict[Any, Any], List[Any]]' in place.
    """
    t.accept(InstanceFixer(fail, note, python_version))


class InstanceFixer(TypeTraverserVisitor):
    def __init__(
        self, fail: MsgCallback, note: MsgCallback, python_version: Tuple[int, int]
    ) -> None:
        self.fail = fail
        self.note = note
        self.python_version = python_version

    def visit_instance(self, typ: Instance) -> None:
        super().visit_instance(typ)
        if len(typ.args) != len(typ.type.type_vars):
            fix_instance(typ, self.fail, self.note, disallow_any=False,
                         python_version=self.python_version, use_generic_error=True)<|MERGE_RESOLUTION|>--- conflicted
+++ resolved
@@ -14,16 +14,10 @@
 from mypy.types import (
     Type, UnboundType, TupleType, TypedDictType, UnionType, Instance, AnyType,
     CallableType, NoneType, ErasedType, DeletedType, TypeList, TypeVarType, SyntheticTypeVisitor,
-<<<<<<< HEAD
-    StarType, PartialType, EllipsisType, UninhabitedType, TypeType, TypeGuardType, TypeVarLikeType,
-    CallableArgument, TypeQuery, union_items, TypeOfAny, LiteralType, RawExpressionType,
-    PlaceholderType, Overloaded, get_proper_type, TypeAliasType, TypeVarLikeType, ParamSpecType, SelfType
-=======
     StarType, PartialType, EllipsisType, UninhabitedType, TypeType, CallableArgument,
     TypeQuery, union_items, TypeOfAny, LiteralType, RawExpressionType,
     PlaceholderType, Overloaded, get_proper_type, TypeAliasType,
-    TypeVarLikeType, ParamSpecType, ParamSpecFlavor, callable_with_ellipsis
->>>>>>> f1eb04ad
+    TypeVarLikeType, ParamSpecType, ParamSpecFlavor, SelfType, callable_with_ellipsis
 )
 
 from mypy.nodes import (
@@ -545,11 +539,10 @@
     def visit_type_var(self, t: TypeVarType) -> Type:
         return t
 
-<<<<<<< HEAD
     def visit_self_type(self, t: SelfType) -> Type:
-=======
+        return t
+
     def visit_param_spec(self, t: ParamSpecType) -> Type:
->>>>>>> f1eb04ad
         return t
 
     def visit_callable_type(self, t: CallableType, nested: bool = True) -> Type:
