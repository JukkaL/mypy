"""Semantic analysis of types"""

import itertools
from itertools import chain
from contextlib import contextmanager
from mypy.backports import OrderedDict

from typing import Callable, List, Optional, Set, Tuple, Iterator, TypeVar, Iterable, Sequence
from typing_extensions import Final
from mypy_extensions import DefaultNamedArg

from mypy.messages import MessageBuilder, quote_type_string, format_type_bare
from mypy.options import Options
from mypy.types import (
    Type, UnboundType, TypeVarType, TupleType, TypedDictType, UnionType, Instance, AnyType,
    CallableType, NoneType, ErasedType, DeletedType, TypeList, TypeVarDef, SyntheticTypeVisitor,
    StarType, PartialType, EllipsisType, UninhabitedType, TypeType, TypeGuardType,
    CallableArgument, TypeQuery, union_items, TypeOfAny, LiteralType, RawExpressionType,
    PlaceholderType, Overloaded, get_proper_type, TypeAliasType, TypeVarLikeDef, ParamSpecDef
)

from mypy.nodes import (
    TypeInfo, Context, SymbolTableNode, Var, Expression,
    get_nongen_builtins, check_arg_names, check_arg_kinds, ARG_POS, ARG_NAMED,
    ARG_OPT, ARG_NAMED_OPT, ARG_STAR, ARG_STAR2, TypeVarExpr, TypeVarLikeExpr, ParamSpecExpr,
    TypeAlias, PlaceholderNode, SYMBOL_FUNCBASE_TYPES, Decorator, MypyFile
)
from mypy.typetraverser import TypeTraverserVisitor
from mypy.tvar_scope import TypeVarLikeScope
from mypy.exprtotype import expr_to_unanalyzed_type, TypeTranslationError
from mypy.plugin import Plugin, TypeAnalyzerPluginInterface, AnalyzeTypeContext
from mypy.semanal_shared import SemanticAnalyzerCoreInterface
from mypy.errorcodes import ErrorCode
from mypy import nodes, message_registry, errorcodes as codes

T = TypeVar('T')

type_constructors = {
    'typing.Callable',
    'typing.Optional',
    'typing.Tuple',
    'typing.Type',
    'typing.Union',
    'typing.Literal',
    'typing_extensions.Literal',
    'typing.Annotated',
    'typing_extensions.Annotated',
}  # type: Final

ARG_KINDS_BY_CONSTRUCTOR = {
    'mypy_extensions.Arg': ARG_POS,
    'mypy_extensions.DefaultArg': ARG_OPT,
    'mypy_extensions.NamedArg': ARG_NAMED,
    'mypy_extensions.DefaultNamedArg': ARG_NAMED_OPT,
    'mypy_extensions.VarArg': ARG_STAR,
    'mypy_extensions.KwArg': ARG_STAR2,
}  # type: Final

GENERIC_STUB_NOT_AT_RUNTIME_TYPES = {
    'queue.Queue',
    'builtins._PathLike',
    'asyncio.futures.Future',
}  # type: Final


def analyze_type_alias(node: Expression,
                       api: SemanticAnalyzerCoreInterface,
                       tvar_scope: TypeVarLikeScope,
                       plugin: Plugin,
                       options: Options,
                       is_typeshed_stub: bool,
                       allow_unnormalized: bool = False,
                       allow_placeholder: bool = False,
                       in_dynamic_func: bool = False,
                       global_scope: bool = True) -> Optional[Tuple[Type, Set[str]]]:
    """Analyze r.h.s. of a (potential) type alias definition.

    If `node` is valid as a type alias rvalue, return the resulting type and a set of
    full names of type aliases it depends on (directly or indirectly).
    Return None otherwise. 'node' must have been semantically analyzed.
    """
    try:
        type = expr_to_unanalyzed_type(node)
    except TypeTranslationError:
        api.fail('Invalid type alias: expression is not a valid type', node)
        return None
    analyzer = TypeAnalyser(api, tvar_scope, plugin, options, is_typeshed_stub,
                            allow_unnormalized=allow_unnormalized, defining_alias=True,
                            allow_placeholder=allow_placeholder)
    analyzer.in_dynamic_func = in_dynamic_func
    analyzer.global_scope = global_scope
    res = type.accept(analyzer)
    return res, analyzer.aliases_used


def no_subscript_builtin_alias(name: str, propose_alt: bool = True) -> str:
    msg = '"{}" is not subscriptable'.format(name.split('.')[-1])
    # This should never be called if the python_version is 3.9 or newer
    nongen_builtins = get_nongen_builtins((3, 8))
    replacement = nongen_builtins[name]
    if replacement and propose_alt:
        msg += ', use "{}" instead'.format(replacement)
    return msg


class TypeAnalyser(SyntheticTypeVisitor[Type], TypeAnalyzerPluginInterface):
    """Semantic analyzer for types.

    Converts unbound types into bound types. This is a no-op for already
    bound types.

    If an incomplete reference is encountered, this does a defer. The
    caller never needs to defer.
    """

    # Is this called from an untyped function definition?
    in_dynamic_func = False  # type: bool
    # Is this called from global scope?
    global_scope = True  # type: bool

    def __init__(self,
                 api: SemanticAnalyzerCoreInterface,
                 tvar_scope: TypeVarLikeScope,
                 plugin: Plugin,
                 options: Options,
                 is_typeshed_stub: bool, *,
                 defining_alias: bool = False,
                 allow_tuple_literal: bool = False,
                 allow_unnormalized: bool = False,
                 allow_unbound_tvars: bool = False,
                 allow_placeholder: bool = False,
                 report_invalid_types: bool = True) -> None:
        self.api = api
        self.lookup_qualified = api.lookup_qualified
        self.lookup_fqn_func = api.lookup_fully_qualified
        self.fail_func = api.fail
        self.note_func = api.note
        self.tvar_scope = tvar_scope
        # Are we analysing a type alias definition rvalue?
        self.defining_alias = defining_alias
        self.allow_tuple_literal = allow_tuple_literal
        # Positive if we are analyzing arguments of another (outer) type
        self.nesting_level = 0
        # Should we allow unnormalized types like `list[int]`
        # (currently allowed in stubs)?
        self.allow_unnormalized = allow_unnormalized
        # Should we accept unbound type variables (always OK in aliases)?
        self.allow_unbound_tvars = allow_unbound_tvars or defining_alias
        # If false, record incomplete ref if we generate PlaceholderType.
        self.allow_placeholder = allow_placeholder
        # Should we report an error whenever we encounter a RawExpressionType outside
        # of a Literal context: e.g. whenever we encounter an invalid type? Normally,
        # we want to report an error, but the caller may want to do more specialized
        # error handling.
        self.report_invalid_types = report_invalid_types
        self.plugin = plugin
        self.options = options
        self.is_typeshed_stub = is_typeshed_stub
        # Names of type aliases encountered while analysing a type will be collected here.
        self.aliases_used = set()  # type: Set[str]

    def visit_unbound_type(self, t: UnboundType, defining_literal: bool = False) -> Type:
        typ = self.visit_unbound_type_nonoptional(t, defining_literal)
        if t.optional:
            # We don't need to worry about double-wrapping Optionals or
            # wrapping Anys: Union simplification will take care of that.
            return make_optional_type(typ)
        return typ

    def visit_unbound_type_nonoptional(self, t: UnboundType, defining_literal: bool) -> Type:
        sym = self.lookup_qualified(t.name, t)
        if sym is not None:
            node = sym.node
            if isinstance(node, PlaceholderNode):
                if node.becomes_typeinfo:
                    # Reference to placeholder type.
                    if self.api.final_iteration:
                        self.cannot_resolve_type(t)
                        return AnyType(TypeOfAny.from_error)
                    elif self.allow_placeholder:
                        self.api.defer()
                    else:
                        self.api.record_incomplete_ref()
                    return PlaceholderType(node.fullname, self.anal_array(t.args), t.line)
                else:
                    if self.api.final_iteration:
                        self.cannot_resolve_type(t)
                        return AnyType(TypeOfAny.from_error)
                    else:
                        # Reference to an unknown placeholder node.
                        self.api.record_incomplete_ref()
                        return AnyType(TypeOfAny.special_form)
            if node is None:
                self.fail('Internal error (node is None, kind={})'.format(sym.kind), t)
                return AnyType(TypeOfAny.special_form)
            fullname = node.fullname
            hook = self.plugin.get_type_analyze_hook(fullname)
            if hook is not None:
                return hook(AnalyzeTypeContext(t, t, self))
            if (fullname in get_nongen_builtins(self.options.python_version)
                    and t.args and
                    not self.allow_unnormalized and
                    not self.api.is_future_flag_set("annotations")):
                self.fail(no_subscript_builtin_alias(fullname,
                                                     propose_alt=not self.defining_alias), t)
            tvar_def = self.tvar_scope.get_binding(sym)
            if isinstance(sym.node, ParamSpecExpr):
                if tvar_def is None:
                    self.fail('ParamSpec "{}" is unbound'.format(t.name), t)
                    return AnyType(TypeOfAny.from_error)
                self.fail('Invalid location for ParamSpec "{}"'.format(t.name), t)
                self.note(
                    'You can use ParamSpec as the first argument to Callable, e.g., '
                    "'Callable[{}, int]'".format(t.name),
                    t
                )
                return AnyType(TypeOfAny.from_error)
            if isinstance(sym.node, TypeVarExpr) and tvar_def is not None and self.defining_alias:
                self.fail('Can\'t use bound type variable "{}"'
                          ' to define generic alias'.format(t.name), t)
                return AnyType(TypeOfAny.from_error)
            if isinstance(sym.node, TypeVarExpr) and tvar_def is not None:
                assert isinstance(tvar_def, TypeVarDef)
                if len(t.args) > 0:
                    self.fail('Type variable "{}" used with arguments'.format(t.name), t)
                return TypeVarType(tvar_def, t.line)
            special = self.try_analyze_special_unbound_type(t, fullname)
            if special is not None:
                return special
            if isinstance(node, TypeAlias):
                self.aliases_used.add(fullname)
                an_args = self.anal_array(t.args)
                disallow_any = self.options.disallow_any_generics and not self.is_typeshed_stub
                res = expand_type_alias(node, an_args, self.fail, node.no_args, t,
                                        unexpanded_type=t,
                                        disallow_any=disallow_any)
                # The only case where expand_type_alias() can return an incorrect instance is
                # when it is top-level instance, so no need to recurse.
                if (isinstance(res, Instance) and  # type: ignore[misc]
                        len(res.args) != len(res.type.type_vars) and
                        not self.defining_alias):
                    fix_instance(
                        res,
                        self.fail,
                        self.note,
                        disallow_any=disallow_any,
                        python_version=self.options.python_version,
                        use_generic_error=True,
                        unexpanded_type=t)
                if node.eager:
                    # TODO: Generate error if recursive (once we have recursive types)
                    res = get_proper_type(res)
                return res
            elif isinstance(node, TypeInfo):
                return self.analyze_type_with_type_info(node, t.args, t)
            else:
                return self.analyze_unbound_type_without_type_info(t, sym, defining_literal)
        else:  # sym is None
            return AnyType(TypeOfAny.special_form)

    def cannot_resolve_type(self, t: UnboundType) -> None:
        # TODO: Move error message generation to messages.py. We'd first
        #       need access to MessageBuilder here. Also move the similar
        #       message generation logic in semanal.py.
        self.api.fail(
            'Cannot resolve name "{}" (possible cyclic definition)'.format(t.name),
            t)

    def try_analyze_special_unbound_type(self, t: UnboundType, fullname: str) -> Optional[Type]:
        """Bind special type that is recognized through magic name such as 'typing.Any'.

        Return the bound type if successful, and return None if the type is a normal type.
        """
        if fullname == 'builtins.None':
            return NoneType()
        elif fullname == 'typing.Any' or fullname == 'builtins.Any':
            return AnyType(TypeOfAny.explicit)
        elif fullname in ('typing.Final', 'typing_extensions.Final'):
            self.fail("Final can be only used as an outermost qualifier"
                      " in a variable annotation", t)
            return AnyType(TypeOfAny.from_error)
        elif (fullname == 'typing.Tuple' or
             (fullname == 'builtins.tuple' and (self.options.python_version >= (3, 9) or
                                                self.api.is_future_flag_set('annotations')))):
            # Tuple is special because it is involved in builtin import cycle
            # and may be not ready when used.
            sym = self.api.lookup_fully_qualified_or_none('builtins.tuple')
            if not sym or isinstance(sym.node, PlaceholderNode):
                if self.api.is_incomplete_namespace('builtins'):
                    self.api.record_incomplete_ref()
                else:
                    self.fail('Name "tuple" is not defined', t)
                return AnyType(TypeOfAny.special_form)
            if len(t.args) == 0 and not t.empty_tuple_index:
                # Bare 'Tuple' is same as 'tuple'
                any_type = self.get_omitted_any(t)
                return self.named_type('builtins.tuple', [any_type],
                                       line=t.line, column=t.column)
            if len(t.args) == 2 and isinstance(t.args[1], EllipsisType):
                # Tuple[T, ...] (uniform, variable-length tuple)
                instance = self.named_type('builtins.tuple', [self.anal_type(t.args[0])])
                instance.line = t.line
                return instance
            return self.tuple_type(self.anal_array(t.args))
        elif fullname == 'typing.Union':
            items = self.anal_array(t.args)
            return UnionType.make_union(items)
        elif fullname == 'typing.Optional':
            if len(t.args) != 1:
                self.fail('Optional[...] must have exactly one type argument', t)
                return AnyType(TypeOfAny.from_error)
            item = self.anal_type(t.args[0])
            return make_optional_type(item)
        elif fullname == 'typing.Callable':
            return self.analyze_callable_type(t)
        elif (fullname == 'typing.Type' or
             (fullname == 'builtins.type' and (self.options.python_version >= (3, 9) or
                                               self.api.is_future_flag_set('annotations')))):
            if len(t.args) == 0:
                if fullname == 'typing.Type':
                    any_type = self.get_omitted_any(t)
                    return TypeType(any_type, line=t.line, column=t.column)
                else:
                    # To prevent assignment of 'builtins.type' inferred as 'builtins.object'
                    # See https://github.com/python/mypy/issues/9476 for more information
                    return None
            type_str = 'Type[...]' if fullname == 'typing.Type' else 'type[...]'
            if len(t.args) != 1:
                self.fail(type_str + ' must have exactly one type argument', t)
            item = self.anal_type(t.args[0])
            return TypeType.make_normalized(item, line=t.line)
        elif fullname == 'typing.ClassVar':
            if self.nesting_level > 0:
                self.fail('Invalid type: ClassVar nested inside other type', t)
            if len(t.args) == 0:
                return AnyType(TypeOfAny.from_omitted_generics, line=t.line, column=t.column)
            if len(t.args) != 1:
                self.fail('ClassVar[...] must have at most one type argument', t)
                return AnyType(TypeOfAny.from_error)
            return self.anal_type(t.args[0])
        elif fullname in ('mypy_extensions.NoReturn', 'typing.NoReturn'):
            return UninhabitedType(is_noreturn=True)
        elif fullname in ('typing_extensions.Literal', 'typing.Literal'):
            return self.analyze_literal_type(t)
        elif fullname in ('typing_extensions.Annotated', 'typing.Annotated'):
            if len(t.args) < 2:
                self.fail("Annotated[...] must have exactly one type argument"
                          " and at least one annotation", t)
                return AnyType(TypeOfAny.from_error)
            return self.anal_type(t.args[0])
        elif fullname == 'mypy_extensions.Expand':
            if self.nesting_level > 0:
                self.fail("Invalid type: Expand[...] cannot be nested inside other type", t)
            self.fail("Expand[...] can only be used with **kwargs in function declarations", t)
        elif self.anal_type_guard_arg(t, fullname) is not None:
            # In most contexts, TypeGuard[...] acts as an alias for bool (ignoring its args)
            return self.named_type('builtins.bool')
        return None

    def get_omitted_any(self, typ: Type, fullname: Optional[str] = None) -> AnyType:
        disallow_any = not self.is_typeshed_stub and self.options.disallow_any_generics
        return get_omitted_any(disallow_any, self.fail, self.note, typ,
                               self.options.python_version, fullname)

    def analyze_type_with_type_info(
            self, info: TypeInfo, args: Sequence[Type], ctx: Context) -> Type:
        """Bind unbound type when were able to find target TypeInfo.

        This handles simple cases like 'int', 'modname.UserClass[str]', etc.
        """

        if len(args) > 0 and info.fullname == 'builtins.tuple':
            fallback = Instance(info, [AnyType(TypeOfAny.special_form)], ctx.line)
            return TupleType(self.anal_array(args), fallback, ctx.line)
        # Analyze arguments and (usually) construct Instance type. The
        # number of type arguments and their values are
        # checked only later, since we do not always know the
        # valid count at this point. Thus we may construct an
        # Instance with an invalid number of type arguments.
        instance = Instance(info, self.anal_array(args), ctx.line, ctx.column)
        # Check type argument count.
        if len(instance.args) != len(info.type_vars) and not self.defining_alias:
            fix_instance(instance, self.fail, self.note,
                         disallow_any=self.options.disallow_any_generics and
                         not self.is_typeshed_stub,
                         python_version=self.options.python_version)

        tup = info.tuple_type
        if tup is not None:
            # The class has a Tuple[...] base class so it will be
            # represented as a tuple type.
            if args:
                self.fail('Generic tuple types not supported', ctx)
                return AnyType(TypeOfAny.from_error)
            return tup.copy_modified(items=self.anal_array(tup.items),
                                     fallback=instance)
        td = info.typeddict_type
        if td is not None:
            # The class has a TypedDict[...] base class so it will be
            # represented as a typeddict type.
            if args:
                self.fail('Generic TypedDict types not supported', ctx)
                return AnyType(TypeOfAny.from_error)
            # Create a named TypedDictType
            return td.copy_modified(item_types=self.anal_array(list(td.items.values())),
                                    fallback=instance)
        return instance

    def analyze_unbound_type_without_type_info(self, t: UnboundType, sym: SymbolTableNode,
                                               defining_literal: bool) -> Type:
        """Figure out what an unbound type that doesn't refer to a TypeInfo node means.

        This is something unusual. We try our best to find out what it is.
        """
        name = sym.fullname
        if name is None:
            assert sym.node is not None
            name = sym.node.name
        # Option 1:
        # Something with an Any type -- make it an alias for Any in a type
        # context. This is slightly problematic as it allows using the type 'Any'
        # as a base class -- however, this will fail soon at runtime so the problem
        # is pretty minor.
        if isinstance(sym.node, Var):
            typ = get_proper_type(sym.node.type)
            if isinstance(typ, AnyType):
                return AnyType(TypeOfAny.from_unimported_type,
                               missing_import_name=typ.missing_import_name)
        # Option 2:
        # Unbound type variable. Currently these may be still valid,
        # for example when defining a generic type alias.
        unbound_tvar = (isinstance(sym.node, TypeVarExpr) and
                        self.tvar_scope.get_binding(sym) is None)
        if self.allow_unbound_tvars and unbound_tvar:
            return t

        # Option 3:
        # Enum value. Note: we only want to return a LiteralType when
        # we're using this enum value specifically within context of
        # a "Literal[...]" type. So, if `defining_literal` is not set,
        # we bail out early with an error.
        #
        # If, in the distant future, we decide to permit things like
        # `def foo(x: Color.RED) -> None: ...`, we can remove that
        # check entirely.
        if isinstance(sym.node, Var) and sym.node.info and sym.node.info.is_enum:
            value = sym.node.name
            base_enum_short_name = sym.node.info.name
            if not defining_literal:
                msg = message_registry.INVALID_TYPE_RAW_ENUM_VALUE.format(
                    base_enum_short_name, value)
                self.fail(msg, t)
                return AnyType(TypeOfAny.from_error)
            return LiteralType(
                value=value,
                fallback=Instance(sym.node.info, [], line=t.line, column=t.column),
                line=t.line,
                column=t.column,
            )

        # None of the above options worked. We parse the args (if there are any)
        # to make sure there are no remaining semanal-only types, then give up.
        t = t.copy_modified(args=self.anal_array(t.args))
        # TODO: Move this message building logic to messages.py.
        notes = []  # type: List[str]
        if isinstance(sym.node, Var):
            notes.append('See https://mypy.readthedocs.io/en/'
                         'stable/common_issues.html#variables-vs-type-aliases')
            message = 'Variable "{}" is not valid as a type'
        elif isinstance(sym.node, (SYMBOL_FUNCBASE_TYPES, Decorator)):
            message = 'Function "{}" is not valid as a type'
            notes.append('Perhaps you need "Callable[...]" or a callback protocol?')
        elif isinstance(sym.node, MypyFile):
            # TODO: suggest a protocol when supported.
            message = 'Module "{}" is not valid as a type'
        elif unbound_tvar:
            message = 'Type variable "{}" is unbound'
            short = name.split('.')[-1]
            notes.append(('(Hint: Use "Generic[{}]" or "Protocol[{}]" base class'
                          ' to bind "{}" inside a class)').format(short, short, short))
            notes.append('(Hint: Use "{}" in function signature to bind "{}"'
                         ' inside a function)'.format(short, short))
        else:
            message = 'Cannot interpret reference "{}" as a type'
        self.fail(message.format(name), t, code=codes.VALID_TYPE)
        for note in notes:
            self.note(note, t, code=codes.VALID_TYPE)

        # TODO: Would it be better to always return Any instead of UnboundType
        # in case of an error? On one hand, UnboundType has a name so error messages
        # are more detailed, on the other hand, some of them may be bogus,
        # see https://github.com/python/mypy/issues/4987.
        return t

    def visit_any(self, t: AnyType) -> Type:
        return t

    def visit_none_type(self, t: NoneType) -> Type:
        return t

    def visit_uninhabited_type(self, t: UninhabitedType) -> Type:
        return t

    def visit_erased_type(self, t: ErasedType) -> Type:
        # This type should exist only temporarily during type inference
        assert False, "Internal error: Unexpected erased type"

    def visit_deleted_type(self, t: DeletedType) -> Type:
        return t

    def visit_type_list(self, t: TypeList) -> Type:
        self.fail('Bracketed expression "[...]" is not valid as a type', t)
        self.note('Did you mean "List[...]"?', t)
        return AnyType(TypeOfAny.from_error)

    def visit_callable_argument(self, t: CallableArgument) -> Type:
        self.fail('Invalid type', t)
        return AnyType(TypeOfAny.from_error)

    def visit_instance(self, t: Instance) -> Type:
        return t

    def visit_type_alias_type(self, t: TypeAliasType) -> Type:
        # TODO: should we do something here?
        return t

    def visit_type_var(self, t: TypeVarType) -> Type:
        return t

    def visit_callable_type(self,
                            t: CallableType,
                            nested: bool = True,
                            expand_kwargs: bool = False) -> Type:
        # Every Callable can bind its own type variables, if they're not in the outer scope
        with self.tvar_scope_frame():
            if self.defining_alias:
                variables = t.variables
            else:
                variables = self.bind_function_type_variables(t, t)
            special = self.anal_type_guard(t.ret_type)
            if expand_kwargs:
                self.expand_kwargs(t)
            ret = t.copy_modified(arg_types=self.anal_array(t.arg_types, nested=nested),
                                  ret_type=self.anal_type(t.ret_type, nested=nested),
                                  # If the fallback isn't filled in yet,
                                  # its type will be the falsey FakeInfo
                                  fallback=(t.fallback if t.fallback.type
                                            else self.named_type('builtins.function')),
                                  variables=self.anal_var_defs(variables),
                                  type_guard=special,
                                  )
        return ret

<<<<<<< HEAD
    def expand_kwargs(self, t: CallableType) -> None:
        """Expand the function's signature with TypedDict items in place."""
        kwargs_index = t.arg_kinds.index(ARG_STAR2)
        expand = get_proper_type(t.arg_types[kwargs_index])
        assert isinstance(expand, UnboundType)
        # Get the TypedDict from Expand and analyze it.
        kwargs_type = expand.args[0].accept(self)
        kwargs_type = get_proper_type(kwargs_type)
        assert isinstance(kwargs_type, TypedDictType)
        assert kwargs_type.items is not None
        # Expand the TypedDict.
        expanded_types = []
        expanded_kinds = []
        expanded_names = []
        for name, type in kwargs_type.items.items():
            if name in t.arg_names:
                self.fail(f'Cannot expand keyword arguments. Keyword "{name}" already present', t)
            expanded_types.append(type)
            expanded_kinds.append(
                ARG_NAMED if name in kwargs_type.required_keys
                else ARG_NAMED_OPT)
            expanded_names.append(name)
        del t.arg_types[kwargs_index]
        del t.arg_kinds[kwargs_index]
        del t.arg_names[kwargs_index]
        t.arg_types += expanded_types
        t.arg_kinds += expanded_kinds
        t.arg_names += expanded_names
=======
    def visit_type_guard_type(self, t: TypeGuardType) -> Type:
        return t
>>>>>>> 28718fac

    def anal_type_guard(self, t: Type) -> Optional[Type]:
        if isinstance(t, UnboundType):
            sym = self.lookup_qualified(t.name, t)
            if sym is not None and sym.node is not None:
                return self.anal_type_guard_arg(t, sym.node.fullname)
        # TODO: What if it's an Instance? Then use t.type.fullname?
        return None

    def anal_type_guard_arg(self, t: UnboundType, fullname: str) -> Optional[Type]:
        if fullname in ('typing_extensions.TypeGuard', 'typing.TypeGuard'):
            if len(t.args) != 1:
                self.fail("TypeGuard must have exactly one type argument", t)
                return AnyType(TypeOfAny.from_error)
            return self.anal_type(t.args[0])
        return None

    def visit_overloaded(self, t: Overloaded) -> Type:
        # Overloaded types are manually constructed in semanal.py by analyzing the
        # AST and combining together the Callable types this visitor converts.
        #
        # So if we're ever asked to reanalyze an Overloaded type, we know it's
        # fine to just return it as-is.
        return t

    def visit_tuple_type(self, t: TupleType) -> Type:
        # Types such as (t1, t2, ...) only allowed in assignment statements. They'll
        # generate errors elsewhere, and Tuple[t1, t2, ...] must be used instead.
        if t.implicit and not self.allow_tuple_literal:
            self.fail('Syntax error in type annotation', t, code=codes.SYNTAX)
            if len(t.items) == 0:
                self.note('Suggestion: Use Tuple[()] instead of () for an empty tuple, or '
                'None for a function without a return value', t, code=codes.SYNTAX)
            elif len(t.items) == 1:
                self.note('Suggestion: Is there a spurious trailing comma?', t, code=codes.SYNTAX)
            else:
                self.note('Suggestion: Use Tuple[T1, ..., Tn] instead of (T1, ..., Tn)', t,
                          code=codes.SYNTAX)
            return AnyType(TypeOfAny.from_error)
        star_count = sum(1 for item in t.items if isinstance(item, StarType))
        if star_count > 1:
            self.fail('At most one star type allowed in a tuple', t)
            if t.implicit:
                return TupleType([AnyType(TypeOfAny.from_error) for _ in t.items],
                                 self.named_type('builtins.tuple'),
                                 t.line)
            else:
                return AnyType(TypeOfAny.from_error)
        any_type = AnyType(TypeOfAny.special_form)
        # If the fallback isn't filled in yet, its type will be the falsey FakeInfo
        fallback = (t.partial_fallback if t.partial_fallback.type
                    else self.named_type('builtins.tuple', [any_type]))
        return TupleType(self.anal_array(t.items), fallback, t.line)

    def visit_typeddict_type(self, t: TypedDictType) -> Type:
        items = OrderedDict([
            (item_name, self.anal_type(item_type))
            for (item_name, item_type) in t.items.items()
        ])
        return TypedDictType(items, set(t.required_keys), t.fallback)

    def visit_raw_expression_type(self, t: RawExpressionType) -> Type:
        # We should never see a bare Literal. We synthesize these raw literals
        # in the earlier stages of semantic analysis, but those
        # "fake literals" should always be wrapped in an UnboundType
        # corresponding to 'Literal'.
        #
        # Note: if at some point in the distant future, we decide to
        # make signatures like "foo(x: 20) -> None" legal, we can change
        # this method so it generates and returns an actual LiteralType
        # instead.

        if self.report_invalid_types:
            if t.base_type_name in ('builtins.int', 'builtins.bool'):
                # The only time it makes sense to use an int or bool is inside of
                # a literal type.
                msg = "Invalid type: try using Literal[{}] instead?".format(repr(t.literal_value))
            elif t.base_type_name in ('builtins.float', 'builtins.complex'):
                # We special-case warnings for floats and complex numbers.
                msg = "Invalid type: {} literals cannot be used as a type".format(t.simple_name())
            else:
                # And in all other cases, we default to a generic error message.
                # Note: the reason why we use a generic error message for strings
                # but not ints or bools is because whenever we see an out-of-place
                # string, it's unclear if the user meant to construct a literal type
                # or just misspelled a regular type. So we avoid guessing.
                msg = 'Invalid type comment or annotation'

            self.fail(msg, t, code=codes.VALID_TYPE)
            if t.note is not None:
                self.note(t.note, t, code=codes.VALID_TYPE)

        return AnyType(TypeOfAny.from_error, line=t.line, column=t.column)

    def visit_literal_type(self, t: LiteralType) -> Type:
        return t

    def visit_star_type(self, t: StarType) -> Type:
        return StarType(self.anal_type(t.type), t.line)

    def visit_union_type(self, t: UnionType) -> Type:
        if (t.uses_pep604_syntax is True
                and t.is_evaluated is True
                and self.api.is_stub_file is False
                and self.options.python_version < (3, 10)
                and self.api.is_future_flag_set('annotations') is False):
            self.fail("X | Y syntax for unions requires Python 3.10", t)
        return UnionType(self.anal_array(t.items), t.line)

    def visit_partial_type(self, t: PartialType) -> Type:
        assert False, "Internal error: Unexpected partial type"

    def visit_ellipsis_type(self, t: EllipsisType) -> Type:
        self.fail('Unexpected "..."', t)
        return AnyType(TypeOfAny.from_error)

    def visit_type_type(self, t: TypeType) -> Type:
        return TypeType.make_normalized(self.anal_type(t.item), line=t.line)

    def visit_placeholder_type(self, t: PlaceholderType) -> Type:
        n = None if t.fullname is None else self.api.lookup_fully_qualified(t.fullname)
        if not n or isinstance(n.node, PlaceholderNode):
            self.api.defer()  # Still incomplete
            return t
        else:
            # TODO: Handle non-TypeInfo
            assert isinstance(n.node, TypeInfo)
            return self.analyze_type_with_type_info(n.node, t.args, t)

    def analyze_callable_args_for_paramspec(
        self,
        callable_args: Type,
        ret_type: Type,
        fallback: Instance,
    ) -> Optional[CallableType]:
        """Construct a 'Callable[P, RET]', where P is ParamSpec, return None if we cannot."""
        if not isinstance(callable_args, UnboundType):
            return None
        sym = self.lookup_qualified(callable_args.name, callable_args)
        if sym is None:
            return None
        tvar_def = self.tvar_scope.get_binding(sym)
        if not isinstance(tvar_def, ParamSpecDef):
            return None

        # TODO(shantanu): construct correct type for paramspec
        return CallableType(
            [AnyType(TypeOfAny.explicit), AnyType(TypeOfAny.explicit)],
            [nodes.ARG_STAR, nodes.ARG_STAR2],
            [None, None],
            ret_type=ret_type,
            fallback=fallback,
            is_ellipsis_args=True
        )

    def analyze_callable_type(self, t: UnboundType) -> Type:
        fallback = self.named_type('builtins.function')
        if len(t.args) == 0:
            # Callable (bare). Treat as Callable[..., Any].
            any_type = self.get_omitted_any(t)
            ret = CallableType([any_type, any_type],
                               [nodes.ARG_STAR, nodes.ARG_STAR2],
                               [None, None],
                               ret_type=any_type,
                               fallback=fallback,
                               is_ellipsis_args=True)
        elif len(t.args) == 2:
            callable_args = t.args[0]
            ret_type = t.args[1]
            if isinstance(callable_args, TypeList):
                # Callable[[ARG, ...], RET] (ordinary callable type)
                analyzed_args = self.analyze_callable_args(callable_args)
                if analyzed_args is None:
                    return AnyType(TypeOfAny.from_error)
                args, kinds, names = analyzed_args
                ret = CallableType(args,
                                   kinds,
                                   names,
                                   ret_type=ret_type,
                                   fallback=fallback)
            elif isinstance(callable_args, EllipsisType):
                # Callable[..., RET] (with literal ellipsis; accept arbitrary arguments)
                ret = CallableType([AnyType(TypeOfAny.explicit),
                                    AnyType(TypeOfAny.explicit)],
                                   [nodes.ARG_STAR, nodes.ARG_STAR2],
                                   [None, None],
                                   ret_type=ret_type,
                                   fallback=fallback,
                                   is_ellipsis_args=True)
            else:
                # Callable[P, RET] (where P is ParamSpec)
                maybe_ret = self.analyze_callable_args_for_paramspec(
                    callable_args,
                    ret_type,
                    fallback
                )
                if maybe_ret is None:
                    # Callable[?, RET] (where ? is something invalid)
                    # TODO(shantanu): change error to mention paramspec, once we actually have some
                    # support for it
                    self.fail('The first argument to Callable must be a list of types or "..."', t)
                    return AnyType(TypeOfAny.from_error)
                ret = maybe_ret
        else:
            self.fail('Please use "Callable[[<parameters>], <return type>]" or "Callable"', t)
            return AnyType(TypeOfAny.from_error)
        assert isinstance(ret, CallableType)
        return ret.accept(self)

    def analyze_callable_args(self, arglist: TypeList) -> Optional[Tuple[List[Type],
                                                                         List[int],
                                                                         List[Optional[str]]]]:
        args = []   # type: List[Type]
        kinds = []  # type: List[int]
        names = []  # type: List[Optional[str]]
        for arg in arglist.items:
            if isinstance(arg, CallableArgument):
                args.append(arg.typ)
                names.append(arg.name)
                if arg.constructor is None:
                    return None
                found = self.lookup_qualified(arg.constructor, arg)
                if found is None:
                    # Looking it up already put an error message in
                    return None
                elif found.fullname not in ARG_KINDS_BY_CONSTRUCTOR:
                    self.fail('Invalid argument constructor "{}"'.format(
                        found.fullname), arg)
                    return None
                else:
                    assert found.fullname is not None
                    kind = ARG_KINDS_BY_CONSTRUCTOR[found.fullname]
                    kinds.append(kind)
                    if arg.name is not None and kind in {ARG_STAR, ARG_STAR2}:
                        self.fail("{} arguments should not have names".format(
                            arg.constructor), arg)
                        return None
            else:
                args.append(arg)
                kinds.append(ARG_POS)
                names.append(None)
        # Note that arglist below is only used for error context.
        check_arg_names(names, [arglist] * len(args), self.fail, "Callable")
        check_arg_kinds(kinds, [arglist] * len(args), self.fail)
        return args, kinds, names

    def analyze_literal_type(self, t: UnboundType) -> Type:
        if len(t.args) == 0:
            self.fail('Literal[...] must have at least one parameter', t)
            return AnyType(TypeOfAny.from_error)

        output = []  # type: List[Type]
        for i, arg in enumerate(t.args):
            analyzed_types = self.analyze_literal_param(i + 1, arg, t)
            if analyzed_types is None:
                return AnyType(TypeOfAny.from_error)
            else:
                output.extend(analyzed_types)
        return UnionType.make_union(output, line=t.line)

    def analyze_literal_param(self, idx: int, arg: Type, ctx: Context) -> Optional[List[Type]]:
        # This UnboundType was originally defined as a string.
        if isinstance(arg, UnboundType) and arg.original_str_expr is not None:
            assert arg.original_str_fallback is not None
            return [LiteralType(
                value=arg.original_str_expr,
                fallback=self.named_type_with_normalized_str(arg.original_str_fallback),
                line=arg.line,
                column=arg.column,
            )]

        # If arg is an UnboundType that was *not* originally defined as
        # a string, try expanding it in case it's a type alias or something.
        if isinstance(arg, UnboundType):
            self.nesting_level += 1
            try:
                arg = self.visit_unbound_type(arg, defining_literal=True)
            finally:
                self.nesting_level -= 1

        # Literal[...] cannot contain Any. Give up and add an error message
        # (if we haven't already).
        arg = get_proper_type(arg)
        if isinstance(arg, AnyType):
            # Note: We can encounter Literals containing 'Any' under three circumstances:
            #
            # 1. If the user attempts use an explicit Any as a parameter
            # 2. If the user is trying to use an enum value imported from a module with
            #    no type hints, giving it an an implicit type of 'Any'
            # 3. If there's some other underlying problem with the parameter.
            #
            # We report an error in only the first two cases. In the third case, we assume
            # some other region of the code has already reported a more relevant error.
            #
            # TODO: Once we start adding support for enums, make sure we report a custom
            # error for case 2 as well.
            if arg.type_of_any not in (TypeOfAny.from_error, TypeOfAny.special_form):
                self.fail('Parameter {} of Literal[...] cannot be of type "Any"'.format(idx), ctx)
            return None
        elif isinstance(arg, RawExpressionType):
            # A raw literal. Convert it directly into a literal if we can.
            if arg.literal_value is None:
                name = arg.simple_name()
                if name in ('float', 'complex'):
                    msg = 'Parameter {} of Literal[...] cannot be of type "{}"'.format(idx, name)
                else:
                    msg = 'Invalid type: Literal[...] cannot contain arbitrary expressions'
                self.fail(msg, ctx)
                # Note: we deliberately ignore arg.note here: the extra info might normally be
                # helpful, but it generally won't make sense in the context of a Literal[...].
                return None

            # Remap bytes and unicode into the appropriate type for the correct Python version
            fallback = self.named_type_with_normalized_str(arg.base_type_name)
            assert isinstance(fallback, Instance)
            return [LiteralType(arg.literal_value, fallback, line=arg.line, column=arg.column)]
        elif isinstance(arg, (NoneType, LiteralType)):
            # Types that we can just add directly to the literal/potential union of literals.
            return [arg]
        elif isinstance(arg, Instance) and arg.last_known_value is not None:
            # Types generated from declarations like "var: Final = 4".
            return [arg.last_known_value]
        elif isinstance(arg, UnionType):
            out = []
            for union_arg in arg.items:
                union_result = self.analyze_literal_param(idx, union_arg, ctx)
                if union_result is None:
                    return None
                out.extend(union_result)
            return out
        else:
            self.fail('Parameter {} of Literal[...] is invalid'.format(idx), ctx)
            return None

    def analyze_type(self, t: Type) -> Type:
        return t.accept(self)

    def fail(self, msg: str, ctx: Context, *, code: Optional[ErrorCode] = None) -> None:
        self.fail_func(msg, ctx, code=code)

    def note(self, msg: str, ctx: Context, *, code: Optional[ErrorCode] = None) -> None:
        self.note_func(msg, ctx, code=code)

    @contextmanager
    def tvar_scope_frame(self) -> Iterator[None]:
        old_scope = self.tvar_scope
        self.tvar_scope = self.tvar_scope.method_frame()
        yield
        self.tvar_scope = old_scope

    def infer_type_variables(self,
                             type: CallableType) -> List[Tuple[str, TypeVarLikeExpr]]:
        """Return list of unique type variables referred to in a callable."""
        names = []  # type: List[str]
        tvars = []  # type: List[TypeVarLikeExpr]
        for arg in type.arg_types:
            for name, tvar_expr in arg.accept(
                TypeVarLikeQuery(self.lookup_qualified, self.tvar_scope)
            ):
                if name not in names:
                    names.append(name)
                    tvars.append(tvar_expr)
        # When finding type variables in the return type of a function, don't
        # look inside Callable types.  Type variables only appearing in
        # functions in the return type belong to those functions, not the
        # function we're currently analyzing.
        for name, tvar_expr in type.ret_type.accept(
            TypeVarLikeQuery(self.lookup_qualified, self.tvar_scope, include_callables=False)
        ):
            if name not in names:
                names.append(name)
                tvars.append(tvar_expr)
        return list(zip(names, tvars))

    def bind_function_type_variables(
        self, fun_type: CallableType, defn: Context
    ) -> Sequence[TypeVarLikeDef]:
        """Find the type variables of the function type and bind them in our tvar_scope"""
        if fun_type.variables:
            for var in fun_type.variables:
                var_node = self.lookup_qualified(var.name, defn)
                assert var_node, "Binding for function type variable not found within function"
                var_expr = var_node.node
                assert isinstance(var_expr, TypeVarLikeExpr)
                self.tvar_scope.bind_new(var.name, var_expr)
            return fun_type.variables
        typevars = self.infer_type_variables(fun_type)
        # Do not define a new type variable if already defined in scope.
        typevars = [(name, tvar) for name, tvar in typevars
                    if not self.is_defined_type_var(name, defn)]
        defs = []  # type: List[TypeVarLikeDef]
        for name, tvar in typevars:
            if not self.tvar_scope.allow_binding(tvar.fullname):
                self.fail('Type variable "{}" is bound by an outer class'.format(name), defn)
            self.tvar_scope.bind_new(name, tvar)
            binding = self.tvar_scope.get_binding(tvar.fullname)
            assert binding is not None
            defs.append(binding)

        return defs

    def is_defined_type_var(self, tvar: str, context: Context) -> bool:
        tvar_node = self.lookup_qualified(tvar, context)
        if not tvar_node:
            return False
        return self.tvar_scope.get_binding(tvar_node) is not None

    def anal_array(self, a: Iterable[Type], nested: bool = True) -> List[Type]:
        res = []  # type: List[Type]
        for t in a:
            res.append(self.anal_type(t, nested))
        return res

    def anal_type(self, t: Type, nested: bool = True) -> Type:
        if nested:
            self.nesting_level += 1
        try:
            return t.accept(self)
        finally:
            if nested:
                self.nesting_level -= 1

    def anal_var_def(self, var_def: TypeVarLikeDef) -> TypeVarLikeDef:
        if isinstance(var_def, TypeVarDef):
            return TypeVarDef(
                var_def.name,
                var_def.fullname,
                var_def.id.raw_id,
                self.anal_array(var_def.values),
                var_def.upper_bound.accept(self),
                var_def.variance,
                var_def.line
            )
        else:
            return var_def

    def anal_var_defs(self, var_defs: Sequence[TypeVarLikeDef]) -> List[TypeVarLikeDef]:
        return [self.anal_var_def(vd) for vd in var_defs]

    def named_type_with_normalized_str(self, fully_qualified_name: str) -> Instance:
        """Does almost the same thing as `named_type`, except that we immediately
        unalias `builtins.bytes` and `builtins.unicode` to `builtins.str` as appropriate.
        """
        python_version = self.options.python_version
        if python_version[0] == 2 and fully_qualified_name == 'builtins.bytes':
            fully_qualified_name = 'builtins.str'
        if python_version[0] >= 3 and fully_qualified_name == 'builtins.unicode':
            fully_qualified_name = 'builtins.str'
        return self.named_type(fully_qualified_name)

    def named_type(self, fully_qualified_name: str,
                   args: Optional[List[Type]] = None,
                   line: int = -1,
                   column: int = -1) -> Instance:
        node = self.lookup_fqn_func(fully_qualified_name)
        assert isinstance(node.node, TypeInfo)
        any_type = AnyType(TypeOfAny.special_form)
        return Instance(node.node, args or [any_type] * len(node.node.defn.type_vars),
                        line=line, column=column)

    def tuple_type(self, items: List[Type]) -> TupleType:
        any_type = AnyType(TypeOfAny.special_form)
        return TupleType(items, fallback=self.named_type('builtins.tuple', [any_type]))


TypeVarLikeList = List[Tuple[str, TypeVarLikeExpr]]

# Mypyc doesn't support callback protocols yet.
MsgCallback = Callable[[str, Context, DefaultNamedArg(Optional[ErrorCode], 'code')], None]


def get_omitted_any(disallow_any: bool, fail: MsgCallback, note: MsgCallback,
                    orig_type: Type, python_version: Tuple[int, int],
                    fullname: Optional[str] = None,
                    unexpanded_type: Optional[Type] = None) -> AnyType:
    if disallow_any:
        nongen_builtins = get_nongen_builtins(python_version)
        if fullname in nongen_builtins:
            typ = orig_type
            # We use a dedicated error message for builtin generics (as the most common case).
            alternative = nongen_builtins[fullname]
            fail(message_registry.IMPLICIT_GENERIC_ANY_BUILTIN.format(alternative), typ,
                 code=codes.TYPE_ARG)
        else:
            typ = unexpanded_type or orig_type
            type_str = typ.name if isinstance(typ, UnboundType) else format_type_bare(typ)

            fail(
                message_registry.BARE_GENERIC.format(quote_type_string(type_str)),
                typ,
                code=codes.TYPE_ARG)
            base_type = get_proper_type(orig_type)
            base_fullname = (
                base_type.type.fullname if isinstance(base_type, Instance) else fullname
            )
            # Ideally, we'd check whether the type is quoted or `from __future__ annotations`
            # is set before issuing this note
            if python_version < (3, 9) and base_fullname in GENERIC_STUB_NOT_AT_RUNTIME_TYPES:
                # Recommend `from __future__ import annotations` or to put type in quotes
                # (string literal escaping) for classes not generic at runtime
                note(
                    "Subscripting classes that are not generic at runtime may require "
                    "escaping, see https://mypy.readthedocs.io/en/stable/runtime_troubles.html"
                    "#not-generic-runtime",
                    typ,
                    code=codes.TYPE_ARG)

        any_type = AnyType(TypeOfAny.from_error, line=typ.line, column=typ.column)
    else:
        any_type = AnyType(
            TypeOfAny.from_omitted_generics, line=orig_type.line, column=orig_type.column
        )
    return any_type


def fix_instance(t: Instance, fail: MsgCallback, note: MsgCallback,
                 disallow_any: bool, python_version: Tuple[int, int],
                 use_generic_error: bool = False,
                 unexpanded_type: Optional[Type] = None,) -> None:
    """Fix a malformed instance by replacing all type arguments with Any.

    Also emit a suitable error if this is not due to implicit Any's.
    """
    if len(t.args) == 0:
        if use_generic_error:
            fullname = None  # type: Optional[str]
        else:
            fullname = t.type.fullname
        any_type = get_omitted_any(disallow_any, fail, note, t, python_version, fullname,
                                   unexpanded_type)
        t.args = (any_type,) * len(t.type.type_vars)
        return
    # Invalid number of type parameters.
    n = len(t.type.type_vars)
    s = '{} type arguments'.format(n)
    if n == 0:
        s = 'no type arguments'
    elif n == 1:
        s = '1 type argument'
    act = str(len(t.args))
    if act == '0':
        act = 'none'
    fail('"{}" expects {}, but {} given'.format(
        t.type.name, s, act), t, code=codes.TYPE_ARG)
    # Construct the correct number of type arguments, as
    # otherwise the type checker may crash as it expects
    # things to be right.
    t.args = tuple(AnyType(TypeOfAny.from_error) for _ in t.type.type_vars)
    t.invalid = True


def expand_type_alias(node: TypeAlias, args: List[Type],
                      fail: MsgCallback, no_args: bool, ctx: Context, *,
                      unexpanded_type: Optional[Type] = None,
                      disallow_any: bool = False) -> Type:
    """Expand a (generic) type alias target following the rules outlined in TypeAlias docstring.

    Here:
        target: original target type (contains unbound type variables)
        alias_tvars: type variable names
        args: types to be substituted in place of type variables
        fail: error reporter callback
        no_args: whether original definition used a bare generic `A = List`
        ctx: context where expansion happens
    """
    exp_len = len(node.alias_tvars)
    act_len = len(args)
    if exp_len > 0 and act_len == 0:
        # Interpret bare Alias same as normal generic, i.e., Alias[Any, Any, ...]
        return set_any_tvars(node, ctx.line, ctx.column,
                             disallow_any=disallow_any, fail=fail,
                             unexpanded_type=unexpanded_type)
    if exp_len == 0 and act_len == 0:
        if no_args:
            assert isinstance(node.target, Instance)  # type: ignore[misc]
            # Note: this is the only case where we use an eager expansion. See more info about
            # no_args aliases like L = List in the docstring for TypeAlias class.
            return Instance(node.target.type, [], line=ctx.line, column=ctx.column)
        return TypeAliasType(node, [], line=ctx.line, column=ctx.column)
    if (exp_len == 0 and act_len > 0
            and isinstance(node.target, Instance)  # type: ignore[misc]
            and no_args):
        tp = Instance(node.target.type, args)
        tp.line = ctx.line
        tp.column = ctx.column
        return tp
    if act_len != exp_len:
        fail('Bad number of arguments for type alias, expected: %s, given: %s'
             % (exp_len, act_len), ctx)
        return set_any_tvars(node, ctx.line, ctx.column, from_error=True)
    typ = TypeAliasType(node, args, ctx.line, ctx.column)
    assert typ.alias is not None
    # HACK: Implement FlexibleAlias[T, typ] by expanding it to typ here.
    if (isinstance(typ.alias.target, Instance)  # type: ignore
            and typ.alias.target.type.fullname == 'mypy_extensions.FlexibleAlias'):
        exp = get_proper_type(typ)
        assert isinstance(exp, Instance)
        return exp.args[-1]
    return typ


def set_any_tvars(node: TypeAlias,
                  newline: int, newcolumn: int, *,
                  from_error: bool = False,
                  disallow_any: bool = False,
                  fail: Optional[MsgCallback] = None,
                  unexpanded_type: Optional[Type] = None) -> Type:
    if from_error or disallow_any:
        type_of_any = TypeOfAny.from_error
    else:
        type_of_any = TypeOfAny.from_omitted_generics
    if disallow_any:
        assert fail is not None
        otype = unexpanded_type or node.target
        type_str = otype.name if isinstance(otype, UnboundType) else format_type_bare(otype)

        fail(message_registry.BARE_GENERIC.format(quote_type_string(type_str)),
             Context(newline, newcolumn), code=codes.TYPE_ARG)
    any_type = AnyType(type_of_any, line=newline, column=newcolumn)
    return TypeAliasType(node, [any_type] * len(node.alias_tvars), newline, newcolumn)


def remove_dups(tvars: Iterable[T]) -> List[T]:
    # Get unique elements in order of appearance
    all_tvars = set()  # type: Set[T]
    new_tvars = []  # type: List[T]
    for t in tvars:
        if t not in all_tvars:
            new_tvars.append(t)
            all_tvars.add(t)
    return new_tvars


def flatten_tvars(ll: Iterable[List[T]]) -> List[T]:
    return remove_dups(chain.from_iterable(ll))


class TypeVarLikeQuery(TypeQuery[TypeVarLikeList]):

    def __init__(self,
                 lookup: Callable[[str, Context], Optional[SymbolTableNode]],
                 scope: 'TypeVarLikeScope',
                 *,
                 include_callables: bool = True,
                 include_bound_tvars: bool = False) -> None:
        self.include_callables = include_callables
        self.lookup = lookup
        self.scope = scope
        self.include_bound_tvars = include_bound_tvars
        super().__init__(flatten_tvars)

    def _seems_like_callable(self, type: UnboundType) -> bool:
        if not type.args:
            return False
        if isinstance(type.args[0], (EllipsisType, TypeList)):
            return True
        return False

    def visit_unbound_type(self, t: UnboundType) -> TypeVarLikeList:
        name = t.name
        node = self.lookup(name, t)
        if node and isinstance(node.node, TypeVarLikeExpr) and (
                self.include_bound_tvars or self.scope.get_binding(node) is None):
            assert isinstance(node.node, TypeVarLikeExpr)
            return [(name, node.node)]
        elif not self.include_callables and self._seems_like_callable(t):
            return []
        elif node and node.fullname in ('typing_extensions.Literal', 'typing.Literal'):
            return []
        else:
            return super().visit_unbound_type(t)

    def visit_callable_type(self, t: CallableType) -> TypeVarLikeList:
        if self.include_callables:
            return super().visit_callable_type(t)
        else:
            return []


def check_for_explicit_any(typ: Optional[Type],
                           options: Options,
                           is_typeshed_stub: bool,
                           msg: MessageBuilder,
                           context: Context) -> None:
    if (options.disallow_any_explicit and
            not is_typeshed_stub and
            typ and
            has_explicit_any(typ)):
        msg.explicit_any(context)


def has_explicit_any(t: Type) -> bool:
    """
    Whether this type is or type it contains is an Any coming from explicit type annotation
    """
    return t.accept(HasExplicitAny())


class HasExplicitAny(TypeQuery[bool]):
    def __init__(self) -> None:
        super().__init__(any)

    def visit_any(self, t: AnyType) -> bool:
        return t.type_of_any == TypeOfAny.explicit

    def visit_typeddict_type(self, t: TypedDictType) -> bool:
        # typeddict is checked during TypedDict declaration, so don't typecheck it here.
        return False


def has_any_from_unimported_type(t: Type) -> bool:
    """Return true if this type is Any because an import was not followed.

    If type t is such Any type or has type arguments that contain such Any type
    this function will return true.
    """
    return t.accept(HasAnyFromUnimportedType())


class HasAnyFromUnimportedType(TypeQuery[bool]):
    def __init__(self) -> None:
        super().__init__(any)

    def visit_any(self, t: AnyType) -> bool:
        return t.type_of_any == TypeOfAny.from_unimported_type

    def visit_typeddict_type(self, t: TypedDictType) -> bool:
        # typeddict is checked during TypedDict declaration, so don't typecheck it here
        return False


def collect_any_types(t: Type) -> List[AnyType]:
    """Return all inner `AnyType`s of type t"""
    return t.accept(CollectAnyTypesQuery())


class CollectAnyTypesQuery(TypeQuery[List[AnyType]]):
    def __init__(self) -> None:
        super().__init__(self.combine_lists_strategy)

    def visit_any(self, t: AnyType) -> List[AnyType]:
        return [t]

    @classmethod
    def combine_lists_strategy(cls, it: Iterable[List[AnyType]]) -> List[AnyType]:
        result = []  # type: List[AnyType]
        for l in it:
            result.extend(l)
        return result


def collect_all_inner_types(t: Type) -> List[Type]:
    """
    Return all types that `t` contains
    """
    return t.accept(CollectAllInnerTypesQuery())


class CollectAllInnerTypesQuery(TypeQuery[List[Type]]):
    def __init__(self) -> None:
        super().__init__(self.combine_lists_strategy)

    def query_types(self, types: Iterable[Type]) -> List[Type]:
        return self.strategy([t.accept(self) for t in types]) + list(types)

    @classmethod
    def combine_lists_strategy(cls, it: Iterable[List[Type]]) -> List[Type]:
        return list(itertools.chain.from_iterable(it))


def make_optional_type(t: Type) -> Type:
    """Return the type corresponding to Optional[t].

    Note that we can't use normal union simplification, since this function
    is called during semantic analysis and simplification only works during
    type checking.
    """
    t = get_proper_type(t)
    if isinstance(t, NoneType):
        return t
    elif isinstance(t, UnionType):
        items = [item for item in union_items(t)
                 if not isinstance(item, NoneType)]
        return UnionType(items + [NoneType()], t.line, t.column)
    else:
        return UnionType([t, NoneType()], t.line, t.column)


def fix_instance_types(t: Type, fail: MsgCallback, note: MsgCallback,
                       python_version: Tuple[int, int]) -> None:
    """Recursively fix all instance types (type argument count) in a given type.

    For example 'Union[Dict, List[str, int]]' will be transformed into
    'Union[Dict[Any, Any], List[Any]]' in place.
    """
    t.accept(InstanceFixer(fail, note, python_version))


class InstanceFixer(TypeTraverserVisitor):
    def __init__(
        self, fail: MsgCallback, note: MsgCallback, python_version: Tuple[int, int]
    ) -> None:
        self.fail = fail
        self.note = note
        self.python_version = python_version

    def visit_instance(self, typ: Instance) -> None:
        super().visit_instance(typ)
        if len(typ.args) != len(typ.type.type_vars):
            fix_instance(typ, self.fail, self.note, disallow_any=False,
                         python_version=self.python_version, use_generic_error=True)<|MERGE_RESOLUTION|>--- conflicted
+++ resolved
@@ -551,7 +551,6 @@
                                   )
         return ret
 
-<<<<<<< HEAD
     def expand_kwargs(self, t: CallableType) -> None:
         """Expand the function's signature with TypedDict items in place."""
         kwargs_index = t.arg_kinds.index(ARG_STAR2)
@@ -580,10 +579,9 @@
         t.arg_types += expanded_types
         t.arg_kinds += expanded_kinds
         t.arg_names += expanded_names
-=======
+
     def visit_type_guard_type(self, t: TypeGuardType) -> Type:
         return t
->>>>>>> 28718fac
 
     def anal_type_guard(self, t: Type) -> Optional[Type]:
         if isinstance(t, UnboundType):
