"""Semantic analysis of types"""

from collections import OrderedDict
from typing import Callable, List, Optional, Set, Tuple, Iterator, TypeVar, Iterable, Dict, Union

from itertools import chain

from contextlib import contextmanager

import itertools

from mypy.messages import MessageBuilder
from mypy.options import Options
from mypy.types import (
    Type, UnboundType, TypeVarType, TupleType, TypedDictType, UnionType, Instance, AnyType,
    CallableType, NoneTyp, DeletedType, TypeList, TypeVarDef, TypeVisitor, SyntheticTypeVisitor,
    StarType, PartialType, EllipsisType, UninhabitedType, TypeType, get_typ_args, set_typ_args,
    CallableArgument, get_type_vars, TypeQuery, union_items, TypeOfAny, ForwardRef, Overloaded
)

from mypy.nodes import (
    TVAR, UNBOUND_IMPORTED, TypeInfo, Context, SymbolTableNode, Var, Expression,
    IndexExpr, RefExpr, nongen_builtins, check_arg_names, check_arg_kinds, ARG_POS, ARG_NAMED,
    ARG_OPT, ARG_NAMED_OPT, ARG_STAR, ARG_STAR2, TypeVarExpr, FuncDef, CallExpr, NameExpr,
<<<<<<< HEAD
    Decorator, Node, ImportedName, type_aliases, TypeAlias
=======
    Decorator, ImportedName, type_aliases
>>>>>>> 5775b420
)
from mypy.tvar_scope import TypeVarScope
from mypy.exprtotype import expr_to_unanalyzed_type, TypeTranslationError
from mypy.plugin import Plugin, TypeAnalyzerPluginInterface, AnalyzeTypeContext
from mypy.semanal_shared import SemanticAnalyzerCoreInterface
from mypy import nodes, messages


T = TypeVar('T')


type_constructors = {
    'typing.Callable',
    'typing.Optional',
    'typing.Tuple',
    'typing.Type',
    'typing.Union',
}

ARG_KINDS_BY_CONSTRUCTOR = {
    'mypy_extensions.Arg': ARG_POS,
    'mypy_extensions.DefaultArg': ARG_OPT,
    'mypy_extensions.NamedArg': ARG_NAMED,
    'mypy_extensions.DefaultNamedArg': ARG_NAMED_OPT,
    'mypy_extensions.VarArg': ARG_STAR,
    'mypy_extensions.KwArg': ARG_STAR2,
}


def analyze_type_alias(node: Expression,
                       api: SemanticAnalyzerCoreInterface,
                       tvar_scope: TypeVarScope,
                       plugin: Plugin,
                       options: Options,
                       is_typeshed_stub: bool,
                       allow_unnormalized: bool = False,
                       in_dynamic_func: bool = False,
                       global_scope: bool = True,
                       warn_bound_tvar: bool = False) -> Optional[Tuple[Type, Set[str]]]:
    """Analyze r.h.s. of a (potential) type alias definition.

    If `node` is valid as a type alias rvalue, return the resulting type and a set of
    full names of type aliases it depends on (directly or indirectly).
    Return None otherwise. 'node' must have been semantically analyzed.
    """
    # Quickly return None if the expression doesn't look like a type. Note
    # that we don't support straight string literals as type aliases
    # (only string literals within index expressions).
    if isinstance(node, RefExpr):
        # Note that this misses the case where someone tried to use a
        # class-referenced type variable as a type alias.  It's easier to catch
        # that one in checkmember.py
        if node.kind == TVAR:
            api.fail('Type variable "{}" is invalid as target for type alias'.format(
                node.fullname), node)
            return None
        if not (isinstance(node.node, TypeInfo) or
                node.fullname == 'typing.Any' or
                isinstance(node.node, TypeAlias)):
            return None
    elif isinstance(node, IndexExpr):
        base = node.base
        if isinstance(base, RefExpr):
            if not (isinstance(base.node, TypeInfo) or
                    base.fullname in type_constructors or
                    isinstance(base.node, TypeAlias)):
                return None
            # Enums can't be generic, and without this check we may incorrectly interpret indexing
            # an Enum class as creating a type alias.
            if isinstance(base.node, TypeInfo) and base.node.is_enum:
                return None
        else:
            return None
    elif isinstance(node, CallExpr):
        if (isinstance(node.callee, NameExpr) and len(node.args) == 1 and
                isinstance(node.args[0], NameExpr)):
            call = api.lookup_qualified(node.callee.name, node.callee)
            arg = api.lookup_qualified(node.args[0].name, node.args[0])
            if (call is not None and call.node and call.node.fullname() == 'builtins.type' and
                    arg is not None and arg.node and arg.node.fullname() == 'builtins.None'):
                return NoneTyp(), set()
            return None
        return None
    else:
        return None

    # It's a type alias (though it may be an invalid one).
    try:
        type = expr_to_unanalyzed_type(node)
    except TypeTranslationError:
        api.fail('Invalid type alias', node)
        return None
    analyzer = TypeAnalyser(api, tvar_scope, plugin, options, is_typeshed_stub, aliasing=True,
                            allow_unnormalized=allow_unnormalized, warn_bound_tvar=warn_bound_tvar)
    analyzer.in_dynamic_func = in_dynamic_func
    analyzer.global_scope = global_scope
    res = type.accept(analyzer)
    return res, analyzer.aliases_used


def no_subscript_builtin_alias(name: str, propose_alt: bool = True) -> str:
    msg = '"{}" is not subscriptable'.format(name.split('.')[-1])
    replacement = nongen_builtins[name]
    if replacement and propose_alt:
        msg += ', use "{}" instead'.format(replacement)
    return msg


class TypeAnalyser(SyntheticTypeVisitor[Type], TypeAnalyzerPluginInterface):
    """Semantic analyzer for types (semantic analysis pass 2).

    Converts unbound types into bound types.
    """

    # Is this called from an untyped function definition?
    in_dynamic_func = False  # type: bool
    # Is this called from global scope?
    global_scope = True  # type: bool

    def __init__(self,
                 api: SemanticAnalyzerCoreInterface,
                 tvar_scope: Optional[TypeVarScope],
                 plugin: Plugin,
                 options: Options,
                 is_typeshed_stub: bool, *,
                 aliasing: bool = False,
                 allow_tuple_literal: bool = False,
                 allow_unnormalized: bool = False,
                 third_pass: bool = False,
                 warn_bound_tvar: bool = False) -> None:
        self.api = api
        self.lookup = api.lookup_qualified
        self.lookup_fqn_func = api.lookup_fully_qualified
        self.fail_func = api.fail
        self.note_func = api.note
        self.tvar_scope = tvar_scope
        self.aliasing = aliasing
        self.allow_tuple_literal = allow_tuple_literal
        # Positive if we are analyzing arguments of another (outer) type
        self.nesting_level = 0
        self.allow_unnormalized = allow_unnormalized
        self.plugin = plugin
        self.options = options
        self.is_typeshed_stub = is_typeshed_stub
        self.warn_bound_tvar = warn_bound_tvar
        self.third_pass = third_pass
        # Names of type aliases encountered while analysing a type will be collected here.
        self.aliases_used = set()  # type: Set[str]

    def visit_unbound_type(self, t: UnboundType) -> Type:
        typ = self.visit_unbound_type_nonoptional(t)
        if t.optional:
            # We don't need to worry about double-wrapping Optionals or
            # wrapping Anys: Union simplification will take care of that.
            return make_optional_type(typ)
        return typ

    def visit_unbound_type_nonoptional(self, t: UnboundType) -> Type:
        sym = self.lookup(t.name, t, suppress_errors=self.third_pass)
        if '.' in t.name:
            # Handle indirect references to imported names.
            #
            # TODO: Do this for module-local references as well and remove ImportedName
            #    type check below.
            sym = self.api.dereference_module_cross_ref(sym)
        if sym is not None:
            normalized = False
            if isinstance(sym.node, ImportedName):
                # Forward reference to an imported name that hasn't been processed yet.
                # To maintain backward compatibility, these get translated to Any.
                #
                # TODO: Remove this special case.
                return AnyType(TypeOfAny.implementation_artifact)
            if sym.fullname in type_aliases:
                # This is necessary if we process some other modules before 'typing'.
                resolved = type_aliases[sym.fullname]
                new = self.api.lookup_fully_qualified(resolved)
                normalized = True
                sym = new.copy()
            if sym.node is None:
                # UNBOUND_IMPORTED can happen if an unknown name was imported.
                if sym.kind != UNBOUND_IMPORTED:
                    self.fail('Internal error (node is None, kind={})'.format(sym.kind), t)
                return AnyType(TypeOfAny.special_form)
            fullname = sym.node.fullname()
            hook = self.plugin.get_type_analyze_hook(fullname)
            if hook:
                return hook(AnalyzeTypeContext(t, t, self))
            if (fullname in nongen_builtins and t.args and
                    not self.allow_unnormalized and not normalized):
                self.fail(no_subscript_builtin_alias(fullname), t)
            if self.tvar_scope:
                tvar_def = self.tvar_scope.get_binding(sym)
            else:
                tvar_def = None
            if self.warn_bound_tvar and sym.kind == TVAR and tvar_def is not None:
                self.fail('Can\'t use bound type variable "{}"'
                          ' to define generic alias'.format(t.name), t)
                return AnyType(TypeOfAny.from_error)
            elif sym.kind == TVAR and tvar_def is not None:
                if len(t.args) > 0:
                    self.fail('Type variable "{}" used with arguments'.format(
                        t.name), t)
                return TypeVarType(tvar_def, t.line)
            elif fullname == 'builtins.None':
                return NoneTyp()
            elif fullname == 'typing.Any' or fullname == 'builtins.Any':
                return AnyType(TypeOfAny.explicit)
            elif fullname == 'typing.Tuple':
                if len(t.args) == 0 and not t.empty_tuple_index:
                    # Bare 'Tuple' is same as 'tuple'
                    if self.options.disallow_any_generics and not self.is_typeshed_stub:
                        self.fail(messages.BARE_GENERIC, t)
                    return self.named_type('builtins.tuple', line=t.line, column=t.column)
                if len(t.args) == 2 and isinstance(t.args[1], EllipsisType):
                    # Tuple[T, ...] (uniform, variable-length tuple)
                    instance = self.named_type('builtins.tuple', [self.anal_type(t.args[0])])
                    instance.line = t.line
                    return instance
                return self.tuple_type(self.anal_array(t.args))
            elif fullname == 'typing.Union':
                items = self.anal_array(t.args)
                return UnionType.make_union(items)
            elif fullname == 'typing.Optional':
                if len(t.args) != 1:
                    self.fail('Optional[...] must have exactly one type argument', t)
                    return AnyType(TypeOfAny.from_error)
                item = self.anal_type(t.args[0])
                return make_optional_type(item)
            elif fullname == 'typing.Callable':
                return self.analyze_callable_type(t)
            elif fullname == 'typing.Type':
                if len(t.args) == 0:
                    any_type = AnyType(TypeOfAny.from_omitted_generics,
                                       line=t.line, column=t.column)
                    return TypeType(any_type, line=t.line, column=t.column)
                if len(t.args) != 1:
                    self.fail('Type[...] must have exactly one type argument', t)
                item = self.anal_type(t.args[0])
                return TypeType.make_normalized(item, line=t.line)
            elif fullname == 'typing.ClassVar':
                if self.nesting_level > 0:
                    self.fail('Invalid type: ClassVar nested inside other type', t)
                if len(t.args) == 0:
                    return AnyType(TypeOfAny.from_omitted_generics, line=t.line, column=t.column)
                if len(t.args) != 1:
                    self.fail('ClassVar[...] must have at most one type argument', t)
                    return AnyType(TypeOfAny.from_error)
                item = self.anal_type(t.args[0])
                if isinstance(item, TypeVarType) or get_type_vars(item):
                    self.fail('Invalid type: ClassVar cannot be generic', t)
                    return AnyType(TypeOfAny.from_error)
                return item
            elif fullname in ('mypy_extensions.NoReturn', 'typing.NoReturn'):
                return UninhabitedType(is_noreturn=True)
            elif isinstance(sym.node, TypeAlias):
                self.aliases_used.add(sym.node.fullname())
                all_vars = sym.node.alias_tvars
                target = sym.node.target
                an_args = self.anal_array(t.args)
                if all_vars is not None:
                    exp_len = len(all_vars)
                else:
                    exp_len = 0
                act_len = len(an_args)
                if exp_len > 0 and act_len == 0:
                    # Interpret bare Alias same as normal generic, i.e., Alias[Any, Any, ...]
                    assert all_vars is not None
                    return set_any_tvars(target, all_vars, t.line, t.column)
                if exp_len == 0 and act_len == 0:
                    return target
                if exp_len == 0 and act_len > 0 and isinstance(target, Instance):
                    tp = Instance(target.type, an_args)
                    tp.line = t.line
                    return tp
                if act_len != exp_len:
                    self.fail('Bad number of arguments for type alias, expected: %s, given: %s'
                              % (exp_len, act_len), t)
                    return set_any_tvars(target, all_vars or [],
                                         t.line, t.column, implicit=False)
                assert all_vars is not None
                return replace_alias_tvars(target, all_vars, an_args, t.line, t.column)
            elif not isinstance(sym.node, TypeInfo):
                name = sym.fullname
                if name is None:
                    name = sym.node.name()
                if isinstance(sym.node, Var) and isinstance(sym.node.type, AnyType):
                    # Something with an Any type -- make it an alias for Any in a type
                    # context. This is slightly problematic as it allows using the type 'Any'
                    # as a base class -- however, this will fail soon at runtime so the problem
                    # is pretty minor.
                    return AnyType(TypeOfAny.from_unimported_type,
                                   missing_import_name=sym.node.type.missing_import_name)
                # Allow unbound type variables when defining an alias
                if not (self.aliasing and sym.kind == TVAR and
                        (not self.tvar_scope or self.tvar_scope.get_binding(sym) is None)):
                    if (not self.third_pass and not self.in_dynamic_func and
                            not (isinstance(sym.node, (FuncDef, Decorator)) or
                                 isinstance(sym.node, Var) and sym.node.is_ready) and
                            not (sym.kind == TVAR and tvar_def is None)):
                        if t.args and not self.global_scope:
                            self.fail('Unsupported forward reference to "{}"'.format(t.name), t)
                            return AnyType(TypeOfAny.from_error)
                        return ForwardRef(t)
                    self.fail('Invalid type "{}"'.format(name), t)
                    if self.third_pass and sym.kind == TVAR:
                        self.note_func("Forward references to type variables are prohibited", t)
                return t
            info = sym.node  # type: TypeInfo
            if len(t.args) > 0 and info.fullname() == 'builtins.tuple':
                fallback = Instance(info, [AnyType(TypeOfAny.special_form)], t.line)
                return TupleType(self.anal_array(t.args), fallback, t.line)
            else:
                # Analyze arguments and construct Instance type. The
                # number of type arguments and their values are
                # checked only later, since we do not always know the
                # valid count at this point. Thus we may construct an
                # Instance with an invalid number of type arguments.
                instance = Instance(info, self.anal_array(t.args), t.line, t.column)
                tup = info.tuple_type
                if tup is not None:
                    # The class has a Tuple[...] base class so it will be
                    # represented as a tuple type.
                    if t.args:
                        self.fail('Generic tuple types not supported', t)
                        return AnyType(TypeOfAny.from_error)
                    return tup.copy_modified(items=self.anal_array(tup.items),
                                             fallback=instance)
                td = info.typeddict_type
                if td is not None:
                    # The class has a TypedDict[...] base class so it will be
                    # represented as a typeddict type.
                    if t.args:
                        self.fail('Generic TypedDict types not supported', t)
                        return AnyType(TypeOfAny.from_error)
                    # Create a named TypedDictType
                    return td.copy_modified(item_types=self.anal_array(list(td.items.values())),
                                            fallback=instance)
                return instance
        else:
            if self.third_pass:
                self.fail('Invalid type "{}"'.format(t.name), t)
                return AnyType(TypeOfAny.from_error)
            return AnyType(TypeOfAny.special_form)

    def visit_any(self, t: AnyType) -> Type:
        return t

    def visit_none_type(self, t: NoneTyp) -> Type:
        return t

    def visit_uninhabited_type(self, t: UninhabitedType) -> Type:
        return t

    def visit_deleted_type(self, t: DeletedType) -> Type:
        return t

    def visit_type_list(self, t: TypeList) -> Type:
        self.fail('Invalid type', t)
        return AnyType(TypeOfAny.from_error)

    def visit_callable_argument(self, t: CallableArgument) -> Type:
        self.fail('Invalid type', t)
        return AnyType(TypeOfAny.from_error)

    def visit_instance(self, t: Instance) -> Type:
        return t

    def visit_type_var(self, t: TypeVarType) -> Type:
        return t

    def visit_callable_type(self, t: CallableType, nested: bool = True) -> Type:
        # Every Callable can bind its own type variables, if they're not in the outer scope
        with self.tvar_scope_frame():
            if self.aliasing:
                variables = t.variables
            else:
                variables = self.bind_function_type_variables(t, t)
            ret = t.copy_modified(arg_types=self.anal_array(t.arg_types, nested=nested),
                                  ret_type=self.anal_type(t.ret_type, nested=nested),
                                  fallback=t.fallback or self.named_type('builtins.function'),
                                  variables=self.anal_var_defs(variables))
        return ret

    def visit_tuple_type(self, t: TupleType) -> Type:
        # Types such as (t1, t2, ...) only allowed in assignment statements. They'll
        # generate errors elsewhere, and Tuple[t1, t2, ...] must be used instead.
        if t.implicit and not self.allow_tuple_literal:
            self.fail('Syntax error in type annotation', t)
            if len(t.items) == 1:
                self.note_func('Suggestion: Is there a spurious trailing comma?', t)
            else:
                self.note_func('Suggestion: Use Tuple[T1, ..., Tn] instead of (T1, ..., Tn)', t)
            return AnyType(TypeOfAny.from_error)
        star_count = sum(1 for item in t.items if isinstance(item, StarType))
        if star_count > 1:
            self.fail('At most one star type allowed in a tuple', t)
            if t.implicit:
                return TupleType([AnyType(TypeOfAny.from_error) for _ in t.items],
                                 self.named_type('builtins.tuple'),
                                 t.line)
            else:
                return AnyType(TypeOfAny.from_error)
        any_type = AnyType(TypeOfAny.special_form)
        fallback = t.fallback if t.fallback else self.named_type('builtins.tuple', [any_type])
        return TupleType(self.anal_array(t.items), fallback, t.line)

    def visit_typeddict_type(self, t: TypedDictType) -> Type:
        items = OrderedDict([
            (item_name, self.anal_type(item_type))
            for (item_name, item_type) in t.items.items()
        ])
        return TypedDictType(items, set(t.required_keys), t.fallback)

    def visit_star_type(self, t: StarType) -> Type:
        return StarType(self.anal_type(t.type), t.line)

    def visit_union_type(self, t: UnionType) -> Type:
        return UnionType(self.anal_array(t.items), t.line)

    def visit_partial_type(self, t: PartialType) -> Type:
        assert False, "Internal error: Unexpected partial type"

    def visit_ellipsis_type(self, t: EllipsisType) -> Type:
        self.fail("Unexpected '...'", t)
        return AnyType(TypeOfAny.from_error)

    def visit_type_type(self, t: TypeType) -> Type:
        return TypeType.make_normalized(self.anal_type(t.item), line=t.line)

    def visit_forwardref_type(self, t: ForwardRef) -> Type:
        return t

    def analyze_callable_type(self, t: UnboundType) -> Type:
        fallback = self.named_type('builtins.function')
        if len(t.args) == 0:
            # Callable (bare). Treat as Callable[..., Any].
            any_type = AnyType(TypeOfAny.from_omitted_generics,
                               line=t.line, column=t.column)
            ret = CallableType([any_type, any_type],
                               [nodes.ARG_STAR, nodes.ARG_STAR2],
                               [None, None],
                               ret_type=any_type,
                               fallback=fallback,
                               is_ellipsis_args=True)
        elif len(t.args) == 2:
            ret_type = t.args[1]
            if isinstance(t.args[0], TypeList):
                # Callable[[ARG, ...], RET] (ordinary callable type)
                analyzed_args = self.analyze_callable_args(t.args[0])
                if analyzed_args is None:
                    return AnyType(TypeOfAny.from_error)
                args, kinds, names = analyzed_args
                ret = CallableType(args,
                                   kinds,
                                   names,
                                   ret_type=ret_type,
                                   fallback=fallback)
            elif isinstance(t.args[0], EllipsisType):
                # Callable[..., RET] (with literal ellipsis; accept arbitrary arguments)
                ret = CallableType([AnyType(TypeOfAny.explicit),
                                    AnyType(TypeOfAny.explicit)],
                                   [nodes.ARG_STAR, nodes.ARG_STAR2],
                                   [None, None],
                                   ret_type=ret_type,
                                   fallback=fallback,
                                   is_ellipsis_args=True)
            else:
                self.fail('The first argument to Callable must be a list of types or "..."', t)
                return AnyType(TypeOfAny.from_error)
        else:
            self.fail('Please use "Callable[[<parameters>], <return type>]" or "Callable"', t)
            return AnyType(TypeOfAny.from_error)
        assert isinstance(ret, CallableType)
        return ret.accept(self)

    def analyze_callable_args(self, arglist: TypeList) -> Optional[Tuple[List[Type],
                                                                         List[int],
                                                                         List[Optional[str]]]]:
        args = []   # type: List[Type]
        kinds = []  # type: List[int]
        names = []  # type: List[Optional[str]]
        for arg in arglist.items:
            if isinstance(arg, CallableArgument):
                args.append(arg.typ)
                names.append(arg.name)
                if arg.constructor is None:
                    return None
                found = self.lookup(arg.constructor, arg)
                if found is None:
                    # Looking it up already put an error message in
                    return None
                elif found.fullname not in ARG_KINDS_BY_CONSTRUCTOR:
                    self.fail('Invalid argument constructor "{}"'.format(
                        found.fullname), arg)
                    return None
                else:
                    assert found.fullname is not None
                    kind = ARG_KINDS_BY_CONSTRUCTOR[found.fullname]
                    kinds.append(kind)
                    if arg.name is not None and kind in {ARG_STAR, ARG_STAR2}:
                        self.fail("{} arguments should not have names".format(
                            arg.constructor), arg)
                        return None
            else:
                args.append(arg)
                kinds.append(ARG_POS)
                names.append(None)
        # Note that arglist below is only used for error context.
        check_arg_names(names, [arglist] * len(args), self.fail, "Callable")
        check_arg_kinds(kinds, [arglist] * len(args), self.fail)
        return args, kinds, names

    def analyze_type(self, t: Type) -> Type:
        return t.accept(self)

    def fail(self, msg: str, ctx: Context) -> None:
        self.fail_func(msg, ctx)

    @contextmanager
    def tvar_scope_frame(self) -> Iterator[None]:
        old_scope = self.tvar_scope
        if self.tvar_scope:
            self.tvar_scope = self.tvar_scope.method_frame()
        else:
            assert self.third_pass, "Internal error: type variable scope not given"
        yield
        self.tvar_scope = old_scope

    def infer_type_variables(self,
                             type: CallableType) -> List[Tuple[str, TypeVarExpr]]:
        """Return list of unique type variables referred to in a callable."""
        if not self.tvar_scope:
            return []  # We are in third pass, nothing new here
        names = []  # type: List[str]
        tvars = []  # type: List[TypeVarExpr]
        for arg in type.arg_types:
            for name, tvar_expr in arg.accept(TypeVariableQuery(self.lookup, self.tvar_scope)):
                if name not in names:
                    names.append(name)
                    tvars.append(tvar_expr)
        # When finding type variables in the return type of a function, don't
        # look inside Callable types.  Type variables only appearing in
        # functions in the return type belong to those functions, not the
        # function we're currently analyzing.
        for name, tvar_expr in type.ret_type.accept(
                TypeVariableQuery(self.lookup, self.tvar_scope, include_callables=False)):
            if name not in names:
                names.append(name)
                tvars.append(tvar_expr)
        return list(zip(names, tvars))

    def bind_function_type_variables(self,
                                     fun_type: CallableType, defn: Context) -> List[TypeVarDef]:
        """Find the type variables of the function type and bind them in our tvar_scope"""
        if not self.tvar_scope:
            return []  # We are in third pass, nothing new here
        if fun_type.variables:
            for var in fun_type.variables:
                var_node = self.lookup(var.name, var)
                assert var_node, "Binding for function type variable not found within function"
                var_expr = var_node.node
                assert isinstance(var_expr, TypeVarExpr)
                self.tvar_scope.bind_new(var.name, var_expr)
            return fun_type.variables
        typevars = self.infer_type_variables(fun_type)
        # Do not define a new type variable if already defined in scope.
        typevars = [(name, tvar) for name, tvar in typevars
                    if not self.is_defined_type_var(name, defn)]
        defs = []  # type: List[TypeVarDef]
        for name, tvar in typevars:
            if not self.tvar_scope.allow_binding(tvar.fullname()):
                self.fail("Type variable '{}' is bound by an outer class".format(name), defn)
            self.tvar_scope.bind_new(name, tvar)
            binding = self.tvar_scope.get_binding(tvar.fullname())
            assert binding is not None
            defs.append(binding)

        return defs

    def is_defined_type_var(self, tvar: str, context: Context) -> bool:
        if self.tvar_scope is None:
            return False
        tvar_node = self.lookup(tvar, context)
        if not tvar_node:
            return False
        return self.tvar_scope.get_binding(tvar_node) is not None

    def anal_array(self, a: List[Type], nested: bool = True) -> List[Type]:
        res = []  # type: List[Type]
        for t in a:
            res.append(self.anal_type(t, nested))
        return res

    def anal_type(self, t: Type, nested: bool = True) -> Type:
        if nested:
            self.nesting_level += 1
        try:
            return t.accept(self)
        finally:
            if nested:
                self.nesting_level -= 1

    def anal_var_defs(self, var_defs: List[TypeVarDef]) -> List[TypeVarDef]:
        a = []  # type: List[TypeVarDef]
        for vd in var_defs:
            a.append(TypeVarDef(vd.name,
                                vd.fullname,
                                vd.id.raw_id,
                                self.anal_array(vd.values),
                                vd.upper_bound.accept(self),
                                vd.variance,
                                vd.line))
        return a

    def named_type(self, fully_qualified_name: str,
                   args: Optional[List[Type]] = None,
                   line: int = -1,
                   column: int = -1) -> Instance:
        node = self.lookup_fqn_func(fully_qualified_name)
        assert isinstance(node.node, TypeInfo)
        any_type = AnyType(TypeOfAny.special_form)
        return Instance(node.node, args or [any_type] * len(node.node.defn.type_vars),
                        line=line, column=column)

    def tuple_type(self, items: List[Type]) -> TupleType:
        any_type = AnyType(TypeOfAny.special_form)
        return TupleType(items, fallback=self.named_type('builtins.tuple', [any_type]))


class TypeAnalyserPass3(TypeVisitor[None]):
    """Analyze type argument counts and values of generic types.

    This is semantic analysis pass 3 for types.

    Perform these operations:

     * Report error for invalid type argument counts, such as List[x, y].
     * Make implicit Any type arguments explicit my modifying types
       in-place. For example, modify Foo into Foo[Any] if Foo expects a single
       type argument.
     * If a type variable has a value restriction, ensure that the value is
       valid. For example, reject IO[int] if the type argument must be str
       or bytes.

    We can't do this earlier than the third pass, since type argument counts
    are only determined in pass 2, and we have to support forward references
    to types.
    """

    def __init__(self,
                 api: SemanticAnalyzerCoreInterface,
                 plugin: Plugin,
                 options: Options,
                 is_typeshed_stub: bool,
                 indicator: Dict[str, bool],
                 patches: List[Tuple[int, Callable[[], None]]]) -> None:
        self.api = api
        self.lookup_func = api.lookup_qualified
        self.lookup_fqn_func = api.lookup_fully_qualified
        self.fail = api.fail
        self.note_func = api.note
        self.options = options
        self.plugin = plugin
        self.is_typeshed_stub = is_typeshed_stub
        self.indicator = indicator
        self.patches = patches
        self.aliases_used = set()  # type: Set[str]

    def visit_instance(self, t: Instance) -> None:
        info = t.type
        if info.replaced or info.tuple_type:
            self.indicator['synthetic'] = True
        # Check type argument count.
        if len(t.args) != len(info.type_vars):
            if len(t.args) == 0:
                from_builtins = t.type.fullname() in nongen_builtins
                if (self.options.disallow_any_generics and
                        not self.is_typeshed_stub and
                        from_builtins):
                    alternative = nongen_builtins[t.type.fullname()]
                    self.fail(messages.IMPLICIT_GENERIC_ANY_BUILTIN.format(alternative), t)
                # Insert implicit 'Any' type arguments.
                if from_builtins:
                    # this 'Any' was already reported elsewhere
                    any_type = AnyType(TypeOfAny.special_form,
                                       line=t.line, column=t.column)
                else:
                    any_type = AnyType(TypeOfAny.from_omitted_generics,
                                       line=t.line, column=t.column)
                t.args = [any_type] * len(info.type_vars)
                return
            # Invalid number of type parameters.
            n = len(info.type_vars)
            s = '{} type arguments'.format(n)
            if n == 0:
                s = 'no type arguments'
            elif n == 1:
                s = '1 type argument'
            act = str(len(t.args))
            if act == '0':
                act = 'none'
            self.fail('"{}" expects {}, but {} given'.format(
                info.name(), s, act), t)
            # Construct the correct number of type arguments, as
            # otherwise the type checker may crash as it expects
            # things to be right.
            t.args = [AnyType(TypeOfAny.from_error) for _ in info.type_vars]
            t.invalid = True
        elif info.defn.type_vars:
            # Check type argument values. This is postponed to the end of semantic analysis
            # since we need full MROs and resolved forward references.
            for tvar in info.defn.type_vars:
                if (tvar.values
                        or not isinstance(tvar.upper_bound, Instance)
                        or tvar.upper_bound.type.fullname() != 'builtins.object'):
                    # Some restrictions on type variable. These can only be checked later
                    # after we have final MROs and forward references have been resolved.
                    self.indicator['typevar'] = True
        for arg in t.args:
            arg.accept(self)
        if info.is_newtype:
            for base in info.bases:
                base.accept(self)

    def visit_callable_type(self, t: CallableType) -> None:
        t.ret_type.accept(self)
        for arg_type in t.arg_types:
            arg_type.accept(self)

    def visit_overloaded(self, t: Overloaded) -> None:
        for item in t.items():
            item.accept(self)

    def visit_tuple_type(self, t: TupleType) -> None:
        for item in t.items:
            item.accept(self)

    def visit_typeddict_type(self, t: TypedDictType) -> None:
        for item_type in t.items.values():
            item_type.accept(self)

    def visit_union_type(self, t: UnionType) -> None:
        for item in t.items:
            item.accept(self)

    def visit_star_type(self, t: StarType) -> None:
        t.type.accept(self)

    # Other kinds of type are trivial, since they are atomic (or invalid).

    def visit_unbound_type(self, t: UnboundType) -> None:
        pass

    def visit_any(self, t: AnyType) -> None:
        pass

    def visit_none_type(self, t: NoneTyp) -> None:
        pass

    def visit_uninhabited_type(self, t: UninhabitedType) -> None:
        pass

    def visit_deleted_type(self, t: DeletedType) -> None:
        pass

    def visit_type_list(self, t: TypeList) -> None:
        self.fail('Invalid type', t)

    def visit_type_var(self, t: TypeVarType) -> None:
        if t.upper_bound:
            t.upper_bound.accept(self)
        if t.values:
            for v in t.values:
                v.accept(self)

    def visit_partial_type(self, t: PartialType) -> None:
        pass

    def visit_type_type(self, t: TypeType) -> None:
        t.item.accept(self)

    def visit_forwardref_type(self, t: ForwardRef) -> None:
        self.indicator['forward'] = True
        if t.resolved is None:
            resolved = self.anal_type(t.unbound)
            t.resolve(resolved)

    def anal_type(self, tp: UnboundType) -> Type:
        tpan = TypeAnalyser(self.api,
                            None,
                            self.plugin,
                            self.options,
                            self.is_typeshed_stub,
                            third_pass=True)
        res = tp.accept(tpan)
        self.aliases_used = tpan.aliases_used
        return res


TypeVarList = List[Tuple[str, TypeVarExpr]]


def replace_alias_tvars(tp: Type, vars: List[str], subs: List[Type],
                        newline: int, newcolumn: int) -> Type:
    """Replace type variables in a generic type alias tp with substitutions subs
    resetting context. Length of subs should be already checked.
    """
    typ_args = get_typ_args(tp)
    new_args = typ_args[:]
    for i, arg in enumerate(typ_args):
        if isinstance(arg, (UnboundType, TypeVarType)):
            tvar = arg.name  # type: Optional[str]
        else:
            tvar = None
        if tvar and tvar in vars:
            # Perform actual substitution...
            new_args[i] = subs[vars.index(tvar)]
        else:
            # ...recursively, if needed.
            new_args[i] = replace_alias_tvars(arg, vars, subs, newline, newcolumn)
    return set_typ_args(tp, new_args, newline, newcolumn)


def set_any_tvars(tp: Type, vars: List[str],
                  newline: int, newcolumn: int, implicit: bool = True) -> Type:
    if implicit:
        type_of_any = TypeOfAny.from_omitted_generics
    else:
        type_of_any = TypeOfAny.special_form
    any_type = AnyType(type_of_any, line=newline, column=newcolumn)
    return replace_alias_tvars(tp, vars, [any_type] * len(vars), newline, newcolumn)


def remove_dups(tvars: Iterable[T]) -> List[T]:
    # Get unique elements in order of appearance
    all_tvars = set()  # type: Set[T]
    new_tvars = []  # type: List[T]
    for t in tvars:
        if t not in all_tvars:
            new_tvars.append(t)
            all_tvars.add(t)
    return new_tvars


def flatten_tvars(ll: Iterable[List[T]]) -> List[T]:
    return remove_dups(chain.from_iterable(ll))


class TypeVariableQuery(TypeQuery[TypeVarList]):

    def __init__(self,
                 lookup: Callable[[str, Context], Optional[SymbolTableNode]],
                 scope: 'TypeVarScope',
                 *,
                 include_callables: bool = True,
                 include_bound_tvars: bool = False) -> None:
        self.include_callables = include_callables
        self.lookup = lookup
        self.scope = scope
        self.include_bound_tvars = include_bound_tvars
        super().__init__(flatten_tvars)

    def _seems_like_callable(self, type: UnboundType) -> bool:
        if not type.args:
            return False
        if isinstance(type.args[0], (EllipsisType, TypeList)):
            return True
        return False

    def visit_unbound_type(self, t: UnboundType) -> TypeVarList:
        name = t.name
        node = self.lookup(name, t)
        if node and node.kind == TVAR and (
                self.include_bound_tvars or self.scope.get_binding(node) is None):
            assert isinstance(node.node, TypeVarExpr)
            return [(name, node.node)]
        elif not self.include_callables and self._seems_like_callable(t):
            return []
        else:
            return super().visit_unbound_type(t)

    def visit_callable_type(self, t: CallableType) -> TypeVarList:
        if self.include_callables:
            return super().visit_callable_type(t)
        else:
            return []


def check_for_explicit_any(typ: Optional[Type],
                           options: Options,
                           is_typeshed_stub: bool,
                           msg: MessageBuilder,
                           context: Context) -> None:
    if (options.disallow_any_explicit and
            not is_typeshed_stub and
            typ and
            has_explicit_any(typ)):
        msg.explicit_any(context)


def has_explicit_any(t: Type) -> bool:
    """
    Whether this type is or type it contains is an Any coming from explicit type annotation
    """
    return t.accept(HasExplicitAny())


class HasExplicitAny(TypeQuery[bool]):
    def __init__(self) -> None:
        super().__init__(any)

    def visit_any(self, t: AnyType) -> bool:
        return t.type_of_any == TypeOfAny.explicit

    def visit_typeddict_type(self, t: TypedDictType) -> bool:
        # typeddict is checked during TypedDict declaration, so don't typecheck it here.
        return False


def has_any_from_unimported_type(t: Type) -> bool:
    """Return true if this type is Any because an import was not followed.

    If type t is such Any type or has type arguments that contain such Any type
    this function will return true.
    """
    return t.accept(HasAnyFromUnimportedType())


class HasAnyFromUnimportedType(TypeQuery[bool]):
    def __init__(self) -> None:
        super().__init__(any)

    def visit_any(self, t: AnyType) -> bool:
        return t.type_of_any == TypeOfAny.from_unimported_type

    def visit_typeddict_type(self, t: TypedDictType) -> bool:
        # typeddict is checked during TypedDict declaration, so don't typecheck it here
        return False


def collect_any_types(t: Type) -> List[AnyType]:
    """Return all inner `AnyType`s of type t"""
    return t.accept(CollectAnyTypesQuery())


class CollectAnyTypesQuery(TypeQuery[List[AnyType]]):
    def __init__(self) -> None:
        super().__init__(self.combine_lists_strategy)

    def visit_any(self, t: AnyType) -> List[AnyType]:
        return [t]

    @classmethod
    def combine_lists_strategy(cls, it: Iterable[List[AnyType]]) -> List[AnyType]:
        result = []  # type: List[AnyType]
        for l in it:
            result.extend(l)
        return result


def collect_all_inner_types(t: Type) -> List[Type]:
    """
    Return all types that `t` contains
    """
    return t.accept(CollectAllInnerTypesQuery())


class CollectAllInnerTypesQuery(TypeQuery[List[Type]]):
    def __init__(self) -> None:
        super().__init__(self.combine_lists_strategy)

    def query_types(self, types: Iterable[Type]) -> List[Type]:
        return self.strategy(t.accept(self) for t in types) + list(types)

    @classmethod
    def combine_lists_strategy(cls, it: Iterable[List[Type]]) -> List[Type]:
        return list(itertools.chain.from_iterable(it))


def make_optional_type(t: Type) -> Type:
    """Return the type corresponding to Optional[t].

    Note that we can't use normal union simplification, since this function
    is called during semantic analysis and simplification only works during
    type checking.
    """
    if isinstance(t, NoneTyp):
        return t
    elif isinstance(t, UnionType):
        items = [item for item in union_items(t)
                 if not isinstance(item, NoneTyp)]
        return UnionType(items + [NoneTyp()], t.line, t.column)
    else:
        return UnionType([t, NoneTyp()], t.line, t.column)<|MERGE_RESOLUTION|>--- conflicted
+++ resolved
@@ -22,11 +22,7 @@
     TVAR, UNBOUND_IMPORTED, TypeInfo, Context, SymbolTableNode, Var, Expression,
     IndexExpr, RefExpr, nongen_builtins, check_arg_names, check_arg_kinds, ARG_POS, ARG_NAMED,
     ARG_OPT, ARG_NAMED_OPT, ARG_STAR, ARG_STAR2, TypeVarExpr, FuncDef, CallExpr, NameExpr,
-<<<<<<< HEAD
-    Decorator, Node, ImportedName, type_aliases, TypeAlias
-=======
-    Decorator, ImportedName, type_aliases
->>>>>>> 5775b420
+    Decorator, ImportedName, type_aliases, TypeAlias
 )
 from mypy.tvar_scope import TypeVarScope
 from mypy.exprtotype import expr_to_unanalyzed_type, TypeTranslationError
