--- conflicted
+++ resolved
@@ -1290,13 +1290,7 @@
             return []
         elif node and node.fullname in LITERAL_TYPE_NAMES:
             return []
-<<<<<<< HEAD
-        elif node and node.fullname in ANNOTATED_TYPE_NAMES:
-=======
-        elif (node
-                and node.fullname in ('typing_extensions.Annotated', 'typing.Annotated')
-                and t.args):
->>>>>>> 9d5ef720
+        elif node and node.fullname in ANNOTATED_TYPE_NAMES and t.args:
             # Don't query the second argument to Annotated for TypeVars
             return self.query_types([t.args[0]])
         else:
