"""Semantic analysis of types"""

import itertools
from itertools import chain
from contextlib import contextmanager
from collections import OrderedDict

from typing import Callable, List, Optional, Set, Tuple, Iterator, TypeVar, Iterable
from typing_extensions import Final
from mypy_extensions import DefaultNamedArg

from mypy.messages import MessageBuilder, quote_type_string, format_type_bare
from mypy.options import Options
from mypy.types import (
    Type, UnboundType, TypeVarType, TupleType, TypedDictType, UnionType, Instance, AnyType,
    CallableType, NoneType, ErasedType, DeletedType, TypeList, TypeVarDef, SyntheticTypeVisitor,
    StarType, PartialType, EllipsisType, UninhabitedType, TypeType, replace_alias_tvars,
<<<<<<< HEAD
    CallableArgument, has_type_vars, TypeQuery, union_items, TypeOfAny,
    LiteralType, RawExpressionType, PlaceholderType, Overloaded, get_proper_type, TypeAliasType
=======
    CallableArgument, TypeQuery, union_items, TypeOfAny, LiteralType, RawExpressionType,
    PlaceholderType, Overloaded, get_proper_type, ProperType
>>>>>>> 834efe44
)

from mypy.nodes import (
    TypeInfo, Context, SymbolTableNode, Var, Expression,
    nongen_builtins, check_arg_names, check_arg_kinds, ARG_POS, ARG_NAMED,
    ARG_OPT, ARG_NAMED_OPT, ARG_STAR, ARG_STAR2, TypeVarExpr,
    TypeAlias, PlaceholderNode, SYMBOL_FUNCBASE_TYPES, Decorator, MypyFile
)
from mypy.typetraverser import TypeTraverserVisitor
from mypy.tvar_scope import TypeVarScope
from mypy.exprtotype import expr_to_unanalyzed_type, TypeTranslationError
from mypy.plugin import Plugin, TypeAnalyzerPluginInterface, AnalyzeTypeContext
from mypy.semanal_shared import SemanticAnalyzerCoreInterface
from mypy.errorcodes import ErrorCode
from mypy import nodes, message_registry, errorcodes as codes

T = TypeVar('T')

type_constructors = {
    'typing.Callable',
    'typing.Optional',
    'typing.Tuple',
    'typing.Type',
    'typing.Union',
    'typing.Literal',
    'typing_extensions.Literal',
    'typing_extensions.Annotated',
}  # type: Final

ARG_KINDS_BY_CONSTRUCTOR = {
    'mypy_extensions.Arg': ARG_POS,
    'mypy_extensions.DefaultArg': ARG_OPT,
    'mypy_extensions.NamedArg': ARG_NAMED,
    'mypy_extensions.DefaultNamedArg': ARG_NAMED_OPT,
    'mypy_extensions.VarArg': ARG_STAR,
    'mypy_extensions.KwArg': ARG_STAR2,
}  # type: Final

GENERIC_STUB_NOT_AT_RUNTIME_TYPES = {
    'queue.Queue',
    'builtins._PathLike',
}  # type: Final


def analyze_type_alias(node: Expression,
                       api: SemanticAnalyzerCoreInterface,
                       tvar_scope: TypeVarScope,
                       plugin: Plugin,
                       options: Options,
                       is_typeshed_stub: bool,
                       allow_unnormalized: bool = False,
                       allow_placeholder: bool = False,
                       in_dynamic_func: bool = False,
                       global_scope: bool = True) -> Optional[Tuple[Type, Set[str]]]:
    """Analyze r.h.s. of a (potential) type alias definition.

    If `node` is valid as a type alias rvalue, return the resulting type and a set of
    full names of type aliases it depends on (directly or indirectly).
    Return None otherwise. 'node' must have been semantically analyzed.
    """
    try:
        type = expr_to_unanalyzed_type(node)
    except TypeTranslationError:
        api.fail('Invalid type alias: expression is not a valid type', node)
        return None
    analyzer = TypeAnalyser(api, tvar_scope, plugin, options, is_typeshed_stub,
                            allow_unnormalized=allow_unnormalized, defining_alias=True,
                            allow_placeholder=allow_placeholder)
    analyzer.in_dynamic_func = in_dynamic_func
    analyzer.global_scope = global_scope
    res = type.accept(analyzer)
    return res, analyzer.aliases_used


def no_subscript_builtin_alias(name: str, propose_alt: bool = True) -> str:
    msg = '"{}" is not subscriptable'.format(name.split('.')[-1])
    replacement = nongen_builtins[name]
    if replacement and propose_alt:
        msg += ', use "{}" instead'.format(replacement)
    return msg


class TypeAnalyser(SyntheticTypeVisitor[Type], TypeAnalyzerPluginInterface):
    """Semantic analyzer for types.

    Converts unbound types into bound types. This is a no-op for already
    bound types.

    If an incomplete reference is encountered, this does a defer. The
    caller never needs to defer.
    """

    # Is this called from an untyped function definition?
    in_dynamic_func = False  # type: bool
    # Is this called from global scope?
    global_scope = True  # type: bool

    def __init__(self,
                 api: SemanticAnalyzerCoreInterface,
                 tvar_scope: TypeVarScope,
                 plugin: Plugin,
                 options: Options,
                 is_typeshed_stub: bool, *,
                 defining_alias: bool = False,
                 allow_tuple_literal: bool = False,
                 allow_unnormalized: bool = False,
                 allow_unbound_tvars: bool = False,
                 allow_placeholder: bool = False,
                 report_invalid_types: bool = True) -> None:
        self.api = api
        self.lookup_qualified = api.lookup_qualified
        self.lookup_fqn_func = api.lookup_fully_qualified
        self.fail_func = api.fail
        self.note_func = api.note
        self.tvar_scope = tvar_scope
        # Are we analysing a type alias definition rvalue?
        self.defining_alias = defining_alias
        self.allow_tuple_literal = allow_tuple_literal
        # Positive if we are analyzing arguments of another (outer) type
        self.nesting_level = 0
        # Should we allow unnormalized types like `list[int]`
        # (currently allowed in stubs)?
        self.allow_unnormalized = allow_unnormalized
        # Should we accept unbound type variables (always OK in aliases)?
        self.allow_unbound_tvars = allow_unbound_tvars or defining_alias
        # If false, record incomplete ref if we generate PlaceholderType.
        self.allow_placeholder = allow_placeholder
        # Should we report an error whenever we encounter a RawExpressionType outside
        # of a Literal context: e.g. whenever we encounter an invalid type? Normally,
        # we want to report an error, but the caller may want to do more specialized
        # error handling.
        self.report_invalid_types = report_invalid_types
        self.plugin = plugin
        self.options = options
        self.is_typeshed_stub = is_typeshed_stub
        # Names of type aliases encountered while analysing a type will be collected here.
        self.aliases_used = set()  # type: Set[str]

    def visit_unbound_type(self, t: UnboundType, defining_literal: bool = False) -> Type:
        typ = self.visit_unbound_type_nonoptional(t, defining_literal)
        if t.optional:
            # We don't need to worry about double-wrapping Optionals or
            # wrapping Anys: Union simplification will take care of that.
            return make_optional_type(typ)
        return typ

    def visit_unbound_type_nonoptional(self, t: UnboundType, defining_literal: bool) -> Type:
        sym = self.lookup_qualified(t.name, t)
        if sym is not None:
            node = sym.node
            if isinstance(node, PlaceholderNode):
                if node.becomes_typeinfo:
                    # Reference to placeholder type.
                    if self.api.final_iteration:
                        self.cannot_resolve_type(t)
                        return AnyType(TypeOfAny.from_error)
                    elif self.allow_placeholder:
                        self.api.defer()
                    else:
                        self.api.record_incomplete_ref()
                    return PlaceholderType(node.fullname(), self.anal_array(t.args), t.line)
                else:
                    if self.api.final_iteration:
                        self.cannot_resolve_type(t)
                        return AnyType(TypeOfAny.from_error)
                    else:
                        # Reference to an unknown placeholder node.
                        self.api.record_incomplete_ref()
                        return AnyType(TypeOfAny.special_form)
            if node is None:
                self.fail('Internal error (node is None, kind={})'.format(sym.kind), t)
                return AnyType(TypeOfAny.special_form)
            fullname = node.fullname()
            hook = self.plugin.get_type_analyze_hook(fullname)
            if hook is not None:
                return hook(AnalyzeTypeContext(t, t, self))
            if (fullname in nongen_builtins
                    and t.args and
                    not self.allow_unnormalized):
                self.fail(no_subscript_builtin_alias(fullname,
                                                     propose_alt=not self.defining_alias), t)
            tvar_def = self.tvar_scope.get_binding(sym)
            if isinstance(sym.node, TypeVarExpr) and tvar_def is not None and self.defining_alias:
                self.fail('Can\'t use bound type variable "{}"'
                          ' to define generic alias'.format(t.name), t)
                return AnyType(TypeOfAny.from_error)
            if isinstance(sym.node, TypeVarExpr) and tvar_def is not None:
                if len(t.args) > 0:
                    self.fail('Type variable "{}" used with arguments'.format(t.name), t)
                return TypeVarType(tvar_def, t.line)
            special = self.try_analyze_special_unbound_type(t, fullname)
            if special is not None:
                return special
            if isinstance(node, TypeAlias):
                self.aliases_used.add(fullname)
                all_vars = node.alias_tvars
                target = node.target
                an_args = self.anal_array(t.args)
                disallow_any = self.options.disallow_any_generics and not self.is_typeshed_stub
                res = expand_type_alias(target, all_vars, an_args, self.fail, node.no_args, t,
                                        unexpanded_type=t,
                                        disallow_any=disallow_any)
                # The only case where expand_type_alias() can return an incorrect instance is
                # when it is top-level instance, so no need to recurse.
                # TODO: this is not really needed, since with the new logic we will not expand
                #       aliases immediately.
                res = get_proper_type(res)
                if (isinstance(res, Instance) and len(res.args) != len(res.type.type_vars) and
                        not self.defining_alias):
                    fix_instance(
                        res,
                        self.fail,
                        self.note,
                        disallow_any=disallow_any,
                        use_generic_error=True,
                        unexpanded_type=t)
                return res
            elif isinstance(node, TypeInfo):
                return self.analyze_type_with_type_info(node, t.args, t)
            else:
                return self.analyze_unbound_type_without_type_info(t, sym, defining_literal)
        else:  # sym is None
            return AnyType(TypeOfAny.special_form)

    def cannot_resolve_type(self, t: UnboundType) -> None:
        # TODO: Move error message generation to messages.py. We'd first
        #       need access to MessageBuilder here. Also move the similar
        #       message generation logic in semanal.py.
        self.api.fail(
            'Cannot resolve name "{}" (possible cyclic definition)'.format(t.name),
            t)

    def try_analyze_special_unbound_type(self, t: UnboundType, fullname: str) -> Optional[Type]:
        """Bind special type that is recognized through magic name such as 'typing.Any'.

        Return the bound type if successful, and return None if the type is a normal type.
        """
        if fullname == 'builtins.None':
            return NoneType()
        elif fullname == 'typing.Any' or fullname == 'builtins.Any':
            return AnyType(TypeOfAny.explicit)
        elif fullname in ('typing.Final', 'typing_extensions.Final'):
            self.fail("Final can be only used as an outermost qualifier"
                      " in a variable annotation", t)
            return AnyType(TypeOfAny.from_error)
        elif fullname == 'typing.Tuple':
            # Tuple is special because it is involved in builtin import cycle
            # and may be not ready when used.
            sym = self.api.lookup_fully_qualified_or_none('builtins.tuple')
            if not sym or isinstance(sym.node, PlaceholderNode):
                if self.api.is_incomplete_namespace('builtins'):
                    self.api.record_incomplete_ref()
                else:
                    self.fail("Name 'tuple' is not defined", t)
                return AnyType(TypeOfAny.special_form)
            if len(t.args) == 0 and not t.empty_tuple_index:
                # Bare 'Tuple' is same as 'tuple'
                any_type = self.get_omitted_any(t)
                return self.named_type('builtins.tuple', [any_type],
                                       line=t.line, column=t.column)
            if len(t.args) == 2 and isinstance(t.args[1], EllipsisType):
                # Tuple[T, ...] (uniform, variable-length tuple)
                instance = self.named_type('builtins.tuple', [self.anal_type(t.args[0])])
                instance.line = t.line
                return instance
            return self.tuple_type(self.anal_array(t.args))
        elif fullname == 'typing.Union':
            items = self.anal_array(t.args)
            return UnionType.make_union(items)
        elif fullname == 'typing.Optional':
            if len(t.args) != 1:
                self.fail('Optional[...] must have exactly one type argument', t)
                return AnyType(TypeOfAny.from_error)
            item = self.anal_type(t.args[0])
            return make_optional_type(item)
        elif fullname == 'typing.Callable':
            return self.analyze_callable_type(t)
        elif fullname == 'typing.Type':
            if len(t.args) == 0:
                any_type = self.get_omitted_any(t)
                return TypeType(any_type, line=t.line, column=t.column)
            if len(t.args) != 1:
                self.fail('Type[...] must have exactly one type argument', t)
            item = self.anal_type(t.args[0])
            return TypeType.make_normalized(item, line=t.line)
        elif fullname == 'typing.ClassVar':
            if self.nesting_level > 0:
                self.fail('Invalid type: ClassVar nested inside other type', t)
            if len(t.args) == 0:
                return AnyType(TypeOfAny.from_omitted_generics, line=t.line, column=t.column)
            if len(t.args) != 1:
                self.fail('ClassVar[...] must have at most one type argument', t)
                return AnyType(TypeOfAny.from_error)
            item = self.anal_type(t.args[0])
<<<<<<< HEAD
            if isinstance(item, TypeVarType) or has_type_vars(item):
                self.fail('Invalid type: ClassVar cannot be generic', t)
                return AnyType(TypeOfAny.from_error)
=======
>>>>>>> 834efe44
            return item
        elif fullname in ('mypy_extensions.NoReturn', 'typing.NoReturn'):
            return UninhabitedType(is_noreturn=True)
        elif fullname in ('typing_extensions.Literal', 'typing.Literal'):
            return self.analyze_literal_type(t)
        elif fullname == 'typing_extensions.Annotated':
            if len(t.args) < 2:
                self.fail("Annotated[...] must have exactly one type argument"
                          " and at least one annotation", t)
                return AnyType(TypeOfAny.from_error)
            return self.anal_type(t.args[0])
        return None

    def get_omitted_any(self, typ: Type, fullname: Optional[str] = None) -> AnyType:
        disallow_any = not self.is_typeshed_stub and self.options.disallow_any_generics
        return get_omitted_any(disallow_any, self.fail, self.note, typ, fullname)

    def analyze_type_with_type_info(self, info: TypeInfo, args: List[Type], ctx: Context) -> Type:
        """Bind unbound type when were able to find target TypeInfo.

        This handles simple cases like 'int', 'modname.UserClass[str]', etc.
        """

        if len(args) > 0 and info.fullname() == 'builtins.tuple':
            fallback = Instance(info, [AnyType(TypeOfAny.special_form)], ctx.line)
            return TupleType(self.anal_array(args), fallback, ctx.line)
        # Analyze arguments and (usually) construct Instance type. The
        # number of type arguments and their values are
        # checked only later, since we do not always know the
        # valid count at this point. Thus we may construct an
        # Instance with an invalid number of type arguments.
        instance = Instance(info, self.anal_array(args), ctx.line, ctx.column)
        # Check type argument count.
        if len(instance.args) != len(info.type_vars) and not self.defining_alias:
            fix_instance(instance, self.fail, self.note,
                         disallow_any=self.options.disallow_any_generics and
                         not self.is_typeshed_stub)

        tup = info.tuple_type
        if tup is not None:
            # The class has a Tuple[...] base class so it will be
            # represented as a tuple type.
            if args:
                self.fail('Generic tuple types not supported', ctx)
                return AnyType(TypeOfAny.from_error)
            return tup.copy_modified(items=self.anal_array(tup.items),
                                     fallback=instance)
        td = info.typeddict_type
        if td is not None:
            # The class has a TypedDict[...] base class so it will be
            # represented as a typeddict type.
            if args:
                self.fail('Generic TypedDict types not supported', ctx)
                return AnyType(TypeOfAny.from_error)
            # Create a named TypedDictType
            return td.copy_modified(item_types=self.anal_array(list(td.items.values())),
                                    fallback=instance)
        return instance

    def analyze_unbound_type_without_type_info(self, t: UnboundType, sym: SymbolTableNode,
                                               defining_literal: bool) -> Type:
        """Figure out what an unbound type that doesn't refer to a TypeInfo node means.

        This is something unusual. We try our best to find out what it is.
        """
        name = sym.fullname
        if name is None:
            assert sym.node is not None
            name = sym.node.name()
        # Option 1:
        # Something with an Any type -- make it an alias for Any in a type
        # context. This is slightly problematic as it allows using the type 'Any'
        # as a base class -- however, this will fail soon at runtime so the problem
        # is pretty minor.
        if isinstance(sym.node, Var):
            typ = get_proper_type(sym.node.type)
            if isinstance(typ, AnyType):
                return AnyType(TypeOfAny.from_unimported_type,
                               missing_import_name=typ.missing_import_name)
        # Option 2:
        # Unbound type variable. Currently these may be still valid,
        # for example when defining a generic type alias.
        unbound_tvar = (isinstance(sym.node, TypeVarExpr) and
                        self.tvar_scope.get_binding(sym) is None)
        if self.allow_unbound_tvars and unbound_tvar:
            return t

        # Option 3:
        # Enum value. Note: we only want to return a LiteralType when
        # we're using this enum value specifically within context of
        # a "Literal[...]" type. So, if `defining_literal` is not set,
        # we bail out early with an error.
        #
        # If, in the distant future, we decide to permit things like
        # `def foo(x: Color.RED) -> None: ...`, we can remove that
        # check entirely.
        if isinstance(sym.node, Var) and sym.node.info and sym.node.info.is_enum:
            value = sym.node.name()
            base_enum_short_name = sym.node.info.name()
            if not defining_literal:
                msg = message_registry.INVALID_TYPE_RAW_ENUM_VALUE.format(
                    base_enum_short_name, value)
                self.fail(msg, t)
                return AnyType(TypeOfAny.from_error)
            return LiteralType(
                value=value,
                fallback=Instance(sym.node.info, [], line=t.line, column=t.column),
                line=t.line,
                column=t.column,
            )

        # None of the above options worked. We parse the args (if there are any)
        # to make sure there are no remaining semanal-only types, then give up.
        t = t.copy_modified(args=self.anal_array(t.args))
        # TODO: Move this message building logic to messages.py.
        notes = []  # type: List[str]
        if isinstance(sym.node, Var):
            # TODO: add a link to alias docs, see #3494.
            message = 'Variable "{}" is not valid as a type'
        elif isinstance(sym.node, (SYMBOL_FUNCBASE_TYPES, Decorator)):
            message = 'Function "{}" is not valid as a type'
            notes.append('Perhaps you need "Callable[...]" or a callback protocol?')
        elif isinstance(sym.node, MypyFile):
            # TODO: suggest a protocol when supported.
            message = 'Module "{}" is not valid as a type'
        elif unbound_tvar:
            message = 'Type variable "{}" is unbound'
            short = name.split('.')[-1]
            notes.append(('(Hint: Use "Generic[{}]" or "Protocol[{}]" base class'
                          ' to bind "{}" inside a class)').format(short, short, short))
            notes.append('(Hint: Use "{}" in function signature to bind "{}"'
                         ' inside a function)'.format(short, short))
        else:
            message = 'Cannot interpret reference "{}" as a type'
        self.fail(message.format(name), t, code=codes.VALID_TYPE)
        for note in notes:
            self.note(note, t, code=codes.VALID_TYPE)

        # TODO: Would it be better to always return Any instead of UnboundType
        # in case of an error? On one hand, UnboundType has a name so error messages
        # are more detailed, on the other hand, some of them may be bogus,
        # see https://github.com/python/mypy/issues/4987.
        return t

    def visit_any(self, t: AnyType) -> Type:
        return t

    def visit_none_type(self, t: NoneType) -> Type:
        return t

    def visit_uninhabited_type(self, t: UninhabitedType) -> Type:
        return t

    def visit_erased_type(self, t: ErasedType) -> Type:
        # This type should exist only temporarily during type inference
        assert False, "Internal error: Unexpected erased type"

    def visit_deleted_type(self, t: DeletedType) -> Type:
        return t

    def visit_type_list(self, t: TypeList) -> Type:
        self.fail('Bracketed expression "[...]" is not valid as a type', t)
        self.note('Did you mean "List[...]"?', t)
        return AnyType(TypeOfAny.from_error)

    def visit_callable_argument(self, t: CallableArgument) -> Type:
        self.fail('Invalid type', t)
        return AnyType(TypeOfAny.from_error)

    def visit_instance(self, t: Instance) -> Type:
        return t

    def visit_type_alias_type(self, t: TypeAliasType) -> Type:
        return t

    def visit_type_var(self, t: TypeVarType) -> Type:
        return t

    def visit_callable_type(self, t: CallableType, nested: bool = True) -> Type:
        # Every Callable can bind its own type variables, if they're not in the outer scope
        with self.tvar_scope_frame():
            if self.defining_alias:
                variables = t.variables
            else:
                variables = self.bind_function_type_variables(t, t)
            ret = t.copy_modified(arg_types=self.anal_array(t.arg_types, nested=nested),
                                  ret_type=self.anal_type(t.ret_type, nested=nested),
                                  # If the fallback isn't filled in yet,
                                  # its type will be the falsey FakeInfo
                                  fallback=(t.fallback if t.fallback.type
                                            else self.named_type('builtins.function')),
                                  variables=self.anal_var_defs(variables))
        return ret

    def visit_overloaded(self, t: Overloaded) -> Type:
        # Overloaded types are manually constructed in semanal.py by analyzing the
        # AST and combining together the Callable types this visitor converts.
        #
        # So if we're ever asked to reanalyze an Overloaded type, we know it's
        # fine to just return it as-is.
        return t

    def visit_tuple_type(self, t: TupleType) -> Type:
        # Types such as (t1, t2, ...) only allowed in assignment statements. They'll
        # generate errors elsewhere, and Tuple[t1, t2, ...] must be used instead.
        if t.implicit and not self.allow_tuple_literal:
            self.fail('Syntax error in type annotation', t, code=codes.SYNTAX)
            if len(t.items) == 1:
                self.note('Suggestion: Is there a spurious trailing comma?', t, code=codes.SYNTAX)
            else:
                self.note('Suggestion: Use Tuple[T1, ..., Tn] instead of (T1, ..., Tn)', t,
                          code=codes.SYNTAX)
            return AnyType(TypeOfAny.from_error)
        star_count = sum(1 for item in t.items if isinstance(item, StarType))
        if star_count > 1:
            self.fail('At most one star type allowed in a tuple', t)
            if t.implicit:
                return TupleType([AnyType(TypeOfAny.from_error) for _ in t.items],
                                 self.named_type('builtins.tuple'),
                                 t.line)
            else:
                return AnyType(TypeOfAny.from_error)
        any_type = AnyType(TypeOfAny.special_form)
        # If the fallback isn't filled in yet, its type will be the falsey FakeInfo
        fallback = (t.partial_fallback if t.partial_fallback.type
                    else self.named_type('builtins.tuple', [any_type]))
        return TupleType(self.anal_array(t.items), fallback, t.line)

    def visit_typeddict_type(self, t: TypedDictType) -> Type:
        items = OrderedDict([
            (item_name, self.anal_type(item_type))
            for (item_name, item_type) in t.items.items()
        ])
        return TypedDictType(items, set(t.required_keys), t.fallback)

    def visit_raw_expression_type(self, t: RawExpressionType) -> Type:
        # We should never see a bare Literal. We synthesize these raw literals
        # in the earlier stages of semantic analysis, but those
        # "fake literals" should always be wrapped in an UnboundType
        # corresponding to 'Literal'.
        #
        # Note: if at some point in the distant future, we decide to
        # make signatures like "foo(x: 20) -> None" legal, we can change
        # this method so it generates and returns an actual LiteralType
        # instead.

        if self.report_invalid_types:
            if t.base_type_name in ('builtins.int', 'builtins.bool'):
                # The only time it makes sense to use an int or bool is inside of
                # a literal type.
                msg = "Invalid type: try using Literal[{}] instead?".format(repr(t.literal_value))
            elif t.base_type_name in ('builtins.float', 'builtins.complex'):
                # We special-case warnings for floats and complex numbers.
                msg = "Invalid type: {} literals cannot be used as a type".format(t.simple_name())
            else:
                # And in all other cases, we default to a generic error message.
                # Note: the reason why we use a generic error message for strings
                # but not ints or bools is because whenever we see an out-of-place
                # string, it's unclear if the user meant to construct a literal type
                # or just misspelled a regular type. So we avoid guessing.
                msg = 'Invalid type comment or annotation'

            self.fail(msg, t, code=codes.VALID_TYPE)
            if t.note is not None:
                self.note(t.note, t, code=codes.VALID_TYPE)

        return AnyType(TypeOfAny.from_error, line=t.line, column=t.column)

    def visit_literal_type(self, t: LiteralType) -> Type:
        return t

    def visit_star_type(self, t: StarType) -> Type:
        return StarType(self.anal_type(t.type), t.line)

    def visit_union_type(self, t: UnionType) -> Type:
        return UnionType(self.anal_array(t.items), t.line)

    def visit_partial_type(self, t: PartialType) -> Type:
        assert False, "Internal error: Unexpected partial type"

    def visit_ellipsis_type(self, t: EllipsisType) -> Type:
        self.fail("Unexpected '...'", t)
        return AnyType(TypeOfAny.from_error)

    def visit_type_type(self, t: TypeType) -> Type:
        return TypeType.make_normalized(self.anal_type(t.item), line=t.line)

    def visit_placeholder_type(self, t: PlaceholderType) -> Type:
        n = None if t.fullname is None else self.api.lookup_fully_qualified(t.fullname)
        if not n or isinstance(n.node, PlaceholderNode):
            self.api.defer()  # Still incomplete
            return t
        else:
            # TODO: Handle non-TypeInfo
            assert isinstance(n.node, TypeInfo)
            return self.analyze_type_with_type_info(n.node, t.args, t)

    def analyze_callable_type(self, t: UnboundType) -> Type:
        fallback = self.named_type('builtins.function')
        if len(t.args) == 0:
            # Callable (bare). Treat as Callable[..., Any].
            any_type = self.get_omitted_any(t)
            ret = CallableType([any_type, any_type],
                               [nodes.ARG_STAR, nodes.ARG_STAR2],
                               [None, None],
                               ret_type=any_type,
                               fallback=fallback,
                               is_ellipsis_args=True)
        elif len(t.args) == 2:
            ret_type = t.args[1]
            if isinstance(t.args[0], TypeList):
                # Callable[[ARG, ...], RET] (ordinary callable type)
                analyzed_args = self.analyze_callable_args(t.args[0])
                if analyzed_args is None:
                    return AnyType(TypeOfAny.from_error)
                args, kinds, names = analyzed_args
                ret = CallableType(args,
                                   kinds,
                                   names,
                                   ret_type=ret_type,
                                   fallback=fallback)
            elif isinstance(t.args[0], EllipsisType):
                # Callable[..., RET] (with literal ellipsis; accept arbitrary arguments)
                ret = CallableType([AnyType(TypeOfAny.explicit),
                                    AnyType(TypeOfAny.explicit)],
                                   [nodes.ARG_STAR, nodes.ARG_STAR2],
                                   [None, None],
                                   ret_type=ret_type,
                                   fallback=fallback,
                                   is_ellipsis_args=True)
            else:
                self.fail('The first argument to Callable must be a list of types or "..."', t)
                return AnyType(TypeOfAny.from_error)
        else:
            self.fail('Please use "Callable[[<parameters>], <return type>]" or "Callable"', t)
            return AnyType(TypeOfAny.from_error)
        assert isinstance(ret, CallableType)
        return ret.accept(self)

    def analyze_callable_args(self, arglist: TypeList) -> Optional[Tuple[List[Type],
                                                                         List[int],
                                                                         List[Optional[str]]]]:
        args = []   # type: List[Type]
        kinds = []  # type: List[int]
        names = []  # type: List[Optional[str]]
        for arg in arglist.items:
            if isinstance(arg, CallableArgument):
                args.append(arg.typ)
                names.append(arg.name)
                if arg.constructor is None:
                    return None
                found = self.lookup_qualified(arg.constructor, arg)
                if found is None:
                    # Looking it up already put an error message in
                    return None
                elif found.fullname not in ARG_KINDS_BY_CONSTRUCTOR:
                    self.fail('Invalid argument constructor "{}"'.format(
                        found.fullname), arg)
                    return None
                else:
                    assert found.fullname is not None
                    kind = ARG_KINDS_BY_CONSTRUCTOR[found.fullname]
                    kinds.append(kind)
                    if arg.name is not None and kind in {ARG_STAR, ARG_STAR2}:
                        self.fail("{} arguments should not have names".format(
                            arg.constructor), arg)
                        return None
            else:
                args.append(arg)
                kinds.append(ARG_POS)
                names.append(None)
        # Note that arglist below is only used for error context.
        check_arg_names(names, [arglist] * len(args), self.fail, "Callable")
        check_arg_kinds(kinds, [arglist] * len(args), self.fail)
        return args, kinds, names

    def analyze_literal_type(self, t: UnboundType) -> Type:
        if len(t.args) == 0:
            self.fail('Literal[...] must have at least one parameter', t)
            return AnyType(TypeOfAny.from_error)

        output = []  # type: List[Type]
        for i, arg in enumerate(t.args):
            analyzed_types = self.analyze_literal_param(i + 1, arg, t)
            if analyzed_types is None:
                return AnyType(TypeOfAny.from_error)
            else:
                output.extend(analyzed_types)
        return UnionType.make_union(output, line=t.line)

    def analyze_literal_param(self, idx: int, arg: Type, ctx: Context) -> Optional[List[Type]]:
        # This UnboundType was originally defined as a string.
        if isinstance(arg, UnboundType) and arg.original_str_expr is not None:
            assert arg.original_str_fallback is not None
            return [LiteralType(
                value=arg.original_str_expr,
                fallback=self.named_type_with_normalized_str(arg.original_str_fallback),
                line=arg.line,
                column=arg.column,
            )]

        # If arg is an UnboundType that was *not* originally defined as
        # a string, try expanding it in case it's a type alias or something.
        if isinstance(arg, UnboundType):
            self.nesting_level += 1
            try:
                arg = self.visit_unbound_type(arg, defining_literal=True)
            finally:
                self.nesting_level -= 1

        # Literal[...] cannot contain Any. Give up and add an error message
        # (if we haven't already).
        arg = get_proper_type(arg)
        if isinstance(arg, AnyType):
            # Note: We can encounter Literals containing 'Any' under three circumstances:
            #
            # 1. If the user attempts use an explicit Any as a parameter
            # 2. If the user is trying to use an enum value imported from a module with
            #    no type hints, giving it an an implicit type of 'Any'
            # 3. If there's some other underlying problem with the parameter.
            #
            # We report an error in only the first two cases. In the third case, we assume
            # some other region of the code has already reported a more relevant error.
            #
            # TODO: Once we start adding support for enums, make sure we report a custom
            # error for case 2 as well.
            if arg.type_of_any not in (TypeOfAny.from_error, TypeOfAny.special_form):
                self.fail('Parameter {} of Literal[...] cannot be of type "Any"'.format(idx), ctx)
            return None
        elif isinstance(arg, RawExpressionType):
            # A raw literal. Convert it directly into a literal if we can.
            if arg.literal_value is None:
                name = arg.simple_name()
                if name in ('float', 'complex'):
                    msg = 'Parameter {} of Literal[...] cannot be of type "{}"'.format(idx, name)
                else:
                    msg = 'Invalid type: Literal[...] cannot contain arbitrary expressions'
                self.fail(msg, ctx)
                # Note: we deliberately ignore arg.note here: the extra info might normally be
                # helpful, but it generally won't make sense in the context of a Literal[...].
                return None

            # Remap bytes and unicode into the appropriate type for the correct Python version
            fallback = self.named_type_with_normalized_str(arg.base_type_name)
            assert isinstance(fallback, Instance)
            return [LiteralType(arg.literal_value, fallback, line=arg.line, column=arg.column)]
        elif isinstance(arg, (NoneType, LiteralType)):
            # Types that we can just add directly to the literal/potential union of literals.
            return [arg]
        elif isinstance(arg, Instance) and arg.last_known_value is not None:
            # Types generated from declarations like "var: Final = 4".
            return [arg.last_known_value]
        elif isinstance(arg, UnionType):
            out = []
            for union_arg in arg.items:
                union_result = self.analyze_literal_param(idx, union_arg, ctx)
                if union_result is None:
                    return None
                out.extend(union_result)
            return out
        else:
            self.fail('Parameter {} of Literal[...] is invalid'.format(idx), ctx)
            return None

    def analyze_type(self, t: Type) -> Type:
        return t.accept(self)

    def fail(self, msg: str, ctx: Context, *, code: Optional[ErrorCode] = None) -> None:
        self.fail_func(msg, ctx, code=code)

    def note(self, msg: str, ctx: Context, *, code: Optional[ErrorCode] = None) -> None:
        self.note_func(msg, ctx, code=code)

    @contextmanager
    def tvar_scope_frame(self) -> Iterator[None]:
        old_scope = self.tvar_scope
        self.tvar_scope = self.tvar_scope.method_frame()
        yield
        self.tvar_scope = old_scope

    def infer_type_variables(self,
                             type: CallableType) -> List[Tuple[str, TypeVarExpr]]:
        """Return list of unique type variables referred to in a callable."""
        names = []  # type: List[str]
        tvars = []  # type: List[TypeVarExpr]
        for arg in type.arg_types:
            for name, tvar_expr in arg.accept(TypeVariableQuery(self.lookup_qualified,
                                                                self.tvar_scope)):
                if name not in names:
                    names.append(name)
                    tvars.append(tvar_expr)
        # When finding type variables in the return type of a function, don't
        # look inside Callable types.  Type variables only appearing in
        # functions in the return type belong to those functions, not the
        # function we're currently analyzing.
        for name, tvar_expr in type.ret_type.accept(
                TypeVariableQuery(self.lookup_qualified, self.tvar_scope,
                                  include_callables=False)):
            if name not in names:
                names.append(name)
                tvars.append(tvar_expr)
        return list(zip(names, tvars))

    def bind_function_type_variables(self,
                                     fun_type: CallableType, defn: Context) -> List[TypeVarDef]:
        """Find the type variables of the function type and bind them in our tvar_scope"""
        if fun_type.variables:
            for var in fun_type.variables:
                var_node = self.lookup_qualified(var.name, defn)
                assert var_node, "Binding for function type variable not found within function"
                var_expr = var_node.node
                assert isinstance(var_expr, TypeVarExpr)
                self.tvar_scope.bind_new(var.name, var_expr)
            return fun_type.variables
        typevars = self.infer_type_variables(fun_type)
        # Do not define a new type variable if already defined in scope.
        typevars = [(name, tvar) for name, tvar in typevars
                    if not self.is_defined_type_var(name, defn)]
        defs = []  # type: List[TypeVarDef]
        for name, tvar in typevars:
            if not self.tvar_scope.allow_binding(tvar.fullname()):
                self.fail("Type variable '{}' is bound by an outer class".format(name), defn)
            self.tvar_scope.bind_new(name, tvar)
            binding = self.tvar_scope.get_binding(tvar.fullname())
            assert binding is not None
            defs.append(binding)

        return defs

    def is_defined_type_var(self, tvar: str, context: Context) -> bool:
        tvar_node = self.lookup_qualified(tvar, context)
        if not tvar_node:
            return False
        return self.tvar_scope.get_binding(tvar_node) is not None

    def anal_array(self, a: Iterable[Type], nested: bool = True) -> List[Type]:
        res = []  # type: List[Type]
        for t in a:
            res.append(self.anal_type(t, nested))
        return res

    def anal_type(self, t: Type, nested: bool = True) -> Type:
        if nested:
            self.nesting_level += 1
        try:
            return t.accept(self)
        finally:
            if nested:
                self.nesting_level -= 1

    def anal_var_defs(self, var_defs: List[TypeVarDef]) -> List[TypeVarDef]:
        a = []  # type: List[TypeVarDef]
        for vd in var_defs:
            a.append(TypeVarDef(vd.name,
                                vd.fullname,
                                vd.id.raw_id,
                                self.anal_array(vd.values),
                                vd.upper_bound.accept(self),
                                vd.variance,
                                vd.line))
        return a

    def named_type_with_normalized_str(self, fully_qualified_name: str) -> Instance:
        """Does almost the same thing as `named_type`, except that we immediately
        unalias `builtins.bytes` and `builtins.unicode` to `builtins.str` as appropriate.
        """
        python_version = self.options.python_version
        if python_version[0] == 2 and fully_qualified_name == 'builtins.bytes':
            fully_qualified_name = 'builtins.str'
        if python_version[0] >= 3 and fully_qualified_name == 'builtins.unicode':
            fully_qualified_name = 'builtins.str'
        return self.named_type(fully_qualified_name)

    def named_type(self, fully_qualified_name: str,
                   args: Optional[List[Type]] = None,
                   line: int = -1,
                   column: int = -1) -> Instance:
        node = self.lookup_fqn_func(fully_qualified_name)
        assert isinstance(node.node, TypeInfo)
        any_type = AnyType(TypeOfAny.special_form)
        return Instance(node.node, args or [any_type] * len(node.node.defn.type_vars),
                        line=line, column=column)

    def tuple_type(self, items: List[Type]) -> TupleType:
        any_type = AnyType(TypeOfAny.special_form)
        return TupleType(items, fallback=self.named_type('builtins.tuple', [any_type]))


TypeVarList = List[Tuple[str, TypeVarExpr]]

# Mypyc doesn't support callback protocols yet.
MsgCallback = Callable[[str, Context, DefaultNamedArg(Optional[ErrorCode], 'code')], None]


def get_omitted_any(disallow_any: bool, fail: MsgCallback, note: MsgCallback,
                    typ: Type, fullname: Optional[str] = None,
                    unexpanded_type: Optional[Type] = None) -> AnyType:
    if disallow_any:
        if fullname in nongen_builtins:
            # We use a dedicated error message for builtin generics (as the most common case).
            alternative = nongen_builtins[fullname]
            fail(message_registry.IMPLICIT_GENERIC_ANY_BUILTIN.format(alternative), typ,
                 code=codes.TYPE_ARG)
        else:
            typ = unexpanded_type or typ
            type_str = typ.name if isinstance(typ, UnboundType) else format_type_bare(typ)

            fail(
                message_registry.BARE_GENERIC.format(
                    quote_type_string(type_str)),
                typ,
                code=codes.TYPE_ARG)

            if fullname in GENERIC_STUB_NOT_AT_RUNTIME_TYPES:
                # Recommend `from __future__ import annotations` or to put type in quotes
                # (string literal escaping) for classes not generic at runtime
                note(
                    "Subscripting classes that are not generic at runtime may require "
                    "escaping, see https://mypy.readthedocs.io/"
                    "en/latest/common_issues.html#not-generic-runtime",
                    typ,
                    code=codes.TYPE_ARG)

        any_type = AnyType(TypeOfAny.from_error, line=typ.line, column=typ.column)
    else:
        any_type = AnyType(TypeOfAny.from_omitted_generics, line=typ.line, column=typ.column)
    return any_type


def fix_instance(t: Instance, fail: MsgCallback, note: MsgCallback,
                 disallow_any: bool, use_generic_error: bool = False,
                 unexpanded_type: Optional[Type] = None,) -> None:
    """Fix a malformed instance by replacing all type arguments with Any.

    Also emit a suitable error if this is not due to implicit Any's.
    """
    if len(t.args) == 0:
        if use_generic_error:
            fullname = None  # type: Optional[str]
        else:
            fullname = t.type.fullname()
        any_type = get_omitted_any(disallow_any, fail, note, t, fullname, unexpanded_type)
        t.args = [any_type] * len(t.type.type_vars)
        return
    # Invalid number of type parameters.
    n = len(t.type.type_vars)
    s = '{} type arguments'.format(n)
    if n == 0:
        s = 'no type arguments'
    elif n == 1:
        s = '1 type argument'
    act = str(len(t.args))
    if act == '0':
        act = 'none'
    fail('"{}" expects {}, but {} given'.format(
        t.type.name(), s, act), t, code=codes.TYPE_ARG)
    # Construct the correct number of type arguments, as
    # otherwise the type checker may crash as it expects
    # things to be right.
    t.args = [AnyType(TypeOfAny.from_error) for _ in t.type.type_vars]
    t.invalid = True


def expand_type_alias(target: Type, alias_tvars: List[str], args: List[Type],
                      fail: MsgCallback, no_args: bool, ctx: Context, *,
                      unexpanded_type: Optional[Type] = None,
                      disallow_any: bool = False) -> Type:
    """Expand a (generic) type alias target following the rules outlined in TypeAlias docstring.

    Here:
        target: original target type (contains unbound type variables)
        alias_tvars: type variable names
        args: types to be substituted in place of type variables
        fail: error reporter callback
        no_args: whether original definition used a bare generic `A = List`
        ctx: context where expansion happens
    """
    exp_len = len(alias_tvars)
    act_len = len(args)
    if exp_len > 0 and act_len == 0:
        # Interpret bare Alias same as normal generic, i.e., Alias[Any, Any, ...]
        assert alias_tvars is not None
        return set_any_tvars(target, alias_tvars, ctx.line, ctx.column,
                             disallow_any=disallow_any, fail=fail,
                             unexpanded_type=unexpanded_type)
    if exp_len == 0 and act_len == 0:
        if no_args:
            assert isinstance(target, Instance)  # type: ignore
            return Instance(target.type, [], line=ctx.line, column=ctx.column)
        return target
    if exp_len == 0 and act_len > 0 and isinstance(target, Instance) and no_args:  # type: ignore
        tp = Instance(target.type, args)
        tp.line = ctx.line
        tp.column = ctx.column
        return tp
    if act_len != exp_len:
        fail('Bad number of arguments for type alias, expected: %s, given: %s'
             % (exp_len, act_len), ctx)
        return set_any_tvars(target, alias_tvars or [],
                             ctx.line, ctx.column, from_error=True)
    typ = replace_alias_tvars(target, alias_tvars, args, ctx.line, ctx.column)  # type: Type
    # HACK: Implement FlexibleAlias[T, typ] by expanding it to typ here.
    if (isinstance(typ, Instance)  # type: ignore
            and typ.type.fullname() == 'mypy_extensions.FlexibleAlias'):
        typ = typ.args[-1]
    return typ


def set_any_tvars(tp: Type, vars: List[str],
                  newline: int, newcolumn: int, *,
                  from_error: bool = False,
                  disallow_any: bool = False,
                  fail: Optional[MsgCallback] = None,
                  unexpanded_type: Optional[Type] = None) -> Type:
    if from_error or disallow_any:
        type_of_any = TypeOfAny.from_error
    else:
        type_of_any = TypeOfAny.from_omitted_generics
    if disallow_any:
        assert fail is not None
        otype = unexpanded_type or tp
        type_str = otype.name if isinstance(otype, UnboundType) else format_type_bare(otype)

        fail(message_registry.BARE_GENERIC.format(quote_type_string(type_str)),
             Context(newline, newcolumn), code=codes.TYPE_ARG)
    any_type = AnyType(type_of_any, line=newline, column=newcolumn)
    return replace_alias_tvars(tp, vars, [any_type] * len(vars), newline, newcolumn)


def remove_dups(tvars: Iterable[T]) -> List[T]:
    # Get unique elements in order of appearance
    all_tvars = set()  # type: Set[T]
    new_tvars = []  # type: List[T]
    for t in tvars:
        if t not in all_tvars:
            new_tvars.append(t)
            all_tvars.add(t)
    return new_tvars


def flatten_tvars(ll: Iterable[List[T]]) -> List[T]:
    return remove_dups(chain.from_iterable(ll))


class TypeVariableQuery(TypeQuery[TypeVarList]):

    def __init__(self,
                 lookup: Callable[[str, Context], Optional[SymbolTableNode]],
                 scope: 'TypeVarScope',
                 *,
                 include_callables: bool = True,
                 include_bound_tvars: bool = False) -> None:
        self.include_callables = include_callables
        self.lookup = lookup
        self.scope = scope
        self.include_bound_tvars = include_bound_tvars
        super().__init__(flatten_tvars)

    def _seems_like_callable(self, type: UnboundType) -> bool:
        if not type.args:
            return False
        if isinstance(type.args[0], (EllipsisType, TypeList)):
            return True
        return False

    def visit_unbound_type(self, t: UnboundType) -> TypeVarList:
        name = t.name
        node = self.lookup(name, t)
        if node and isinstance(node.node, TypeVarExpr) and (
                self.include_bound_tvars or self.scope.get_binding(node) is None):
            assert isinstance(node.node, TypeVarExpr)
            return [(name, node.node)]
        elif not self.include_callables and self._seems_like_callable(t):
            return []
        elif node and node.fullname in ('typing_extensions.Literal', 'typing.Literal'):
            return []
        else:
            return super().visit_unbound_type(t)

    def visit_callable_type(self, t: CallableType) -> TypeVarList:
        if self.include_callables:
            return super().visit_callable_type(t)
        else:
            return []


def check_for_explicit_any(typ: Optional[Type],
                           options: Options,
                           is_typeshed_stub: bool,
                           msg: MessageBuilder,
                           context: Context) -> None:
    if (options.disallow_any_explicit and
            not is_typeshed_stub and
            typ and
            has_explicit_any(typ)):
        msg.explicit_any(context)


def has_explicit_any(t: Type) -> bool:
    """
    Whether this type is or type it contains is an Any coming from explicit type annotation
    """
    return t.accept(HasExplicitAny())


class HasExplicitAny(TypeQuery[bool]):
    def __init__(self) -> None:
        super().__init__(any)

    def visit_any(self, t: AnyType) -> bool:
        return t.type_of_any == TypeOfAny.explicit

    def visit_typeddict_type(self, t: TypedDictType) -> bool:
        # typeddict is checked during TypedDict declaration, so don't typecheck it here.
        return False


def has_any_from_unimported_type(t: Type) -> bool:
    """Return true if this type is Any because an import was not followed.

    If type t is such Any type or has type arguments that contain such Any type
    this function will return true.
    """
    return t.accept(HasAnyFromUnimportedType())


class HasAnyFromUnimportedType(TypeQuery[bool]):
    def __init__(self) -> None:
        super().__init__(any)

    def visit_any(self, t: AnyType) -> bool:
        return t.type_of_any == TypeOfAny.from_unimported_type

    def visit_typeddict_type(self, t: TypedDictType) -> bool:
        # typeddict is checked during TypedDict declaration, so don't typecheck it here
        return False


def collect_any_types(t: Type) -> List[AnyType]:
    """Return all inner `AnyType`s of type t"""
    return t.accept(CollectAnyTypesQuery())


class CollectAnyTypesQuery(TypeQuery[List[AnyType]]):
    def __init__(self) -> None:
        super().__init__(self.combine_lists_strategy)

    def visit_any(self, t: AnyType) -> List[AnyType]:
        return [t]

    @classmethod
    def combine_lists_strategy(cls, it: Iterable[List[AnyType]]) -> List[AnyType]:
        result = []  # type: List[AnyType]
        for l in it:
            result.extend(l)
        return result


def collect_all_inner_types(t: Type) -> List[Type]:
    """
    Return all types that `t` contains
    """
    return t.accept(CollectAllInnerTypesQuery())


class CollectAllInnerTypesQuery(TypeQuery[List[Type]]):
    def __init__(self) -> None:
        super().__init__(self.combine_lists_strategy)

    def query_types(self, types: Iterable[Type]) -> List[Type]:
        return self.strategy([t.accept(self) for t in types]) + list(types)

    @classmethod
    def combine_lists_strategy(cls, it: Iterable[List[Type]]) -> List[Type]:
        return list(itertools.chain.from_iterable(it))


def make_optional_type(t: Type) -> Type:
    """Return the type corresponding to Optional[t].

    Note that we can't use normal union simplification, since this function
    is called during semantic analysis and simplification only works during
    type checking.
    """
    t = get_proper_type(t)
    if isinstance(t, NoneType):
        return t
    elif isinstance(t, UnionType):
        items = [item for item in union_items(t)
                 if not isinstance(item, NoneType)]
        return UnionType(items + [NoneType()], t.line, t.column)
    else:
        return UnionType([t, NoneType()], t.line, t.column)


def fix_instance_types(t: Type, fail: MsgCallback, note: MsgCallback) -> None:
    """Recursively fix all instance types (type argument count) in a given type.

    For example 'Union[Dict, List[str, int]]' will be transformed into
    'Union[Dict[Any, Any], List[Any]]' in place.
    """
    t.accept(InstanceFixer(fail, note))


class InstanceFixer(TypeTraverserVisitor):
    def __init__(self, fail: MsgCallback, note: MsgCallback) -> None:
        self.fail = fail
        self.note = note

    def visit_instance(self, typ: Instance) -> None:
        super().visit_instance(typ)
        if len(typ.args) != len(typ.type.type_vars):
            fix_instance(typ, self.fail, self.note, disallow_any=False, use_generic_error=True)<|MERGE_RESOLUTION|>--- conflicted
+++ resolved
@@ -15,13 +15,8 @@
     Type, UnboundType, TypeVarType, TupleType, TypedDictType, UnionType, Instance, AnyType,
     CallableType, NoneType, ErasedType, DeletedType, TypeList, TypeVarDef, SyntheticTypeVisitor,
     StarType, PartialType, EllipsisType, UninhabitedType, TypeType, replace_alias_tvars,
-<<<<<<< HEAD
-    CallableArgument, has_type_vars, TypeQuery, union_items, TypeOfAny,
-    LiteralType, RawExpressionType, PlaceholderType, Overloaded, get_proper_type, TypeAliasType
-=======
     CallableArgument, TypeQuery, union_items, TypeOfAny, LiteralType, RawExpressionType,
-    PlaceholderType, Overloaded, get_proper_type, ProperType
->>>>>>> 834efe44
+    PlaceholderType, Overloaded, get_proper_type, TypeAliasType
 )
 
 from mypy.nodes import (
@@ -315,14 +310,7 @@
             if len(t.args) != 1:
                 self.fail('ClassVar[...] must have at most one type argument', t)
                 return AnyType(TypeOfAny.from_error)
-            item = self.anal_type(t.args[0])
-<<<<<<< HEAD
-            if isinstance(item, TypeVarType) or has_type_vars(item):
-                self.fail('Invalid type: ClassVar cannot be generic', t)
-                return AnyType(TypeOfAny.from_error)
-=======
->>>>>>> 834efe44
-            return item
+            return self.anal_type(t.args[0])
         elif fullname in ('mypy_extensions.NoReturn', 'typing.NoReturn'):
             return UninhabitedType(is_noreturn=True)
         elif fullname in ('typing_extensions.Literal', 'typing.Literal'):
