--- conflicted
+++ resolved
@@ -14,19 +14,12 @@
     get_type_vars, TypeQuery, union_items,
 )
 from mypy.nodes import (
-<<<<<<< HEAD
-    BOUND_TVAR, UNBOUND_TVAR, TYPE_ALIAS, UNBOUND_IMPORTED,
+    TVAR, TYPE_ALIAS, UNBOUND_IMPORTED,
     Context, SymbolTableNode, Var, Expression,
-    IndexExpr, RefExpr, nongen_builtins,
+    IndexExpr, RefExpr, nongen_builtins, TypeVarExpr,
 )
 from mypy.typeinfo import TypeInfo
-=======
-    TVAR, TYPE_ALIAS, UNBOUND_IMPORTED,
-    TypeInfo, Context, SymbolTableNode, Var, Expression,
-    IndexExpr, RefExpr, nongen_builtins, TypeVarExpr
-)
 from mypy.tvar_scope import TypeVarScope
->>>>>>> 0a9f88dd
 from mypy.sametypes import is_same_type
 from mypy.exprtotype import expr_to_unanalyzed_type, TypeTranslationError
 from mypy.subtypes import is_subtype
