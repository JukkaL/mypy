"""Semantic analysis of types"""

from collections import OrderedDict
from typing import Callable, List, Optional, Set

from mypy.types import (
    Type, UnboundType, TypeVarType, TupleType, TypedDictType, UnionType, Instance,
<<<<<<< HEAD
    AnyType, CallableType, Void, NoneTyp, DeletedType, ArgumentList, TypeVarDef, TypeVisitor,
    StarType, PartialType, EllipsisType, UninhabitedType, TypeType, get_typ_args, set_typ_args,
    ArgKindException, ArgNameException
=======
    AnyType, CallableType, NoneTyp, DeletedType, TypeList, TypeVarDef, TypeVisitor,
    StarType, PartialType, EllipsisType, UninhabitedType, TypeType, get_typ_args, set_typ_args,
    get_type_vars, union_items
>>>>>>> d6ed0834
)
from mypy.nodes import (
    BOUND_TVAR, UNBOUND_TVAR, TYPE_ALIAS, UNBOUND_IMPORTED,
    TypeInfo, Context, SymbolTableNode, Var, Expression,
    IndexExpr, RefExpr, nongen_builtins,
)
from mypy.sametypes import is_same_type
from mypy.exprtotype import expr_to_unanalyzed_type, TypeTranslationError
from mypy.subtypes import is_subtype
from mypy import nodes
from mypy import experiments


type_constructors = {
    'typing.Callable',
    'typing.Optional',
    'typing.Tuple',
    'typing.Type',
    'typing.Union',
}


def analyze_type_alias(node: Expression,
                       lookup_func: Callable[[str, Context], SymbolTableNode],
                       lookup_fqn_func: Callable[[str], SymbolTableNode],
                       fail_func: Callable[[str, Context], None],
                       allow_unnormalized: bool = False) -> Type:
    """Return type if node is valid as a type alias rvalue.

    Return None otherwise. 'node' must have been semantically analyzed.
    """
    # Quickly return None if the expression doesn't look like a type. Note
    # that we don't support straight string literals as type aliases
    # (only string literals within index expressions).
    if isinstance(node, RefExpr):
        # Note that this misses the case where someone tried to use a
        # class-referenced type variable as a type alias.  It's easier to catch
        # that one in checkmember.py
        if node.kind == UNBOUND_TVAR or node.kind == BOUND_TVAR:
            fail_func('Type variable "{}" is invalid as target for type alias'.format(
                node.fullname), node)
            return None
        if not (isinstance(node.node, TypeInfo) or
                node.fullname == 'typing.Any' or
                node.kind == TYPE_ALIAS):
            return None
    elif isinstance(node, IndexExpr):
        base = node.base
        if isinstance(base, RefExpr):
            if not (isinstance(base.node, TypeInfo) or
                    base.fullname in type_constructors or
                    base.kind == TYPE_ALIAS):
                return None
            # Enums can't be generic, and without this check we may incorrectly interpret indexing
            # an Enum class as creating a type alias.
            if isinstance(base.node, TypeInfo) and base.node.is_enum:
                return None
        else:
            return None
    else:
        return None

    # It's a type alias (though it may be an invalid one).
    try:
        type = expr_to_unanalyzed_type(node)
    except TypeTranslationError:
        fail_func('Invalid type alias', node)
        return None
    analyzer = TypeAnalyser(lookup_func, lookup_fqn_func, fail_func, aliasing=True,
                            allow_unnormalized=allow_unnormalized)
    return type.accept(analyzer)


def no_subscript_builtin_alias(name: str, propose_alt: bool = True) -> str:
    msg = '"{}" is not subscriptable'.format(name.split('.')[-1])
    replacement = nongen_builtins[name]
    if replacement and propose_alt:
        msg += ', use "{}" instead'.format(replacement)
    return msg


class TypeAnalyser(TypeVisitor[Type]):
    """Semantic analyzer for types (semantic analysis pass 2).

    Converts unbound types into bound types.
    """

    def __init__(self,
                 lookup_func: Callable[[str, Context], SymbolTableNode],
                 lookup_fqn_func: Callable[[str], SymbolTableNode],
                 fail_func: Callable[[str, Context], None], *,
                 aliasing: bool = False,
                 allow_tuple_literal: bool = False,
                 allow_unnormalized: bool = False) -> None:
        self.lookup = lookup_func
        self.lookup_fqn_func = lookup_fqn_func
        self.fail = fail_func
        self.aliasing = aliasing
        self.allow_tuple_literal = allow_tuple_literal
        # Positive if we are analyzing arguments of another (outer) type
        self.nesting_level = 0
        self.allow_unnormalized = allow_unnormalized

    def visit_unbound_type(self, t: UnboundType) -> Type:
        if t.optional:
            t.optional = False
            # We don't need to worry about double-wrapping Optionals or
            # wrapping Anys: Union simplification will take care of that.
            return make_optional_type(self.visit_unbound_type(t))
        sym = self.lookup(t.name, t)
        if sym is not None:
            if sym.node is None:
                # UNBOUND_IMPORTED can happen if an unknown name was imported.
                if sym.kind != UNBOUND_IMPORTED:
                    self.fail('Internal error (node is None, kind={})'.format(sym.kind), t)
                return AnyType()
            fullname = sym.node.fullname()
            if (fullname in nongen_builtins and t.args and
                    not sym.normalized and not self.allow_unnormalized):
                self.fail(no_subscript_builtin_alias(fullname), t)
            if sym.kind == BOUND_TVAR:
                if len(t.args) > 0:
                    self.fail('Type variable "{}" used with arguments'.format(
                        t.name), t)
                assert sym.tvar_def is not None
                return TypeVarType(sym.tvar_def, t.line)
            elif fullname == 'builtins.None':
                return NoneTyp()
            elif fullname == 'typing.Any' or fullname == 'builtins.Any':
                return AnyType()
            elif fullname == 'typing.Tuple':
                if len(t.args) == 0 and not t.empty_tuple_index:
                    # Bare 'Tuple' is same as 'tuple'
                    return self.builtin_type('builtins.tuple')
                if len(t.args) == 2 and isinstance(t.args[1], EllipsisType):
                    # Tuple[T, ...] (uniform, variable-length tuple)
                    instance = self.builtin_type('builtins.tuple', [self.anal_type(t.args[0])])
                    instance.line = t.line
                    return instance
                return self.tuple_type(self.anal_array(t.args))
            elif fullname == 'typing.Union':
                items = self.anal_array(t.args)
                if not experiments.STRICT_OPTIONAL:
                    items = [item for item in items if not isinstance(item, NoneTyp)]
                return UnionType.make_union(items)
            elif fullname == 'typing.Optional':
                if len(t.args) != 1:
                    self.fail('Optional[...] must have exactly one type argument', t)
                    return AnyType()
                item = self.anal_type(t.args[0])
                return make_optional_type(item)
            elif fullname == 'typing.Callable':
                return self.analyze_callable_type(t)
            elif fullname == 'typing.Type':
                if len(t.args) == 0:
                    return TypeType(AnyType(), line=t.line)
                if len(t.args) != 1:
                    self.fail('Type[...] must have exactly one type argument', t)
                item = self.anal_type(t.args[0])
                return TypeType(item, line=t.line)
            elif fullname == 'typing.ClassVar':
                if self.nesting_level > 0:
                    self.fail('Invalid type: ClassVar nested inside other type', t)
                if len(t.args) == 0:
                    return AnyType(line=t.line)
                if len(t.args) != 1:
                    self.fail('ClassVar[...] must have at most one type argument', t)
                    return AnyType()
                item = self.anal_type(t.args[0])
                if isinstance(item, TypeVarType) or get_type_vars(item):
                    self.fail('Invalid type: ClassVar cannot be generic', t)
                    return AnyType()
                return item
            elif fullname in ('mypy_extensions.NoReturn', 'typing.NoReturn'):
                return UninhabitedType(is_noreturn=True)
            elif sym.kind == TYPE_ALIAS:
                override = sym.type_override
                an_args = self.anal_array(t.args)
                all_vars = self.get_type_var_names(override)
                exp_len = len(all_vars)
                act_len = len(an_args)
                if exp_len > 0 and act_len == 0:
                    # Interpret bare Alias same as normal generic, i.e., Alias[Any, Any, ...]
                    return self.replace_alias_tvars(override, all_vars, [AnyType()] * exp_len,
                                                    t.line, t.column)
                if exp_len == 0 and act_len == 0:
                    return override
                if act_len != exp_len:
                    self.fail('Bad number of arguments for type alias, expected: %s, given: %s'
                              % (exp_len, act_len), t)
                    return t
                return self.replace_alias_tvars(override, all_vars, an_args, t.line, t.column)
            elif not isinstance(sym.node, TypeInfo):
                name = sym.fullname
                if name is None:
                    name = sym.node.name()
                if isinstance(sym.node, Var) and isinstance(sym.node.type, AnyType):
                    # Something with an Any type -- make it an alias for Any in a type
                    # context. This is slightly problematic as it allows using the type 'Any'
                    # as a base class -- however, this will fail soon at runtime so the problem
                    # is pretty minor.
                    return AnyType()
                # Allow unbound type variables when defining an alias
                if not (self.aliasing and sym.kind == UNBOUND_TVAR):
                    self.fail('Invalid type "{}"'.format(name), t)
                return t
            info = sym.node  # type: TypeInfo
            if len(t.args) > 0 and info.fullname() == 'builtins.tuple':
                return TupleType(self.anal_array(t.args),
                                 Instance(info, [AnyType()], t.line),
                                 t.line)
            else:
                # Analyze arguments and construct Instance type. The
                # number of type arguments and their values are
                # checked only later, since we do not always know the
                # valid count at this point. Thus we may construct an
                # Instance with an invalid number of type arguments.
                instance = Instance(info, self.anal_array(t.args), t.line, t.column)
                tup = info.tuple_type
                if tup is not None:
                    # The class has a Tuple[...] base class so it will be
                    # represented as a tuple type.
                    if t.args:
                        self.fail('Generic tuple types not supported', t)
                        return AnyType()
                    return tup.copy_modified(items=self.anal_array(tup.items),
                                             fallback=instance)
                td = info.typeddict_type
                if td is not None:
                    # The class has a TypedDict[...] base class so it will be
                    # represented as a typeddict type.
                    if t.args:
                        self.fail('Generic TypedDict types not supported', t)
                        return AnyType()
                    # Create a named TypedDictType
                    return td.copy_modified(item_types=self.anal_array(list(td.items.values())),
                                            fallback=instance)
                return instance
        else:
            return AnyType()

    def get_type_var_names(self, tp: Type) -> List[str]:
        """Get all type variable names that are present in a generic type alias
        in order of textual appearance (recursively, if needed).
        """
        tvars = []  # type: List[str]
        typ_args = get_typ_args(tp)
        for arg in typ_args:
            tvar = self.get_tvar_name(arg)
            if tvar:
                tvars.append(tvar)
            else:
                subvars = self.get_type_var_names(arg)
                if subvars:
                    tvars.extend(subvars)
        # Get unique type variables in order of appearance
        all_tvars = set(tvars)
        new_tvars = []
        for t in tvars:
            if t in all_tvars:
                new_tvars.append(t)
                all_tvars.remove(t)
        return new_tvars

    def get_tvar_name(self, t: Type) -> Optional[str]:
        if not isinstance(t, UnboundType):
            return None
        sym = self.lookup(t.name, t)
        if sym is not None and (sym.kind == UNBOUND_TVAR or sym.kind == BOUND_TVAR):
            return t.name
        return None

    def replace_alias_tvars(self, tp: Type, vars: List[str], subs: List[Type],
                            newline: int, newcolumn: int) -> Type:
        """Replace type variables in a generic type alias tp with substitutions subs
        resetting context. Length of subs should be already checked.
        """
        typ_args = get_typ_args(tp)
        new_args = typ_args[:]
        for i, arg in enumerate(typ_args):
            tvar = self.get_tvar_name(arg)
            if tvar and tvar in vars:
                # Perform actual substitution...
                new_args[i] = subs[vars.index(tvar)]
            else:
                # ...recursively, if needed.
                new_args[i] = self.replace_alias_tvars(arg, vars, subs, newline, newcolumn)
        return set_typ_args(tp, new_args, newline, newcolumn)

    def visit_any(self, t: AnyType) -> Type:
        return t

    def visit_none_type(self, t: NoneTyp) -> Type:
        return t

    def visit_uninhabited_type(self, t: UninhabitedType) -> Type:
        return t

    def visit_deleted_type(self, t: DeletedType) -> Type:
        return t

    def visit_type_list(self, t: ArgumentList) -> Type:
        self.fail('Invalid type', t)
        return AnyType()

    def visit_instance(self, t: Instance) -> Type:
        return t

    def visit_type_var(self, t: TypeVarType) -> Type:
        return t

    def visit_callable_type(self, t: CallableType) -> Type:
        return t.copy_modified(arg_types=self.anal_array(t.arg_types, nested=False),
                               ret_type=self.anal_type(t.ret_type, nested=False),
                               fallback=t.fallback or self.builtin_type('builtins.function'),
                               variables=self.anal_var_defs(t.variables))

    def visit_tuple_type(self, t: TupleType) -> Type:
        # Types such as (t1, t2, ...) only allowed in assignment statements. They'll
        # generate errors elsewhere, and Tuple[t1, t2, ...] must be used instead.
        if t.implicit and not self.allow_tuple_literal:
            self.fail('Invalid tuple literal type', t)
            return AnyType()
        star_count = sum(1 for item in t.items if isinstance(item, StarType))
        if star_count > 1:
            self.fail('At most one star type allowed in a tuple', t)
            if t.implicit:
                return TupleType([AnyType() for _ in t.items],
                                 self.builtin_type('builtins.tuple'),
                                 t.line)
            else:
                return AnyType()
        fallback = t.fallback if t.fallback else self.builtin_type('builtins.tuple', [AnyType()])
        return TupleType(self.anal_array(t.items), fallback, t.line)

    def visit_typeddict_type(self, t: TypedDictType) -> Type:
        items = OrderedDict([
            (item_name, self.anal_type(item_type))
            for (item_name, item_type) in t.items.items()
        ])
        return TypedDictType(items, t.fallback)

    def visit_star_type(self, t: StarType) -> Type:
        return StarType(self.anal_type(t.type), t.line)

    def visit_union_type(self, t: UnionType) -> Type:
        return UnionType(self.anal_array(t.items), t.line)

    def visit_partial_type(self, t: PartialType) -> Type:
        assert False, "Internal error: Unexpected partial type"

    def visit_ellipsis_type(self, t: EllipsisType) -> Type:
        self.fail("Unexpected '...'", t)
        return AnyType()

    def visit_type_type(self, t: TypeType) -> Type:
        return TypeType(self.anal_type(t.item), line=t.line)

    def analyze_callable_type(self, t: UnboundType) -> Type:
        fallback = self.builtin_type('builtins.function')
        if len(t.args) == 0:
            # Callable (bare). Treat as Callable[..., Any].
            return CallableType([AnyType(), AnyType()],
                                [nodes.ARG_STAR, nodes.ARG_STAR2],
                                [None, None],
                                ret_type=AnyType(),
                                fallback=fallback,
                                is_ellipsis_args=True)
        elif len(t.args) == 2:
<<<<<<< HEAD
            ret_type = t.args[1].accept(self)
            if isinstance(t.args[0], ArgumentList):
=======
            ret_type = self.anal_type(t.args[1])
            if isinstance(t.args[0], TypeList):
>>>>>>> d6ed0834
                # Callable[[ARG, ...], RET] (ordinary callable type)
                args = t.args[0].types
                try:
                    return CallableType(self.anal_array(args),
                                        t.args[0].kinds,
                                        t.args[0].names,
                                        ret_type=ret_type,
                                        fallback=fallback)
                except (ArgKindException, ArgNameException) as e:
                    self.fail(e.message, t)
                    return AnyType()
            elif isinstance(t.args[0], EllipsisType):
                # Callable[..., RET] (with literal ellipsis; accept arbitrary arguments)
                return CallableType([AnyType(), AnyType()],
                                    [nodes.ARG_STAR, nodes.ARG_STAR2],
                                    [None, None],
                                    ret_type=ret_type,
                                    fallback=fallback,
                                    is_ellipsis_args=True)
            else:
                self.fail('The first argument to Callable must be a list of types or "..."', t)
                return AnyType()

        self.fail('Invalid function type', t)
        return AnyType()

    def anal_array(self, a: List[Type], nested: bool = True) -> List[Type]:
        res = []  # type: List[Type]
        for t in a:
            res.append(self.anal_type(t, nested))
        return res

    def anal_type(self, t: Type, nested: bool = True) -> Type:
        if nested:
            self.nesting_level += 1
        try:
            return t.accept(self)
        finally:
            if nested:
                self.nesting_level -= 1

    def anal_var_defs(self, var_defs: List[TypeVarDef]) -> List[TypeVarDef]:
        a = []  # type: List[TypeVarDef]
        for vd in var_defs:
            a.append(TypeVarDef(vd.name, vd.id.raw_id, self.anal_array(vd.values),
                                vd.upper_bound.accept(self),
                                vd.variance,
                                vd.line))
        return a

    def builtin_type(self, fully_qualified_name: str, args: List[Type] = None) -> Instance:
        node = self.lookup_fqn_func(fully_qualified_name)
        assert isinstance(node.node, TypeInfo)
        return Instance(node.node, args or [])

    def tuple_type(self, items: List[Type]) -> TupleType:
        return TupleType(items, fallback=self.builtin_type('builtins.tuple', [AnyType()]))


class TypeAnalyserPass3(TypeVisitor[None]):
    """Analyze type argument counts and values of generic types.

    This is semantic analysis pass 3 for types.

    Perform these operations:

     * Report error for invalid type argument counts, such as List[x, y].
     * Make implicit Any type arguments explicit my modifying types
       in-place. For example, modify Foo into Foo[Any] if Foo expects a single
       type argument.
     * If a type variable has a value restriction, ensure that the value is
       valid. For example, reject IO[int] if the type argument must be str
       or bytes.

    We can't do this earlier than the third pass, since type argument counts
    are only determined in pass 2, and we have to support forward references
    to types.
    """

    def __init__(self, fail_func: Callable[[str, Context], None]) -> None:
        self.fail = fail_func

    def visit_instance(self, t: Instance) -> None:
        info = t.type
        # Check type argument count.
        if len(t.args) != len(info.type_vars):
            if len(t.args) == 0:
                # Insert implicit 'Any' type arguments.
                t.args = [AnyType()] * len(info.type_vars)
                return
            # Invalid number of type parameters.
            n = len(info.type_vars)
            s = '{} type arguments'.format(n)
            if n == 0:
                s = 'no type arguments'
            elif n == 1:
                s = '1 type argument'
            act = str(len(t.args))
            if act == '0':
                act = 'none'
            self.fail('"{}" expects {}, but {} given'.format(
                info.name(), s, act), t)
            # Construct the correct number of type arguments, as
            # otherwise the type checker may crash as it expects
            # things to be right.
            t.args = [AnyType() for _ in info.type_vars]
            t.invalid = True
        elif info.defn.type_vars:
            # Check type argument values.
            for (i, arg), TypeVar in zip(enumerate(t.args), info.defn.type_vars):
                if TypeVar.values:
                    if isinstance(arg, TypeVarType):
                        arg_values = arg.values
                        if not arg_values:
                            self.fail('Type variable "{}" not valid as type '
                                      'argument value for "{}"'.format(
                                          arg.name, info.name()), t)
                            continue
                    else:
                        arg_values = [arg]
                    self.check_type_var_values(info, arg_values,
                                               TypeVar.values, i + 1, t)
                if not is_subtype(arg, TypeVar.upper_bound):
                    self.fail('Type argument "{}" of "{}" must be '
                              'a subtype of "{}"'.format(
                                  arg, info.name(), TypeVar.upper_bound), t)
        for arg in t.args:
            arg.accept(self)

    def check_type_var_values(self, type: TypeInfo, actuals: List[Type],
                              valids: List[Type], arg_number: int, context: Context) -> None:
        for actual in actuals:
            if (not isinstance(actual, AnyType) and
                    not any(is_same_type(actual, value) for value in valids)):
                if len(actuals) > 1 or not isinstance(actual, Instance):
                    self.fail('Invalid type argument value for "{}"'.format(
                        type.name()), context)
                else:
                    self.fail('Type argument {} of "{}" has incompatible value "{}"'.format(
                        arg_number, type.name(), actual.type.name()), context)

    def visit_callable_type(self, t: CallableType) -> None:
        t.ret_type.accept(self)
        for arg_type in t.arg_types:
            arg_type.accept(self)

    def visit_tuple_type(self, t: TupleType) -> None:
        for item in t.items:
            item.accept(self)

    def visit_typeddict_type(self, t: TypedDictType) -> None:
        for item_type in t.items.values():
            item_type.accept(self)

    def visit_union_type(self, t: UnionType) -> None:
        for item in t.items:
            item.accept(self)

    def visit_star_type(self, t: StarType) -> None:
        t.type.accept(self)

    # Other kinds of type are trivial, since they are atomic (or invalid).

    def visit_unbound_type(self, t: UnboundType) -> None:
        pass

    def visit_any(self, t: AnyType) -> None:
        pass

    def visit_none_type(self, t: NoneTyp) -> None:
        pass

    def visit_uninhabited_type(self, t: UninhabitedType) -> None:
        pass

    def visit_deleted_type(self, t: DeletedType) -> None:
        pass

    def visit_type_list(self, t: ArgumentList) -> None:
        self.fail('Invalid type', t)

    def visit_type_var(self, t: TypeVarType) -> None:
        pass

    def visit_partial_type(self, t: PartialType) -> None:
        pass

    def visit_type_type(self, t: TypeType) -> None:
        pass


def make_optional_type(t: Type) -> Type:
    """Return the type corresponding to Optional[t].

    Note that we can't use normal union simplification, since this function
    is called during semantic analysis and simplification only works during
    type checking.
    """
    if not experiments.STRICT_OPTIONAL:
        return t
    if isinstance(t, NoneTyp):
        return t
    if isinstance(t, UnionType):
        items = [item for item in union_items(t)
                 if not isinstance(item, NoneTyp)]
        return UnionType(items + [NoneTyp()], t.line, t.column)
    return UnionType([t, NoneTyp()], t.line, t.column)<|MERGE_RESOLUTION|>--- conflicted
+++ resolved
@@ -5,15 +5,9 @@
 
 from mypy.types import (
     Type, UnboundType, TypeVarType, TupleType, TypedDictType, UnionType, Instance,
-<<<<<<< HEAD
-    AnyType, CallableType, Void, NoneTyp, DeletedType, ArgumentList, TypeVarDef, TypeVisitor,
+    AnyType, CallableType, NoneTyp, DeletedType, ArgumentList, TypeVarDef, TypeVisitor,
     StarType, PartialType, EllipsisType, UninhabitedType, TypeType, get_typ_args, set_typ_args,
-    ArgKindException, ArgNameException
-=======
-    AnyType, CallableType, NoneTyp, DeletedType, TypeList, TypeVarDef, TypeVisitor,
-    StarType, PartialType, EllipsisType, UninhabitedType, TypeType, get_typ_args, set_typ_args,
-    get_type_vars, union_items
->>>>>>> d6ed0834
+    ArgKindException, ArgNameException, get_type_vars, union_items
 )
 from mypy.nodes import (
     BOUND_TVAR, UNBOUND_TVAR, TYPE_ALIAS, UNBOUND_IMPORTED,
@@ -383,13 +377,8 @@
                                 fallback=fallback,
                                 is_ellipsis_args=True)
         elif len(t.args) == 2:
-<<<<<<< HEAD
-            ret_type = t.args[1].accept(self)
+            ret_type = self.anal_type(t.args[1])
             if isinstance(t.args[0], ArgumentList):
-=======
-            ret_type = self.anal_type(t.args[1])
-            if isinstance(t.args[0], TypeList):
->>>>>>> d6ed0834
                 # Callable[[ARG, ...], RET] (ordinary callable type)
                 args = t.args[0].types
                 try:
