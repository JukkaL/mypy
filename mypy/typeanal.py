"""Semantic analysis of types"""

import itertools
from itertools import chain
from contextlib import contextmanager
from collections import OrderedDict

from typing import Callable, List, Optional, Set, Tuple, Iterator, TypeVar, Iterable
from typing_extensions import Final
from mypy_extensions import DefaultNamedArg

from mypy.messages import MessageBuilder, quote_type_string, format_type_bare
from mypy.options import Options
from mypy.types import (
    Type, UnboundType, TypeVarType, TupleType, TypedDictType, UnionType, Instance, AnyType,
    CallableType, NoneType, ErasedType, DeletedType, TypeList, TypeVarDef, SyntheticTypeVisitor,
    StarType, PartialType, EllipsisType, UninhabitedType, TypeType,
    CallableArgument, TypeQuery, union_items, TypeOfAny, LiteralType, RawExpressionType,
    PlaceholderType, Overloaded, get_proper_type, TypeAliasType
)

from mypy.nodes import (
    TypeInfo, Context, SymbolTableNode, Var, Expression,
    nongen_builtins, check_arg_names, check_arg_kinds, ARG_POS, ARG_NAMED,
    ARG_OPT, ARG_NAMED_OPT, ARG_STAR, ARG_STAR2, TypeVarExpr,
    TypeAlias, PlaceholderNode, SYMBOL_FUNCBASE_TYPES, Decorator, MypyFile
)
from mypy.typetraverser import TypeTraverserVisitor
from mypy.tvar_scope import TypeVarScope
from mypy.exprtotype import expr_to_unanalyzed_type, TypeTranslationError
from mypy.plugin import Plugin, TypeAnalyzerPluginInterface, AnalyzeTypeContext
from mypy.semanal_shared import SemanticAnalyzerCoreInterface
from mypy.errorcodes import ErrorCode
from mypy import nodes, message_registry, errorcodes as codes

T = TypeVar('T')

type_constructors = {
    'typing.Callable',
    'typing.Optional',
    'typing.Tuple',
    'typing.Type',
    'typing.Union',
    'typing.Literal',
    'typing_extensions.Literal',
    'typing_extensions.Annotated',
}  # type: Final

ARG_KINDS_BY_CONSTRUCTOR = {
    'mypy_extensions.Arg': ARG_POS,
    'mypy_extensions.DefaultArg': ARG_OPT,
    'mypy_extensions.NamedArg': ARG_NAMED,
    'mypy_extensions.DefaultNamedArg': ARG_NAMED_OPT,
    'mypy_extensions.VarArg': ARG_STAR,
    'mypy_extensions.KwArg': ARG_STAR2,
}  # type: Final

GENERIC_STUB_NOT_AT_RUNTIME_TYPES = {
    'queue.Queue',
    'builtins._PathLike',
}  # type: Final


def analyze_type_alias(node: Expression,
                       api: SemanticAnalyzerCoreInterface,
                       tvar_scope: TypeVarScope,
                       plugin: Plugin,
                       options: Options,
                       is_typeshed_stub: bool,
                       allow_unnormalized: bool = False,
                       allow_placeholder: bool = False,
                       in_dynamic_func: bool = False,
                       global_scope: bool = True) -> Optional[Tuple[Type, Set[str]]]:
    """Analyze r.h.s. of a (potential) type alias definition.

    If `node` is valid as a type alias rvalue, return the resulting type and a set of
    full names of type aliases it depends on (directly or indirectly).
    Return None otherwise. 'node' must have been semantically analyzed.
    """
    try:
        type = expr_to_unanalyzed_type(node)
    except TypeTranslationError:
        api.fail('Invalid type alias: expression is not a valid type', node)
        return None
    analyzer = TypeAnalyser(api, tvar_scope, plugin, options, is_typeshed_stub,
                            allow_unnormalized=allow_unnormalized, defining_alias=True,
                            allow_placeholder=allow_placeholder)
    analyzer.in_dynamic_func = in_dynamic_func
    analyzer.global_scope = global_scope
    res = type.accept(analyzer)
    return res, analyzer.aliases_used


def no_subscript_builtin_alias(name: str, propose_alt: bool = True) -> str:
    msg = '"{}" is not subscriptable'.format(name.split('.')[-1])
    replacement = nongen_builtins[name]
    if replacement and propose_alt:
        msg += ', use "{}" instead'.format(replacement)
    return msg


class TypeAnalyser(SyntheticTypeVisitor[Type], TypeAnalyzerPluginInterface):
    """Semantic analyzer for types.

    Converts unbound types into bound types. This is a no-op for already
    bound types.

    If an incomplete reference is encountered, this does a defer. The
    caller never needs to defer.
    """

    # Is this called from an untyped function definition?
    in_dynamic_func = False  # type: bool
    # Is this called from global scope?
    global_scope = True  # type: bool

    def __init__(self,
                 api: SemanticAnalyzerCoreInterface,
                 tvar_scope: TypeVarScope,
                 plugin: Plugin,
                 options: Options,
                 is_typeshed_stub: bool, *,
                 defining_alias: bool = False,
                 allow_tuple_literal: bool = False,
                 allow_unnormalized: bool = False,
                 allow_unbound_tvars: bool = False,
                 allow_placeholder: bool = False,
                 report_invalid_types: bool = True) -> None:
        self.api = api
        self.lookup_qualified = api.lookup_qualified
        self.lookup_fqn_func = api.lookup_fully_qualified
        self.fail_func = api.fail
        self.note_func = api.note
        self.tvar_scope = tvar_scope
        # Are we analysing a type alias definition rvalue?
        self.defining_alias = defining_alias
        self.allow_tuple_literal = allow_tuple_literal
        # Positive if we are analyzing arguments of another (outer) type
        self.nesting_level = 0
        # Should we allow unnormalized types like `list[int]`
        # (currently allowed in stubs)?
        self.allow_unnormalized = allow_unnormalized
        # Should we accept unbound type variables (always OK in aliases)?
        self.allow_unbound_tvars = allow_unbound_tvars or defining_alias
        # If false, record incomplete ref if we generate PlaceholderType.
        self.allow_placeholder = allow_placeholder
        # Should we report an error whenever we encounter a RawExpressionType outside
        # of a Literal context: e.g. whenever we encounter an invalid type? Normally,
        # we want to report an error, but the caller may want to do more specialized
        # error handling.
        self.report_invalid_types = report_invalid_types
        self.plugin = plugin
        self.options = options
        self.is_typeshed_stub = is_typeshed_stub
        # Names of type aliases encountered while analysing a type will be collected here.
        self.aliases_used = set()  # type: Set[str]

    def visit_unbound_type(self, t: UnboundType, defining_literal: bool = False) -> Type:
        typ = self.visit_unbound_type_nonoptional(t, defining_literal)
        if t.optional:
            # We don't need to worry about double-wrapping Optionals or
            # wrapping Anys: Union simplification will take care of that.
            return make_optional_type(typ)
        return typ

    def visit_unbound_type_nonoptional(self, t: UnboundType, defining_literal: bool) -> Type:
        sym = self.lookup_qualified(t.name, t)
        if sym is not None:
            node = sym.node
            if isinstance(node, PlaceholderNode):
                if node.becomes_typeinfo:
                    # Reference to placeholder type.
                    if self.api.final_iteration:
                        self.cannot_resolve_type(t)
                        return AnyType(TypeOfAny.from_error)
                    elif self.allow_placeholder:
                        self.api.defer()
                    else:
                        self.api.record_incomplete_ref()
                    return PlaceholderType(node.fullname, self.anal_array(t.args), t.line)
                else:
                    if self.api.final_iteration:
                        self.cannot_resolve_type(t)
                        return AnyType(TypeOfAny.from_error)
                    else:
                        # Reference to an unknown placeholder node.
                        self.api.record_incomplete_ref()
                        return AnyType(TypeOfAny.special_form)
            if node is None:
                self.fail('Internal error (node is None, kind={})'.format(sym.kind), t)
                return AnyType(TypeOfAny.special_form)
            fullname = node.fullname
            hook = self.plugin.get_type_analyze_hook(fullname)
            if hook is not None:
                return hook(AnalyzeTypeContext(t, t, self))
            if (fullname in nongen_builtins
                    and t.args and
                    not self.allow_unnormalized):
                self.fail(no_subscript_builtin_alias(fullname,
                                                     propose_alt=not self.defining_alias), t)
            tvar_def = self.tvar_scope.get_binding(sym)
            if isinstance(sym.node, TypeVarExpr) and tvar_def is not None and self.defining_alias:
                self.fail('Can\'t use bound type variable "{}"'
                          ' to define generic alias'.format(t.name), t)
                return AnyType(TypeOfAny.from_error)
            if isinstance(sym.node, TypeVarExpr) and tvar_def is not None:
                if len(t.args) > 0:
                    self.fail('Type variable "{}" used with arguments'.format(t.name), t)
                return TypeVarType(tvar_def, t.line)
            special = self.try_analyze_special_unbound_type(t, fullname)
            if special is not None:
                return special
            if isinstance(node, TypeAlias):
                self.aliases_used.add(fullname)
                an_args = self.anal_array(t.args)
                disallow_any = self.options.disallow_any_generics and not self.is_typeshed_stub
                res = expand_type_alias(node, an_args, self.fail, node.no_args, t,
                                        unexpanded_type=t,
                                        disallow_any=disallow_any)
                # The only case where expand_type_alias() can return an incorrect instance is
                # when it is top-level instance, so no need to recurse.
                if (isinstance(res, Instance) and  # type: ignore[misc]
                        len(res.args) != len(res.type.type_vars) and
                        not self.defining_alias):
                    fix_instance(
                        res,
                        self.fail,
                        self.note,
                        disallow_any=disallow_any,
                        use_generic_error=True,
                        unexpanded_type=t)
                return res
            elif isinstance(node, TypeInfo):
                return self.analyze_type_with_type_info(node, t.args, t)
            else:
                return self.analyze_unbound_type_without_type_info(t, sym, defining_literal)
        else:  # sym is None
            return AnyType(TypeOfAny.special_form)

    def cannot_resolve_type(self, t: UnboundType) -> None:
        # TODO: Move error message generation to messages.py. We'd first
        #       need access to MessageBuilder here. Also move the similar
        #       message generation logic in semanal.py.
        self.api.fail(
            'Cannot resolve name "{}" (possible cyclic definition)'.format(t.name),
            t)

    def try_analyze_special_unbound_type(self, t: UnboundType, fullname: str) -> Optional[Type]:
        """Bind special type that is recognized through magic name such as 'typing.Any'.

        Return the bound type if successful, and return None if the type is a normal type.
        """
        if fullname == 'builtins.None':
            return NoneType()
        elif fullname == 'typing.Any' or fullname == 'builtins.Any':
            return AnyType(TypeOfAny.explicit)
        elif fullname in ('typing.Final', 'typing_extensions.Final'):
            self.fail("Final can be only used as an outermost qualifier"
                      " in a variable annotation", t)
            return AnyType(TypeOfAny.from_error)
        elif fullname == 'typing.Tuple':
            # Tuple is special because it is involved in builtin import cycle
            # and may be not ready when used.
            sym = self.api.lookup_fully_qualified_or_none('builtins.tuple')
            if not sym or isinstance(sym.node, PlaceholderNode):
                if self.api.is_incomplete_namespace('builtins'):
                    self.api.record_incomplete_ref()
                else:
                    self.fail("Name 'tuple' is not defined", t)
                return AnyType(TypeOfAny.special_form)
            if len(t.args) == 0 and not t.empty_tuple_index:
                # Bare 'Tuple' is same as 'tuple'
                any_type = self.get_omitted_any(t)
                return self.named_type('builtins.tuple', [any_type],
                                       line=t.line, column=t.column)
            if len(t.args) == 2 and isinstance(t.args[1], EllipsisType):
                # Tuple[T, ...] (uniform, variable-length tuple)
                instance = self.named_type('builtins.tuple', [self.anal_type(t.args[0])])
                instance.line = t.line
                return instance
            return self.tuple_type(self.anal_array(t.args))
        elif fullname == 'typing.Union':
            items = self.anal_array(t.args)
            return UnionType.make_union(items)
        elif fullname == 'typing.Optional':
            if len(t.args) != 1:
                self.fail('Optional[...] must have exactly one type argument', t)
                return AnyType(TypeOfAny.from_error)
            item = self.anal_type(t.args[0])
            return make_optional_type(item)
        elif fullname == 'typing.Callable':
            return self.analyze_callable_type(t)
        elif fullname == 'typing.Type':
            if len(t.args) == 0:
                any_type = self.get_omitted_any(t)
                return TypeType(any_type, line=t.line, column=t.column)
            if len(t.args) != 1:
                self.fail('Type[...] must have exactly one type argument', t)
            item = self.anal_type(t.args[0])
            return TypeType.make_normalized(item, line=t.line)
        elif fullname == 'typing.ClassVar':
            if self.nesting_level > 0:
                self.fail('Invalid type: ClassVar nested inside other type', t)
            if len(t.args) == 0:
                return AnyType(TypeOfAny.from_omitted_generics, line=t.line, column=t.column)
            if len(t.args) != 1:
                self.fail('ClassVar[...] must have at most one type argument', t)
                return AnyType(TypeOfAny.from_error)
            return self.anal_type(t.args[0])
        elif fullname in ('mypy_extensions.NoReturn', 'typing.NoReturn'):
            return UninhabitedType(is_noreturn=True)
        elif fullname in ('typing_extensions.Literal', 'typing.Literal'):
            return self.analyze_literal_type(t)
        elif fullname == 'typing_extensions.Annotated':
            if len(t.args) < 2:
                self.fail("Annotated[...] must have exactly one type argument"
                          " and at least one annotation", t)
                return AnyType(TypeOfAny.from_error)
            return self.anal_type(t.args[0])
        return None

    def get_omitted_any(self, typ: Type, fullname: Optional[str] = None) -> AnyType:
        disallow_any = not self.is_typeshed_stub and self.options.disallow_any_generics
        return get_omitted_any(disallow_any, self.fail, self.note, typ, fullname)

    def analyze_type_with_type_info(self, info: TypeInfo, args: List[Type], ctx: Context) -> Type:
        """Bind unbound type when were able to find target TypeInfo.

        This handles simple cases like 'int', 'modname.UserClass[str]', etc.
        """

        if len(args) > 0 and info.fullname == 'builtins.tuple':
            fallback = Instance(info, [AnyType(TypeOfAny.special_form)], ctx.line)
            return TupleType(self.anal_array(args), fallback, ctx.line)
        # Analyze arguments and (usually) construct Instance type. The
        # number of type arguments and their values are
        # checked only later, since we do not always know the
        # valid count at this point. Thus we may construct an
        # Instance with an invalid number of type arguments.
        instance = Instance(info, self.anal_array(args), ctx.line, ctx.column)
        # Check type argument count.
        if len(instance.args) != len(info.type_vars) and not self.defining_alias:
            fix_instance(instance, self.fail, self.note,
                         disallow_any=self.options.disallow_any_generics and
                         not self.is_typeshed_stub)

        tup = info.tuple_type
        if tup is not None:
            # The class has a Tuple[...] base class so it will be
            # represented as a tuple type.
            if args:
                self.fail('Generic tuple types not supported', ctx)
                return AnyType(TypeOfAny.from_error)
            return tup.copy_modified(items=self.anal_array(tup.items),
                                     fallback=instance)
        td = info.typeddict_type
        if td is not None:
            # The class has a TypedDict[...] base class so it will be
            # represented as a typeddict type.
            if args:
                self.fail('Generic TypedDict types not supported', ctx)
                return AnyType(TypeOfAny.from_error)
            # Create a named TypedDictType
            return td.copy_modified(item_types=self.anal_array(list(td.items.values())),
                                    fallback=instance)
        return instance

    def analyze_unbound_type_without_type_info(self, t: UnboundType, sym: SymbolTableNode,
                                               defining_literal: bool) -> Type:
        """Figure out what an unbound type that doesn't refer to a TypeInfo node means.

        This is something unusual. We try our best to find out what it is.
        """
        name = sym.fullname
        if name is None:
            assert sym.node is not None
            name = sym.node.name
        # Option 1:
        # Something with an Any type -- make it an alias for Any in a type
        # context. This is slightly problematic as it allows using the type 'Any'
        # as a base class -- however, this will fail soon at runtime so the problem
        # is pretty minor.
        if isinstance(sym.node, Var):
            typ = get_proper_type(sym.node.type)
            if isinstance(typ, AnyType):
                return AnyType(TypeOfAny.from_unimported_type,
                               missing_import_name=typ.missing_import_name)
        # Option 2:
        # Unbound type variable. Currently these may be still valid,
        # for example when defining a generic type alias.
        unbound_tvar = (isinstance(sym.node, TypeVarExpr) and
                        self.tvar_scope.get_binding(sym) is None)
        if self.allow_unbound_tvars and unbound_tvar:
            return t

        # Option 3:
        # Enum value. Note: we only want to return a LiteralType when
        # we're using this enum value specifically within context of
        # a "Literal[...]" type. So, if `defining_literal` is not set,
        # we bail out early with an error.
        #
        # If, in the distant future, we decide to permit things like
        # `def foo(x: Color.RED) -> None: ...`, we can remove that
        # check entirely.
        if isinstance(sym.node, Var) and sym.node.info and sym.node.info.is_enum:
            value = sym.node.name
            base_enum_short_name = sym.node.info.name
            if not defining_literal:
                msg = message_registry.INVALID_TYPE_RAW_ENUM_VALUE.format(
                    base_enum_short_name, value)
                self.fail(msg, t)
                return AnyType(TypeOfAny.from_error)
            return LiteralType(
                value=value,
                fallback=Instance(sym.node.info, [], line=t.line, column=t.column),
                line=t.line,
                column=t.column,
            )

        # None of the above options worked. We parse the args (if there are any)
        # to make sure there are no remaining semanal-only types, then give up.
        t = t.copy_modified(args=self.anal_array(t.args))
        # TODO: Move this message building logic to messages.py.
        notes = []  # type: List[str]
        if isinstance(sym.node, Var):
            # TODO: add a link to alias docs, see #3494.
            message = 'Variable "{}" is not valid as a type'
        elif isinstance(sym.node, (SYMBOL_FUNCBASE_TYPES, Decorator)):
            message = 'Function "{}" is not valid as a type'
            notes.append('Perhaps you need "Callable[...]" or a callback protocol?')
        elif isinstance(sym.node, MypyFile):
            # TODO: suggest a protocol when supported.
            message = 'Module "{}" is not valid as a type'
        elif unbound_tvar:
            message = 'Type variable "{}" is unbound'
            short = name.split('.')[-1]
            notes.append(('(Hint: Use "Generic[{}]" or "Protocol[{}]" base class'
                          ' to bind "{}" inside a class)').format(short, short, short))
            notes.append('(Hint: Use "{}" in function signature to bind "{}"'
                         ' inside a function)'.format(short, short))
        else:
            message = 'Cannot interpret reference "{}" as a type'
        self.fail(message.format(name), t, code=codes.VALID_TYPE)
        for note in notes:
            self.note(note, t, code=codes.VALID_TYPE)

        # TODO: Would it be better to always return Any instead of UnboundType
        # in case of an error? On one hand, UnboundType has a name so error messages
        # are more detailed, on the other hand, some of them may be bogus,
        # see https://github.com/python/mypy/issues/4987.
        return t

    def visit_any(self, t: AnyType) -> Type:
        return t

    def visit_none_type(self, t: NoneType) -> Type:
        return t

    def visit_uninhabited_type(self, t: UninhabitedType) -> Type:
        return t

    def visit_erased_type(self, t: ErasedType) -> Type:
        # This type should exist only temporarily during type inference
        assert False, "Internal error: Unexpected erased type"

    def visit_deleted_type(self, t: DeletedType) -> Type:
        return t

    def visit_type_list(self, t: TypeList) -> Type:
        self.fail('Bracketed expression "[...]" is not valid as a type', t)
        self.note('Did you mean "List[...]"?', t)
        return AnyType(TypeOfAny.from_error)

    def visit_callable_argument(self, t: CallableArgument) -> Type:
        self.fail('Invalid type', t)
        return AnyType(TypeOfAny.from_error)

    def visit_instance(self, t: Instance) -> Type:
        return t

    def visit_type_alias_type(self, t: TypeAliasType) -> Type:
        # TODO: should we do something here?
        return t

    def visit_type_var(self, t: TypeVarType) -> Type:
        return t

    def visit_callable_type(self, t: CallableType, nested: bool = True) -> Type:
        # Every Callable can bind its own type variables, if they're not in the outer scope
        with self.tvar_scope_frame():
            if self.defining_alias:
                variables = t.variables
            else:
                variables = self.bind_function_type_variables(t, t)
            ret = t.copy_modified(arg_types=self.anal_array(t.arg_types, nested=nested),
                                  ret_type=self.anal_type(t.ret_type, nested=nested),
                                  # If the fallback isn't filled in yet,
                                  # its type will be the falsey FakeInfo
                                  fallback=(t.fallback if t.fallback.type
                                            else self.named_type('builtins.function')),
                                  variables=self.anal_var_defs(variables))
        return ret

    def visit_overloaded(self, t: Overloaded) -> Type:
        # Overloaded types are manually constructed in semanal.py by analyzing the
        # AST and combining together the Callable types this visitor converts.
        #
        # So if we're ever asked to reanalyze an Overloaded type, we know it's
        # fine to just return it as-is.
        return t

    def visit_tuple_type(self, t: TupleType) -> Type:
        # Types such as (t1, t2, ...) only allowed in assignment statements. They'll
        # generate errors elsewhere, and Tuple[t1, t2, ...] must be used instead.
        if t.implicit and not self.allow_tuple_literal:
            self.fail('Syntax error in type annotation', t, code=codes.SYNTAX)
            if len(t.items) == 1:
                self.note('Suggestion: Is there a spurious trailing comma?', t, code=codes.SYNTAX)
            else:
                self.note('Suggestion: Use Tuple[T1, ..., Tn] instead of (T1, ..., Tn)', t,
                          code=codes.SYNTAX)
            return AnyType(TypeOfAny.from_error)
        star_count = sum(1 for item in t.items if isinstance(item, StarType))
        if star_count > 1:
            self.fail('At most one star type allowed in a tuple', t)
            if t.implicit:
                return TupleType([AnyType(TypeOfAny.from_error) for _ in t.items],
                                 self.named_type('builtins.tuple'),
                                 t.line)
            else:
                return AnyType(TypeOfAny.from_error)
        any_type = AnyType(TypeOfAny.special_form)
        # If the fallback isn't filled in yet, its type will be the falsey FakeInfo
        fallback = (t.partial_fallback if t.partial_fallback.type
                    else self.named_type('builtins.tuple', [any_type]))
        return TupleType(self.anal_array(t.items), fallback, t.line)

    def visit_typeddict_type(self, t: TypedDictType) -> Type:
        items = OrderedDict([
            (item_name, self.anal_type(item_type))
            for (item_name, item_type) in t.items.items()
        ])
        return TypedDictType(items, set(t.required_keys), t.fallback)

    def visit_raw_expression_type(self, t: RawExpressionType) -> Type:
        # We should never see a bare Literal. We synthesize these raw literals
        # in the earlier stages of semantic analysis, but those
        # "fake literals" should always be wrapped in an UnboundType
        # corresponding to 'Literal'.
        #
        # Note: if at some point in the distant future, we decide to
        # make signatures like "foo(x: 20) -> None" legal, we can change
        # this method so it generates and returns an actual LiteralType
        # instead.

        if self.report_invalid_types:
            if t.base_type_name in ('builtins.int', 'builtins.bool'):
                # The only time it makes sense to use an int or bool is inside of
                # a literal type.
                msg = "Invalid type: try using Literal[{}] instead?".format(repr(t.literal_value))
            elif t.base_type_name in ('builtins.float', 'builtins.complex'):
                # We special-case warnings for floats and complex numbers.
                msg = "Invalid type: {} literals cannot be used as a type".format(t.simple_name())
            else:
                # And in all other cases, we default to a generic error message.
                # Note: the reason why we use a generic error message for strings
                # but not ints or bools is because whenever we see an out-of-place
                # string, it's unclear if the user meant to construct a literal type
                # or just misspelled a regular type. So we avoid guessing.
                msg = 'Invalid type comment or annotation'

            self.fail(msg, t, code=codes.VALID_TYPE)
            if t.note is not None:
                self.note(t.note, t, code=codes.VALID_TYPE)

        return AnyType(TypeOfAny.from_error, line=t.line, column=t.column)

    def visit_literal_type(self, t: LiteralType) -> Type:
        return t

    def visit_star_type(self, t: StarType) -> Type:
        return StarType(self.anal_type(t.type), t.line)

    def visit_union_type(self, t: UnionType) -> Type:
        return UnionType(self.anal_array(t.items), t.line)

    def visit_partial_type(self, t: PartialType) -> Type:
        assert False, "Internal error: Unexpected partial type"

    def visit_ellipsis_type(self, t: EllipsisType) -> Type:
        self.fail("Unexpected '...'", t)
        return AnyType(TypeOfAny.from_error)

    def visit_type_type(self, t: TypeType) -> Type:
        return TypeType.make_normalized(self.anal_type(t.item), line=t.line)

    def visit_placeholder_type(self, t: PlaceholderType) -> Type:
        n = None if t.fullname is None else self.api.lookup_fully_qualified(t.fullname)
        if not n or isinstance(n.node, PlaceholderNode):
            self.api.defer()  # Still incomplete
            return t
        else:
            # TODO: Handle non-TypeInfo
            assert isinstance(n.node, TypeInfo)
            return self.analyze_type_with_type_info(n.node, t.args, t)

    def analyze_callable_type(self, t: UnboundType) -> Type:
        fallback = self.named_type('builtins.function')
        if len(t.args) == 0:
            # Callable (bare). Treat as Callable[..., Any].
            any_type = self.get_omitted_any(t)
            ret = CallableType([any_type, any_type],
                               [nodes.ARG_STAR, nodes.ARG_STAR2],
                               [None, None],
                               ret_type=any_type,
                               fallback=fallback,
                               is_ellipsis_args=True)
        elif len(t.args) == 2:
            ret_type = t.args[1]
            if isinstance(t.args[0], TypeList):
                # Callable[[ARG, ...], RET] (ordinary callable type)
                analyzed_args = self.analyze_callable_args(t.args[0])
                if analyzed_args is None:
                    return AnyType(TypeOfAny.from_error)
                args, kinds, names = analyzed_args
                ret = CallableType(args,
                                   kinds,
                                   names,
                                   ret_type=ret_type,
                                   fallback=fallback)
            elif isinstance(t.args[0], EllipsisType):
                # Callable[..., RET] (with literal ellipsis; accept arbitrary arguments)
                ret = CallableType([AnyType(TypeOfAny.explicit),
                                    AnyType(TypeOfAny.explicit)],
                                   [nodes.ARG_STAR, nodes.ARG_STAR2],
                                   [None, None],
                                   ret_type=ret_type,
                                   fallback=fallback,
                                   is_ellipsis_args=True)
            else:
                self.fail('The first argument to Callable must be a list of types or "..."', t)
                return AnyType(TypeOfAny.from_error)
        else:
            self.fail('Please use "Callable[[<parameters>], <return type>]" or "Callable"', t)
            return AnyType(TypeOfAny.from_error)
        assert isinstance(ret, CallableType)
        return ret.accept(self)

    def analyze_callable_args(self, arglist: TypeList) -> Optional[Tuple[List[Type],
                                                                         List[int],
                                                                         List[Optional[str]]]]:
        args = []   # type: List[Type]
        kinds = []  # type: List[int]
        names = []  # type: List[Optional[str]]
        for arg in arglist.items:
            if isinstance(arg, CallableArgument):
                args.append(arg.typ)
                names.append(arg.name)
                if arg.constructor is None:
                    return None
                found = self.lookup_qualified(arg.constructor, arg)
                if found is None:
                    # Looking it up already put an error message in
                    return None
                elif found.fullname not in ARG_KINDS_BY_CONSTRUCTOR:
                    self.fail('Invalid argument constructor "{}"'.format(
                        found.fullname), arg)
                    return None
                else:
                    assert found.fullname is not None
                    kind = ARG_KINDS_BY_CONSTRUCTOR[found.fullname]
                    kinds.append(kind)
                    if arg.name is not None and kind in {ARG_STAR, ARG_STAR2}:
                        self.fail("{} arguments should not have names".format(
                            arg.constructor), arg)
                        return None
            else:
                args.append(arg)
                kinds.append(ARG_POS)
                names.append(None)
        # Note that arglist below is only used for error context.
        check_arg_names(names, [arglist] * len(args), self.fail, "Callable")
        check_arg_kinds(kinds, [arglist] * len(args), self.fail)
        return args, kinds, names

    def analyze_literal_type(self, t: UnboundType) -> Type:
        if len(t.args) == 0:
            self.fail('Literal[...] must have at least one parameter', t)
            return AnyType(TypeOfAny.from_error)

        output = []  # type: List[Type]
        for i, arg in enumerate(t.args):
            analyzed_types = self.analyze_literal_param(i + 1, arg, t)
            if analyzed_types is None:
                return AnyType(TypeOfAny.from_error)
            else:
                output.extend(analyzed_types)
        return UnionType.make_union(output, line=t.line)

    def analyze_literal_param(self, idx: int, arg: Type, ctx: Context) -> Optional[List[Type]]:
        # This UnboundType was originally defined as a string.
        if isinstance(arg, UnboundType) and arg.original_str_expr is not None:
            assert arg.original_str_fallback is not None
            return [LiteralType(
                value=arg.original_str_expr,
                fallback=self.named_type_with_normalized_str(arg.original_str_fallback),
                line=arg.line,
                column=arg.column,
            )]

        # If arg is an UnboundType that was *not* originally defined as
        # a string, try expanding it in case it's a type alias or something.
        if isinstance(arg, UnboundType):
            self.nesting_level += 1
            try:
                arg = self.visit_unbound_type(arg, defining_literal=True)
            finally:
                self.nesting_level -= 1

        # Literal[...] cannot contain Any. Give up and add an error message
        # (if we haven't already).
        arg = get_proper_type(arg)
        if isinstance(arg, AnyType):
            # Note: We can encounter Literals containing 'Any' under three circumstances:
            #
            # 1. If the user attempts use an explicit Any as a parameter
            # 2. If the user is trying to use an enum value imported from a module with
            #    no type hints, giving it an an implicit type of 'Any'
            # 3. If there's some other underlying problem with the parameter.
            #
            # We report an error in only the first two cases. In the third case, we assume
            # some other region of the code has already reported a more relevant error.
            #
            # TODO: Once we start adding support for enums, make sure we report a custom
            # error for case 2 as well.
            if arg.type_of_any not in (TypeOfAny.from_error, TypeOfAny.special_form):
                self.fail('Parameter {} of Literal[...] cannot be of type "Any"'.format(idx), ctx)
            return None
        elif isinstance(arg, RawExpressionType):
            # A raw literal. Convert it directly into a literal if we can.
            if arg.literal_value is None:
                name = arg.simple_name()
                if name in ('float', 'complex'):
                    msg = 'Parameter {} of Literal[...] cannot be of type "{}"'.format(idx, name)
                else:
                    msg = 'Invalid type: Literal[...] cannot contain arbitrary expressions'
                self.fail(msg, ctx)
                # Note: we deliberately ignore arg.note here: the extra info might normally be
                # helpful, but it generally won't make sense in the context of a Literal[...].
                return None

            # Remap bytes and unicode into the appropriate type for the correct Python version
            fallback = self.named_type_with_normalized_str(arg.base_type_name)
            assert isinstance(fallback, Instance)
            return [LiteralType(arg.literal_value, fallback, line=arg.line, column=arg.column)]
        elif isinstance(arg, (NoneType, LiteralType)):
            # Types that we can just add directly to the literal/potential union of literals.
            return [arg]
        elif isinstance(arg, Instance) and arg.last_known_value is not None:
            # Types generated from declarations like "var: Final = 4".
            return [arg.last_known_value]
        elif isinstance(arg, UnionType):
            out = []
            for union_arg in arg.items:
                union_result = self.analyze_literal_param(idx, union_arg, ctx)
                if union_result is None:
                    return None
                out.extend(union_result)
            return out
        else:
            self.fail('Parameter {} of Literal[...] is invalid'.format(idx), ctx)
            return None

    def analyze_type(self, t: Type) -> Type:
        return t.accept(self)

    def fail(self, msg: str, ctx: Context, *, code: Optional[ErrorCode] = None) -> None:
        self.fail_func(msg, ctx, code=code)

    def note(self, msg: str, ctx: Context, *, code: Optional[ErrorCode] = None) -> None:
        self.note_func(msg, ctx, code=code)

    @contextmanager
    def tvar_scope_frame(self) -> Iterator[None]:
        old_scope = self.tvar_scope
        self.tvar_scope = self.tvar_scope.method_frame()
        yield
        self.tvar_scope = old_scope

    def infer_type_variables(self,
                             type: CallableType) -> List[Tuple[str, TypeVarExpr]]:
        """Return list of unique type variables referred to in a callable."""
        names = []  # type: List[str]
        tvars = []  # type: List[TypeVarExpr]
        for arg in type.arg_types:
            for name, tvar_expr in arg.accept(TypeVariableQuery(self.lookup_qualified,
                                                                self.tvar_scope)):
                if name not in names:
                    names.append(name)
                    tvars.append(tvar_expr)
        # When finding type variables in the return type of a function, don't
        # look inside Callable types.  Type variables only appearing in
        # functions in the return type belong to those functions, not the
        # function we're currently analyzing.
        for name, tvar_expr in type.ret_type.accept(
                TypeVariableQuery(self.lookup_qualified, self.tvar_scope,
                                  include_callables=False)):
            if name not in names:
                names.append(name)
                tvars.append(tvar_expr)
        return list(zip(names, tvars))

    def bind_function_type_variables(self,
                                     fun_type: CallableType, defn: Context) -> List[TypeVarDef]:
        """Find the type variables of the function type and bind them in our tvar_scope"""
        if fun_type.variables:
            for var in fun_type.variables:
                var_node = self.lookup_qualified(var.name, defn)
                assert var_node, "Binding for function type variable not found within function"
                var_expr = var_node.node
                assert isinstance(var_expr, TypeVarExpr)
                self.tvar_scope.bind_new(var.name, var_expr)
            return fun_type.variables
        typevars = self.infer_type_variables(fun_type)
        # Do not define a new type variable if already defined in scope.
        typevars = [(name, tvar) for name, tvar in typevars
                    if not self.is_defined_type_var(name, defn)]
        defs = []  # type: List[TypeVarDef]
        for name, tvar in typevars:
            if not self.tvar_scope.allow_binding(tvar.fullname):
                self.fail("Type variable '{}' is bound by an outer class".format(name), defn)
            self.tvar_scope.bind_new(name, tvar)
            binding = self.tvar_scope.get_binding(tvar.fullname)
            assert binding is not None
            defs.append(binding)

        return defs

    def is_defined_type_var(self, tvar: str, context: Context) -> bool:
        tvar_node = self.lookup_qualified(tvar, context)
        if not tvar_node:
            return False
        return self.tvar_scope.get_binding(tvar_node) is not None

    def anal_array(self, a: Iterable[Type], nested: bool = True) -> List[Type]:
        res = []  # type: List[Type]
        for t in a:
            res.append(self.anal_type(t, nested))
        return res

    def anal_type(self, t: Type, nested: bool = True) -> Type:
        if nested:
            self.nesting_level += 1
        try:
            return t.accept(self)
        finally:
            if nested:
                self.nesting_level -= 1

    def anal_var_defs(self, var_defs: List[TypeVarDef]) -> List[TypeVarDef]:
        a = []  # type: List[TypeVarDef]
        for vd in var_defs:
            a.append(TypeVarDef(vd.name,
                                vd.fullname,
                                vd.id.raw_id,
                                self.anal_array(vd.values),
                                vd.upper_bound.accept(self),
                                vd.variance,
                                vd.line))
        return a

    def named_type_with_normalized_str(self, fully_qualified_name: str) -> Instance:
        """Does almost the same thing as `named_type`, except that we immediately
        unalias `builtins.bytes` and `builtins.unicode` to `builtins.str` as appropriate.
        """
        python_version = self.options.python_version
        if python_version[0] == 2 and fully_qualified_name == 'builtins.bytes':
            fully_qualified_name = 'builtins.str'
        if python_version[0] >= 3 and fully_qualified_name == 'builtins.unicode':
            fully_qualified_name = 'builtins.str'
        return self.named_type(fully_qualified_name)

    def named_type(self, fully_qualified_name: str,
                   args: Optional[List[Type]] = None,
                   line: int = -1,
                   column: int = -1) -> Instance:
        node = self.lookup_fqn_func(fully_qualified_name)
        assert isinstance(node.node, TypeInfo)
        any_type = AnyType(TypeOfAny.special_form)
        return Instance(node.node, args or [any_type] * len(node.node.defn.type_vars),
                        line=line, column=column)

    def tuple_type(self, items: List[Type]) -> TupleType:
        any_type = AnyType(TypeOfAny.special_form)
        return TupleType(items, fallback=self.named_type('builtins.tuple', [any_type]))


TypeVarList = List[Tuple[str, TypeVarExpr]]

# Mypyc doesn't support callback protocols yet.
MsgCallback = Callable[[str, Context, DefaultNamedArg(Optional[ErrorCode], 'code')], None]


def get_omitted_any(disallow_any: bool, fail: MsgCallback, note: MsgCallback,
                    typ: Type, fullname: Optional[str] = None,
                    unexpanded_type: Optional[Type] = None) -> AnyType:
    if disallow_any:
        if fullname in nongen_builtins:
            # We use a dedicated error message for builtin generics (as the most common case).
            alternative = nongen_builtins[fullname]
            fail(message_registry.IMPLICIT_GENERIC_ANY_BUILTIN.format(alternative), typ,
                 code=codes.TYPE_ARG)
        else:
            typ = unexpanded_type or typ
            type_str = typ.name if isinstance(typ, UnboundType) else format_type_bare(typ)

            fail(
                message_registry.BARE_GENERIC.format(
                    quote_type_string(type_str)),
                typ,
                code=codes.TYPE_ARG)

            if fullname in GENERIC_STUB_NOT_AT_RUNTIME_TYPES:
                # Recommend `from __future__ import annotations` or to put type in quotes
                # (string literal escaping) for classes not generic at runtime
                note(
                    "Subscripting classes that are not generic at runtime may require "
                    "escaping, see https://mypy.readthedocs.io/"
                    "en/latest/common_issues.html#not-generic-runtime",
                    typ,
                    code=codes.TYPE_ARG)

        any_type = AnyType(TypeOfAny.from_error, line=typ.line, column=typ.column)
    else:
        any_type = AnyType(TypeOfAny.from_omitted_generics, line=typ.line, column=typ.column)
    return any_type


def fix_instance(t: Instance, fail: MsgCallback, note: MsgCallback,
                 disallow_any: bool, use_generic_error: bool = False,
                 unexpanded_type: Optional[Type] = None,) -> None:
    """Fix a malformed instance by replacing all type arguments with Any.

    Also emit a suitable error if this is not due to implicit Any's.
    """
    if len(t.args) == 0:
        if use_generic_error:
            fullname = None  # type: Optional[str]
        else:
            fullname = t.type.fullname
        any_type = get_omitted_any(disallow_any, fail, note, t, fullname, unexpanded_type)
        t.args = [any_type] * len(t.type.type_vars)
        return
    # Invalid number of type parameters.
    n = len(t.type.type_vars)
    s = '{} type arguments'.format(n)
    if n == 0:
        s = 'no type arguments'
    elif n == 1:
        s = '1 type argument'
    act = str(len(t.args))
    if act == '0':
        act = 'none'
    fail('"{}" expects {}, but {} given'.format(
        t.type.name, s, act), t, code=codes.TYPE_ARG)
    # Construct the correct number of type arguments, as
    # otherwise the type checker may crash as it expects
    # things to be right.
    t.args = [AnyType(TypeOfAny.from_error) for _ in t.type.type_vars]
    t.invalid = True


def expand_type_alias(node: TypeAlias, args: List[Type],
                      fail: MsgCallback, no_args: bool, ctx: Context, *,
                      unexpanded_type: Optional[Type] = None,
                      disallow_any: bool = False) -> Type:
    """Expand a (generic) type alias target following the rules outlined in TypeAlias docstring.

    Here:
        target: original target type (contains unbound type variables)
        alias_tvars: type variable names
        args: types to be substituted in place of type variables
        fail: error reporter callback
        no_args: whether original definition used a bare generic `A = List`
        ctx: context where expansion happens
    """
    exp_len = len(node.alias_tvars)
    act_len = len(args)
    if exp_len > 0 and act_len == 0:
        # Interpret bare Alias same as normal generic, i.e., Alias[Any, Any, ...]
        return set_any_tvars(node, ctx.line, ctx.column,
                             disallow_any=disallow_any, fail=fail,
                             unexpanded_type=unexpanded_type)
    if exp_len == 0 and act_len == 0:
        if no_args:
            assert isinstance(node.target, Instance)  # type: ignore[misc]
            # Note: this is the only case where we use an eager expansion. See more info about
            # no_args aliases like L = List in the docstring for TypeAlias class.
            return Instance(node.target.type, [], line=ctx.line, column=ctx.column)
        return TypeAliasType(node, [], line=ctx.line, column=ctx.column)
    if (exp_len == 0 and act_len > 0
            and isinstance(node.target, Instance)  # type: ignore[misc]
            and no_args):
        tp = Instance(node.target.type, args)
        tp.line = ctx.line
        tp.column = ctx.column
        return tp
    if act_len != exp_len:
        fail('Bad number of arguments for type alias, expected: %s, given: %s'
             % (exp_len, act_len), ctx)
        return set_any_tvars(node, ctx.line, ctx.column, from_error=True)
    typ = TypeAliasType(node, args, ctx.line, ctx.column)
    assert typ.alias is not None
    # HACK: Implement FlexibleAlias[T, typ] by expanding it to typ here.
<<<<<<< HEAD
    if (isinstance(typ.alias.target, Instance)  # type: ignore
            and typ.alias.target.type.fullname() == 'mypy_extensions.FlexibleAlias'):
        exp = get_proper_type(typ)
        assert isinstance(exp, Instance)
        return exp.args[-1]
=======
    if (isinstance(typ, Instance)  # type: ignore
            and typ.type.fullname == 'mypy_extensions.FlexibleAlias'):
        typ = typ.args[-1]
>>>>>>> e97377c4
    return typ


def set_any_tvars(node: TypeAlias,
                  newline: int, newcolumn: int, *,
                  from_error: bool = False,
                  disallow_any: bool = False,
                  fail: Optional[MsgCallback] = None,
                  unexpanded_type: Optional[Type] = None) -> Type:
    if from_error or disallow_any:
        type_of_any = TypeOfAny.from_error
    else:
        type_of_any = TypeOfAny.from_omitted_generics
    if disallow_any:
        assert fail is not None
        otype = unexpanded_type or node.target
        type_str = otype.name if isinstance(otype, UnboundType) else format_type_bare(otype)

        fail(message_registry.BARE_GENERIC.format(quote_type_string(type_str)),
             Context(newline, newcolumn), code=codes.TYPE_ARG)
    any_type = AnyType(type_of_any, line=newline, column=newcolumn)
    return TypeAliasType(node, [any_type] * len(node.alias_tvars), newline, newcolumn)


def remove_dups(tvars: Iterable[T]) -> List[T]:
    # Get unique elements in order of appearance
    all_tvars = set()  # type: Set[T]
    new_tvars = []  # type: List[T]
    for t in tvars:
        if t not in all_tvars:
            new_tvars.append(t)
            all_tvars.add(t)
    return new_tvars


def flatten_tvars(ll: Iterable[List[T]]) -> List[T]:
    return remove_dups(chain.from_iterable(ll))


class TypeVariableQuery(TypeQuery[TypeVarList]):

    def __init__(self,
                 lookup: Callable[[str, Context], Optional[SymbolTableNode]],
                 scope: 'TypeVarScope',
                 *,
                 include_callables: bool = True,
                 include_bound_tvars: bool = False) -> None:
        self.include_callables = include_callables
        self.lookup = lookup
        self.scope = scope
        self.include_bound_tvars = include_bound_tvars
        super().__init__(flatten_tvars)

    def _seems_like_callable(self, type: UnboundType) -> bool:
        if not type.args:
            return False
        if isinstance(type.args[0], (EllipsisType, TypeList)):
            return True
        return False

    def visit_unbound_type(self, t: UnboundType) -> TypeVarList:
        name = t.name
        node = self.lookup(name, t)
        if node and isinstance(node.node, TypeVarExpr) and (
                self.include_bound_tvars or self.scope.get_binding(node) is None):
            assert isinstance(node.node, TypeVarExpr)
            return [(name, node.node)]
        elif not self.include_callables and self._seems_like_callable(t):
            return []
        elif node and node.fullname in ('typing_extensions.Literal', 'typing.Literal'):
            return []
        else:
            return super().visit_unbound_type(t)

    def visit_callable_type(self, t: CallableType) -> TypeVarList:
        if self.include_callables:
            return super().visit_callable_type(t)
        else:
            return []


def check_for_explicit_any(typ: Optional[Type],
                           options: Options,
                           is_typeshed_stub: bool,
                           msg: MessageBuilder,
                           context: Context) -> None:
    if (options.disallow_any_explicit and
            not is_typeshed_stub and
            typ and
            has_explicit_any(typ)):
        msg.explicit_any(context)


def has_explicit_any(t: Type) -> bool:
    """
    Whether this type is or type it contains is an Any coming from explicit type annotation
    """
    return t.accept(HasExplicitAny())


class HasExplicitAny(TypeQuery[bool]):
    def __init__(self) -> None:
        super().__init__(any)

    def visit_any(self, t: AnyType) -> bool:
        return t.type_of_any == TypeOfAny.explicit

    def visit_typeddict_type(self, t: TypedDictType) -> bool:
        # typeddict is checked during TypedDict declaration, so don't typecheck it here.
        return False


def has_any_from_unimported_type(t: Type) -> bool:
    """Return true if this type is Any because an import was not followed.

    If type t is such Any type or has type arguments that contain such Any type
    this function will return true.
    """
    return t.accept(HasAnyFromUnimportedType())


class HasAnyFromUnimportedType(TypeQuery[bool]):
    def __init__(self) -> None:
        super().__init__(any)

    def visit_any(self, t: AnyType) -> bool:
        return t.type_of_any == TypeOfAny.from_unimported_type

    def visit_typeddict_type(self, t: TypedDictType) -> bool:
        # typeddict is checked during TypedDict declaration, so don't typecheck it here
        return False


def collect_any_types(t: Type) -> List[AnyType]:
    """Return all inner `AnyType`s of type t"""
    return t.accept(CollectAnyTypesQuery())


class CollectAnyTypesQuery(TypeQuery[List[AnyType]]):
    def __init__(self) -> None:
        super().__init__(self.combine_lists_strategy)

    def visit_any(self, t: AnyType) -> List[AnyType]:
        return [t]

    @classmethod
    def combine_lists_strategy(cls, it: Iterable[List[AnyType]]) -> List[AnyType]:
        result = []  # type: List[AnyType]
        for l in it:
            result.extend(l)
        return result


def collect_all_inner_types(t: Type) -> List[Type]:
    """
    Return all types that `t` contains
    """
    return t.accept(CollectAllInnerTypesQuery())


class CollectAllInnerTypesQuery(TypeQuery[List[Type]]):
    def __init__(self) -> None:
        super().__init__(self.combine_lists_strategy)

    def query_types(self, types: Iterable[Type]) -> List[Type]:
        return self.strategy([t.accept(self) for t in types]) + list(types)

    @classmethod
    def combine_lists_strategy(cls, it: Iterable[List[Type]]) -> List[Type]:
        return list(itertools.chain.from_iterable(it))


def make_optional_type(t: Type) -> Type:
    """Return the type corresponding to Optional[t].

    Note that we can't use normal union simplification, since this function
    is called during semantic analysis and simplification only works during
    type checking.
    """
    t = get_proper_type(t)
    if isinstance(t, NoneType):
        return t
    elif isinstance(t, UnionType):
        items = [item for item in union_items(t)
                 if not isinstance(item, NoneType)]
        return UnionType(items + [NoneType()], t.line, t.column)
    else:
        return UnionType([t, NoneType()], t.line, t.column)


def fix_instance_types(t: Type, fail: MsgCallback, note: MsgCallback) -> None:
    """Recursively fix all instance types (type argument count) in a given type.

    For example 'Union[Dict, List[str, int]]' will be transformed into
    'Union[Dict[Any, Any], List[Any]]' in place.
    """
    t.accept(InstanceFixer(fail, note))


class InstanceFixer(TypeTraverserVisitor):
    def __init__(self, fail: MsgCallback, note: MsgCallback) -> None:
        self.fail = fail
        self.note = note

    def visit_instance(self, typ: Instance) -> None:
        super().visit_instance(typ)
        if len(typ.args) != len(typ.type.type_vars):
            fix_instance(typ, self.fail, self.note, disallow_any=False, use_generic_error=True)<|MERGE_RESOLUTION|>--- conflicted
+++ resolved
@@ -1012,17 +1012,11 @@
     typ = TypeAliasType(node, args, ctx.line, ctx.column)
     assert typ.alias is not None
     # HACK: Implement FlexibleAlias[T, typ] by expanding it to typ here.
-<<<<<<< HEAD
     if (isinstance(typ.alias.target, Instance)  # type: ignore
-            and typ.alias.target.type.fullname() == 'mypy_extensions.FlexibleAlias'):
+            and typ.alias.target.type.fullname == 'mypy_extensions.FlexibleAlias'):
         exp = get_proper_type(typ)
         assert isinstance(exp, Instance)
         return exp.args[-1]
-=======
-    if (isinstance(typ, Instance)  # type: ignore
-            and typ.type.fullname == 'mypy_extensions.FlexibleAlias'):
-        typ = typ.args[-1]
->>>>>>> e97377c4
     return typ
 
 
