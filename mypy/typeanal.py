--- conflicted
+++ resolved
@@ -43,28 +43,11 @@
 from mypy.semanal_shared import SemanticAnalyzerCoreInterface, paramspec_args, paramspec_kwargs
 from mypy.tvar_scope import TypeVarLikeScope
 from mypy.types import (
-<<<<<<< HEAD
-    NEVER_NAMES, Type, UnboundType, TupleType, TypedDictType, UnionType, Instance, AnyType,
-    CallableType, NoneType, ErasedType, DeletedType, TypeList, TypeVarType, SyntheticTypeVisitor,
-    StarType, PartialType, EllipsisType, UninhabitedType, TypeType, CallableArgument,
-    Parameters, TypeQuery, union_items, TypeOfAny, LiteralType, RawExpressionType,
-    PlaceholderType, Overloaded, get_proper_type, TypeAliasType, RequiredType,
-    TypeVarLikeType, ParamSpecType, ParamSpecFlavor, UnpackType, TypeVarTupleType,
-    callable_with_ellipsis, TYPE_ALIAS_NAMES, FINAL_TYPE_NAMES,
-    LITERAL_TYPE_NAMES, ANNOTATED_TYPE_NAMES, SelfType, SELF_TYPE_NAMES,
-)
-
-from mypy.nodes import (
-    TypeInfo, Context, SymbolTableNode, Var, Expression,
-    get_nongen_builtins, check_arg_names, check_arg_kinds, ArgKind, ARG_POS, ARG_NAMED,
-    ARG_OPT, ARG_NAMED_OPT, ARG_STAR, ARG_STAR2, TypeVarExpr, TypeVarLikeExpr, ParamSpecExpr,
-    TypeAlias, PlaceholderNode, SYMBOL_FUNCBASE_TYPES, Decorator, MypyFile,
-    TypeVarTupleExpr
-=======
     ANNOTATED_TYPE_NAMES,
     FINAL_TYPE_NAMES,
     LITERAL_TYPE_NAMES,
     NEVER_NAMES,
+    SELF_TYPE_NAMES
     TYPE_ALIAS_NAMES,
     AnyType,
     CallableArgument,
@@ -83,6 +66,7 @@
     PlaceholderType,
     RawExpressionType,
     RequiredType,
+    SelfType,
     StarType,
     SyntheticTypeVisitor,
     TupleType,
@@ -103,7 +87,6 @@
     callable_with_ellipsis,
     get_proper_type,
     union_items,
->>>>>>> 0d7424c9
 )
 from mypy.typetraverser import TypeTraverserVisitor
 
