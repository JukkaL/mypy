"""Semantic analysis of types"""

from collections import OrderedDict
from typing import Callable, List, Optional, Set

from mypy.types import (
    Type, UnboundType, TypeVarType, TupleType, TypedDictType, UnionType, Instance, TypeVarId,
    AnyType, CallableType, Void, NoneTyp, DeletedType, TypeList, TypeVarDef, TypeVisitor,
    StarType, PartialType, EllipsisType, UninhabitedType, TypeType, get_typ_args, set_typ_args,
    get_type_vars,
)
from mypy.nodes import (
    BOUND_TVAR, UNBOUND_TVAR, TYPE_ALIAS, UNBOUND_IMPORTED,
    TypeInfo, Context, SymbolTableNode, Var, Expression,
    IndexExpr, RefExpr, nongen_builtins,
)
from mypy.sametypes import is_same_type
from mypy.exprtotype import expr_to_unanalyzed_type, TypeTranslationError
from mypy.subtypes import satisfies_upper_bound
from mypy import nodes
from mypy import experiments


type_constructors = {
    'typing.Callable',
    'typing.Optional',
    'typing.Tuple',
    'typing.Type',
    'typing.Union',
}


def analyze_type_alias(node: Expression,
                       lookup_func: Callable[[str, Context], SymbolTableNode],
                       lookup_fqn_func: Callable[[str], SymbolTableNode],
                       fail_func: Callable[[str, Context], None],
                       allow_unnormalized: bool = False) -> Type:
    """Return type if node is valid as a type alias rvalue.

    Return None otherwise. 'node' must have been semantically analyzed.
    """
    # Quickly return None if the expression doesn't look like a type. Note
    # that we don't support straight string literals as type aliases
    # (only string literals within index expressions).
    if isinstance(node, RefExpr):
        if node.kind == UNBOUND_TVAR or node.kind == BOUND_TVAR:
            fail_func('Type variable "{}" is invalid as target for type alias'.format(
                node.fullname), node)
            return None
        if not (isinstance(node.node, TypeInfo) or
                node.fullname == 'typing.Any' or
                node.kind == TYPE_ALIAS):
            return None
    elif isinstance(node, IndexExpr):
        base = node.base
        if isinstance(base, RefExpr):
            if not (isinstance(base.node, TypeInfo) or
                    base.fullname in type_constructors or
                    base.kind == TYPE_ALIAS):
                return None
        else:
            return None
    else:
        return None

    # It's a type alias (though it may be an invalid one).
    try:
        type = expr_to_unanalyzed_type(node)
    except TypeTranslationError:
        fail_func('Invalid type alias', node)
        return None
    analyzer = TypeAnalyser(lookup_func, lookup_fqn_func, fail_func, aliasing=True,
                            allow_unnormalized=allow_unnormalized)
    return type.accept(analyzer)


def no_subscript_builtin_alias(name: str) -> str:
    msg = '"{}" is not subscriptable'.format(name.split('.')[-1])
    replacement = nongen_builtins[name]
    if replacement:
        msg += ', use "{}" instead'.format(replacement)
    return msg


class TypeAnalyser(TypeVisitor[Type]):
    """Semantic analyzer for types (semantic analysis pass 2).

    Converts unbound types into bound types.
    """

    def __init__(self,
                 lookup_func: Callable[[str, Context], SymbolTableNode],
                 lookup_fqn_func: Callable[[str], SymbolTableNode],
                 fail_func: Callable[[str, Context], None], *,
<<<<<<< HEAD
                 aliasing: bool = False, allow_unnormalized: bool = False) -> None:
=======
                 aliasing: bool = False,
                 allow_tuple_literal: bool = False) -> None:
>>>>>>> fb0917d0
        self.lookup = lookup_func
        self.lookup_fqn_func = lookup_fqn_func
        self.fail = fail_func
        self.aliasing = aliasing
<<<<<<< HEAD
        self.allow_unnormalized = allow_unnormalized
=======
        self.allow_tuple_literal = allow_tuple_literal
        # Positive if we are analyzing arguments of another (outer) type
        self.nesting_level = 0
>>>>>>> fb0917d0

    def visit_unbound_type(self, t: UnboundType) -> Type:
        if t.optional:
            t.optional = False
            # We don't need to worry about double-wrapping Optionals or
            # wrapping Anys: Union simplification will take care of that.
            return UnionType.make_simplified_union([self.visit_unbound_type(t), NoneTyp()])
        sym = self.lookup(t.name, t)
        if sym is not None:
            if sym.node is None:
                # UNBOUND_IMPORTED can happen if an unknown name was imported.
                if sym.kind != UNBOUND_IMPORTED:
                    self.fail('Internal error (node is None, kind={})'.format(sym.kind), t)
                return AnyType()
            fullname = sym.node.fullname()
            if (fullname in nongen_builtins and t.args and
                    not sym.normalized and not self.allow_unnormalized):
                self.fail(no_subscript_builtin_alias(fullname), t)
            if sym.kind == BOUND_TVAR:
                if len(t.args) > 0:
                    self.fail('Type variable "{}" used with arguments'.format(
                        t.name), t)
                assert sym.tvar_def is not None
                return TypeVarType(sym.tvar_def, t.line)
            elif fullname == 'builtins.None':
                if experiments.STRICT_OPTIONAL:
                    return NoneTyp(is_ret_type=t.is_ret_type)
                else:
                    return Void()
            elif fullname == 'typing.Any':
                return AnyType()
            elif fullname == 'typing.Tuple':
                if len(t.args) == 0 and not t.empty_tuple_index:
                    # Bare 'Tuple' is same as 'tuple'
                    return self.builtin_type('builtins.tuple')
                if len(t.args) == 2 and isinstance(t.args[1], EllipsisType):
                    # Tuple[T, ...] (uniform, variable-length tuple)
                    instance = self.builtin_type('builtins.tuple', [self.anal_type(t.args[0])])
                    instance.line = t.line
                    return instance
                return self.tuple_type(self.anal_array(t.args))
            elif fullname == 'typing.Union':
                items = self.anal_array(t.args)
                items = [item for item in items if not isinstance(item, Void)]
                return UnionType.make_union(items)
            elif fullname == 'typing.Optional':
                if len(t.args) != 1:
                    self.fail('Optional[...] must have exactly one type argument', t)
                    return AnyType()
                item = self.anal_type(t.args[0])
                if experiments.STRICT_OPTIONAL:
                    return UnionType.make_simplified_union([item, NoneTyp()])
                else:
                    # Without strict Optional checking Optional[t] is just an alias for t.
                    return item
            elif fullname == 'typing.Callable':
                return self.analyze_callable_type(t)
            elif fullname == 'typing.Type':
                if len(t.args) == 0:
                    return TypeType(AnyType(), line=t.line)
                if len(t.args) != 1:
                    self.fail('Type[...] must have exactly one type argument', t)
                item = self.anal_type(t.args[0])
                return TypeType(item, line=t.line)
            elif fullname == 'typing.ClassVar':
                if self.nesting_level > 0:
                    self.fail('Invalid type: ClassVar nested inside other type', t)
                if len(t.args) == 0:
                    return AnyType(line=t.line)
                if len(t.args) != 1:
                    self.fail('ClassVar[...] must have at most one type argument', t)
                    return AnyType()
                item = self.anal_type(t.args[0])
                if isinstance(item, TypeVarType) or get_type_vars(item):
                    self.fail('Invalid type: ClassVar cannot be generic', t)
                    return AnyType()
                return item
            elif fullname == 'mypy_extensions.NoReturn':
                return UninhabitedType(is_noreturn=True)
            elif sym.kind == TYPE_ALIAS:
                override = sym.type_override
                an_args = self.anal_array(t.args)
                all_vars = self.get_type_var_names(override)
                exp_len = len(all_vars)
                act_len = len(an_args)
                if exp_len > 0 and act_len == 0:
                    # Interpret bare Alias same as normal generic, i.e., Alias[Any, Any, ...]
                    return self.replace_alias_tvars(override, all_vars, [AnyType()] * exp_len,
                                                    t.line, t.column)
                if exp_len == 0 and act_len == 0:
                    return override
                if act_len != exp_len:
                    self.fail('Bad number of arguments for type alias, expected: %s, given: %s'
                              % (exp_len, act_len), t)
                    return t
                return self.replace_alias_tvars(override, all_vars, an_args, t.line, t.column)
            elif not isinstance(sym.node, TypeInfo):
                name = sym.fullname
                if name is None:
                    name = sym.node.name()
                if isinstance(sym.node, Var) and isinstance(sym.node.type, AnyType):
                    # Something with an Any type -- make it an alias for Any in a type
                    # context. This is slightly problematic as it allows using the type 'Any'
                    # as a base class -- however, this will fail soon at runtime so the problem
                    # is pretty minor.
                    return AnyType()
                # Allow unbound type variables when defining an alias
                if not (self.aliasing and sym.kind == UNBOUND_TVAR):
                    self.fail('Invalid type "{}"'.format(name), t)
                return t
            info = sym.node  # type: TypeInfo
            if len(t.args) > 0 and info.fullname() == 'builtins.tuple':
                return TupleType(self.anal_array(t.args),
                                 Instance(info, [AnyType()], t.line),
                                 t.line)
            else:
                # Analyze arguments and construct Instance type. The
                # number of type arguments and their values are
                # checked only later, since we do not always know the
                # valid count at this point. Thus we may construct an
                # Instance with an invalid number of type arguments.
                instance = Instance(info, self.anal_array(t.args), t.line, t.column)
                tup = info.tuple_type
                if tup is not None:
                    # The class has a Tuple[...] base class so it will be
                    # represented as a tuple type.
                    if t.args:
                        self.fail('Generic tuple types not supported', t)
                        return AnyType()
                    return tup.copy_modified(items=self.anal_array(tup.items),
                                             fallback=instance)
                td = info.typeddict_type
                if td is not None:
                    # The class has a TypedDict[...] base class so it will be
                    # represented as a typeddict type.
                    if t.args:
                        self.fail('Generic TypedDict types not supported', t)
                        return AnyType()
                    # Create a named TypedDictType
                    return td.copy_modified(item_types=self.anal_array(list(td.items.values())),
                                            fallback=instance)
                return instance
        else:
            return AnyType()

    def get_type_var_names(self, tp: Type) -> List[str]:
        """Get all type variable names that are present in a generic type alias
        in order of textual appearance (recursively, if needed).
        """
        tvars = []  # type: List[str]
        typ_args = get_typ_args(tp)
        for arg in typ_args:
            tvar = self.get_tvar_name(arg)
            if tvar:
                tvars.append(tvar)
            else:
                subvars = self.get_type_var_names(arg)
                if subvars:
                    tvars.extend(subvars)
        # Get unique type variables in order of appearance
        all_tvars = set(tvars)
        new_tvars = []
        for t in tvars:
            if t in all_tvars:
                new_tvars.append(t)
                all_tvars.remove(t)
        return new_tvars

    def get_tvar_name(self, t: Type) -> Optional[str]:
        if not isinstance(t, UnboundType):
            return None
        sym = self.lookup(t.name, t)
        if sym is not None and (sym.kind == UNBOUND_TVAR or sym.kind == BOUND_TVAR):
            return t.name
        return None

    def replace_alias_tvars(self, tp: Type, vars: List[str], subs: List[Type],
                            newline: int, newcolumn: int) -> Type:
        """Replace type variables in a generic type alias tp with substitutions subs
        resetting context. Length of subs should be already checked.
        """
        typ_args = get_typ_args(tp)
        new_args = typ_args[:]
        for i, arg in enumerate(typ_args):
            tvar = self.get_tvar_name(arg)
            if tvar and tvar in vars:
                # Perform actual substitution...
                new_args[i] = subs[vars.index(tvar)]
            else:
                # ...recursively, if needed.
                new_args[i] = self.replace_alias_tvars(arg, vars, subs, newline, newcolumn)
        return set_typ_args(tp, new_args, newline, newcolumn)

    def visit_any(self, t: AnyType) -> Type:
        return t

    def visit_void(self, t: Void) -> Type:
        return t

    def visit_none_type(self, t: NoneTyp) -> Type:
        return t

    def visit_uninhabited_type(self, t: UninhabitedType) -> Type:
        return t

    def visit_deleted_type(self, t: DeletedType) -> Type:
        return t

    def visit_type_list(self, t: TypeList) -> Type:
        self.fail('Invalid type', t)
        return AnyType()

    def visit_instance(self, t: Instance) -> Type:
        return t

    def visit_type_var(self, t: TypeVarType) -> Type:
        return t

    def visit_callable_type(self, t: CallableType) -> Type:
        return t.copy_modified(arg_types=self.anal_array(t.arg_types, nested=False),
                               ret_type=self.anal_type(t.ret_type, nested=False),
                               fallback=t.fallback or self.builtin_type('builtins.function'),
                               variables=self.anal_var_defs(t.variables))

    def visit_tuple_type(self, t: TupleType) -> Type:
        # Types such as (t1, t2, ...) only allowed in assignment statements. They'll
        # generate errors elsewhere, and Tuple[t1, t2, ...] must be used instead.
        if t.implicit and not self.allow_tuple_literal:
            self.fail('Invalid tuple literal type', t)
            return AnyType()
        star_count = sum(1 for item in t.items if isinstance(item, StarType))
        if star_count > 1:
            self.fail('At most one star type allowed in a tuple', t)
            if t.implicit:
                return TupleType([AnyType() for _ in t.items],
                                 self.builtin_type('builtins.tuple'),
                                 t.line)
            else:
                return AnyType()
        fallback = t.fallback if t.fallback else self.builtin_type('builtins.tuple', [AnyType()])
        return TupleType(self.anal_array(t.items), fallback, t.line)

    def visit_typeddict_type(self, t: TypedDictType) -> Type:
        items = OrderedDict([
            (item_name, self.anal_type(item_type))
            for (item_name, item_type) in t.items.items()
        ])
        return TypedDictType(items, t.fallback)

    def visit_star_type(self, t: StarType) -> Type:
        return StarType(self.anal_type(t.type), t.line)

    def visit_union_type(self, t: UnionType) -> Type:
        return UnionType(self.anal_array(t.items), t.line)

    def visit_partial_type(self, t: PartialType) -> Type:
        assert False, "Internal error: Unexpected partial type"

    def visit_ellipsis_type(self, t: EllipsisType) -> Type:
        self.fail("Unexpected '...'", t)
        return AnyType()

    def visit_type_type(self, t: TypeType) -> Type:
        return TypeType(self.anal_type(t.item), line=t.line)

    def analyze_callable_type(self, t: UnboundType) -> Type:
        fallback = self.builtin_type('builtins.function')
        if len(t.args) == 0:
            # Callable (bare). Treat as Callable[..., Any].
            return CallableType([AnyType(), AnyType()],
                                [nodes.ARG_STAR, nodes.ARG_STAR2],
                                [None, None],
                                ret_type=AnyType(),
                                fallback=fallback,
                                is_ellipsis_args=True)
        elif len(t.args) == 2:
            ret_type = self.anal_type(t.args[1])
            if isinstance(t.args[0], TypeList):
                # Callable[[ARG, ...], RET] (ordinary callable type)
                args = t.args[0].items
                return CallableType(self.anal_array(args),
                                    [nodes.ARG_POS] * len(args),
                                    [None] * len(args),
                                    ret_type=ret_type,
                                    fallback=fallback)
            elif isinstance(t.args[0], EllipsisType):
                # Callable[..., RET] (with literal ellipsis; accept arbitrary arguments)
                return CallableType([AnyType(), AnyType()],
                                    [nodes.ARG_STAR, nodes.ARG_STAR2],
                                    [None, None],
                                    ret_type=ret_type,
                                    fallback=fallback,
                                    is_ellipsis_args=True)
            else:
                self.fail('The first argument to Callable must be a list of types or "..."', t)
                return AnyType()

        self.fail('Invalid function type', t)
        return AnyType()

    def anal_array(self, a: List[Type], nested: bool = True) -> List[Type]:
        res = []  # type: List[Type]
        for t in a:
            res.append(self.anal_type(t, nested))
        return res

    def anal_type(self, t: Type, nested: bool = True) -> Type:
        if nested:
            self.nesting_level += 1
        try:
            return t.accept(self)
        finally:
            if nested:
                self.nesting_level -= 1

    def anal_var_defs(self, var_defs: List[TypeVarDef]) -> List[TypeVarDef]:
        a = []  # type: List[TypeVarDef]
        for vd in var_defs:
            a.append(TypeVarDef(vd.name, vd.id.raw_id, self.anal_array(vd.values),
                                vd.upper_bound.accept(self),
                                vd.variance,
                                vd.line))
        return a

    def builtin_type(self, fully_qualified_name: str, args: List[Type] = None) -> Instance:
        node = self.lookup_fqn_func(fully_qualified_name)
        assert isinstance(node.node, TypeInfo)
        return Instance(node.node, args or [])

    def tuple_type(self, items: List[Type]) -> TupleType:
        return TupleType(items, fallback=self.builtin_type('builtins.tuple', [AnyType()]))


class TypeAnalyserPass3(TypeVisitor[None]):
    """Analyze type argument counts and values of generic types.

    This is semantic analysis pass 3 for types.

    Perform these operations:

     * Report error for invalid type argument counts, such as List[x, y].
     * Make implicit Any type arguments explicit my modifying types
       in-place. For example, modify Foo into Foo[Any] if Foo expects a single
       type argument.
     * If a type variable has a value restriction, ensure that the value is
       valid. For example, reject IO[int] if the type argument must be str
       or bytes.

    We can't do this earlier than the third pass, since type argument counts
    are only determined in pass 2, and we have to support forward references
    to types.
    """

    def __init__(self, fail_func: Callable[[str, Context], None]) -> None:
        self.fail = fail_func

    def visit_instance(self, t: Instance) -> None:
        info = t.type
        # Check type argument count.
        if len(t.args) != len(info.type_vars):
            if len(t.args) == 0:
                # Insert implicit 'Any' type arguments.
                t.args = [AnyType()] * len(info.type_vars)
                return
            # Invalid number of type parameters.
            n = len(info.type_vars)
            s = '{} type arguments'.format(n)
            if n == 0:
                s = 'no type arguments'
            elif n == 1:
                s = '1 type argument'
            act = str(len(t.args))
            if act == '0':
                act = 'none'
            self.fail('"{}" expects {}, but {} given'.format(
                info.name(), s, act), t)
            # Construct the correct number of type arguments, as
            # otherwise the type checker may crash as it expects
            # things to be right.
            t.args = [AnyType() for _ in info.type_vars]
            t.invalid = True
        elif info.defn.type_vars:
            # Check type argument values.
            for (i, arg), TypeVar in zip(enumerate(t.args), info.defn.type_vars):
                if TypeVar.values:
                    if isinstance(arg, TypeVarType):
                        arg_values = arg.values
                        if not arg_values:
                            self.fail('Type variable "{}" not valid as type '
                                      'argument value for "{}"'.format(
                                          arg.name, info.name()), t)
                            continue
                    else:
                        arg_values = [arg]
                    self.check_type_var_values(info, arg_values,
                                               TypeVar.values, i + 1, t)
                if not satisfies_upper_bound(arg, TypeVar.upper_bound):
                    self.fail('Type argument "{}" of "{}" must be '
                              'a subtype of "{}"'.format(
                                  arg, info.name(), TypeVar.upper_bound), t)
        for arg in t.args:
            arg.accept(self)

    def check_type_var_values(self, type: TypeInfo, actuals: List[Type],
                              valids: List[Type], arg_number: int, context: Context) -> None:
        for actual in actuals:
            if (not isinstance(actual, AnyType) and
                    not any(is_same_type(actual, value) for value in valids)):
                if len(actuals) > 1 or not isinstance(actual, Instance):
                    self.fail('Invalid type argument value for "{}"'.format(
                        type.name()), context)
                else:
                    self.fail('Type argument {} of "{}" has incompatible value "{}"'.format(
                        arg_number, type.name(), actual.type.name()), context)

    def visit_callable_type(self, t: CallableType) -> None:
        t.ret_type.accept(self)
        for arg_type in t.arg_types:
            arg_type.accept(self)

    def visit_tuple_type(self, t: TupleType) -> None:
        for item in t.items:
            item.accept(self)

    def visit_typeddict_type(self, t: TypedDictType) -> None:
        for item_type in t.items.values():
            item_type.accept(self)

    def visit_union_type(self, t: UnionType) -> None:
        for item in t.items:
            item.accept(self)

    def visit_star_type(self, t: StarType) -> None:
        t.type.accept(self)

    # Other kinds of type are trivial, since they are atomic (or invalid).

    def visit_unbound_type(self, t: UnboundType) -> None:
        pass

    def visit_any(self, t: AnyType) -> None:
        pass

    def visit_void(self, t: Void) -> None:
        pass

    def visit_none_type(self, t: NoneTyp) -> None:
        pass

    def visit_uninhabited_type(self, t: UninhabitedType) -> None:
        pass

    def visit_deleted_type(self, t: DeletedType) -> None:
        pass

    def visit_type_list(self, t: TypeList) -> None:
        self.fail('Invalid type', t)

    def visit_type_var(self, t: TypeVarType) -> None:
        pass

    def visit_partial_type(self, t: PartialType) -> None:
        pass

    def visit_type_type(self, t: TypeType) -> None:
        pass<|MERGE_RESOLUTION|>--- conflicted
+++ resolved
@@ -92,23 +92,17 @@
                  lookup_func: Callable[[str, Context], SymbolTableNode],
                  lookup_fqn_func: Callable[[str], SymbolTableNode],
                  fail_func: Callable[[str, Context], None], *,
-<<<<<<< HEAD
-                 aliasing: bool = False, allow_unnormalized: bool = False) -> None:
-=======
                  aliasing: bool = False,
-                 allow_tuple_literal: bool = False) -> None:
->>>>>>> fb0917d0
+                 allow_tuple_literal: bool = False,
+                 allow_unnormalized: bool = False) -> None:
         self.lookup = lookup_func
         self.lookup_fqn_func = lookup_fqn_func
         self.fail = fail_func
         self.aliasing = aliasing
-<<<<<<< HEAD
-        self.allow_unnormalized = allow_unnormalized
-=======
         self.allow_tuple_literal = allow_tuple_literal
         # Positive if we are analyzing arguments of another (outer) type
         self.nesting_level = 0
->>>>>>> fb0917d0
+        self.allow_unnormalized = allow_unnormalized
 
     def visit_unbound_type(self, t: UnboundType) -> Type:
         if t.optional:
