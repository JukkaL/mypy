"""Semantic analysis of types"""

import itertools
from itertools import chain
from contextlib import contextmanager
from mypy.backports import OrderedDict

from typing import (
    Callable, List, Optional, Set, Tuple, Iterator, TypeVar, Iterable, Sequence, Union
)
from typing_extensions import Final
from mypy_extensions import DefaultNamedArg

from mypy.messages import MessageBuilder, quote_type_string, format_type_bare
from mypy.options import Options
from mypy.types import (
    NEVER_NAMES, Type, UnboundType, TupleType, TypedDictType, UnionType, Instance, AnyType,
    CallableType, NoneType, ErasedType, DeletedType, TypeList, TypeVarType, SyntheticTypeVisitor,
    StarType, PartialType, EllipsisType, UninhabitedType, TypeType, CallableArgument,
    TypeQuery, union_items, TypeOfAny, LiteralType, RawExpressionType,
    PlaceholderType, Overloaded, get_proper_type, TypeAliasType, RequiredType,
    TypeVarLikeType, ParamSpecType, ParamSpecFlavor, callable_with_ellipsis,
    TYPE_ALIAS_NAMES, FINAL_TYPE_NAMES, LITERAL_TYPE_NAMES, ANNOTATED_TYPE_NAMES,
)

from mypy.nodes import (
    TypeInfo, Context, SymbolTableNode, Var, Expression,
    get_nongen_builtins, check_arg_names, check_arg_kinds, ArgKind, ARG_POS, ARG_NAMED,
    ARG_OPT, ARG_NAMED_OPT, ARG_STAR, ARG_STAR2, TypeVarExpr, TypeVarLikeExpr, ParamSpecExpr,
    TypeAlias, PlaceholderNode, SYMBOL_FUNCBASE_TYPES, Decorator, MypyFile
)
from mypy.typetraverser import TypeTraverserVisitor
from mypy.tvar_scope import TypeVarLikeScope
from mypy.exprtotype import expr_to_unanalyzed_type, TypeTranslationError
from mypy.plugin import Plugin, TypeAnalyzerPluginInterface, AnalyzeTypeContext
from mypy.semanal_shared import SemanticAnalyzerCoreInterface
from mypy.errorcodes import ErrorCode
from mypy.message_registry import ErrorMessage
from mypy import nodes, message_registry, errorcodes as codes

T = TypeVar('T')

type_constructors: Final = {
    'typing.Callable',
    'typing.Optional',
    'typing.Tuple',
    'typing.Type',
    'typing.Union',
    *LITERAL_TYPE_NAMES,
    *ANNOTATED_TYPE_NAMES,
}

ARG_KINDS_BY_CONSTRUCTOR: Final = {
    'mypy_extensions.Arg': ARG_POS,
    'mypy_extensions.DefaultArg': ARG_OPT,
    'mypy_extensions.NamedArg': ARG_NAMED,
    'mypy_extensions.DefaultNamedArg': ARG_NAMED_OPT,
    'mypy_extensions.VarArg': ARG_STAR,
    'mypy_extensions.KwArg': ARG_STAR2,
}

GENERIC_STUB_NOT_AT_RUNTIME_TYPES: Final = {
    'queue.Queue',
    'builtins._PathLike',
    'asyncio.futures.Future',
}


def analyze_type_alias(node: Expression,
                       api: SemanticAnalyzerCoreInterface,
                       tvar_scope: TypeVarLikeScope,
                       plugin: Plugin,
                       options: Options,
                       is_typeshed_stub: bool,
                       allow_placeholder: bool = False,
                       in_dynamic_func: bool = False,
                       global_scope: bool = True) -> Optional[Tuple[Type, Set[str]]]:
    """Analyze r.h.s. of a (potential) type alias definition.

    If `node` is valid as a type alias rvalue, return the resulting type and a set of
    full names of type aliases it depends on (directly or indirectly).
    Return None otherwise. 'node' must have been semantically analyzed.
    """
    try:
        type = expr_to_unanalyzed_type(node, options, api.is_stub_file)
    except TypeTranslationError:
        api.fail(message_registry.INVALID_TYPE_ALIAS, node)
        return None
    analyzer = TypeAnalyser(api, tvar_scope, plugin, options, is_typeshed_stub,
                            defining_alias=True,
                            allow_placeholder=allow_placeholder)
    analyzer.in_dynamic_func = in_dynamic_func
    analyzer.global_scope = global_scope
    res = type.accept(analyzer)
    return res, analyzer.aliases_used


def no_subscript_builtin_alias(name: str, propose_alt: bool = True) -> ErrorMessage:
    # This should never be called if the python_version is 3.9 or newer
    variable_name = name.split('.')[-1]
    nongen_builtins = get_nongen_builtins((3, 8))
    replacement = nongen_builtins[name]
    if replacement and propose_alt:
        return message_registry.NOT_SUBSCRIPTABLE_REPLACEMENT.format(variable_name, replacement)

    return message_registry.NOT_SUBSCRIPTABLE.format(variable_name)


class TypeAnalyser(SyntheticTypeVisitor[Type], TypeAnalyzerPluginInterface):
    """Semantic analyzer for types.

    Converts unbound types into bound types. This is a no-op for already
    bound types.

    If an incomplete reference is encountered, this does a defer. The
    caller never needs to defer.
    """

    # Is this called from an untyped function definition?
    in_dynamic_func: bool = False
    # Is this called from global scope?
    global_scope: bool = True

    def __init__(self,
                 api: SemanticAnalyzerCoreInterface,
                 tvar_scope: TypeVarLikeScope,
                 plugin: Plugin,
                 options: Options,
                 is_typeshed_stub: bool, *,
                 defining_alias: bool = False,
                 allow_tuple_literal: bool = False,
                 allow_unbound_tvars: bool = False,
                 allow_placeholder: bool = False,
                 allow_required: bool = False,
                 report_invalid_types: bool = True) -> None:
        self.api = api
        self.lookup_qualified = api.lookup_qualified
        self.lookup_fqn_func = api.lookup_fully_qualified
        self.fail_func = api.fail
        self.note_func = api.note
        self.tvar_scope = tvar_scope
        # Are we analysing a type alias definition rvalue?
        self.defining_alias = defining_alias
        self.allow_tuple_literal = allow_tuple_literal
        # Positive if we are analyzing arguments of another (outer) type
        self.nesting_level = 0
        # Should we allow new type syntax when targeting older Python versions
        # like 'list[int]' or 'X | Y' (allowed in stubs and with `__future__` import)?
        self.always_allow_new_syntax = (
            self.api.is_stub_file
            or self.api.is_future_flag_set('annotations')
        )
        # Should we accept unbound type variables (always OK in aliases)?
        self.allow_unbound_tvars = allow_unbound_tvars or defining_alias
        # If false, record incomplete ref if we generate PlaceholderType.
        self.allow_placeholder = allow_placeholder
        # Are we in a context where Required[] is allowed?
        self.allow_required = allow_required
        # Should we report an error whenever we encounter a RawExpressionType outside
        # of a Literal context: e.g. whenever we encounter an invalid type? Normally,
        # we want to report an error, but the caller may want to do more specialized
        # error handling.
        self.report_invalid_types = report_invalid_types
        self.plugin = plugin
        self.options = options
        self.is_typeshed_stub = is_typeshed_stub
        # Names of type aliases encountered while analysing a type will be collected here.
        self.aliases_used: Set[str] = set()

    def visit_unbound_type(self, t: UnboundType, defining_literal: bool = False) -> Type:
        typ = self.visit_unbound_type_nonoptional(t, defining_literal)
        if t.optional:
            # We don't need to worry about double-wrapping Optionals or
            # wrapping Anys: Union simplification will take care of that.
            return make_optional_type(typ)
        return typ

    def visit_unbound_type_nonoptional(self, t: UnboundType, defining_literal: bool) -> Type:
        sym = self.lookup_qualified(t.name, t)
        if sym is not None:
            node = sym.node
            if isinstance(node, PlaceholderNode):
                if node.becomes_typeinfo:
                    # Reference to placeholder type.
                    if self.api.final_iteration:
                        self.cannot_resolve_type(t)
                        return AnyType(TypeOfAny.from_error)
                    elif self.allow_placeholder:
                        self.api.defer()
                    else:
                        self.api.record_incomplete_ref()
                    return PlaceholderType(node.fullname, self.anal_array(t.args), t.line)
                else:
                    if self.api.final_iteration:
                        self.cannot_resolve_type(t)
                        return AnyType(TypeOfAny.from_error)
                    else:
                        # Reference to an unknown placeholder node.
                        self.api.record_incomplete_ref()
                        return AnyType(TypeOfAny.special_form)
            if node is None:
                self.fail(message_registry.TYPEANAL_INTERNAL_ERROR.format(sym.kind), t)
                return AnyType(TypeOfAny.special_form)
            fullname = node.fullname
            hook = self.plugin.get_type_analyze_hook(fullname)
            if hook is not None:
                return hook(AnalyzeTypeContext(t, t, self))
            if (fullname in get_nongen_builtins(self.options.python_version)
                    and t.args
                    and not self.always_allow_new_syntax):
                self.fail(no_subscript_builtin_alias(fullname,
                                                     propose_alt=not self.defining_alias), t)
            tvar_def = self.tvar_scope.get_binding(sym)
            if isinstance(sym.node, ParamSpecExpr):
                if tvar_def is None:
                    self.fail(message_registry.UNBOUND_PARAMSPEC.format(t.name), t)
                    return AnyType(TypeOfAny.from_error)
                assert isinstance(tvar_def, ParamSpecType)
                if len(t.args) > 0:
                    self.fail(message_registry.PARAMSPEC_USED_WITH_ARGS.format(t.name), t)
                # Change the line number
                return ParamSpecType(
                    tvar_def.name, tvar_def.fullname, tvar_def.id, tvar_def.flavor,
                    tvar_def.upper_bound, line=t.line, column=t.column,
                )
            if isinstance(sym.node, TypeVarExpr) and tvar_def is not None and self.defining_alias:
                self.fail(message_registry.NO_BOUND_TYPEVAR_GENERIC_ALIAS.format(t.name), t)
                return AnyType(TypeOfAny.from_error)
            if isinstance(sym.node, TypeVarExpr) and tvar_def is not None:
                assert isinstance(tvar_def, TypeVarType)
                if len(t.args) > 0:
                    self.fail(message_registry.TYPEVAR_USED_WITH_ARGS.format(t.name), t)
                # Change the line number
                return TypeVarType(
                    tvar_def.name, tvar_def.fullname, tvar_def.id, tvar_def.values,
                    tvar_def.upper_bound, tvar_def.variance, line=t.line, column=t.column,
                )
            special = self.try_analyze_special_unbound_type(t, fullname)
            if special is not None:
                return special
            if isinstance(node, TypeAlias):
                self.aliases_used.add(fullname)
                an_args = self.anal_array(t.args)
                disallow_any = self.options.disallow_any_generics and not self.is_typeshed_stub
                res = expand_type_alias(node, an_args, self.fail, node.no_args, t,
                                        unexpanded_type=t,
                                        disallow_any=disallow_any)
                # The only case where expand_type_alias() can return an incorrect instance is
                # when it is top-level instance, so no need to recurse.
                if (isinstance(res, Instance) and  # type: ignore[misc]
                        len(res.args) != len(res.type.type_vars) and
                        not self.defining_alias):
                    fix_instance(
                        res,
                        self.fail,
                        self.note,
                        disallow_any=disallow_any,
                        python_version=self.options.python_version,
                        use_generic_error=True,
                        unexpanded_type=t)
                if node.eager:
                    # TODO: Generate error if recursive (once we have recursive types)
                    res = get_proper_type(res)
                return res
            elif isinstance(node, TypeInfo):
                return self.analyze_type_with_type_info(node, t.args, t)
            elif node.fullname in TYPE_ALIAS_NAMES:
                return AnyType(TypeOfAny.special_form)
            else:
                return self.analyze_unbound_type_without_type_info(t, sym, defining_literal)
        else:  # sym is None
            return AnyType(TypeOfAny.special_form)

    def cannot_resolve_type(self, t: UnboundType) -> None:
        # TODO: Move error message generation to messages.py. We'd first
        #       need access to MessageBuilder here. Also move the similar
        #       message generation logic in semanal.py.
        self.api.fail(message_registry.CANNOT_RESOLVE_TYPE.format('name', t.name), t)

    def try_analyze_special_unbound_type(self, t: UnboundType, fullname: str) -> Optional[Type]:
        """Bind special type that is recognized through magic name such as 'typing.Any'.

        Return the bound type if successful, and return None if the type is a normal type.
        """
        if fullname == 'builtins.None':
            return NoneType()
        elif fullname == 'typing.Any' or fullname == 'builtins.Any':
            return AnyType(TypeOfAny.explicit)
        elif fullname in FINAL_TYPE_NAMES:
            self.fail(message_registry.ONLY_OUTERMOST_FINAL, t)
            return AnyType(TypeOfAny.from_error)
        elif (fullname == 'typing.Tuple' or
             (fullname == 'builtins.tuple'
                and (self.always_allow_new_syntax or self.options.python_version >= (3, 9)))):
            # Tuple is special because it is involved in builtin import cycle
            # and may be not ready when used.
            sym = self.api.lookup_fully_qualified_or_none('builtins.tuple')
            if not sym or isinstance(sym.node, PlaceholderNode):
                if self.api.is_incomplete_namespace('builtins'):
                    self.api.record_incomplete_ref()
                else:
                    self.fail(message_registry.BUILTIN_TUPLE_NOT_DEFINED, t)
                return AnyType(TypeOfAny.special_form)
            if len(t.args) == 0 and not t.empty_tuple_index:
                # Bare 'Tuple' is same as 'tuple'
                any_type = self.get_omitted_any(t)
                return self.named_type('builtins.tuple', [any_type],
                                       line=t.line, column=t.column)
            if len(t.args) == 2 and isinstance(t.args[1], EllipsisType):
                # Tuple[T, ...] (uniform, variable-length tuple)
                instance = self.named_type('builtins.tuple', [self.anal_type(t.args[0])])
                instance.line = t.line
                return instance
            return self.tuple_type(self.anal_array(t.args))
        elif fullname == 'typing.Union':
            items = self.anal_array(t.args)
            return UnionType.make_union(items)
        elif fullname == 'typing.Optional':
            if len(t.args) != 1:
                self.fail(message_registry.SINGLE_TYPE_ARG.format('Optional[...]'), t)
                return AnyType(TypeOfAny.from_error)
            item = self.anal_type(t.args[0])
            return make_optional_type(item)
        elif fullname == 'typing.Callable':
            return self.analyze_callable_type(t)
        elif (fullname == 'typing.Type' or
             (fullname == 'builtins.type'
                and (self.always_allow_new_syntax or self.options.python_version >= (3, 9)))):
            if len(t.args) == 0:
                if fullname == 'typing.Type':
                    any_type = self.get_omitted_any(t)
                    return TypeType(any_type, line=t.line, column=t.column)
                else:
                    # To prevent assignment of 'builtins.type' inferred as 'builtins.object'
                    # See https://github.com/python/mypy/issues/9476 for more information
                    return None
            if len(t.args) != 1:
                type_str = 'Type[...]' if fullname == 'typing.Type' else 'type[...]'
                self.fail(message_registry.SINGLE_TYPE_ARG.format(type_str), t)
            item = self.anal_type(t.args[0])
            return TypeType.make_normalized(item, line=t.line)
        elif fullname == 'typing.ClassVar':
            if self.nesting_level > 0:
                self.fail(message_registry.INVALID_NESTED_CLASSVAR, t)
            if len(t.args) == 0:
                return AnyType(TypeOfAny.from_omitted_generics, line=t.line, column=t.column)
            if len(t.args) != 1:
                self.fail(message_registry.CLASSVAR_ATMOST_ONE_TYPE_ARG, t)
                return AnyType(TypeOfAny.from_error)
            return self.anal_type(t.args[0])
        elif fullname in NEVER_NAMES:
            return UninhabitedType(is_noreturn=True)
        elif fullname in LITERAL_TYPE_NAMES:
            return self.analyze_literal_type(t)
        elif fullname in ANNOTATED_TYPE_NAMES:
            if len(t.args) < 2:
                self.fail(message_registry.ANNOTATED_SINGLE_TYPE_ARG, t)
                return AnyType(TypeOfAny.from_error)
            return self.anal_type(t.args[0])
        elif fullname in ('typing_extensions.Required', 'typing.Required'):
            if not self.allow_required:
                self.fail(message_registry.REQUIRED_OUTSIDE_TYPEDDICT, t)
                return AnyType(TypeOfAny.from_error)
            if len(t.args) != 1:
                self.fail(message_registry.REQUIRED_SINGLE_TYPE_ARG, t)
                return AnyType(TypeOfAny.from_error)
            return RequiredType(self.anal_type(t.args[0]), required=True)
        elif fullname in ('typing_extensions.NotRequired', 'typing.NotRequired'):
            if not self.allow_required:
                self.fail(message_registry.NOTREQUIRED_OUTSIDE_TYPEDDICT, t)
                return AnyType(TypeOfAny.from_error)
            if len(t.args) != 1:
                self.fail(message_registry.NOTREQUIRED_SINGLE_TYPE_ARG, t)
                return AnyType(TypeOfAny.from_error)
            return RequiredType(self.anal_type(t.args[0]), required=False)
        elif self.anal_type_guard_arg(t, fullname) is not None:
            # In most contexts, TypeGuard[...] acts as an alias for bool (ignoring its args)
            return self.named_type('builtins.bool')
        return None

    def get_omitted_any(self, typ: Type, fullname: Optional[str] = None) -> AnyType:
        disallow_any = not self.is_typeshed_stub and self.options.disallow_any_generics
        return get_omitted_any(disallow_any, self.fail, self.note, typ,
                               self.options.python_version, fullname)

    def analyze_type_with_type_info(
            self, info: TypeInfo, args: Sequence[Type], ctx: Context) -> Type:
        """Bind unbound type when were able to find target TypeInfo.

        This handles simple cases like 'int', 'modname.UserClass[str]', etc.
        """

        if len(args) > 0 and info.fullname == 'builtins.tuple':
            fallback = Instance(info, [AnyType(TypeOfAny.special_form)], ctx.line)
            return TupleType(self.anal_array(args), fallback, ctx.line)
        # Analyze arguments and (usually) construct Instance type. The
        # number of type arguments and their values are
        # checked only later, since we do not always know the
        # valid count at this point. Thus we may construct an
        # Instance with an invalid number of type arguments.
        instance = Instance(info, self.anal_array(args, allow_param_spec=True),
                            ctx.line, ctx.column)
        # Check type argument count.
        if len(instance.args) != len(info.type_vars) and not self.defining_alias:
            fix_instance(instance, self.fail, self.note,
                         disallow_any=self.options.disallow_any_generics and
                         not self.is_typeshed_stub,
                         python_version=self.options.python_version)

        tup = info.tuple_type
        if tup is not None:
            # The class has a Tuple[...] base class so it will be
            # represented as a tuple type.
            if args:
                self.fail(message_registry.GENERIC_TUPLE_UNSUPPORTED, ctx)
                return AnyType(TypeOfAny.from_error)
            return tup.copy_modified(items=self.anal_array(tup.items),
                                     fallback=instance)
        td = info.typeddict_type
        if td is not None:
            # The class has a TypedDict[...] base class so it will be
            # represented as a typeddict type.
            if args:
                self.fail(message_registry.GENERIC_TYPED_DICT_UNSUPPORTED, ctx)
                return AnyType(TypeOfAny.from_error)
            # Create a named TypedDictType
            return td.copy_modified(item_types=self.anal_array(list(td.items.values())),
                                    fallback=instance)
        return instance

    def analyze_unbound_type_without_type_info(self, t: UnboundType, sym: SymbolTableNode,
                                               defining_literal: bool) -> Type:
        """Figure out what an unbound type that doesn't refer to a TypeInfo node means.

        This is something unusual. We try our best to find out what it is.
        """
        name = sym.fullname
        if name is None:
            assert sym.node is not None
            name = sym.node.name
        # Option 1:
        # Something with an Any type -- make it an alias for Any in a type
        # context. This is slightly problematic as it allows using the type 'Any'
        # as a base class -- however, this will fail soon at runtime so the problem
        # is pretty minor.
        if isinstance(sym.node, Var):
            typ = get_proper_type(sym.node.type)
            if isinstance(typ, AnyType):
                return AnyType(TypeOfAny.from_unimported_type,
                               missing_import_name=typ.missing_import_name)
        # Option 2:
        # Unbound type variable. Currently these may be still valid,
        # for example when defining a generic type alias.
        unbound_tvar = (isinstance(sym.node, TypeVarExpr) and
                        self.tvar_scope.get_binding(sym) is None)
        if self.allow_unbound_tvars and unbound_tvar:
            return t

        # Option 3:
        # Enum value. Note: we only want to return a LiteralType when
        # we're using this enum value specifically within context of
        # a "Literal[...]" type. So, if `defining_literal` is not set,
        # we bail out early with an error.
        #
        # If, in the distant future, we decide to permit things like
        # `def foo(x: Color.RED) -> None: ...`, we can remove that
        # check entirely.
        if isinstance(sym.node, Var) and sym.node.info and sym.node.info.is_enum:
            value = sym.node.name
            base_enum_short_name = sym.node.info.name
            if not defining_literal:
                self.fail(message_registry.INVALID_TYPE_RAW_ENUM_VALUE.format(
                    base_enum_short_name, value), t)
                return AnyType(TypeOfAny.from_error)
            return LiteralType(
                value=value,
                fallback=Instance(sym.node.info, [], line=t.line, column=t.column),
                line=t.line,
                column=t.column,
            )

        # None of the above options worked. We parse the args (if there are any)
        # to make sure there are no remaining semanal-only types, then give up.
        t = t.copy_modified(args=self.anal_array(t.args))
        # TODO: Move this message building logic to messages.py.
        notes: List[str] = []
        if isinstance(sym.node, Var):
            notes.append('See https://mypy.readthedocs.io/en/'
                         'stable/common_issues.html#variables-vs-type-aliases')
            message = message_registry.VARIABLE_NOT_VALID_TYPE
        elif isinstance(sym.node, (SYMBOL_FUNCBASE_TYPES, Decorator)):
<<<<<<< HEAD
            message = message_registry.FUNCTION_NOT_VALID_TYPE
            notes.append('Perhaps you need "Callable[...]" or a callback protocol?')
=======
            message = 'Function "{}" is not valid as a type'
            if name == 'builtins.any':
                notes.append('Perhaps you meant "typing.Any" instead of "any"?')
            elif name == 'builtins.callable':
                notes.append('Perhaps you meant "typing.Callable" instead of "callable"?')
            else:
                notes.append('Perhaps you need "Callable[...]" or a callback protocol?')
>>>>>>> 2c9a8e73
        elif isinstance(sym.node, MypyFile):
            # TODO: suggest a protocol when supported.
            message = message_registry.MODULE_NOT_VALID_TYPE
        elif unbound_tvar:
            message = message_registry.UNBOUND_TYPEVAR
            short = name.split('.')[-1]
            notes.append(('(Hint: Use "Generic[{}]" or "Protocol[{}]" base class'
                          ' to bind "{}" inside a class)').format(short, short, short))
            notes.append('(Hint: Use "{}" in function signature to bind "{}"'
                         ' inside a function)'.format(short, short))
        else:
            message = message_registry.CANNOT_INTERPRET_AS_TYPE
        self.fail(message.format(name), t)
        for note in notes:
            self.note(note, t, code=codes.VALID_TYPE)

        # TODO: Would it be better to always return Any instead of UnboundType
        # in case of an error? On one hand, UnboundType has a name so error messages
        # are more detailed, on the other hand, some of them may be bogus,
        # see https://github.com/python/mypy/issues/4987.
        return t

    def visit_any(self, t: AnyType) -> Type:
        return t

    def visit_none_type(self, t: NoneType) -> Type:
        return t

    def visit_uninhabited_type(self, t: UninhabitedType) -> Type:
        return t

    def visit_erased_type(self, t: ErasedType) -> Type:
        # This type should exist only temporarily during type inference
        assert False, "Internal error: Unexpected erased type"

    def visit_deleted_type(self, t: DeletedType) -> Type:
        return t

    def visit_type_list(self, t: TypeList) -> Type:
        self.fail(message_registry.BRACKETED_EXPR_INVALID_TYPE, t)
        self.note('Did you mean "List[...]"?', t)
        return AnyType(TypeOfAny.from_error)

    def visit_callable_argument(self, t: CallableArgument) -> Type:
        self.fail(message_registry.INVALID_TYPE, t)
        return AnyType(TypeOfAny.from_error)

    def visit_instance(self, t: Instance) -> Type:
        return t

    def visit_type_alias_type(self, t: TypeAliasType) -> Type:
        # TODO: should we do something here?
        return t

    def visit_type_var(self, t: TypeVarType) -> Type:
        return t

    def visit_param_spec(self, t: ParamSpecType) -> Type:
        return t

    def visit_callable_type(self, t: CallableType, nested: bool = True) -> Type:
        # Every Callable can bind its own type variables, if they're not in the outer scope
        with self.tvar_scope_frame():
            if self.defining_alias:
                variables = t.variables
            else:
                variables = self.bind_function_type_variables(t, t)
            special = self.anal_type_guard(t.ret_type)
            arg_kinds = t.arg_kinds
            if len(arg_kinds) >= 2 and arg_kinds[-2] == ARG_STAR and arg_kinds[-1] == ARG_STAR2:
                arg_types = self.anal_array(t.arg_types[:-2], nested=nested) + [
                    self.anal_star_arg_type(t.arg_types[-2], ARG_STAR, nested=nested),
                    self.anal_star_arg_type(t.arg_types[-1], ARG_STAR2, nested=nested),
                ]
            else:
                arg_types = self.anal_array(t.arg_types, nested=nested)
            ret = t.copy_modified(arg_types=arg_types,
                                  ret_type=self.anal_type(t.ret_type, nested=nested),
                                  # If the fallback isn't filled in yet,
                                  # its type will be the falsey FakeInfo
                                  fallback=(t.fallback if t.fallback.type
                                            else self.named_type('builtins.function')),
                                  variables=self.anal_var_defs(variables),
                                  type_guard=special,
                                  )
        return ret

    def anal_type_guard(self, t: Type) -> Optional[Type]:
        if isinstance(t, UnboundType):
            sym = self.lookup_qualified(t.name, t)
            if sym is not None and sym.node is not None:
                return self.anal_type_guard_arg(t, sym.node.fullname)
        # TODO: What if it's an Instance? Then use t.type.fullname?
        return None

    def anal_type_guard_arg(self, t: UnboundType, fullname: str) -> Optional[Type]:
        if fullname in ('typing_extensions.TypeGuard', 'typing.TypeGuard'):
            if len(t.args) != 1:
                self.fail(message_registry.SINGLE_TYPE_ARG.format('TypeGuard'), t)
                return AnyType(TypeOfAny.from_error)
            return self.anal_type(t.args[0])
        return None

    def anal_star_arg_type(self, t: Type, kind: ArgKind, nested: bool) -> Type:
        """Analyze signature argument type for *args and **kwargs argument."""
        # TODO: Check that suffix and kind match
        if isinstance(t, UnboundType) and t.name and '.' in t.name and not t.args:
            components = t.name.split('.')
            sym = self.lookup_qualified('.'.join(components[:-1]), t)
            if sym is not None and isinstance(sym.node, ParamSpecExpr):
                tvar_def = self.tvar_scope.get_binding(sym)
                if isinstance(tvar_def, ParamSpecType):
                    if kind == ARG_STAR:
                        flavor = ParamSpecFlavor.ARGS
                    elif kind == ARG_STAR2:
                        flavor = ParamSpecFlavor.KWARGS
                    else:
                        assert False, kind
                    return ParamSpecType(tvar_def.name, tvar_def.fullname, tvar_def.id, flavor,
                                         upper_bound=self.named_type('builtins.object'),
                                         line=t.line, column=t.column)
        return self.anal_type(t, nested=nested)

    def visit_overloaded(self, t: Overloaded) -> Type:
        # Overloaded types are manually constructed in semanal.py by analyzing the
        # AST and combining together the Callable types this visitor converts.
        #
        # So if we're ever asked to reanalyze an Overloaded type, we know it's
        # fine to just return it as-is.
        return t

    def visit_tuple_type(self, t: TupleType) -> Type:
        # Types such as (t1, t2, ...) only allowed in assignment statements. They'll
        # generate errors elsewhere, and Tuple[t1, t2, ...] must be used instead.
        if t.implicit and not self.allow_tuple_literal:
            self.fail(message_registry.ANNOTATION_SYNTAX_ERROR, t)
            if len(t.items) == 0:
                self.note('Suggestion: Use Tuple[()] instead of () for an empty tuple, or '
                'None for a function without a return value', t, code=codes.SYNTAX)
            elif len(t.items) == 1:
                self.note('Suggestion: Is there a spurious trailing comma?', t, code=codes.SYNTAX)
            else:
                self.note('Suggestion: Use Tuple[T1, ..., Tn] instead of (T1, ..., Tn)', t,
                          code=codes.SYNTAX)
            return AnyType(TypeOfAny.from_error)
        star_count = sum(1 for item in t.items if isinstance(item, StarType))
        if star_count > 1:
            self.fail(message_registry.TUPLE_SINGLE_STAR_TYPE, t)
            if t.implicit:
                return TupleType([AnyType(TypeOfAny.from_error) for _ in t.items],
                                 self.named_type('builtins.tuple'),
                                 t.line)
            else:
                return AnyType(TypeOfAny.from_error)
        any_type = AnyType(TypeOfAny.special_form)
        # If the fallback isn't filled in yet, its type will be the falsey FakeInfo
        fallback = (t.partial_fallback if t.partial_fallback.type
                    else self.named_type('builtins.tuple', [any_type]))
        return TupleType(self.anal_array(t.items), fallback, t.line)

    def visit_typeddict_type(self, t: TypedDictType) -> Type:
        items = OrderedDict([
            (item_name, self.anal_type(item_type))
            for (item_name, item_type) in t.items.items()
        ])
        return TypedDictType(items, set(t.required_keys), t.fallback)

    def visit_raw_expression_type(self, t: RawExpressionType) -> Type:
        # We should never see a bare Literal. We synthesize these raw literals
        # in the earlier stages of semantic analysis, but those
        # "fake literals" should always be wrapped in an UnboundType
        # corresponding to 'Literal'.
        #
        # Note: if at some point in the distant future, we decide to
        # make signatures like "foo(x: 20) -> None" legal, we can change
        # this method so it generates and returns an actual LiteralType
        # instead.

        if self.report_invalid_types:
            if t.base_type_name in ('builtins.int', 'builtins.bool'):
                # The only time it makes sense to use an int or bool is inside of
                # a literal type.
                msg = message_registry.INVALID_TYPE_USE_LITERAL.format(repr(t.literal_value))
            elif t.base_type_name in ('builtins.float', 'builtins.complex'):
                # We special-case warnings for floats and complex numbers.
                msg = message_registry.INVALID_LITERAL_TYPE.format(t.simple_name())
            else:
                # And in all other cases, we default to a generic error message.
                # Note: the reason why we use a generic error message for strings
                # but not ints or bools is because whenever we see an out-of-place
                # string, it's unclear if the user meant to construct a literal type
                # or just misspelled a regular type. So we avoid guessing.
                msg = message_registry.INVALID_ANNOTATION

            self.fail(msg, t)
            if t.note is not None:
                self.note(t.note, t, code=codes.VALID_TYPE)

        return AnyType(TypeOfAny.from_error, line=t.line, column=t.column)

    def visit_literal_type(self, t: LiteralType) -> Type:
        return t

    def visit_star_type(self, t: StarType) -> Type:
        return StarType(self.anal_type(t.type), t.line)

    def visit_union_type(self, t: UnionType) -> Type:
        if (t.uses_pep604_syntax is True
                and t.is_evaluated is True
                and not self.always_allow_new_syntax
                and not self.options.python_version >= (3, 10)):
            self.fail(message_registry.UNION_SYNTAX_REQUIRES_PY310, t)
        return UnionType(self.anal_array(t.items), t.line)

    def visit_partial_type(self, t: PartialType) -> Type:
        assert False, "Internal error: Unexpected partial type"

    def visit_ellipsis_type(self, t: EllipsisType) -> Type:
        self.fail(message_registry.UNEXPECTED_ELLIPSIS, t)
        return AnyType(TypeOfAny.from_error)

    def visit_type_type(self, t: TypeType) -> Type:
        return TypeType.make_normalized(self.anal_type(t.item), line=t.line)

    def visit_placeholder_type(self, t: PlaceholderType) -> Type:
        n = None if t.fullname is None else self.api.lookup_fully_qualified(t.fullname)
        if not n or isinstance(n.node, PlaceholderNode):
            self.api.defer()  # Still incomplete
            return t
        else:
            # TODO: Handle non-TypeInfo
            assert isinstance(n.node, TypeInfo)
            return self.analyze_type_with_type_info(n.node, t.args, t)

    def analyze_callable_args_for_paramspec(
        self,
        callable_args: Type,
        ret_type: Type,
        fallback: Instance,
    ) -> Optional[CallableType]:
        """Construct a 'Callable[P, RET]', where P is ParamSpec, return None if we cannot."""
        if not isinstance(callable_args, UnboundType):
            return None
        sym = self.lookup_qualified(callable_args.name, callable_args)
        if sym is None:
            return None
        tvar_def = self.tvar_scope.get_binding(sym)
        if not isinstance(tvar_def, ParamSpecType):
            return None

        # TODO: Use tuple[...] or Mapping[..] instead?
        obj = self.named_type('builtins.object')
        return CallableType(
            [ParamSpecType(tvar_def.name, tvar_def.fullname, tvar_def.id, ParamSpecFlavor.ARGS,
                           upper_bound=obj),
             ParamSpecType(tvar_def.name, tvar_def.fullname, tvar_def.id, ParamSpecFlavor.KWARGS,
                           upper_bound=obj)],
            [nodes.ARG_STAR, nodes.ARG_STAR2],
            [None, None],
            ret_type=ret_type,
            fallback=fallback,
        )

    def analyze_callable_type(self, t: UnboundType) -> Type:
        fallback = self.named_type('builtins.function')
        if len(t.args) == 0:
            # Callable (bare). Treat as Callable[..., Any].
            any_type = self.get_omitted_any(t)
            ret = callable_with_ellipsis(any_type, any_type, fallback)
        elif len(t.args) == 2:
            callable_args = t.args[0]
            ret_type = t.args[1]
            if isinstance(callable_args, TypeList):
                # Callable[[ARG, ...], RET] (ordinary callable type)
                analyzed_args = self.analyze_callable_args(callable_args)
                if analyzed_args is None:
                    return AnyType(TypeOfAny.from_error)
                args, kinds, names = analyzed_args
                ret = CallableType(args,
                                   kinds,
                                   names,
                                   ret_type=ret_type,
                                   fallback=fallback)
            elif isinstance(callable_args, EllipsisType):
                # Callable[..., RET] (with literal ellipsis; accept arbitrary arguments)
                ret = callable_with_ellipsis(AnyType(TypeOfAny.explicit),
                                             ret_type=ret_type,
                                             fallback=fallback)
            else:
                # Callable[P, RET] (where P is ParamSpec)
                maybe_ret = self.analyze_callable_args_for_paramspec(
                    callable_args,
                    ret_type,
                    fallback
                )
                if maybe_ret is None:
                    # Callable[?, RET] (where ? is something invalid)
                    # TODO(PEP612): change error to mention paramspec, once we actually have some
                    # support for it
                    self.fail(message_registry.CALLABLE_INVALID_FIRST_ARG, t)
                    return AnyType(TypeOfAny.from_error)
                ret = maybe_ret
        else:
            self.fail(message_registry.CALLABLE_INVALID_ARGS, t)
            return AnyType(TypeOfAny.from_error)
        assert isinstance(ret, CallableType)
        return ret.accept(self)

    def analyze_callable_args(self, arglist: TypeList) -> Optional[Tuple[List[Type],
                                                                         List[ArgKind],
                                                                         List[Optional[str]]]]:
        args: List[Type] = []
        kinds: List[ArgKind] = []
        names: List[Optional[str]] = []
        for arg in arglist.items:
            if isinstance(arg, CallableArgument):
                args.append(arg.typ)
                names.append(arg.name)
                if arg.constructor is None:
                    return None
                found = self.lookup_qualified(arg.constructor, arg)
                if found is None:
                    # Looking it up already put an error message in
                    return None
                elif found.fullname not in ARG_KINDS_BY_CONSTRUCTOR:
                    self.fail(message_registry.INVALID_ARG_CONSTRUCTOR.format(
                        found.fullname), arg)
                    return None
                else:
                    assert found.fullname is not None
                    kind = ARG_KINDS_BY_CONSTRUCTOR[found.fullname]
                    kinds.append(kind)
                    if arg.name is not None and kind.is_star():
                        self.fail(message_registry.ARGS_SHOULD_NOT_HAVE_NAMES.format(
                            arg.constructor), arg)
                        return None
            else:
                args.append(arg)
                kinds.append(ARG_POS)
                names.append(None)
        # Note that arglist below is only used for error context.
        check_arg_names(names, [arglist] * len(args), self.fail, "Callable")
        check_arg_kinds(kinds, [arglist] * len(args), self.fail)
        return args, kinds, names

    def analyze_literal_type(self, t: UnboundType) -> Type:
        if len(t.args) == 0:
            self.fail(message_registry.LITERAL_AT_LEAST_ONE_ARG, t)
            return AnyType(TypeOfAny.from_error)

        output: List[Type] = []
        for i, arg in enumerate(t.args):
            analyzed_types = self.analyze_literal_param(i + 1, arg, t)
            if analyzed_types is None:
                return AnyType(TypeOfAny.from_error)
            else:
                output.extend(analyzed_types)
        return UnionType.make_union(output, line=t.line)

    def analyze_literal_param(self, idx: int, arg: Type, ctx: Context) -> Optional[List[Type]]:
        # This UnboundType was originally defined as a string.
        if isinstance(arg, UnboundType) and arg.original_str_expr is not None:
            assert arg.original_str_fallback is not None
            return [LiteralType(
                value=arg.original_str_expr,
                fallback=self.named_type_with_normalized_str(arg.original_str_fallback),
                line=arg.line,
                column=arg.column,
            )]

        # If arg is an UnboundType that was *not* originally defined as
        # a string, try expanding it in case it's a type alias or something.
        if isinstance(arg, UnboundType):
            self.nesting_level += 1
            try:
                arg = self.visit_unbound_type(arg, defining_literal=True)
            finally:
                self.nesting_level -= 1

        # Literal[...] cannot contain Any. Give up and add an error message
        # (if we haven't already).
        arg = get_proper_type(arg)
        if isinstance(arg, AnyType):
            # Note: We can encounter Literals containing 'Any' under three circumstances:
            #
            # 1. If the user attempts use an explicit Any as a parameter
            # 2. If the user is trying to use an enum value imported from a module with
            #    no type hints, giving it an implicit type of 'Any'
            # 3. If there's some other underlying problem with the parameter.
            #
            # We report an error in only the first two cases. In the third case, we assume
            # some other region of the code has already reported a more relevant error.
            #
            # TODO: Once we start adding support for enums, make sure we report a custom
            # error for case 2 as well.
            if arg.type_of_any not in (TypeOfAny.from_error, TypeOfAny.special_form):
                self.fail(message_registry.LITERAL_INDEX_CANNOT_BE_ANY.format(idx), ctx)
            return None
        elif isinstance(arg, RawExpressionType):
            # A raw literal. Convert it directly into a literal if we can.
            if arg.literal_value is None:
                name = arg.simple_name()
                if name in ('float', 'complex'):
                    msg = message_registry.LITERAL_INDEX_INVALID_TYPE.format(idx, name)
                else:
                    msg = message_registry.LITERAL_INVALID_EXPRESSION
                self.fail(msg, ctx)
                # Note: we deliberately ignore arg.note here: the extra info might normally be
                # helpful, but it generally won't make sense in the context of a Literal[...].
                return None

            # Remap bytes and unicode into the appropriate type for the correct Python version
            fallback = self.named_type_with_normalized_str(arg.base_type_name)
            assert isinstance(fallback, Instance)
            return [LiteralType(arg.literal_value, fallback, line=arg.line, column=arg.column)]
        elif isinstance(arg, (NoneType, LiteralType)):
            # Types that we can just add directly to the literal/potential union of literals.
            return [arg]
        elif isinstance(arg, Instance) and arg.last_known_value is not None:
            # Types generated from declarations like "var: Final = 4".
            return [arg.last_known_value]
        elif isinstance(arg, UnionType):
            out = []
            for union_arg in arg.items:
                union_result = self.analyze_literal_param(idx, union_arg, ctx)
                if union_result is None:
                    return None
                out.extend(union_result)
            return out
        else:
            self.fail(message_registry.LITERAL_INVALID_PARAMETER.format(idx), ctx)
            return None

    def analyze_type(self, t: Type) -> Type:
        return t.accept(self)

    # TODO(tushar): remove `str` type and `code` property from here
    def fail(self, msg: Union[str, ErrorMessage], ctx: Context) -> None:
        self.fail_func(msg, ctx)

    def note(self, msg: str, ctx: Context, *, code: Optional[ErrorCode] = None) -> None:
        self.note_func(msg, ctx, code=code)

    @contextmanager
    def tvar_scope_frame(self) -> Iterator[None]:
        old_scope = self.tvar_scope
        self.tvar_scope = self.tvar_scope.method_frame()
        yield
        self.tvar_scope = old_scope

    def infer_type_variables(self,
                             type: CallableType) -> List[Tuple[str, TypeVarLikeExpr]]:
        """Return list of unique type variables referred to in a callable."""
        names: List[str] = []
        tvars: List[TypeVarLikeExpr] = []
        for arg in type.arg_types:
            for name, tvar_expr in arg.accept(
                TypeVarLikeQuery(self.lookup_qualified, self.tvar_scope)
            ):
                if name not in names:
                    names.append(name)
                    tvars.append(tvar_expr)
        # When finding type variables in the return type of a function, don't
        # look inside Callable types.  Type variables only appearing in
        # functions in the return type belong to those functions, not the
        # function we're currently analyzing.
        for name, tvar_expr in type.ret_type.accept(
            TypeVarLikeQuery(self.lookup_qualified, self.tvar_scope, include_callables=False)
        ):
            if name not in names:
                names.append(name)
                tvars.append(tvar_expr)
        return list(zip(names, tvars))

    def bind_function_type_variables(
        self, fun_type: CallableType, defn: Context
    ) -> Sequence[TypeVarLikeType]:
        """Find the type variables of the function type and bind them in our tvar_scope"""
        if fun_type.variables:
            for var in fun_type.variables:
                var_node = self.lookup_qualified(var.name, defn)
                assert var_node, "Binding for function type variable not found within function"
                var_expr = var_node.node
                assert isinstance(var_expr, TypeVarLikeExpr)
                self.tvar_scope.bind_new(var.name, var_expr)
            return fun_type.variables
        typevars = self.infer_type_variables(fun_type)
        # Do not define a new type variable if already defined in scope.
        typevars = [(name, tvar) for name, tvar in typevars
                    if not self.is_defined_type_var(name, defn)]
        defs: List[TypeVarLikeType] = []
        for name, tvar in typevars:
            if not self.tvar_scope.allow_binding(tvar.fullname):
                self.fail(message_registry.TYPEVAR_BOUND_BY_OUTER_CLASS.format(name), defn)
            self.tvar_scope.bind_new(name, tvar)
            binding = self.tvar_scope.get_binding(tvar.fullname)
            assert binding is not None
            defs.append(binding)

        return defs

    def is_defined_type_var(self, tvar: str, context: Context) -> bool:
        tvar_node = self.lookup_qualified(tvar, context)
        if not tvar_node:
            return False
        return self.tvar_scope.get_binding(tvar_node) is not None

    def anal_array(self,
                   a: Iterable[Type],
                   nested: bool = True, *,
                   allow_param_spec: bool = False) -> List[Type]:
        res: List[Type] = []
        for t in a:
            res.append(self.anal_type(t, nested, allow_param_spec=allow_param_spec))
        return res

    def anal_type(self, t: Type, nested: bool = True, *, allow_param_spec: bool = False) -> Type:
        if nested:
            self.nesting_level += 1
        old_allow_required = self.allow_required
        self.allow_required = False
        try:
            analyzed = t.accept(self)
        finally:
            if nested:
                self.nesting_level -= 1
            self.allow_required = old_allow_required
        if (not allow_param_spec
                and isinstance(analyzed, ParamSpecType)
                and analyzed.flavor == ParamSpecFlavor.BARE):
            self.fail(message_registry.INVALID_LOCATION_FOR_PARAMSPEC.format(analyzed.name), t)
            self.note(
                'You can use ParamSpec as the first argument to Callable, e.g., '
                "'Callable[{}, int]'".format(analyzed.name),
                t
            )
        return analyzed

    def anal_var_def(self, var_def: TypeVarLikeType) -> TypeVarLikeType:
        if isinstance(var_def, TypeVarType):
            return TypeVarType(
                var_def.name,
                var_def.fullname,
                var_def.id.raw_id,
                self.anal_array(var_def.values),
                var_def.upper_bound.accept(self),
                var_def.variance,
                var_def.line
            )
        else:
            return var_def

    def anal_var_defs(self, var_defs: Sequence[TypeVarLikeType]) -> List[TypeVarLikeType]:
        return [self.anal_var_def(vd) for vd in var_defs]

    def named_type_with_normalized_str(self, fully_qualified_name: str) -> Instance:
        """Does almost the same thing as `named_type`, except that we immediately
        unalias `builtins.bytes` and `builtins.unicode` to `builtins.str` as appropriate.
        """
        python_version = self.options.python_version
        if python_version[0] == 2 and fully_qualified_name == 'builtins.bytes':
            fully_qualified_name = 'builtins.str'
        if python_version[0] >= 3 and fully_qualified_name == 'builtins.unicode':
            fully_qualified_name = 'builtins.str'
        return self.named_type(fully_qualified_name)

    def named_type(self, fully_qualified_name: str,
                   args: Optional[List[Type]] = None,
                   line: int = -1,
                   column: int = -1) -> Instance:
        node = self.lookup_fqn_func(fully_qualified_name)
        assert isinstance(node.node, TypeInfo)
        any_type = AnyType(TypeOfAny.special_form)
        return Instance(node.node, args or [any_type] * len(node.node.defn.type_vars),
                        line=line, column=column)

    def tuple_type(self, items: List[Type]) -> TupleType:
        any_type = AnyType(TypeOfAny.special_form)
        return TupleType(items, fallback=self.named_type('builtins.tuple', [any_type]))


TypeVarLikeList = List[Tuple[str, TypeVarLikeExpr]]

# Mypyc doesn't support callback protocols yet.
MsgCallback = Callable[[ErrorMessage, Context], None]
NoteCallback = Callable[[str, Context, DefaultNamedArg(Optional[ErrorCode], 'code')], None]


def get_omitted_any(disallow_any: bool, fail: MsgCallback, note: NoteCallback,
                    orig_type: Type, python_version: Tuple[int, int],
                    fullname: Optional[str] = None,
                    unexpanded_type: Optional[Type] = None) -> AnyType:
    if disallow_any:
        nongen_builtins = get_nongen_builtins(python_version)
        if fullname in nongen_builtins:
            typ = orig_type
            # We use a dedicated error message for builtin generics (as the most common case).
            alternative = nongen_builtins[fullname]
            fail(message_registry.IMPLICIT_GENERIC_ANY_BUILTIN.format(alternative), typ)
        else:
            typ = unexpanded_type or orig_type
            type_str = typ.name if isinstance(typ, UnboundType) else format_type_bare(typ)

            fail(message_registry.BARE_GENERIC.format(quote_type_string(type_str)), typ)
            base_type = get_proper_type(orig_type)
            base_fullname = (
                base_type.type.fullname if isinstance(base_type, Instance) else fullname
            )
            # Ideally, we'd check whether the type is quoted or `from __future__ annotations`
            # is set before issuing this note
            if python_version < (3, 9) and base_fullname in GENERIC_STUB_NOT_AT_RUNTIME_TYPES:
                # Recommend `from __future__ import annotations` or to put type in quotes
                # (string literal escaping) for classes not generic at runtime
                note(
                    "Subscripting classes that are not generic at runtime may require "
                    "escaping, see https://mypy.readthedocs.io/en/stable/runtime_troubles.html"
                    "#not-generic-runtime",
                    typ,
                    code=codes.TYPE_ARG)

        any_type = AnyType(TypeOfAny.from_error, line=typ.line, column=typ.column)
    else:
        any_type = AnyType(
            TypeOfAny.from_omitted_generics, line=orig_type.line, column=orig_type.column
        )
    return any_type


def fix_instance(t: Instance, fail: MsgCallback, note: NoteCallback,
                 disallow_any: bool, python_version: Tuple[int, int],
                 use_generic_error: bool = False,
                 unexpanded_type: Optional[Type] = None,) -> None:
    """Fix a malformed instance by replacing all type arguments with Any.

    Also emit a suitable error if this is not due to implicit Any's.
    """
    if len(t.args) == 0:
        if use_generic_error:
            fullname: Optional[str] = None
        else:
            fullname = t.type.fullname
        any_type = get_omitted_any(disallow_any, fail, note, t, python_version, fullname,
                                   unexpanded_type)
        t.args = (any_type,) * len(t.type.type_vars)
        return
    # Invalid number of type parameters.
    n = len(t.type.type_vars)
    s = '{} type arguments'.format(n)
    if n == 0:
        s = 'no type arguments'
    elif n == 1:
        s = '1 type argument'
    act = str(len(t.args))
    if act == '0':
        act = 'none'
    fail(message_registry.TYPE_ARG_COUNT_MISMATCH.format(
         t.type.name, s, act), t)
    # Construct the correct number of type arguments, as
    # otherwise the type checker may crash as it expects
    # things to be right.
    t.args = tuple(AnyType(TypeOfAny.from_error) for _ in t.type.type_vars)
    t.invalid = True


def expand_type_alias(node: TypeAlias, args: List[Type],
                      fail: MsgCallback, no_args: bool, ctx: Context, *,
                      unexpanded_type: Optional[Type] = None,
                      disallow_any: bool = False) -> Type:
    """Expand a (generic) type alias target following the rules outlined in TypeAlias docstring.

    Here:
        target: original target type (contains unbound type variables)
        alias_tvars: type variable names
        args: types to be substituted in place of type variables
        fail: error reporter callback
        no_args: whether original definition used a bare generic `A = List`
        ctx: context where expansion happens
    """
    exp_len = len(node.alias_tvars)
    act_len = len(args)
    if exp_len > 0 and act_len == 0:
        # Interpret bare Alias same as normal generic, i.e., Alias[Any, Any, ...]
        return set_any_tvars(node, ctx.line, ctx.column,
                             disallow_any=disallow_any, fail=fail,
                             unexpanded_type=unexpanded_type)
    if exp_len == 0 and act_len == 0:
        if no_args:
            assert isinstance(node.target, Instance)  # type: ignore[misc]
            # Note: this is the only case where we use an eager expansion. See more info about
            # no_args aliases like L = List in the docstring for TypeAlias class.
            return Instance(node.target.type, [], line=ctx.line, column=ctx.column)
        return TypeAliasType(node, [], line=ctx.line, column=ctx.column)
    if (exp_len == 0 and act_len > 0
            and isinstance(node.target, Instance)  # type: ignore[misc]
            and no_args):
        tp = Instance(node.target.type, args)
        tp.line = ctx.line
        tp.column = ctx.column
        return tp
    if act_len != exp_len:
        fail(message_registry.TYPE_ALIAS_ARG_COUNT_MISMATCH.format(exp_len, act_len), ctx)
        return set_any_tvars(node, ctx.line, ctx.column, from_error=True)
    typ = TypeAliasType(node, args, ctx.line, ctx.column)
    assert typ.alias is not None
    # HACK: Implement FlexibleAlias[T, typ] by expanding it to typ here.
    if (isinstance(typ.alias.target, Instance)  # type: ignore
            and typ.alias.target.type.fullname == 'mypy_extensions.FlexibleAlias'):
        exp = get_proper_type(typ)
        assert isinstance(exp, Instance)
        return exp.args[-1]
    return typ


def set_any_tvars(node: TypeAlias,
                  newline: int, newcolumn: int, *,
                  from_error: bool = False,
                  disallow_any: bool = False,
                  fail: Optional[MsgCallback] = None,
                  unexpanded_type: Optional[Type] = None) -> Type:
    if from_error or disallow_any:
        type_of_any = TypeOfAny.from_error
    else:
        type_of_any = TypeOfAny.from_omitted_generics
    if disallow_any:
        assert fail is not None
        otype = unexpanded_type or node.target
        type_str = otype.name if isinstance(otype, UnboundType) else format_type_bare(otype)

        fail(message_registry.BARE_GENERIC.format(quote_type_string(type_str)),
             Context(newline, newcolumn))
    any_type = AnyType(type_of_any, line=newline, column=newcolumn)
    return TypeAliasType(node, [any_type] * len(node.alias_tvars), newline, newcolumn)


def remove_dups(tvars: Iterable[T]) -> List[T]:
    # Get unique elements in order of appearance
    all_tvars: Set[T] = set()
    new_tvars: List[T] = []
    for t in tvars:
        if t not in all_tvars:
            new_tvars.append(t)
            all_tvars.add(t)
    return new_tvars


def flatten_tvars(ll: Iterable[List[T]]) -> List[T]:
    return remove_dups(chain.from_iterable(ll))


class TypeVarLikeQuery(TypeQuery[TypeVarLikeList]):
    """Find TypeVar and ParamSpec references in an unbound type."""

    def __init__(self,
                 lookup: Callable[[str, Context], Optional[SymbolTableNode]],
                 scope: 'TypeVarLikeScope',
                 *,
                 include_callables: bool = True,
                 include_bound_tvars: bool = False) -> None:
        self.include_callables = include_callables
        self.lookup = lookup
        self.scope = scope
        self.include_bound_tvars = include_bound_tvars
        super().__init__(flatten_tvars)

    def _seems_like_callable(self, type: UnboundType) -> bool:
        if not type.args:
            return False
        if isinstance(type.args[0], (EllipsisType, TypeList)):
            return True
        return False

    def visit_unbound_type(self, t: UnboundType) -> TypeVarLikeList:
        name = t.name
        node = None
        # Special case P.args and P.kwargs for ParamSpecs only.
        if name.endswith('args'):
            if name.endswith('.args') or name.endswith('.kwargs'):
                base = '.'.join(name.split('.')[:-1])
                n = self.lookup(base, t)
                if n is not None and isinstance(n.node, ParamSpecExpr):
                    node = n
                    name = base
        if node is None:
            node = self.lookup(name, t)
        if node and isinstance(node.node, TypeVarLikeExpr) and (
                self.include_bound_tvars or self.scope.get_binding(node) is None):
            assert isinstance(node.node, TypeVarLikeExpr)
            return [(name, node.node)]
        elif not self.include_callables and self._seems_like_callable(t):
            return []
        elif node and node.fullname in LITERAL_TYPE_NAMES:
            return []
        elif node and node.fullname in ANNOTATED_TYPE_NAMES and t.args:
            # Don't query the second argument to Annotated for TypeVars
            return self.query_types([t.args[0]])
        else:
            return super().visit_unbound_type(t)

    def visit_callable_type(self, t: CallableType) -> TypeVarLikeList:
        if self.include_callables:
            return super().visit_callable_type(t)
        else:
            return []


def check_for_explicit_any(typ: Optional[Type],
                           options: Options,
                           is_typeshed_stub: bool,
                           msg: MessageBuilder,
                           context: Context) -> None:
    if (options.disallow_any_explicit and
            not is_typeshed_stub and
            typ and
            has_explicit_any(typ)):
        msg.explicit_any(context)


def has_explicit_any(t: Type) -> bool:
    """
    Whether this type is or type it contains is an Any coming from explicit type annotation
    """
    return t.accept(HasExplicitAny())


class HasExplicitAny(TypeQuery[bool]):
    def __init__(self) -> None:
        super().__init__(any)

    def visit_any(self, t: AnyType) -> bool:
        return t.type_of_any == TypeOfAny.explicit

    def visit_typeddict_type(self, t: TypedDictType) -> bool:
        # typeddict is checked during TypedDict declaration, so don't typecheck it here.
        return False


def has_any_from_unimported_type(t: Type) -> bool:
    """Return true if this type is Any because an import was not followed.

    If type t is such Any type or has type arguments that contain such Any type
    this function will return true.
    """
    return t.accept(HasAnyFromUnimportedType())


class HasAnyFromUnimportedType(TypeQuery[bool]):
    def __init__(self) -> None:
        super().__init__(any)

    def visit_any(self, t: AnyType) -> bool:
        return t.type_of_any == TypeOfAny.from_unimported_type

    def visit_typeddict_type(self, t: TypedDictType) -> bool:
        # typeddict is checked during TypedDict declaration, so don't typecheck it here
        return False


def collect_all_inner_types(t: Type) -> List[Type]:
    """
    Return all types that `t` contains
    """
    return t.accept(CollectAllInnerTypesQuery())


class CollectAllInnerTypesQuery(TypeQuery[List[Type]]):
    def __init__(self) -> None:
        super().__init__(self.combine_lists_strategy)

    def query_types(self, types: Iterable[Type]) -> List[Type]:
        return self.strategy([t.accept(self) for t in types]) + list(types)

    @classmethod
    def combine_lists_strategy(cls, it: Iterable[List[Type]]) -> List[Type]:
        return list(itertools.chain.from_iterable(it))


def make_optional_type(t: Type) -> Type:
    """Return the type corresponding to Optional[t].

    Note that we can't use normal union simplification, since this function
    is called during semantic analysis and simplification only works during
    type checking.
    """
    t = get_proper_type(t)
    if isinstance(t, NoneType):
        return t
    elif isinstance(t, UnionType):
        items = [item for item in union_items(t)
                 if not isinstance(item, NoneType)]
        return UnionType(items + [NoneType()], t.line, t.column)
    else:
        return UnionType([t, NoneType()], t.line, t.column)


def fix_instance_types(t: Type, fail: MsgCallback, note: NoteCallback,
                       python_version: Tuple[int, int]) -> None:
    """Recursively fix all instance types (type argument count) in a given type.

    For example 'Union[Dict, List[str, int]]' will be transformed into
    'Union[Dict[Any, Any], List[Any]]' in place.
    """
    t.accept(InstanceFixer(fail, note, python_version))


class InstanceFixer(TypeTraverserVisitor):
    def __init__(
        self, fail: MsgCallback, note: NoteCallback, python_version: Tuple[int, int]
    ) -> None:
        self.fail = fail
        self.note = note
        self.python_version = python_version

    def visit_instance(self, typ: Instance) -> None:
        super().visit_instance(typ)
        if len(typ.args) != len(typ.type.type_vars):
            fix_instance(typ, self.fail, self.note, disallow_any=False,
                         python_version=self.python_version, use_generic_error=True)<|MERGE_RESOLUTION|>--- conflicted
+++ resolved
@@ -489,18 +489,14 @@
                          'stable/common_issues.html#variables-vs-type-aliases')
             message = message_registry.VARIABLE_NOT_VALID_TYPE
         elif isinstance(sym.node, (SYMBOL_FUNCBASE_TYPES, Decorator)):
-<<<<<<< HEAD
             message = message_registry.FUNCTION_NOT_VALID_TYPE
             notes.append('Perhaps you need "Callable[...]" or a callback protocol?')
-=======
-            message = 'Function "{}" is not valid as a type'
             if name == 'builtins.any':
                 notes.append('Perhaps you meant "typing.Any" instead of "any"?')
             elif name == 'builtins.callable':
                 notes.append('Perhaps you meant "typing.Callable" instead of "callable"?')
             else:
                 notes.append('Perhaps you need "Callable[...]" or a callback protocol?')
->>>>>>> 2c9a8e73
         elif isinstance(sym.node, MypyFile):
             # TODO: suggest a protocol when supported.
             message = message_registry.MODULE_NOT_VALID_TYPE
