"""Semantic analysis of types"""

from __future__ import annotations

import itertools
from contextlib import contextmanager
from typing import Callable, Final, Iterable, Iterator, List, Sequence, Tuple, TypeVar
from typing_extensions import Protocol

from mypy import errorcodes as codes, message_registry, nodes
from mypy.errorcodes import ErrorCode
from mypy.expandtype import expand_type
from mypy.message_registry import (
    INVALID_PARAM_SPEC_LOCATION,
    INVALID_PARAM_SPEC_LOCATION_NOTE,
    TYPEDDICT_OVERRIDE_MERGE,
)
from mypy.messages import (
    MessageBuilder,
    format_type,
    format_type_bare,
    quote_type_string,
    wrong_type_arg_count,
)
from mypy.nodes import (
    ARG_NAMED,
    ARG_NAMED_OPT,
    ARG_OPT,
    ARG_POS,
    ARG_STAR,
    ARG_STAR2,
    MISSING_FALLBACK,
    SYMBOL_FUNCBASE_TYPES,
    ArgKind,
    Context,
    Decorator,
    ImportFrom,
    MypyFile,
    ParamSpecExpr,
    PlaceholderNode,
    SymbolTableNode,
    TypeAlias,
    TypeInfo,
    TypeVarExpr,
    TypeVarLikeExpr,
    TypeVarTupleExpr,
    Var,
    check_arg_kinds,
    check_arg_names,
    get_nongen_builtins,
)
from mypy.options import INLINE_TYPEDDICT, Options
from mypy.plugin import AnalyzeTypeContext, Plugin, TypeAnalyzerPluginInterface
from mypy.semanal_shared import (
    SemanticAnalyzerCoreInterface,
    SemanticAnalyzerInterface,
    paramspec_args,
    paramspec_kwargs,
)
from mypy.state import state
from mypy.tvar_scope import TypeVarLikeScope
from mypy.types import (
    ANNOTATED_TYPE_NAMES,
    ANY_STRATEGY,
    FINAL_TYPE_NAMES,
    LITERAL_TYPE_NAMES,
    NEVER_NAMES,
    TYPE_ALIAS_NAMES,
    AnyType,
    BoolTypeQuery,
    CallableArgument,
    CallableType,
    DeletedType,
    EllipsisType,
    ErasedType,
    Instance,
    LiteralType,
    NoneType,
    Overloaded,
    Parameters,
    ParamSpecFlavor,
    ParamSpecType,
    PartialType,
    PlaceholderType,
    ProperType,
    RawExpressionType,
    ReadOnlyType,
    RequiredType,
    SyntheticTypeVisitor,
    TrivialSyntheticTypeTranslator,
    TupleType,
    Type,
    TypeAliasType,
    TypedDictType,
    TypeList,
    TypeOfAny,
    TypeQuery,
    TypeType,
    TypeVarId,
    TypeVarLikeType,
    TypeVarTupleType,
    TypeVarType,
    UnboundType,
    UninhabitedType,
    UnionType,
    UnpackType,
    callable_with_ellipsis,
    find_unpack_in_list,
    flatten_nested_tuples,
    get_proper_type,
    has_type_vars,
)
from mypy.types_utils import is_bad_type_type_item
from mypy.typevars import fill_typevars

T = TypeVar("T")

type_constructors: Final = {
    "typing.Callable",
    "typing.Optional",
    "typing.Tuple",
    "typing.Type",
    "typing.Union",
    *LITERAL_TYPE_NAMES,
    *ANNOTATED_TYPE_NAMES,
}

ARG_KINDS_BY_CONSTRUCTOR: Final = {
    "mypy_extensions.Arg": ARG_POS,
    "mypy_extensions.DefaultArg": ARG_OPT,
    "mypy_extensions.NamedArg": ARG_NAMED,
    "mypy_extensions.DefaultNamedArg": ARG_NAMED_OPT,
    "mypy_extensions.VarArg": ARG_STAR,
    "mypy_extensions.KwArg": ARG_STAR2,
}

GENERIC_STUB_NOT_AT_RUNTIME_TYPES: Final = {
    "queue.Queue",
    "builtins._PathLike",
    "asyncio.futures.Future",
}

SELF_TYPE_NAMES: Final = {"typing.Self", "typing_extensions.Self"}


def analyze_type_alias(
    type: Type,
    api: SemanticAnalyzerCoreInterface,
    tvar_scope: TypeVarLikeScope,
    plugin: Plugin,
    options: Options,
    cur_mod_node: MypyFile,
    is_typeshed_stub: bool,
    allow_placeholder: bool = False,
    in_dynamic_func: bool = False,
    global_scope: bool = True,
    allowed_alias_tvars: list[TypeVarLikeType] | None = None,
<<<<<<< HEAD
    builtin_type_is_type_type: bool = True,
=======
    alias_type_params_names: list[str] | None = None,
    python_3_12_type_alias: bool = False,
>>>>>>> 1f200dde
) -> tuple[Type, set[str]]:
    """Analyze r.h.s. of a (potential) type alias definition.

    If `node` is valid as a type alias rvalue, return the resulting type and a set of
    full names of type aliases it depends on (directly or indirectly).
    'node' must have been semantically analyzed.
    """
    analyzer = TypeAnalyser(
        api,
        tvar_scope,
        plugin,
        options,
        cur_mod_node,
        is_typeshed_stub,
        defining_alias=True,
        allow_placeholder=allow_placeholder,
        prohibit_self_type="type alias target",
        allowed_alias_tvars=allowed_alias_tvars,
<<<<<<< HEAD
        builtin_type_is_type_type=builtin_type_is_type_type,
=======
        alias_type_params_names=alias_type_params_names,
        python_3_12_type_alias=python_3_12_type_alias,
>>>>>>> 1f200dde
    )
    analyzer.in_dynamic_func = in_dynamic_func
    analyzer.global_scope = global_scope
    res = type.accept(analyzer)
    return res, analyzer.aliases_used


def no_subscript_builtin_alias(name: str, propose_alt: bool = True) -> str:
    class_name = name.split(".")[-1]
    msg = f'"{class_name}" is not subscriptable'
    # This should never be called if the python_version is 3.9 or newer
    nongen_builtins = get_nongen_builtins((3, 8))
    replacement = nongen_builtins[name]
    if replacement and propose_alt:
        msg += f', use "{replacement}" instead'
    return msg


class TypeAnalyser(SyntheticTypeVisitor[Type], TypeAnalyzerPluginInterface):
    """Semantic analyzer for types.

    Converts unbound types into bound types. This is a no-op for already
    bound types.

    If an incomplete reference is encountered, this does a defer. The
    caller never needs to defer.
    """

    # Is this called from an untyped function definition?
    in_dynamic_func: bool = False
    # Is this called from global scope?
    global_scope: bool = True

    def __init__(
        self,
        api: SemanticAnalyzerCoreInterface,
        tvar_scope: TypeVarLikeScope,
        plugin: Plugin,
        options: Options,
        cur_mod_node: MypyFile,
        is_typeshed_stub: bool,
        *,
        defining_alias: bool = False,
        python_3_12_type_alias: bool = False,
        allow_tuple_literal: bool = False,
        allow_unbound_tvars: bool = False,
        allow_placeholder: bool = False,
        allow_typed_dict_special_forms: bool = False,
        allow_param_spec_literals: bool = False,
        allow_unpack: bool = False,
        report_invalid_types: bool = True,
        prohibit_self_type: str | None = None,
        allowed_alias_tvars: list[TypeVarLikeType] | None = None,
        allow_type_any: bool = False,
<<<<<<< HEAD
        builtin_type_is_type_type: bool = True,
=======
        alias_type_params_names: list[str] | None = None,
>>>>>>> 1f200dde
    ) -> None:
        self.api = api
        self.fail_func = api.fail
        self.note_func = api.note
        self.tvar_scope = tvar_scope
        # Are we analysing a type alias definition rvalue?
        self.defining_alias = defining_alias
        self.python_3_12_type_alias = python_3_12_type_alias
        self.allow_tuple_literal = allow_tuple_literal
        # Positive if we are analyzing arguments of another (outer) type
        self.nesting_level = 0
        # Should we allow new type syntax when targeting older Python versions
        # like 'list[int]' or 'X | Y' (allowed in stubs and with `__future__` import)?
        self.always_allow_new_syntax = self.api.is_stub_file or self.api.is_future_flag_set(
            "annotations"
        )
        # Should we accept unbound type variables? This is currently used for class bases,
        # and alias right hand sides (before they are analyzed as type aliases).
        self.allow_unbound_tvars = allow_unbound_tvars
        if allowed_alias_tvars is None:
            allowed_alias_tvars = []
        self.allowed_alias_tvars = allowed_alias_tvars
        self.alias_type_params_names = alias_type_params_names
        # If false, record incomplete ref if we generate PlaceholderType.
        self.allow_placeholder = allow_placeholder
        # Are we in a context where Required[] is allowed?
        self.allow_typed_dict_special_forms = allow_typed_dict_special_forms
        # Are we in a context where ParamSpec literals are allowed?
        self.allow_param_spec_literals = allow_param_spec_literals
        # Are we in context where literal "..." specifically is allowed?
        self.allow_ellipsis = False
        # Should we report an error whenever we encounter a RawExpressionType outside
        # of a Literal context: e.g. whenever we encounter an invalid type? Normally,
        # we want to report an error, but the caller may want to do more specialized
        # error handling.
        self.report_invalid_types = report_invalid_types
        self.plugin = plugin
        self.options = options
        self.cur_mod_node = cur_mod_node
        self.is_typeshed_stub = is_typeshed_stub
        # Names of type aliases encountered while analysing a type will be collected here.
        self.aliases_used: set[str] = set()
        self.prohibit_self_type = prohibit_self_type
        # Allow variables typed as Type[Any] and type (useful for base classes).
        self.allow_type_any = allow_type_any
        self.allow_type_var_tuple = False
        self.allow_unpack = allow_unpack
        self.builtin_type_is_type_type = builtin_type_is_type_type

    def lookup_qualified(
        self, name: str, ctx: Context, suppress_errors: bool = False
    ) -> SymbolTableNode | None:
        return self.api.lookup_qualified(name, ctx, suppress_errors)

    def lookup_fully_qualified(self, name: str) -> SymbolTableNode:
        return self.api.lookup_fully_qualified(name)

    def visit_unbound_type(self, t: UnboundType, defining_literal: bool = False) -> Type:
        typ = self.visit_unbound_type_nonoptional(t, defining_literal)
        if t.optional:
            # We don't need to worry about double-wrapping Optionals or
            # wrapping Anys: Union simplification will take care of that.
            return make_optional_type(typ)
        return typ

    def not_declared_in_type_params(self, tvar_name: str) -> bool:
        return (
            self.alias_type_params_names is not None
            and tvar_name not in self.alias_type_params_names
        )

    def visit_unbound_type_nonoptional(self, t: UnboundType, defining_literal: bool) -> Type:
        sym = self.lookup_qualified(t.name, t)
        if sym is not None:
            node = sym.node
            if isinstance(node, PlaceholderNode):
                if node.becomes_typeinfo:
                    # Reference to placeholder type.
                    if self.api.final_iteration:
                        self.cannot_resolve_type(t)
                        return AnyType(TypeOfAny.from_error)
                    elif self.allow_placeholder:
                        self.api.defer()
                    else:
                        self.api.record_incomplete_ref()
                    # Always allow ParamSpec for placeholders, if they are actually not valid,
                    # they will be reported later, after we resolve placeholders.
                    return PlaceholderType(
                        node.fullname,
                        self.anal_array(
                            t.args,
                            allow_param_spec=True,
                            allow_param_spec_literals=True,
                            allow_unpack=True,
                        ),
                        t.line,
                    )
                else:
                    if self.api.final_iteration:
                        self.cannot_resolve_type(t)
                        return AnyType(TypeOfAny.from_error)
                    else:
                        # Reference to an unknown placeholder node.
                        self.api.record_incomplete_ref()
                        return AnyType(TypeOfAny.special_form)
            if node is None:
                self.fail(f"Internal error (node is None, kind={sym.kind})", t)
                return AnyType(TypeOfAny.special_form)
            fullname = node.fullname
            hook = self.plugin.get_type_analyze_hook(fullname)
            if hook is not None:
                return hook(AnalyzeTypeContext(t, t, self))
            if (
                fullname in get_nongen_builtins(self.options.python_version)
                and t.args
                and not self.always_allow_new_syntax
            ):
                self.fail(
                    no_subscript_builtin_alias(fullname, propose_alt=not self.defining_alias), t
                )
            tvar_def = self.tvar_scope.get_binding(sym)
            if isinstance(sym.node, ParamSpecExpr):
                if tvar_def is None:
                    if self.allow_unbound_tvars:
                        return t
                    if self.defining_alias and self.not_declared_in_type_params(t.name):
                        msg = f'ParamSpec "{t.name}" is not included in type_params'
                    else:
                        msg = f'ParamSpec "{t.name}" is unbound'
                    self.fail(msg, t, code=codes.VALID_TYPE)
                    return AnyType(TypeOfAny.from_error)
                assert isinstance(tvar_def, ParamSpecType)
                if len(t.args) > 0:
                    self.fail(
                        f'ParamSpec "{t.name}" used with arguments', t, code=codes.VALID_TYPE
                    )
                # Change the line number
                return ParamSpecType(
                    tvar_def.name,
                    tvar_def.fullname,
                    tvar_def.id,
                    tvar_def.flavor,
                    tvar_def.upper_bound,
                    tvar_def.default,
                    line=t.line,
                    column=t.column,
                )
            if (
                isinstance(sym.node, TypeVarExpr)
                and self.defining_alias
                and not defining_literal
                and (tvar_def is None or tvar_def not in self.allowed_alias_tvars)
            ):
                if self.not_declared_in_type_params(t.name):
                    if self.python_3_12_type_alias:
                        msg = message_registry.TYPE_PARAMETERS_SHOULD_BE_DECLARED.format(
                            f'"{t.name}"'
                        )
                    else:
                        msg = f'Type variable "{t.name}" is not included in type_params'
                else:
                    msg = f'Can\'t use bound type variable "{t.name}" to define generic alias'
                self.fail(msg, t, code=codes.VALID_TYPE)
                return AnyType(TypeOfAny.from_error)
            if isinstance(sym.node, TypeVarExpr) and tvar_def is not None:
                assert isinstance(tvar_def, TypeVarType)
                if len(t.args) > 0:
                    self.fail(
                        f'Type variable "{t.name}" used with arguments', t, code=codes.VALID_TYPE
                    )
                # Change the line number
                return tvar_def.copy_modified(line=t.line, column=t.column)
            if isinstance(sym.node, TypeVarTupleExpr) and (
                tvar_def is not None
                and self.defining_alias
                and tvar_def not in self.allowed_alias_tvars
            ):
                if self.not_declared_in_type_params(t.name):
                    msg = f'Type variable "{t.name}" is not included in type_params'
                else:
                    msg = f'Can\'t use bound type variable "{t.name}" to define generic alias'
                self.fail(msg, t, code=codes.VALID_TYPE)
                return AnyType(TypeOfAny.from_error)
            if isinstance(sym.node, TypeVarTupleExpr):
                if tvar_def is None:
                    if self.allow_unbound_tvars:
                        return t
                    if self.defining_alias and self.not_declared_in_type_params(t.name):
                        if self.python_3_12_type_alias:
                            msg = message_registry.TYPE_PARAMETERS_SHOULD_BE_DECLARED.format(
                                f'"{t.name}"'
                            )
                        else:
                            msg = f'TypeVarTuple "{t.name}" is not included in type_params'
                    else:
                        msg = f'TypeVarTuple "{t.name}" is unbound'
                    self.fail(msg, t, code=codes.VALID_TYPE)
                    return AnyType(TypeOfAny.from_error)
                assert isinstance(tvar_def, TypeVarTupleType)
                if not self.allow_type_var_tuple:
                    self.fail(
                        f'TypeVarTuple "{t.name}" is only valid with an unpack',
                        t,
                        code=codes.VALID_TYPE,
                    )
                    return AnyType(TypeOfAny.from_error)
                if len(t.args) > 0:
                    self.fail(
                        f'Type variable "{t.name}" used with arguments', t, code=codes.VALID_TYPE
                    )

                # Change the line number
                return TypeVarTupleType(
                    tvar_def.name,
                    tvar_def.fullname,
                    tvar_def.id,
                    tvar_def.upper_bound,
                    sym.node.tuple_fallback,
                    tvar_def.default,
                    line=t.line,
                    column=t.column,
                )
            special = self.try_analyze_special_unbound_type(t, fullname)
            if special is not None:
                return special
            if isinstance(node, TypeAlias):
                self.aliases_used.add(fullname)
                an_args = self.anal_array(
                    t.args,
                    allow_param_spec=True,
                    allow_param_spec_literals=node.has_param_spec_type,
                    allow_unpack=True,  # Fixed length unpacks can be used for non-variadic aliases.
                )
                if node.has_param_spec_type and len(node.alias_tvars) == 1:
                    an_args = self.pack_paramspec_args(an_args)

                disallow_any = self.options.disallow_any_generics and not self.is_typeshed_stub
                res = instantiate_type_alias(
                    node,
                    an_args,
                    self.fail,
                    node.no_args,
                    t,
                    self.options,
                    unexpanded_type=t,
                    disallow_any=disallow_any,
                    empty_tuple_index=t.empty_tuple_index,
                )
                # The only case where instantiate_type_alias() can return an incorrect instance is
                # when it is top-level instance, so no need to recurse.
                if (
                    isinstance(res, ProperType)
                    and isinstance(res, Instance)
                    and not (self.defining_alias and self.nesting_level == 0)
                    and not validate_instance(res, self.fail, t.empty_tuple_index)
                ):
                    fix_instance(
                        res,
                        self.fail,
                        self.note,
                        disallow_any=disallow_any,
                        options=self.options,
                        use_generic_error=True,
                        unexpanded_type=t,
                    )
                if node.eager:
                    res = get_proper_type(res)
                return res
            elif isinstance(node, TypeInfo):
                return self.analyze_type_with_type_info(node, t.args, t, t.empty_tuple_index)
            elif node.fullname in TYPE_ALIAS_NAMES:
                return AnyType(TypeOfAny.special_form)
            # Concatenate is an operator, no need for a proper type
            elif node.fullname in ("typing_extensions.Concatenate", "typing.Concatenate"):
                # We check the return type further up the stack for valid use locations
                return self.apply_concatenate_operator(t)
            else:
                return self.analyze_unbound_type_without_type_info(t, sym, defining_literal)
        else:  # sym is None
            return AnyType(TypeOfAny.special_form)

    def pack_paramspec_args(self, an_args: Sequence[Type]) -> list[Type]:
        # "Aesthetic" ParamSpec literals for single ParamSpec: C[int, str] -> C[[int, str]].
        # These do not support mypy_extensions VarArgs, etc. as they were already analyzed
        # TODO: should these be re-analyzed to get rid of this inconsistency?
        count = len(an_args)
        if count == 0:
            return []
        if count == 1 and isinstance(get_proper_type(an_args[0]), AnyType):
            # Single Any is interpreted as ..., rather that a single argument with Any type.
            # I didn't find this in the PEP, but it sounds reasonable.
            return list(an_args)
        if any(isinstance(a, (Parameters, ParamSpecType)) for a in an_args):
            if len(an_args) > 1:
                first_wrong = next(
                    arg for arg in an_args if isinstance(arg, (Parameters, ParamSpecType))
                )
                self.fail(
                    "Nested parameter specifications are not allowed",
                    first_wrong,
                    code=codes.VALID_TYPE,
                )
                return [AnyType(TypeOfAny.from_error)]
            return list(an_args)
        first = an_args[0]
        return [
            Parameters(
                an_args, [ARG_POS] * count, [None] * count, line=first.line, column=first.column
            )
        ]

    def cannot_resolve_type(self, t: UnboundType) -> None:
        # TODO: Move error message generation to messages.py. We'd first
        #       need access to MessageBuilder here. Also move the similar
        #       message generation logic in semanal.py.
        self.api.fail(f'Cannot resolve name "{t.name}" (possible cyclic definition)', t)
        if self.api.is_func_scope():
            self.note("Recursive types are not allowed at function scope", t)

    def apply_concatenate_operator(self, t: UnboundType) -> Type:
        if len(t.args) == 0:
            self.api.fail("Concatenate needs type arguments", t, code=codes.VALID_TYPE)
            return AnyType(TypeOfAny.from_error)

        # Last argument has to be ParamSpec or Ellipsis.
        ps = self.anal_type(t.args[-1], allow_param_spec=True, allow_ellipsis=True)
        if not isinstance(ps, (ParamSpecType, Parameters)):
            if isinstance(ps, UnboundType) and self.allow_unbound_tvars:
                sym = self.lookup_qualified(ps.name, t)
                if sym is not None and isinstance(sym.node, ParamSpecExpr):
                    return ps
            self.api.fail(
                "The last parameter to Concatenate needs to be a ParamSpec",
                t,
                code=codes.VALID_TYPE,
            )
            return AnyType(TypeOfAny.from_error)
        elif isinstance(ps, ParamSpecType) and ps.prefix.arg_types:
            self.api.fail("Nested Concatenates are invalid", t, code=codes.VALID_TYPE)

        args = self.anal_array(t.args[:-1])
        pre = ps.prefix if isinstance(ps, ParamSpecType) else ps

        # mypy can't infer this :(
        names: list[str | None] = [None] * len(args)

        pre = Parameters(
            args + pre.arg_types,
            [ARG_POS] * len(args) + pre.arg_kinds,
            names + pre.arg_names,
            line=t.line,
            column=t.column,
        )
        return ps.copy_modified(prefix=pre) if isinstance(ps, ParamSpecType) else pre

    def try_analyze_special_unbound_type(self, t: UnboundType, fullname: str) -> Type | None:
        """Bind special type that is recognized through magic name such as 'typing.Any'.

        Return the bound type if successful, and return None if the type is a normal type.
        """
        if fullname == "builtins.None":
            return NoneType()
        elif fullname == "typing.Any" or fullname == "builtins.Any":
            return AnyType(TypeOfAny.explicit, line=t.line, column=t.column)
        elif fullname in FINAL_TYPE_NAMES:
            self.fail(
                "Final can be only used as an outermost qualifier in a variable annotation",
                t,
                code=codes.VALID_TYPE,
            )
            return AnyType(TypeOfAny.from_error)
        elif fullname == "typing.Tuple" or (
            fullname == "builtins.tuple"
            and (self.always_allow_new_syntax or self.options.python_version >= (3, 9))
        ):
            # Tuple is special because it is involved in builtin import cycle
            # and may be not ready when used.
            sym = self.api.lookup_fully_qualified_or_none("builtins.tuple")
            if not sym or isinstance(sym.node, PlaceholderNode):
                if self.api.is_incomplete_namespace("builtins"):
                    self.api.record_incomplete_ref()
                else:
                    self.fail('Name "tuple" is not defined', t)
                return AnyType(TypeOfAny.special_form)
            if len(t.args) == 0 and not t.empty_tuple_index:
                # Bare 'Tuple' is same as 'tuple'
                any_type = self.get_omitted_any(t)
                return self.named_type("builtins.tuple", [any_type], line=t.line, column=t.column)
            if len(t.args) == 2 and isinstance(t.args[1], EllipsisType):
                # Tuple[T, ...] (uniform, variable-length tuple)
                instance = self.named_type("builtins.tuple", [self.anal_type(t.args[0])])
                instance.line = t.line
                return instance
            return self.tuple_type(
                self.anal_array(t.args, allow_unpack=True), line=t.line, column=t.column
            )
        elif fullname == "typing.Union":
            items = self.anal_array(t.args)
            return UnionType.make_union(items)
        elif fullname == "typing.Optional":
            if len(t.args) != 1:
                self.fail(
                    "Optional[...] must have exactly one type argument", t, code=codes.VALID_TYPE
                )
                return AnyType(TypeOfAny.from_error)
            item = self.anal_type(t.args[0])
            return make_optional_type(item)
        elif fullname == "typing.Callable":
            return self.analyze_callable_type(t)
        elif fullname == "typing.Type" or (
            fullname == "builtins.type"
            and (self.always_allow_new_syntax or self.options.python_version >= (3, 9))
        ):
            if len(t.args) == 0:
                if fullname == "typing.Type" or (
                    self.builtin_type_is_type_type and (fullname == "builtins.type")
                ):
                    any_type = self.get_omitted_any(t)
                    return TypeType(any_type, line=t.line, column=t.column)
                else:
                    # To prevent assignment of 'builtins.type' inferred as 'builtins.object'
                    # See https://github.com/python/mypy/issues/9476 for more information
                    return None
            if len(t.args) != 1:
                type_str = "Type[...]" if fullname == "typing.Type" else "type[...]"
                self.fail(
                    type_str + " must have exactly one type argument", t, code=codes.VALID_TYPE
                )
            item = self.anal_type(t.args[0])
            if is_bad_type_type_item(item):
                self.fail("Type[...] can't contain another Type[...]", t, code=codes.VALID_TYPE)
                item = AnyType(TypeOfAny.from_error)
            return TypeType.make_normalized(item, line=t.line, column=t.column)
        elif fullname == "typing.ClassVar":
            if self.nesting_level > 0:
                self.fail(
                    "Invalid type: ClassVar nested inside other type", t, code=codes.VALID_TYPE
                )
            if len(t.args) == 0:
                return AnyType(TypeOfAny.from_omitted_generics, line=t.line, column=t.column)
            if len(t.args) != 1:
                self.fail(
                    "ClassVar[...] must have at most one type argument", t, code=codes.VALID_TYPE
                )
                return AnyType(TypeOfAny.from_error)
            return self.anal_type(t.args[0])
        elif fullname in NEVER_NAMES:
            return UninhabitedType()
        elif fullname in LITERAL_TYPE_NAMES:
            return self.analyze_literal_type(t)
        elif fullname in ANNOTATED_TYPE_NAMES:
            if len(t.args) < 2:
                self.fail(
                    "Annotated[...] must have exactly one type argument"
                    " and at least one annotation",
                    t,
                    code=codes.VALID_TYPE,
                )
                return AnyType(TypeOfAny.from_error)
            return self.anal_type(t.args[0])
        elif fullname in ("typing_extensions.Required", "typing.Required"):
            if not self.allow_typed_dict_special_forms:
                self.fail(
                    "Required[] can be only used in a TypedDict definition",
                    t,
                    code=codes.VALID_TYPE,
                )
                return AnyType(TypeOfAny.from_error)
            if len(t.args) != 1:
                self.fail(
                    "Required[] must have exactly one type argument", t, code=codes.VALID_TYPE
                )
                return AnyType(TypeOfAny.from_error)
            return RequiredType(
                self.anal_type(t.args[0], allow_typed_dict_special_forms=True), required=True
            )
        elif fullname in ("typing_extensions.NotRequired", "typing.NotRequired"):
            if not self.allow_typed_dict_special_forms:
                self.fail(
                    "NotRequired[] can be only used in a TypedDict definition",
                    t,
                    code=codes.VALID_TYPE,
                )
                return AnyType(TypeOfAny.from_error)
            if len(t.args) != 1:
                self.fail(
                    "NotRequired[] must have exactly one type argument", t, code=codes.VALID_TYPE
                )
                return AnyType(TypeOfAny.from_error)
            return RequiredType(
                self.anal_type(t.args[0], allow_typed_dict_special_forms=True), required=False
            )
        elif fullname in ("typing_extensions.ReadOnly", "typing.ReadOnly"):
            if not self.allow_typed_dict_special_forms:
                self.fail(
                    "ReadOnly[] can be only used in a TypedDict definition",
                    t,
                    code=codes.VALID_TYPE,
                )
                return AnyType(TypeOfAny.from_error)
            if len(t.args) != 1:
                self.fail(
                    '"ReadOnly[]" must have exactly one type argument', t, code=codes.VALID_TYPE
                )
                return AnyType(TypeOfAny.from_error)
            return ReadOnlyType(self.anal_type(t.args[0], allow_typed_dict_special_forms=True))
        elif (
            self.anal_type_guard_arg(t, fullname) is not None
            or self.anal_type_is_arg(t, fullname) is not None
        ):
            # In most contexts, TypeGuard[...] acts as an alias for bool (ignoring its args)
            return self.named_type("builtins.bool")
        elif fullname in ("typing.Unpack", "typing_extensions.Unpack"):
            if len(t.args) != 1:
                self.fail("Unpack[...] requires exactly one type argument", t)
                return AnyType(TypeOfAny.from_error)
            if not self.allow_unpack:
                self.fail(message_registry.INVALID_UNPACK_POSITION, t, code=codes.VALID_TYPE)
                return AnyType(TypeOfAny.from_error)
            self.allow_type_var_tuple = True
            result = UnpackType(self.anal_type(t.args[0]), line=t.line, column=t.column)
            self.allow_type_var_tuple = False
            return result
        elif fullname in SELF_TYPE_NAMES:
            if t.args:
                self.fail("Self type cannot have type arguments", t)
            if self.prohibit_self_type is not None:
                self.fail(f"Self type cannot be used in {self.prohibit_self_type}", t)
                return AnyType(TypeOfAny.from_error)
            if self.api.type is None:
                self.fail("Self type is only allowed in annotations within class definition", t)
                return AnyType(TypeOfAny.from_error)
            if self.api.type.has_base("builtins.type"):
                self.fail("Self type cannot be used in a metaclass", t)
            if self.api.type.self_type is not None:
                if self.api.type.is_final:
                    return fill_typevars(self.api.type)
                return self.api.type.self_type.copy_modified(line=t.line, column=t.column)
            # TODO: verify this is unreachable and replace with an assert?
            self.fail("Unexpected Self type", t)
            return AnyType(TypeOfAny.from_error)
        return None

    def get_omitted_any(self, typ: Type, fullname: str | None = None) -> AnyType:
        disallow_any = not self.is_typeshed_stub and self.options.disallow_any_generics
        return get_omitted_any(disallow_any, self.fail, self.note, typ, self.options, fullname)

    def check_and_warn_deprecated(self, info: TypeInfo, ctx: Context) -> None:
        """Similar logic to `TypeChecker.check_deprecated` and `TypeChecker.warn_deprecated."""

        if (
            (deprecated := info.deprecated)
            and not self.is_typeshed_stub
            and not (self.api.type and (self.api.type.fullname == info.fullname))
        ):
            for imp in self.cur_mod_node.imports:
                if isinstance(imp, ImportFrom) and any(info.name == n[0] for n in imp.names):
                    break
            else:
                warn = self.fail if self.options.report_deprecated_as_error else self.note
                warn(deprecated, ctx, code=codes.DEPRECATED)

    def analyze_type_with_type_info(
        self, info: TypeInfo, args: Sequence[Type], ctx: Context, empty_tuple_index: bool
    ) -> Type:
        """Bind unbound type when were able to find target TypeInfo.

        This handles simple cases like 'int', 'modname.UserClass[str]', etc.
        """

        self.check_and_warn_deprecated(info, ctx)

        if len(args) > 0 and info.fullname == "builtins.tuple":
            fallback = Instance(info, [AnyType(TypeOfAny.special_form)], ctx.line)
            return TupleType(self.anal_array(args, allow_unpack=True), fallback, ctx.line)

        # Analyze arguments and (usually) construct Instance type. The
        # number of type arguments and their values are
        # checked only later, since we do not always know the
        # valid count at this point. Thus we may construct an
        # Instance with an invalid number of type arguments.
        #
        # We allow ParamSpec literals based on a heuristic: it will be
        # checked later anyways but the error message may be worse.
        instance = Instance(
            info,
            self.anal_array(
                args,
                allow_param_spec=True,
                allow_param_spec_literals=info.has_param_spec_type,
                allow_unpack=True,  # Fixed length tuples can be used for non-variadic types.
            ),
            ctx.line,
            ctx.column,
        )
        if len(info.type_vars) == 1 and info.has_param_spec_type:
            instance.args = tuple(self.pack_paramspec_args(instance.args))

        # Check type argument count.
        instance.args = tuple(flatten_nested_tuples(instance.args))
        if not (self.defining_alias and self.nesting_level == 0) and not validate_instance(
            instance, self.fail, empty_tuple_index
        ):
            fix_instance(
                instance,
                self.fail,
                self.note,
                disallow_any=self.options.disallow_any_generics and not self.is_typeshed_stub,
                options=self.options,
            )

        tup = info.tuple_type
        if tup is not None:
            # The class has a Tuple[...] base class so it will be
            # represented as a tuple type.
            if info.special_alias:
                return instantiate_type_alias(
                    info.special_alias,
                    # TODO: should we allow NamedTuples generic in ParamSpec?
                    self.anal_array(args, allow_unpack=True),
                    self.fail,
                    False,
                    ctx,
                    self.options,
                    use_standard_error=True,
                )
            return tup.copy_modified(
                items=self.anal_array(tup.items, allow_unpack=True), fallback=instance
            )
        td = info.typeddict_type
        if td is not None:
            # The class has a TypedDict[...] base class so it will be
            # represented as a typeddict type.
            if info.special_alias:
                return instantiate_type_alias(
                    info.special_alias,
                    # TODO: should we allow TypedDicts generic in ParamSpec?
                    self.anal_array(args, allow_unpack=True),
                    self.fail,
                    False,
                    ctx,
                    self.options,
                    use_standard_error=True,
                )
            # Create a named TypedDictType
            return td.copy_modified(
                item_types=self.anal_array(list(td.items.values())), fallback=instance
            )

        if info.fullname == "types.NoneType":
            self.fail(
                "NoneType should not be used as a type, please use None instead",
                ctx,
                code=codes.VALID_TYPE,
            )
            return NoneType(ctx.line, ctx.column)

        return instance

    def analyze_unbound_type_without_type_info(
        self, t: UnboundType, sym: SymbolTableNode, defining_literal: bool
    ) -> Type:
        """Figure out what an unbound type that doesn't refer to a TypeInfo node means.

        This is something unusual. We try our best to find out what it is.
        """
        name = sym.fullname
        if name is None:
            assert sym.node is not None
            name = sym.node.name
        # Option 1:
        # Something with an Any type -- make it an alias for Any in a type
        # context. This is slightly problematic as it allows using the type 'Any'
        # as a base class -- however, this will fail soon at runtime so the problem
        # is pretty minor.
        if isinstance(sym.node, Var):
            typ = get_proper_type(sym.node.type)
            if isinstance(typ, AnyType):
                return AnyType(
                    TypeOfAny.from_unimported_type, missing_import_name=typ.missing_import_name
                )
            elif self.allow_type_any:
                if isinstance(typ, Instance) and typ.type.fullname == "builtins.type":
                    return AnyType(TypeOfAny.special_form)
                if isinstance(typ, TypeType) and isinstance(typ.item, AnyType):
                    return AnyType(TypeOfAny.from_another_any, source_any=typ.item)
        # Option 2:
        # Unbound type variable. Currently these may be still valid,
        # for example when defining a generic type alias.
        unbound_tvar = (
            isinstance(sym.node, (TypeVarExpr, TypeVarTupleExpr))
            and self.tvar_scope.get_binding(sym) is None
        )
        if self.allow_unbound_tvars and unbound_tvar:
            return t

        # Option 3:
        # Enum value. Note: we only want to return a LiteralType when
        # we're using this enum value specifically within context of
        # a "Literal[...]" type. So, if `defining_literal` is not set,
        # we bail out early with an error.
        #
        # If, in the distant future, we decide to permit things like
        # `def foo(x: Color.RED) -> None: ...`, we can remove that
        # check entirely.
        if (
            isinstance(sym.node, Var)
            and sym.node.info
            and sym.node.info.is_enum
            and not sym.node.name.startswith("__")
        ):
            value = sym.node.name
            base_enum_short_name = sym.node.info.name
            if not defining_literal:
                msg = message_registry.INVALID_TYPE_RAW_ENUM_VALUE.format(
                    base_enum_short_name, value
                )
                self.fail(msg.value, t, code=msg.code)
                return AnyType(TypeOfAny.from_error)
            return LiteralType(
                value=value,
                fallback=Instance(sym.node.info, [], line=t.line, column=t.column),
                line=t.line,
                column=t.column,
            )

        # None of the above options worked. We parse the args (if there are any)
        # to make sure there are no remaining semanal-only types, then give up.
        t = t.copy_modified(args=self.anal_array(t.args))
        # TODO: Move this message building logic to messages.py.
        notes: list[str] = []
        error_code = codes.VALID_TYPE
        if isinstance(sym.node, Var):
            notes.append(
                "See https://mypy.readthedocs.io/en/"
                "stable/common_issues.html#variables-vs-type-aliases"
            )
            message = 'Variable "{}" is not valid as a type'
        elif isinstance(sym.node, (SYMBOL_FUNCBASE_TYPES, Decorator)):
            message = 'Function "{}" is not valid as a type'
            if name == "builtins.any":
                notes.append('Perhaps you meant "typing.Any" instead of "any"?')
            elif name == "builtins.callable":
                notes.append('Perhaps you meant "typing.Callable" instead of "callable"?')
            else:
                notes.append('Perhaps you need "Callable[...]" or a callback protocol?')
        elif isinstance(sym.node, MypyFile):
            message = 'Module "{}" is not valid as a type'
            notes.append("Perhaps you meant to use a protocol matching the module structure?")
        elif unbound_tvar:
            assert isinstance(sym.node, TypeVarLikeExpr)
            if sym.node.is_new_style:
                # PEP 695 type paramaters are never considered unbound -- they are undefined
                # in contexts where they aren't valid, such as in argument default values.
                message = 'Name "{}" is not defined'
                name = name.split(".")[-1]
                error_code = codes.NAME_DEFINED
            else:
                message = 'Type variable "{}" is unbound'
                short = name.split(".")[-1]
                notes.append(
                    f'(Hint: Use "Generic[{short}]" or "Protocol[{short}]" base class'
                    f' to bind "{short}" inside a class)'
                )
                notes.append(
                    f'(Hint: Use "{short}" in function signature '
                    f'to bind "{short}" inside a function)'
                )
        else:
            message = 'Cannot interpret reference "{}" as a type'
        if not defining_literal:
            # Literal check already gives a custom error. Avoid duplicating errors.
            self.fail(message.format(name), t, code=error_code)
            for note in notes:
                self.note(note, t, code=error_code)

        # TODO: Would it be better to always return Any instead of UnboundType
        # in case of an error? On one hand, UnboundType has a name so error messages
        # are more detailed, on the other hand, some of them may be bogus,
        # see https://github.com/python/mypy/issues/4987.
        return t

    def visit_any(self, t: AnyType) -> Type:
        return t

    def visit_none_type(self, t: NoneType) -> Type:
        return t

    def visit_uninhabited_type(self, t: UninhabitedType) -> Type:
        return t

    def visit_erased_type(self, t: ErasedType) -> Type:
        # This type should exist only temporarily during type inference
        assert False, "Internal error: Unexpected erased type"

    def visit_deleted_type(self, t: DeletedType) -> Type:
        return t

    def visit_type_list(self, t: TypeList) -> Type:
        # Parameters literal (Z[[int, str, Whatever]])
        if self.allow_param_spec_literals:
            params = self.analyze_callable_args(t)
            if params:
                ts, kinds, names = params
                # bind these types
                return Parameters(self.anal_array(ts), kinds, names, line=t.line, column=t.column)
            else:
                return AnyType(TypeOfAny.from_error)
        else:
            self.fail(
                'Bracketed expression "[...]" is not valid as a type', t, code=codes.VALID_TYPE
            )
            if len(t.items) == 1:
                self.note('Did you mean "List[...]"?', t)
            return AnyType(TypeOfAny.from_error)

    def visit_callable_argument(self, t: CallableArgument) -> Type:
        self.fail("Invalid type", t, code=codes.VALID_TYPE)
        return AnyType(TypeOfAny.from_error)

    def visit_instance(self, t: Instance) -> Type:
        return t

    def visit_type_alias_type(self, t: TypeAliasType) -> Type:
        # TODO: should we do something here?
        return t

    def visit_type_var(self, t: TypeVarType) -> Type:
        return t

    def visit_param_spec(self, t: ParamSpecType) -> Type:
        return t

    def visit_type_var_tuple(self, t: TypeVarTupleType) -> Type:
        return t

    def visit_unpack_type(self, t: UnpackType) -> Type:
        if not self.allow_unpack:
            self.fail(message_registry.INVALID_UNPACK_POSITION, t.type, code=codes.VALID_TYPE)
            return AnyType(TypeOfAny.from_error)
        self.allow_type_var_tuple = True
        result = UnpackType(self.anal_type(t.type), from_star_syntax=t.from_star_syntax)
        self.allow_type_var_tuple = False
        return result

    def visit_parameters(self, t: Parameters) -> Type:
        raise NotImplementedError("ParamSpec literals cannot have unbound TypeVars")

    def visit_callable_type(
        self, t: CallableType, nested: bool = True, namespace: str = ""
    ) -> Type:
        # Every Callable can bind its own type variables, if they're not in the outer scope
        # TODO: attach namespace for nested free type variables (these appear in return type only).
        with self.tvar_scope_frame(namespace=namespace):
            unpacked_kwargs = t.unpack_kwargs
            if self.defining_alias:
                variables = t.variables
            else:
                variables, _ = self.bind_function_type_variables(t, t)
            type_guard = self.anal_type_guard(t.ret_type)
            type_is = self.anal_type_is(t.ret_type)
            arg_kinds = t.arg_kinds
            if len(arg_kinds) >= 2 and arg_kinds[-2] == ARG_STAR and arg_kinds[-1] == ARG_STAR2:
                arg_types = self.anal_array(t.arg_types[:-2], nested=nested) + [
                    self.anal_star_arg_type(t.arg_types[-2], ARG_STAR, nested=nested),
                    self.anal_star_arg_type(t.arg_types[-1], ARG_STAR2, nested=nested),
                ]
                # If nested is True, it means we are analyzing a Callable[...] type, rather
                # than a function definition type. We need to "unpack" ** TypedDict annotation
                # here (for function definitions it is done in semanal).
                if nested and isinstance(arg_types[-1], UnpackType):
                    # TODO: it would be better to avoid this get_proper_type() call.
                    unpacked = get_proper_type(arg_types[-1].type)
                    if isinstance(unpacked, TypedDictType):
                        arg_types[-1] = unpacked
                        unpacked_kwargs = True
                    arg_types = self.check_unpacks_in_list(arg_types)
            else:
                star_index = None
                if ARG_STAR in arg_kinds:
                    star_index = arg_kinds.index(ARG_STAR)
                star2_index = None
                if ARG_STAR2 in arg_kinds:
                    star2_index = arg_kinds.index(ARG_STAR2)
                arg_types = []
                for i, ut in enumerate(t.arg_types):
                    at = self.anal_type(
                        ut, nested=nested, allow_unpack=i in (star_index, star2_index)
                    )
                    if nested and isinstance(at, UnpackType) and i == star_index:
                        # TODO: it would be better to avoid this get_proper_type() call.
                        p_at = get_proper_type(at.type)
                        if isinstance(p_at, TypedDictType) and not at.from_star_syntax:
                            # Automatically detect Unpack[Foo] in Callable as backwards
                            # compatible syntax for **Foo, if Foo is a TypedDict.
                            at = p_at
                            arg_kinds[i] = ARG_STAR2
                            unpacked_kwargs = True
                    arg_types.append(at)
                if nested:
                    arg_types = self.check_unpacks_in_list(arg_types)
            # If there were multiple (invalid) unpacks, the arg types list will become shorter,
            # we need to trim the kinds/names as well to avoid crashes.
            arg_kinds = t.arg_kinds[: len(arg_types)]
            arg_names = t.arg_names[: len(arg_types)]

            ret = t.copy_modified(
                arg_types=arg_types,
                arg_kinds=arg_kinds,
                arg_names=arg_names,
                ret_type=self.anal_type(t.ret_type, nested=nested),
                # If the fallback isn't filled in yet,
                # its type will be the falsey FakeInfo
                fallback=(t.fallback if t.fallback.type else self.named_type("builtins.function")),
                variables=self.anal_var_defs(variables),
                type_guard=type_guard,
                type_is=type_is,
                unpack_kwargs=unpacked_kwargs,
            )
        return ret

    def anal_type_guard(self, t: Type) -> Type | None:
        if isinstance(t, UnboundType):
            sym = self.lookup_qualified(t.name, t)
            if sym is not None and sym.node is not None:
                return self.anal_type_guard_arg(t, sym.node.fullname)
        # TODO: What if it's an Instance? Then use t.type.fullname?
        return None

    def anal_type_guard_arg(self, t: UnboundType, fullname: str) -> Type | None:
        if fullname in ("typing_extensions.TypeGuard", "typing.TypeGuard"):
            if len(t.args) != 1:
                self.fail(
                    "TypeGuard must have exactly one type argument", t, code=codes.VALID_TYPE
                )
                return AnyType(TypeOfAny.from_error)
            return self.anal_type(t.args[0])
        return None

    def anal_type_is(self, t: Type) -> Type | None:
        if isinstance(t, UnboundType):
            sym = self.lookup_qualified(t.name, t)
            if sym is not None and sym.node is not None:
                return self.anal_type_is_arg(t, sym.node.fullname)
        # TODO: What if it's an Instance? Then use t.type.fullname?
        return None

    def anal_type_is_arg(self, t: UnboundType, fullname: str) -> Type | None:
        if fullname in ("typing_extensions.TypeIs", "typing.TypeIs"):
            if len(t.args) != 1:
                self.fail("TypeIs must have exactly one type argument", t, code=codes.VALID_TYPE)
                return AnyType(TypeOfAny.from_error)
            return self.anal_type(t.args[0])
        return None

    def anal_star_arg_type(self, t: Type, kind: ArgKind, nested: bool) -> Type:
        """Analyze signature argument type for *args and **kwargs argument."""
        if isinstance(t, UnboundType) and t.name and "." in t.name and not t.args:
            components = t.name.split(".")
            tvar_name = ".".join(components[:-1])
            sym = self.lookup_qualified(tvar_name, t)
            if sym is not None and isinstance(sym.node, ParamSpecExpr):
                tvar_def = self.tvar_scope.get_binding(sym)
                if isinstance(tvar_def, ParamSpecType):
                    if kind == ARG_STAR:
                        make_paramspec = paramspec_args
                        if components[-1] != "args":
                            self.fail(
                                f'Use "{tvar_name}.args" for variadic "*" parameter',
                                t,
                                code=codes.VALID_TYPE,
                            )
                    elif kind == ARG_STAR2:
                        make_paramspec = paramspec_kwargs
                        if components[-1] != "kwargs":
                            self.fail(
                                f'Use "{tvar_name}.kwargs" for variadic "**" parameter',
                                t,
                                code=codes.VALID_TYPE,
                            )
                    else:
                        assert False, kind
                    return make_paramspec(
                        tvar_def.name,
                        tvar_def.fullname,
                        tvar_def.id,
                        named_type_func=self.named_type,
                        line=t.line,
                        column=t.column,
                    )
        return self.anal_type(t, nested=nested, allow_unpack=True)

    def visit_overloaded(self, t: Overloaded) -> Type:
        # Overloaded types are manually constructed in semanal.py by analyzing the
        # AST and combining together the Callable types this visitor converts.
        #
        # So if we're ever asked to reanalyze an Overloaded type, we know it's
        # fine to just return it as-is.
        return t

    def visit_tuple_type(self, t: TupleType) -> Type:
        # Types such as (t1, t2, ...) only allowed in assignment statements. They'll
        # generate errors elsewhere, and Tuple[t1, t2, ...] must be used instead.
        if t.implicit and not self.allow_tuple_literal:
            self.fail("Syntax error in type annotation", t, code=codes.SYNTAX)
            if len(t.items) == 0:
                self.note(
                    "Suggestion: Use Tuple[()] instead of () for an empty tuple, or "
                    "None for a function without a return value",
                    t,
                    code=codes.SYNTAX,
                )
            elif len(t.items) == 1:
                self.note("Suggestion: Is there a spurious trailing comma?", t, code=codes.SYNTAX)
            else:
                self.note(
                    "Suggestion: Use Tuple[T1, ..., Tn] instead of (T1, ..., Tn)",
                    t,
                    code=codes.SYNTAX,
                )
            return AnyType(TypeOfAny.from_error)

        any_type = AnyType(TypeOfAny.special_form)
        # If the fallback isn't filled in yet, its type will be the falsey FakeInfo
        fallback = (
            t.partial_fallback
            if t.partial_fallback.type
            else self.named_type("builtins.tuple", [any_type])
        )
        return TupleType(self.anal_array(t.items, allow_unpack=True), fallback, t.line)

    def visit_typeddict_type(self, t: TypedDictType) -> Type:
        req_keys = set()
        readonly_keys = set()
        items = {}
        for item_name, item_type in t.items.items():
            # TODO: rework
            analyzed = self.anal_type(item_type, allow_typed_dict_special_forms=True)
            if isinstance(analyzed, RequiredType):
                if analyzed.required:
                    req_keys.add(item_name)
                analyzed = analyzed.item
            else:
                # Keys are required by default.
                req_keys.add(item_name)
            if isinstance(analyzed, ReadOnlyType):
                readonly_keys.add(item_name)
                analyzed = analyzed.item
            items[item_name] = analyzed
        if t.fallback.type is MISSING_FALLBACK:  # anonymous/inline TypedDict
            if INLINE_TYPEDDICT not in self.options.enable_incomplete_feature:
                self.fail(
                    "Inline TypedDict is experimental,"
                    " must be enabled with --enable-incomplete-feature=InlineTypedDict",
                    t,
                )
            required_keys = req_keys
            fallback = self.named_type("typing._TypedDict")
            for typ in t.extra_items_from:
                analyzed = self.analyze_type(typ)
                p_analyzed = get_proper_type(analyzed)
                if not isinstance(p_analyzed, TypedDictType):
                    if not isinstance(p_analyzed, (AnyType, PlaceholderType)):
                        self.fail("Can only merge-in other TypedDict", t, code=codes.VALID_TYPE)
                    continue
                for sub_item_name, sub_item_type in p_analyzed.items.items():
                    if sub_item_name in items:
                        self.fail(TYPEDDICT_OVERRIDE_MERGE.format(sub_item_name), t)
                        continue
                    items[sub_item_name] = sub_item_type
                    if sub_item_name in p_analyzed.required_keys:
                        req_keys.add(sub_item_name)
                    if sub_item_name in p_analyzed.readonly_keys:
                        readonly_keys.add(sub_item_name)
        else:
            required_keys = t.required_keys
            fallback = t.fallback
        return TypedDictType(items, required_keys, readonly_keys, fallback, t.line, t.column)

    def visit_raw_expression_type(self, t: RawExpressionType) -> Type:
        # We should never see a bare Literal. We synthesize these raw literals
        # in the earlier stages of semantic analysis, but those
        # "fake literals" should always be wrapped in an UnboundType
        # corresponding to 'Literal'.
        #
        # Note: if at some point in the distant future, we decide to
        # make signatures like "foo(x: 20) -> None" legal, we can change
        # this method so it generates and returns an actual LiteralType
        # instead.

        if self.report_invalid_types:
            if t.base_type_name in ("builtins.int", "builtins.bool"):
                # The only time it makes sense to use an int or bool is inside of
                # a literal type.
                msg = f"Invalid type: try using Literal[{repr(t.literal_value)}] instead?"
            elif t.base_type_name in ("builtins.float", "builtins.complex"):
                # We special-case warnings for floats and complex numbers.
                msg = f"Invalid type: {t.simple_name()} literals cannot be used as a type"
            else:
                # And in all other cases, we default to a generic error message.
                # Note: the reason why we use a generic error message for strings
                # but not ints or bools is because whenever we see an out-of-place
                # string, it's unclear if the user meant to construct a literal type
                # or just misspelled a regular type. So we avoid guessing.
                msg = "Invalid type comment or annotation"

            self.fail(msg, t, code=codes.VALID_TYPE)
            if t.note is not None:
                self.note(t.note, t, code=codes.VALID_TYPE)

        return AnyType(TypeOfAny.from_error, line=t.line, column=t.column)

    def visit_literal_type(self, t: LiteralType) -> Type:
        return t

    def visit_union_type(self, t: UnionType) -> Type:
        if (
            t.uses_pep604_syntax is True
            and t.is_evaluated is True
            and not self.always_allow_new_syntax
            and not self.options.python_version >= (3, 10)
        ):
            self.fail("X | Y syntax for unions requires Python 3.10", t, code=codes.SYNTAX)
        return UnionType(self.anal_array(t.items), t.line, uses_pep604_syntax=t.uses_pep604_syntax)

    def visit_partial_type(self, t: PartialType) -> Type:
        assert False, "Internal error: Unexpected partial type"

    def visit_ellipsis_type(self, t: EllipsisType) -> Type:
        if self.allow_ellipsis or self.allow_param_spec_literals:
            any_type = AnyType(TypeOfAny.explicit)
            return Parameters(
                [any_type, any_type], [ARG_STAR, ARG_STAR2], [None, None], is_ellipsis_args=True
            )
        else:
            self.fail('Unexpected "..."', t)
            return AnyType(TypeOfAny.from_error)

    def visit_type_type(self, t: TypeType) -> Type:
        return TypeType.make_normalized(self.anal_type(t.item), line=t.line)

    def visit_placeholder_type(self, t: PlaceholderType) -> Type:
        n = (
            None
            # No dot in fullname indicates we are at function scope, and recursive
            # types are not supported there anyway, so we just give up.
            if not t.fullname or "." not in t.fullname
            else self.api.lookup_fully_qualified(t.fullname)
        )
        if not n or isinstance(n.node, PlaceholderNode):
            self.api.defer()  # Still incomplete
            return t
        else:
            # TODO: Handle non-TypeInfo
            assert isinstance(n.node, TypeInfo)
            return self.analyze_type_with_type_info(n.node, t.args, t, False)

    def analyze_callable_args_for_paramspec(
        self, callable_args: Type, ret_type: Type, fallback: Instance
    ) -> CallableType | None:
        """Construct a 'Callable[P, RET]', where P is ParamSpec, return None if we cannot."""
        if not isinstance(callable_args, UnboundType):
            return None
        sym = self.lookup_qualified(callable_args.name, callable_args)
        if sym is None:
            return None
        tvar_def = self.tvar_scope.get_binding(sym)
        if not isinstance(tvar_def, ParamSpecType):
            if (
                tvar_def is None
                and self.allow_unbound_tvars
                and isinstance(sym.node, ParamSpecExpr)
            ):
                # We are analyzing this type in runtime context (e.g. as type application).
                # If it is not valid as a type in this position an error will be given later.
                return callable_with_ellipsis(
                    AnyType(TypeOfAny.explicit), ret_type=ret_type, fallback=fallback
                )
            return None
        elif (
            self.defining_alias
            and self.not_declared_in_type_params(tvar_def.name)
            and tvar_def not in self.allowed_alias_tvars
        ):
            if self.python_3_12_type_alias:
                msg = message_registry.TYPE_PARAMETERS_SHOULD_BE_DECLARED.format(
                    f'"{tvar_def.name}"'
                )
            else:
                msg = f'ParamSpec "{tvar_def.name}" is not included in type_params'
            self.fail(msg, callable_args, code=codes.VALID_TYPE)
            return callable_with_ellipsis(
                AnyType(TypeOfAny.special_form), ret_type=ret_type, fallback=fallback
            )

        return CallableType(
            [
                paramspec_args(
                    tvar_def.name, tvar_def.fullname, tvar_def.id, named_type_func=self.named_type
                ),
                paramspec_kwargs(
                    tvar_def.name, tvar_def.fullname, tvar_def.id, named_type_func=self.named_type
                ),
            ],
            [nodes.ARG_STAR, nodes.ARG_STAR2],
            [None, None],
            ret_type=ret_type,
            fallback=fallback,
        )

    def analyze_callable_args_for_concatenate(
        self, callable_args: Type, ret_type: Type, fallback: Instance
    ) -> CallableType | AnyType | None:
        """Construct a 'Callable[C, RET]', where C is Concatenate[..., P], returning None if we
        cannot.
        """
        if not isinstance(callable_args, UnboundType):
            return None
        sym = self.lookup_qualified(callable_args.name, callable_args)
        if sym is None:
            return None
        if sym.node is None:
            return None
        if sym.node.fullname not in ("typing_extensions.Concatenate", "typing.Concatenate"):
            return None

        tvar_def = self.anal_type(callable_args, allow_param_spec=True)
        if not isinstance(tvar_def, (ParamSpecType, Parameters)):
            if self.allow_unbound_tvars and isinstance(tvar_def, UnboundType):
                sym = self.lookup_qualified(tvar_def.name, callable_args)
                if sym is not None and isinstance(sym.node, ParamSpecExpr):
                    # We are analyzing this type in runtime context (e.g. as type application).
                    # If it is not valid as a type in this position an error will be given later.
                    return callable_with_ellipsis(
                        AnyType(TypeOfAny.explicit), ret_type=ret_type, fallback=fallback
                    )
            # Error was already given, so prevent further errors.
            return AnyType(TypeOfAny.from_error)
        if isinstance(tvar_def, Parameters):
            # This comes from Concatenate[int, ...]
            return CallableType(
                arg_types=tvar_def.arg_types,
                arg_names=tvar_def.arg_names,
                arg_kinds=tvar_def.arg_kinds,
                ret_type=ret_type,
                fallback=fallback,
                from_concatenate=True,
            )

        # ick, CallableType should take ParamSpecType
        prefix = tvar_def.prefix
        # we don't set the prefix here as generic arguments will get updated at some point
        # in the future. CallableType.param_spec() accounts for this.
        return CallableType(
            [
                *prefix.arg_types,
                paramspec_args(
                    tvar_def.name, tvar_def.fullname, tvar_def.id, named_type_func=self.named_type
                ),
                paramspec_kwargs(
                    tvar_def.name, tvar_def.fullname, tvar_def.id, named_type_func=self.named_type
                ),
            ],
            [*prefix.arg_kinds, nodes.ARG_STAR, nodes.ARG_STAR2],
            [*prefix.arg_names, None, None],
            ret_type=ret_type,
            fallback=fallback,
            from_concatenate=True,
        )

    def analyze_callable_type(self, t: UnboundType) -> Type:
        fallback = self.named_type("builtins.function")
        if len(t.args) == 0:
            # Callable (bare). Treat as Callable[..., Any].
            any_type = self.get_omitted_any(t)
            ret = callable_with_ellipsis(any_type, any_type, fallback)
        elif len(t.args) == 2:
            callable_args = t.args[0]
            ret_type = t.args[1]
            if isinstance(callable_args, TypeList):
                # Callable[[ARG, ...], RET] (ordinary callable type)
                analyzed_args = self.analyze_callable_args(callable_args)
                if analyzed_args is None:
                    return AnyType(TypeOfAny.from_error)
                args, kinds, names = analyzed_args
                ret = CallableType(args, kinds, names, ret_type=ret_type, fallback=fallback)
            elif isinstance(callable_args, EllipsisType):
                # Callable[..., RET] (with literal ellipsis; accept arbitrary arguments)
                ret = callable_with_ellipsis(
                    AnyType(TypeOfAny.explicit), ret_type=ret_type, fallback=fallback
                )
            else:
                # Callable[P, RET] (where P is ParamSpec)
                with self.tvar_scope_frame(namespace=""):
                    # Temporarily bind ParamSpecs to allow code like this:
                    #     my_fun: Callable[Q, Foo[Q]]
                    # We usually do this later in visit_callable_type(), but the analysis
                    # below happens at very early stage.
                    variables = []
                    for name, tvar_expr in self.find_type_var_likes(callable_args):
                        variables.append(self.tvar_scope.bind_new(name, tvar_expr))
                    maybe_ret = self.analyze_callable_args_for_paramspec(
                        callable_args, ret_type, fallback
                    ) or self.analyze_callable_args_for_concatenate(
                        callable_args, ret_type, fallback
                    )
                    if isinstance(maybe_ret, CallableType):
                        maybe_ret = maybe_ret.copy_modified(variables=variables)
                if maybe_ret is None:
                    # Callable[?, RET] (where ? is something invalid)
                    self.fail(
                        "The first argument to Callable must be a "
                        'list of types, parameter specification, or "..."',
                        t,
                        code=codes.VALID_TYPE,
                    )
                    self.note(
                        "See https://mypy.readthedocs.io/en/stable/kinds_of_types.html#callable-types-and-lambdas",
                        t,
                    )
                    return AnyType(TypeOfAny.from_error)
                elif isinstance(maybe_ret, AnyType):
                    return maybe_ret
                ret = maybe_ret
        else:
            if self.options.disallow_any_generics:
                self.fail('Please use "Callable[[<parameters>], <return type>]"', t)
            else:
                self.fail('Please use "Callable[[<parameters>], <return type>]" or "Callable"', t)
            return AnyType(TypeOfAny.from_error)
        assert isinstance(ret, CallableType)
        return ret.accept(self)

    def refers_to_full_names(self, arg: UnboundType, names: Sequence[str]) -> bool:
        sym = self.lookup_qualified(arg.name, arg)
        if sym is not None:
            if sym.fullname in names:
                return True
        return False

    def analyze_callable_args(
        self, arglist: TypeList
    ) -> tuple[list[Type], list[ArgKind], list[str | None]] | None:
        args: list[Type] = []
        kinds: list[ArgKind] = []
        names: list[str | None] = []
        seen_unpack = False
        unpack_types: list[Type] = []
        invalid_unpacks: list[Type] = []
        second_unpack_last = False
        for i, arg in enumerate(arglist.items):
            if isinstance(arg, CallableArgument):
                args.append(arg.typ)
                names.append(arg.name)
                if arg.constructor is None:
                    return None
                found = self.lookup_qualified(arg.constructor, arg)
                if found is None:
                    # Looking it up already put an error message in
                    return None
                elif found.fullname not in ARG_KINDS_BY_CONSTRUCTOR:
                    self.fail(f'Invalid argument constructor "{found.fullname}"', arg)
                    return None
                else:
                    assert found.fullname is not None
                    kind = ARG_KINDS_BY_CONSTRUCTOR[found.fullname]
                    kinds.append(kind)
                    if arg.name is not None and kind.is_star():
                        self.fail(f"{arg.constructor} arguments should not have names", arg)
                        return None
            elif (
                isinstance(arg, UnboundType)
                and self.refers_to_full_names(arg, ("typing_extensions.Unpack", "typing.Unpack"))
                or isinstance(arg, UnpackType)
            ):
                if seen_unpack:
                    # Multiple unpacks, preserve them, so we can give an error later.
                    if i == len(arglist.items) - 1 and not invalid_unpacks:
                        # Special case: if there are just two unpacks, and the second one appears
                        # as last type argument, it can be still valid, if the second unpacked type
                        # is a TypedDict. This should be checked by the caller.
                        second_unpack_last = True
                    invalid_unpacks.append(arg)
                    continue
                seen_unpack = True
                unpack_types.append(arg)
            else:
                if seen_unpack:
                    unpack_types.append(arg)
                else:
                    args.append(arg)
                    kinds.append(ARG_POS)
                    names.append(None)
        if seen_unpack:
            if len(unpack_types) == 1:
                args.append(unpack_types[0])
            else:
                first = unpack_types[0]
                if isinstance(first, UnpackType):
                    # UnpackType doesn't have its own line/column numbers,
                    # so use the unpacked type for error messages.
                    first = first.type
                args.append(
                    UnpackType(self.tuple_type(unpack_types, line=first.line, column=first.column))
                )
            kinds.append(ARG_STAR)
            names.append(None)
        for arg in invalid_unpacks:
            args.append(arg)
            kinds.append(ARG_STAR2 if second_unpack_last else ARG_STAR)
            names.append(None)
        # Note that arglist below is only used for error context.
        check_arg_names(names, [arglist] * len(args), self.fail, "Callable")
        check_arg_kinds(kinds, [arglist] * len(args), self.fail)
        return args, kinds, names

    def analyze_literal_type(self, t: UnboundType) -> Type:
        if len(t.args) == 0:
            self.fail("Literal[...] must have at least one parameter", t, code=codes.VALID_TYPE)
            return AnyType(TypeOfAny.from_error)

        output: list[Type] = []
        for i, arg in enumerate(t.args):
            analyzed_types = self.analyze_literal_param(i + 1, arg, t)
            if analyzed_types is None:
                return AnyType(TypeOfAny.from_error)
            else:
                output.extend(analyzed_types)
        return UnionType.make_union(output, line=t.line)

    def analyze_literal_param(self, idx: int, arg: Type, ctx: Context) -> list[Type] | None:
        # This UnboundType was originally defined as a string.
        if (
            isinstance(arg, ProperType)
            and isinstance(arg, (UnboundType, UnionType))
            and arg.original_str_expr is not None
        ):
            assert arg.original_str_fallback is not None
            return [
                LiteralType(
                    value=arg.original_str_expr,
                    fallback=self.named_type(arg.original_str_fallback),
                    line=arg.line,
                    column=arg.column,
                )
            ]

        # If arg is an UnboundType that was *not* originally defined as
        # a string, try expanding it in case it's a type alias or something.
        if isinstance(arg, UnboundType):
            self.nesting_level += 1
            try:
                arg = self.visit_unbound_type(arg, defining_literal=True)
            finally:
                self.nesting_level -= 1

        # Literal[...] cannot contain Any. Give up and add an error message
        # (if we haven't already).
        arg = get_proper_type(arg)
        if isinstance(arg, AnyType):
            # Note: We can encounter Literals containing 'Any' under three circumstances:
            #
            # 1. If the user attempts use an explicit Any as a parameter
            # 2. If the user is trying to use an enum value imported from a module with
            #    no type hints, giving it an implicit type of 'Any'
            # 3. If there's some other underlying problem with the parameter.
            #
            # We report an error in only the first two cases. In the third case, we assume
            # some other region of the code has already reported a more relevant error.
            #
            # TODO: Once we start adding support for enums, make sure we report a custom
            # error for case 2 as well.
            if arg.type_of_any not in (TypeOfAny.from_error, TypeOfAny.special_form):
                self.fail(
                    f'Parameter {idx} of Literal[...] cannot be of type "Any"',
                    ctx,
                    code=codes.VALID_TYPE,
                )
            return None
        elif isinstance(arg, RawExpressionType):
            # A raw literal. Convert it directly into a literal if we can.
            if arg.literal_value is None:
                name = arg.simple_name()
                if name in ("float", "complex"):
                    msg = f'Parameter {idx} of Literal[...] cannot be of type "{name}"'
                else:
                    msg = "Invalid type: Literal[...] cannot contain arbitrary expressions"
                self.fail(msg, ctx, code=codes.VALID_TYPE)
                # Note: we deliberately ignore arg.note here: the extra info might normally be
                # helpful, but it generally won't make sense in the context of a Literal[...].
                return None

            # Remap bytes and unicode into the appropriate type for the correct Python version
            fallback = self.named_type(arg.base_type_name)
            assert isinstance(fallback, Instance)
            return [LiteralType(arg.literal_value, fallback, line=arg.line, column=arg.column)]
        elif isinstance(arg, (NoneType, LiteralType)):
            # Types that we can just add directly to the literal/potential union of literals.
            return [arg]
        elif isinstance(arg, Instance) and arg.last_known_value is not None:
            # Types generated from declarations like "var: Final = 4".
            return [arg.last_known_value]
        elif isinstance(arg, UnionType):
            out = []
            for union_arg in arg.items:
                union_result = self.analyze_literal_param(idx, union_arg, ctx)
                if union_result is None:
                    return None
                out.extend(union_result)
            return out
        else:
            self.fail(f"Parameter {idx} of Literal[...] is invalid", ctx, code=codes.VALID_TYPE)
            return None

    def analyze_type(self, t: Type) -> Type:
        return t.accept(self)

    def fail(self, msg: str, ctx: Context, *, code: ErrorCode | None = None) -> None:
        self.fail_func(msg, ctx, code=code)

    def note(self, msg: str, ctx: Context, *, code: ErrorCode | None = None) -> None:
        self.note_func(msg, ctx, code=code)

    @contextmanager
    def tvar_scope_frame(self, namespace: str) -> Iterator[None]:
        old_scope = self.tvar_scope
        self.tvar_scope = self.tvar_scope.method_frame(namespace)
        yield
        self.tvar_scope = old_scope

    def find_type_var_likes(self, t: Type) -> TypeVarLikeList:
        visitor = FindTypeVarVisitor(self.api, self.tvar_scope)
        t.accept(visitor)
        return visitor.type_var_likes

    def infer_type_variables(
        self, type: CallableType
    ) -> tuple[list[tuple[str, TypeVarLikeExpr]], bool]:
        """Infer type variables from a callable.

        Return tuple with these items:
         - list of unique type variables referred to in a callable
         - whether there is a reference to the Self type
        """
        visitor = FindTypeVarVisitor(self.api, self.tvar_scope)
        for arg in type.arg_types:
            arg.accept(visitor)

        # When finding type variables in the return type of a function, don't
        # look inside Callable types.  Type variables only appearing in
        # functions in the return type belong to those functions, not the
        # function we're currently analyzing.
        visitor.include_callables = False
        type.ret_type.accept(visitor)

        return visitor.type_var_likes, visitor.has_self_type

    def bind_function_type_variables(
        self, fun_type: CallableType, defn: Context
    ) -> tuple[Sequence[TypeVarLikeType], bool]:
        """Find the type variables of the function type and bind them in our tvar_scope"""
        has_self_type = False
        if fun_type.variables:
            defs = []
            for var in fun_type.variables:
                if self.api.type and self.api.type.self_type and var == self.api.type.self_type:
                    has_self_type = True
                    continue
                var_node = self.lookup_qualified(var.name, defn)
                assert var_node, "Binding for function type variable not found within function"
                var_expr = var_node.node
                assert isinstance(var_expr, TypeVarLikeExpr)
                binding = self.tvar_scope.bind_new(var.name, var_expr)
                defs.append(binding)
            return defs, has_self_type
        typevars, has_self_type = self.infer_type_variables(fun_type)
        # Do not define a new type variable if already defined in scope.
        typevars = [
            (name, tvar) for name, tvar in typevars if not self.is_defined_type_var(name, defn)
        ]
        defs = []
        for name, tvar in typevars:
            if not self.tvar_scope.allow_binding(tvar.fullname):
                self.fail(
                    f'Type variable "{name}" is bound by an outer class',
                    defn,
                    code=codes.VALID_TYPE,
                )
            binding = self.tvar_scope.bind_new(name, tvar)
            defs.append(binding)

        return defs, has_self_type

    def is_defined_type_var(self, tvar: str, context: Context) -> bool:
        tvar_node = self.lookup_qualified(tvar, context)
        if not tvar_node:
            return False
        return self.tvar_scope.get_binding(tvar_node) is not None

    def anal_array(
        self,
        a: Iterable[Type],
        nested: bool = True,
        *,
        allow_param_spec: bool = False,
        allow_param_spec_literals: bool = False,
        allow_unpack: bool = False,
    ) -> list[Type]:
        old_allow_param_spec_literals = self.allow_param_spec_literals
        self.allow_param_spec_literals = allow_param_spec_literals
        res: list[Type] = []
        for t in a:
            res.append(
                self.anal_type(
                    t, nested, allow_param_spec=allow_param_spec, allow_unpack=allow_unpack
                )
            )
        self.allow_param_spec_literals = old_allow_param_spec_literals
        return self.check_unpacks_in_list(res)

    def anal_type(
        self,
        t: Type,
        nested: bool = True,
        *,
        allow_param_spec: bool = False,
        allow_unpack: bool = False,
        allow_ellipsis: bool = False,
        allow_typed_dict_special_forms: bool = False,
    ) -> Type:
        if nested:
            self.nesting_level += 1
        old_allow_typed_dict_special_forms = self.allow_typed_dict_special_forms
        self.allow_typed_dict_special_forms = allow_typed_dict_special_forms
        old_allow_ellipsis = self.allow_ellipsis
        self.allow_ellipsis = allow_ellipsis
        old_allow_unpack = self.allow_unpack
        self.allow_unpack = allow_unpack
        try:
            analyzed = t.accept(self)
        finally:
            if nested:
                self.nesting_level -= 1
            self.allow_typed_dict_special_forms = old_allow_typed_dict_special_forms
            self.allow_ellipsis = old_allow_ellipsis
            self.allow_unpack = old_allow_unpack
        if (
            not allow_param_spec
            and isinstance(analyzed, ParamSpecType)
            and analyzed.flavor == ParamSpecFlavor.BARE
        ):
            if analyzed.prefix.arg_types:
                self.fail("Invalid location for Concatenate", t, code=codes.VALID_TYPE)
                self.note("You can use Concatenate as the first argument to Callable", t)
                analyzed = AnyType(TypeOfAny.from_error)
            else:
                self.fail(
                    INVALID_PARAM_SPEC_LOCATION.format(format_type(analyzed, self.options)),
                    t,
                    code=codes.VALID_TYPE,
                )
                self.note(
                    INVALID_PARAM_SPEC_LOCATION_NOTE.format(analyzed.name),
                    t,
                    code=codes.VALID_TYPE,
                )
                analyzed = AnyType(TypeOfAny.from_error)
        return analyzed

    def anal_var_def(self, var_def: TypeVarLikeType) -> TypeVarLikeType:
        if isinstance(var_def, TypeVarType):
            return TypeVarType(
                name=var_def.name,
                fullname=var_def.fullname,
                id=var_def.id,
                values=self.anal_array(var_def.values),
                upper_bound=var_def.upper_bound.accept(self),
                default=var_def.default.accept(self),
                variance=var_def.variance,
                line=var_def.line,
                column=var_def.column,
            )
        else:
            return var_def

    def anal_var_defs(self, var_defs: Sequence[TypeVarLikeType]) -> list[TypeVarLikeType]:
        return [self.anal_var_def(vd) for vd in var_defs]

    def named_type(
        self,
        fully_qualified_name: str,
        args: list[Type] | None = None,
        line: int = -1,
        column: int = -1,
    ) -> Instance:
        node = self.lookup_fully_qualified(fully_qualified_name)
        assert isinstance(node.node, TypeInfo)
        any_type = AnyType(TypeOfAny.special_form)
        if args is not None:
            args = self.check_unpacks_in_list(args)
        return Instance(
            node.node, args or [any_type] * len(node.node.defn.type_vars), line=line, column=column
        )

    def check_unpacks_in_list(self, items: list[Type]) -> list[Type]:
        new_items: list[Type] = []
        num_unpacks = 0
        final_unpack = None
        for item in items:
            # TODO: handle forward references here, they appear as Unpack[Any].
            if isinstance(item, UnpackType) and not isinstance(
                get_proper_type(item.type), TupleType
            ):
                if not num_unpacks:
                    new_items.append(item)
                num_unpacks += 1
                final_unpack = item
            else:
                new_items.append(item)

        if num_unpacks > 1:
            assert final_unpack is not None
            self.fail("More than one Unpack in a type is not allowed", final_unpack)
        return new_items

    def tuple_type(self, items: list[Type], line: int, column: int) -> TupleType:
        any_type = AnyType(TypeOfAny.special_form)
        return TupleType(
            items, fallback=self.named_type("builtins.tuple", [any_type]), line=line, column=column
        )


TypeVarLikeList = List[Tuple[str, TypeVarLikeExpr]]


class MsgCallback(Protocol):
    def __call__(self, __msg: str, __ctx: Context, *, code: ErrorCode | None = None) -> None: ...


def get_omitted_any(
    disallow_any: bool,
    fail: MsgCallback,
    note: MsgCallback,
    orig_type: Type,
    options: Options,
    fullname: str | None = None,
    unexpanded_type: Type | None = None,
) -> AnyType:
    if disallow_any:
        nongen_builtins = get_nongen_builtins(options.python_version)
        if fullname in nongen_builtins:
            typ = orig_type
            # We use a dedicated error message for builtin generics (as the most common case).
            alternative = nongen_builtins[fullname]
            fail(
                message_registry.IMPLICIT_GENERIC_ANY_BUILTIN.format(alternative),
                typ,
                code=codes.TYPE_ARG,
            )
        else:
            typ = unexpanded_type or orig_type
            type_str = typ.name if isinstance(typ, UnboundType) else format_type_bare(typ, options)

            fail(
                message_registry.BARE_GENERIC.format(quote_type_string(type_str)),
                typ,
                code=codes.TYPE_ARG,
            )
            base_type = get_proper_type(orig_type)
            base_fullname = (
                base_type.type.fullname if isinstance(base_type, Instance) else fullname
            )
            # Ideally, we'd check whether the type is quoted or `from __future__ annotations`
            # is set before issuing this note
            if (
                options.python_version < (3, 9)
                and base_fullname in GENERIC_STUB_NOT_AT_RUNTIME_TYPES
            ):
                # Recommend `from __future__ import annotations` or to put type in quotes
                # (string literal escaping) for classes not generic at runtime
                note(
                    "Subscripting classes that are not generic at runtime may require "
                    "escaping, see https://mypy.readthedocs.io/en/stable/runtime_troubles.html"
                    "#not-generic-runtime",
                    typ,
                    code=codes.TYPE_ARG,
                )

        any_type = AnyType(TypeOfAny.from_error, line=typ.line, column=typ.column)
    else:
        any_type = AnyType(
            TypeOfAny.from_omitted_generics, line=orig_type.line, column=orig_type.column
        )
    return any_type


def fix_type_var_tuple_argument(t: Instance) -> None:
    if t.type.has_type_var_tuple_type:
        args = list(t.args)
        assert t.type.type_var_tuple_prefix is not None
        tvt = t.type.defn.type_vars[t.type.type_var_tuple_prefix]
        assert isinstance(tvt, TypeVarTupleType)
        args[t.type.type_var_tuple_prefix] = UnpackType(
            Instance(tvt.tuple_fallback.type, [args[t.type.type_var_tuple_prefix]])
        )
        t.args = tuple(args)


def fix_instance(
    t: Instance,
    fail: MsgCallback,
    note: MsgCallback,
    disallow_any: bool,
    options: Options,
    use_generic_error: bool = False,
    unexpanded_type: Type | None = None,
) -> None:
    """Fix a malformed instance by replacing all type arguments with TypeVar default or Any.

    Also emit a suitable error if this is not due to implicit Any's.
    """
    arg_count = len(t.args)
    min_tv_count = sum(not tv.has_default() for tv in t.type.defn.type_vars)
    max_tv_count = len(t.type.type_vars)
    if arg_count < min_tv_count or arg_count > max_tv_count:
        # Don't use existing args if arg_count doesn't match
        if arg_count > max_tv_count:
            # Already wrong arg count error, don't emit missing type parameters error as well.
            disallow_any = False
        t.args = ()
        arg_count = 0

    args: list[Type] = [*(t.args[:max_tv_count])]
    any_type: AnyType | None = None
    env: dict[TypeVarId, Type] = {}

    for tv, arg in itertools.zip_longest(t.type.defn.type_vars, t.args, fillvalue=None):
        if tv is None:
            continue
        if arg is None:
            if tv.has_default():
                arg = tv.default
            else:
                if any_type is None:
                    fullname = None if use_generic_error else t.type.fullname
                    any_type = get_omitted_any(
                        disallow_any, fail, note, t, options, fullname, unexpanded_type
                    )
                arg = any_type
            args.append(arg)
        env[tv.id] = arg
    t.args = tuple(args)
    fix_type_var_tuple_argument(t)
    if not t.type.has_type_var_tuple_type:
        with state.strict_optional_set(options.strict_optional):
            fixed = expand_type(t, env)
        assert isinstance(fixed, Instance)
        t.args = fixed.args


def instantiate_type_alias(
    node: TypeAlias,
    args: list[Type],
    fail: MsgCallback,
    no_args: bool,
    ctx: Context,
    options: Options,
    *,
    unexpanded_type: Type | None = None,
    disallow_any: bool = False,
    use_standard_error: bool = False,
    empty_tuple_index: bool = False,
) -> Type:
    """Create an instance of a (generic) type alias from alias node and type arguments.

    We are following the rules outlined in TypeAlias docstring.
    Here:
        node: type alias node (definition)
        args: type arguments (types to be substituted in place of type variables
              when expanding the alias)
        fail: error reporter callback
        no_args: whether original definition used a bare generic `A = List`
        ctx: context where expansion happens
        unexpanded_type, disallow_any, use_standard_error: used to customize error messages
    """
    # Type aliases are special, since they can be expanded during semantic analysis,
    # so we need to normalize them as soon as possible.
    # TODO: can this cause an infinite recursion?
    args = flatten_nested_tuples(args)
    if any(unknown_unpack(a) for a in args):
        # This type is not ready to be validated, because of unknown total count.
        # Note that we keep the kind of Any for consistency.
        return set_any_tvars(node, [], ctx.line, ctx.column, options, special_form=True)

    max_tv_count = len(node.alias_tvars)
    act_len = len(args)
    if (
        max_tv_count > 0
        and act_len == 0
        and not (empty_tuple_index and node.tvar_tuple_index is not None)
    ):
        # Interpret bare Alias same as normal generic, i.e., Alias[Any, Any, ...]
        return set_any_tvars(
            node,
            args,
            ctx.line,
            ctx.column,
            options,
            disallow_any=disallow_any,
            fail=fail,
            unexpanded_type=unexpanded_type,
        )
    if max_tv_count == 0 and act_len == 0:
        if no_args:
            assert isinstance(node.target, Instance)  # type: ignore[misc]
            # Note: this is the only case where we use an eager expansion. See more info about
            # no_args aliases like L = List in the docstring for TypeAlias class.
            return Instance(node.target.type, [], line=ctx.line, column=ctx.column)
        return TypeAliasType(node, [], line=ctx.line, column=ctx.column)
    if (
        max_tv_count == 0
        and act_len > 0
        and isinstance(node.target, Instance)  # type: ignore[misc]
        and no_args
    ):
        tp = Instance(node.target.type, args)
        tp.line = ctx.line
        tp.column = ctx.column
        return tp
    if node.tvar_tuple_index is None:
        if any(isinstance(a, UnpackType) for a in args):
            # A variadic unpack in fixed size alias (fixed unpacks must be flattened by the caller)
            fail(message_registry.INVALID_UNPACK_POSITION, ctx, code=codes.VALID_TYPE)
            return set_any_tvars(node, [], ctx.line, ctx.column, options, from_error=True)
        min_tv_count = sum(not tv.has_default() for tv in node.alias_tvars)
        fill_typevars = act_len != max_tv_count
        correct = min_tv_count <= act_len <= max_tv_count
    else:
        min_tv_count = sum(
            not tv.has_default() and not isinstance(tv, TypeVarTupleType)
            for tv in node.alias_tvars
        )
        correct = act_len >= min_tv_count
        for a in args:
            if isinstance(a, UnpackType):
                unpacked = get_proper_type(a.type)
                if isinstance(unpacked, Instance) and unpacked.type.fullname == "builtins.tuple":
                    # Variadic tuple is always correct.
                    correct = True
        fill_typevars = not correct
    if fill_typevars:
        if not correct:
            if use_standard_error:
                # This is used if type alias is an internal representation of another type,
                # for example a generic TypedDict or NamedTuple.
                msg = wrong_type_arg_count(max_tv_count, max_tv_count, str(act_len), node.name)
            else:
                if node.tvar_tuple_index is not None:
                    msg = (
                        "Bad number of arguments for type alias,"
                        f" expected at least {min_tv_count}, given {act_len}"
                    )
                elif min_tv_count != max_tv_count:
                    msg = (
                        "Bad number of arguments for type alias,"
                        f" expected between {min_tv_count} and {max_tv_count}, given {act_len}"
                    )
                else:
                    msg = (
                        "Bad number of arguments for type alias,"
                        f" expected {min_tv_count}, given {act_len}"
                    )
            fail(msg, ctx, code=codes.TYPE_ARG)
            args = []
        return set_any_tvars(node, args, ctx.line, ctx.column, options, from_error=True)
    elif node.tvar_tuple_index is not None:
        # We also need to check if we are not performing a type variable tuple split.
        unpack = find_unpack_in_list(args)
        if unpack is not None:
            unpack_arg = args[unpack]
            assert isinstance(unpack_arg, UnpackType)
            if isinstance(unpack_arg.type, TypeVarTupleType):
                exp_prefix = node.tvar_tuple_index
                act_prefix = unpack
                exp_suffix = len(node.alias_tvars) - node.tvar_tuple_index - 1
                act_suffix = len(args) - unpack - 1
                if act_prefix < exp_prefix or act_suffix < exp_suffix:
                    fail("TypeVarTuple cannot be split", ctx, code=codes.TYPE_ARG)
                    return set_any_tvars(node, [], ctx.line, ctx.column, options, from_error=True)
    # TODO: we need to check args validity w.r.t alias.alias_tvars.
    # Otherwise invalid instantiations will be allowed in runtime context.
    # Note: in type context, these will be still caught by semanal_typeargs.
    typ = TypeAliasType(node, args, ctx.line, ctx.column)
    assert typ.alias is not None
    # HACK: Implement FlexibleAlias[T, typ] by expanding it to typ here.
    if (
        isinstance(typ.alias.target, Instance)  # type: ignore[misc]
        and typ.alias.target.type.fullname == "mypy_extensions.FlexibleAlias"
    ):
        exp = get_proper_type(typ)
        assert isinstance(exp, Instance)
        return exp.args[-1]
    return typ


def set_any_tvars(
    node: TypeAlias,
    args: list[Type],
    newline: int,
    newcolumn: int,
    options: Options,
    *,
    from_error: bool = False,
    disallow_any: bool = False,
    special_form: bool = False,
    fail: MsgCallback | None = None,
    unexpanded_type: Type | None = None,
) -> TypeAliasType:
    if from_error or disallow_any:
        type_of_any = TypeOfAny.from_error
    elif special_form:
        type_of_any = TypeOfAny.special_form
    else:
        type_of_any = TypeOfAny.from_omitted_generics
    any_type = AnyType(type_of_any, line=newline, column=newcolumn)

    env: dict[TypeVarId, Type] = {}
    used_any_type = False
    has_type_var_tuple_type = False
    for tv, arg in itertools.zip_longest(node.alias_tvars, args, fillvalue=None):
        if tv is None:
            continue
        if arg is None:
            if tv.has_default():
                arg = tv.default
            else:
                arg = any_type
                used_any_type = True
            if isinstance(tv, TypeVarTupleType):
                # TODO Handle TypeVarTuple defaults
                has_type_var_tuple_type = True
                arg = UnpackType(Instance(tv.tuple_fallback.type, [any_type]))
            args.append(arg)
        env[tv.id] = arg
    t = TypeAliasType(node, args, newline, newcolumn)
    if not has_type_var_tuple_type:
        fixed = expand_type(t, env)
        assert isinstance(fixed, TypeAliasType)
        t.args = fixed.args

    if used_any_type and disallow_any and node.alias_tvars:
        assert fail is not None
        if unexpanded_type:
            type_str = (
                unexpanded_type.name
                if isinstance(unexpanded_type, UnboundType)
                else format_type_bare(unexpanded_type, options)
            )
        else:
            type_str = node.name

        fail(
            message_registry.BARE_GENERIC.format(quote_type_string(type_str)),
            Context(newline, newcolumn),
            code=codes.TYPE_ARG,
        )
    return t


class DivergingAliasDetector(TrivialSyntheticTypeTranslator):
    """See docstring of detect_diverging_alias() for details."""

    # TODO: this doesn't really need to be a translator, but we don't have a trivial visitor.
    def __init__(
        self,
        seen_nodes: set[TypeAlias],
        lookup: Callable[[str, Context], SymbolTableNode | None],
        scope: TypeVarLikeScope,
    ) -> None:
        super().__init__()
        self.seen_nodes = seen_nodes
        self.lookup = lookup
        self.scope = scope
        self.diverging = False

    def visit_type_alias_type(self, t: TypeAliasType) -> Type:
        assert t.alias is not None, f"Unfixed type alias {t.type_ref}"
        if t.alias in self.seen_nodes:
            for arg in t.args:
                if not (
                    isinstance(arg, TypeVarLikeType)
                    or isinstance(arg, UnpackType)
                    and isinstance(arg.type, TypeVarLikeType)
                ) and has_type_vars(arg):
                    self.diverging = True
                    return t
            # All clear for this expansion chain.
            return t
        new_nodes = self.seen_nodes | {t.alias}
        visitor = DivergingAliasDetector(new_nodes, self.lookup, self.scope)
        _ = get_proper_type(t).accept(visitor)
        if visitor.diverging:
            self.diverging = True
        return t


def detect_diverging_alias(
    node: TypeAlias,
    target: Type,
    lookup: Callable[[str, Context], SymbolTableNode | None],
    scope: TypeVarLikeScope,
) -> bool:
    """This detects type aliases that will diverge during type checking.

    For example F = Something[..., F[List[T]]]. At each expansion step this will produce
    *new* type aliases: e.g. F[List[int]], F[List[List[int]]], etc. So we can't detect
    recursion. It is a known problem in the literature, recursive aliases and generic types
    don't always go well together. It looks like there is no known systematic solution yet.

    # TODO: should we handle such aliases using type_recursion counter and some large limit?
    They may be handy in rare cases, e.g. to express a union of non-mixed nested lists:
    Nested = Union[T, Nested[List[T]]] ~> Union[T, List[T], List[List[T]], ...]
    """
    visitor = DivergingAliasDetector({node}, lookup, scope)
    _ = target.accept(visitor)
    return visitor.diverging


def check_for_explicit_any(
    typ: Type | None,
    options: Options,
    is_typeshed_stub: bool,
    msg: MessageBuilder,
    context: Context,
) -> None:
    if options.disallow_any_explicit and not is_typeshed_stub and typ and has_explicit_any(typ):
        msg.explicit_any(context)


def has_explicit_any(t: Type) -> bool:
    """
    Whether this type is or type it contains is an Any coming from explicit type annotation
    """
    return t.accept(HasExplicitAny())


class HasExplicitAny(TypeQuery[bool]):
    def __init__(self) -> None:
        super().__init__(any)

    def visit_any(self, t: AnyType) -> bool:
        return t.type_of_any == TypeOfAny.explicit

    def visit_typeddict_type(self, t: TypedDictType) -> bool:
        # typeddict is checked during TypedDict declaration, so don't typecheck it here.
        return False


def has_any_from_unimported_type(t: Type) -> bool:
    """Return true if this type is Any because an import was not followed.

    If type t is such Any type or has type arguments that contain such Any type
    this function will return true.
    """
    return t.accept(HasAnyFromUnimportedType())


class HasAnyFromUnimportedType(BoolTypeQuery):
    def __init__(self) -> None:
        super().__init__(ANY_STRATEGY)

    def visit_any(self, t: AnyType) -> bool:
        return t.type_of_any == TypeOfAny.from_unimported_type

    def visit_typeddict_type(self, t: TypedDictType) -> bool:
        # typeddict is checked during TypedDict declaration, so don't typecheck it here
        return False


def collect_all_inner_types(t: Type) -> list[Type]:
    """
    Return all types that `t` contains
    """
    return t.accept(CollectAllInnerTypesQuery())


class CollectAllInnerTypesQuery(TypeQuery[List[Type]]):
    def __init__(self) -> None:
        super().__init__(self.combine_lists_strategy)

    def query_types(self, types: Iterable[Type]) -> list[Type]:
        return self.strategy([t.accept(self) for t in types]) + list(types)

    @classmethod
    def combine_lists_strategy(cls, it: Iterable[list[Type]]) -> list[Type]:
        return list(itertools.chain.from_iterable(it))


def make_optional_type(t: Type) -> Type:
    """Return the type corresponding to Optional[t].

    Note that we can't use normal union simplification, since this function
    is called during semantic analysis and simplification only works during
    type checking.
    """
    if isinstance(t, ProperType) and isinstance(t, NoneType):
        return t
    elif isinstance(t, ProperType) and isinstance(t, UnionType):
        # Eagerly expanding aliases is not safe during semantic analysis.
        items = [item for item in t.items if not isinstance(get_proper_type(item), NoneType)]
        return UnionType(items + [NoneType()], t.line, t.column)
    else:
        return UnionType([t, NoneType()], t.line, t.column)


def validate_instance(t: Instance, fail: MsgCallback, empty_tuple_index: bool) -> bool:
    """Check if this is a well-formed instance with respect to argument count/positions."""
    # TODO: combine logic with instantiate_type_alias().
    if any(unknown_unpack(a) for a in t.args):
        # This type is not ready to be validated, because of unknown total count.
        # TODO: is it OK to fill with TypeOfAny.from_error instead of special form?
        return False
    if t.type.has_type_var_tuple_type:
        min_tv_count = sum(
            not tv.has_default() and not isinstance(tv, TypeVarTupleType)
            for tv in t.type.defn.type_vars
        )
        correct = len(t.args) >= min_tv_count
        if any(
            isinstance(a, UnpackType) and isinstance(get_proper_type(a.type), Instance)
            for a in t.args
        ):
            correct = True
        if not t.args:
            if not (empty_tuple_index and len(t.type.type_vars) == 1):
                # The Any arguments should be set by the caller.
                if empty_tuple_index and min_tv_count:
                    fail(
                        f"At least {min_tv_count} type argument(s) expected, none given",
                        t,
                        code=codes.TYPE_ARG,
                    )
                return False
        elif not correct:
            fail(
                f"Bad number of arguments, expected: at least {min_tv_count}, given: {len(t.args)}",
                t,
                code=codes.TYPE_ARG,
            )
            return False
        else:
            # We also need to check if we are not performing a type variable tuple split.
            unpack = find_unpack_in_list(t.args)
            if unpack is not None:
                unpack_arg = t.args[unpack]
                assert isinstance(unpack_arg, UnpackType)
                if isinstance(unpack_arg.type, TypeVarTupleType):
                    assert t.type.type_var_tuple_prefix is not None
                    assert t.type.type_var_tuple_suffix is not None
                    exp_prefix = t.type.type_var_tuple_prefix
                    act_prefix = unpack
                    exp_suffix = t.type.type_var_tuple_suffix
                    act_suffix = len(t.args) - unpack - 1
                    if act_prefix < exp_prefix or act_suffix < exp_suffix:
                        fail("TypeVarTuple cannot be split", t, code=codes.TYPE_ARG)
                        return False
    elif any(isinstance(a, UnpackType) for a in t.args):
        # A variadic unpack in fixed size instance (fixed unpacks must be flattened by the caller)
        fail(message_registry.INVALID_UNPACK_POSITION, t, code=codes.VALID_TYPE)
        t.args = ()
        return False
    elif len(t.args) != len(t.type.type_vars):
        # Invalid number of type parameters.
        arg_count = len(t.args)
        min_tv_count = sum(not tv.has_default() for tv in t.type.defn.type_vars)
        max_tv_count = len(t.type.type_vars)
        if arg_count and (arg_count < min_tv_count or arg_count > max_tv_count):
            fail(
                wrong_type_arg_count(min_tv_count, max_tv_count, str(arg_count), t.type.name),
                t,
                code=codes.TYPE_ARG,
            )
            t.invalid = True
        return False
    return True


def find_self_type(typ: Type, lookup: Callable[[str], SymbolTableNode | None]) -> bool:
    return typ.accept(HasSelfType(lookup))


class HasSelfType(BoolTypeQuery):
    def __init__(self, lookup: Callable[[str], SymbolTableNode | None]) -> None:
        self.lookup = lookup
        super().__init__(ANY_STRATEGY)

    def visit_unbound_type(self, t: UnboundType) -> bool:
        sym = self.lookup(t.name)
        if sym and sym.fullname in SELF_TYPE_NAMES:
            return True
        return super().visit_unbound_type(t)


def unknown_unpack(t: Type) -> bool:
    """Check if a given type is an unpack of an unknown type.

    Unfortunately, there is no robust way to distinguish forward references from
    genuine undefined names here. But this worked well so far, although it looks
    quite fragile.
    """
    if isinstance(t, UnpackType):
        unpacked = get_proper_type(t.type)
        if isinstance(unpacked, AnyType) and unpacked.type_of_any == TypeOfAny.special_form:
            return True
    return False


class FindTypeVarVisitor(SyntheticTypeVisitor[None]):
    """Type visitor that looks for type variable types and self types."""

    def __init__(self, api: SemanticAnalyzerCoreInterface, scope: TypeVarLikeScope) -> None:
        self.api = api
        self.scope = scope
        self.type_var_likes: list[tuple[str, TypeVarLikeExpr]] = []
        self.has_self_type = False
        self.seen_aliases: set[TypeAliasType] | None = None
        self.include_callables = True

    def _seems_like_callable(self, type: UnboundType) -> bool:
        if not type.args:
            return False
        return isinstance(type.args[0], (EllipsisType, TypeList, ParamSpecType))

    def visit_unbound_type(self, t: UnboundType) -> None:
        name = t.name
        node = None

        # Special case P.args and P.kwargs for ParamSpecs only.
        if name.endswith("args"):
            if name.endswith((".args", ".kwargs")):
                base = ".".join(name.split(".")[:-1])
                n = self.api.lookup_qualified(base, t)
                if n is not None and isinstance(n.node, ParamSpecExpr):
                    node = n
                    name = base
        if node is None:
            node = self.api.lookup_qualified(name, t)
        if node and node.fullname in SELF_TYPE_NAMES:
            self.has_self_type = True
        if (
            node
            and isinstance(node.node, TypeVarLikeExpr)
            and self.scope.get_binding(node) is None
        ):
            if (name, node.node) not in self.type_var_likes:
                self.type_var_likes.append((name, node.node))
        elif not self.include_callables and self._seems_like_callable(t):
            if find_self_type(
                t, lambda name: self.api.lookup_qualified(name, t, suppress_errors=True)
            ):
                self.has_self_type = True
            return
        elif node and node.fullname in LITERAL_TYPE_NAMES:
            return
        elif node and node.fullname in ANNOTATED_TYPE_NAMES and t.args:
            # Don't query the second argument to Annotated for TypeVars
            self.process_types([t.args[0]])
        elif t.args:
            self.process_types(t.args)

    def visit_type_list(self, t: TypeList) -> None:
        self.process_types(t.items)

    def visit_callable_argument(self, t: CallableArgument) -> None:
        t.typ.accept(self)

    def visit_any(self, t: AnyType) -> None:
        pass

    def visit_uninhabited_type(self, t: UninhabitedType) -> None:
        pass

    def visit_none_type(self, t: NoneType) -> None:
        pass

    def visit_erased_type(self, t: ErasedType) -> None:
        pass

    def visit_deleted_type(self, t: DeletedType) -> None:
        pass

    def visit_type_var(self, t: TypeVarType) -> None:
        self.process_types([t.upper_bound, t.default] + t.values)

    def visit_param_spec(self, t: ParamSpecType) -> None:
        self.process_types([t.upper_bound, t.default])

    def visit_type_var_tuple(self, t: TypeVarTupleType) -> None:
        self.process_types([t.upper_bound, t.default])

    def visit_unpack_type(self, t: UnpackType) -> None:
        self.process_types([t.type])

    def visit_parameters(self, t: Parameters) -> None:
        self.process_types(t.arg_types)

    def visit_partial_type(self, t: PartialType) -> None:
        pass

    def visit_instance(self, t: Instance) -> None:
        self.process_types(t.args)

    def visit_callable_type(self, t: CallableType) -> None:
        # FIX generics
        self.process_types(t.arg_types)
        t.ret_type.accept(self)

    def visit_tuple_type(self, t: TupleType) -> None:
        self.process_types(t.items)

    def visit_typeddict_type(self, t: TypedDictType) -> None:
        self.process_types(list(t.items.values()))

    def visit_raw_expression_type(self, t: RawExpressionType) -> None:
        pass

    def visit_literal_type(self, t: LiteralType) -> None:
        pass

    def visit_union_type(self, t: UnionType) -> None:
        self.process_types(t.items)

    def visit_overloaded(self, t: Overloaded) -> None:
        self.process_types(t.items)  # type: ignore[arg-type]

    def visit_type_type(self, t: TypeType) -> None:
        t.item.accept(self)

    def visit_ellipsis_type(self, t: EllipsisType) -> None:
        pass

    def visit_placeholder_type(self, t: PlaceholderType) -> None:
        return self.process_types(t.args)

    def visit_type_alias_type(self, t: TypeAliasType) -> None:
        # Skip type aliases in already visited types to avoid infinite recursion.
        if self.seen_aliases is None:
            self.seen_aliases = set()
        elif t in self.seen_aliases:
            return
        self.seen_aliases.add(t)
        self.process_types(t.args)

    def process_types(self, types: list[Type] | tuple[Type, ...]) -> None:
        # Redundant type check helps mypyc.
        if isinstance(types, list):
            for t in types:
                t.accept(self)
        else:
            for t in types:
                t.accept(self)


class TypeVarDefaultTranslator(TrivialSyntheticTypeTranslator):
    """Type translate visitor that replaces UnboundTypes with in-scope TypeVars."""

    def __init__(
        self, api: SemanticAnalyzerInterface, tvar_expr_name: str, context: Context
    ) -> None:
        super().__init__()
        self.api = api
        self.tvar_expr_name = tvar_expr_name
        self.context = context

    def visit_unbound_type(self, t: UnboundType) -> Type:
        sym = self.api.lookup_qualified(t.name, t, suppress_errors=True)
        if sym is not None:
            if type_var := self.api.tvar_scope.get_binding(sym):
                return type_var
            if isinstance(sym.node, TypeVarLikeExpr):
                self.api.fail(
                    f'Type parameter "{self.tvar_expr_name}" has a default type '
                    "that refers to one or more type variables that are out of scope",
                    self.context,
                )
                return AnyType(TypeOfAny.from_error)
        return super().visit_unbound_type(t)

    def visit_type_alias_type(self, t: TypeAliasType) -> Type:
        # TypeAliasTypes are analyzed separately already, just return it
        return t<|MERGE_RESOLUTION|>--- conflicted
+++ resolved
@@ -155,12 +155,9 @@
     in_dynamic_func: bool = False,
     global_scope: bool = True,
     allowed_alias_tvars: list[TypeVarLikeType] | None = None,
-<<<<<<< HEAD
     builtin_type_is_type_type: bool = True,
-=======
     alias_type_params_names: list[str] | None = None,
     python_3_12_type_alias: bool = False,
->>>>>>> 1f200dde
 ) -> tuple[Type, set[str]]:
     """Analyze r.h.s. of a (potential) type alias definition.
 
@@ -179,12 +176,9 @@
         allow_placeholder=allow_placeholder,
         prohibit_self_type="type alias target",
         allowed_alias_tvars=allowed_alias_tvars,
-<<<<<<< HEAD
         builtin_type_is_type_type=builtin_type_is_type_type,
-=======
         alias_type_params_names=alias_type_params_names,
         python_3_12_type_alias=python_3_12_type_alias,
->>>>>>> 1f200dde
     )
     analyzer.in_dynamic_func = in_dynamic_func
     analyzer.global_scope = global_scope
@@ -239,11 +233,8 @@
         prohibit_self_type: str | None = None,
         allowed_alias_tvars: list[TypeVarLikeType] | None = None,
         allow_type_any: bool = False,
-<<<<<<< HEAD
         builtin_type_is_type_type: bool = True,
-=======
         alias_type_params_names: list[str] | None = None,
->>>>>>> 1f200dde
     ) -> None:
         self.api = api
         self.fail_func = api.fail
