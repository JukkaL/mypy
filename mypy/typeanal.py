"""Semantic analysis of types"""

import itertools
from itertools import chain
from contextlib import contextmanager
from collections import OrderedDict

from typing import Callable, List, Optional, Set, Tuple, Iterator, TypeVar, Iterable
from typing_extensions import Final
from mypy_extensions import DefaultNamedArg

from mypy.messages import MessageBuilder, quote_type_string, format_type_bare
from mypy.options import Options
from mypy.types import (
    Type, UnboundType, TypeVarType, TupleType, TypedDictType, UnionType, Instance, AnyType,
<<<<<<< HEAD
    CallableType, NoneType, ErasedType, DeletedType, TypeList, TypeVarDef, SyntheticTypeVisitor,
    StarType, PartialType, EllipsisType, UninhabitedType, TypeType, get_typ_args, set_typ_args,
=======
    CallableType, NoneType, DeletedType, TypeList, TypeVarDef, SyntheticTypeVisitor,
    StarType, PartialType, EllipsisType, UninhabitedType, TypeType, replace_alias_tvars,
>>>>>>> 85420a0c
    CallableArgument, get_type_vars, TypeQuery, union_items, TypeOfAny,
    LiteralType, RawExpressionType, PlaceholderType, Overloaded
)

from mypy.nodes import (
    TypeInfo, Context, SymbolTableNode, Var, Expression,
    nongen_builtins, check_arg_names, check_arg_kinds, ARG_POS, ARG_NAMED,
    ARG_OPT, ARG_NAMED_OPT, ARG_STAR, ARG_STAR2, TypeVarExpr,
    TypeAlias, PlaceholderNode, SYMBOL_FUNCBASE_TYPES, Decorator, MypyFile
)
from mypy.typetraverser import TypeTraverserVisitor
from mypy.tvar_scope import TypeVarScope
from mypy.exprtotype import expr_to_unanalyzed_type, TypeTranslationError
from mypy.plugin import Plugin, TypeAnalyzerPluginInterface, AnalyzeTypeContext
from mypy.semanal_shared import SemanticAnalyzerCoreInterface
from mypy.errorcodes import ErrorCode
from mypy import nodes, message_registry, errorcodes as codes

T = TypeVar('T')

type_constructors = {
    'typing.Callable',
    'typing.Optional',
    'typing.Tuple',
    'typing.Type',
    'typing.Union',
    'typing.Literal',
    'typing_extensions.Literal',
    'typing_extensions.Annotated',
}  # type: Final

ARG_KINDS_BY_CONSTRUCTOR = {
    'mypy_extensions.Arg': ARG_POS,
    'mypy_extensions.DefaultArg': ARG_OPT,
    'mypy_extensions.NamedArg': ARG_NAMED,
    'mypy_extensions.DefaultNamedArg': ARG_NAMED_OPT,
    'mypy_extensions.VarArg': ARG_STAR,
    'mypy_extensions.KwArg': ARG_STAR2,
}  # type: Final


def analyze_type_alias(node: Expression,
                       api: SemanticAnalyzerCoreInterface,
                       tvar_scope: TypeVarScope,
                       plugin: Plugin,
                       options: Options,
                       is_typeshed_stub: bool,
                       allow_unnormalized: bool = False,
                       allow_placeholder: bool = False,
                       in_dynamic_func: bool = False,
                       global_scope: bool = True) -> Optional[Tuple[Type, Set[str]]]:
    """Analyze r.h.s. of a (potential) type alias definition.

    If `node` is valid as a type alias rvalue, return the resulting type and a set of
    full names of type aliases it depends on (directly or indirectly).
    Return None otherwise. 'node' must have been semantically analyzed.
    """
    try:
        type = expr_to_unanalyzed_type(node)
    except TypeTranslationError:
        api.fail('Invalid type alias: expression is not a valid type', node)
        return None
    analyzer = TypeAnalyser(api, tvar_scope, plugin, options, is_typeshed_stub,
                            allow_unnormalized=allow_unnormalized, defining_alias=True,
                            allow_placeholder=allow_placeholder)
    analyzer.in_dynamic_func = in_dynamic_func
    analyzer.global_scope = global_scope
    res = type.accept(analyzer)
    return res, analyzer.aliases_used


def no_subscript_builtin_alias(name: str, propose_alt: bool = True) -> str:
    msg = '"{}" is not subscriptable'.format(name.split('.')[-1])
    replacement = nongen_builtins[name]
    if replacement and propose_alt:
        msg += ', use "{}" instead'.format(replacement)
    return msg


class TypeAnalyser(SyntheticTypeVisitor[Type], TypeAnalyzerPluginInterface):
    """Semantic analyzer for types.

    Converts unbound types into bound types. This is a no-op for already
    bound types.

    If an incomplete reference is encountered, this does a defer. The
    caller never needs to defer.
    """

    # Is this called from an untyped function definition?
    in_dynamic_func = False  # type: bool
    # Is this called from global scope?
    global_scope = True  # type: bool

    def __init__(self,
                 api: SemanticAnalyzerCoreInterface,
                 tvar_scope: TypeVarScope,
                 plugin: Plugin,
                 options: Options,
                 is_typeshed_stub: bool, *,
                 defining_alias: bool = False,
                 allow_tuple_literal: bool = False,
                 allow_unnormalized: bool = False,
                 allow_unbound_tvars: bool = False,
                 allow_placeholder: bool = False,
                 report_invalid_types: bool = True) -> None:
        self.api = api
        self.lookup_qualified = api.lookup_qualified
        self.lookup_fqn_func = api.lookup_fully_qualified
        self.fail_func = api.fail
        self.note_func = api.note
        self.tvar_scope = tvar_scope
        # Are we analysing a type alias definition rvalue?
        self.defining_alias = defining_alias
        self.allow_tuple_literal = allow_tuple_literal
        # Positive if we are analyzing arguments of another (outer) type
        self.nesting_level = 0
        # Should we allow unnormalized types like `list[int]`
        # (currently allowed in stubs)?
        self.allow_unnormalized = allow_unnormalized
        # Should we accept unbound type variables (always OK in aliases)?
        self.allow_unbound_tvars = allow_unbound_tvars or defining_alias
        # If false, record incomplete ref if we generate PlaceholderType.
        self.allow_placeholder = allow_placeholder
        # Should we report an error whenever we encounter a RawExpressionType outside
        # of a Literal context: e.g. whenever we encounter an invalid type? Normally,
        # we want to report an error, but the caller may want to do more specialized
        # error handling.
        self.report_invalid_types = report_invalid_types
        self.plugin = plugin
        self.options = options
        self.is_typeshed_stub = is_typeshed_stub
        # Names of type aliases encountered while analysing a type will be collected here.
        self.aliases_used = set()  # type: Set[str]

    def visit_unbound_type(self, t: UnboundType, defining_literal: bool = False) -> Type:
        typ = self.visit_unbound_type_nonoptional(t, defining_literal)
        if t.optional:
            # We don't need to worry about double-wrapping Optionals or
            # wrapping Anys: Union simplification will take care of that.
            return make_optional_type(typ)
        return typ

    def visit_unbound_type_nonoptional(self, t: UnboundType, defining_literal: bool) -> Type:
        sym = self.lookup_qualified(t.name, t)
        if sym is not None:
            node = sym.node
            if isinstance(node, PlaceholderNode):
                if node.becomes_typeinfo:
                    # Reference to placeholder type.
                    if self.api.final_iteration:
                        self.cannot_resolve_type(t)
                        return AnyType(TypeOfAny.from_error)
                    elif self.allow_placeholder:
                        self.api.defer()
                    else:
                        self.api.record_incomplete_ref()
                    return PlaceholderType(node.fullname(), self.anal_array(t.args), t.line)
                else:
                    if self.api.final_iteration:
                        self.cannot_resolve_type(t)
                        return AnyType(TypeOfAny.from_error)
                    else:
                        # Reference to an unknown placeholder node.
                        self.api.record_incomplete_ref()
                        return AnyType(TypeOfAny.special_form)
            if node is None:
                self.fail('Internal error (node is None, kind={})'.format(sym.kind), t)
                return AnyType(TypeOfAny.special_form)
            fullname = node.fullname()
            hook = self.plugin.get_type_analyze_hook(fullname)
            if hook is not None:
                return hook(AnalyzeTypeContext(t, t, self))
            if (fullname in nongen_builtins
                    and t.args and
                    not self.allow_unnormalized):
                self.fail(no_subscript_builtin_alias(fullname,
                                                     propose_alt=not self.defining_alias), t)
            tvar_def = self.tvar_scope.get_binding(sym)
            if isinstance(sym.node, TypeVarExpr) and tvar_def is not None and self.defining_alias:
                self.fail('Can\'t use bound type variable "{}"'
                          ' to define generic alias'.format(t.name), t)
                return AnyType(TypeOfAny.from_error)
            if isinstance(sym.node, TypeVarExpr) and tvar_def is not None:
                if len(t.args) > 0:
                    self.fail('Type variable "{}" used with arguments'.format(t.name), t)
                return TypeVarType(tvar_def, t.line)
            special = self.try_analyze_special_unbound_type(t, fullname)
            if special is not None:
                return special
            if isinstance(node, TypeAlias):
                self.aliases_used.add(fullname)
                all_vars = node.alias_tvars
                target = node.target
                an_args = self.anal_array(t.args)
                disallow_any = self.options.disallow_any_generics and not self.is_typeshed_stub
                res = expand_type_alias(target, all_vars, an_args, self.fail, node.no_args, t,
                                        unexpanded_type=t,
                                        disallow_any=disallow_any)
                # The only case where expand_type_alias() can return an incorrect instance is
                # when it is top-level instance, so no need to recurse.
                if (isinstance(res, Instance) and len(res.args) != len(res.type.type_vars) and
                        not self.defining_alias):
                    fix_instance(res, self.fail, disallow_any=disallow_any, use_generic_error=True,
                                 unexpanded_type=t)
                return res
            elif isinstance(node, TypeInfo):
                return self.analyze_type_with_type_info(node, t.args, t)
            else:
                return self.analyze_unbound_type_without_type_info(t, sym, defining_literal)
        else:  # sym is None
            return AnyType(TypeOfAny.special_form)

    def cannot_resolve_type(self, t: UnboundType) -> None:
        # TODO: Move error message generation to messages.py. We'd first
        #       need access to MessageBuilder here. Also move the similar
        #       message generation logic in semanal.py.
        self.api.fail(
            'Cannot resolve name "{}" (possible cyclic definition)'.format(t.name),
            t)

    def try_analyze_special_unbound_type(self, t: UnboundType, fullname: str) -> Optional[Type]:
        """Bind special type that is recognized through magic name such as 'typing.Any'.

        Return the bound type if successful, and return None if the type is a normal type.
        """
        if fullname == 'builtins.None':
            return NoneType()
        elif fullname == 'typing.Any' or fullname == 'builtins.Any':
            return AnyType(TypeOfAny.explicit)
        elif fullname in ('typing.Final', 'typing_extensions.Final'):
            self.fail("Final can be only used as an outermost qualifier"
                      " in a variable annotation", t)
            return AnyType(TypeOfAny.from_error)
        elif fullname == 'typing.Tuple':
            # Tuple is special because it is involved in builtin import cycle
            # and may be not ready when used.
            sym = self.api.lookup_fully_qualified_or_none('builtins.tuple')
            if not sym or isinstance(sym.node, PlaceholderNode):
                if self.api.is_incomplete_namespace('builtins'):
                    self.api.record_incomplete_ref()
                else:
                    self.fail("Name 'tuple' is not defined", t)
                return AnyType(TypeOfAny.special_form)
            if len(t.args) == 0 and not t.empty_tuple_index:
                # Bare 'Tuple' is same as 'tuple'
                any_type = self.get_omitted_any(t)
                return self.named_type('builtins.tuple', [any_type],
                                       line=t.line, column=t.column)
            if len(t.args) == 2 and isinstance(t.args[1], EllipsisType):
                # Tuple[T, ...] (uniform, variable-length tuple)
                instance = self.named_type('builtins.tuple', [self.anal_type(t.args[0])])
                instance.line = t.line
                return instance
            return self.tuple_type(self.anal_array(t.args))
        elif fullname == 'typing.Union':
            items = self.anal_array(t.args)
            return UnionType.make_union(items)
        elif fullname == 'typing.Optional':
            if len(t.args) != 1:
                self.fail('Optional[...] must have exactly one type argument', t)
                return AnyType(TypeOfAny.from_error)
            item = self.anal_type(t.args[0])
            return make_optional_type(item)
        elif fullname == 'typing.Callable':
            return self.analyze_callable_type(t)
        elif fullname == 'typing.Type':
            if len(t.args) == 0:
                any_type = self.get_omitted_any(t)
                return TypeType(any_type, line=t.line, column=t.column)
            if len(t.args) != 1:
                self.fail('Type[...] must have exactly one type argument', t)
            item = self.anal_type(t.args[0])
            return TypeType.make_normalized(item, line=t.line)
        elif fullname == 'typing.ClassVar':
            if self.nesting_level > 0:
                self.fail('Invalid type: ClassVar nested inside other type', t)
            if len(t.args) == 0:
                return AnyType(TypeOfAny.from_omitted_generics, line=t.line, column=t.column)
            if len(t.args) != 1:
                self.fail('ClassVar[...] must have at most one type argument', t)
                return AnyType(TypeOfAny.from_error)
            item = self.anal_type(t.args[0])
            if isinstance(item, TypeVarType) or get_type_vars(item):
                self.fail('Invalid type: ClassVar cannot be generic', t)
                return AnyType(TypeOfAny.from_error)
            return item
        elif fullname in ('mypy_extensions.NoReturn', 'typing.NoReturn'):
            return UninhabitedType(is_noreturn=True)
        elif fullname in ('typing_extensions.Literal', 'typing.Literal'):
            return self.analyze_literal_type(t)
        elif fullname == 'typing_extensions.Annotated':
            if len(t.args) < 2:
                self.fail("Annotated[...] must have exactly one type argument"
                          " and at least one annotation", t)
                return AnyType(TypeOfAny.from_error)
            return self.anal_type(t.args[0])
        return None

    def get_omitted_any(self, typ: Type, fullname: Optional[str] = None) -> AnyType:
        disallow_any = not self.is_typeshed_stub and self.options.disallow_any_generics
        return get_omitted_any(disallow_any, self.fail, typ, fullname)

    def analyze_type_with_type_info(self, info: TypeInfo, args: List[Type], ctx: Context) -> Type:
        """Bind unbound type when were able to find target TypeInfo.

        This handles simple cases like 'int', 'modname.UserClass[str]', etc.
        """
        if len(args) > 0 and info.fullname() == 'builtins.tuple':
            fallback = Instance(info, [AnyType(TypeOfAny.special_form)], ctx.line)
            return TupleType(self.anal_array(args), fallback, ctx.line)
        # Analyze arguments and (usually) construct Instance type. The
        # number of type arguments and their values are
        # checked only later, since we do not always know the
        # valid count at this point. Thus we may construct an
        # Instance with an invalid number of type arguments.
        instance = Instance(info, self.anal_array(args), ctx.line, ctx.column)
        # Check type argument count.
        if len(instance.args) != len(info.type_vars) and not self.defining_alias:
            fix_instance(instance, self.fail,
                         disallow_any=self.options.disallow_any_generics and
                         not self.is_typeshed_stub)

        tup = info.tuple_type
        if tup is not None:
            # The class has a Tuple[...] base class so it will be
            # represented as a tuple type.
            if args:
                self.fail('Generic tuple types not supported', ctx)
                return AnyType(TypeOfAny.from_error)
            return tup.copy_modified(items=self.anal_array(tup.items),
                                     fallback=instance)
        td = info.typeddict_type
        if td is not None:
            # The class has a TypedDict[...] base class so it will be
            # represented as a typeddict type.
            if args:
                self.fail('Generic TypedDict types not supported', ctx)
                return AnyType(TypeOfAny.from_error)
            # Create a named TypedDictType
            return td.copy_modified(item_types=self.anal_array(list(td.items.values())),
                                    fallback=instance)
        return instance

    def analyze_unbound_type_without_type_info(self, t: UnboundType, sym: SymbolTableNode,
                                               defining_literal: bool) -> Type:
        """Figure out what an unbound type that doesn't refer to a TypeInfo node means.

        This is something unusual. We try our best to find out what it is.
        """
        name = sym.fullname
        if name is None:
            assert sym.node is not None
            name = sym.node.name()
        # Option 1:
        # Something with an Any type -- make it an alias for Any in a type
        # context. This is slightly problematic as it allows using the type 'Any'
        # as a base class -- however, this will fail soon at runtime so the problem
        # is pretty minor.
        if isinstance(sym.node, Var) and isinstance(sym.node.type, AnyType):
            return AnyType(TypeOfAny.from_unimported_type,
                           missing_import_name=sym.node.type.missing_import_name)
        # Option 2:
        # Unbound type variable. Currently these may be still valid,
        # for example when defining a generic type alias.
        unbound_tvar = (isinstance(sym.node, TypeVarExpr) and
                        self.tvar_scope.get_binding(sym) is None)
        if self.allow_unbound_tvars and unbound_tvar:
            return t

        # Option 3:
        # Enum value. Note: we only want to return a LiteralType when
        # we're using this enum value specifically within context of
        # a "Literal[...]" type. So, if `defining_literal` is not set,
        # we bail out early with an error.
        #
        # If, in the distant future, we decide to permit things like
        # `def foo(x: Color.RED) -> None: ...`, we can remove that
        # check entirely.
        if isinstance(sym.node, Var) and sym.node.info and sym.node.info.is_enum:
            value = sym.node.name()
            base_enum_short_name = sym.node.info.name()
            if not defining_literal:
                msg = message_registry.INVALID_TYPE_RAW_ENUM_VALUE.format(
                    base_enum_short_name, value)
                self.fail(msg, t)
                return AnyType(TypeOfAny.from_error)
            return LiteralType(
                value=value,
                fallback=Instance(sym.node.info, [], line=t.line, column=t.column),
                line=t.line,
                column=t.column,
            )

        # None of the above options worked. We parse the args (if there are any)
        # to make sure there are no remaining semanal-only types, then give up.
        t = t.copy_modified(args=self.anal_array(t.args))
        # TODO: Move this message building logic to messages.py.
        notes = []  # type: List[str]
        if isinstance(sym.node, Var):
            # TODO: add a link to alias docs, see #3494.
            message = 'Variable "{}" is not valid as a type'
        elif isinstance(sym.node, (SYMBOL_FUNCBASE_TYPES, Decorator)):
            message = 'Function "{}" is not valid as a type'
            notes.append('Perhaps you need "Callable[...]" or a callback protocol?')
        elif isinstance(sym.node, MypyFile):
            # TODO: suggest a protocol when supported.
            message = 'Module "{}" is not valid as a type'
        elif unbound_tvar:
            message = 'Type variable "{}" is unbound'
            short = name.split('.')[-1]
            notes.append(('(Hint: Use "Generic[{}]" or "Protocol[{}]" base class'
                          ' to bind "{}" inside a class)').format(short, short, short))
            notes.append('(Hint: Use "{}" in function signature to bind "{}"'
                         ' inside a function)'.format(short, short))
        else:
            message = 'Cannot interpret reference "{}" as a type'
        self.fail(message.format(name), t, code=codes.VALID_TYPE)
        for note in notes:
            self.note(note, t)

        # TODO: Would it be better to always return Any instead of UnboundType
        # in case of an error? On one hand, UnboundType has a name so error messages
        # are more detailed, on the other hand, some of them may be bogus,
        # see https://github.com/python/mypy/issues/4987.
        return t

    def visit_any(self, t: AnyType) -> Type:
        return t

    def visit_none_type(self, t: NoneType) -> Type:
        return t

    def visit_uninhabited_type(self, t: UninhabitedType) -> Type:
        return t

    def visit_erased_type(self, t: ErasedType) -> Type:
        return t

    def visit_deleted_type(self, t: DeletedType) -> Type:
        return t

    def visit_type_list(self, t: TypeList) -> Type:
        self.fail('Bracketed expression "[...]" is not valid as a type', t)
        self.note('Did you mean "List[...]"?', t)
        return AnyType(TypeOfAny.from_error)

    def visit_callable_argument(self, t: CallableArgument) -> Type:
        self.fail('Invalid type', t)
        return AnyType(TypeOfAny.from_error)

    def visit_instance(self, t: Instance) -> Type:
        return t

    def visit_type_var(self, t: TypeVarType) -> Type:
        return t

    def visit_callable_type(self, t: CallableType, nested: bool = True) -> Type:
        # Every Callable can bind its own type variables, if they're not in the outer scope
        with self.tvar_scope_frame():
            if self.defining_alias:
                variables = t.variables
            else:
                variables = self.bind_function_type_variables(t, t)
            ret = t.copy_modified(arg_types=self.anal_array(t.arg_types, nested=nested),
                                  ret_type=self.anal_type(t.ret_type, nested=nested),
                                  # If the fallback isn't filled in yet,
                                  # its type will be the falsey FakeInfo
                                  fallback=(t.fallback if t.fallback.type
                                            else self.named_type('builtins.function')),
                                  variables=self.anal_var_defs(variables))
        return ret

    def visit_overloaded(self, t: Overloaded) -> Type:
        return t

    def visit_tuple_type(self, t: TupleType) -> Type:
        # Types such as (t1, t2, ...) only allowed in assignment statements. They'll
        # generate errors elsewhere, and Tuple[t1, t2, ...] must be used instead.
        if t.implicit and not self.allow_tuple_literal:
            self.fail('Syntax error in type annotation', t, code=codes.SYNTAX)
            if len(t.items) == 1:
                self.note('Suggestion: Is there a spurious trailing comma?', t)
            else:
                self.note('Suggestion: Use Tuple[T1, ..., Tn] instead of (T1, ..., Tn)', t)
            return AnyType(TypeOfAny.from_error)
        star_count = sum(1 for item in t.items if isinstance(item, StarType))
        if star_count > 1:
            self.fail('At most one star type allowed in a tuple', t)
            if t.implicit:
                return TupleType([AnyType(TypeOfAny.from_error) for _ in t.items],
                                 self.named_type('builtins.tuple'),
                                 t.line)
            else:
                return AnyType(TypeOfAny.from_error)
        any_type = AnyType(TypeOfAny.special_form)
        # If the fallback isn't filled in yet, its type will be the falsey FakeInfo
        fallback = (t.partial_fallback if t.partial_fallback.type
                    else self.named_type('builtins.tuple', [any_type]))
        return TupleType(self.anal_array(t.items), fallback, t.line)

    def visit_typeddict_type(self, t: TypedDictType) -> Type:
        items = OrderedDict([
            (item_name, self.anal_type(item_type))
            for (item_name, item_type) in t.items.items()
        ])
        return TypedDictType(items, set(t.required_keys), t.fallback)

    def visit_raw_expression_type(self, t: RawExpressionType) -> Type:
        # We should never see a bare Literal. We synthesize these raw literals
        # in the earlier stages of semantic analysis, but those
        # "fake literals" should always be wrapped in an UnboundType
        # corresponding to 'Literal'.
        #
        # Note: if at some point in the distant future, we decide to
        # make signatures like "foo(x: 20) -> None" legal, we can change
        # this method so it generates and returns an actual LiteralType
        # instead.

        if self.report_invalid_types:
            if t.base_type_name in ('builtins.int', 'builtins.bool'):
                # The only time it makes sense to use an int or bool is inside of
                # a literal type.
                msg = "Invalid type: try using Literal[{}] instead?".format(repr(t.literal_value))
            elif t.base_type_name in ('builtins.float', 'builtins.complex'):
                # We special-case warnings for floats and complex numbers.
                msg = "Invalid type: {} literals cannot be used as a type".format(t.simple_name())
            else:
                # And in all other cases, we default to a generic error message.
                # Note: the reason why we use a generic error message for strings
                # but not ints or bools is because whenever we see an out-of-place
                # string, it's unclear if the user meant to construct a literal type
                # or just misspelled a regular type. So we avoid guessing.
                msg = 'Invalid type comment or annotation'

            self.fail(msg, t, code=codes.VALID_TYPE)
            if t.note is not None:
                self.note(t.note, t)

        return AnyType(TypeOfAny.from_error, line=t.line, column=t.column)

    def visit_literal_type(self, t: LiteralType) -> Type:
        return t

    def visit_star_type(self, t: StarType) -> Type:
        return StarType(self.anal_type(t.type), t.line)

    def visit_union_type(self, t: UnionType) -> Type:
        return UnionType(self.anal_array(t.items), t.line)

    def visit_partial_type(self, t: PartialType) -> Type:
        assert False, "Internal error: Unexpected partial type"

    def visit_ellipsis_type(self, t: EllipsisType) -> Type:
        self.fail("Unexpected '...'", t)
        return AnyType(TypeOfAny.from_error)

    def visit_type_type(self, t: TypeType) -> Type:
        return TypeType.make_normalized(self.anal_type(t.item), line=t.line)

    def visit_placeholder_type(self, t: PlaceholderType) -> Type:
        n = None if t.fullname is None else self.api.lookup_fully_qualified(t.fullname)
        if not n or isinstance(n.node, PlaceholderNode):
            self.api.defer()  # Still incomplete
            return t
        else:
            # TODO: Handle non-TypeInfo
            assert isinstance(n.node, TypeInfo)
            return self.analyze_type_with_type_info(n.node, t.args, t)

    def analyze_callable_type(self, t: UnboundType) -> Type:
        fallback = self.named_type('builtins.function')
        if len(t.args) == 0:
            # Callable (bare). Treat as Callable[..., Any].
            any_type = self.get_omitted_any(t)
            ret = CallableType([any_type, any_type],
                               [nodes.ARG_STAR, nodes.ARG_STAR2],
                               [None, None],
                               ret_type=any_type,
                               fallback=fallback,
                               is_ellipsis_args=True)
        elif len(t.args) == 2:
            ret_type = t.args[1]
            if isinstance(t.args[0], TypeList):
                # Callable[[ARG, ...], RET] (ordinary callable type)
                analyzed_args = self.analyze_callable_args(t.args[0])
                if analyzed_args is None:
                    return AnyType(TypeOfAny.from_error)
                args, kinds, names = analyzed_args
                ret = CallableType(args,
                                   kinds,
                                   names,
                                   ret_type=ret_type,
                                   fallback=fallback)
            elif isinstance(t.args[0], EllipsisType):
                # Callable[..., RET] (with literal ellipsis; accept arbitrary arguments)
                ret = CallableType([AnyType(TypeOfAny.explicit),
                                    AnyType(TypeOfAny.explicit)],
                                   [nodes.ARG_STAR, nodes.ARG_STAR2],
                                   [None, None],
                                   ret_type=ret_type,
                                   fallback=fallback,
                                   is_ellipsis_args=True)
            else:
                self.fail('The first argument to Callable must be a list of types or "..."', t)
                return AnyType(TypeOfAny.from_error)
        else:
            self.fail('Please use "Callable[[<parameters>], <return type>]" or "Callable"', t)
            return AnyType(TypeOfAny.from_error)
        assert isinstance(ret, CallableType)
        return ret.accept(self)

    def analyze_callable_args(self, arglist: TypeList) -> Optional[Tuple[List[Type],
                                                                         List[int],
                                                                         List[Optional[str]]]]:
        args = []   # type: List[Type]
        kinds = []  # type: List[int]
        names = []  # type: List[Optional[str]]
        for arg in arglist.items:
            if isinstance(arg, CallableArgument):
                args.append(arg.typ)
                names.append(arg.name)
                if arg.constructor is None:
                    return None
                found = self.lookup_qualified(arg.constructor, arg)
                if found is None:
                    # Looking it up already put an error message in
                    return None
                elif found.fullname not in ARG_KINDS_BY_CONSTRUCTOR:
                    self.fail('Invalid argument constructor "{}"'.format(
                        found.fullname), arg)
                    return None
                else:
                    assert found.fullname is not None
                    kind = ARG_KINDS_BY_CONSTRUCTOR[found.fullname]
                    kinds.append(kind)
                    if arg.name is not None and kind in {ARG_STAR, ARG_STAR2}:
                        self.fail("{} arguments should not have names".format(
                            arg.constructor), arg)
                        return None
            else:
                args.append(arg)
                kinds.append(ARG_POS)
                names.append(None)
        # Note that arglist below is only used for error context.
        check_arg_names(names, [arglist] * len(args), self.fail, "Callable")
        check_arg_kinds(kinds, [arglist] * len(args), self.fail)
        return args, kinds, names

    def analyze_literal_type(self, t: UnboundType) -> Type:
        if len(t.args) == 0:
            self.fail('Literal[...] must have at least one parameter', t)
            return AnyType(TypeOfAny.from_error)

        output = []  # type: List[Type]
        for i, arg in enumerate(t.args):
            analyzed_types = self.analyze_literal_param(i + 1, arg, t)
            if analyzed_types is None:
                return AnyType(TypeOfAny.from_error)
            else:
                output.extend(analyzed_types)
        return UnionType.make_union(output, line=t.line)

    def analyze_literal_param(self, idx: int, arg: Type, ctx: Context) -> Optional[List[Type]]:
        # This UnboundType was originally defined as a string.
        if isinstance(arg, UnboundType) and arg.original_str_expr is not None:
            assert arg.original_str_fallback is not None
            return [LiteralType(
                value=arg.original_str_expr,
                fallback=self.named_type_with_normalized_str(arg.original_str_fallback),
                line=arg.line,
                column=arg.column,
            )]

        # If arg is an UnboundType that was *not* originally defined as
        # a string, try expanding it in case it's a type alias or something.
        if isinstance(arg, UnboundType):
            self.nesting_level += 1
            try:
                arg = self.visit_unbound_type(arg, defining_literal=True)
            finally:
                self.nesting_level -= 1

        # Literal[...] cannot contain Any. Give up and add an error message
        # (if we haven't already).
        if isinstance(arg, AnyType):
            # Note: We can encounter Literals containing 'Any' under three circumstances:
            #
            # 1. If the user attempts use an explicit Any as a parameter
            # 2. If the user is trying to use an enum value imported from a module with
            #    no type hints, giving it an an implicit type of 'Any'
            # 3. If there's some other underlying problem with the parameter.
            #
            # We report an error in only the first two cases. In the third case, we assume
            # some other region of the code has already reported a more relevant error.
            #
            # TODO: Once we start adding support for enums, make sure we report a custom
            # error for case 2 as well.
            if arg.type_of_any not in (TypeOfAny.from_error, TypeOfAny.special_form):
                self.fail('Parameter {} of Literal[...] cannot be of type "Any"'.format(idx), ctx)
            return None
        elif isinstance(arg, RawExpressionType):
            # A raw literal. Convert it directly into a literal if we can.
            if arg.literal_value is None:
                name = arg.simple_name()
                if name in ('float', 'complex'):
                    msg = 'Parameter {} of Literal[...] cannot be of type "{}"'.format(idx, name)
                else:
                    msg = 'Invalid type: Literal[...] cannot contain arbitrary expressions'
                self.fail(msg, ctx)
                # Note: we deliberately ignore arg.note here: the extra info might normally be
                # helpful, but it generally won't make sense in the context of a Literal[...].
                return None

            # Remap bytes and unicode into the appropriate type for the correct Python version
            fallback = self.named_type_with_normalized_str(arg.base_type_name)
            assert isinstance(fallback, Instance)
            return [LiteralType(arg.literal_value, fallback, line=arg.line, column=arg.column)]
        elif isinstance(arg, (NoneType, LiteralType)):
            # Types that we can just add directly to the literal/potential union of literals.
            return [arg]
        elif isinstance(arg, Instance) and arg.last_known_value is not None:
            # Types generated from declarations like "var: Final = 4".
            return [arg.last_known_value]
        elif isinstance(arg, UnionType):
            out = []
            for union_arg in arg.items:
                union_result = self.analyze_literal_param(idx, union_arg, ctx)
                if union_result is None:
                    return None
                out.extend(union_result)
            return out
        else:
            self.fail('Parameter {} of Literal[...] is invalid'.format(idx), ctx)
            return None

    def analyze_type(self, t: Type) -> Type:
        return t.accept(self)

    def fail(self, msg: str, ctx: Context, *, code: Optional[ErrorCode] = None) -> None:
        self.fail_func(msg, ctx, code=code)

    def note(self, msg: str, ctx: Context) -> None:
        self.note_func(msg, ctx)

    @contextmanager
    def tvar_scope_frame(self) -> Iterator[None]:
        old_scope = self.tvar_scope
        self.tvar_scope = self.tvar_scope.method_frame()
        yield
        self.tvar_scope = old_scope

    def infer_type_variables(self,
                             type: CallableType) -> List[Tuple[str, TypeVarExpr]]:
        """Return list of unique type variables referred to in a callable."""
        names = []  # type: List[str]
        tvars = []  # type: List[TypeVarExpr]
        for arg in type.arg_types:
            for name, tvar_expr in arg.accept(TypeVariableQuery(self.lookup_qualified,
                                                                self.tvar_scope)):
                if name not in names:
                    names.append(name)
                    tvars.append(tvar_expr)
        # When finding type variables in the return type of a function, don't
        # look inside Callable types.  Type variables only appearing in
        # functions in the return type belong to those functions, not the
        # function we're currently analyzing.
        for name, tvar_expr in type.ret_type.accept(
                TypeVariableQuery(self.lookup_qualified, self.tvar_scope,
                                  include_callables=False)):
            if name not in names:
                names.append(name)
                tvars.append(tvar_expr)
        return list(zip(names, tvars))

    def bind_function_type_variables(self,
                                     fun_type: CallableType, defn: Context) -> List[TypeVarDef]:
        """Find the type variables of the function type and bind them in our tvar_scope"""
        if fun_type.variables:
            for var in fun_type.variables:
                var_node = self.lookup_qualified(var.name, defn)
                assert var_node, "Binding for function type variable not found within function"
                var_expr = var_node.node
                assert isinstance(var_expr, TypeVarExpr)
                self.tvar_scope.bind_new(var.name, var_expr)
            return fun_type.variables
        typevars = self.infer_type_variables(fun_type)
        # Do not define a new type variable if already defined in scope.
        typevars = [(name, tvar) for name, tvar in typevars
                    if not self.is_defined_type_var(name, defn)]
        defs = []  # type: List[TypeVarDef]
        for name, tvar in typevars:
            if not self.tvar_scope.allow_binding(tvar.fullname()):
                self.fail("Type variable '{}' is bound by an outer class".format(name), defn)
            self.tvar_scope.bind_new(name, tvar)
            binding = self.tvar_scope.get_binding(tvar.fullname())
            assert binding is not None
            defs.append(binding)

        return defs

    def is_defined_type_var(self, tvar: str, context: Context) -> bool:
        tvar_node = self.lookup_qualified(tvar, context)
        if not tvar_node:
            return False
        return self.tvar_scope.get_binding(tvar_node) is not None

    def anal_array(self, a: Iterable[Type], nested: bool = True) -> List[Type]:
        res = []  # type: List[Type]
        for t in a:
            res.append(self.anal_type(t, nested))
        return res

    def anal_type(self, t: Type, nested: bool = True) -> Type:
        if nested:
            self.nesting_level += 1
        try:
            return t.accept(self)
        finally:
            if nested:
                self.nesting_level -= 1

    def anal_var_defs(self, var_defs: List[TypeVarDef]) -> List[TypeVarDef]:
        a = []  # type: List[TypeVarDef]
        for vd in var_defs:
            a.append(TypeVarDef(vd.name,
                                vd.fullname,
                                vd.id.raw_id,
                                self.anal_array(vd.values),
                                vd.upper_bound.accept(self),
                                vd.variance,
                                vd.line))
        return a

    def named_type_with_normalized_str(self, fully_qualified_name: str) -> Instance:
        """Does almost the same thing as `named_type`, except that we immediately
        unalias `builtins.bytes` and `builtins.unicode` to `builtins.str` as appropriate.
        """
        python_version = self.options.python_version
        if python_version[0] == 2 and fully_qualified_name == 'builtins.bytes':
            fully_qualified_name = 'builtins.str'
        if python_version[0] >= 3 and fully_qualified_name == 'builtins.unicode':
            fully_qualified_name = 'builtins.str'
        return self.named_type(fully_qualified_name)

    def named_type(self, fully_qualified_name: str,
                   args: Optional[List[Type]] = None,
                   line: int = -1,
                   column: int = -1) -> Instance:
        node = self.lookup_fqn_func(fully_qualified_name)
        assert isinstance(node.node, TypeInfo)
        any_type = AnyType(TypeOfAny.special_form)
        return Instance(node.node, args or [any_type] * len(node.node.defn.type_vars),
                        line=line, column=column)

    def tuple_type(self, items: List[Type]) -> TupleType:
        any_type = AnyType(TypeOfAny.special_form)
        return TupleType(items, fallback=self.named_type('builtins.tuple', [any_type]))


TypeVarList = List[Tuple[str, TypeVarExpr]]

# Mypyc doesn't support callback protocols yet.
FailCallback = Callable[[str, Context, DefaultNamedArg(Optional[ErrorCode], 'code')], None]


def get_omitted_any(disallow_any: bool, fail: FailCallback,
                    typ: Type, fullname: Optional[str] = None,
                    unexpanded_type: Optional[Type] = None) -> AnyType:
    if disallow_any:
        if fullname in nongen_builtins:
            # We use a dedicated error message for builtin generics (as the most common case).
            alternative = nongen_builtins[fullname]
            fail(message_registry.IMPLICIT_GENERIC_ANY_BUILTIN.format(alternative), typ,
                 code=codes.TYPE_ARG)
        else:
            typ = unexpanded_type or typ
            type_str = typ.name if isinstance(typ, UnboundType) else format_type_bare(typ)

            fail(message_registry.BARE_GENERIC.format(quote_type_string(type_str)), typ,
                 code=codes.TYPE_ARG)
        any_type = AnyType(TypeOfAny.from_error, line=typ.line, column=typ.column)
    else:
        any_type = AnyType(TypeOfAny.from_omitted_generics, line=typ.line, column=typ.column)
    return any_type


def fix_instance(t: Instance, fail: FailCallback,
                 disallow_any: bool, use_generic_error: bool = False,
                 unexpanded_type: Optional[Type] = None) -> None:
    """Fix a malformed instance by replacing all type arguments with Any.

    Also emit a suitable error if this is not due to implicit Any's.
    """
    if len(t.args) == 0:
        if use_generic_error:
            fullname = None  # type: Optional[str]
        else:
            fullname = t.type.fullname()
        any_type = get_omitted_any(disallow_any, fail, t, fullname, unexpanded_type)
        t.args = [any_type] * len(t.type.type_vars)
        return
    # Invalid number of type parameters.
    n = len(t.type.type_vars)
    s = '{} type arguments'.format(n)
    if n == 0:
        s = 'no type arguments'
    elif n == 1:
        s = '1 type argument'
    act = str(len(t.args))
    if act == '0':
        act = 'none'
    fail('"{}" expects {}, but {} given'.format(
        t.type.name(), s, act), t, code=codes.TYPE_ARG)
    # Construct the correct number of type arguments, as
    # otherwise the type checker may crash as it expects
    # things to be right.
    t.args = [AnyType(TypeOfAny.from_error) for _ in t.type.type_vars]
    t.invalid = True


def expand_type_alias(target: Type, alias_tvars: List[str], args: List[Type],
                      fail: FailCallback, no_args: bool, ctx: Context, *,
                      unexpanded_type: Optional[Type] = None,
                      disallow_any: bool = False) -> Type:
    """Expand a (generic) type alias target following the rules outlined in TypeAlias docstring.

    Here:
        target: original target type (contains unbound type variables)
        alias_tvars: type variable names
        args: types to be substituted in place of type variables
        fail: error reporter callback
        no_args: whether original definition used a bare generic `A = List`
        ctx: context where expansion happens
    """
    exp_len = len(alias_tvars)
    act_len = len(args)
    if exp_len > 0 and act_len == 0:
        # Interpret bare Alias same as normal generic, i.e., Alias[Any, Any, ...]
        assert alias_tvars is not None
        return set_any_tvars(target, alias_tvars, ctx.line, ctx.column,
                             disallow_any=disallow_any, fail=fail,
                             unexpanded_type=unexpanded_type)
    if exp_len == 0 and act_len == 0:
        if no_args:
            assert isinstance(target, Instance)
            return Instance(target.type, [], line=ctx.line, column=ctx.column)
        return target
    if exp_len == 0 and act_len > 0 and isinstance(target, Instance) and no_args:
        tp = Instance(target.type, args)
        tp.line = ctx.line
        tp.column = ctx.column
        return tp
    if act_len != exp_len:
        fail('Bad number of arguments for type alias, expected: %s, given: %s'
             % (exp_len, act_len), ctx)
        return set_any_tvars(target, alias_tvars or [],
                             ctx.line, ctx.column, from_error=True)
    typ = replace_alias_tvars(target, alias_tvars, args, ctx.line, ctx.column)
    # HACK: Implement FlexibleAlias[T, typ] by expanding it to typ here.
    if (isinstance(typ, Instance)
            and typ.type.fullname() == 'mypy_extensions.FlexibleAlias'):
        typ = typ.args[-1]
    return typ


def set_any_tvars(tp: Type, vars: List[str],
                  newline: int, newcolumn: int, *,
                  from_error: bool = False,
                  disallow_any: bool = False,
                  fail: Optional[FailCallback] = None,
                  unexpanded_type: Optional[Type] = None) -> Type:
    if from_error or disallow_any:
        type_of_any = TypeOfAny.from_error
    else:
        type_of_any = TypeOfAny.from_omitted_generics
    if disallow_any:
        assert fail is not None
        otype = unexpanded_type or tp
        type_str = otype.name if isinstance(otype, UnboundType) else format_type_bare(otype)

        fail(message_registry.BARE_GENERIC.format(quote_type_string(type_str)),
             Context(newline, newcolumn), code=codes.TYPE_ARG)
    any_type = AnyType(type_of_any, line=newline, column=newcolumn)
    return replace_alias_tvars(tp, vars, [any_type] * len(vars), newline, newcolumn)


def remove_dups(tvars: Iterable[T]) -> List[T]:
    # Get unique elements in order of appearance
    all_tvars = set()  # type: Set[T]
    new_tvars = []  # type: List[T]
    for t in tvars:
        if t not in all_tvars:
            new_tvars.append(t)
            all_tvars.add(t)
    return new_tvars


def flatten_tvars(ll: Iterable[List[T]]) -> List[T]:
    return remove_dups(chain.from_iterable(ll))


class TypeVariableQuery(TypeQuery[TypeVarList]):

    def __init__(self,
                 lookup: Callable[[str, Context], Optional[SymbolTableNode]],
                 scope: 'TypeVarScope',
                 *,
                 include_callables: bool = True,
                 include_bound_tvars: bool = False) -> None:
        self.include_callables = include_callables
        self.lookup = lookup
        self.scope = scope
        self.include_bound_tvars = include_bound_tvars
        super().__init__(flatten_tvars)

    def _seems_like_callable(self, type: UnboundType) -> bool:
        if not type.args:
            return False
        if isinstance(type.args[0], (EllipsisType, TypeList)):
            return True
        return False

    def visit_unbound_type(self, t: UnboundType) -> TypeVarList:
        name = t.name
        node = self.lookup(name, t)
        if node and isinstance(node.node, TypeVarExpr) and (
                self.include_bound_tvars or self.scope.get_binding(node) is None):
            assert isinstance(node.node, TypeVarExpr)
            return [(name, node.node)]
        elif not self.include_callables and self._seems_like_callable(t):
            return []
        elif node and node.fullname in ('typing_extensions.Literal', 'typing.Literal'):
            return []
        else:
            return super().visit_unbound_type(t)

    def visit_callable_type(self, t: CallableType) -> TypeVarList:
        if self.include_callables:
            return super().visit_callable_type(t)
        else:
            return []


def check_for_explicit_any(typ: Optional[Type],
                           options: Options,
                           is_typeshed_stub: bool,
                           msg: MessageBuilder,
                           context: Context) -> None:
    if (options.disallow_any_explicit and
            not is_typeshed_stub and
            typ and
            has_explicit_any(typ)):
        msg.explicit_any(context)


def has_explicit_any(t: Type) -> bool:
    """
    Whether this type is or type it contains is an Any coming from explicit type annotation
    """
    return t.accept(HasExplicitAny())


class HasExplicitAny(TypeQuery[bool]):
    def __init__(self) -> None:
        super().__init__(any)

    def visit_any(self, t: AnyType) -> bool:
        return t.type_of_any == TypeOfAny.explicit

    def visit_typeddict_type(self, t: TypedDictType) -> bool:
        # typeddict is checked during TypedDict declaration, so don't typecheck it here.
        return False


def has_any_from_unimported_type(t: Type) -> bool:
    """Return true if this type is Any because an import was not followed.

    If type t is such Any type or has type arguments that contain such Any type
    this function will return true.
    """
    return t.accept(HasAnyFromUnimportedType())


class HasAnyFromUnimportedType(TypeQuery[bool]):
    def __init__(self) -> None:
        super().__init__(any)

    def visit_any(self, t: AnyType) -> bool:
        return t.type_of_any == TypeOfAny.from_unimported_type

    def visit_typeddict_type(self, t: TypedDictType) -> bool:
        # typeddict is checked during TypedDict declaration, so don't typecheck it here
        return False


def collect_any_types(t: Type) -> List[AnyType]:
    """Return all inner `AnyType`s of type t"""
    return t.accept(CollectAnyTypesQuery())


class CollectAnyTypesQuery(TypeQuery[List[AnyType]]):
    def __init__(self) -> None:
        super().__init__(self.combine_lists_strategy)

    def visit_any(self, t: AnyType) -> List[AnyType]:
        return [t]

    @classmethod
    def combine_lists_strategy(cls, it: Iterable[List[AnyType]]) -> List[AnyType]:
        result = []  # type: List[AnyType]
        for l in it:
            result.extend(l)
        return result


def collect_all_inner_types(t: Type) -> List[Type]:
    """
    Return all types that `t` contains
    """
    return t.accept(CollectAllInnerTypesQuery())


class CollectAllInnerTypesQuery(TypeQuery[List[Type]]):
    def __init__(self) -> None:
        super().__init__(self.combine_lists_strategy)

    def query_types(self, types: Iterable[Type]) -> List[Type]:
        return self.strategy([t.accept(self) for t in types]) + list(types)

    @classmethod
    def combine_lists_strategy(cls, it: Iterable[List[Type]]) -> List[Type]:
        return list(itertools.chain.from_iterable(it))


def make_optional_type(t: Type) -> Type:
    """Return the type corresponding to Optional[t].

    Note that we can't use normal union simplification, since this function
    is called during semantic analysis and simplification only works during
    type checking.
    """
    if isinstance(t, NoneType):
        return t
    elif isinstance(t, UnionType):
        items = [item for item in union_items(t)
                 if not isinstance(item, NoneType)]
        return UnionType(items + [NoneType()], t.line, t.column)
    else:
        return UnionType([t, NoneType()], t.line, t.column)


def fix_instance_types(t: Type, fail: FailCallback) -> None:
    """Recursively fix all instance types (type argument count) in a given type.

    For example 'Union[Dict, List[str, int]]' will be transformed into
    'Union[Dict[Any, Any], List[Any]]' in place.
    """
    t.accept(InstanceFixer(fail))


class InstanceFixer(TypeTraverserVisitor):
    def __init__(self, fail: FailCallback) -> None:
        self.fail = fail

    def visit_instance(self, typ: Instance) -> None:
        super().visit_instance(typ)
        if len(typ.args) != len(typ.type.type_vars):
            fix_instance(typ, self.fail, disallow_any=False, use_generic_error=True)<|MERGE_RESOLUTION|>--- conflicted
+++ resolved
@@ -13,13 +13,8 @@
 from mypy.options import Options
 from mypy.types import (
     Type, UnboundType, TypeVarType, TupleType, TypedDictType, UnionType, Instance, AnyType,
-<<<<<<< HEAD
     CallableType, NoneType, ErasedType, DeletedType, TypeList, TypeVarDef, SyntheticTypeVisitor,
-    StarType, PartialType, EllipsisType, UninhabitedType, TypeType, get_typ_args, set_typ_args,
-=======
-    CallableType, NoneType, DeletedType, TypeList, TypeVarDef, SyntheticTypeVisitor,
     StarType, PartialType, EllipsisType, UninhabitedType, TypeType, replace_alias_tvars,
->>>>>>> 85420a0c
     CallableArgument, get_type_vars, TypeQuery, union_items, TypeOfAny,
     LiteralType, RawExpressionType, PlaceholderType, Overloaded
 )
