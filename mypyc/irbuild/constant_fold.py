"""Constant folding of IR values.

For example, 3 + 5 can be constant folded into 8.

This is mostly like mypy.constant_fold, but we can bind some additional
NameExpr and MemberExpr references here, since we have more knowledge
about which definitions can be trusted -- we constant fold only references
to other compiled modules in the same compilation unit.
"""

from __future__ import annotations

from typing import Union
from typing_extensions import Final

<<<<<<< HEAD
from mypy.constant_fold import (
    constant_fold_binary_int_op,
    constant_fold_binary_str_op,
    constant_fold_unary_float_op,
    constant_fold_unary_int_op,
)
from mypy.nodes import (
    Expression,
    FloatExpr,
    IntExpr,
    MemberExpr,
    NameExpr,
    OpExpr,
    StrExpr,
    UnaryExpr,
    Var,
)
=======
from mypy.constant_fold import constant_fold_binary_op, constant_fold_unary_op
from mypy.nodes import (
    BytesExpr,
    ComplexExpr,
    Expression,
    FloatExpr,
    IntExpr,
    MemberExpr,
    NameExpr,
    OpExpr,
    StrExpr,
    UnaryExpr,
    Var,
)
>>>>>>> 8d24649e
from mypyc.irbuild.builder import IRBuilder
from mypyc.irbuild.util import bytes_from_str

# All possible result types of constant folding
<<<<<<< HEAD
ConstantValue = Union[int, str, float]
CONST_TYPES: Final = (int, str, float)
=======
ConstantValue = Union[int, float, complex, str, bytes]
CONST_TYPES: Final = (int, float, complex, str, bytes)
>>>>>>> 8d24649e


def constant_fold_expr(builder: IRBuilder, expr: Expression) -> ConstantValue | None:
    """Return the constant value of an expression for supported operations.

    Return None otherwise.
    """
    if isinstance(expr, IntExpr):
        return expr.value
    if isinstance(expr, FloatExpr):
        return expr.value
    if isinstance(expr, StrExpr):
        return expr.value
<<<<<<< HEAD
    if isinstance(expr, FloatExpr):
=======
    if isinstance(expr, BytesExpr):
        return bytes_from_str(expr.value)
    if isinstance(expr, ComplexExpr):
>>>>>>> 8d24649e
        return expr.value
    elif isinstance(expr, NameExpr):
        node = expr.node
        if isinstance(node, Var) and node.is_final:
            final_value = node.final_value
            if isinstance(final_value, (CONST_TYPES)):
                return final_value
    elif isinstance(expr, MemberExpr):
        final = builder.get_final_ref(expr)
        if final is not None:
            fn, final_var, native = final
            if final_var.is_final:
                final_value = final_var.final_value
                if isinstance(final_value, (CONST_TYPES)):
                    return final_value
    elif isinstance(expr, OpExpr):
        left = constant_fold_expr(builder, expr.left)
        right = constant_fold_expr(builder, expr.right)
        if left is not None and right is not None:
            return constant_fold_binary_op_extended(expr.op, left, right)
    elif isinstance(expr, UnaryExpr):
        value = constant_fold_expr(builder, expr.expr)
<<<<<<< HEAD
        if isinstance(value, int):
            return constant_fold_unary_int_op(expr.op, value)
        if isinstance(value, float):
            return constant_fold_unary_float_op(expr.op, value)
=======
        if value is not None and not isinstance(value, bytes):
            return constant_fold_unary_op(expr.op, value)
    return None


def constant_fold_binary_op_extended(
    op: str, left: ConstantValue, right: ConstantValue
) -> ConstantValue | None:
    """Like mypy's constant_fold_binary_op(), but includes bytes support.

    mypy cannot use constant folded bytes easily so it's simpler to only support them in mypyc.
    """
    if not isinstance(left, bytes) and not isinstance(right, bytes):
        return constant_fold_binary_op(op, left, right)

    if op == "+" and isinstance(left, bytes) and isinstance(right, bytes):
        return left + right
    elif op == "*" and isinstance(left, bytes) and isinstance(right, int):
        return left * right
    elif op == "*" and isinstance(left, int) and isinstance(right, bytes):
        return left * right

>>>>>>> 8d24649e
    return None<|MERGE_RESOLUTION|>--- conflicted
+++ resolved
@@ -13,25 +13,6 @@
 from typing import Union
 from typing_extensions import Final
 
-<<<<<<< HEAD
-from mypy.constant_fold import (
-    constant_fold_binary_int_op,
-    constant_fold_binary_str_op,
-    constant_fold_unary_float_op,
-    constant_fold_unary_int_op,
-)
-from mypy.nodes import (
-    Expression,
-    FloatExpr,
-    IntExpr,
-    MemberExpr,
-    NameExpr,
-    OpExpr,
-    StrExpr,
-    UnaryExpr,
-    Var,
-)
-=======
 from mypy.constant_fold import constant_fold_binary_op, constant_fold_unary_op
 from mypy.nodes import (
     BytesExpr,
@@ -46,18 +27,12 @@
     UnaryExpr,
     Var,
 )
->>>>>>> 8d24649e
 from mypyc.irbuild.builder import IRBuilder
 from mypyc.irbuild.util import bytes_from_str
 
 # All possible result types of constant folding
-<<<<<<< HEAD
-ConstantValue = Union[int, str, float]
-CONST_TYPES: Final = (int, str, float)
-=======
 ConstantValue = Union[int, float, complex, str, bytes]
 CONST_TYPES: Final = (int, float, complex, str, bytes)
->>>>>>> 8d24649e
 
 
 def constant_fold_expr(builder: IRBuilder, expr: Expression) -> ConstantValue | None:
@@ -71,13 +46,9 @@
         return expr.value
     if isinstance(expr, StrExpr):
         return expr.value
-<<<<<<< HEAD
-    if isinstance(expr, FloatExpr):
-=======
     if isinstance(expr, BytesExpr):
         return bytes_from_str(expr.value)
     if isinstance(expr, ComplexExpr):
->>>>>>> 8d24649e
         return expr.value
     elif isinstance(expr, NameExpr):
         node = expr.node
@@ -100,12 +71,6 @@
             return constant_fold_binary_op_extended(expr.op, left, right)
     elif isinstance(expr, UnaryExpr):
         value = constant_fold_expr(builder, expr.expr)
-<<<<<<< HEAD
-        if isinstance(value, int):
-            return constant_fold_unary_int_op(expr.op, value)
-        if isinstance(value, float):
-            return constant_fold_unary_float_op(expr.op, value)
-=======
         if value is not None and not isinstance(value, bytes):
             return constant_fold_unary_op(expr.op, value)
     return None
@@ -128,5 +93,4 @@
     elif op == "*" and isinstance(left, int) and isinstance(right, bytes):
         return left * right
 
->>>>>>> 8d24649e
     return None