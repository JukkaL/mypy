--- conflicted
+++ resolved
@@ -1,10 +1,7 @@
 """Transform class definitions from the mypy AST form to IR."""
 
 from typing import List, Optional, Tuple
-<<<<<<< HEAD
 from typing_extensions import Final
-=======
->>>>>>> 20e8e689
 
 from mypy.nodes import (
     ClassDef, FuncDef, OverloadedFuncDef, PassStmt, AssignmentStmt, NameExpr, StrExpr,
