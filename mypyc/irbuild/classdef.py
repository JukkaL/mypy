--- conflicted
+++ resolved
@@ -40,7 +40,6 @@
     LoadAddress,
     LoadErrorValue,
     LoadStatic,
-    MethodCall,
     Register,
     Return,
     SetAttr,
@@ -802,29 +801,6 @@
 
 def gen_glue_ne_method(builder: IRBuilder, cls: ClassIR, line: int) -> None:
     """Generate a "__ne__" method from a "__eq__" method."""
-<<<<<<< HEAD
-    with builder.enter_method(cls, "__ne__", object_rprimitive):
-        rhs_arg = builder.add_argument("rhs", object_rprimitive)
-
-        # If __eq__ returns NotImplemented, then __ne__ should also
-        not_implemented_block, regular_block = BasicBlock(), BasicBlock()
-        eq_func_ir = cls.get_method("__eq__")
-        assert eq_func_ir is not None
-        method_arg_type = eq_func_ir.args[1].type
-        rhs = builder.coerce(rhs_arg, method_arg_type, line)
-        eqval = builder.add(MethodCall(builder.self(), "__eq__", [rhs], line))
-        not_implemented = builder.add(
-            LoadAddress(not_implemented_op.type, not_implemented_op.src, line)
-        )
-        builder.add(
-            Branch(
-                builder.translate_is_op(eqval, not_implemented, "is", line),
-                not_implemented_block,
-                regular_block,
-                Branch.BOOL,
-            )
-        )
-=======
     func_ir = cls.get_method("__eq__")
     assert func_ir
     eq_sig = func_ir.decl.sig
@@ -832,11 +808,11 @@
     with builder.enter_method(cls, "__ne__", eq_sig.ret_type):
         rhs_type = eq_sig.args[0].type if strict_typing else object_rprimitive
         rhs_arg = builder.add_argument("rhs", rhs_type)
-        eqval = builder.add(MethodCall(builder.self(), "__eq__", [rhs_arg], line))
->>>>>>> c9d4c61d
 
         can_return_not_implemented = is_subtype(not_implemented_op.type, eq_sig.ret_type)
         return_bool = is_subtype(eq_sig.ret_type, bool_rprimitive)
+        rettype = bool_rprimitive if return_bool and strict_typing else object_rprimitive
+        eqval = builder.gen_method_call(builder.self(), "__eq__", [rhs_arg], rettype, line)
 
         if not strict_typing or can_return_not_implemented:
             # If __eq__ returns NotImplemented, then __ne__ should also
@@ -853,13 +829,11 @@
                 )
             )
             builder.activate_block(regular_block)
-            rettype = bool_rprimitive if return_bool and strict_typing else object_rprimitive
             retval = builder.coerce(builder.unary_op(eqval, "not", line), rettype, line)
             builder.add(Return(retval))
             builder.activate_block(not_implemented_block)
             builder.add(Return(not_implemented))
         else:
-            rettype = bool_rprimitive if return_bool and strict_typing else object_rprimitive
             retval = builder.coerce(builder.unary_op(eqval, "not", line), rettype, line)
             builder.add(Return(retval))
 
