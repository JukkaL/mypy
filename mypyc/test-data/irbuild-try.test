[case testTryExcept1]
def g() -> None:
    try:
        object()
    except:
        print("weeee")
[out]
def g():
    r0 :: object
    r1 :: str
    r2, r3 :: object
    r4 :: tuple[object, object, object]
    r5 :: str
    r6 :: object
    r7 :: str
    r8, r9 :: object
    r10 :: bool
L0:
L1:
    r0 = builtins :: module
    r1 = unicode_1 :: static  ('object')
    r2 = CPyObject_GetAttr(r0, r1)
    r3 = PyObject_CallFunctionObjArgs(r2, 0)
    goto L5
L2: (handler for L1)
    r4 = CPy_CatchError()
    r5 = unicode_2 :: static  ('weeee')
    r6 = builtins :: module
    r7 = unicode_3 :: static  ('print')
    r8 = CPyObject_GetAttr(r6, r7)
    r9 = PyObject_CallFunctionObjArgs(r8, r5, 0)
L3:
    CPy_RestoreExcInfo(r4)
    goto L5
L4: (handler for L2)
    CPy_RestoreExcInfo(r4)
    r10 = CPy_KeepPropagating()
    unreachable
L5:
    return 1

[case testTryExcept2]
def g(b: bool) -> None:
    try:
        if b:
            object()
        else:
            str('hi')
    except:
        print("weeee")
[out]
def g(b):
    b :: bool
    r0 :: object
    r1 :: str
    r2, r3 :: object
    r4, r5 :: str
    r6 :: tuple[object, object, object]
    r7 :: str
    r8 :: object
    r9 :: str
    r10, r11 :: object
    r12 :: bool
L0:
L1:
    if b goto L2 else goto L3 :: bool
L2:
    r0 = builtins :: module
    r1 = unicode_1 :: static  ('object')
    r2 = CPyObject_GetAttr(r0, r1)
    r3 = PyObject_CallFunctionObjArgs(r2, 0)
    goto L4
L3:
    r4 = unicode_2 :: static  ('hi')
    r5 = PyObject_Str(r4)
L4:
    goto L8
L5: (handler for L1, L2, L3, L4)
    r6 = CPy_CatchError()
    r7 = unicode_3 :: static  ('weeee')
    r8 = builtins :: module
    r9 = unicode_4 :: static  ('print')
    r10 = CPyObject_GetAttr(r8, r9)
    r11 = PyObject_CallFunctionObjArgs(r10, r7, 0)
L6:
    CPy_RestoreExcInfo(r6)
    goto L8
L7: (handler for L5)
    CPy_RestoreExcInfo(r6)
    r12 = CPy_KeepPropagating()
    unreachable
L8:
    return 1

[case testTryExcept3]
def g() -> None:
    try:
        print('a')
        try:
            object()
        except AttributeError as e:
            print('b', e)
    except:
        print("weeee")
[out]
def g():
    r0 :: str
    r1 :: object
    r2 :: str
    r3, r4, r5 :: object
    r6 :: str
    r7, r8 :: object
    r9 :: tuple[object, object, object]
    r10 :: object
    r11 :: str
    r12 :: object
    r13 :: bool
    e, r14 :: object
    r15 :: str
    r16 :: object
    r17 :: str
    r18, r19 :: object
    r20 :: bool
    r21 :: tuple[object, object, object]
    r22 :: str
    r23 :: object
    r24 :: str
    r25, r26 :: object
    r27 :: bool
L0:
L1:
    r0 = unicode_1 :: static  ('a')
    r1 = builtins :: module
    r2 = unicode_2 :: static  ('print')
    r3 = CPyObject_GetAttr(r1, r2)
    r4 = PyObject_CallFunctionObjArgs(r3, r0, 0)
L2:
    r5 = builtins :: module
    r6 = unicode_3 :: static  ('object')
    r7 = CPyObject_GetAttr(r5, r6)
    r8 = PyObject_CallFunctionObjArgs(r7, 0)
    goto L8
L3: (handler for L2)
    r9 = CPy_CatchError()
    r10 = builtins :: module
    r11 = unicode_4 :: static  ('AttributeError')
    r12 = CPyObject_GetAttr(r10, r11)
    r13 = CPy_ExceptionMatches(r12)
    if r13 goto L4 else goto L5 :: bool
L4:
    r14 = CPy_GetExcValue()
    e = r14
    r15 = unicode_5 :: static  ('b')
    r16 = builtins :: module
    r17 = unicode_2 :: static  ('print')
    r18 = CPyObject_GetAttr(r16, r17)
    r19 = PyObject_CallFunctionObjArgs(r18, r15, e, 0)
    goto L6
L5:
    CPy_Reraise()
    unreachable
L6:
    CPy_RestoreExcInfo(r9)
    goto L8
L7: (handler for L3, L4, L5)
    CPy_RestoreExcInfo(r9)
    r20 = CPy_KeepPropagating()
    unreachable
L8:
    goto L12
L9: (handler for L1, L6, L7, L8)
    r21 = CPy_CatchError()
    r22 = unicode_6 :: static  ('weeee')
    r23 = builtins :: module
    r24 = unicode_2 :: static  ('print')
    r25 = CPyObject_GetAttr(r23, r24)
    r26 = PyObject_CallFunctionObjArgs(r25, r22, 0)
L10:
    CPy_RestoreExcInfo(r21)
    goto L12
L11: (handler for L9)
    CPy_RestoreExcInfo(r21)
    r27 = CPy_KeepPropagating()
    unreachable
L12:
    return 1

[case testTryExcept4]
def g() -> None:
    try:
        pass
    except KeyError:
        print("weeee")
    except IndexError:
        print("yo")
[out]
def g():
    r0 :: tuple[object, object, object]
    r1 :: object
    r2 :: str
    r3 :: object
    r4 :: bool
    r5 :: str
    r6 :: object
    r7 :: str
    r8, r9, r10 :: object
    r11 :: str
    r12 :: object
    r13 :: bool
    r14 :: str
    r15 :: object
    r16 :: str
    r17, r18 :: object
    r19 :: bool
L0:
L1:
    goto L9
L2: (handler for L1)
    r0 = CPy_CatchError()
    r1 = builtins :: module
    r2 = unicode_1 :: static  ('KeyError')
    r3 = CPyObject_GetAttr(r1, r2)
    r4 = CPy_ExceptionMatches(r3)
    if r4 goto L3 else goto L4 :: bool
L3:
    r5 = unicode_2 :: static  ('weeee')
    r6 = builtins :: module
    r7 = unicode_3 :: static  ('print')
    r8 = CPyObject_GetAttr(r6, r7)
    r9 = PyObject_CallFunctionObjArgs(r8, r5, 0)
    goto L7
L4:
    r10 = builtins :: module
    r11 = unicode_4 :: static  ('IndexError')
    r12 = CPyObject_GetAttr(r10, r11)
    r13 = CPy_ExceptionMatches(r12)
    if r13 goto L5 else goto L6 :: bool
L5:
    r14 = unicode_5 :: static  ('yo')
    r15 = builtins :: module
    r16 = unicode_3 :: static  ('print')
    r17 = CPyObject_GetAttr(r15, r16)
    r18 = PyObject_CallFunctionObjArgs(r17, r14, 0)
    goto L7
L6:
    CPy_Reraise()
    unreachable
L7:
    CPy_RestoreExcInfo(r0)
    goto L9
L8: (handler for L2, L3, L4, L5, L6)
    CPy_RestoreExcInfo(r0)
    r19 = CPy_KeepPropagating()
    unreachable
L9:
    return 1

[case testTryFinally]
def a(b: bool) -> None:
    try:
        if b:
            raise Exception('hi')
    finally:
        print('finally')
[out]
def a(b):
    b :: bool
    r0 :: str
    r1 :: object
    r2 :: str
    r3, r4 :: object
    r5, r6, r7 :: tuple[object, object, object]
    r8 :: str
    r9 :: object
    r10 :: str
    r11, r12 :: object
    r13 :: bool
L0:
L1:
    if b goto L2 else goto L3 :: bool
L2:
    r0 = unicode_1 :: static  ('hi')
    r1 = builtins :: module
    r2 = unicode_2 :: static  ('Exception')
    r3 = CPyObject_GetAttr(r1, r2)
    r4 = PyObject_CallFunctionObjArgs(r3, r0, 0)
    CPy_Raise(r4)
    unreachable
L3:
L4:
L5:
    r6 = <error> :: tuple[object, object, object]
    r5 = r6
    goto L7
L6: (handler for L1, L2, L3)
    r7 = CPy_CatchError()
    r5 = r7
L7:
    r8 = unicode_3 :: static  ('finally')
    r9 = builtins :: module
    r10 = unicode_4 :: static  ('print')
    r11 = CPyObject_GetAttr(r9, r10)
    r12 = PyObject_CallFunctionObjArgs(r11, r8, 0)
    if is_error(r5) goto L9 else goto L8
L8:
    CPy_Reraise()
    unreachable
L9:
    goto L13
L10: (handler for L7, L8)
    if is_error(r5) goto L12 else goto L11
L11:
    CPy_RestoreExcInfo(r5)
L12:
    r13 = CPy_KeepPropagating()
    unreachable
L13:
    return 1

[case testWith]
from typing import Any
def foo(x: Any) -> None:
    with x() as y:
        print('hello')
[out]
def foo(x):
    x, r0, r1 :: object
    r2 :: str
    r3 :: object
    r4 :: str
    r5, r6 :: object
    r7 :: bool
    y :: object
    r8 :: str
    r9 :: object
    r10 :: str
    r11, r12 :: object
    r13, r14 :: tuple[object, object, object]
    r15, r16, r17, r18 :: object
    r19 :: int32
    r20, r21 :: bool
    r22, r23, r24 :: tuple[object, object, object]
    r25, r26 :: object
    r27 :: bool
L0:
    r0 = PyObject_CallFunctionObjArgs(x, 0)
    r1 = PyObject_Type(r0)
    r2 = unicode_3 :: static  ('__exit__')
    r3 = CPyObject_GetAttr(r1, r2)
    r4 = unicode_4 :: static  ('__enter__')
    r5 = CPyObject_GetAttr(r1, r4)
    r6 = PyObject_CallFunctionObjArgs(r5, r0, 0)
    r7 = 1
L1:
L2:
    y = r6
    r8 = unicode_5 :: static  ('hello')
    r9 = builtins :: module
    r10 = unicode_6 :: static  ('print')
    r11 = CPyObject_GetAttr(r9, r10)
    r12 = PyObject_CallFunctionObjArgs(r11, r8, 0)
    goto L8
L3: (handler for L2)
    r13 = CPy_CatchError()
    r7 = 0
    r14 = CPy_GetExcInfo()
    r15 = r14[0]
    r16 = r14[1]
    r17 = r14[2]
    r18 = PyObject_CallFunctionObjArgs(r3, r0, r15, r16, r17, 0)
    r19 = PyObject_IsTrue(r18)
    r20 = truncate r19: int32 to builtins.bool
    if r20 goto L5 else goto L4 :: bool
L4:
    CPy_Reraise()
    unreachable
L5:
L6:
    CPy_RestoreExcInfo(r13)
    goto L8
L7: (handler for L3, L4, L5)
    CPy_RestoreExcInfo(r13)
    r21 = CPy_KeepPropagating()
    unreachable
L8:
L9:
L10:
    r23 = <error> :: tuple[object, object, object]
    r22 = r23
    goto L12
L11: (handler for L1, L6, L7, L8)
    r24 = CPy_CatchError()
    r22 = r24
L12:
    if r7 goto L13 else goto L14 :: bool
L13:
<<<<<<< HEAD
    r25 = builtins.None :: object
    r26 = PyObject_CallFunctionObjArgs(r3, r0, r25, r25, r25, 0)
=======
    r25 = load_address _Py_NoneStruct
    r26 = py_call(r3, r0, r25, r25, r25)
>>>>>>> a6ab0968
L14:
    if is_error(r22) goto L16 else goto L15
L15:
    CPy_Reraise()
    unreachable
L16:
    goto L20
L17: (handler for L12, L13, L14, L15)
    if is_error(r22) goto L19 else goto L18
L18:
    CPy_RestoreExcInfo(r22)
L19:
    r27 = CPy_KeepPropagating()
    unreachable
L20:
    return 1
<|MERGE_RESOLUTION|>--- conflicted
+++ resolved
@@ -394,13 +394,8 @@
 L12:
     if r7 goto L13 else goto L14 :: bool
 L13:
-<<<<<<< HEAD
-    r25 = builtins.None :: object
+    r25 = load_address _Py_NoneStruct
     r26 = PyObject_CallFunctionObjArgs(r3, r0, r25, r25, r25, 0)
-=======
-    r25 = load_address _Py_NoneStruct
-    r26 = py_call(r3, r0, r25, r25, r25)
->>>>>>> a6ab0968
 L14:
     if is_error(r22) goto L16 else goto L15
 L15:
