[case testIsNone]
from typing import Optional

class A: pass

def f(x: Optional[A]) -> int:
    if x is None:
        return 1
    return 2
[out]
def f(x):
    x :: union[__main__.A, None]
    r0 :: object
    r1 :: bool
L0:
    r0 = box(None, 1)
    r1 = x == r0
    if r1 goto L1 else goto L2 :: bool
L1:
    return 2
L2:
    return 4

[case testIsNotNone]
from typing import Optional

class A: pass

def f(x: Optional[A]) -> int:
    if x is not None:
        return 1
    return 2
[out]
def f(x):
    x :: union[__main__.A, None]
    r0 :: object
    r1, r2 :: bool
L0:
    r0 = box(None, 1)
    r1 = x == r0
    r2 = !r1
    if r2 goto L1 else goto L2 :: bool
L1:
    return 2
L2:
    return 4

[case testIsTruthy]
from typing import Optional

class A: pass

def f(x: Optional[A]) -> int:
    if x:
        return 1
    return 2
[out]
def f(x):
    x :: union[__main__.A, None]
    r0 :: object
    r1 :: bool
L0:
<<<<<<< HEAD
    r0 = builtins.None :: object
    r1 = x != r0
=======
    r0 = load_address _Py_NoneStruct
    r1 = x is not r0
>>>>>>> df6894b5
    if r1 goto L1 else goto L2 :: bool
L1:
    return 2
L2:
    return 4

[case testIsTruthyOverride]
from typing import Optional

class A: pass

class B(A):
    def __bool__(self) -> bool:
        return False


def f(x: Optional[A]) -> int:
    if x:
        return 1
    return 2
[out]
def B.__bool__(self):
    self :: __main__.B
L0:
    return 0
def f(x):
    x :: union[__main__.A, None]
    r0 :: object
    r1 :: bool
    r2 :: __main__.A
    r3 :: int32
    r4 :: bool
L0:
<<<<<<< HEAD
    r0 = builtins.None :: object
    r1 = x != r0
=======
    r0 = load_address _Py_NoneStruct
    r1 = x is not r0
>>>>>>> df6894b5
    if r1 goto L1 else goto L3 :: bool
L1:
    r2 = cast(__main__.A, x)
    r3 = PyObject_IsTrue(r2)
    r4 = truncate r3: int32 to builtins.bool
    if r4 goto L2 else goto L3 :: bool
L2:
    return 2
L3:
    return 4

[case testAssignToOptional]
from typing import Optional

class A:
    a: Optional[int]

def f(x: Optional[A], y: Optional[A], z: Optional[int]) -> None:
    x = None
    x = A()
    x = y
    z = 1
    a = A()
    a.a = 1
    a.a = None
[out]
def f(x, y, z):
    x, y :: union[__main__.A, None]
    z :: union[int, None]
    r0 :: object
    r1 :: __main__.A
    r2 :: object
    r3, a :: __main__.A
    r4 :: object
    r5 :: bool
    r6 :: object
    r7 :: bool
L0:
    r0 = box(None, 1)
    x = r0
    r1 = A()
    x = r1
    x = y
    r2 = box(short_int, 2)
    z = r2
    r3 = A()
    a = r3
    r4 = box(short_int, 2)
    a.a = r4; r5 = is_error
    r6 = box(None, 1)
    a.a = r6; r7 = is_error
    return 1

[case testBoxOptionalListItem]
from typing import List, Optional

def f(x: List[Optional[int]]) -> None:
    x[0] = 0
    x[1] = None
[out]
def f(x):
    x :: list
    r0 :: object
    r1 :: bool
    r2 :: object
    r3 :: bool
L0:
    r0 = box(short_int, 0)
    r1 = CPyList_SetItem(x, 0, r0)
    r2 = box(None, 1)
    r3 = CPyList_SetItem(x, 2, r2)
    return 1

[case testNarrowDownFromOptional]
from typing import Optional

class A: pass

def f(x: Optional[A]) -> A:
    y = A()
    if x is not None:
        y = x
        return x
    return y
[out]
def f(x):
    x :: union[__main__.A, None]
    r0, y :: __main__.A
    r1 :: object
    r2, r3 :: bool
    r4, r5 :: __main__.A
L0:
    r0 = A()
    y = r0
    r1 = box(None, 1)
    r2 = x == r1
    r3 = !r2
    if r3 goto L1 else goto L2 :: bool
L1:
    r4 = cast(__main__.A, x)
    y = r4
    r5 = cast(__main__.A, x)
    return r5
L2:
    return y

[case testPartialOptionalType]
def f(y: int) -> None:
    x = None
    if y == 1:
        x = y
    if x is not None:
        y = x
[out]
def f(y):
    y :: int
    x :: union[int, None]
    r0 :: object
    r1 :: bool
    r2 :: native_int
    r3, r4, r5 :: bool
    r6, r7 :: object
    r8, r9 :: bool
    r10 :: int
L0:
    r0 = box(None, 1)
    x = r0
    r2 = y & 1
    r3 = r2 == 0
    if r3 goto L1 else goto L2 :: bool
L1:
    r4 = y == 2
    r1 = r4
    goto L3
L2:
    r5 = CPyTagged_IsEq_(y, 2)
    r1 = r5
L3:
    if r1 goto L4 else goto L5 :: bool
L4:
    r6 = box(int, y)
    x = r6
L5:
    r7 = box(None, 1)
    r8 = x == r7
    r9 = !r8
    if r9 goto L6 else goto L7 :: bool
L6:
    r10 = unbox(int, x)
    y = r10
L7:
    return 1

[case testUnionType]
from typing import Union

class A:
    a: int

def f(x: Union[int, A]) -> int:
    if isinstance(x, int):
        return x + 1
    else:
        return x.a
[out]
def f(x):
    x :: union[int, __main__.A]
    r0 :: object
    r1 :: int32
    r2 :: bool
    r3, r4 :: int
    r5 :: __main__.A
    r6 :: int
L0:
    r0 = load_address PyLong_Type
    r1 = PyObject_IsInstance(x, r0)
    r2 = truncate r1: int32 to builtins.bool
    if r2 goto L1 else goto L2 :: bool
L1:
    r3 = unbox(int, x)
    r4 = CPyTagged_Add(r3, 2)
    return r4
L2:
    r5 = cast(__main__.A, x)
    r6 = r5.a
    return r6
L3:
    unreachable

[case testUnionTypeInList]
from typing import List, Union

def f(x: List[Union[int, str]]) -> object:
    return x[0]
[out]
def f(x):
    x :: list
    r0 :: object
    r1 :: union[int, str]
L0:
    r0 = CPyList_GetItemShort(x, 0)
    r1 = cast(union[int, str], r0)
    return r1

[case testUnionAttributeAccess]
from typing import Union
class A:
    a: int
class B:
    a: object
def get(o: Union[A, B]) -> None:
    z = o.a
def set(o: Union[A, B], s: str) -> None:
    o.a = s

[out]
def get(o):
    o :: union[__main__.A, __main__.B]
    r0, r1 :: object
    r2 :: bool
    r3 :: __main__.A
    r4 :: int
    r5 :: object
    r6 :: __main__.B
    r7, z :: object
L0:
    r1 = __main__.A :: type
    r2 = type_is o, r1
    if r2 goto L1 else goto L2 :: bool
L1:
    r3 = cast(__main__.A, o)
    r4 = r3.a
    r5 = box(int, r4)
    r0 = r5
    goto L3
L2:
    r6 = cast(__main__.B, o)
    r7 = r6.a
    r0 = r7
L3:
    z = r0
    return 1
def set(o, s):
    o :: union[__main__.A, __main__.B]
    s, r0 :: str
    r1 :: int32
L0:
    r0 = unicode_5 :: static  ('a')
    r1 = PyObject_SetAttr(o, r0, s)
    return 1

[case testUnionMethodCall]
from typing import Union
class A:
    def f(self, x: int) -> int:
        return x
class B:
    def f(self, x: object) -> object:
        return x
class C:
    def f(self, x: object) -> int:
        return 0
def g(o: Union[A, B, C]) -> None:
    z = o.f(1)

[out]
def A.f(self, x):
    self :: __main__.A
    x :: int
L0:
    return x
def B.f(self, x):
    self :: __main__.B
    x :: object
L0:
    return x
def C.f(self, x):
    self :: __main__.C
    x :: object
L0:
    return 0
def g(o):
    o :: union[__main__.A, __main__.B, __main__.C]
    r0, r1 :: object
    r2 :: bool
    r3 :: __main__.A
    r4 :: int
    r5, r6 :: object
    r7 :: bool
    r8 :: __main__.B
    r9, r10 :: object
    r11 :: __main__.C
    r12 :: object
    r13 :: int
    r14, z :: object
L0:
    r1 = __main__.A :: type
    r2 = type_is o, r1
    if r2 goto L1 else goto L2 :: bool
L1:
    r3 = cast(__main__.A, o)
    r4 = r3.f(2)
    r5 = box(int, r4)
    r0 = r5
    goto L5
L2:
    r6 = __main__.B :: type
    r7 = type_is o, r6
    if r7 goto L3 else goto L4 :: bool
L3:
    r8 = cast(__main__.B, o)
    r9 = box(short_int, 2)
    r10 = r8.f(r9)
    r0 = r10
    goto L5
L4:
    r11 = cast(__main__.C, o)
    r12 = box(short_int, 2)
    r13 = r11.f(r12)
    r14 = box(int, r13)
    r0 = r14
L5:
    z = r0
    return 1

[case testUnionWithNonNativeItem]
from typing import Union
from m import B

class A:
    x: int

def f(o: Union[A, B]) -> None:
    o.x

def g(o: Union[B, A]) -> None:
    o.x

[file m.py]
class B:
    x: int

[out]
def f(o):
    o :: union[__main__.A, object]
    r0 :: int
    r1 :: object
    r2 :: bool
    r3 :: __main__.A
    r4 :: int
    r5 :: object
    r6 :: str
    r7 :: object
    r8 :: int
L0:
    r1 = __main__.A :: type
    r2 = type_is o, r1
    if r2 goto L1 else goto L2 :: bool
L1:
    r3 = cast(__main__.A, o)
    r4 = r3.x
    r0 = r4
    goto L3
L2:
    r5 = o
    r6 = unicode_7 :: static  ('x')
    r7 = CPyObject_GetAttr(r5, r6)
    r8 = unbox(int, r7)
    r0 = r8
L3:
    return 1
def g(o):
    o :: union[object, __main__.A]
    r0 :: int
    r1 :: object
    r2 :: bool
    r3 :: __main__.A
    r4 :: int
    r5 :: object
    r6 :: str
    r7 :: object
    r8 :: int
L0:
    r1 = __main__.A :: type
    r2 = type_is o, r1
    if r2 goto L1 else goto L2 :: bool
L1:
    r3 = cast(__main__.A, o)
    r4 = r3.x
    r0 = r4
    goto L3
L2:
    r5 = o
    r6 = unicode_7 :: static  ('x')
    r7 = CPyObject_GetAttr(r5, r6)
    r8 = unbox(int, r7)
    r0 = r8
L3:
    return 1

[case testUnionWithNoNativeItems]
from typing import Union
from m import A, B

def f(o: Union[A, B]) -> None:
    o.x

[file m.py]
class A:
    x: object
class B:
    x: int

[out]
def f(o):
    o :: union[object, object]
    r0, r1 :: object
    r2 :: str
    r3 :: object
L0:
    r1 = o
    r2 = unicode_6 :: static  ('x')
    r3 = CPyObject_GetAttr(r1, r2)
    r0 = r3
L1:
    return 1
<|MERGE_RESOLUTION|>--- conflicted
+++ resolved
@@ -60,13 +60,8 @@
     r0 :: object
     r1 :: bool
 L0:
-<<<<<<< HEAD
-    r0 = builtins.None :: object
+    r0 = load_address _Py_NoneStruct
     r1 = x != r0
-=======
-    r0 = load_address _Py_NoneStruct
-    r1 = x is not r0
->>>>>>> df6894b5
     if r1 goto L1 else goto L2 :: bool
 L1:
     return 2
@@ -100,13 +95,8 @@
     r3 :: int32
     r4 :: bool
 L0:
-<<<<<<< HEAD
-    r0 = builtins.None :: object
+    r0 = load_address _Py_NoneStruct
     r1 = x != r0
-=======
-    r0 = load_address _Py_NoneStruct
-    r1 = x is not r0
->>>>>>> df6894b5
     if r1 goto L1 else goto L3 :: bool
 L1:
     r2 = cast(__main__.A, x)
