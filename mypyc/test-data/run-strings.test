# Test cases for strings (compile and run)

[case testStr]
from typing import Tuple
def f() -> str:
    return 'some string'
def g() -> str:
    return 'some\a \v \t \x7f " \n \0string 🐍'
def tostr(x: int) -> str:
    return str(x)
def booltostr(x: bool) -> str:
    return str(x)
def concat(x: str, y: str) -> str:
    return x + y
def eq(x: str) -> int:
    if x == 'foo':
        return 0
    elif x != 'bar':
        return 1
    return 2
def match(x: str, y: str) -> Tuple[bool, bool]:
    return (x.startswith(y), x.endswith(y))

[file driver.py]
from native import f, g, tostr, booltostr, concat, eq, match
import sys

assert f() == 'some string'
assert f() is sys.intern('some string')
assert g() == 'some\a \v \t \x7f " \n \0string 🐍'
assert tostr(57) == '57'
assert concat('foo', 'bar') == 'foobar'
assert booltostr(True) == 'True'
assert booltostr(False) == 'False'
assert eq('foo') == 0
assert eq('zar') == 1
assert eq('bar') == 2

assert int(tostr(0)) == 0
assert int(tostr(20)) == 20
assert match('', '') == (True, True)
assert match('abc', '') == (True, True)
assert match('abc', 'a') == (True, False)
assert match('abc', 'c') == (False, True)
assert match('', 'abc') == (False, False)

[case testStringOps]
from typing import List, Optional

def do_split(s: str, sep: Optional[str] = None, max_split: Optional[int] = None) -> List[str]:
    if sep is not None:
        if max_split is not None:
            return s.split(sep, max_split)
        else:
            return s.split(sep)
    return s.split()

ss = "abc abcd abcde abcdef"

def test_split() -> None:
    assert do_split(ss) == ["abc", "abcd", "abcde", "abcdef"]
    assert do_split(ss, " ") == ["abc", "abcd", "abcde", "abcdef"]
    assert do_split(ss, "-") == ["abc abcd abcde abcdef"]
    assert do_split(ss, " ", -1) == ["abc", "abcd", "abcde", "abcdef"]
    assert do_split(ss, " ", 0) == ["abc abcd abcde abcdef"]
    assert do_split(ss, " ", 1) == ["abc", "abcd abcde abcdef"]
    assert do_split(ss, " ", 2) == ["abc", "abcd", "abcde abcdef"]

def getitem(s: str, index: int) -> str:
    return s[index]

from testutil import assertRaises

s = "abc"

def test_getitem() -> None:
    assert getitem(s, 0) == "a"
    assert getitem(s, 1) == "b"
    assert getitem(s, 2) == "c"
    assert getitem(s, -3) == "a"
    assert getitem(s, -2) == "b"
    assert getitem(s, -1) == "c"
    with assertRaises(IndexError, "string index out of range"):
        getitem(s, 4)
    with assertRaises(IndexError, "string index out of range"):
        getitem(s, -4)

def str_to_int(s: str, base: Optional[int] = None) -> int:
    if base:
        return int(s, base)
    else:
        return int(s)

def test_str_to_int() -> None:
    assert str_to_int("1") == 1
    assert str_to_int("10") == 10
    assert str_to_int("a", 16) == 10
    assert str_to_int("1a", 16) == 26
    with assertRaises(ValueError, "invalid literal for int() with base 10: 'xyz'"):
        str_to_int("xyz")

def test_slicing() -> None:
    # Use dummy adds to avoid constant folding
    zero = int()
    two = zero + 2
    s = "foobar" + str()
    assert s[two:] == "obar"
    assert s[:two] == "fo"
    assert s[two:-two] == "ob"
    assert s[two:two] == ""
    assert s[two:two + 1] == "o"
    assert s[-two:] == "ar"
    assert s[:-two] == "foob"
    assert s[:] == "foobar"
    assert s[two:333] == "obar"
    assert s[333:two] == ""
    assert s[two:-333] == ""
    assert s[-333:two] == "fo"
    big_int: int = 1000 * 1000 * 1000 * 1000 * 1000 * 1000 * 1000
    assert s[1:big_int] == "oobar"
    assert s[big_int:] == ""
    assert s[-big_int:-1] == "fooba"

def test_str_replace() -> None:
    a = "foofoofoo"
    assert a.replace("foo", "bar") == "barbarbar"
    assert a.replace("foo", "bar", -1) == "barbarbar"
    assert a.replace("foo", "bar", 1) == "barfoofoo"
    assert a.replace("foo", "bar", 4) == "barbarbar"
    assert a.replace("aaa", "bar") == "foofoofoo"
    assert a.replace("ofo", "xyzw") == "foxyzwxyzwo"

def is_true(x: str) -> bool:
    if x:
        return True
    else:
        return False

def is_false(x: str) -> bool:
    if not x:
        return True
    else:
        return False

def test_str_to_bool() -> None:
    assert is_false('')
    assert not is_true('')
    for x in 'a', 'foo', 'bar', 'some string':
        assert is_true(x)
        assert not is_false(x)

<<<<<<< HEAD
[case testStringFormatting]

def test_format_method() -> None:

=======
[case testFStrings]
import decimal
from datetime import datetime

var = 'mypyc'
num = 20

def test_fstring_basics() -> None:
    assert f'Hello {var}, this is a test' == "Hello mypyc, this is a test"

    large_num = 2**65
    assert f'number: {large_num}' == 'number: 36893488147419103232'
    neg_num = -3
    assert f'negative integer: {neg_num}' == 'negative integer: -3'
    assert f'negative integer: {-large_num}' == 'negative integer: -36893488147419103232'

    bool_var1 = True
    bool_var2 = False
    assert f'bool: {bool_var1}, {bool_var2}' == 'bool: True, False'

    x = bytes([1, 2, 3, 4])
    # assert f'bytes: {x}' == "bytes: b'\\x01\\x02\\x03\\x04'"
    # error: On Python 3 '{}'.format(b'abc') produces "b'abc'", not 'abc';
    #        use '{!r}'.format(b'abc') if this is desired behavior

    float_num = 123.4
    assert f'{float_num}' == '123.4'
    assert f'{float_num:.2f}' == '123.40'
    assert f'{float_num:.5f}' == '123.40000'
    assert f'{float_num:>10.2f}' == '    123.40'
    assert f'{float_num:>10.5f}' == ' 123.40000'
    assert f'{float_num:>010.5f}' == '0123.40000'
    assert f'{float_num:>015.5f}' == '000000123.40000'
    assert f'{float_num:e}' == '1.234000e+02'

    large_float = 1.23e30
    large_float2 = 1234123412341234123400000000000000000
    small_float = 1.23e-20
    assert f'{small_float}, {large_float}, {large_float2}' == '1.23e-20, 1.23e+30, 1234123412341234123400000000000000000'
    nan_num = float('nan')
    inf_num = float('inf')
    assert f'{nan_num}, {inf_num}' == 'nan, inf'

class A:
    def __init__(self, name, age):
        self.name = name
        self.age = age

    def __repr__(self):
        return f"{self.name} is {self.age} years old."

def test_fstring_datatype() -> None:
    u = A('John Doe', 14)
    assert f'{u}' == 'John Doe is 14 years old.'
    d = {'name': 'John Doe', 'age': 14}
    assert f'{d}' == "{'name': 'John Doe', 'age': 14}"

def test_fstring_escape() -> None:
    assert f"{'inside'}" == 'inside'
    assert f'{"inside"}' == 'inside'
    assert f"""inside""" == 'inside'
    assert f'''inside''' == 'inside'
    assert f"\"{'inside'}\"" == '"inside"'
    assert f'\'{"inside"}\'' == "'inside'"

    assert f'{{10}}' == '{10}'
    assert f'{{10 + 10}}' == '{10 + 10}'
    assert f'{{{10 + 10}}}' == '{20}'
    assert f'{{{{10 + 10}}}}' == '{{10 + 10}}'

def test_fstring_conversion() -> None:
    assert f'Hello {var!r}' == "Hello 'mypyc'"
    # repr() is equivalent to !r
    assert f'Hello {repr(var)}' == "Hello 'mypyc'"

    assert f'Hello {var!a}' == "Hello 'mypyc'"
    # ascii() is equivalent to !a
    assert f'Hello {ascii(var)}' == "Hello 'mypyc'"

    tmp_str = """this
    is a new line."""
    assert f'Test: {tmp_str!a}' == "Test: 'this\\n    is a new line.'"

    s = 'test: āĀēĒčČ..šŠūŪžŽ'
    assert f'{s}' == 'test: āĀēĒčČ..šŠūŪžŽ'
    assert f'{s!a}' == "'test: \\u0101\\u0100\\u0113\\u0112\\u010d\\u010c..\\u0161\\u0160\\u016b\\u016a\\u017e\\u017d'"

    assert f'Hello {var!s}' == "Hello mypyc"
    assert f'Hello {num!s}' == "Hello 20"

def test_fstring_align() -> None:
    assert f'Hello {var:>20}' == "Hello                mypyc"
    assert f'Hello {var!r:>20}' == "Hello              'mypyc'"
    assert f'Hello {var:>{num}}' == "Hello                mypyc"
    assert f'Hello {var!r:>{num}}' == "Hello              'mypyc'"

def test_fstring_multi() -> None:
    assert f'Hello {var}, hello again {var}' == "Hello mypyc, hello again mypyc"
    a = 'py'
    s = f'my{a}my{a}my{a}my{a}my{a}my{a}my{a}my{a}my{a}my{a}my{a}my{a}my{a}my{a}my{a}my{a}my{a}my{a}my{a}my{a}my{a}my{a}my{a}my{a}'
    assert s == 'mypymypymypymypymypymypymypymypymypymypymypymypymypymypymypymypymypymypymypymypymypymypymypymypy'

def test_fstring_python_doc() -> None:
    name = "Fred"
    assert f"He said his name is {name!r}." == "He said his name is 'Fred'."
    assert f"He said his name is {repr(name)}." == "He said his name is 'Fred'."

    width = 10
    precision = 4
    value = decimal.Decimal("12.34567")
    assert f"result: {value:{width}.{precision}}" == 'result:      12.35' # nested field

    today = datetime(year=2017, month=1, day=27)
    assert f"{today:%B %d, %Y}" == 'January 27, 2017'  # using date format specifier

    number = 1024
    assert f"{number:#0x}" == '0x400' # using integer format specifier

[case testStringFormatMethod]
from typing import Tuple

def test_format_method_basics() -> None:
>>>>>>> c3ca0d69
    assert "".format() == ""
    assert "abc".format() == "abc"

    name = "Eric"
    age = 14
<<<<<<< HEAD

    assert "Hello, {}!".format(name) == "Hello, Eric!"
    assert "{}".format(name) == "Eric"
    assert "{}! Hi!".format(name) == "Eric! Hi!"
    assert "{}, Hi, {}".format(name, name) == "Eric, Hi, Eric"
    assert "Hi! {}".format(name) == "Hi! Eric"
    assert "Hi, I'm {}. I'm {}.".format(name, age) == "Hi, I'm Eric. I'm 14."

    assert "{{}}{}".format(name) == "{}Eric"
    assert "Hi! {{{}}}".format(name) == "Hi! {Eric}"
    assert "Hi! {{ {}".format(name) == "Hi! { Eric"
    assert "Hi! {{ {} }}}}".format(name) == "Hi! { Eric }}"

    # placeholder
    assert "My name is {name}, I'm {age}.".format(name=name, age=age) == "My name is Eric, I'm 14."
    assert "My name is {A}, I'm {B}.".format(A=name, B=age) == "My name is Eric, I'm 14."
    assert "My name is {}, I'm {B}.".format(name, B=age) == "My name is Eric, I'm 14."
=======
    assert "My name is {name}, I'm {age}.".format(name=name, age=age) == "My name is Eric, I'm 14."
    assert "My name is {A}, I'm {B}.".format(A=name, B=age) == "My name is Eric, I'm 14."
    assert "My name is {}, I'm {B}.".format(name, B=age) == "My name is Eric, I'm 14."

def test_format_method_numbers() -> None:
    s = 'int: {0:d};  hex: {0:x};  oct: {0:o};  bin: {0:b}'.format(-233)
    assert s == 'int: -233;  hex: -e9;  oct: -351;  bin: -11101001'
    num = 2**65
    s = 'int: {0:d};  hex: {0:x};  oct: {0:o};  bin: {0:b}'.format(num)
    assert s == 'int: 36893488147419103232;  hex: 20000000000000000;  oct: 4000000000000000000000;  bin: 100000000000000000000000000000000000000000000000000000000000000000'
    s = 'int: {0:d};  hex: {0:x};  oct: {0:o};  bin: {0:b}'.format(-num)
    assert s == 'int: -36893488147419103232;  hex: -20000000000000000;  oct: -4000000000000000000000;  bin: -100000000000000000000000000000000000000000000000000000000000000000'

    large_num = 2**65
    assert 'number: {}'.format(large_num) == 'number: 36893488147419103232'
    neg_num = -3
    assert 'negative integer: {}'.format(neg_num) == 'negative integer: -3'
    assert 'negative integer: {}'.format(-large_num) == 'negative integer: -36893488147419103232'


class Point:
    def __init__(self, x, y):
        self.x, self.y = x, y
    def __str__(self):
        return 'Point({self.x}, {self.y})'.format(self=self)

# Format examples from Python doc
# https://docs.python.org/3/library/string.html#formatexamples
def test_format_method_python_doc() -> None:
    # Accessing arguments by position:
    assert '{0}, {1}, {2}'.format('a', 'b', 'c') == 'a, b, c'
    assert '{}, {}, {}'.format('a', 'b', 'c') == 'a, b, c'
    assert '{2}, {1}, {0}'.format('a', 'b', 'c') == 'c, b, a'
    assert '{2}, {1}, {0}'.format(*'abc') == 'c, b, a'        # unpacking argument sequence
    # assert '{0}{1}{0}'.format('abra', 'cad') = 'abracadabra'  # arguments' indices can be repeated

    # Accessing arguments by name:
    s = 'Coordinates: {latitude}, {longitude}'.format(latitude='37.24N', longitude='-115.81W')
    assert s == 'Coordinates: 37.24N, -115.81W'
    coord = {'latitude': '37.24N', 'longitude': '-115.81W'}
    assert 'Coordinates: {latitude}, {longitude}'.format(**coord) == 'Coordinates: 37.24N, -115.81W'

    # Accessing arguments’ attributes:
    assert str(Point(4, 2)) == "Point(4, 2)"

    # Accessing arguments’ items:
    coord2 = (3, 5)
    assert 'X: {0[0]};  Y: {0[1]}'.format(coord2) == 'X: 3;  Y: 5'

    # Replacing %s and %r:
    s = "repr() shows quotes: {!r}; str() doesn't: {!s}".format('test1', 'test2')
    assert s == "repr() shows quotes: 'test1'; str() doesn't: test2"

    # Aligning the text and specifying a width:
    assert '{:<30}'.format('left aligned') == 'left aligned                  '
    assert '{:>30}'.format('right aligned') == '                 right aligned'
    assert '{:^30}'.format('centered') == '           centered           '
    assert '{:*^30}'.format('centered') == '***********centered***********' # use '*' as a fill char

    # Replacing %+f, %-f, and % f and specifying a sign:
    assert '{:+f}; {:+f}'.format(3.14, -3.14) == '+3.140000; -3.140000' # show it always
    assert '{: f}; {: f}'.format(3.14, -3.14) == ' 3.140000; -3.140000' # show a space for positive numbers
    assert '{:-f}; {:-f}'.format(3.14, -3.14) == '3.140000; -3.140000' # show only the minus -- same as '{:f}; {:f}'

    # Replacing %x and %o and converting the value to different bases:
    s = 'int: {0:d};  hex: {0:x};  oct: {0:o};  bin: {0:b}'.format(42) # format also supports binary numbers
    assert s == 'int: 42;  hex: 2a;  oct: 52;  bin: 101010'
    s = 'int: {0:d};  hex: {0:#x};  oct: {0:#o};  bin: {0:#b}'.format(42) # with 0x, 0o, or 0b as prefix:
    assert s == 'int: 42;  hex: 0x2a;  oct: 0o52;  bin: 0b101010'

    # Using the comma as a thousands separator:
    assert '{:,}'.format(1234567890) == '1,234,567,890'

    # Expressing a percentage:
    points = 19.0
    total = 22.0
    assert 'Correct answers: {:.2%}'.format(points/total) == 'Correct answers: 86.36%'

    # Using type-specific formatting:
    import datetime
    d = datetime.datetime(2010, 7, 4, 12, 15, 58)
    assert '{:%Y-%m-%d %H:%M:%S}'.format(d) == '2010-07-04 12:15:58'

    # Nesting arguments and more complex examples:
    tmp_strs = []
    for align, text in zip('<^>', ['left', 'center', 'right']):
        tmp_strs.append('{0:{fill}{align}16}'.format(text, fill=align, align=align))
    assert tmp_strs == ['left<<<<<<<<<<<<', '^^^^^center^^^^^', '>>>>>>>>>>>right']

    octets = [192, 168, 0, 1]
    assert '{:02X}{:02X}{:02X}{:02X}'.format(*octets) == 'C0A80001'

    width = 5
    tmp_strs = []
    for num in range(5,12):
        tmp_str = ""
        for base in 'dXob':
            tmp_str += ('{0:{width}{base}}'.format(num, base=base, width=width))
        tmp_strs.append(tmp_str)
    assert tmp_strs == ['    5    5    5  101',\
                        '    6    6    6  110',\
                        '    7    7    7  111',\
                        '    8    8   10 1000',\
                        '    9    9   11 1001',\
                        '   10    A   12 1010',\
                        '   11    B   13 1011']
>>>>>>> c3ca0d69
<|MERGE_RESOLUTION|>--- conflicted
+++ resolved
@@ -149,12 +149,6 @@
         assert is_true(x)
         assert not is_false(x)
 
-<<<<<<< HEAD
-[case testStringFormatting]
-
-def test_format_method() -> None:
-
-=======
 [case testFStrings]
 import decimal
 from datetime import datetime
@@ -277,14 +271,19 @@
 from typing import Tuple
 
 def test_format_method_basics() -> None:
->>>>>>> c3ca0d69
     assert "".format() == ""
     assert "abc".format() == "abc"
 
     name = "Eric"
     age = 14
-<<<<<<< HEAD
-
+    assert "My name is {name}, I'm {age}.".format(name=name, age=age) == "My name is Eric, I'm 14."
+    assert "My name is {A}, I'm {B}.".format(A=name, B=age) == "My name is Eric, I'm 14."
+    assert "My name is {}, I'm {B}.".format(name, B=age) == "My name is Eric, I'm 14."
+
+def test_format_method_brackets() -> None:
+    name = "Eric"
+    age = 14
+    
     assert "Hello, {}!".format(name) == "Hello, Eric!"
     assert "{}".format(name) == "Eric"
     assert "{}! Hi!".format(name) == "Eric! Hi!"
@@ -296,15 +295,6 @@
     assert "Hi! {{{}}}".format(name) == "Hi! {Eric}"
     assert "Hi! {{ {}".format(name) == "Hi! { Eric"
     assert "Hi! {{ {} }}}}".format(name) == "Hi! { Eric }}"
-
-    # placeholder
-    assert "My name is {name}, I'm {age}.".format(name=name, age=age) == "My name is Eric, I'm 14."
-    assert "My name is {A}, I'm {B}.".format(A=name, B=age) == "My name is Eric, I'm 14."
-    assert "My name is {}, I'm {B}.".format(name, B=age) == "My name is Eric, I'm 14."
-=======
-    assert "My name is {name}, I'm {age}.".format(name=name, age=age) == "My name is Eric, I'm 14."
-    assert "My name is {A}, I'm {B}.".format(A=name, B=age) == "My name is Eric, I'm 14."
-    assert "My name is {}, I'm {B}.".format(name, B=age) == "My name is Eric, I'm 14."
 
 def test_format_method_numbers() -> None:
     s = 'int: {0:d};  hex: {0:x};  oct: {0:o};  bin: {0:b}'.format(-233)
@@ -407,5 +397,4 @@
                         '    8    8   10 1000',\
                         '    9    9   11 1001',\
                         '   10    A   12 1010',\
-                        '   11    B   13 1011']
->>>>>>> c3ca0d69
+                        '   11    B   13 1011']