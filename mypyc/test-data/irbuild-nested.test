[case testNestedFunctions]
from typing import Callable

def a() -> Callable[[], object]:
    def inner() -> object:
        return None
    return inner

def b() -> Callable[[], Callable[[], str]]:
    def first() -> Callable[[], str]:
        def second() -> str:
            return 'b.first.second: nested function'
        return second
    return first

def c(num: float) -> Callable[[str], str]:
    def inner(s: str) -> str:
        return s + '!'
    return inner

def d(num: float) -> str:
    def inner(s: str) -> str:
        return s + '?'
    a = inner('one')
    b = inner('two')
    return a

def inner() -> str:
    return 'inner: normal function'

def first() -> str:
    return 'first: normal function'

def second() -> str:
    return 'second: normal function'
[out]
def inner_a_obj.__get__(__mypyc_self__, instance, owner):
    __mypyc_self__, instance, owner, r0 :: object
    r1 :: bool
    r2 :: object
L0:
<<<<<<< HEAD
    r0 = builtins.None :: object
    r1 = instance == r0
=======
    r0 = load_address _Py_NoneStruct
    r1 = instance is r0
>>>>>>> df6894b5
    if r1 goto L1 else goto L2 :: bool
L1:
    return __mypyc_self__
L2:
    r2 = PyMethod_New(__mypyc_self__, instance)
    return r2
def inner_a_obj.__call__(__mypyc_self__):
    __mypyc_self__ :: __main__.inner_a_obj
    r0 :: __main__.a_env
    r1, inner, r2 :: object
L0:
    r0 = __mypyc_self__.__mypyc_env__
    r1 = r0.inner
    inner = r1
    r2 = box(None, 1)
    return r2
def a():
    r0 :: __main__.a_env
    r1 :: __main__.inner_a_obj
    r2, r3 :: bool
    r4 :: object
L0:
    r0 = a_env()
    r1 = inner_a_obj()
    r1.__mypyc_env__ = r0; r2 = is_error
    r0.inner = r1; r3 = is_error
    r4 = r0.inner
    return r4
def second_b_first_obj.__get__(__mypyc_self__, instance, owner):
    __mypyc_self__, instance, owner, r0 :: object
    r1 :: bool
    r2 :: object
L0:
<<<<<<< HEAD
    r0 = builtins.None :: object
    r1 = instance == r0
=======
    r0 = load_address _Py_NoneStruct
    r1 = instance is r0
>>>>>>> df6894b5
    if r1 goto L1 else goto L2 :: bool
L1:
    return __mypyc_self__
L2:
    r2 = PyMethod_New(__mypyc_self__, instance)
    return r2
def second_b_first_obj.__call__(__mypyc_self__):
    __mypyc_self__ :: __main__.second_b_first_obj
    r0 :: __main__.first_b_env
    r1 :: __main__.b_env
    r2, second :: object
    r3 :: str
L0:
    r0 = __mypyc_self__.__mypyc_env__
    r1 = r0.__mypyc_env__
    r2 = r0.second
    second = r2
    r3 = unicode_3 :: static  ('b.first.second: nested function')
    return r3
def first_b_obj.__get__(__mypyc_self__, instance, owner):
    __mypyc_self__, instance, owner, r0 :: object
    r1 :: bool
    r2 :: object
L0:
<<<<<<< HEAD
    r0 = builtins.None :: object
    r1 = instance == r0
=======
    r0 = load_address _Py_NoneStruct
    r1 = instance is r0
>>>>>>> df6894b5
    if r1 goto L1 else goto L2 :: bool
L1:
    return __mypyc_self__
L2:
    r2 = PyMethod_New(__mypyc_self__, instance)
    return r2
def first_b_obj.__call__(__mypyc_self__):
    __mypyc_self__ :: __main__.first_b_obj
    r0 :: __main__.b_env
    r1, first :: object
    r2 :: __main__.first_b_env
    r3 :: bool
    r4 :: __main__.second_b_first_obj
    r5, r6 :: bool
    r7 :: object
L0:
    r0 = __mypyc_self__.__mypyc_env__
    r1 = r0.first
    first = r1
    r2 = first_b_env()
    r2.__mypyc_env__ = r0; r3 = is_error
    r4 = second_b_first_obj()
    r4.__mypyc_env__ = r2; r5 = is_error
    r2.second = r4; r6 = is_error
    r7 = r2.second
    return r7
def b():
    r0 :: __main__.b_env
    r1 :: __main__.first_b_obj
    r2, r3 :: bool
    r4 :: object
L0:
    r0 = b_env()
    r1 = first_b_obj()
    r1.__mypyc_env__ = r0; r2 = is_error
    r0.first = r1; r3 = is_error
    r4 = r0.first
    return r4
def inner_c_obj.__get__(__mypyc_self__, instance, owner):
    __mypyc_self__, instance, owner, r0 :: object
    r1 :: bool
    r2 :: object
L0:
<<<<<<< HEAD
    r0 = builtins.None :: object
    r1 = instance == r0
=======
    r0 = load_address _Py_NoneStruct
    r1 = instance is r0
>>>>>>> df6894b5
    if r1 goto L1 else goto L2 :: bool
L1:
    return __mypyc_self__
L2:
    r2 = PyMethod_New(__mypyc_self__, instance)
    return r2
def inner_c_obj.__call__(__mypyc_self__, s):
    __mypyc_self__ :: __main__.inner_c_obj
    s :: str
    r0 :: __main__.c_env
    r1, inner :: object
    r2, r3 :: str
L0:
    r0 = __mypyc_self__.__mypyc_env__
    r1 = r0.inner
    inner = r1
    r2 = unicode_4 :: static  ('!')
    r3 = PyUnicode_Concat(s, r2)
    return r3
def c(num):
    num :: float
    r0 :: __main__.c_env
    r1 :: __main__.inner_c_obj
    r2, r3 :: bool
    r4 :: object
L0:
    r0 = c_env()
    r1 = inner_c_obj()
    r1.__mypyc_env__ = r0; r2 = is_error
    r0.inner = r1; r3 = is_error
    r4 = r0.inner
    return r4
def inner_d_obj.__get__(__mypyc_self__, instance, owner):
    __mypyc_self__, instance, owner, r0 :: object
    r1 :: bool
    r2 :: object
L0:
<<<<<<< HEAD
    r0 = builtins.None :: object
    r1 = instance == r0
=======
    r0 = load_address _Py_NoneStruct
    r1 = instance is r0
>>>>>>> df6894b5
    if r1 goto L1 else goto L2 :: bool
L1:
    return __mypyc_self__
L2:
    r2 = PyMethod_New(__mypyc_self__, instance)
    return r2
def inner_d_obj.__call__(__mypyc_self__, s):
    __mypyc_self__ :: __main__.inner_d_obj
    s :: str
    r0 :: __main__.d_env
    r1, inner :: object
    r2, r3 :: str
L0:
    r0 = __mypyc_self__.__mypyc_env__
    r1 = r0.inner
    inner = r1
    r2 = unicode_5 :: static  ('?')
    r3 = PyUnicode_Concat(s, r2)
    return r3
def d(num):
    num :: float
    r0 :: __main__.d_env
    r1 :: __main__.inner_d_obj
    r2, r3 :: bool
    r4 :: str
    r5, r6 :: object
    r7, a, r8 :: str
    r9, r10 :: object
    r11, b :: str
L0:
    r0 = d_env()
    r1 = inner_d_obj()
    r1.__mypyc_env__ = r0; r2 = is_error
    r0.inner = r1; r3 = is_error
    r4 = unicode_6 :: static  ('one')
    r5 = r0.inner
    r6 = py_call(r5, r4)
    r7 = cast(str, r6)
    a = r7
    r8 = unicode_7 :: static  ('two')
    r9 = r0.inner
    r10 = py_call(r9, r8)
    r11 = cast(str, r10)
    b = r11
    return a
def inner():
    r0 :: str
L0:
    r0 = unicode_8 :: static  ('inner: normal function')
    return r0
def first():
    r0 :: str
L0:
    r0 = unicode_9 :: static  ('first: normal function')
    return r0
def second():
    r0 :: str
L0:
    r0 = unicode_10 :: static  ('second: normal function')
    return r0

[case testFreeVars]
from typing import Callable

def a(num: int) -> int:
    def inner() -> int:
        return num
    return inner()

def b() -> int:
    num = 3
    def inner() -> int:
        nonlocal num
        num = 4
        foo = 6
        return num
    return inner() + num

def c(flag: bool) -> str:
    if flag:
        def inner() -> str:
            return 'f.inner: first definition'
    else:
        def inner() -> str:
            return 'f.inner: second definition'
    return inner()

[out]
def inner_a_obj.__get__(__mypyc_self__, instance, owner):
    __mypyc_self__, instance, owner, r0 :: object
    r1 :: bool
    r2 :: object
L0:
<<<<<<< HEAD
    r0 = builtins.None :: object
    r1 = instance == r0
=======
    r0 = load_address _Py_NoneStruct
    r1 = instance is r0
>>>>>>> df6894b5
    if r1 goto L1 else goto L2 :: bool
L1:
    return __mypyc_self__
L2:
    r2 = PyMethod_New(__mypyc_self__, instance)
    return r2
def inner_a_obj.__call__(__mypyc_self__):
    __mypyc_self__ :: __main__.inner_a_obj
    r0 :: __main__.a_env
    r1, inner :: object
    r2 :: int
L0:
    r0 = __mypyc_self__.__mypyc_env__
    r1 = r0.inner
    inner = r1
    r2 = r0.num
    return r2
def a(num):
    num :: int
    r0 :: __main__.a_env
    r1 :: bool
    r2 :: __main__.inner_a_obj
    r3, r4 :: bool
    r5, r6 :: object
    r7 :: int
L0:
    r0 = a_env()
    r0.num = num; r1 = is_error
    r2 = inner_a_obj()
    r2.__mypyc_env__ = r0; r3 = is_error
    r0.inner = r2; r4 = is_error
    r5 = r0.inner
    r6 = py_call(r5)
    r7 = unbox(int, r6)
    return r7
def inner_b_obj.__get__(__mypyc_self__, instance, owner):
    __mypyc_self__, instance, owner, r0 :: object
    r1 :: bool
    r2 :: object
L0:
<<<<<<< HEAD
    r0 = builtins.None :: object
    r1 = instance == r0
=======
    r0 = load_address _Py_NoneStruct
    r1 = instance is r0
>>>>>>> df6894b5
    if r1 goto L1 else goto L2 :: bool
L1:
    return __mypyc_self__
L2:
    r2 = PyMethod_New(__mypyc_self__, instance)
    return r2
def inner_b_obj.__call__(__mypyc_self__):
    __mypyc_self__ :: __main__.inner_b_obj
    r0 :: __main__.b_env
    r1, inner :: object
    r2 :: bool
    foo, r3 :: int
L0:
    r0 = __mypyc_self__.__mypyc_env__
    r1 = r0.inner
    inner = r1
    r0.num = 8; r2 = is_error
    foo = 12
    r3 = r0.num
    return r3
def b():
    r0 :: __main__.b_env
    r1 :: bool
    r2 :: __main__.inner_b_obj
    r3, r4 :: bool
    r5, r6 :: object
    r7, r8, r9 :: int
L0:
    r0 = b_env()
    r0.num = 6; r1 = is_error
    r2 = inner_b_obj()
    r2.__mypyc_env__ = r0; r3 = is_error
    r0.inner = r2; r4 = is_error
    r5 = r0.inner
    r6 = py_call(r5)
    r7 = unbox(int, r6)
    r8 = r0.num
    r9 = CPyTagged_Add(r7, r8)
    return r9
def inner_c_obj.__get__(__mypyc_self__, instance, owner):
    __mypyc_self__, instance, owner, r0 :: object
    r1 :: bool
    r2 :: object
L0:
<<<<<<< HEAD
    r0 = builtins.None :: object
    r1 = instance == r0
=======
    r0 = load_address _Py_NoneStruct
    r1 = instance is r0
>>>>>>> df6894b5
    if r1 goto L1 else goto L2 :: bool
L1:
    return __mypyc_self__
L2:
    r2 = PyMethod_New(__mypyc_self__, instance)
    return r2
def inner_c_obj.__call__(__mypyc_self__):
    __mypyc_self__ :: __main__.inner_c_obj
    r0 :: __main__.c_env
    r1, inner :: object
    r2 :: str
L0:
    r0 = __mypyc_self__.__mypyc_env__
    r1 = r0.inner
    inner = r1
    r2 = unicode_3 :: static  ('f.inner: first definition')
    return r2
def inner_c_obj_0.__get__(__mypyc_self__, instance, owner):
    __mypyc_self__, instance, owner, r0 :: object
    r1 :: bool
    r2 :: object
L0:
<<<<<<< HEAD
    r0 = builtins.None :: object
    r1 = instance == r0
=======
    r0 = load_address _Py_NoneStruct
    r1 = instance is r0
>>>>>>> df6894b5
    if r1 goto L1 else goto L2 :: bool
L1:
    return __mypyc_self__
L2:
    r2 = PyMethod_New(__mypyc_self__, instance)
    return r2
def inner_c_obj_0.__call__(__mypyc_self__):
    __mypyc_self__ :: __main__.inner_c_obj_0
    r0 :: __main__.c_env
    r1, inner :: object
    r2 :: str
L0:
    r0 = __mypyc_self__.__mypyc_env__
    r1 = r0.inner
    inner = r1
    r2 = unicode_4 :: static  ('f.inner: second definition')
    return r2
def c(flag):
    flag :: bool
    r0 :: __main__.c_env
    r1 :: __main__.inner_c_obj
    r2, r3 :: bool
    r4 :: __main__.inner_c_obj_0
    r5, r6 :: bool
    r7, r8 :: object
    r9 :: str
L0:
    r0 = c_env()
    if flag goto L1 else goto L2 :: bool
L1:
    r1 = inner_c_obj()
    r1.__mypyc_env__ = r0; r2 = is_error
    r0.inner = r1; r3 = is_error
    goto L3
L2:
    r4 = inner_c_obj_0()
    r4.__mypyc_env__ = r0; r5 = is_error
    r0.inner = r4; r6 = is_error
L3:
    r7 = r0.inner
    r8 = py_call(r7)
    r9 = cast(str, r8)
    return r9

[case testSpecialNested]
def a() -> int:
    x = 1
    def b() -> int:
        x += 1
        def c() -> int:
            return x
        return c()
    return b()

[out]
def c_a_b_obj.__get__(__mypyc_self__, instance, owner):
    __mypyc_self__, instance, owner, r0 :: object
    r1 :: bool
    r2 :: object
L0:
<<<<<<< HEAD
    r0 = builtins.None :: object
    r1 = instance == r0
=======
    r0 = load_address _Py_NoneStruct
    r1 = instance is r0
>>>>>>> df6894b5
    if r1 goto L1 else goto L2 :: bool
L1:
    return __mypyc_self__
L2:
    r2 = PyMethod_New(__mypyc_self__, instance)
    return r2
def c_a_b_obj.__call__(__mypyc_self__):
    __mypyc_self__ :: __main__.c_a_b_obj
    r0 :: __main__.b_a_env
    r1 :: __main__.a_env
    r2, c :: object
    r3 :: int
L0:
    r0 = __mypyc_self__.__mypyc_env__
    r1 = r0.__mypyc_env__
    r2 = r0.c
    c = r2
    r3 = r1.x
    return r3
def b_a_obj.__get__(__mypyc_self__, instance, owner):
    __mypyc_self__, instance, owner, r0 :: object
    r1 :: bool
    r2 :: object
L0:
<<<<<<< HEAD
    r0 = builtins.None :: object
    r1 = instance == r0
=======
    r0 = load_address _Py_NoneStruct
    r1 = instance is r0
>>>>>>> df6894b5
    if r1 goto L1 else goto L2 :: bool
L1:
    return __mypyc_self__
L2:
    r2 = PyMethod_New(__mypyc_self__, instance)
    return r2
def b_a_obj.__call__(__mypyc_self__):
    __mypyc_self__ :: __main__.b_a_obj
    r0 :: __main__.a_env
    r1, b :: object
    r2 :: __main__.b_a_env
    r3 :: bool
    r4, r5 :: int
    r6 :: bool
    r7 :: __main__.c_a_b_obj
    r8, r9 :: bool
    r10, r11 :: object
    r12 :: int
L0:
    r0 = __mypyc_self__.__mypyc_env__
    r1 = r0.b
    b = r1
    r2 = b_a_env()
    r2.__mypyc_env__ = r0; r3 = is_error
    r4 = r0.x
    r5 = CPyTagged_Add(r4, 2)
    r0.x = r5; r6 = is_error
    r7 = c_a_b_obj()
    r7.__mypyc_env__ = r2; r8 = is_error
    r2.c = r7; r9 = is_error
    r10 = r2.c
    r11 = py_call(r10)
    r12 = unbox(int, r11)
    return r12
def a():
    r0 :: __main__.a_env
    r1 :: bool
    r2 :: __main__.b_a_obj
    r3, r4 :: bool
    r5, r6 :: object
    r7 :: int
L0:
    r0 = a_env()
    r0.x = 2; r1 = is_error
    r2 = b_a_obj()
    r2.__mypyc_env__ = r0; r3 = is_error
    r0.b = r2; r4 = is_error
    r5 = r0.b
    r6 = py_call(r5)
    r7 = unbox(int, r6)
    return r7

[case testNestedFunctionInsideStatements]
def f(flag: bool) -> str:
    if flag:
        def inner() -> str:
            return 'f.inner: first definition'
    else:
        def inner() -> str:
            return 'f.inner: second definition'
    return inner()
[out]
def inner_f_obj.__get__(__mypyc_self__, instance, owner):
    __mypyc_self__, instance, owner, r0 :: object
    r1 :: bool
    r2 :: object
L0:
<<<<<<< HEAD
    r0 = builtins.None :: object
    r1 = instance == r0
=======
    r0 = load_address _Py_NoneStruct
    r1 = instance is r0
>>>>>>> df6894b5
    if r1 goto L1 else goto L2 :: bool
L1:
    return __mypyc_self__
L2:
    r2 = PyMethod_New(__mypyc_self__, instance)
    return r2
def inner_f_obj.__call__(__mypyc_self__):
    __mypyc_self__ :: __main__.inner_f_obj
    r0 :: __main__.f_env
    r1, inner :: object
    r2 :: str
L0:
    r0 = __mypyc_self__.__mypyc_env__
    r1 = r0.inner
    inner = r1
    r2 = unicode_1 :: static  ('f.inner: first definition')
    return r2
def inner_f_obj_0.__get__(__mypyc_self__, instance, owner):
    __mypyc_self__, instance, owner, r0 :: object
    r1 :: bool
    r2 :: object
L0:
<<<<<<< HEAD
    r0 = builtins.None :: object
    r1 = instance == r0
=======
    r0 = load_address _Py_NoneStruct
    r1 = instance is r0
>>>>>>> df6894b5
    if r1 goto L1 else goto L2 :: bool
L1:
    return __mypyc_self__
L2:
    r2 = PyMethod_New(__mypyc_self__, instance)
    return r2
def inner_f_obj_0.__call__(__mypyc_self__):
    __mypyc_self__ :: __main__.inner_f_obj_0
    r0 :: __main__.f_env
    r1, inner :: object
    r2 :: str
L0:
    r0 = __mypyc_self__.__mypyc_env__
    r1 = r0.inner
    inner = r1
    r2 = unicode_2 :: static  ('f.inner: second definition')
    return r2
def f(flag):
    flag :: bool
    r0 :: __main__.f_env
    r1 :: __main__.inner_f_obj
    r2, r3 :: bool
    r4 :: __main__.inner_f_obj_0
    r5, r6 :: bool
    r7, r8 :: object
    r9 :: str
L0:
    r0 = f_env()
    if flag goto L1 else goto L2 :: bool
L1:
    r1 = inner_f_obj()
    r1.__mypyc_env__ = r0; r2 = is_error
    r0.inner = r1; r3 = is_error
    goto L3
L2:
    r4 = inner_f_obj_0()
    r4.__mypyc_env__ = r0; r5 = is_error
    r0.inner = r4; r6 = is_error
L3:
    r7 = r0.inner
    r8 = py_call(r7)
    r9 = cast(str, r8)
    return r9

[case testNestedFunctionsCallEachOther]
from typing import Callable, List

def f(a: int) -> int:
    def foo() -> int:
        return a + 1

    def bar() -> int:
        return foo()

    def baz(n: int) -> int:
        if n == 0:
            return 0
        return n + baz(n - 1)

    return bar() + baz(a)

[out]
def foo_f_obj.__get__(__mypyc_self__, instance, owner):
    __mypyc_self__, instance, owner, r0 :: object
    r1 :: bool
    r2 :: object
L0:
<<<<<<< HEAD
    r0 = builtins.None :: object
    r1 = instance == r0
=======
    r0 = load_address _Py_NoneStruct
    r1 = instance is r0
>>>>>>> df6894b5
    if r1 goto L1 else goto L2 :: bool
L1:
    return __mypyc_self__
L2:
    r2 = PyMethod_New(__mypyc_self__, instance)
    return r2
def foo_f_obj.__call__(__mypyc_self__):
    __mypyc_self__ :: __main__.foo_f_obj
    r0 :: __main__.f_env
    r1, foo :: object
    r2, r3 :: int
L0:
    r0 = __mypyc_self__.__mypyc_env__
    r1 = r0.foo
    foo = r1
    r2 = r0.a
    r3 = CPyTagged_Add(r2, 2)
    return r3
def bar_f_obj.__get__(__mypyc_self__, instance, owner):
    __mypyc_self__, instance, owner, r0 :: object
    r1 :: bool
    r2 :: object
L0:
<<<<<<< HEAD
    r0 = builtins.None :: object
    r1 = instance == r0
=======
    r0 = load_address _Py_NoneStruct
    r1 = instance is r0
>>>>>>> df6894b5
    if r1 goto L1 else goto L2 :: bool
L1:
    return __mypyc_self__
L2:
    r2 = PyMethod_New(__mypyc_self__, instance)
    return r2
def bar_f_obj.__call__(__mypyc_self__):
    __mypyc_self__ :: __main__.bar_f_obj
    r0 :: __main__.f_env
    r1, bar, r2, r3 :: object
    r4 :: int
L0:
    r0 = __mypyc_self__.__mypyc_env__
    r1 = r0.bar
    bar = r1
    r2 = r0.foo
    r3 = py_call(r2)
    r4 = unbox(int, r3)
    return r4
def baz_f_obj.__get__(__mypyc_self__, instance, owner):
    __mypyc_self__, instance, owner, r0 :: object
    r1 :: bool
    r2 :: object
L0:
<<<<<<< HEAD
    r0 = builtins.None :: object
    r1 = instance == r0
=======
    r0 = load_address _Py_NoneStruct
    r1 = instance is r0
>>>>>>> df6894b5
    if r1 goto L1 else goto L2 :: bool
L1:
    return __mypyc_self__
L2:
    r2 = PyMethod_New(__mypyc_self__, instance)
    return r2
def baz_f_obj.__call__(__mypyc_self__, n):
    __mypyc_self__ :: __main__.baz_f_obj
    n :: int
    r0 :: __main__.f_env
    r1, baz :: object
    r2 :: bool
    r3 :: native_int
    r4, r5, r6 :: bool
    r7 :: int
    r8, r9 :: object
    r10, r11 :: int
L0:
    r0 = __mypyc_self__.__mypyc_env__
    r1 = r0.baz
    baz = r1
    r3 = n & 1
    r4 = r3 == 0
    if r4 goto L1 else goto L2 :: bool
L1:
    r5 = n == 0
    r2 = r5
    goto L3
L2:
    r6 = CPyTagged_IsEq_(n, 0)
    r2 = r6
L3:
    if r2 goto L4 else goto L5 :: bool
L4:
    return 0
L5:
    r7 = CPyTagged_Subtract(n, 2)
    r8 = box(int, r7)
    r9 = py_call(baz, r8)
    r10 = unbox(int, r9)
    r11 = CPyTagged_Add(n, r10)
    return r11
def f(a):
    a :: int
    r0 :: __main__.f_env
    r1 :: bool
    r2 :: __main__.foo_f_obj
    r3, r4 :: bool
    r5 :: __main__.bar_f_obj
    r6, r7 :: bool
    r8 :: __main__.baz_f_obj
    r9, r10 :: bool
    r11, r12 :: object
    r13, r14 :: int
    r15, r16, r17 :: object
    r18, r19 :: int
L0:
    r0 = f_env()
    r0.a = a; r1 = is_error
    r2 = foo_f_obj()
    r2.__mypyc_env__ = r0; r3 = is_error
    r0.foo = r2; r4 = is_error
    r5 = bar_f_obj()
    r5.__mypyc_env__ = r0; r6 = is_error
    r0.bar = r5; r7 = is_error
    r8 = baz_f_obj()
    r8.__mypyc_env__ = r0; r9 = is_error
    r0.baz = r8; r10 = is_error
    r11 = r0.bar
    r12 = py_call(r11)
    r13 = unbox(int, r12)
    r14 = r0.a
    r15 = r0.baz
    r16 = box(int, r14)
    r17 = py_call(r15, r16)
    r18 = unbox(int, r17)
    r19 = CPyTagged_Add(r13, r18)
    return r19

[case testLambdas]
def f(x: int, y: int) -> None:
    s = lambda a, b: a + b
    t = lambda a, b: s(a, b)
    return t(x, y)

[out]
def __mypyc_lambda__0_f_obj.__get__(__mypyc_self__, instance, owner):
    __mypyc_self__, instance, owner, r0 :: object
    r1 :: bool
    r2 :: object
L0:
<<<<<<< HEAD
    r0 = builtins.None :: object
    r1 = instance == r0
=======
    r0 = load_address _Py_NoneStruct
    r1 = instance is r0
>>>>>>> df6894b5
    if r1 goto L1 else goto L2 :: bool
L1:
    return __mypyc_self__
L2:
    r2 = PyMethod_New(__mypyc_self__, instance)
    return r2
def __mypyc_lambda__0_f_obj.__call__(__mypyc_self__, a, b):
    __mypyc_self__ :: __main__.__mypyc_lambda__0_f_obj
    a, b :: object
    r0 :: __main__.f_env
    r1 :: object
L0:
    r0 = __mypyc_self__.__mypyc_env__
    r1 = PyNumber_Add(a, b)
    return r1
def __mypyc_lambda__1_f_obj.__get__(__mypyc_self__, instance, owner):
    __mypyc_self__, instance, owner, r0 :: object
    r1 :: bool
    r2 :: object
L0:
<<<<<<< HEAD
    r0 = builtins.None :: object
    r1 = instance == r0
=======
    r0 = load_address _Py_NoneStruct
    r1 = instance is r0
>>>>>>> df6894b5
    if r1 goto L1 else goto L2 :: bool
L1:
    return __mypyc_self__
L2:
    r2 = PyMethod_New(__mypyc_self__, instance)
    return r2
def __mypyc_lambda__1_f_obj.__call__(__mypyc_self__, a, b):
    __mypyc_self__ :: __main__.__mypyc_lambda__1_f_obj
    a, b :: object
    r0 :: __main__.f_env
    r1, r2 :: object
L0:
    r0 = __mypyc_self__.__mypyc_env__
    r1 = r0.s
    r2 = py_call(r1, a, b)
    return r2
def f(x, y):
    x, y :: int
    r0 :: __main__.f_env
    r1 :: __main__.__mypyc_lambda__0_f_obj
    r2, r3 :: bool
    r4 :: __main__.__mypyc_lambda__1_f_obj
    r5 :: bool
    t, r6, r7, r8 :: object
    r9 :: None
L0:
    r0 = f_env()
    r1 = __mypyc_lambda__0_f_obj()
    r1.__mypyc_env__ = r0; r2 = is_error
    r0.s = r1; r3 = is_error
    r4 = __mypyc_lambda__1_f_obj()
    r4.__mypyc_env__ = r0; r5 = is_error
    t = r4
    r6 = box(int, x)
    r7 = box(int, y)
    r8 = py_call(t, r6, r7)
    r9 = unbox(None, r8)
    return r9

[case testRecursiveFunction]
from typing import Callable

def baz(n: int) -> int:
    if n == 0:
        return 0
    return n + baz(n - 1)

[out]
def baz(n):
    n :: int
    r0 :: bool
    r1 :: native_int
    r2, r3, r4 :: bool
    r5, r6, r7 :: int
L0:
    r1 = n & 1
    r2 = r1 == 0
    if r2 goto L1 else goto L2 :: bool
L1:
    r3 = n == 0
    r0 = r3
    goto L3
L2:
    r4 = CPyTagged_IsEq_(n, 0)
    r0 = r4
L3:
    if r0 goto L4 else goto L5 :: bool
L4:
    return 0
L5:
    r5 = CPyTagged_Subtract(n, 2)
    r6 = baz(r5)
    r7 = CPyTagged_Add(n, r6)
    return r7
<|MERGE_RESOLUTION|>--- conflicted
+++ resolved
@@ -39,13 +39,8 @@
     r1 :: bool
     r2 :: object
 L0:
-<<<<<<< HEAD
-    r0 = builtins.None :: object
-    r1 = instance == r0
-=======
-    r0 = load_address _Py_NoneStruct
-    r1 = instance is r0
->>>>>>> df6894b5
+    r0 = load_address _Py_NoneStruct
+    r1 = instance == r0
     if r1 goto L1 else goto L2 :: bool
 L1:
     return __mypyc_self__
@@ -79,13 +74,8 @@
     r1 :: bool
     r2 :: object
 L0:
-<<<<<<< HEAD
-    r0 = builtins.None :: object
-    r1 = instance == r0
-=======
-    r0 = load_address _Py_NoneStruct
-    r1 = instance is r0
->>>>>>> df6894b5
+    r0 = load_address _Py_NoneStruct
+    r1 = instance == r0
     if r1 goto L1 else goto L2 :: bool
 L1:
     return __mypyc_self__
@@ -110,13 +100,8 @@
     r1 :: bool
     r2 :: object
 L0:
-<<<<<<< HEAD
-    r0 = builtins.None :: object
-    r1 = instance == r0
-=======
-    r0 = load_address _Py_NoneStruct
-    r1 = instance is r0
->>>>>>> df6894b5
+    r0 = load_address _Py_NoneStruct
+    r1 = instance == r0
     if r1 goto L1 else goto L2 :: bool
 L1:
     return __mypyc_self__
@@ -160,13 +145,8 @@
     r1 :: bool
     r2 :: object
 L0:
-<<<<<<< HEAD
-    r0 = builtins.None :: object
-    r1 = instance == r0
-=======
-    r0 = load_address _Py_NoneStruct
-    r1 = instance is r0
->>>>>>> df6894b5
+    r0 = load_address _Py_NoneStruct
+    r1 = instance == r0
     if r1 goto L1 else goto L2 :: bool
 L1:
     return __mypyc_self__
@@ -204,13 +184,8 @@
     r1 :: bool
     r2 :: object
 L0:
-<<<<<<< HEAD
-    r0 = builtins.None :: object
-    r1 = instance == r0
-=======
-    r0 = load_address _Py_NoneStruct
-    r1 = instance is r0
->>>>>>> df6894b5
+    r0 = load_address _Py_NoneStruct
+    r1 = instance == r0
     if r1 goto L1 else goto L2 :: bool
 L1:
     return __mypyc_self__
@@ -304,13 +279,8 @@
     r1 :: bool
     r2 :: object
 L0:
-<<<<<<< HEAD
-    r0 = builtins.None :: object
-    r1 = instance == r0
-=======
-    r0 = load_address _Py_NoneStruct
-    r1 = instance is r0
->>>>>>> df6894b5
+    r0 = load_address _Py_NoneStruct
+    r1 = instance == r0
     if r1 goto L1 else goto L2 :: bool
 L1:
     return __mypyc_self__
@@ -351,13 +321,8 @@
     r1 :: bool
     r2 :: object
 L0:
-<<<<<<< HEAD
-    r0 = builtins.None :: object
-    r1 = instance == r0
-=======
-    r0 = load_address _Py_NoneStruct
-    r1 = instance is r0
->>>>>>> df6894b5
+    r0 = load_address _Py_NoneStruct
+    r1 = instance == r0
     if r1 goto L1 else goto L2 :: bool
 L1:
     return __mypyc_self__
@@ -402,13 +367,8 @@
     r1 :: bool
     r2 :: object
 L0:
-<<<<<<< HEAD
-    r0 = builtins.None :: object
-    r1 = instance == r0
-=======
-    r0 = load_address _Py_NoneStruct
-    r1 = instance is r0
->>>>>>> df6894b5
+    r0 = load_address _Py_NoneStruct
+    r1 = instance == r0
     if r1 goto L1 else goto L2 :: bool
 L1:
     return __mypyc_self__
@@ -431,13 +391,8 @@
     r1 :: bool
     r2 :: object
 L0:
-<<<<<<< HEAD
-    r0 = builtins.None :: object
-    r1 = instance == r0
-=======
-    r0 = load_address _Py_NoneStruct
-    r1 = instance is r0
->>>>>>> df6894b5
+    r0 = load_address _Py_NoneStruct
+    r1 = instance == r0
     if r1 goto L1 else goto L2 :: bool
 L1:
     return __mypyc_self__
@@ -498,13 +453,8 @@
     r1 :: bool
     r2 :: object
 L0:
-<<<<<<< HEAD
-    r0 = builtins.None :: object
-    r1 = instance == r0
-=======
-    r0 = load_address _Py_NoneStruct
-    r1 = instance is r0
->>>>>>> df6894b5
+    r0 = load_address _Py_NoneStruct
+    r1 = instance == r0
     if r1 goto L1 else goto L2 :: bool
 L1:
     return __mypyc_self__
@@ -529,13 +479,8 @@
     r1 :: bool
     r2 :: object
 L0:
-<<<<<<< HEAD
-    r0 = builtins.None :: object
-    r1 = instance == r0
-=======
-    r0 = load_address _Py_NoneStruct
-    r1 = instance is r0
->>>>>>> df6894b5
+    r0 = load_address _Py_NoneStruct
+    r1 = instance == r0
     if r1 goto L1 else goto L2 :: bool
 L1:
     return __mypyc_self__
@@ -603,13 +548,8 @@
     r1 :: bool
     r2 :: object
 L0:
-<<<<<<< HEAD
-    r0 = builtins.None :: object
-    r1 = instance == r0
-=======
-    r0 = load_address _Py_NoneStruct
-    r1 = instance is r0
->>>>>>> df6894b5
+    r0 = load_address _Py_NoneStruct
+    r1 = instance == r0
     if r1 goto L1 else goto L2 :: bool
 L1:
     return __mypyc_self__
@@ -632,13 +572,8 @@
     r1 :: bool
     r2 :: object
 L0:
-<<<<<<< HEAD
-    r0 = builtins.None :: object
-    r1 = instance == r0
-=======
-    r0 = load_address _Py_NoneStruct
-    r1 = instance is r0
->>>>>>> df6894b5
+    r0 = load_address _Py_NoneStruct
+    r1 = instance == r0
     if r1 goto L1 else goto L2 :: bool
 L1:
     return __mypyc_self__
@@ -706,13 +641,8 @@
     r1 :: bool
     r2 :: object
 L0:
-<<<<<<< HEAD
-    r0 = builtins.None :: object
-    r1 = instance == r0
-=======
-    r0 = load_address _Py_NoneStruct
-    r1 = instance is r0
->>>>>>> df6894b5
+    r0 = load_address _Py_NoneStruct
+    r1 = instance == r0
     if r1 goto L1 else goto L2 :: bool
 L1:
     return __mypyc_self__
@@ -736,13 +666,8 @@
     r1 :: bool
     r2 :: object
 L0:
-<<<<<<< HEAD
-    r0 = builtins.None :: object
-    r1 = instance == r0
-=======
-    r0 = load_address _Py_NoneStruct
-    r1 = instance is r0
->>>>>>> df6894b5
+    r0 = load_address _Py_NoneStruct
+    r1 = instance == r0
     if r1 goto L1 else goto L2 :: bool
 L1:
     return __mypyc_self__
@@ -767,13 +692,8 @@
     r1 :: bool
     r2 :: object
 L0:
-<<<<<<< HEAD
-    r0 = builtins.None :: object
-    r1 = instance == r0
-=======
-    r0 = load_address _Py_NoneStruct
-    r1 = instance is r0
->>>>>>> df6894b5
+    r0 = load_address _Py_NoneStruct
+    r1 = instance == r0
     if r1 goto L1 else goto L2 :: bool
 L1:
     return __mypyc_self__
@@ -865,13 +785,8 @@
     r1 :: bool
     r2 :: object
 L0:
-<<<<<<< HEAD
-    r0 = builtins.None :: object
-    r1 = instance == r0
-=======
-    r0 = load_address _Py_NoneStruct
-    r1 = instance is r0
->>>>>>> df6894b5
+    r0 = load_address _Py_NoneStruct
+    r1 = instance == r0
     if r1 goto L1 else goto L2 :: bool
 L1:
     return __mypyc_self__
@@ -892,13 +807,8 @@
     r1 :: bool
     r2 :: object
 L0:
-<<<<<<< HEAD
-    r0 = builtins.None :: object
-    r1 = instance == r0
-=======
-    r0 = load_address _Py_NoneStruct
-    r1 = instance is r0
->>>>>>> df6894b5
+    r0 = load_address _Py_NoneStruct
+    r1 = instance == r0
     if r1 goto L1 else goto L2 :: bool
 L1:
     return __mypyc_self__
