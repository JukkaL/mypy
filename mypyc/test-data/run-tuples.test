--- conflicted
+++ resolved
@@ -180,7 +180,6 @@
     assert s[long_int:] == ()
     assert s[-long_int:-1] == ("f", "o", "o", "b", "a")
 
-<<<<<<< HEAD
 def f8(val: int) -> bool:
     return val % 2 == 0
 
@@ -196,10 +195,9 @@
     source_fixed_length_tuple = (1, 2, 3, 4)
     a = tuple(f8(x) for x in source_fixed_length_tuple)
     assert a == (False, True, False, True)
-=======
+
 TUPLE: Final[Tuple[str, ...]] = ('x', 'y')
 
 def test_final_boxed_tuple() -> None:
     t = TUPLE
-    assert t == ('x', 'y')
->>>>>>> 6ad3ea13
+    assert t == ('x', 'y')