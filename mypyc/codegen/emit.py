--- conflicted
+++ resolved
@@ -899,52 +899,25 @@
             self.emit_line(failure)
             self.emit_line("} else")
             self.emit_line(f"    {dest} = 1;")
-        elif is_int64_rprimitive(typ) or is_int32_rprimitive(typ):
-            width = "64" if is_int64_rprimitive(typ) else "32"
+        elif is_int64_rprimitive(typ) or is_int32_rprimitive(typ) or is_int16_rprimitive(typ):
             # Whether we are borrowing or not makes no difference.
-<<<<<<< HEAD
+            assert not optional  # Not supported for overlapping error values
+            if is_int64_rprimitive(typ):
+                width = "64"
+            elif is_int32_rprimitive(typ):
+                width = "32"
+            elif is_int16_rprimitive(typ):
+                width = "16"
             self.emit_line(f"{dest} = CPyLong_AsInt{width}({src});")
-            # The error check added in IR post-processing is sufficient,
-            # unless a custom error handler needs to run.
             if not isinstance(error, AssignHandler):
-                self.emit_lines(f"if ({dest} == -113 && PyErr_Occurred()) {{", failure, "}")
-            # TODO: Handle 'optional'
+                self.emit_line(f"if ({dest} == {self.c_error_value(typ)} && PyErr_Occurred()) {{")
+                self.emit_line(failure)
+                self.emit_line("}")
         elif is_float_rprimitive(typ):
+            assert not optional  # Not supported for overlapping error values
             # TODO: Don't use __float__ and __index__
             self.emit_line(f"{dest} = PyFloat_AsDouble({src});")
             self.emit_lines(f"if ({dest} == -1.0 && PyErr_Occurred()) {{", failure, "}")
-            # TODO: Handle 'optional'
-=======
-            assert not optional  # Not supported for overlapping error values
-            if declare_dest:
-                self.emit_line(f"int64_t {dest};")
-            self.emit_line(f"{dest} = CPyLong_AsInt64({src});")
-            if not isinstance(error, AssignHandler):
-                self.emit_unbox_failure_with_overlapping_error_value(dest, typ, failure)
-        elif is_int32_rprimitive(typ):
-            # Whether we are borrowing or not makes no difference.
-            assert not optional  # Not supported for overlapping error values
-            if declare_dest:
-                self.emit_line(f"int32_t {dest};")
-            self.emit_line(f"{dest} = CPyLong_AsInt32({src});")
-            if not isinstance(error, AssignHandler):
-                self.emit_unbox_failure_with_overlapping_error_value(dest, typ, failure)
-        elif is_int16_rprimitive(typ):
-            # Whether we are borrowing or not makes no difference.
-            assert not optional  # Not supported for overlapping error values
-            if declare_dest:
-                self.emit_line(f"int16_t {dest};")
-            self.emit_line(f"{dest} = CPyLong_AsInt16({src});")
-            if not isinstance(error, AssignHandler):
-                self.emit_unbox_failure_with_overlapping_error_value(dest, typ, failure)
-        elif is_float_rprimitive(typ):
-            assert not optional  # Not supported for overlapping error values
-            if declare_dest:
-                self.emit_line("double {};".format(dest))
-            # TODO: Don't use __float__ and __index__
-            self.emit_line(f"{dest} = PyFloat_AsDouble({src});")
-            self.emit_lines(f"if ({dest} == -1.0 && PyErr_Occurred()) {{", failure, "}")
->>>>>>> 9bd85638
         elif isinstance(typ, RTuple):
             self.declare_tuple_struct(typ)
 
@@ -1159,13 +1132,6 @@
         if DEBUG_ERRORS:
             self.emit_line('assert(PyErr_Occurred() != NULL && "failure w/o err!");')
 
-    def emit_unbox_failure_with_overlapping_error_value(
-        self, dest: str, typ: RType, failure: str
-    ) -> None:
-        self.emit_line(f"if ({dest} == {self.c_error_value(typ)} && PyErr_Occurred()) {{")
-        self.emit_line(failure)
-        self.emit_line("}")
-
 
 def c_array_initializer(components: list[str], *, indented: bool = False) -> str:
     """Construct an initializer for a C array variable.
