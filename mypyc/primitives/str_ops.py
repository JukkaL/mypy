"""Primitive str ops."""

from typing import List, Tuple

from mypyc.ir.ops import ERR_MAGIC, ERR_NEVER
from mypyc.ir.rtypes import (
    RType, object_rprimitive, str_rprimitive, int_rprimitive, list_rprimitive,
    c_int_rprimitive, pointer_rprimitive
)
from mypyc.primitives.registry import (
<<<<<<< HEAD
    binary_op, simple_emit, name_ref_op, method_op, call_emit, name_emit, c_method_op,
    c_binary_op, c_function_op, c_custom_op
=======
    c_method_op, c_binary_op, c_function_op,
    load_address_op, c_custom_op
>>>>>>> f6681177
)


# Get the 'str' type object.
load_address_op(
    name='builtins.str',
    type=object_rprimitive,
    src='PyUnicode_Type')

# str(obj)
c_function_op(
    name='builtins.str',
    arg_types=[object_rprimitive],
    return_type=str_rprimitive,
    c_function_name='PyObject_Str',
    error_kind=ERR_MAGIC)

# str1 + str2
c_binary_op(name='+',
            arg_types=[str_rprimitive, str_rprimitive],
            return_type=str_rprimitive,
            c_function_name='PyUnicode_Concat',
            error_kind=ERR_MAGIC)

# str.join(obj)
c_method_op(
    name='join',
    arg_types=[str_rprimitive, object_rprimitive],
    return_type=str_rprimitive,
    c_function_name='PyUnicode_Join',
    error_kind=ERR_MAGIC
)

# str[index] (for an int index)
c_method_op(
    name='__getitem__',
    arg_types=[str_rprimitive, int_rprimitive],
    return_type=str_rprimitive,
    c_function_name='CPyStr_GetItem',
    error_kind=ERR_MAGIC
)

# str.split(...)
str_split_types = [str_rprimitive, str_rprimitive, int_rprimitive]  # type: List[RType]
str_split_functions = ['PyUnicode_Split', 'PyUnicode_Split', 'CPyStr_Split']
str_split_constants = [[(0, pointer_rprimitive), (-1, c_int_rprimitive)],
                       [(-1, c_int_rprimitive)],
                       []] \
                       # type: List[List[Tuple[int, RType]]]
for i in range(len(str_split_types)):
    c_method_op(
        name='split',
        arg_types=str_split_types[0:i+1],
        return_type=list_rprimitive,
        c_function_name=str_split_functions[i],
        extra_int_constants=str_split_constants[i],
        error_kind=ERR_MAGIC)

# str1 += str2
#
# PyUnicodeAppend makes an effort to reuse the LHS when the refcount
# is 1. This is super dodgy but oh well, the interpreter does it.
c_binary_op(name='+=',
            arg_types=[str_rprimitive, str_rprimitive],
            return_type=str_rprimitive,
            c_function_name='CPyStr_Append',
            error_kind=ERR_MAGIC,
            steals=[True, False])


<<<<<<< HEAD
def emit_str_compare(comparison: str) -> Callable[[EmitterInterface, List[str], str], None]:
    def emit(emitter: EmitterInterface, args: List[str], dest: str) -> None:
        temp = emitter.temp_name()
        emitter.emit_declaration('int %s;' % temp)
        emitter.emit_lines(
            '%s = PyUnicode_Compare(%s, %s);' % (temp, args[0], args[1]),
            'if (%s == -1 && PyErr_Occurred())' % temp,
            '    %s = 2;' % dest,
            'else',
            '    %s = (%s %s);' % (dest, temp, comparison))

    return emit


# str1 == str2
binary_op(op='==',
          arg_types=[str_rprimitive, str_rprimitive],
          result_type=bool_rprimitive,
          error_kind=ERR_MAGIC,
          emit=emit_str_compare('== 0'))

# str1 != str2
binary_op(op='!=',
          arg_types=[str_rprimitive, str_rprimitive],
          result_type=bool_rprimitive,
          error_kind=ERR_MAGIC,
          emit=emit_str_compare('!= 0'))

# str[begin:end]
str_slice_op = c_custom_op(
    arg_types=[str_rprimitive, int_rprimitive, int_rprimitive],
    return_type=object_rprimitive,
    c_function_name='CPyStr_GetSlice',
    error_kind=ERR_MAGIC)
=======
unicode_compare = c_custom_op(
    arg_types=[str_rprimitive, str_rprimitive],
    return_type=c_int_rprimitive,
    c_function_name='PyUnicode_Compare',
    error_kind=ERR_NEVER)
>>>>>>> f6681177
<|MERGE_RESOLUTION|>--- conflicted
+++ resolved
@@ -8,13 +8,8 @@
     c_int_rprimitive, pointer_rprimitive
 )
 from mypyc.primitives.registry import (
-<<<<<<< HEAD
-    binary_op, simple_emit, name_ref_op, method_op, call_emit, name_emit, c_method_op,
-    c_binary_op, c_function_op, c_custom_op
-=======
     c_method_op, c_binary_op, c_function_op,
     load_address_op, c_custom_op
->>>>>>> f6681177
 )
 
 
@@ -84,46 +79,15 @@
             error_kind=ERR_MAGIC,
             steals=[True, False])
 
-
-<<<<<<< HEAD
-def emit_str_compare(comparison: str) -> Callable[[EmitterInterface, List[str], str], None]:
-    def emit(emitter: EmitterInterface, args: List[str], dest: str) -> None:
-        temp = emitter.temp_name()
-        emitter.emit_declaration('int %s;' % temp)
-        emitter.emit_lines(
-            '%s = PyUnicode_Compare(%s, %s);' % (temp, args[0], args[1]),
-            'if (%s == -1 && PyErr_Occurred())' % temp,
-            '    %s = 2;' % dest,
-            'else',
-            '    %s = (%s %s);' % (dest, temp, comparison))
-
-    return emit
-
-
-# str1 == str2
-binary_op(op='==',
-          arg_types=[str_rprimitive, str_rprimitive],
-          result_type=bool_rprimitive,
-          error_kind=ERR_MAGIC,
-          emit=emit_str_compare('== 0'))
-
-# str1 != str2
-binary_op(op='!=',
-          arg_types=[str_rprimitive, str_rprimitive],
-          result_type=bool_rprimitive,
-          error_kind=ERR_MAGIC,
-          emit=emit_str_compare('!= 0'))
+unicode_compare = c_custom_op(
+    arg_types=[str_rprimitive, str_rprimitive],
+    return_type=c_int_rprimitive,
+    c_function_name='PyUnicode_Compare',
+    error_kind=ERR_NEVER)
 
 # str[begin:end]
 str_slice_op = c_custom_op(
     arg_types=[str_rprimitive, int_rprimitive, int_rprimitive],
     return_type=object_rprimitive,
     c_function_name='CPyStr_GetSlice',
-    error_kind=ERR_MAGIC)
-=======
-unicode_compare = c_custom_op(
-    arg_types=[str_rprimitive, str_rprimitive],
-    return_type=c_int_rprimitive,
-    c_function_name='PyUnicode_Compare',
-    error_kind=ERR_NEVER)
->>>>>>> f6681177
+    error_kind=ERR_MAGIC)