"""Test cases for IR generation."""

from __future__ import annotations

import os.path

from mypy.errors import CompileError
from mypy.test.config import test_temp_dir
from mypy.test.data import DataDrivenTestCase
from mypyc.common import TOP_LEVEL_NAME
from mypyc.ir.pprint import format_func
from mypyc.test.testutil import (
    ICODE_GEN_BUILTINS,
    MypycDataSuite,
    assert_test_output,
    build_ir_for_single_file,
    infer_ir_build_options_from_test_name,
    remove_comment_lines,
    replace_word_size,
    use_custom_builtins,
)

files = [
    "irbuild-basic.test",
    "irbuild-int.test",
    "irbuild-lists.test",
    "irbuild-tuple.test",
    "irbuild-dict.test",
    "irbuild-set.test",
    "irbuild-str.test",
    "irbuild-bytes.test",
    "irbuild-statements.test",
    "irbuild-nested.test",
    "irbuild-classes.test",
    "irbuild-optional.test",
    "irbuild-any.test",
    "irbuild-generics.test",
    "irbuild-try.test",
    "irbuild-strip-asserts.test",
    "irbuild-i64.test",
    "irbuild-i32.test",
    "irbuild-vectorcall.test",
    "irbuild-unreachable.test",
    "irbuild-isinstance.test",
    "irbuild-dunders.test",
    "irbuild-singledispatch.test",
    "irbuild-constant-fold.test",
<<<<<<< HEAD
    "irbuild-match.test",
=======
    "irbuild-glue-methods.test",
>>>>>>> 2d70ac0b
]


class TestGenOps(MypycDataSuite):
    files = files
    base_path = test_temp_dir
    optional_out = True

    def run_case(self, testcase: DataDrivenTestCase) -> None:
        """Perform a runtime checking transformation test case."""
        options = infer_ir_build_options_from_test_name(testcase.name)
        if options is None:
            # Skipped test case
            return
        with use_custom_builtins(os.path.join(self.data_prefix, ICODE_GEN_BUILTINS), testcase):
            expected_output = remove_comment_lines(testcase.output)
            expected_output = replace_word_size(expected_output)
            name = testcase.name
            try:
                ir = build_ir_for_single_file(testcase.input, options)
            except CompileError as e:
                actual = e.messages
            else:
                actual = []
                for fn in ir:
                    if fn.name == TOP_LEVEL_NAME and not name.endswith("_toplevel"):
                        continue
                    actual.extend(format_func(fn))

            assert_test_output(testcase, actual, "Invalid source code output", expected_output)<|MERGE_RESOLUTION|>--- conflicted
+++ resolved
@@ -45,11 +45,8 @@
     "irbuild-dunders.test",
     "irbuild-singledispatch.test",
     "irbuild-constant-fold.test",
-<<<<<<< HEAD
     "irbuild-match.test",
-=======
     "irbuild-glue-methods.test",
->>>>>>> 2d70ac0b
 ]
 
 
