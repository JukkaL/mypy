[mypy]
disallow_untyped_defs = True
disallow_subclassing_any = True
warn_no_return = True
strict_optional = True
no_implicit_optional = True
disallow_any = generics, unimported

; historical exceptions
<<<<<<< HEAD
[mypy-mypy.test.pytest.test_extensions]
disallow_untyped_defs = False
=======
[mypy-mypy.binder]
disallow_any = unimported

[mypy-mypy.build]
strict_optional = False

[mypy-mypy.checker]
strict_optional = False

[mypy-mypy.checkexpr]
strict_optional = False

[mypy-mypy.fastparse]
strict_optional = False

[mypy-mypy.fastparse2]
strict_optional = False

[mypy-mypy.main]
strict_optional = False

[mypy-mypy.semanal]
strict_optional = False

[mypy-mypy.myunit]
disallow_any = unimported

[mypy-mypy.nodes]
disallow_any = unimported
>>>>>>> e4d1dc49
<|MERGE_RESOLUTION|>--- conflicted
+++ resolved
@@ -7,10 +7,6 @@
 disallow_any = generics, unimported
 
 ; historical exceptions
-<<<<<<< HEAD
-[mypy-mypy.test.pytest.test_extensions]
-disallow_untyped_defs = False
-=======
 [mypy-mypy.binder]
 disallow_any = unimported
 
@@ -39,5 +35,4 @@
 disallow_any = unimported
 
 [mypy-mypy.nodes]
-disallow_any = unimported
->>>>>>> e4d1dc49
+disallow_any = unimported