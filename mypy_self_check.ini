[mypy]
disallow_untyped_defs = True
disallow_subclassing_any = True
warn_no_return = True
strict_optional = True
no_implicit_optional = True
disallow_any = generics, unimported
warn_redundant_casts = True
warn_unused_ignores = True
<<<<<<< HEAD
=======
warn_unused_configs = True

# historical exception
[mypy-mypy.semanal]
strict_optional = False

[mypy-mypy.semanal_pass1]
strict_optional = False

[mypy-mypy.semanal_pass3]
strict_optional = False

# needs py2 compatibility
[mypy-mypy.test.testextensions]
disallow_untyped_defs = False
>>>>>>> 47e53f89
<|MERGE_RESOLUTION|>--- conflicted
+++ resolved
@@ -7,21 +7,8 @@
 disallow_any = generics, unimported
 warn_redundant_casts = True
 warn_unused_ignores = True
-<<<<<<< HEAD
-=======
 warn_unused_configs = True
-
-# historical exception
-[mypy-mypy.semanal]
-strict_optional = False
-
-[mypy-mypy.semanal_pass1]
-strict_optional = False
-
-[mypy-mypy.semanal_pass3]
-strict_optional = False
 
 # needs py2 compatibility
 [mypy-mypy.test.testextensions]
-disallow_untyped_defs = False
->>>>>>> 47e53f89
+disallow_untyped_defs = False