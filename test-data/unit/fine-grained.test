-- Test cases for fine-grained incremental checking
--
-- Test cases may define multiple versions of a file
-- (e.g. m.py, m.py.2). There is always an initial batch
-- pass that processes all files present initially, followed
-- by one or more fine-grained incremental passes that use
-- alternative versions of files, if available. If a file
-- just has a single .py version, it is used for all passes.

-- TODO: what if version for some passes but not all

-- Output is laid out like this:
--
--   [out]
--   <optional output from batch pass>
--   ==
--   <optional output from first incremental pass>
--
--
-- Modules that are expected to be detected as changed by dmypy_server
-- can be checked with [stale ...]
-- Generally this should mean added, deleted, or changed files, though there
-- are important edge cases related to the cache: deleted files won't be detected
-- as changed in the initial run with the cache while modules that depended on them
-- should be.
--
-- Modules that are require a full-module reprocessing by update can be checked with
-- [rechecked ...]. This should include any files detected as having changed as well
-- as any files that contain targets that need to be reprocessed but which haven't
-- been loaded yet. If there is no [rechecked...] directive, it inherits the value of
-- [stale ...].
--
-- Specifications for later runs can be given with [stale2 ...], [stale3 ...], etc.
--
-- Test runner can parse options from mypy.ini file. Updating this file in between
-- incremental runs is not yet supported.
--
-- Each test case run without caching and with caching (if the initial run passes),
-- unless it has one a -only_when_cache or -only_when_nocache arguments. We sometimes
-- skip caching test cases to speed up tests, if the caching variant is not useful.
-- The caching test case variants get an implicit _cached suffix.

[case testReprocessFunction]
import m
def g() -> int:
    return m.f()
[file m.py]
def f() -> int:
    pass
[file m.py.2]
def f() -> str:
    pass
[out]
==
main:3: error: Incompatible return value type (got "str", expected "int")

[case testReprocessTopLevel]
import m
m.f(1)
def g() -> None: pass
[file m.py]
def f(x: int) -> None: pass
[file m.py.2]
def f(x: str) -> None: pass
[out]
==
main:2: error: Argument 1 to "f" has incompatible type "int"; expected "str"

[case testReprocessMethod]
import m
class B:
    def f(self, a: m.A) -> None:
        a.g() # E
[file m.py]
class A:
    def g(self) -> None: pass
[file m.py.2]
class A:
    def g(self, a: A) -> None: pass
[out]
==
main:4: error: Too few arguments for "g" of "A"

[case testFunctionMissingModuleAttribute]
import m
def h() -> None:
    m.f(1)
[file m.py]
def f(x: int) -> None: pass
[file m.py.2]
def g(x: str) -> None: pass
[builtins fixtures/fine_grained.pyi]
[out]
==
main:3: error: Module has no attribute "f"

[case testTopLevelMissingModuleAttribute]
import m
m.f(1)
def g() -> None: pass
[file m.py]
def f(x: int) -> None: pass
[file m.py.2]
def g(x: int) -> None: pass
[builtins fixtures/fine_grained.pyi]
[out]
==
main:2: error: Module has no attribute "f"

[case testClassChangedIntoFunction]
import m
def f(a: m.A) -> None:
    pass
[file m.py]
class A: pass
[file m.py.2]
def A() -> None: pass
[out]
==
main:2: error: Invalid type "m.A"

[case testClassChangedIntoFunction2]
import m
class B:
    def f(self, a: m.A) -> None: pass
[file m.py]
class A: pass
[file m.py.2]
def A() -> None: pass
[file n.py.3]
[out]
==
main:3: error: Invalid type "m.A"
==
main:3: error: Invalid type "m.A"

[case testAttributeTypeChanged]
import m
def f(a: m.A) -> int:
    return a.x
[file m.py]
class A:
    def f(self) -> None:
        self.x = 1
[file m.py.2]
class A:
    def f(self) -> None:
        self.x = 'x'
[out]
==
main:3: error: Incompatible return value type (got "str", expected "int")

[case testAttributeRemoved]
import m
def f(a: m.A) -> int:
    return a.x
[file m.py]
class A:
    def f(self) -> None:
        self.x = 1
[file m.py.2]
class A:
    def f(self) -> None: pass
[out]
==
main:3: error: "A" has no attribute "x"

[case testVariableTypeBecomesInvalid]
import m
def f() -> None:
    a = None # type: m.A
[file m.py]
class A: pass
[file m.py.2]
[out]
==
main:3: error: Name 'm.A' is not defined

[case testTwoIncrementalSteps]
import m
import n
[file m.py]
def f() -> None: pass
[file n.py]
import m
def g() -> None:
    m.f() # E
[file m.py.2]
import n
def f(x: int) -> None:
    n.g() # E
[file n.py.3]
import m
def g(a: str) -> None:
    m.f('') # E
[out]
==
n.py:3: error: Too few arguments for "f"
==
n.py:3: error: Argument 1 to "f" has incompatible type "str"; expected "int"
m.py:3: error: Too few arguments for "g"

[case testTwoRounds]
import m
def h(a: m.A) -> int:
    return a.x
[file m.py]
import n
class A:
    def g(self, b: n.B) -> None:
        self.x = b.f()
[file n.py]
class B:
    def f(self) -> int: pass
[file n.py.2]
class B:
    def f(self) -> str: pass
[out]
==
main:3: error: Incompatible return value type (got "str", expected "int")

[case testFixTypeError]
import m
def f(a: m.A) -> None:
    a.f(a)
[file m.py]
class A:
    def f(self, a: 'A') -> None: pass
[file m.py.2]
class A:
    def f(self) -> None: pass
[file m.py.3]
class A:
    def f(self, a: 'A') -> None: pass
[out]
==
main:3: error: Too many arguments for "f" of "A"
==

[case testFixTypeError2]
import m
def f(a: m.A) -> None:
    a.f()
[file m.py]
class A:
    def f(self) -> None: pass
[file m.py.2]
class A:
    def g(self) -> None: pass
[file m.py.3]
class A:
    def f(self) -> None: pass
[out]
==
main:3: error: "A" has no attribute "f"
==

[case testFixSemanticAnalysisError]
import m
def f() -> None:
    m.A()
[file m.py]
class A: pass
[file m.py.2]
class B: pass
[file m.py.3]
class A: pass
[builtins fixtures/fine_grained.pyi]
[out]
==
main:3: error: Module has no attribute "A"
==

[case testContinueToReportTypeCheckError]
import m
def f(a: m.A) -> None:
    a.f()
def g(a: m.A) -> None:
    a.g()
[file m.py]
class A:
    def f(self) -> None: pass
    def g(self) -> None: pass
[file m.py.2]
class A: pass
[file m.py.3]
class A:
    def f(self) -> None: pass
[out]
==
main:3: error: "A" has no attribute "f"
main:5: error: "A" has no attribute "g"
==
main:5: error: "A" has no attribute "g"

[case testContinueToReportSemanticAnalysisError]
import m
def f() -> None:
    m.A()
def g() -> None:
    m.B()
[file m.py]
class A: pass
class B: pass
[file m.py.2]
[file m.py.3]
class A: pass
[builtins fixtures/fine_grained.pyi]
[out]
==
main:3: error: Module has no attribute "A"
main:5: error: Module has no attribute "B"
==
main:5: error: Module has no attribute "B"

[case testContinueToReportErrorAtTopLevel-only_when_nocache]
-- Different cache/no-cache tests because:
-- Error message ordering differs
import n
import m
m.A().f()
[file n.py]
import m
m.A().g()
[file m.py]
class A:
    def f(self) -> None: pass
    def g(self) -> None: pass
[file m.py.2]
class A: pass
[file m.py.3]
class A:
    def f(self) -> None: pass
[out]
==
main:3: error: "A" has no attribute "f"
n.py:2: error: "A" has no attribute "g"
==
n.py:2: error: "A" has no attribute "g"

[case testContinueToReportErrorAtTopLevel-only_when_cache]
-- Different cache/no-cache tests because:
-- Error message ordering differs
import n
import m
m.A().f()
[file n.py]
import m
m.A().g()
[file m.py]
class A:
    def f(self) -> None: pass
    def g(self) -> None: pass
[file m.py.2]
class A: pass
[file m.py.3]
class A:
    def f(self) -> None: pass
[out]
==
n.py:2: error: "A" has no attribute "g"
main:3: error: "A" has no attribute "f"
==
n.py:2: error: "A" has no attribute "g"

[case testContinueToReportErrorInMethod]
import m
class C:
    def f(self, a: m.A) -> None:
        a.f()
    def g(self, a: m.A) -> None:
        a.g()
[file m.py]
class A:
    def f(self) -> None: pass
    def g(self) -> None: pass
[file m.py.2]
class A: pass
[file m.py.3]
class A:
    def f(self) -> None: pass
[out]
==
main:4: error: "A" has no attribute "f"
main:6: error: "A" has no attribute "g"
==
main:6: error: "A" has no attribute "g"

[case testInitialBatchGeneratedError]
import m
def g() -> None:
    m.f()
def h() -> None:
    m.g()
[file m.py]
def f(x: object) -> None: pass
[file m.py.2]
def f() -> None: pass
[file m.py.3]
def f() -> None: pass
def g() -> None: pass
[builtins fixtures/fine_grained.pyi]
[out]
main:3: error: Too few arguments for "f"
main:5: error: Module has no attribute "g"
==
main:5: error: Module has no attribute "g"
==

[case testKeepReportingErrorIfNoChanges]
import m
def h() -> None:
    m.g()
[file m.py]
[file m.py.2]
[builtins fixtures/fine_grained.pyi]
[out]
main:3: error: Module has no attribute "g"
==
main:3: error: Module has no attribute "g"

[case testFixErrorAndReintroduce]
import m
def h() -> None:
    m.g()
[file m.py]
[file m.py.2]
def g() -> None: pass
[file m.py.3]
[builtins fixtures/fine_grained.pyi]
[out]
main:3: error: Module has no attribute "g"
==
==
main:3: error: Module has no attribute "g"

[case testIgnoreWorksAfterUpdate]
import a
[file a.py]
import b
int() + str()  # type: ignore
[file b.py]
x = 1
[file b.py.2]
x = 2
[file b.py.3]
x = 3
[delete b.py.4]
[out]
==
==
==
a.py:1: error: Cannot find module named 'b'
a.py:1: note: See https://mypy.readthedocs.io/en/latest/running_mypy.html#missing-imports

[case testIgnoreWorksWithMissingImports]
import a
[file a.py]
import b
import xyz  # type: ignore
xyz.whatever
[file b.py]
x = 1
[file b.py.2]
x = 2
[file b.py.3]
x = 3
[file xyz.py.4]
[out]
==
==
==
a.py:3: error: "object" has no attribute "whatever"

[case testAddedIgnoreWithMissingImports]
import a
[file a.py]
from b import x
y: int = x
[file b.py]
from xyz import x
[file b.py.2]
from xyz import x  # type: ignore
[file xyz.py.3]
x = str()
[out]
b.py:1: error: Cannot find module named 'xyz'
b.py:1: note: See https://mypy.readthedocs.io/en/latest/running_mypy.html#missing-imports
==
==
a.py:2: error: Incompatible types in assignment (expression has type "str", variable has type "int")

[case testRemovedIgnoreWithMissingImport]
import a
[file a.py]
from b import x
y: int = x
[file b.py]
from xyz import x  # type: ignore
[file b.py.2]
from xyz import x
[file xyz.py.3]
x = str()
[out]
==
b.py:1: error: Cannot find module named 'xyz'
b.py:1: note: See https://mypy.readthedocs.io/en/latest/running_mypy.html#missing-imports
==
a.py:2: error: Incompatible types in assignment (expression has type "str", variable has type "int")

[case testRemovedModuleUnderIgnore]
import a
[file a.py]
import c
from b import x  # type: ignore
y: int = x
[file b.py]
x = str()
[file c.py]
x = 1
[delete b.py.2]
[file c.py.3]
x = 3
[out]
a.py:3: error: Incompatible types in assignment (expression has type "str", variable has type "int")
==
==

[case AddedModuleUnderIgnore]
import a
[file a.py]
import c
from b import x  # type: ignore
y: int = x
[file c.py]
x = 1
[file c.py.2]
x = 2
[file b.py.3]
# empty
[out]
==
==

[case testIgnoreInBetween]
import a
[file a.py]
import b
x: int = b.x
[file b.py]
import c
x = c.C.x  # type: ignore
[file c.py]
class C:
    pass
[file c.py.2]
class C:
    x: int
[file c.py.3]
# empty
[file c.py.4]
class C:
    x: str
[out]
==
==
==
a.py:2: error: Incompatible types in assignment (expression has type "str", variable has type "int")

[case testIgnoredAttrReprocessedModule-skip]
# See https://github.com/python/mypy/issues/4782
import a
[file a.py]
import b
x = b.x  # type: ignore
y: int = x
[file b.py]
import c
[file b.py.2]
import c
x = c.x
[file c.py]
x: str
[out]
==
a.py:3: error: Incompatible types in assignment (expression has type "str", variable has type "int")

[case testIgnoredAttrReprocessedBase]
import a
[file a.py]
import b
def fun() -> None:
    x = b.C.x  # type: ignore
    y: int = x
[file b.py]
import c
class C:
    pass
[file b.py.2]
import c
class C(c.B):
    pass
[file c.py]
class B:
    x: str
[out]
==
a.py:4: error: Incompatible types in assignment (expression has type "str", variable has type "int")

[case testIgnoredAttrReprocessedMeta]
import a
[file a.py]
import b
def fun() -> None:
    x = b.C.x  # type: ignore
    y: int = x
[file b.py]
import c
class C:
    pass
[file b.py.2]
import c
class C(metaclass=c.M):
    pass
[file c.py]
class M(type):
    x: str
[out]
==
a.py:4: error: Incompatible types in assignment (expression has type "str", variable has type "int")

[case testDataclassUpdate1]
# flags: --python-version 3.7
[file a.py]
from dataclasses import dataclass

@dataclass
class A:
    x: int

[file b.py]
from dataclasses import dataclass

from a import A
@dataclass
class B(A):
    y: int

B(1, 2)

[file a.py.2]
from dataclasses import dataclass

@dataclass
class A:
    x: str

[file a.py.3]
from dataclasses import dataclass

@dataclass
class A:
    x: int

[out]
==
b.py:8: error: Argument 1 to "B" has incompatible type "int"; expected "str"
==
[builtins fixtures/list.pyi]

[case testDataclassUpdate2]
# flags: --python-version 3.7
[file c.py]
Foo = int

[file c.py.2]
Foo = str

[file a.py]
from dataclasses import dataclass
from c import Foo

@dataclass
class A:
    x: Foo

[file b.py]
from dataclasses import dataclass

from a import A
@dataclass
class B(A):
    y: int

B(1, 2)

[out]
==
b.py:8: error: Argument 1 to "B" has incompatible type "int"; expected "str"
[builtins fixtures/list.pyi]

[case testDataclassUpdate3]
# flags: --python-version 3.7
from b import B
B(1, 2)
[file b.py]
from a import A
from dataclasses import dataclass
@dataclass
class B(A):
    b: int
[file a.py]
from dataclasses import dataclass
@dataclass
class A:
    a: int

[file a.py.2]
from dataclasses import dataclass
@dataclass
class A:
    a: int
    other: int
[builtins fixtures/list.pyi]
[out]
==
main:3: error: Too few arguments for "B"

[case testDataclassUpdate4]
# flags: --python-version 3.7
from b import B
B(1, 2)
[file b.py]
from a import A
from dataclasses import dataclass
@dataclass(frozen=True)
class B(A):
    b: int
[file a.py]
from dataclasses import dataclass
@dataclass(frozen=True)
class A:
    a: int

[file a.py.2]
from dataclasses import dataclass
@dataclass(frozen=True)
class A:
    a: int
    other: int
[builtins fixtures/list.pyi]
[out]
==
main:3: error: Too few arguments for "B"

[case testDataclassUpdate5]
# flags: --python-version 3.7
from b import B
B(1, 2)
[file b.py]
from a import A
from dataclasses import dataclass
@dataclass
class B(A):
    b: int
[file a.py]
from dataclasses import dataclass
@dataclass(init=False)
class A:
    a: int

[file a.py.2]
from dataclasses import dataclass
@dataclass(init=False)
class A:
    a: int
    other: int

[file a.py.3]
from dataclasses import dataclass
@dataclass(init=False)
class A:
    a: int

[builtins fixtures/list.pyi]
[out]
==
main:3: error: Too few arguments for "B"
==

[case testDataclassUpdate6]
# flags: --python-version 3.7
from b import B
B(1, 2) < B(1, 2)
[file b.py]
from a import A
from dataclasses import dataclass
@dataclass
class B(A):
    b: int
[file a.py]
from dataclasses import dataclass
@dataclass(order=True)
class A:
    a: int

[file a.py.2]
from dataclasses import dataclass
@dataclass
class A:
    a: int
[builtins fixtures/list.pyi]
[out]
==
main:3: error: Unsupported left operand type for < ("B")

[case testDataclassUpdate8]
# flags: --python-version 3.7
from c import C
C(1, 2, 3)
[file c.py]
from b import B
from dataclasses import dataclass
@dataclass
class C(B):
    c: int
[file b.py]
from a import A
from dataclasses import dataclass
@dataclass
class B(A):
    b: int
[file a.py]
from dataclasses import dataclass
@dataclass
class A:
    a: int

[file a.py.2]
from dataclasses import dataclass
@dataclass
class A:
    a: int
    other: int
[builtins fixtures/list.pyi]
[out]
==
main:3: error: Too few arguments for "C"

[case testDataclassUpdate9]
# flags: --python-version 3.7
from c import C
C(1, 2, 3)
[file c.py]
from b import B
from dataclasses import dataclass
@dataclass
class C(B):
    c: int
[file b.py]
from a import A
from dataclasses import dataclass
@dataclass
class B(A):
    b: int
[file a.py]
from dataclasses import dataclass
@dataclass(init=False)
class A:
    a: int

[file a.py.2]
from dataclasses import dataclass
@dataclass(init=False)
class A:
    a: int
    other: int

[file a.py.3]
from dataclasses import dataclass
@dataclass(init=False)
class A:
    a: int

[builtins fixtures/list.pyi]
[out]
==
main:3: error: Too few arguments for "C"
==

[case testAttrsUpdate1]
[file a.py]
import attr
@attr.s
class A:
    a = attr.ib()   # type: int

[file b.py]
from a import A
import attr
@attr.s
class B(A):
    b = attr.ib()   # type: int

B(1, 2)

[file a.py.2]
import attr
@attr.s
class A:
    a = attr.ib()   # type: int
    other = attr.ib()   # type: int
[builtins fixtures/list.pyi]
[out]
==
b.py:7: error: Too few arguments for "B"

[case testAttrsUpdate2]
from b import B
B(1, 2)
[file b.py]
from a import A
import attr
@attr.s
class B(A):
    b = attr.ib()   # type: int
[file a.py]
import attr
@attr.s(init=False)
class A:
    a = attr.ib()   # type: int

[file a.py.2]
import attr
@attr.s(init=False)
class A:
    a = attr.ib()   # type: int
    other = attr.ib()   # type: int
[builtins fixtures/list.pyi]
[out]
==
main:2: error: Too few arguments for "B"

[case testAttrsUpdate3]
from b import B
B(1, 2)
[file b.py]
from a import A
import attr
@attr.s(auto_attribs=True)
class B(A):
    x: int
[file a.py]
import attr
@attr.s(auto_attribs=True, init=False)
class A:
    a: int

[file a.py.2]
import attr
@attr.s(auto_attribs=True, init=False)
class A:
    a: int
    other: int
[builtins fixtures/list.pyi]

[file a.py.3]
import attr
@attr.s(auto_attribs=True, init=False)
class A:
    a: int
[builtins fixtures/list.pyi]

[out]
==
main:2: error: Too few arguments for "B"
==

[case testAttrsUpdate4]
from b import B
B(1, 2) < B(1, 2)
[file b.py]
from a import A
import attr
@attr.s(cmp=False)
class B(A):
    b = attr.ib()   # type: int
[file a.py]
import attr
@attr.s(init=False)
class A:
    a = attr.ib()   # type: int

[file a.py.2]
import attr
@attr.s(cmp=False, init=False)
class A:
    a = attr.ib()   # type: int
[builtins fixtures/list.pyi]
[out]
==
main:2: error: Unsupported left operand type for < ("B")

[case testAttrsUpdateKwOnly]
[file a.py]
import attr
@attr.s(kw_only=True)
class A:
    a = attr.ib(15)   # type: int
[file b.py]
from a import A
import attr
@attr.s(kw_only=True)
class B(A):
    b = attr.ib("16")   # type: str

[file b.py.2]
from a import A
import attr
@attr.s()
class B(A):
    b = attr.ib("16")   # type: str
B(b="foo", a=7)
[builtins fixtures/attr.pyi]
[out]
==
b.py:5: error: Non keyword-only attributes are not allowed after a keyword-only attribute.

[case testAttrsUpdateBaseKwOnly]
from b import B
B(5)
[file a.py]
import attr
@attr.s()
class A:
    a = attr.ib(15)   # type: int
[file b.py]
from a import A
import attr
@attr.s(kw_only=True)
class B(A):
    b = attr.ib("16")   # type: str

[file a.py.2]
import attr
@attr.s(kw_only=True)
class A:
    a = attr.ib(15)   # type: int
[builtins fixtures/attr.pyi]
[out]
==
main:2: error: Too many positional arguments for "B"

[case testAddBaseClassMethodCausingInvalidOverride]
import m
class B(m.A):
    def f(self) -> str: pass
[file m.py]
class A: pass
[file m.py.2]
class A:
    def f(self) -> int: pass
[file n.py.3]
[out]
==
main:3: error: Return type of "f" incompatible with supertype "A"
==
main:3: error: Return type of "f" incompatible with supertype "A"

[case testModifyBaseClassMethodCausingInvalidOverride]
import m
class B(m.A):
    def f(self) -> str: pass
[file m.py]
class A:
    def f(self) -> str: pass
[file m.py.2]
class A:
    def f(self) -> int: pass
[out]
==
main:3: error: Return type of "f" incompatible with supertype "A"

[case testAddBaseClassAttributeCausingErrorInSubclass]
import m
class B(m.A):
    def a(self) -> None:
        x = 1
        if int():
            x = self.x

    def f(self) -> None:
        self.x = 1

    def z(self) -> None:
        x = 1
        if int():
            x = self.x
[file m.py]
class A: pass
[file m.py.2]
class A:
    def g(self) -> None:
        self.x = 'a'
[out]
==
main:6: error: Incompatible types in assignment (expression has type "str", variable has type "int")
main:9: error: Incompatible types in assignment (expression has type "int", variable has type "str")
main:14: error: Incompatible types in assignment (expression has type "str", variable has type "int")

[case testChangeBaseClassAttributeType]
import m
class B(m.A):
    def f(sel) -> None:
        sel.x = 1
[file m.py]
class A:
    def g(self) -> None:
        self.x = 1
[file m.py.2]
class A:
    def g(self) -> None:
        self.x = 'a'
[out]
==
main:4: error: Incompatible types in assignment (expression has type "int", variable has type "str")

[case testRemoveAttributeInBaseClass]
import m
class B(m.A):
    def f(self) -> None:
        a = 1
        a = self.x
[file m.py]
class A:
    def g(self) -> None:
        self.x = 1
[file m.py.2]
class A: pass
[out]
==
main:5: error: "B" has no attribute "x"

[case testTestSignatureOfInheritedMethod]
import m
class B(m.A):
    def f(self) -> None:
        self.g()
[file m.py]
class A:
    def g(self) -> None: pass
[file m.py.2]
class A:
    def g(self, a: 'A') -> None: pass
[out]
==
main:4: error: Too few arguments for "g" of "A"

[case testRemoveBaseClass]
import m
class A(m.B):
    def f(self) -> None:
        self.g()
        self.x
        self.y = 1
[file m.py]
class C:
    def g(self) -> None:
        self.x = 1
class B(C): pass
[file m.py.2]
class C: pass
class B: pass
[out]
==
main:4: error: "A" has no attribute "g"
main:5: error: "A" has no attribute "x"

[case testRemoveBaseClass2]
import m
class A(m.B):
    def f(self) -> None:
        self.g()
        self.x
        self.y = 1
[file m.py]
class C:
    def g(self) -> None:
        self.x = 1
class B(C): pass
[file m.py.2]
class C:
    def g(self) -> None:
        self.x = 1
class B: pass
[out]
==
main:4: error: "A" has no attribute "g"
main:5: error: "A" has no attribute "x"

[case testChangeInPackage]
import m.n
def f() -> None:
    m.n.g()
[file m/__init__.py]
[file m/n.py]
def g() -> None: pass
[file m/n.py.2]
def g(x: int) -> None: pass
[out]
==
main:3: error: Too few arguments for "g"

[case testTriggerTargetInPackage]
import m.n
[file m/__init__.py]
[file m/n.py]
import a
def f() -> None:
    a.g()
[file a.py]
def g() -> None: pass
[file a.py.2]
def g(x: int) -> None: pass
[out]
==
m/n.py:3: error: Too few arguments for "g"

[case testChangeInPackage__init__]
import m
import m.n
def f() -> None:
    m.g()
[file m/__init__.py]
def g() -> None: pass
[file m/__init__.py.2]
def g(x: int) -> None: pass
[file m/n.py]
[out]
==
main:4: error: Too few arguments for "g"

[case testTriggerTargetInPackage__init__]
import m
import m.n
[file m/__init__.py]
import a
def f() -> None:
    a.g()
[file a.py]
def g() -> None: pass
[file a.py.2]
def g(x: int) -> None: pass
[file m/n.py]
[out]
==
m/__init__.py:3: error: Too few arguments for "g"

[case testModuleAttributeTypeChanges]
import m
def f() -> None:
    x = 1
    if int():
        x = m.x
[file m.py]
x = 1
[file m.py.2]
x = ''
[out]
==
main:5: error: Incompatible types in assignment (expression has type "str", variable has type "int")

[case testTwoStepsDueToModuleAttribute]
import m
x = m.f()

def g() -> None:
    y = 1
    if int():
        y = x # E
[file m.py]
def f() -> int: pass
[file m.py.2]
def f() -> str: pass
[out]
==
main:7: error: Incompatible types in assignment (expression has type "str", variable has type "int")

[case testTwoStepsDueToMultipleNamespaces]
import m
x = m.f()

def g() -> None:
    xx = 1
    if int():
        xx = x # E

class A:
    def a(self) -> None:
        self.y = m.f()
    def b(self) -> None:
        yy = 1
        if int():
            yy = self.y

class B:
    def c(self) -> None:
        self.z = m.f()
    def b(self) -> None:
        zz = 1
        if int():
            zz = self.z
[file m.py]
def f() -> int: pass
[file m.py.2]
def f() -> str: pass
[out]
==
main:7: error: Incompatible types in assignment (expression has type "str", variable has type "int")
main:15: error: Incompatible types in assignment (expression has type "str", variable has type "int")
main:23: error: Incompatible types in assignment (expression has type "str", variable has type "int")

[case testConstructorSignatureChanged]
import m

def f() -> None:
    m.A()
[file m.py]
class A:
    def __init__(self) -> None: pass
[file m.py.2]
class A:
    def __init__(self, x: int) -> None: pass
[out]
==
main:4: error: Too few arguments for "A"

[case testConstructorSignatureChanged2]
from typing import Callable
import m

def use(x: Callable[[], m.A]) -> None:
    x()
def f() -> None:
    use(m.A)
[file m.py]
class A:
    def __init__(self) -> None: pass
[file m.py.2]
class A:
    def __init__(self, x: int) -> None: pass
[out]
==
-- This is a bad error message
main:7: error: Argument 1 to "use" has incompatible type "Type[A]"; expected "Callable[[], A]"

[case testConstructorSignatureChanged3]
from a import C
class D(C):
    def g(self) -> None:
        super().__init__()
D()
[file a.py]
class C:
    def __init__(self) -> None: pass
[file a.py.2]
class C:
    def __init__(self, x: int) -> None: pass
[out]
==
main:4: error: Too few arguments for "__init__" of "C"
main:5: error: Too few arguments for "D"

[case testConstructorAdded]
import m

def f() -> None:
    m.A()
[file m.py]
class A: pass
[file m.py.2]
class A:
    def __init__(self, x: int) -> None: pass
[out]
==
main:4: error: Too few arguments for "A"

[case testConstructorDeleted]
import m

def f() -> None:
    m.A(1)
[file m.py]
class A:
    def __init__(self, x: int) -> None: pass
[file m.py.2]
class A: pass
[out]
==
main:4: error: Too many arguments for "A"

[case testBaseClassConstructorChanged]
import m

def f() -> None:
    m.B()
[file m.py]
class A:
    def __init__(self) -> None: pass
class B(A): pass
[file m.py.2]
class A:
    def __init__(self, x: int) -> None: pass
class B(A): pass
[out]
==
main:4: error: Too few arguments for "B"

[case testSuperField]
from a import C
class D(C):
    def g(self) -> int:
        return super().x
[file a.py]
class C:
    def __init__(self) -> None: self.x = 12
[file a.py.2]
class C:
    def __init__(self) -> None: self.x = 'ar'
[out]
==
main:4: error: Incompatible return value type (got "str", expected "int")

[case testImportFrom]
from m import f

def g() -> None:
    f()
[file m.py]
def f() -> None: pass
[file m.py.2]
def f(x: int) -> None: pass
[builtins fixtures/fine_grained.pyi]
[out]
==
main:4: error: Too few arguments for "f"

[case testImportFrom2]
from m import f
f()
[file m.py]
def f() -> None: pass
[file m.py.2]
def f(x: int) -> None: pass
[out]
==
main:2: error: Too few arguments for "f"

[case testImportFromTargetsClass]
from m import C

def f(c: C) -> None:
    c.g()
[file m.py]
class C:
    def g(self) -> None: pass
[file m.py.2]
class C:
    def g(self, x: int) -> None: pass
[out]
==
main:4: error: Too few arguments for "g" of "C"

[case testImportFromTargetsVariable]
from m import x

def f() -> None:
    y = 1
    if int():
        y = x
[file m.py]
x = 1
[file m.py.2]
x = ''
[out]
==
main:6: error: Incompatible types in assignment (expression has type "str", variable has type "int")

[case testImportFromSubmoduleOfPackage]
from m import n

def f() -> None:
    n.g()
[file m/__init__.py]
[file m/n.py]
def g() -> None: pass
[file m/n.py.2]
def g(x: int) -> None: pass
[out]
==
main:4: error: Too few arguments for "g"

[case testImportedFunctionGetsImported]
from m import f

def g() -> None:
    f()
[file m.py]
from n import f
[file n.py]
def f() -> None: pass
[file n.py.2]
def f(x: int) -> None: pass
[out]
==
main:4: error: Too few arguments for "f"

[case testNestedClassMethodSignatureChanges]
from m import A

def f(x: A.B) -> None:
    x.g()
[file m.py]
class A:
    class B:
        def g(self) -> None: pass
[file m.py.2]
class A:
    class B:
        def g(self, x: int) -> None: pass
[out]
==
main:4: error: Too few arguments for "g" of "B"

[case testNestedClassAttributeTypeChanges]
from m import A

def f(x: A.B) -> None:
    z = 1
    if int():
        z = x.y
[file m.py]
class A:
    class B:
        def g(self) -> None:
            self.y = 1
[file m.py.2]
class A:
    class B:
        def g(self) -> None:
            self.y = ''
[out]
==
main:6: error: Incompatible types in assignment (expression has type "str", variable has type "int")

[case testReprocessMethodInNestedClass]
from m import f

class A:
    class B:
        def g(self) -> None:
            x = 1
            if int():
                x = f()
[file m.py]
def f() -> int: pass
[file m.py.2]
def f() -> str: pass
[file n.py.3]
[out]
==
main:8: error: Incompatible types in assignment (expression has type "str", variable has type "int")
==
main:8: error: Incompatible types in assignment (expression has type "str", variable has type "int")

[case testReprocessMethodInNestedClassSemanal]
import a
[file a.py]
class A:
    class B:
        def g() -> None: pass
    def foo(self) -> int: return 12
[file b.py.2]
[file b.py.3]
2
[out]
a.py:3: error: Method must have at least one argument
==
a.py:3: error: Method must have at least one argument
==
a.py:3: error: Method must have at least one argument

[case testBaseClassDeleted]
import m

class A(m.C):
    def f(self) -> None:
        self.g()  # No error here because m.C becomes an Any base class
    def g(self) -> None:
        self.x
[file m.py]
class C:
    def g(self) -> None: pass
[file m.py.2]
[out]
main:7: error: "A" has no attribute "x"
==
main:3: error: Name 'm.C' is not defined

[case testBaseClassOfNestedClassDeleted]
import m

class A:
    class B(m.C):
        def f(self) -> None:
            self.g()  # No error here because m.C becomes an Any base class
        def g(self) -> None:
            self.x
[file m.py]
class C:
    def g(self) -> None: pass
[file m.py.2]
[out]
main:8: error: "B" has no attribute "x"
==
main:4: error: Name 'm.C' is not defined

[case testImportQualifiedModuleName]
import a
[file a.py]
import b.c
b.c.f()
[file a.py.2]
import b.c
b.c.f() # dummy change
[file b/__init__.py]
[file b/c.py]
def f() -> None: pass
[out]
==

[case testTypeAliasRefresh]
from typing import Callable
from a import f
C = Callable[[int], str]
[file a.py]
def f() -> None: pass
[file a.py.2]
[out]
==
main:2: error: Module 'a' has no attribute 'f'

[case testTypeVarRefresh]
from typing import TypeVar
from a import f
T = TypeVar('T')
[file a.py]
def f() -> None: pass
[file a.py.2]
[out]
==
main:2: error: Module 'a' has no attribute 'f'

[case testRefreshTyping]
from typing import Sized
from c import A
import z

# Force typing to get refreshed by using a protocol from it
x: Sized = A()

[file c.py]
class D:
    def __len__(self) -> int: return 0
A = D
[file c.py.2]
class C:
    def __len__(self) -> int: return 0
A = C
[file z.py]
from typing import List
T = List[int]
[file z.py.2]
from typing import List
T = List[int]  # yo
[builtins fixtures/list.pyi]
[typing fixtures/typing-full.pyi]
[out]
==

[case testNamedTupleRefresh]
from typing import NamedTuple
from a import f
N = NamedTuple('N', [('x', int)])
[file a.py]
def f() -> None: pass
[file a.py.2]
[out]
==
main:2: error: Module 'a' has no attribute 'f'

[case testModuleLevelAttributeRefresh]
from typing import Callable
from a import f
x = 1
y = ''  # type: str
[file a.py]
def f() -> None: pass
[file a.py.2]
[out]
==
main:2: error: Module 'a' has no attribute 'f'

[case testClassBodyRefresh]
from a import f
class A:
    x = 1
    y = '' # type: str

    def f(self) -> None:
        self.x = 1
[file a.py]
f = 1
[file a.py.2]
[out]
==
main:1: error: Module 'a' has no attribute 'f'

[case testDecoratedMethodRefresh]
from typing import Iterator, Callable, List
from a import f
import a

def dec(f: Callable[['A'], Iterator[int]]) -> Callable[[int], int]: pass

class A:
    @dec
    def f(self) -> Iterator[int]:
        self.x = a.g()  # type: int
        return None
[builtins fixtures/list.pyi]
[file a.py]
f = 1
def g() -> int: pass
[file a.py.2]
def f() -> None: pass
def g() -> int: pass
[file a.py.3]
def f() -> None: pass
def g() -> str: pass
[out]
==
==
main:10: error: Incompatible types in assignment (expression has type "str", variable has type "int")

[case testTwoPassTypeChecking]
import a
[file a.py]
[file a.py.2]
class A:
    def __init__(self, b: B) -> None:
        self.a = b.a

class B:
    def __init__(self) -> None:
        self.a = int()
[file a.py.3]
class A:
    def __init__(self, b: B) -> None:
        self.a = b.a
        reveal_type(self.a) # E

class B:
    def __init__(self) -> None:
        self.a = int()
[out]
==
==
a.py:4: error: Revealed type is 'builtins.int'

[case testStripRevealType]
import a
reveal_type(a.f())
[file a.py]
def f() -> int: pass
[file a.py.2]
def f() -> str: pass
[out]
main:2: error: Revealed type is 'builtins.int'
==
main:2: error: Revealed type is 'builtins.str'

[case testDecoratorTypeAfterReprocessing]
import a
reveal_type(a.f())
[file a.py]
from contextlib import contextmanager
from typing import Iterator
import b
@contextmanager
def f() -> Iterator[None]:
    yield
[file b.py]
[delete b.py.2]
[file b.py.3]
[typing fixtures/typing-full.pyi]
[builtins fixtures/list.pyi]
[triggered]
2: <b>, __main__
3: <b>, __main__, a
[out]
main:2: error: Revealed type is 'contextlib.GeneratorContextManager[None]'
==
a.py:3: error: Cannot find module named 'b'
a.py:3: note: See https://mypy.readthedocs.io/en/latest/running_mypy.html#missing-imports
main:2: error: Revealed type is 'contextlib.GeneratorContextManager[None]'
==
main:2: error: Revealed type is 'contextlib.GeneratorContextManager[None]'

[case testDecoratorSpecialCase1]
import a
[file a.py]
import contextlib
from typing import List, Iterator

@contextlib.contextmanager
def f(x: List[int]) -> Iterator[None]:
    x.append(1)
    yield

def g() -> None:
    import b
    b.h(1)
[file b.py]
def h() -> None: pass
[delete b.py.2]
[file b.py.3]
def h() -> None: pass
[file a.py.4]
import contextlib
from typing import List, Iterator

@contextlib.contextmanager
def f(x: List[int]) -> Iterator[None]:
    x.append(1)
    yield

def g() -> None:
    import b
    b.h(1)
    pass
[typing fixtures/typing-full.pyi]
[builtins fixtures/list.pyi]
[triggered]
2: <b.h>, <b>, <b[wildcard]>, a.g
3: <b.h>, <b>, <b[wildcard]>, a
4: a.g
[out]
a.py:11: error: Too many arguments for "h"
==
a.py:10: error: Cannot find module named 'b'
a.py:10: note: See https://mypy.readthedocs.io/en/latest/running_mypy.html#missing-imports
==
a.py:11: error: Too many arguments for "h"
==
a.py:11: error: Too many arguments for "h"

[case testDecoratorSpecialCase2]
import a
[file a.py]
from contextlib import contextmanager
from typing import Iterator, List
import b

@contextmanager
def f(x: List[int]) -> Iterator[None]:
    x.append(1)
    yield
[file b.py]
[delete b.py.2]
[file b.py.3]
[file a.py.4]
from contextlib import contextmanager
from typing import Iterator, List
import b

@contextmanager
def f(x: List[int]) -> Iterator[None]:
    x.append(1)
    yield
[typing fixtures/typing-full.pyi]
[builtins fixtures/list.pyi]
[out]
==
a.py:3: error: Cannot find module named 'b'
a.py:3: note: See https://mypy.readthedocs.io/en/latest/running_mypy.html#missing-imports
==
==

[case testDecoratorMethodCompat]
from typing import Callable, List, TypeVar
import x

class Base: pass
_Base = TypeVar('_Base', bound=Base)

def dec(f: Callable[[_Base], int]) -> Callable[[_Base], List[int]]: pass

class B(Base):
    def foo(self) -> List[int]: pass

class A(B):
    @dec
    def foo(self) -> int:
        x.lol()
        return 12

[file x.py]
def lol() -> str: pass
[file x.py.2]
def lol() -> int: pass
[file x.py.3]
def lol() -> str: pass

[builtins fixtures/list.pyi]
[out]
==
==

[case testPreviousErrorInDecoratedFunction]
import a
[file a.py]
from typing import Callable
import b

def dec(x: Callable[[], None]) -> Callable[[], None]:
    return x

@dec
def f() -> None:
    1 + ''
[file b.py]
[file b.py.2]
1
[file b.py.3]
2
[file a.py.4]
from typing import Callable
import b

def dec(f: Callable[[], None]) -> Callable[[], None]:
    return f

@dec
def f() -> None:
    1 + 2
[out]
a.py:9: error: Unsupported operand types for + ("int" and "str")
==
a.py:9: error: Unsupported operand types for + ("int" and "str")
==
a.py:9: error: Unsupported operand types for + ("int" and "str")
==

[case testPreviousErrorInDecoratedMethodOverride]
import a
[file a.py]
from typing import Callable
from b import B

def dec(x: Callable[['A'], int]) -> Callable[['A'], int]:
    return x

class A(B):
    @dec
    def foo(self) -> int: return 12

[file b.py]
class B:
    def foo(self) -> str: return 'hi'
[file c.py.2]
[file c.py.3]
1
[file b.py.4]
class B:
    def foo(self) -> int: return 12
[out]
a.py:9: error: Return type of "foo" incompatible with supertype "B"
==
a.py:9: error: Return type of "foo" incompatible with supertype "B"
==
a.py:9: error: Return type of "foo" incompatible with supertype "B"
==

[case testPreviousErrorInMethodSemanal1]
import a
[file a.py]
class A:
    def foo() -> int: pass
[file c.py.2]
[file c.py.3]
1
[file a.py.4]
class A:
    def foo(self) -> int: pass
[out]
a.py:2: error: Method must have at least one argument
==
a.py:2: error: Method must have at least one argument
==
a.py:2: error: Method must have at least one argument
==

[case testPreviousErrorInMethodSemanal2]
import a
[file a.py]
class A:
    def foo(self) -> None:
        nothing
[file c.py.2]
[file c.py.3]
1
[file a.py.4]
class A:
    def foo(self) -> int: pass
[out]
a.py:3: error: Name 'nothing' is not defined
==
a.py:3: error: Name 'nothing' is not defined
==
a.py:3: error: Name 'nothing' is not defined
==

[case testPreviousErrorInMethodSemanalPass3]
import a
[file a.py]
from typing import List
class A:
    def __init__(self) -> None:
        self.x = []  # type: List[int, str]
[file c.py.2]
[file c.py.3]
1
[file a.py.4]
from typing import List
class A:
    def __init__(self) -> None:
        self.x = []  # type: List[int]
[builtins fixtures/list.pyi]
[out]
a.py:4: error: "list" expects 1 type argument, but 2 given
==
a.py:4: error: "list" expects 1 type argument, but 2 given
==
a.py:4: error: "list" expects 1 type argument, but 2 given
==

[case testPreviousErrorInOverloadedFunctionSemanalPass3]
import a
[file a.py]
from typing import overload, List
@overload
def f(x: str) -> None: ...
@overload
def f(x: int) -> List[int, str]: ...
def f(x: object) -> object:
    pass
[file c.py.2]
[file c.py.3]
1
[file a.py.4]
from typing import overload, List
@overload
def f(x: str) -> None: ...
@overload
def f(x: int) -> List[int]: ...
def f(x: object) -> object:
    pass
[builtins fixtures/list.pyi]
[out]
a.py:5: error: "list" expects 1 type argument, but 2 given
==
a.py:5: error: "list" expects 1 type argument, but 2 given
==
a.py:5: error: "list" expects 1 type argument, but 2 given
==

[case testPreviousErrorInOverloadedFunction]
import a
[file a.py]
from typing import overload
@overload
def f(x: str) -> None: ...
@overload
def f(x: int) -> int: ...
def f(x: object) -> None:
	pass
[file b.py]
[file b.py.2]
1
[file b.py.3]
2
[file a.py.4]
from typing import overload
@overload
def f(x: str) -> None: ...
@overload
def f(x: int) -> None: ...
def f(x: object) -> None:
	pass
[out]
a.py:6: error: Overloaded function implementation cannot produce return type of signature 2
==
a.py:6: error: Overloaded function implementation cannot produce return type of signature 2
==
a.py:6: error: Overloaded function implementation cannot produce return type of signature 2
==

[case testPreviousErrorInOverloadedFunctionSemanal]
import a
[file a.py]
from typing import overload
@overload
def f(x: str) -> None: ...
@overload
def f(x: int) -> None: ...
[file b.py]
[file b.py.2]
1
[file b.py.3]
2
[file a.py.4]
from typing import overload
@overload
def f(x: str) -> None: ...
@overload
def f(x: int) -> None: ...
def f(x: object) -> None:
	pass
[out]
a.py:2: error: An overloaded function outside a stub file must have an implementation
==
a.py:2: error: An overloaded function outside a stub file must have an implementation
==
a.py:2: error: An overloaded function outside a stub file must have an implementation
==

[case testPreviousErrorInDecoratedMethodSemanalPass3]
import a
[file a.py]
from typing import Callable, TypeVar, Any, List

T = TypeVar('T', bound=Callable)
def dec(x: T) -> T:
    return x

@dec
def foo(self) -> List[str, int]: return []

[file c.py.2]
[file c.py.3]
[file a.py.4]
from typing import Callable, TypeVar, Any, List

T = TypeVar('T', bound=Callable[..., Any])
def dec(x: T) -> T:
    return x

@dec
def foo(self) -> List[str]: return []
[builtins fixtures/list.pyi]
[out]
a.py:8: error: "list" expects 1 type argument, but 2 given
==
a.py:8: error: "list" expects 1 type argument, but 2 given
==
a.py:8: error: "list" expects 1 type argument, but 2 given
==

[case testDecoratorUpdateMod]
import a
[file a.py]
import mod

@mod.deca
@mod.decb(mod.C())
def func(x: mod.B) -> mod.B:
    x.x
    return x
[file mod.py]
from typing import Callable, TypeVar
F = TypeVar('F', bound=Callable)

def deca(func: Callable[[B], B]) -> Callable[[str], str]:
    pass
def decb(arg: C) -> Callable[[F], F]:
    pass
class C:
    pass
class B:
    x: int
[file mod.py.2]
from typing import Callable, TypeVar
F = TypeVar('F', bound=Callable)

def deca(func: Callable[[str], str]) -> Callable[[str], str]:
    pass
def decb(arg: C) -> Callable[[F], F]:
    pass
class C:
    pass
class B:
    x: int
[file mod.py.3]
from typing import Callable, TypeVar
F = TypeVar('F', bound=Callable)

def deca(func: Callable[[B], B]) -> Callable[[str], str]:
    pass
def decb(arg: C) -> Callable[[F], F]:
    pass
class C:
    pass
class B:
    y: int
[file mod.py.4]
from typing import Callable, TypeVar
F = TypeVar('F', bound=Callable)

def deca(func: Callable[[B], B]) -> Callable[[str], str]:
    pass
def decb(arg: C) -> Callable[[F], F]:
    pass
class C:
    def __init__(self, x: int) -> None:
        pass
class B:
    x: int
[out]
==
a.py:3: error: Argument 1 to "deca" has incompatible type "Callable[[B], B]"; expected "Callable[[str], str]"
==
a.py:6: error: "B" has no attribute "x"
==
a.py:4: error: Too few arguments for "C"

[case testDecoratorUpdateFunc]
import a
[file a.py]
import mod

def outer() -> None:
    @mod.deca
    @mod.decb(mod.C())
    def func(x: mod.B) -> mod.B:
        x.x
        return x
[file mod.py]
from typing import Callable, TypeVar
F = TypeVar('F', bound=Callable)

def deca(func: Callable[[B], B]) -> Callable[[str], str]:
    pass
def decb(arg: C) -> Callable[[F], F]:
    pass
class C:
    pass
class B:
    x: int
[file mod.py.2]
from typing import Callable, TypeVar
F = TypeVar('F', bound=Callable)

def deca(func: Callable[[str], str]) -> Callable[[str], str]:
    pass
def decb(arg: C) -> Callable[[F], F]:
    pass
class C:
    pass
class B:
    x: int
[file mod.py.3]
from typing import Callable, TypeVar
F = TypeVar('F', bound=Callable)

def deca(func: Callable[[B], B]) -> Callable[[str], str]:
    pass
def decb(arg: C) -> Callable[[F], F]:
    pass
class C:
    pass
class B:
    y: int
[file mod.py.4]
from typing import Callable, TypeVar
F = TypeVar('F', bound=Callable)

def deca(func: Callable[[B], B]) -> Callable[[str], str]:
    pass
def decb(arg: C) -> Callable[[F], F]:
    pass
class C:
    def __init__(self, x: int) -> None:
        pass
class B:
    x: int
[out]
==
a.py:4: error: Argument 1 to "deca" has incompatible type "Callable[[B], B]"; expected "Callable[[str], str]"
==
a.py:7: error: "B" has no attribute "x"
==
a.py:5: error: Too few arguments for "C"

[case DecoratorUpdateMethod]
import a
[file a.py]
import mod

class D:
    @mod.deca
    @mod.decb(mod.C())
    def func(self, x: mod.B) -> mod.B:
        x.x
        return x
[file mod.py]
from typing import Callable, TypeVar
F = TypeVar('F', bound=Callable)

def deca(func: Callable[..., B]) -> Callable[..., str]:
    pass
def decb(arg: C) -> Callable[[F], F]:
    pass
class C:
    pass
class B:
    x: int
[file mod.py.2]
from typing import Callable, TypeVar
F = TypeVar('F', bound=Callable)

def deca(func: Callable[..., str]) -> Callable[..., str]:
    pass
def decb(arg: C) -> Callable[[F], F]:
    pass
class C:
    pass
class B:
    x: int
[file mod.py.3]
from typing import Callable, TypeVar
F = TypeVar('F', bound=Callable)

def deca(func: Callable[..., B]) -> Callable[..., str]:
    pass
def decb(arg: C) -> Callable[[F], F]:
    pass
class C:
    pass
class B:
    y: int
[file mod.py.4]
from typing import Callable, TypeVar
F = TypeVar('F', bound=Callable)

def deca(func: Callable[..., B]) -> Callable[..., str]:
    pass
def decb(arg: C) -> Callable[[F], F]:
    pass
class C:
    def __init__(self, x: int) -> None:
        pass
class B:
    x: int
[out]
==
a.py:4: error: Argument 1 to "deca" has incompatible type "Callable[[D, B], B]"; expected "Callable[..., str]"
==
a.py:7: error: "B" has no attribute "x"
==
a.py:5: error: Too few arguments for "C"

[case testDecoratorUpdateDeeepNested]
import a
[file a.py]
import mod

def outer() -> None:
    def inner() -> None:
        @mod.dec
        def func(x: int) -> int:
            pass
[file mod.py]
from typing import Callable
def dec(func: Callable[[int], int]) -> Callable[[str], str]:
    pass
[file mod.py.2]
from typing import Callable
def dec(func: Callable[[str], str]) -> Callable[[str], str]:
    pass
[out]
==
a.py:5: error: Argument 1 to "dec" has incompatible type "Callable[[int], int]"; expected "Callable[[str], str]"

[case testDecoratorUpdateNestedClass]
import a
[file a.py]
import mod

class Outer:
    class Inner:
        c = mod.C()
        @c.dec
        def func(self, x: int) -> int:
            pass
[file mod.py]
from typing import Callable
class C:
    def dec(self, func: Callable[..., int]) -> Callable[..., str]:
        pass
[file mod.py.2]
from typing import Callable
class C:
    def dec(self, func: Callable[..., str]) -> Callable[..., str]:
        pass
[out]
==
a.py:6: error: Argument 1 to "dec" of "C" has incompatible type "Callable[[Inner, int], int]"; expected "Callable[..., str]"

[case testDecoratorUpdateClassInFunction]
import a
[file a.py]
import mod

def outer() -> None:
    class Inner:
        c = mod.C()
        @c.dec
        def func(self, x: mod.B) -> int:
            return x.x
[file mod.py]
from typing import Callable
class C:
    def dec(self, func: Callable[..., int]) -> Callable[..., str]:
        pass
class B:
    x: int
[file mod.py.2]
from typing import Callable
class C:
    def dec(self, func: Callable[..., str]) -> Callable[..., str]:
        pass
class B:
    x: int
[file mod.py.3]
from typing import Callable
class C:
    def dec(self, func: Callable[..., int]) -> Callable[..., str]:
        pass
class B:
    x: str
[out]
==
a.py:6: error: Argument 1 to "dec" of "C" has incompatible type "Callable[[Inner, B], int]"; expected "Callable[..., str]"
==
a.py:8: error: Incompatible return value type (got "str", expected "int")

[case testDecoratorUpdateMROUpdated]
import a
[file a.py]
import mod

@mod.dec
def func(x: mod.B) -> int:
    pass
[file mod.py]
from typing import Callable
class B:
    pass
class C(B):
    pass
def dec(f: Callable[[C], int]) -> Callable[[int], int]:
    pass
[file mod.py.2]
from typing import Callable
class B:
    pass
class C:
    pass
def dec(f: Callable[[C], int]) -> Callable[[int], int]:
    pass
[out]
==
a.py:3: error: Argument 1 to "dec" has incompatible type "Callable[[B], int]"; expected "Callable[[C], int]"

[case testOverloadRefresh]
from typing import overload
import m

@overload
def f(x: m.A) -> None: ...
@overload
def f(x: int) -> None: ...
def f(x: object) -> None:
    from n import g
[file m.py]
class A: pass
[file n.py]
def g() -> None: pass
[delete m.py.2]
[delete n.py.2]
[out]
==
main:2: error: Cannot find module named 'm'
main:2: note: See https://mypy.readthedocs.io/en/latest/running_mypy.html#missing-imports
main:7: error: Overloaded function signature 2 will never be matched: signature 1's parameter type(s) are the same or broader
main:9: error: Cannot find module named 'n'

[case testOverloadSpecialCase]
from typing import overload
import m
import sys

class C:
    if sys.platform == 'nonexistent':
        def f(self, x): pass
    else:
        @overload
        def f(self, x: m.A) -> None: pass
        @overload
        def f(self, x: int) -> None: pass
        def f(self, x: object) -> None:
            from n import g
[file m.py]
class A: pass
[file n.py]
def g() -> None: pass
[delete m.py.2]
[delete n.py.2]
[builtins fixtures/ops.pyi]
[out]
==
main:2: error: Cannot find module named 'm'
main:2: note: See https://mypy.readthedocs.io/en/latest/running_mypy.html#missing-imports
main:12: error: Overloaded function signature 2 will never be matched: signature 1's parameter type(s) are the same or broader
main:14: error: Cannot find module named 'n'

[case testOverloadClassmethodDisappears]
from typing import overload
from m import Wrapper
reveal_type(Wrapper.foo(3))
[file m.pyi]
from typing import overload
class Wrapper:
    @overload
    @classmethod
    def foo(self, x: int) -> int: ...
    @overload
    @classmethod
    def foo(self, x: str) -> str: ...
[file m.pyi.2]
from typing import overload
class Wrapper:
    @overload
    def foo(cls, x: int) -> int: ...
    @overload
    def foo(cls, x: str) -> str: ...
[builtins fixtures/classmethod.pyi]
[out]
main:3: error: Revealed type is 'builtins.int'
==
main:3: error: Revealed type is 'Any'
main:3: error: No overload variant of "foo" of "Wrapper" matches argument type "int"
main:3: note: Possible overload variants:
main:3: note:     def foo(cls: Wrapper, x: int) -> int
main:3: note:     def foo(cls: Wrapper, x: str) -> str

[case testRefreshGenericClass]
from typing import TypeVar, Generic
from a import A

X = TypeVar('X')

class C(Generic[X]):
    def f(self, x: A) -> X: ...
[file a.py]
class A: pass
[file a.py.2]
[file a.py.3]
class A: pass
[out]
==
main:2: error: Module 'a' has no attribute 'A'
==

[case testRefreshGenericAndFailInPass3]
# Failure in semantic analysis pass 3
from a import C
a: C[int]
[file a.py]
from typing import TypeVar, Generic
T = TypeVar('T')
class C(Generic[T]): pass
[file a.py.2]
from typing import TypeVar, Generic
T = TypeVar('T')
S = TypeVar('S')
class C(Generic[T, S]): pass
[file a.py.3]
from typing import TypeVar, Generic
T = TypeVar('T')
class C(Generic[T]): pass
[out]
==
main:3: error: "C" expects 2 type arguments, but 1 given
==

[case testPrintStatement_python2]
# flags: --py2
import a
[file a.py]
def f(x): # type: (int) -> int
    return 1
print f(1)
[file a.py.2]
def f(x): # type: (int) -> int
    return 1
print f('')
[out]
==
a.py:3: error: Argument 1 to "f" has incompatible type "str"; expected "int"

[case testUnannotatedClass]
import a
[file a.py]
class A:
    def f(self, x):
        self.y = x
        self.g()

    def g(self): pass
[file a.py.2]
class A:
    def f(self, x, y):
        self.y = x
        self.z = y
        self.g()

    def g(self): pass
[triggered]
2: <a.A.f>, <a.A.z>, <a.A[wildcard]>
[out]
==

[case testSuperBasics]
import a
[file a.py]
class A:
    def f(self) -> None: pass
class B(A):
    def f(self) -> None:
        super(B, self).f()
[file a.py.2]
class A:
    def f(self) -> None: pass
class B(A):
    def f(self) -> None:
        super(B, self).f()
[out]
==

[case testErrorInTypeCheckSecondPassThroughPropagation]
import a

def f() -> None:
    x = a.C()
[file a.py]
[file a.py.2]
from typing import Generic, TypeVar
T = TypeVar('T')
class C(Generic[T]): pass
[out]
main:4: error: "object" has no attribute "C"
==
main:4: error: Need type annotation for 'x'

[case testPartialTypeInNestedClass]
import a
class C:
    def f(self) -> None:
        a.g()
        class D:
            def __init__(self) -> None:
                self.x = {}
                self.x['a'] = 'b'
[file a.py]
def g() -> None: pass
[file a.py.2]
def g() -> int: pass
[builtins fixtures/dict.pyi]
[out]
main:7: error: Need type annotation for 'x'
==
main:7: error: Need type annotation for 'x'

[case testRefreshPartialTypeInClass]
import a
class D:
    def __init__(self) -> None:
        a.g()
        self.x = {}
        self.x['a'] = 'b'
[file a.py]
def g() -> None: pass
[file a.py.2]
def g() -> int: pass
[builtins fixtures/dict.pyi]
[out]
main:5: error: Need type annotation for 'x'
==
main:5: error: Need type annotation for 'x'

[case testRefreshTryExcept]
import a
def f() -> None:
    a.g()
    try:
        pass
    except BaseException as e:
        e
[file a.py]
def g() -> int: pass
[file a.py.2]
def g() -> str: pass
[builtins fixtures/exception.pyi]
[out]
==

[case testMroSpecialCase]
import b
import a

[file a.py]
class C: pass
class D(C):
    1()
class E(D): pass

[file b.py]
import a

[file a.py.2]
class C: pass
class D(C):
    1()
class E(D): pass
# Something needs to change

[file b.py.2]
import a
# Something needs to change

[triggered]
2: a, a
[out]
a.py:3: error: "int" not callable
==
a.py:3: error: "int" not callable

[case testMetaclassDefinition_python2]
# flags: --py2
import abc
import m
m.f()

class A:
    __metaclass__ = abc.ABCMeta
[file m.py]
def f(): pass
[file m.py.2]
def f(x=1): pass
[out]
==

[case testMetaclassAttributes]
import a
[file a.py]
from mod import C
from typing import Type
def f(arg: Type[C]) -> None:
    arg.x = int()
[file mod.py]
import submod
class C(metaclass=submod.M):
    pass
[file submod.py]
class M(type):
    x: int
[file submod.py.2]
class M(type):
    x: str
[file submod.py.3]
class M(type):
    y: str
[file submod.py.4]
class M(type):
    x: int
[out]
==
a.py:4: error: Incompatible types in assignment (expression has type "int", variable has type "str")
==
a.py:4: error: "Type[C]" has no attribute "x"
==

[case testMetaclassAttributesDirect]
import a
[file a.py]
from mod import C
def f() -> None:
    C.x = int()
[file mod.py]
import submod
class C(metaclass=submod.M):
    pass
[file submod.py]
class M(type):
    x: int
[file submod.py.2]
class M(type):
    x: str
[file submod.py.3]
class M(type):
    y: str
[file submod.py.4]
class M(type):
    x: int
[out]
==
a.py:3: error: Incompatible types in assignment (expression has type "int", variable has type "str")
==
a.py:3: error: "Type[C]" has no attribute "x"
==

[case testMetaclassOperators]
import a
[file a.py]
from mod import C
from typing import Type
def f(arg: Type[C]) -> None:
    arg + arg
[file mod.py]
import submod
class C(metaclass=submod.M):
    pass
[file submod.py]
class M(type):
    def __add__(self, other: M) -> M:
        pass
[file submod.py.2]
class M(type):
    def __add__(self, other: int) -> M:
        pass
[out]
==
a.py:4: error: Unsupported operand types for + ("Type[C]" and "Type[C]")

[case testMetaclassOperatorsDirect]
import a
[file a.py]
from mod import C
def f() -> None:
    C + C
[file mod.py]
import submod
class C(metaclass=submod.M):
    pass
[file submod.py]
class M(type):
    def __add__(self, other: int) -> M:
        pass
[file submod.py.2]
class M(type):
    def __add__(self, other: M) -> M:
        pass
[out]
a.py:3: error: Unsupported operand types for + ("Type[C]" and "Type[C]")
==

[case testMetaclassAttributesDirect_python2]
# flags: --py2
import a
[file a.py]
from mod import C
def f():
    # type: () -> None
    C.x = int()
[file mod.py]
import submod
class C:
    __metaclass__ = submod.M
[file submod.py]
class M(type):
    x = None  # type: int
[file submod.py.2]
class M(type):
    x = None  # type: str
[file submod.py.3]
class M(type):
    y = None  # type: str
[file submod.py.4]
class M(type):
    x = None  # type: int
[out]
==
a.py:4: error: Incompatible types in assignment (expression has type "int", variable has type "str")
==
a.py:4: error: "Type[C]" has no attribute "x"
==

[case testMetaclassOperators_python2]
# flags: --py2
import a
[file a.py]
from mod import C
from typing import Type
def f(arg):
    # type: (Type[C]) -> None
    arg + arg
[file mod.py]
import submod
class C:
    __metaclass__ = submod.M
[file submod.py]
class M(type):
    def __add__(self, other):
        # type: (M) -> M
        pass
[file submod.py.2]
class M(type):
    def __add__(self, other):
        # type: (int) -> M
        pass
[out]
==
a.py:5: error: Unsupported operand types for + ("Type[C]" and "Type[C]")

[case testFineMetaclassUpdate]
import a
[file a.py]
from c import M
import b
def f(arg: M) -> None:
    pass

f(b.B)
[file b.py]
import c
class B: pass

[file b.py.2]
import c
class B(metaclass=c.M): pass

[file c.py]
class M(type):
    pass
[out]
a.py:6: error: Argument 1 to "f" has incompatible type "Type[B]"; expected "M"
==

[case testFineMetaclassRecalculation]
import a
[file a.py]
from b import B
class M2(type): pass
class D(B, metaclass=M2): pass
[file b.py]
import c
class B: pass

[file b.py.2]
import c
class B(metaclass=c.M): pass

[file c.py]
class M(type):
    pass
[out]
==
a.py:3: error: Inconsistent metaclass structure for 'D'

[case testFineMetaclassDeclaredUpdate]
import a
[file a.py]
import b
class B(metaclass=b.M): pass
class D(B, metaclass=b.M2): pass
[file b.py]
class M(type): pass
class M2(M): pass
[file b.py.2]
class M(type): pass
class M2(type): pass
[out]
==
a.py:3: error: Inconsistent metaclass structure for 'D'

[case testFineMetaclassRemoveFromClass]
import a
[file a.py]
import b
def func() -> int:
    return b.B.x
[file b.py]
from c import M
class B(metaclass=M):
    pass
[file b.py.2]
from c import M
class B:
    pass
[file c.py]
class M(type):
    x: int
[out]
==
a.py:3: error: "Type[B]" has no attribute "x"

[case testFineMetaclassRemoveFromClass2]
import a
[file a.py]
import b
def func() -> None:
    b.test(b.B)
[file b.py]
import c
def test(cls: c.M) -> None:
    pass
class B(metaclass=c.M):
    pass
[file b.py.2]
import c
def test(cls: c.M) -> None:
    pass
class B:
    pass
[file c.py]
class M(type):
    x: int
[out]
==
a.py:3: error: Argument 1 to "test" has incompatible type "Type[B]"; expected "M"

[case testBadMetaclassCorrected]
import a
[file a.py]
import b
class C(metaclass=b.M):
    pass
[file b.py]
from c import M
[file c.py]
M = 1
[file c.py.2]
class M(type):
    pass
[out]
a.py:2: error: Invalid metaclass 'b.M'
==

[case testFixedAttrOnAddedMetaclass]
import a
[file a.py]
import b
def fun() -> None:
    x: int = b.C.x
[file b.py]
import c
class C:
    pass
[file b.py.2]
import c
class C(metaclass=c.M):
    pass
[file c.py]
class M(type):
    x: int
[out]
a.py:3: error: "Type[C]" has no attribute "x"
==

[case testIndirectSubclassReferenceMetaclass]
import a
[file a.py]
import b
def f() -> None:
    b.x = int()
[file b.py]
import bb
x = bb.D.x
[file bb.py]
import mod
class D(mod.C):
    pass
[file mod.py]
import submod
class C(metaclass=submod.M):
    pass
[file submod.py]
class M(type):
    x: int
[file submod.py.2]
class M(type):
    x: str
[file submod.py.3]
class M(type):
    y: str
[file submod.py.4]
class M(type):
    x: int
[out]
==
a.py:3: error: Incompatible types in assignment (expression has type "int", variable has type "str")
==
b.py:2: error: "Type[D]" has no attribute "x"
==

[case testMetaclassDeletion]
import a
[file a.py]
import b
def func() -> None:
    b.B.x
[file b.py]
import c
class B(metaclass=c.M):
    pass
[file c.py]
class M(type):
    x: int
[file c.py.2]
whatever: int
[out]
==
b.py:2: error: Name 'c.M' is not defined
a.py:3: error: "Type[B]" has no attribute "x"

[case testFixMissingMetaclass]
import a
[file a.py]
import b
def func() -> None:
    b.B.x
[file b.py]
import c
class B(metaclass=c.M):
    pass
[file c.py]
whatever: int
[file c.py.2]
class M(type):
    x: int
[out]
b.py:2: error: Name 'c.M' is not defined
a.py:3: error: "Type[B]" has no attribute "x"
==

[case testGoodMetaclassSpoiled]
import a
[file a.py]
import b
class C(metaclass=b.M):
    pass
[file b.py]
class M(type):
    pass
[file b.py.2]
M = 1
[out]
==
a.py:2: error: Invalid metaclass 'b.M'

[case testRefreshGenericSubclass]
from typing import Generic, TypeVar
import m
m.x

T = TypeVar('T')

class C(Generic[T]):
    def __init__(self, x: T) -> None:
        pass

class D(C[T]):
    def __init__(self, x: T) -> None:
        m.x
        super(D, self).__init__(x)
[file m.py]
x = 0
[file m.py.2]
x = ''
[out]
==

[case testRefreshNamedTupleSubclass]
from typing import NamedTuple
import m
m.x

N = NamedTuple('N', [('x', int)])

class C(N):
    pass
[file m.py]
x = 0
[file m.py.2]
x = ''
[out]
==

[case testNewTypeRefresh]
import a

[file a.py]
from typing import Dict, NewType

class A: pass
N = NewType('N', A)

a: Dict[N, int]

def f(self, x: N) -> None:
    a.get(x)

[file a.py.2]
from typing import Dict, NewType  # dummy change

class A: pass
N = NewType('N', A)

a: Dict[N, int]

def f(self, x: N) -> None:
    a.get(x)

[builtins fixtures/dict.pyi]
[out]
==

[case testRefreshFunctionalEnum]
import a

[file a.py]
from typing import Dict
from enum import Enum

N = Enum('N', 'x')
a: Dict[N, int]

def f(self, x: N) -> None:
    a.get(x)

[file a.py.2]
from typing import Dict
from enum import Enum

N = Enum('N', 'x')
a: Dict[N, int]

def f(self, x: N) -> None:
    a.get(x)
[builtins fixtures/dict.pyi]
[out]
==

[case testFineGrainedCallable]
import a
[file a.py]
def f(o: object) -> None:
    if callable(o):
        o()
[file a.py.2]
def f(o: object) -> None:
    if callable(o):
        o()
[builtins fixtures/callable.pyi]
[out]
==

[case testRefreshFunctionalNamedTuple]
import a

[file a.py]
from typing import NamedTuple
from b import L

A = NamedTuple('A', [])
a: A

def g() -> None:
    x = L(A())
    x.f(a)

[file b.pyi]
from typing import TypeVar, Generic, overload

T = TypeVar('T')

class L(Generic[T]):
    def __init__(self, x: T) -> None: pass
    @overload
    def f(self) -> None: pass
    @overload
    def f(self, a: T) -> None: pass

[file a.py.2]
from typing import NamedTuple
from b import L

A = NamedTuple('A', [])
a: A

def g() -> None:
    x = L(A())
    x.f(a)
[out]
==

[case testRefreshSubclassNestedInFunction1]
from a import C
def f() -> None:
    class D(C): pass
[file a.py]
class C: pass
[file a.py.2]
[out]
==
main:1: error: Module 'a' has no attribute 'C'

[case testRefreshSubclassNestedInFunction2]
from a import C
def f() -> None:
    class D(C):
        def g(self) -> None:
            super().__init__()
    d = D()
[file a.py]
class C:
    def __init__(self) -> None: pass
[file a.py.2]
class C:
    def __init__(self, x: int) -> None: pass
[out]
==
main:5: error: Too few arguments for "__init__" of "C"
main:6: error: Too few arguments for "D"

[case testInferAttributeTypeAndMultipleStaleTargets]
import a

class A:
    def g(self) -> None:
        a.x
        self.x = 1

    def f(self) -> None:
        a.x
        b = self.x
        self.x = 1

[file a.py]
x = 0
[file a.py.2]
x = ''
[out]
==

[case testNamedTupleUpdate]
import b
[file a.py]
from typing import NamedTuple
N = NamedTuple('N', [('x', int)])
x = N(1)
[file a.py.2]
from typing import NamedTuple
N = NamedTuple('N', [('x', str)])
x = N('hi')
[file b.py]
import a
def f(x: a.N) -> None:
    pass
f(a.x)
[out]
==

[case testNamedTupleUpdate2]
import b
[file a.py]
from typing import NamedTuple
N = NamedTuple('N', [('x', int)])
x = N(1)
[file a.py.2]
from typing import NamedTuple
N = NamedTuple('N', [('y', int)])
x = N(2)
[file b.py]
import a
def f(x: a.N) -> None:
    pass
f(a.x)
[out]
==

[case testNamedTupleUpdate3]
import c
[file a.py]
from typing import NamedTuple
N = NamedTuple('N', [('x', int)])
x = N(1)
[file a.py.2]
from typing import NamedTuple
N = NamedTuple('N', [('x', str)])
x = N('hi')
[file b.py]
import a
from typing import NamedTuple
M = NamedTuple('M', [('z', 'a.N')])
x = M(a.x)
[file c.py]
import a
import b
from typing import Tuple
def lol(n: Tuple[Tuple[int]]) -> None:
    pass
def f(x: b.M) -> None:
    lol(x)
f(b.x)
lol(b.x)
[out]
==
c.py:7: error: Argument 1 to "lol" has incompatible type "M"; expected "Tuple[Tuple[int]]"
c.py:9: error: Argument 1 to "lol" has incompatible type "M"; expected "Tuple[Tuple[int]]"

[case testNamedTupleUpdate4]
import b
[file a.py]
from typing import NamedTuple
class N(NamedTuple):
    x: int
x = N(1)
[file a.py.2]
from typing import NamedTuple
class N(NamedTuple):
    x: str
x = N('hi')
[file b.py]
import a
def f(x: a.N) -> None:
    pass
f(a.x)
[out]
==

[case testTypedDictRefresh]
[builtins fixtures/dict.pyi]
import a
[file a.py]
from mypy_extensions import TypedDict
Point = TypedDict('Point', {'x': int, 'y': int})
p = Point(dict(x=42, y=1337))
[file a.py.2]
from mypy_extensions import TypedDict
Point = TypedDict('Point', {'x': int, 'y': int})
p = Point(dict(x=42, y=1337)) # dummy change
[out]
==

[case testTypedDictUpdate]
import b
[file a.py]
from mypy_extensions import TypedDict
Point = TypedDict('Point', {'x': int, 'y': int})
p = Point(dict(x=42, y=1337))
[file a.py.2]
from mypy_extensions import TypedDict
Point = TypedDict('Point', {'x': int, 'y': str})
p = Point(dict(x=42, y='lurr'))
[file b.py]
from a import Point
def foo(x: Point) -> int:
    return x['x'] + x['y']
[builtins fixtures/dict.pyi]
[out]
==
b.py:3: error: Unsupported operand types for + ("int" and "str")

[case testTypedDictUpdate2]
import b
[file a.py]
from mypy_extensions import TypedDict
class Point(TypedDict):
    x: int
    y: int
p = Point(dict(x=42, y=1337))
[file a.py.2]
from mypy_extensions import TypedDict
class Point(TypedDict):
    x: int
    y: str
p = Point(dict(x=42, y='lurr'))
[file b.py]
from a import Point
def foo(x: Point) -> int:
    return x['x'] + x['y']
[builtins fixtures/dict.pyi]
[out]
==
b.py:3: error: Unsupported operand types for + ("int" and "str")

[case testBasicAliasUpdate]
import b
[file a.py]
N = int
x = 1
[file a.py.2]
N = str
x = 'hi'
[file b.py]
import a
def f(x: a.N) -> None:
    pass
f(a.x)
[out]
==

[case testBasicAliasUpdateGeneric]
import b
[file a.py]
from typing import Dict, TypeVar
T = TypeVar('T')
D = Dict[int, T]
x = {1: 1}
[file a.py.2]
from typing import Dict, TypeVar
T = TypeVar('T')
D = Dict[str, T]
x = {'hi': 1}
[file b.py]
import a
def f(x: a.D[int]) -> None:
    pass
f(a.x)
[builtins fixtures/dict.pyi]
[out]
==

[case testAliasFineNormalMod]
import b
[file a.py]
A = int
[file a.py.2]
A = str
[file b.py]
import a
x: a.A = int()
[out]
==
b.py:2: error: Incompatible types in assignment (expression has type "int", variable has type "str")

[case testAliasFineNormalFunc]
import b
[file a.py]
A = int
[file a.py.2]
A = str
[file b.py]
import a
def f(x: a.A):
    if int():
        x = int()
[out]
==
b.py:4: error: Incompatible types in assignment (expression has type "int", variable has type "str")

[case testAliasFineNormalClass]
import b
[file a.py]
A = int
[file a.py.2]
A = str
[file b.py]
import a
class C:
    x: a.A
c = C()
c.x = int()
[out]
==
b.py:5: error: Incompatible types in assignment (expression has type "int", variable has type "str")

[case testAliasFineNormalClassBases]
import b
[file a.py]
import c
A = c.BaseI
[file a.py.2]
import c
A = c.BaseS
[file b.py]
import a
class C(a.A):
    x = int()
[file c.py]
class BaseI:
    x: int
class BaseS:
    x: str
[out]
==
b.py:3: error: Incompatible types in assignment (expression has type "int", base class "BaseS" defined the type as "str")

[case testAliasFineGenericMod]
import b
[file a.py]
from typing import Dict
A = Dict[str, int]
[file a.py.2]
from typing import Dict
A = Dict[str, str]
[file b.py]
import a
x: a.A = {str(): int()}
[builtins fixtures/dict.pyi]
[out]
==
b.py:2: error: Dict entry 0 has incompatible type "str": "int"; expected "str": "str"

[case testAliasFineGenericFunc]
import b
[file a.py]
from typing import Dict
A = Dict[str, int]
[file a.py.2]
from typing import Dict
A = Dict[str, str]
[file b.py]
import a
def f(x: a.A):
    pass
f({str(): int()})
[builtins fixtures/dict.pyi]
[out]
==
b.py:4: error: Dict entry 0 has incompatible type "str": "int"; expected "str": "str"

[case testAliasFineForwardMod]
import b
[file b.py]
x: A = int()
A = int
[file b.py.2]
x: A = int()
A = str
[out]
==
b.py:1: error: Incompatible types in assignment (expression has type "int", variable has type "str")

[case testAliasFineForwardFunc]
import b
[file b.py]
def f(x: A):
    x = int()
A = int
[file b.py.2]
def f(x: A):
    if int():
        x = int()
A = str
[out]
==
b.py:3: error: Incompatible types in assignment (expression has type "int", variable has type "str")

[case testAliasFineChainedFunc]
import b
[file a.py]
A = int
[file a.py.2]
A = str
[file aa.py]
import a
B = a.A
[file b.py]
import aa
def f(x: aa.B):
    if int():
        x = int()
[out]
==
b.py:4: error: Incompatible types in assignment (expression has type "int", variable has type "str")

[case testAliasFineChainedClass]
import b
[file a.py]
A = int
[file a.py.2]
A = str
[file aa.py]
import a
B = a.A
[file b.py]
import aa
class C:
    x: aa.B
c = C()
c.x = int()
[out]
==
b.py:5: error: Incompatible types in assignment (expression has type "int", variable has type "str")

[case testAliasFineNestedMod]
import b
[file a.py]
from typing import Dict
A = Dict[str, int]
[file a.py.2]
from typing import Dict
A = Dict[str, str]
[file aa.py]
from typing import Dict
import a
B = Dict[str, a.A]
[file b.py]
import aa

x: aa.B = {'first': {str(): int()}}
[builtins fixtures/dict.pyi]
[out]
==
b.py:3: error: Dict entry 0 has incompatible type "str": "int"; expected "str": "str"

[case testAliasFineNestedFunc]
import b
[file a.py]
from typing import Dict
A = Dict[str, int]
[file a.py.2]
from typing import Dict
A = Dict[str, str]
[file aa.py]
from typing import Dict
import a
B = Dict[str, a.A]
[file b.py]
import aa
def f(x: aa.B):
    if int():
        x = {'first': {str(): int()}}
[builtins fixtures/dict.pyi]
[out]
==
b.py:4: error: Dict entry 0 has incompatible type "str": "int"; expected "str": "str"

[case testAliasFineNestedFuncDirect]
import b
[file a.py]
from typing import Dict
A = Dict[str, int]
[file a.py.2]
from typing import Dict
A = Dict[str, str]
[file aa.py]
from typing import Dict
import a
E = Dict
[file b.py]
import aa
def f(x: aa.E[str, aa.a.A]):
    if int():
        x = {'first': {str(): int()}}
[builtins fixtures/dict.pyi]
[out]
==
b.py:4: error: Dict entry 0 has incompatible type "str": "int"; expected "str": "str"

[case testAliasFineNonGenericToGeneric]
import b
[file a.py]
from typing import Dict, TypeVar
T = TypeVar('T')
A = Dict[T, int]
[file a.py.2]
A = str
[file b.py]
import a
def f(x: a.A[str]):
    pass
[builtins fixtures/dict.pyi]
[out]
==
b.py:2: error: "str" expects no type arguments, but 1 given

[case testAliasFineGenericToNonGeneric]
import b
[file a.py]
A = str
[file a.py.2]
from typing import Dict, TypeVar
T = TypeVar('T')
A = Dict[T, int]
[file b.py]
import a
def f(x: a.A):
    pass
reveal_type(f)
[builtins fixtures/dict.pyi]
[out]
b.py:4: error: Revealed type is 'def (x: builtins.str) -> Any'
==
b.py:4: error: Revealed type is 'def (x: builtins.dict[Any, builtins.int]) -> Any'

[case testAliasFineChangedNumberOfTypeVars]
import b
[file a.py]
from typing import Dict, TypeVar
T = TypeVar('T')
A = Dict[T, int]
[file a.py.2]
from typing import Dict, TypeVar
T = TypeVar('T')
S = TypeVar('S')
A = Dict[T, S]
[file b.py]
import a
def f(x: a.A[str]):
    pass
[builtins fixtures/dict.pyi]
[out]
==
b.py:2: error: Bad number of arguments for type alias, expected: 2, given: 1

[case testAliasFineAdded]
import b
[file a.py]
[file a.py.2]
A = int
[file b.py]
import a
x: a.A
[out]
b.py:2: error: Name 'a.A' is not defined
==

[case testAliasFineDeleted]
import b
[file a.py]
A = int
[file a.py.2]
[file b.py]
import a
x: a.A
[out]
==
b.py:2: error: Name 'a.A' is not defined

[case testAliasFineClassToAlias]
import b
[file a.py]
class A: pass
[file a.py.2]
A = int
[file b.py]
import a
x: a.A
x = 1
[out]
b.py:3: error: Incompatible types in assignment (expression has type "int", variable has type "A")
==

[case testAliasFineAliasToClass]
import b
[file a.py]
A = int
[file a.py.2]
class A: pass
[file b.py]
import a
x: a.A
x = 1
[out]
==
b.py:3: error: Incompatible types in assignment (expression has type "int", variable has type "A")

[case testAliasFineComponentDeleted]
import b
[file a.py]
class B: pass
[file a.py.2]
x = 1
[file b.py]
import a
from typing import Dict, TypeVar
T = TypeVar('T')
A = Dict[T, a.B]
def f(x: A[int]):
    pass
[builtins fixtures/dict.pyi]
[out]
==
b.py:4: error: Name 'a.B' is not defined

[case testAliasFineTargetDeleted]
import c
[file a.py]
A = int
[file b.py]
import a
B = a.A
[file b.py.2]
x = 1
[file c.py]
import b
def f(x: b.B):
    pass
[out]
==
c.py:2: error: Name 'b.B' is not defined

[case testAliasFineClassInFunction]
import b
[file a.py]
A = int
[file a.py.2]
A = str
[file b.py]
import a
def f() -> None:
    class C:
        x: a.A = int()
[out]
==
b.py:4: error: Incompatible types in assignment (expression has type "int", variable has type "str")

[case testAliasFineInitNormalMod]
import c
[file a.py]
class A:
    def __init__(self, x: int) -> None:
        pass
[file a.py.2]
class A:
    def __init__(self, x: str) -> None:
        pass
[file b.py]
import a
B = a.A
[file c.py]
from b import B
B(int())
[out]
==
c.py:2: error: Argument 1 to "A" has incompatible type "int"; expected "str"

[case testAliasFineInitNormalFunc]
import c
[file a.py]
class A:
    def __init__(self, x: int) -> None:
        pass
[file a.py.2]
class A:
    def __init__(self, x: str) -> None:
        pass
[file b.py]
import a
B = a.A
[file c.py]
from b import B
def f() -> None:
    B(int())
[out]
==
c.py:3: error: Argument 1 to "A" has incompatible type "int"; expected "str"

[case testAliasFineInitGenericMod]
import c
[file a.py]
from typing import Generic, TypeVar
T = TypeVar('T')
S = TypeVar('S')
class A(Generic[T, S]):
    def __init__(self, x: T) -> None:
        pass
[file a.py.2]
from typing import Generic, TypeVar
T = TypeVar('T')
S = TypeVar('S')
class A(Generic[T, S]):
    def __init__(self, x: S) -> None:
        pass
[file b.py]
import a
B = a.A[int, str]
[file c.py]
from b import B
B(int())
[out]
==
c.py:2: error: Argument 1 to "A" has incompatible type "int"; expected "str"

[case testAliasFineInitGenericFunc]
import c
[file a.py]
from typing import Generic, TypeVar
T = TypeVar('T')
S = TypeVar('S')
class A(Generic[T, S]):
    def __init__(self, x: T) -> None:
        pass
[file a.py.2]
from typing import Generic, TypeVar
T = TypeVar('T')
S = TypeVar('S')
class A(Generic[T, S]):
    def __init__(self, x: S) -> None:
        pass
[file b.py]
import a
B = a.A[int, str]
[file c.py]
from b import B
def f() -> None:
    B(str())
[out]
c.py:3: error: Argument 1 to "A" has incompatible type "str"; expected "int"
==

[case testAliasFineInitChainedMod]
import d
[file a.py]
class A:
    def __init__(self, x: int) -> None:
        pass
[file a.py.2]
class A:
    def __init__(self, x: str) -> None:
        pass
[file b.py]
import a
B = a.A
[file c.py]
import b
C = b.B
[file d.py]
from c import C
C(int())
[out]
==
d.py:2: error: Argument 1 to "A" has incompatible type "int"; expected "str"

[case testAliasFineInitChainedFunc]
import d
[file a.py]
class A:
    def __init__(self, x: int) -> None:
        pass
[file a.py.2]
class A:
    def __init__(self, x: str) -> None:
        pass
[file b.py]
import a
B = a.A
[file c.py]
import b
C = b.B
[file d.py]
from c import C
def f() -> None:
    C(str())
[out]
d.py:3: error: Argument 1 to "A" has incompatible type "str"; expected "int"
==

[case testNonePartialType1]
import a
a.y

x = None

def f() -> None:
    global x
    x = 1
[file a.py]
y = 0
[file a.py.2]
y = ''
[out]
main:4: error: Need type annotation for 'x'
==
main:4: error: Need type annotation for 'x'

[case testNonePartialType2]
import a
a.y

x = None

def f():
    global x
    x = 1
[file a.py]
y = 0
[file a.py.2]
y = ''
[out]
main:4: error: Need type annotation for 'x'
==
main:4: error: Need type annotation for 'x'

[case testNonePartialType3]
import a
[file a.py]
[file a.py.2]
y = None
def f() -> None:
    global y
    y = ''
[out]
==
a.py:1: error: Need type annotation for 'y'

[case testNonePartialType4]
import a
[file a.py]
y = None
def f() -> None:
    global y
    y = ''
[file a.py.2]
from typing import Optional
y: Optional[str] = None
def f() -> None:
    global y
    y = ''
[out]
a.py:1: error: Need type annotation for 'y'
==

[case testSkippedClass1]
import a
[file a.py]
class A: pass
[file a.py.2]
import sys
if sys.platform == 'xyz':
    class A: pass
[builtins fixtures/ops.pyi]
[out]
==

[case testSkippedClass2]
import a
[file a.py]
import sys
if sys.platform == 'xyz':
    class A: pass
[file a.py.2]
import sys
if sys.platform == 'xyz':
    class A: pass
[builtins fixtures/ops.pyi]
[out]
==

[case testSkippedClass3]
import a
[file a.py]
import sys
if sys.platform == 'xyz':
    class A: pass
[file a.py.2]
class A: pass
[builtins fixtures/ops.pyi]
[out]
==

[case testSkippedClass4]
import a
[file a.py]
import sys
if sys.platform == 'xyz':
    class A: pass
else:
    class A: pass
[file a.py.2]
import sys
if sys.platform == 'xyz':
    class A: pass
else:
    class A: pass
[builtins fixtures/ops.pyi]
[out]
==

[case testNewTypeDependencies1]
from a import N

def f(x: N) -> None:
    x.y = 1
[file a.py]
from typing import NewType
from b import C

N = NewType('N', C)
[file b.py]
class C:
    y: int
[file b.py.2]
class C:
    y: str
[out]
==
main:4: error: Incompatible types in assignment (expression has type "int", variable has type "str")

[case testNewTypeDependencies2]
from a import N
from b import C, D

def f(x: C) -> None: pass

def g(x: N) -> None:
    f(x)
[file a.py]
from typing import NewType
from b import D

N = NewType('N', D)
[file b.py]
class C: pass
class D(C): pass
[file b.py.2]
class C: pass
class D: pass
[out]
==
main:7: error: Argument 1 to "f" has incompatible type "N"; expected "C"

[case testNewTypeDependencies3]
from a import N

def f(x: N) -> None:
    x.y
[file a.py]
from typing import NewType
from b import C
N = NewType('N', C)
[file a.py.2]
from typing import NewType
from b import D
N = NewType('N', D)
[file b.py]
class C:
    y: int
class D:
    pass
[out]
==
main:4: error: "N" has no attribute "y"

[case testNamedTupleWithinFunction]
from typing import NamedTuple
import b
def f() -> None:
    b.x
    n = NamedTuple('n', [])
[file b.py]
x = 0
[file b.py.2]
x = ''
[out]
==

[case testNamedTupleFallback]
# This test will fail without semantic analyzer pass 2 patches
import a
[file a.py]
import b
[file b.py]
from typing import NamedTuple
import c
c.x
class N(NamedTuple):
    count: int
[file c.py]
x = 0
[file c.py.2]
x = ''
[builtins fixtures/tuple.pyi]
[out]
b.py:5: error: Incompatible types in assignment (expression has type "int", base class "tuple" defined the type as "Callable[[Tuple[int, ...], Any], int]")
==
b.py:5: error: Incompatible types in assignment (expression has type "int", base class "tuple" defined the type as "Callable[[Tuple[int, ...], Any], int]")

[case testReprocessEllipses1]
import a
[file a.py]
from typing import Tuple
def foo(x: Tuple[int, ...]) -> None: pass
[file a.py.2]
from typing import Tuple
def foo(x: Tuple[int, ...]) -> None: pass
[builtins fixtures/tuple.pyi]
[out]
==

[case testReprocessEllipses2]
import a
[file a.py]
from typing import Callable
def foo(x: Callable[..., int]) -> None: pass
[file a.py.2]
from typing import Callable
def foo(x: Callable[..., int]) -> None: pass
[out]
==

[case testReprocessCallableArg]
import a
[file a.py]
from typing import Callable
from mypy_extensions import Arg
def a(f: Callable[[Arg(int, 'x')], int]) -> None: pass
[file a.py.2]
from typing import Callable
from mypy_extensions import Arg
def a(f: Callable[[Arg(int, 'x')], int]) -> None: pass
[builtins fixtures/dict.pyi]
[out]
==

[case testImplicitTuple1]
import a
[file a.py]
# Bogus annotation in nested function masked because outer function
# isn't annotated
def unchecked():
    def inner():
        # type: () -> (str, int)
        return 'lol', 10
[file a.py.2]
# dummy change
def unchecked():
    def inner():
        # type: () -> (str, int)
        return 'lol', 10
[out]
==

[case testImplicitTuple2]
import a
[file a.py]
def inner():
    # type: () -> (str, int)
    return 'lol', 10
[file a.py.2]
# dummy change
def inner():
    # type: () -> (str, int)
    return 'lol', 10
[out]
a.py:1: error: Syntax error in type annotation
a.py:1: note: Suggestion: Use Tuple[T1, ..., Tn] instead of (T1, ..., Tn)
==
a.py:2: error: Syntax error in type annotation
a.py:2: note: Suggestion: Use Tuple[T1, ..., Tn] instead of (T1, ..., Tn)

[case testImplicitTuple3]
import a
[file a.py]
(x, y) = 1, 'hi'  # type: (int, str)
[file a.py.2]
# dummy change
(x, y) = 1, 'hi'  # type: (int, str)
[out]
==

[case testCastConfusion]
import b
[file a.py]
from typing import cast
class Thing:
    def foo(self) -> None: pass

thing = cast(Thing, Thing())

[file b.py]
from typing import Optional
from a import Thing, thing
class User:
    def __init__(self, x: Optional[Thing]) -> None:
        self.x = x if x else thing
    def use(self) -> None: self.x.foo()

[file a.py.2]
from typing import cast
class Thing:
    def foo(self) -> None: pass

thing = cast(Thing, Thing())
# update

[file b.py.2]
from typing import Optional
from a import Thing, thing
class User:
    def __init__(self, x: Optional[Thing]) -> None:
        self.x = x if x else thing
    def use(self) -> None: self.x.foo()
# update
[builtins fixtures/ops.pyi]
[out]
==

[case testNoStrictOptionalModule]
import a
a.y = a.x
[file a.py]
from typing import Optional
x: int
y: int
[file a.py.2]
from typing import Optional
x: Optional[int]
y: int
[file a.py.3]
from typing import Optional
x: Optional[str]
y: int
[out]
==
==
main:2: error: Incompatible types in assignment (expression has type "Optional[str]", variable has type "int")

[case testNoStrictOptionalFunction]
import a
from typing import Optional
def f() -> None:
    x: Optional[int]
    a.g(x)
[file a.py]
from typing import Optional
def g(x: Optional[int]) -> None:
    pass
[file a.py.2]
from typing import Optional
def g(x: int) -> None:
    pass
[file a.py.3]
from typing import Optional
def g(x: str) -> None:
    pass
[out]
==
==
main:5: error: Argument 1 to "g" has incompatible type "Optional[int]"; expected "str"

[case testNoStrictOptionalMethod]
import a
from typing import Optional
class C:
    def f(self) -> None:
        x: Optional[int]
        a.B().g(x)
[file a.py]
from typing import Optional
class B:
    def g(self, x: Optional[int]) -> None:
        pass
[file a.py.2]
from typing import Optional
class B:
    def g(self, x: int) -> None:
        pass
[file a.py.3]
from typing import Optional
class B:
    def g(self, x: str) -> None:
        pass
[out]
==
==
main:6: error: Argument 1 to "g" of "B" has incompatible type "Optional[int]"; expected "str"

[case testStrictOptionalModule]
# flags: --strict-optional
import a
a.y = a.x
[file a.py]
from typing import Optional
x: int
y: int
[file a.py.2]
from typing import Optional
x: Optional[int]
y: int
[out]
==
main:3: error: Incompatible types in assignment (expression has type "Optional[int]", variable has type "int")

[case testStrictOptionalFunction]
# flags: --strict-optional
import a
from typing import Optional
def f() -> None:
    x: Optional[int]
    a.g(x)
[file a.py]
from typing import Optional
def g(x: Optional[int]) -> None:
    pass
[file a.py.2]
from typing import Optional
def g(x: int) -> None:
    pass
[out]
==
main:6: error: Argument 1 to "g" has incompatible type "Optional[int]"; expected "int"

[case testStrictOptionalMethod]
# flags: --strict-optional
import a
from typing import Optional
class C:
    def f(self) -> None:
        x: Optional[int]
        a.B().g(x)
[file a.py]
from typing import Optional
class B:
    def g(self, x: Optional[int]) -> None:
        pass
[file a.py.2]
from typing import Optional
class B:
    def g(self, x: int) -> None:
        pass
[out]
==
main:7: error: Argument 1 to "g" of "B" has incompatible type "Optional[int]"; expected "int"

[case testPerFileStrictOptionalModule]
import a
[file mypy.ini]
[[mypy]
strict_optional = False
[[mypy-a.*]
strict_optional = True
[file a.py]
from typing import Optional
import b
x: int
y: int = x
[file b.py]
from typing import Optional
x: int
y: int = x
[file b.py.2]
from typing import Optional
x: Optional[int]
y: int = x
[file a.py.3]
from typing import Optional
import b
x: Optional[int]
y: int = x
[out]
==
==
a.py:4: error: Incompatible types in assignment (expression has type "Optional[int]", variable has type "int")

[case testPerFileStrictOptionalModuleOnly]
import a
[file mypy.ini]
[[mypy]
strict_optional = False
[[mypy-a.*]
strict_optional = True
[file a.py]
from typing import Optional
import b
y: int = b.x
class Dummy:
    def f(self) -> None:
        pass
[file b.py]
from typing import Optional
import c
x: int
y: int = c.x
class Dummy:
    def f(self) -> None:
        pass
[file c.py]
from typing import Optional
x: int
[file c.py.2]
from typing import Optional
x: Optional[int]
[file b.py.3]
from typing import Optional
import c
x: Optional[int]
y: int = c.x
[file a.py.4]
from typing import Optional
import b
y: Optional[int] = b.x
class Dummy:
    def f(self) -> None:
        pass
[out]
==
==
a.py:3: error: Incompatible types in assignment (expression has type "Optional[int]", variable has type "int")
==

[case testPerFileStrictOptionalFunction]
import a
[file mypy.ini]
[[mypy]
strict_optional = False
[[mypy-b.*]
strict_optional = True
[file a.py]
from typing import Optional
import b
def f() -> None:
    x: int
    x = b.g(x)
[file b.py]
from typing import Optional
import c
def g(x: Optional[int]) -> Optional[int]:
    return c.h(x)
[file c.py]
from typing import Optional
def h(x: Optional[int]) -> int:
    pass
[file c.py.2]
from typing import Optional
def h(x: int) -> int:
    pass
[file b.py.3]
from typing import Optional
import c
def g(x: int) -> Optional[int]:
    return c.h(x)
[out]
==
b.py:4: error: Argument 1 to "h" has incompatible type "Optional[int]"; expected "int"
==

[case testPerFileStrictOptionalMethod]
import a
[file mypy.ini]
[[mypy]
strict_optional = False
[[mypy-b.*]
strict_optional = True
[file a.py]
from typing import Optional
import b
class A:
    def f(self) -> None:
        x: int
        x = b.B().g(x)
[file b.py]
from typing import Optional
import c
class B:
    def g(self, x: Optional[int]) -> Optional[int]:
        return c.C().h(x)
[file c.py]
from typing import Optional
class C:
    def h(self, x: Optional[int]) -> int:
        pass
[file c.py.2]
from typing import Optional
class C:
    def h(self, x: int) -> int:
        pass
[file b.py.3]
from typing import Optional
import c
class B:
    def g(self, x: int) -> Optional[int]:
        return c.C().h(x)
[out]
==
b.py:5: error: Argument 1 to "h" of "C" has incompatible type "Optional[int]"; expected "int"
==

[case testTypeVarValuesFunction]
import a
[file a.py]
from typing import TypeVar
from c import A, B
T = TypeVar('T', A, B)

def f(x: T) -> T:
    x.x = int()
    return x
[file c.py]
class A:
    x: int
class B:
    x: int
[file c.py.2]
class A:
    x: int
class B:
    x: str
[out]
==
a.py:6: error: Incompatible types in assignment (expression has type "int", variable has type "str")

[case testTypeVarValuesClass]
import a
[file a.py]
import c
class C:
    x: c.D[c.A]
[file c.py]
from typing import TypeVar, Generic
class A: pass
class B: pass
class C: pass
T = TypeVar('T', A, B, C)
class D(Generic[T]):
    pass
[file c.py.2]
from typing import TypeVar, Generic
class A: pass
class B: pass
class C: pass
T = TypeVar('T', B, C)
class D(Generic[T]):
    pass
[out]
==
a.py:3: error: Value of type variable "T" of "D" cannot be "A"

[case testTypeVarValuesMethod1]
import a
[file a.py]
from typing import Generic
import c
class G(Generic[c.T]):
    def f(self, x: c.T) -> None:
        x.x = int()
[file c.py]
from typing import TypeVar
class A:
    x: int
class B:
    x: int
class C:
    x: str
T = TypeVar('T', A, B, C)
[file c.py.2]
from typing import TypeVar
class A:
    x: int
class B:
    x: int
class C:
    x: str
T = TypeVar('T', A, B)
[out]
a.py:5: error: Incompatible types in assignment (expression has type "int", variable has type "str")
==

[case testTypeVarValuesMethod2]
import a
[file a.py]
from typing import Generic
import c
class G(Generic[c.T]):
    def f(self, x: c.T) -> None:
        x.x = int()
[file c.py]
from typing import TypeVar
class A:
    x: int
class B:
    x: int
T = TypeVar('T', A, B)
[file c.py.2]
from typing import TypeVar
class A:
    x: int
class B:
    x: str
T = TypeVar('T', A, B)
[out]
==
a.py:5: error: Incompatible types in assignment (expression has type "int", variable has type "str")

[case testTypeVarBoundFunction]
import a
[file a.py]
from typing import TypeVar
from c import B
T = TypeVar('T', bound=B)

def f(x: T) -> T:
    x.x = int()
    return x
[file c.py]
class B:
    x: int
[file c.py.2]
class B:
    x: str
[out]
==
a.py:6: error: Incompatible types in assignment (expression has type "int", variable has type "str")

[case testTypeVarBoundClass]
import a
[file a.py]
import c
class C:
    x: c.D[c.A]
[file c.py]
from typing import TypeVar, Generic
class A: pass
class B: pass
T = TypeVar('T', bound=A)
class D(Generic[T]):
    pass
[file c.py.2]
from typing import TypeVar, Generic
class A: pass
class B: pass
T = TypeVar('T', bound=B)
class D(Generic[T]):
    pass
[out]
==
a.py:3: error: Type argument "c.A" of "D" must be a subtype of "c.B"

[case testTypeVarValuesRuntime]
from mod import I, S, D
A = I
x = D[S, A]()
[file mod.py]
import submod
from typing import Generic
class D(Generic[submod.T, submod.U]): pass
class I: pass
class S: pass
[file submod.py]
from typing import TypeVar
T = TypeVar('T')
U = TypeVar('U')
[file submod.py.2]
from typing import TypeVar
T = TypeVar('T', int, str)
U = TypeVar('U', int, str)
[out]
==
main:3: error: Value of type variable "submod.T" of "D" cannot be "S"
main:3: error: Value of type variable "submod.U" of "D" cannot be "I"

[case testTypeVarBoundRuntime]
from mod import I, S, D
A = I
x = D[S, A]()
[file mod.py]
import submod
from typing import Generic
class D(Generic[submod.T, submod.U]): pass
class I: pass
class S: pass
[file submod.py]
from typing import TypeVar
T = TypeVar('T', bound=int)
U = TypeVar('U', bound=int)
[file submod.py.2]
from typing import TypeVar
T = TypeVar('T')
U = TypeVar('U')
[out]
main:3: error: Value of type variable "submod.T" of "D" cannot be "S"
main:3: error: Value of type variable "submod.U" of "D" cannot be "I"
==

[case testGenericFineCallableNormal]
import a
[file a.py]
import b
x: int = b.f(int())
[file b.py]
from c import g
f = g
[file c.py]
from typing import TypeVar
class B: pass
T = TypeVar('T')
def g(x: T) -> T:
    pass
[file c.py.2]
from typing import TypeVar
class B: pass
T = TypeVar('T', str, B)
def g(x: T) -> T:
    pass
[out]
==
a.py:2: error: Value of type variable "T" of function cannot be "int"

[case testGenericFineCallableNamed]
import a
[file a.py]
import b
x: int = b.f(x=int())
[file b.py]
from c import g
f = g
[file c.py]
from typing import TypeVar
class B: pass
T = TypeVar('T')
def g(x: T) -> T:
    pass
[file c.py.2]
from typing import TypeVar
class B: pass
T = TypeVar('T')
def g(y: T) -> T:
    pass
[out]
==
a.py:2: error: Unexpected keyword argument "x"
c.py:4: note: Called function defined here

[case testGenericFineCallableInBound]
import a
[file a.py]
import b
x: int = b.f()(int())
[file b.py]
from c import g
f = g
[file c.py]
from typing import Callable, TypeVar
class B: pass
T = TypeVar('T')
def g() -> Callable[[T], T]:
    pass
[file c.py.2]
from typing import Callable, TypeVar
class B: pass
T = TypeVar('T', str, B)
def g() -> Callable[[T], T]:
    pass
[out]
==
a.py:2: error: Value of type variable "T" of function cannot be "int"

[case testGenericFineCallableAddedBound]
import a
[file a.py]
import b
x: int = b.f(int())
[file b.py]
from c import g
f = g
[file c.py]
from typing import TypeVar
class B: pass
T = TypeVar('T')
def g(x: T) -> T:
    pass
[file c.py.2]
from typing import TypeVar
class B: pass
T = TypeVar('T', bound=B)
def g(x: T) -> T:
    pass
[out]
==
a.py:2: error: Value of type variable "T" of function cannot be "int"

[case testGenericFineCallableBoundDeleted-only_when_cache]
# See https://github.com/python/mypy/issues/4783
import a
[file a.py]
import b
x: int = b.f(int())
[file b.py]
from c import g
f = g
[file c.py]
from typing import TypeVar
import d
T = TypeVar('T', bound=d.B)
def g(x: T) -> T:
    pass
[file d.py]
class B:
    pass
[file d.py.2]
# empty
[out]
a.py:2: error: Value of type variable "T" of function cannot be "int"
==
c.py:3: error: Name 'd.B' is not defined

[case testGenericFineCallableToNonGeneric]
import a
[file a.py]
import b
x: int = b.f(x=int())
[file b.py]
from c import g
f = g
[file c.py]
from typing import TypeVar
T = TypeVar('T')
def g(x: T) -> T:
    pass
[file c.py.2]
from typing import TypeVar
class T: pass
def g(x: T) -> T:
    pass
[out]
==
a.py:2: error: Incompatible types in assignment (expression has type "T", variable has type "int")
a.py:2: error: Argument "x" has incompatible type "int"; expected "T"

[case testGenericFineCallableToGenericClass]
import a
[file a.py]
import b
x: int = b.f(x=int())
[file b.py]
from c import g
f = g
[file c.py]
from typing import TypeVar, Generic
T = TypeVar('T')
def g(x: T) -> T:
    pass
[file c.py.2]
from typing import TypeVar, Generic
T = TypeVar('T')
class g(Generic[T]):
    def __init__(self, x: T) -> None:
        pass
[out]
==
a.py:2: error: Incompatible types in assignment (expression has type "g[int]", variable has type "int")

[case testMakeClassNoLongerAbstract1]
[file z.py]
from abc import abstractmethod, ABCMeta
class I(metaclass=ABCMeta):
    @abstractmethod
    def f(self) -> None: pass
[file b.py]
from z import I
class Foo(I):
    pass
def x() -> Foo: return None
[file z.py.2]
from abc import abstractmethod, ABCMeta
class I(metaclass=ABCMeta):
    pass
[file b.py.2]
from z import I
class Foo(I):
    pass
def x() -> Foo: return Foo()
[out]
==

[case testMakeClassNoLongerAbstract2]
-- this version never failed, but it is just a file-renaming
-- away from the above test that did
[file a.py]
from abc import abstractmethod, ABCMeta
class I(metaclass=ABCMeta):
    @abstractmethod
    def f(self) -> None: pass
[file b.py]
from a import I
class Foo(I):
    pass
def x() -> Foo: return None
[file a.py.2]
from abc import abstractmethod, ABCMeta
class I(metaclass=ABCMeta):
    pass
[file b.py.2]
from a import I
class Foo(I):
    pass
def x() -> Foo: return Foo()
[out]
==

[case testRefreshClassBasedEnum]
import aa
[file aa.py]
import a
[file a.py]
from enum import Enum
import b
b.x
class C(Enum):
    X = 0
[file b.py]
x = 0
[file b.py.2]
x = ''
[file aa.py.3]
from a import C
c: C
c = C.X
if int():
    c = 1
[out]
==
==
aa.py:5: error: Incompatible types in assignment (expression has type "int", variable has type "C")

[case testRefreshClassBasedIntEnum]
import aa
[file aa.py]
import a
[file a.py]
from enum import IntEnum
import b
b.x
class C(IntEnum):
    X = 0
x: int
x = C.X
[file b.py]
x = 0
[file b.py.2]
x = ''
[file aa.py.3]
from a import C
c: C
c = C.X
if int():
    c = 1
    n: int
    n = C.X
    if int():
        n = c
[out]
==
==
aa.py:5: error: Incompatible types in assignment (expression has type "int", variable has type "C")

[case testClassBasedEnumPropagation1]
import a
[file a.py]
from b import C

def f(x: C) -> None: pass
f(C.X)
f(C.Y)
[file b.py]
from enum import Enum

class C(Enum):
    X = 0
    Y = 1
[file b.py.2]
from enum import Enum

class C(Enum):
    X = 0
[typing fixtures/typing-full.pyi]
[out]
==
a.py:5: error: "Type[C]" has no attribute "Y"

[case testClassBasedEnumPropagation2]
import a
[file a.py]
from b import C

def f(x: int) -> None: pass
f(C.X)
f(C.Y)
[file b.py]
class C:
    X = 0
    Y = 1
[file b.py.2]
from enum import Enum
class C(Enum):
    X = 0
    Y = 1
[out]
==
a.py:4: error: Argument 1 to "f" has incompatible type "C"; expected "int"
a.py:5: error: Argument 1 to "f" has incompatible type "C"; expected "int"

[case testRefreshFuncBasedEnum]
import aa
[file aa.py]
import a
[file a.py]
from enum import Enum
import b
b.x
C = Enum('C', [('X', 0)])
[file b.py]
x = 0
[file b.py.2]
x = ''
[file aa.py.3]
from a import C
c: C
c = C.X
if int():
   c = 1
[out]
==
==
aa.py:5: error: Incompatible types in assignment (expression has type "int", variable has type "C")

[case testRefreshFuncBasedIntEnum]
import aa
[file aa.py]
import a
[file a.py]
from enum import IntEnum
import b
b.x
C = IntEnum('C', 'X')
x: int
x = C.X
[file b.py]
x = 0
[file b.py.2]
x = ''
[file aa.py.3]
from a import C
c: C
c = C.X
if int():
    c = 1  # Error
    n: int
    n = C.X
n = c
[out]
==
==
aa.py:5: error: Incompatible types in assignment (expression has type "int", variable has type "C")

[case testFuncBasedEnumPropagation1]
import a
[file a.py]
from b import C

def f(x: C) -> None: pass
f(C.X)
f(C.Y)
[file b.py]
from enum import Enum

C = Enum('C', 'X Y')
[file b.py.2]
from enum import Enum

C = Enum('C', 'X')
[typing fixtures/typing-full.pyi]
[out]
==
a.py:5: error: "Type[C]" has no attribute "Y"

[case testFuncBasedEnumPropagation2]
import a
[file a.py]
from b import C

def f(x: int) -> None: pass
f(C.X)
f(C.Y)
[file b.py]
class C:
    X = 0
    Y = 1
[file b.py.2]
from enum import Enum
C = Enum('C', [('X', 0), ('Y', 1)])
[out]
==
a.py:4: error: Argument 1 to "f" has incompatible type "C"; expected "int"
a.py:5: error: Argument 1 to "f" has incompatible type "C"; expected "int"

[case testChangeTypeVarToFunction]
import a
from typing import Generic
Alias = C[C[a.T]]

class C(Generic[a.T]):
    def meth(self, x: a.T) -> None:
        pass
def outer() -> None:
    def func(x: a.T) -> Alias[a.T]:
        pass
[file a.py]
from typing import TypeVar
T = TypeVar('T')
[file a.py.2]
from typing import TypeVar
def T() -> None:
    pass
[out]
==
main:3: error: "C" expects no type arguments, but 1 given
main:3: error: Invalid type "a.T"
main:5: error: Free type variable expected in Generic[...]
main:6: error: Invalid type "a.T"
main:9: error: Invalid type "a.T"
main:9: error: Bad number of arguments for type alias, expected: 0, given: 1
main:9: error: "C" expects no type arguments, but 1 given

[case testChangeTypeVarToModule]
import a
from typing import Generic
Alias = C[C[a.T]]

class C(Generic[a.T]):
    def meth(self, x: a.T) -> None:
        pass
def outer() -> None:
    def func(x: a.T) -> Alias[a.T]:
        pass
[file a.py]
from typing import TypeVar
T = TypeVar('T')
[file T.py.2]
[file a.py.3]
from typing import TypeVar
import T
[out]
==
==
main:3: error: "C" expects no type arguments, but 1 given
main:3: error: Invalid type "T"
main:5: error: Free type variable expected in Generic[...]
main:6: error: Invalid type "T"
main:9: error: Invalid type "T"
main:9: error: Bad number of arguments for type alias, expected: 0, given: 1
main:9: error: "C" expects no type arguments, but 1 given

[case testChangeClassToModule]
import a
x: a.C
def f() -> None:
    a.C()
class A:
    def meth(self) -> None:
        def inner() -> a.C:
            pass
[file a.py]
class C:
    pass
[file C.py.2]
[file a.py.3]
import C
[builtins fixtures/module.pyi]
[out]
==
==
main:2: error: Invalid type "C"
main:4: error: Module not callable
main:7: error: Invalid type "C"

[case testChangeTypeVarToTypeAlias]
import a
from typing import Generic
Alias = C[C[a.T]]

class C(Generic[a.T]):
    def meth(self, x: a.T) -> None:
        pass
def outer() -> None:
    def func(x: a.T) -> Alias[a.T]:
        pass
[file a.py]
from typing import TypeVar
T = TypeVar('T')
[file a.py.2]
from typing import TypeVar
T = int
[out]
==
main:3: error: "C" expects no type arguments, but 1 given
main:5: error: Free type variable expected in Generic[...]
main:9: error: Bad number of arguments for type alias, expected: 0, given: 1
main:9: error: "C" expects no type arguments, but 1 given

[case testChangeTypeAliasToModule]
import a
x: a.C
def f() -> None:
    a.C()
class A:
    def meth(self) -> None:
        def inner() -> a.C:
            pass
[file a.py]
import b
C = b.D
[file b.py]
class D:
    pass
[file D.py.2]
[file b.py.3]
import D
[builtins fixtures/module.pyi]
[out]
==
==
main:2: error: Invalid type "D"
main:4: error: Module not callable
main:7: error: Invalid type "D"

[case testChangeTypeAliasToModuleUnqualified]
from a import C
x: C
def f() -> None:
    C()
class A:
    def meth(self) -> None:
        def inner() -> C:
            pass
[file a.py]
from b import D
C = D
[file b.py]
class D:
    pass
[file D.py.2]
[file b.py.3]
import D
[builtins fixtures/module.pyi]
[out]
==
==
main:2: error: Invalid type "D"
main:4: error: Module not callable
main:7: error: Invalid type "D"

[case testChangeFunctionToVariableAndRefreshUsingStaleDependency]
import a
import c
[file a.py]
import c
def f() -> c.A: pass
[file a.py.2]
f = 1
[file c.py]
class A: pass
[file c.py.3]
[out]
==
==

[case testChangeFunctionToTypeVarAndRefreshUsingStaleDependency]
import a
import c
[file a.py]
import c
def f() -> c.A: pass
[file a.py.2]
from typing import TypeVar
f = TypeVar('f')
[file c.py]
class A: pass
[file c.py.3]
[out]
==
==

[case testChangeFunctionToModuleAndRefreshUsingStaleDependency]
import a
import c
[file a.py]
import c
def f() -> c.A: pass
[file a.py.2]
import c as f
[file c.py]
class A: pass
[file c.py.3]
[out]
==
==

[case testChangeFunctionToTypeAliasAndRefreshUsingStaleDependency1]
import a
import c
[file a.py]
import c
def f() -> c.A: pass
[file a.py.2]
f = int
[file c.py]
class A: pass
[file c.py.3]
[out]
==
==

[case testChangeFunctionToTypeAliasAndRefreshUsingStaleDependency2]
import a
import c
[file a.py]
import c
def f() -> c.A: pass
[file a.py.2]
from typing import List
f = List[int]
[file c.py]
class A: pass
[file c.py.3]
[builtins fixtures/list.pyi]
[out]
==
==

[case testChangeFunctionToClassAndRefreshUsingStaleDependency]
import a
import c
[file a.py]
import c
def f() -> c.A: pass
[file a.py.2]
class f: pass
[file c.py]
class A: pass
[file c.py.3]
[out]
==
==

[case testClassToVariableAndRefreshUsingStaleDependency]
import a
import c
[file a.py]
import c
class A:
    def f(self) -> c.A: pass
[file a.py.2]
A = 0
[file c.py]
class A: pass
[file c.py.3]
[out]
==
==

[case testFunctionToImportedFunctionAndRefreshUsingStaleDependency]
import a
import c
[file a.py]
import c
def f() -> c.A: pass
[file a.py.2]
from d import f
[file c.py]
class A: pass
[file c.py.3]
[file d.py]
def g() -> None: pass
def f() -> None:
    g()
[out]
==
==

[case testMethodToVariableAndRefreshUsingStaleDependency]
import a
import c
[file a.py]
import c
class B:
    def f(self) -> c.A: pass
[file a.py.2]
class B:
    f = 0
[file c.py]
class A: pass
[file c.py.3]
[out]
==
==

[case testChangeGenericFunctionToVariable]
import a
x: int
y: int = a.f(x)
class Dummy:
    def g(self) -> None:
        a.f(x)
[file a.py]
from typing import TypeVar
T = TypeVar('T')
def f(x: T) -> T:
    pass
[file a.py.2]
from typing import TypeVar
T = TypeVar('T')
f = 42
[out]
==
main:3: error: "int" not callable
main:6: error: "int" not callable

[case testChangeGenericClassToVariable]
import a
x: int
a.A(x)
class Dummy:
    def g(self) -> None:
        a.A(x)
[file a.py]
from typing import TypeVar, Generic
T = TypeVar('T')
class A(Generic[T]):
    def __init__(self, x: T) -> None:
        pass
[file a.py.2]
from typing import TypeVar, Generic
T = TypeVar('T')
A = 'no way'
[out]
==
main:3: error: "str" not callable
main:6: error: "str" not callable

[case testChangeGenericMethodToVariable]
import a
x: int
y: int = a.A(x).f()
class Dummy:
    def g(self) -> None:
        a.A(x).f()
[file a.py]
from typing import TypeVar, Generic
T = TypeVar('T')
class A(Generic[T]):
    def __init__(self, x: T) -> None:
        pass
    def f(self) -> T:
        pass
[file a.py.2]
from typing import TypeVar, Generic
T = TypeVar('T')
class A(Generic[T]):
    f: T
    def __init__(self, x: T) -> None:
        pass
[out]
==
main:3: error: "int" not callable
main:6: error: "int" not callable

[case testRefreshNestedClassWithSelfReference]
import a
[file a.py]
import b

def f(self) -> None:
    b.y
    class C:
        z: C
[file b.py]
y = 0
[file b.py.2]
y = ''
[file b.py.3]
y = 0
[out]
==
==

[case testMultipleAssignment]
import a
[file a.py]
from b import f

def h(x: str) -> None: pass

class C:
    def __init__(self) -> None:
        self.a, self.b = f()

    def g(self) -> None:
        h(self.a)
[file b.py]
from typing import Tuple
def f() -> Tuple[str, int]: pass
[file b.py.2]
from typing import Tuple
def f() -> Tuple[int, object]: pass
[file b.py.3]
from typing import Tuple
def f() -> Tuple[str, int]: pass
[out]
==
a.py:10: error: Argument 1 to "h" has incompatible type "int"; expected "str"
==

[case testMultipleLvalues]
import a
[file a.py]
from b import f

def h(x: str) -> None: pass

class C:
    def __init__(self) -> None:
        self.a = self.b = f()

    def g(self) -> None:
        h(self.a)
        h(self.b)
[file b.py]
def f() -> str: pass
[file b.py.2]
def f() -> int: pass
[file b.py.3]
def f() -> str: pass
[out]
==
a.py:10: error: Argument 1 to "h" has incompatible type "int"; expected "str"
a.py:11: error: Argument 1 to "h" has incompatible type "int"; expected "str"
==

[case testNoOpUpdateFineGrainedIncremental1]
# cmd: mypy a.py
[file a.py]
1()
[file b.py.2]
# Note: this file is not part of the build
[file a.py.3]
x = 1
[out]
a.py:1: error: "int" not callable
==
a.py:1: error: "int" not callable
==

[case testNoOpUpdateFineGrainedIncremental2]
# cmd: mypy a.py
[file a.py]
1()
[file a.py.2]
1()
[file a.py.3]
x = 1
[file a.py.4]
x = 1
[out]
a.py:1: error: "int" not callable
==
a.py:1: error: "int" not callable
==
==

[case testNonExistentFileOnCommandLine1]
# cmd: mypy a.py nonexistent.py
[file a.py]
[file a.py.2]
1()
[out]
mypy: can't read file 'tmp/nonexistent.py': No such file or directory
==
mypy: can't read file 'tmp/nonexistent.py': No such file or directory

[case testNonExistentFileOnCommandLine2]
# cmd: mypy a.py
# cmd2: mypy a.py nonexistent.py
[file a.py]
[file a.py.2]
1()
[out]
==
a.py:1: error: "int" not callable

[case testNonExistentFileOnCommandLine3]
# cmd: mypy a.py
# cmd2: mypy a.py nonexistent.py
[file a.py]
[file nonexistent.py]
[delete nonexistent.py.2]
[out]
==

[case testNonExistentFileOnCommandLine4]
# cmd: mypy a.py nonexistent.py
[file a.py]
[file nonexistent.py]
[delete nonexistent.py.2]
[out]
==

[case testNonExistentFileOnCommandLine5]
# cmd: mypy a.py nonexistent_stub.pyi
# TODO: Should generate an error for missing file
[file a.py]
[file nonexistent_stub.pyi]
[delete nonexistent_stub.pyi.2]
[out]
==

[case testDunderNewUpdatedMethod]
import a
[file a.py]
import b
class A:
    def func(self) -> None:
        b.C(int())
[file b.py]
class C:
    def __new__(cls, x: str) -> C:
        pass
[file b.py.2]
class C:
    def __new__(cls, x: int) -> C:
        pass
[out]
a.py:4: error: Argument 1 to "C" has incompatible type "int"; expected "str"
==

[case testDunderNewUpdatedSubclass]
import a
[file a.py]
import b

b.D(int())
[file b.py]
from c import C
class D(C): pass
[file c.py]
class C:
    def __new__(cls, x: str) -> C:
        pass
[file c.py.2]
class C:
    def __new__(cls, x: int) -> C:
        pass
[out]
a.py:3: error: Argument 1 to "D" has incompatible type "int"; expected "str"
==

[case testDunderNewUpdatedAlias]
import a
[file a.py]
import b

b.D(int())
[file b.py]
from c import C
D = C
[file c.py]
class C:
    def __new__(cls, x: int) -> C:
        pass
[file c.py.2]
class C:
    def __new__(cls, x: str) -> C:
        pass
[out]
==
a.py:3: error: Argument 1 to "C" has incompatible type "int"; expected "str"

[case testDunderNewUpdatedCallable]
import a
[file a.py]
from typing import Callable, Any
import b

def func(arg: Callable[[int], Any]) -> None:
    pass
func(b.C)
[file b.py]
class C:
    def __new__(cls, x: int) -> C:
        pass
[file b.py.2]
class C:
    def __new__(cls, x: str) -> C:
        pass
[out]
==
a.py:6: error: Argument 1 to "func" has incompatible type "Type[C]"; expected "Callable[[int], Any]"

[case testDunderNewDefine]
import a
[file a.py]
import b
class A:
    def func(self) -> None:
        b.C()
[file b.py]
class C:
    pass
[file b.py.2]
class C:
    def __new__(cls, x: int) -> C:
        pass
[out]
==
a.py:4: error: Too few arguments for "C"

[case testDunderNewInsteadOfInit]
import a
[file a.py]
import b
class A:
    def func(self) -> None:
        b.C(int())
[file b.py]
class C:
    def __init__(cls, x: int) -> None:
        pass
[file b.py.2]
class C:
    def __new__(cls, x: int) -> C:
        pass
[file b.py.3]
class C:
    pass
[out]
==
==
a.py:4: error: Too many arguments for "C"

-- Protocol tests

[case testProtocolUpdateTypeInVariable]
import a
[file a.py]
import b
class C:
    x: int
x: b.P = C()
[file b.py]
from typing import Protocol
class P(Protocol):
    x: int
[file b.py.2]
from typing import Protocol
class P(Protocol):
    x: str
[out]
==
a.py:4: error: Incompatible types in assignment (expression has type "C", variable has type "P")
a.py:4: note: Following member(s) of "C" have conflicts:
a.py:4: note:     x: expected "str", got "int"

[case testProtocolUpdateTypeInFunction]
import a
[file a.py]
import b
class C:
    x: int
c: C
def f() -> None:
    def g(x: b.P) -> None:
        pass
    g(c)
[file b.py]
from typing import Protocol
class P(Protocol):
    x: int
[file b.py.2]
from typing import Protocol
class P(Protocol):
    x: str
[out]
==
a.py:8: error: Argument 1 to "g" has incompatible type "C"; expected "P"
a.py:8: note: Following member(s) of "C" have conflicts:
a.py:8: note:     x: expected "str", got "int"

[case testProtocolUpdateTypeInClass]
import a
[file a.py]
import b
class C:
    x: int
class A:
    class B:
        x: b.P
    y: B
A().y.x = C()
[file b.py]
from typing import Protocol
class P(Protocol):
    x: int
[file b.py.2]
from typing import Protocol
class P(Protocol):
    x: str
[out]
==
a.py:8: error: Incompatible types in assignment (expression has type "C", variable has type "P")
a.py:8: note: Following member(s) of "C" have conflicts:
a.py:8: note:     x: expected "str", got "int"

[case testProtocolAddAttrInFunction]
import a
[file a.py]
import b
class C:
    x: int
def f() -> None:
    c: C
    def g(x: b.P) -> None:
        pass
    g(c)
[file b.py]
from typing import Protocol
class P(Protocol):
    x: int
[file b.py.2]
from typing import Protocol
class P(Protocol):
    x: int
    y: str
[out]
==
a.py:8: error: Argument 1 to "g" has incompatible type "C"; expected "P"
a.py:8: note: 'C' is missing following 'P' protocol member:
a.py:8: note:     y

[case testProtocolRemoveAttrInClass]
import a
[file a.py]
import b
class C:
    x: int
class A:
    class B:
        x: b.P
    y: B
A().y.x = C()
[file b.py]
from typing import Protocol
class P(Protocol):
    x: int
    y: str
[file b.py.2]
from typing import Protocol
class P(Protocol):
    x: int
[out]
a.py:8: error: Incompatible types in assignment (expression has type "C", variable has type "P")
a.py:8: note: 'C' is missing following 'P' protocol member:
a.py:8: note:     y
==

[case testProtocolConcreteUpdateTypeFunction]
import a
[file a.py]
import b
from typing import Protocol
class P(Protocol):
    x: int
def f() -> None:
    def g(x: P) -> None:
        pass
    g(b.C())
[file b.py]
class C:
    x: int
[file b.py.2]
class C:
    x: str
[out]
==
a.py:8: error: Argument 1 to "g" has incompatible type "C"; expected "P"
a.py:8: note: Following member(s) of "C" have conflicts:
a.py:8: note:     x: expected "int", got "str"

[case testProtocolConcreteUpdateTypeMethodGeneric]
import a
[file a.py]
import b
from typing import Protocol, TypeVar
T = TypeVar('T')
class P(Protocol[T]):
    x: T
class C:
    def g(self, x: P[int]) -> None:
        pass
    def do(self) -> None:
        self.g(b.C())
[file b.py]
class C:
    x: int
[file b.py.2]
class C:
    x: str
[out]
==
a.py:10: error: Argument 1 to "g" of "C" has incompatible type "C"; expected "P[int]"
a.py:10: note: Following member(s) of "C" have conflicts:
a.py:10: note:     x: expected "int", got "str"

[case testProtocolConcreteRemoveAttrVariable]
import a
[file a.py]
import b, c
cc: c.C
x: b.P = cc
[file b.py]
from typing import Protocol
class P(Protocol):
    x: int
[file c.py]
class C:
    x: int
[file c.py.2]
class C:
    pass
[out]
==
a.py:3: error: Incompatible types in assignment (expression has type "C", variable has type "P")

[case testProtocolUpdateBaseGeneric]
import a
[file a.py]
import b, c
def g(x: c.P) -> None:
    pass
g(b.C())
[file b.py]
class C:
    x: int
[file c.py]
from typing import Protocol
import d
class P(d.PBase[int], Protocol):
    pass
[file c.py.2]
from typing import Protocol
import d
class P(d.PBase[str], Protocol):
    pass
[file d.py]
from typing import Protocol, TypeVar
T = TypeVar('T')
class PBase(Protocol[T]):
    x: T
[out]
==
a.py:4: error: Argument 1 to "g" has incompatible type "C"; expected "P"
a.py:4: note: Following member(s) of "C" have conflicts:
a.py:4: note:     x: expected "str", got "int"

[case testProtocolConcreteUpdateBaseGeneric]
import a
[file a.py]
import b
from typing import Protocol
class P(Protocol):
    x: int
def f(x: P) -> None:
    pass
f(b.B())
[file b.py]
import c
class B(c.C[int]):
    pass
[file b.py.2]
import c
class B(c.C[str]):
    pass
[file c.py]
from typing import TypeVar, Generic
T = TypeVar('T')
class C(Generic[T]):
    x: T
[out]
==
a.py:7: error: Argument 1 to "f" has incompatible type "B"; expected "P"
a.py:7: note: Following member(s) of "B" have conflicts:
a.py:7: note:     x: expected "int", got "str"

[case testProtocolChangeGeneric]
import a
[file a.py]
import b, c
x: b.P = c.C()
[file b.py]
import b2
from typing import Protocol
class P(b2.P2[str], Protocol):
    pass
[file b2.py]
from typing import Protocol, TypeVar
T = TypeVar('T')
class P2(Protocol[T]):
    x: T
[file b2.py.2]
from typing import Protocol, TypeVar
T = TypeVar('T')
class P2(Protocol):
    x: int
[file c.py]
class C:
    x: int
[out]
a.py:2: error: Incompatible types in assignment (expression has type "C", variable has type "P")
a.py:2: note: Following member(s) of "C" have conflicts:
a.py:2: note:     x: expected "str", got "int"
==
b.py:3: error: "P2" expects no type arguments, but 1 given

[case testProtocolToNonProtocol]
import a
[file a.py]
import b, c
b.f(c.C())
[file b.py]
import d
def f(x: d.D) -> None:
    pass
[file c.py]
import d
class C:
    x: int
[file d.py]
from typing import Protocol
class D(Protocol):
    x: int
[file d.py.2]
class D:
    x: int
[file c.py.3]
import d
class C(d.D):
    pass
[out]
==
a.py:2: error: Argument 1 to "f" has incompatible type "C"; expected "D"
==

[case testNonProtocolToProtocol]
import a
[file a.py]
import b, c
b.f(c.C())
[file b.py]
import d
def f(x: d.D) -> None:
    pass
[file c.py]
import d
class C(d.D):
    pass
[file d.py]
class D:
    x: int
[file d.py.2]
from typing import Protocol
class D(Protocol):
    x: int
[file c.py.3]
import d
class C:
    x: int
[out]
==
a.py:2: error: Cannot instantiate abstract class 'C' with abstract attribute 'x'
==

[case testInvalidateProtocolViaSuperClass]
import a
[file a.py]
import b, c
def func(x: c.P) -> None:
    pass
func(b.B())
[file b.py]
class B:
    x: int
    y: str
[file c.py]
from typing import Protocol
import d
class P(d.PBase, Protocol):
    x: int
[file d.py]
from typing import Protocol
class PBase(Protocol):
    y: str
[file d.py.2]
from typing import Protocol
class PBase(Protocol):
    y: int
[out]
==
a.py:4: error: Argument 1 to "func" has incompatible type "B"; expected "P"
a.py:4: note: Following member(s) of "B" have conflicts:
a.py:4: note:     y: expected "int", got "str"

[case testProtocolInvalidateConcreteViaSuperClassUpdateType]
import a
[file a.py]
import b
def func(x: b.P) -> None:
    pass
func(b.B())
[file b.py]
from typing import Protocol
import c
class P(Protocol):
    x: int
class B(c.C):
    pass
[file c.py]
class C:
    x: int
[file c.py.2]
class C:
    x: str
[out]
==
a.py:4: error: Argument 1 to "func" has incompatible type "B"; expected "P"
a.py:4: note: Following member(s) of "B" have conflicts:
a.py:4: note:     x: expected "int", got "str"

[case testProtocolInvalidateConcreteViaSuperClassAddAttr]
import a
[file a.py]
import b
def func(x: b.P) -> None:
    pass
bb: b.B
func(bb)
[file b.py]
from typing import Protocol
import c
class P(Protocol):
    x: int
class B(c.C):
    pass
[file c.py]
class C:
    pass
[file c.py.2]
class C:
    x: int
[out]
a.py:5: error: Argument 1 to "func" has incompatible type "B"; expected "P"
==

[case testProtocolInvalidateConcreteViaSuperClassRemoveAttr]
import a
[file a.py]
import b
def func(x: b.P) -> None:
    pass
func(b.B())
[file b.py]
from typing import Protocol
import c
class P(Protocol):
    x: int
class B(c.C):
    pass
[file c.py]
class C:
    x: int
[file c.py.2]
class C:
    pass
[out]
==
a.py:4: error: Argument 1 to "func" has incompatible type "B"; expected "P"

[case testTwoProtocolsTwoFilesCrossedUpdateType-only_when_nocache]
# this test and the next one (TwoProtocolsTwoFilesCrossedDeleteAttr) has errors ordered
# opposite way with and without cache, therefore skip one of each.
import a
[file a.py]
import b1
import b2
[file b1.py]
import b2, d
from typing import Protocol
class P1(Protocol):
    x: int
def f(x: b2.P2) -> None:
    pass
f(d.D())
[file b2.py]
import b1, d
from typing import Protocol
class P2(Protocol):
    x: int
def f(x: b1.P1) -> None:
    pass
f(d.D())
[file d.py]
class D:
    x: int
[file d.py.2]
class D:
    x: str
[out]
==
b1.py:7: error: Argument 1 to "f" has incompatible type "D"; expected "P2"
b1.py:7: note: Following member(s) of "D" have conflicts:
b1.py:7: note:     x: expected "int", got "str"
b2.py:7: error: Argument 1 to "f" has incompatible type "D"; expected "P1"
b2.py:7: note: Following member(s) of "D" have conflicts:
b2.py:7: note:     x: expected "int", got "str"

[case testTwoProtocolsTwoFilesCrossedDeleteAttr-only_when_cache]
import a
[file a.py]
import b1
import b2
[file b1.py]
import b2, d
from typing import Protocol
class P1(Protocol):
    x: int
def f(x: b2.P2) -> None:
    pass
f(d.D())
[file b2.py]
import b1, d
from typing import Protocol
class P2(Protocol):
    x: int
def f(x: b1.P1) -> None:
    pass
f(d.D())
[file d.py]
class D:
    x: int
[file d.py.2]
class D:
    y: int
[out]
b2.py:7: error: Argument 1 to "f" has incompatible type "D"; expected "P2" (diff)
b1.py:7: error: Argument 1 to "f" has incompatible type "D"; expected "P1"

[case testProtocolsInvalidateByRemovingBase]
import a
[file a.py]
import b
def func(x: b.P) -> None:
    pass
func(b.B())
[file b.py]
from typing import Protocol
import c
class P(Protocol):
    x: int
class B(c.C):
    pass
[file c.py]
import d
class C(d.D):
    pass
[file c.py.2]
import d
class C:
    pass
[file d.py]
class D:
    x: int
[out]
==
a.py:4: error: Argument 1 to "func" has incompatible type "B"; expected "P"

[case testProtocolsInvalidateByRemovingMetaclass]
import a
[file a.py]
import b
def func(x: b.P) -> None:
    pass
func(b.B)
[file b.py]
from typing import Protocol
import c
class P(Protocol):
    x: int
class B(c.C):
    pass
[file c.py]
import d
class C(metaclass=d.M):
    pass
[file c.py.2]
import d
class C:
    pass
[file d.py]
class M(type):
    x: int
[out]
==
a.py:4: error: Argument 1 to "func" has incompatible type "Type[B]"; expected "P"

[case testProtocolVsProtocolSubUpdated]
import a
[file a.py]
import b, c
x: b.SuperP
y: c.SubP
x = y
[file b.py]
from typing import Protocol
class SuperP(Protocol):
    x: int
[file c.py]
from typing import Protocol
import d
class SubP(d.PBase, Protocol):
    y: str
[file d.py]
from typing import Protocol
class PBase(Protocol):
    x: int
[file d.py.2]
from typing import Protocol
class PBase(Protocol):
    x: str
[out]
==
a.py:4: error: Incompatible types in assignment (expression has type "SubP", variable has type "SuperP")
a.py:4: note: Following member(s) of "SubP" have conflicts:
a.py:4: note:     x: expected "int", got "str"

[case testProtocolVsProtocolSuperUpdated]
import a
[file a.py]
import b, c
x: b.SuperP
y: c.SubP
x = y
[file b.py]
from typing import Protocol
import d
class SuperP(d.PBase, Protocol):
    pass
[file c.py]
from typing import Protocol
class SubP(Protocol):
    x: int
[file d.py]
from typing import Protocol
class PBase(Protocol):
    x: int
[file d.py.2]
from typing import Protocol
class PBase(Protocol):
    y: int
[out]
==
a.py:4: error: Incompatible types in assignment (expression has type "SubP", variable has type "SuperP")

[case testProtocolVsProtocolSuperUpdated2]
import a
[file a.py]
import b, c
x: b.SuperP
y: c.SubP
x = y
[file b.py]
from typing import Protocol
import d
class SuperP(d.PBase, Protocol):
    x: int
[file c.py]
from typing import Protocol
class SubP(Protocol):
    x: int
    y: int
[file d.py]
from typing import Protocol
class PBase(Protocol):
    y: int
[file d.py.2]
from typing import Protocol
class PBase(Protocol):
    y: int
    z: int
[out]
==
a.py:4: error: Incompatible types in assignment (expression has type "SubP", variable has type "SuperP")
a.py:4: note: 'SubP' is missing following 'SuperP' protocol member:
a.py:4: note:     z

[case testProtocolVsProtocolSuperUpdated3]
import a
[file a.py]
import b, c
x: b.SuperP
y: c.SubP
x = y
[file b.py]
from typing import Protocol
import d
class SuperP(d.PBase, Protocol):
    x: int
[file c.py]
from typing import Protocol
class SubP(Protocol):
    x: int
    y: int
[file d.py]
from typing import Protocol
import e
class PBase(Protocol):
    y: int
[file d.py.2]
from typing import Protocol
import e
class PBase(e.NewP, Protocol):
    y: int
[file e.py]
from typing import Protocol
class NewP(Protocol):
    z: int
[out]
==
a.py:4: error: Incompatible types in assignment (expression has type "SubP", variable has type "SuperP")
a.py:4: note: 'SubP' is missing following 'SuperP' protocol member:
a.py:4: note:     z

[case testProtocolMultipleUpdates]
import a
[file a.py]
import b, c
x: b.P = c.C()
[file b.py]
from typing import Protocol
import b2
class P(b2.P2, Protocol):
    x: int
[file b2.py]
from typing import Protocol
class P2(Protocol):
    y: int
[file c.py]
import c2
class C(c2.C2):
    x: int
[file c2.py]
class C2:
    y: int
[file b2.py.2]
from typing import Protocol
class P2(Protocol):
    y: int
    z: int
[file c2.py.3]
class C2:
    y: int
    z: int
[file c2.py.4]
class C2:
    y: int
    z: str
[out]
==
a.py:2: error: Incompatible types in assignment (expression has type "C", variable has type "P")
a.py:2: note: 'C' is missing following 'P' protocol member:
a.py:2: note:     z
==
==
a.py:2: error: Incompatible types in assignment (expression has type "C", variable has type "P")
a.py:2: note: Following member(s) of "C" have conflicts:
a.py:2: note:     z: expected "int", got "str"

[case testWeAreCarefulWithBuiltinProtocols]
import a
x: a.A
for i in x:
    pass
[file a.py]
from typing import Iterator
class A:
    def __iter__(self) -> Iterator[int]:
        pass
[file a.py.2]
class A:
    pass
[out]
==
main:3: error: "A" has no attribute "__iter__" (not iterable)

[case testWeAreCarefullWithBuiltinProtocolsBase]
import a
x: a.A
for i in x:
    pass
[file a.py]
import b
class A(b.B):
    pass
[file a.py.2]
class A:
    pass
[file b.py]
from typing import Iterator
class B:
    def __iter__(self) -> Iterator[int]:
        pass
[out]
==
main:3: error: "A" has no attribute "__iter__" (not iterable)

[case testOverloadsSimpleFrom]
import a
[file a.py]
import mod
def f() -> None:
    x: str = mod.f(str())
[file mod.py]
from typing import overload
@overload
def f(x: int) -> None: pass
@overload
def f(x: str) -> str: pass
def f(x):
    pass
[file mod.py.2]
from typing import overload
@overload
def f(x: int) -> None: pass
@overload
def f(x: str) -> int: pass
def f(x):
    pass
[out]
==
a.py:3: error: Incompatible types in assignment (expression has type "int", variable has type "str")

[case testOverloadsSimpleToNested]
from typing import overload, Any
import mod
def outer() -> None:
    @overload
    def f(x: int) -> None: pass
    @overload
    def f(x: str) -> str: pass
    def f(x: Any) -> Any:
        y: int = mod.f()
[file mod.py]
def f() -> int:
    pass
[file mod.py.2]
def f() -> str:
    pass
[out]
==
main:9: error: Incompatible types in assignment (expression has type "str", variable has type "int")

[case testOverloadsRemovedOverload]
import mod
def f() -> None:
    x: str = mod.f(str())
[file mod.py]
class C: pass
from typing import overload
@overload
def f(x: int) -> None: pass
@overload
def f(x: str) -> str: pass
@overload
def f(x: C) -> int: pass
def f(x):
    pass
[file mod.py.2]
class C: pass
from typing import overload
@overload
def f(x: int) -> None: pass
@overload
def f(x: C) -> int: pass
def f(x):
    pass
[out]
==
main:3: error: No overload variant of "f" matches argument type "str"
main:3: note: Possible overload variants:
main:3: note:     def f(x: int) -> None
main:3: note:     def f(x: C) -> int

[case testOverloadsDeleted]
import mod
def f() -> None:
    x: str = mod.f(str())
[file mod.py]
from typing import overload
@overload
def f(x: int) -> None: pass
@overload
def f(x: str) -> str: pass
def f(x):
    pass
[file mod.py.2]
from typing import overload
[builtins fixtures/module.pyi]
[out]
==
main:3: error: Module has no attribute "f"

[case testOverloadsUpdatedTypeRecheckImplementation-skip]
from typing import overload
import mod
class Outer:
    @overload
    def f(self, x: mod.D) -> mod.D: pass
    @overload
    def f(self, x: mod.E) -> mod.E: pass
    def f(self, x: mod.C) -> mod.C:
        x.x = int()
        return x
[file mod.py]
import submod
class C(submod.B):
    pass
class D(C):
    pass
class E(C):
    pass
[file submod.py]
import base
class B(base.AI):
    pass
[file submod.py.2]
import base
class B(base.AS):
    pass
[file base.py]
class AI:
    x: int
class AS:
    x: str
[out]
==
main:9: error: Incompatible types in assignment (expression has type "int", variable has type "str")

[case testOverloadsUpdatedTypeRechekConsistency]
from typing import overload
import mod
class Outer:
    @overload
    def f(self, x: mod.D) -> mod.D: pass
    @overload
    def f(self, x: mod.E) -> mod.E: pass
    def f(self, x: mod.C) -> mod.C:
        pass
[file mod.py]
class C:
    pass
class D(C):
    pass
class E(C):
    pass
[file mod.py.2]
class C:
    pass
class D(C):
    pass
class E:
    pass
[out]
==
main:8: error: Overloaded function implementation does not accept all possible arguments of signature 2
main:8: error: Overloaded function implementation cannot produce return type of signature 2

[case testOverloadsGenericTypevarUpdated]
import a
[file a.py]
import b
b.f(int())
[file b.py]
from typing import overload
import c
class C: pass
@overload
def f(x: C) -> None: pass
@overload
def f(x: c.T) -> c.T: pass
def f(x):
    pass
[file c.py]
from typing import TypeVar
T = TypeVar('T', int, str)
[file c.py.2]
from typing import TypeVar
T = TypeVar('T', bound=str)
[out]
==
a.py:2: error: No overload variant of "f" matches argument type "int"
a.py:2: note: Possible overload variants:
a.py:2: note:     def f(x: C) -> None
a.py:2: note:     def [c.T <: str] f(x: c.T) -> c.T

[case testOverloadsGenericToNonGeneric]
import a
[file a.py]
import b
b.f(int())
[file b.py]
from typing import overload
import c
class C: pass
@overload
def f(x: C) -> None: pass
@overload
def f(x: c.T) -> c.T: pass
def f(x):
    pass
[file c.py]
from typing import TypeVar
T = TypeVar('T', bound=int)
[file c.py.2]
from typing import TypeVar
class T: pass
[out]
==
a.py:2: error: No overload variant of "f" matches argument type "int"
a.py:2: note: Possible overload variants:
a.py:2: note:     def f(x: C) -> None
a.py:2: note:     def f(x: T) -> T

[case testOverloadsToNonOverloaded]
import a
[file a.py]
import mod
def f() -> None:
    x: str = mod.f(str())
[file mod.py]
from typing import overload
@overload
def f(x: int) -> None: pass
@overload
def f(x: str) -> str: pass
def f(x):
    pass
[file mod.py.2]
from typing import overload
def f(x: int) -> int:
    pass
[out]
==
a.py:3: error: Incompatible types in assignment (expression has type "int", variable has type "str")
a.py:3: error: Argument 1 to "f" has incompatible type "str"; expected "int"

[case testOverloadsUpdateFunctionToOverloaded]
import a
[file a.py]
import mod
def f() -> None:
    x: str = mod.f(str())
[file mod.py]
from typing import overload
def f(x: str) -> str:
    pass
[file mod.py.2]
from typing import overload
@overload
def f(x: int) -> None: pass
@overload
def f(x: str) -> int: pass
def f(x):
    pass
[out]
==
a.py:3: error: Incompatible types in assignment (expression has type "int", variable has type "str")

[case testOverloadedUpdateToClass]
import a
[file a.py]
import mod
def f() -> None:
    x: str = mod.f(str())
[file mod.py]
from typing import overload
@overload
def f(x: int) -> None: pass
@overload
def f(x: str) -> str: pass
def f(x):
    pass
[file mod.py.2]
from typing import overload
class f:
    def __init__(self, x: str) -> None:
        pass
[out]
==
a.py:3: error: Incompatible types in assignment (expression has type "f", variable has type "str")

[case testDepsFromOverloadUpdatedAttrRecheckImpl]
import mod
x = mod.f
[file mod.py]
from typing import overload, Any
import submod
@overload
def f(x: int) -> submod.A: pass
@overload
def f(x: str) -> submod.B: pass
def f(x) -> Any:
    y: submod.C
    y.x = int()
[file submod.py]
import other
class A: pass
class B: pass
C = other.C
[file other.py]
class C:
    x: int
[file other.py.2]
class C:
    x: str
[out]
==
mod.py:9: error: Incompatible types in assignment (expression has type "int", variable has type "str")

[case testOverloadedMethodSupertype]
from typing import overload, Any
import b
class Child(b.Parent):
    @overload
    def f(self, arg: int) -> int: ...
    @overload
    def f(self, arg: str) -> str: ...
    def f(self, arg: Any) -> Any: ...
[file b.py]
from typing import overload, Any
class C: pass
class Parent:
    @overload
    def f(self, arg: int) -> int: ...
    @overload
    def f(self, arg: str) -> str: ...
    def f(self, arg: Any) -> Any: ...
[file b.py.2]
from typing import overload, Any
class C: pass
class Parent:
    @overload
    def f(self, arg: int) -> int: ...
    @overload
    def f(self, arg: str) -> C: ...
    def f(self, arg: Any) -> Any: ...
[out]
==
main:4: error: Signature of "f" incompatible with supertype "Parent"

[case testOverloadedInitSupertype]
import a
[file a.py]
from b import B
B(int())
[file b.py]
import c
class B(c.C):
    pass
[file c.py]
from typing import overload
class C:
    def __init__(self, x: int) -> None:
        pass
[file c.py.2]
from typing import overload
class C:
    @overload
    def __init__(self, x: str) -> None: pass
    @overload
    def __init__(self, x: str, y: int) -> None: pass
    def __init__(self, *args, **kwargs) -> None:
        pass
[builtins fixtures/dict.pyi]
[out]
==
a.py:2: error: No overload variant of "B" matches argument type "int"
a.py:2: note: Possible overload variant:
a.py:2: note:     def __init__(self, x: str) -> B
a.py:2: note:     <1 more non-matching overload not shown>

[case testOverloadedToNormalMethodMetaclass]
import a
[file a.py]
import b
b.B.f(int())
[file b.py]
import c
class B(metaclass=c.M):
    pass
[file c.py]
from typing import overload
class M(type):
    @overload
    def f(cls, x: str) -> str: pass
    @overload
    def f(cls, x: int) -> None: pass
    def f(cls, x):
        pass
[file c.py.2]
from typing import overload
class M(type):
    def f(cls, x: str) -> str:
        pass
[out]
==
a.py:2: error: Argument 1 to "f" of "M" has incompatible type "int"; expected "str"

[case testYieldFrom]
from typing import Iterator
from a import f

def g() -> Iterator[int]:
    a = "string"
    if int():
        a = yield from f()

[file a.py]
from typing import Generator

def f() -> Generator[int, None, str]:
    yield 5
    return "ham"

[file a.py.2]
from typing import Generator

class A: pass

def f() -> Generator[int, None, A]:
    yield 5
    return A()

[out]
==
main:7: error: Incompatible types in assignment (expression has type "A", variable has type "str")

[case testFString]
from a import g
f'{g(1)}'
[file a.py]
def g(x: int) -> str: pass
[file a.py.2]
def g(x: str) -> str: pass
[builtins fixtures/f_string.pyi]
[out]
==
main:2: error: Argument 1 to "g" has incompatible type "int"; expected "str"

[case testExtendedUnpacking-only_when_nocache]
from typing import List
from a import g
def f() -> List[int]:
    a, *b = g()
    return b

[file a.py]
from typing import Tuple
def g() -> Tuple[str, int, int]: pass

[file a.py.2]
from typing import Tuple
def g() -> Tuple[str, str]: pass

[builtins fixtures/tuple.pyi]
[out]
==
main:5: error: Incompatible return value type (got "List[str]", expected "List[int]")

[case testUnpackInExpression1-only_when_nocache]
from typing import Tuple, List
from a import t

def f() -> Tuple[int, int]:
    return (1, *t())

def g() -> List[int]:
    return [1, *t()]

[file a.py]
from typing import Tuple
def t() -> Tuple[int]: ...

[file a.py.2]
from typing import Tuple
def t() -> Tuple[str]: ...

[builtins fixtures/list.pyi]
[out]
==
main:5: error: Incompatible return value type (got "Tuple[int, str]", expected "Tuple[int, int]")
main:8: error: List item 1 has incompatible type "Tuple[str]"; expected "int"

[case testUnpackInExpression2-only_when_nocache]
from typing import Set
from a import t

def f() -> Set[int]:
    return {1, *t()}

[file a.py]
from typing import Tuple
def t() -> Tuple[int]: pass

[file a.py.2]
from typing import Tuple
def t() -> Tuple[str]: pass

[builtins fixtures/set.pyi]
[out]
==
main:5: error: Argument 2 to <set> has incompatible type "*Tuple[str]"; expected "int"

[case testUnpackInExpression3-only_when_nocache]
from typing import Dict
from a import d

def f() -> Dict[int, str]:
    return {1: '', **d()}

[file a.py]
from typing import Dict
def d() -> Dict[int, str]: pass

[file a.py.2]
from typing import Dict
def d() -> Dict[int, int]: pass

[builtins fixtures/dict.pyi]
[out]
==
main:5: error: Argument 1 to "update" of "dict" has incompatible type "Dict[int, int]"; expected "Mapping[int, str]"

[case testAwaitAndAsyncDef-only_when_nocache]
from a import g

async def f() -> int:
    return await g()

[file a.py]
async def g() -> int:
    return 0

[file a.py.2]
async def g() -> str:
    return ''

[builtins fixtures/async_await.pyi]
[typing fixtures/typing-full.pyi]
[out]
==
main:4: error: Incompatible return value type (got "str", expected "int")

[case testAwaitAnd__await__-only_when_nocache]
from a import C

async def f(c: C) -> int:
    return await c

[file a.py]
from typing import Any, Generator
class C:
    def __await__(self) -> Generator[Any, None, int]:
        yield
        return 0

[file a.py.2]
from typing import Any, Generator
class C:
    def __await__(self) -> Generator[Any, None, str]:
        yield
        return ''

[builtins fixtures/async_await.pyi]
[typing fixtures/typing-full.pyi]
[out]
==
main:4: error: Incompatible return value type (got "str", expected "int")

[case test__aiter__and__anext__]
from a import C

async def f() -> int:
    async for x in C():
        pass
    return x

[file a.py]
class C:
    def __aiter__(self) -> D: pass
class D:
    def __aiter__(self) -> D: pass
    async def __anext__(self) -> int: return 0

[file a.py.2]
class C:
    def __aiter__(self) -> D: pass
class D:
    def __aiter__(self) -> D: pass
    async def __anext__(self) -> str: return ''

[file a.py.3]
class C:
    def __aiter__(self) -> E: pass
class E:
    def __aiter__(self) -> E: pass
    async def __anext__(self) -> object: return 0

[builtins fixtures/async_await.pyi]
[typing fixtures/typing-full.pyi]
[out]
==
main:6: error: Incompatible return value type (got "str", expected "int")
==
main:6: error: Incompatible return value type (got "object", expected "int")

[case testAsyncWith2-only_when_nocache]
from a import C

async def f() -> int:
    async with C() as x:
        return x

async def g() -> None:
    async with C(): pass

[file a.py]
class C:
    async def __aenter__(self) -> int: pass
    async def __aexit__(self, x, y, z) -> None: pass

[file a.py.2]
class C:
    async def __aenter__(self) -> str: pass
    async def __aexit__(self, x, y, z) -> None: pass

[file a.py.3]
from typing import Awaitable
class C:
    async def __aenter__(self) -> int: pass
    async def __aexit__(self, x, y, z) -> None: pass

[file a.py.4]
from typing import Awaitable
class C:
    async def __aenter__(self) -> int: pass

[builtins fixtures/async_await.pyi]
[typing fixtures/typing-full.pyi]
[out]
==
main:5: error: Incompatible return value type (got "str", expected "int")
==
==
main:4: error: "C" has no attribute "__aexit__"
main:8: error: "C" has no attribute "__aexit__"

[case testLiskovFineVariable]
import b
class A(b.B):
    x: str
def f(x: b.B) -> None:
    x.x + int()
f(A())
[file b.py]
class B:
    x: str
[file b.py.2]
class B:
    x: int
[out]
main:5: error: Unsupported operand types for + ("str" and "int")
==
main:3: error: Incompatible types in assignment (expression has type "str", base class "B" defined the type as "int")

[case testLiskovFineVariableInFunction]
from b import B
def outer() -> None:
    class A(B):
        x: str
    def f(x: B) -> None:
        x.x + int()
[file b.py]
class B:
    x: str
[file b.py.2]
class B:
    x: int
[out]
main:6: error: Unsupported operand types for + ("str" and "int")
==
main:4: error: Incompatible types in assignment (expression has type "str", base class "B" defined the type as "int")

[case testLiskovFineDecorator]
import b
from c import deco
class A(b.B):
    @deco
    def m(self) -> str: pass
def f(x: b.B) -> None:
    x.m() + int()
f(A())
[file b.py]
from c import deco
class B:
    @deco
    def m(self) -> str: pass
[file b.py.2]
from c import deco
class B:
    @deco
    def m(self) -> int: pass
[file c.py]
from typing import Callable, TypeVar
F = TypeVar('F', bound=Callable)
def deco(f: F) -> F:
    pass
[out]
main:7: error: Unsupported operand types for + ("str" and "int")
==
main:5: error: Return type of "m" incompatible with supertype "B"

[case testLiskovFineVariableClean-only_when_nocache]
import b
class A(b.B):
    x: str
[file b.py]
class B:
    x: str
[file b.py.2]
class B:
    x: int
[out]
==
main:3: error: Incompatible types in assignment (expression has type "str", base class "B" defined the type as "int")

[case testLiskovFineVariableCleanDefInMethod-only_when_nocache]
import b
class A(b.B):
    def meth(self) -> None:
        self.x: str
[file b.py]
class B:
    x: str
[file b.py.2]
class B:
    x: int
[out]
==
main:4: error: Incompatible types in assignment (expression has type "str", base class "B" defined the type as "int")

[case testLiskovFineVariableCleanDefInMethodNested-only_when_nocache]
from b import B
def outer() -> None:
    class A(B):
        def meth(self) -> None:
            self.x: str
[file b.py]
class B:
    x: str
[file b.py.2]
class B:
    x: int
[out]
==
main:5: error: Incompatible types in assignment (expression has type "str", base class "B" defined the type as "int")

[case testLiskovFineVariableInFunctionClean-only_when_nocache]
from b import B
def outer() -> None:
    class A(B):
        x: str
[file b.py]
class B:
    x: str
[file b.py.2]
class B:
    x: int
[out]
==
main:4: error: Incompatible types in assignment (expression has type "str", base class "B" defined the type as "int")

[case testLiskovFineDecoratorClean-only_when_nocache]
import b
from c import deco
class A(b.B):
    @deco
    def m(self) -> str: pass
[file b.py]
from c import deco
class B:
    @deco
    def m(self) -> str: pass
[file b.py.2]
from c import deco
class B:
    @deco
    def m(self) -> int: pass
[file c.py]
from typing import Callable, TypeVar
F = TypeVar('F', bound=Callable)
def deco(f: F) -> F:
    pass
[out]
==
main:5: error: Return type of "m" incompatible with supertype "B"

[case testAddAbstractMethod]
from b import D
D()
[file b.py]
from a import C
class D(C):
    def f(self) -> None: pass
[file a.py]
from abc import abstractmethod
class C:
    @abstractmethod
    def f(self) -> None: pass
[file a.py.2]
from abc import abstractmethod
class C:
    @abstractmethod
    def f(self) -> None: pass
    @abstractmethod
    def g(self) -> None: pass
[file a.py.3]
from abc import abstractmethod
class C:
    @abstractmethod
    def f(self) -> None: pass
    def g(self) -> None: pass
[out]
==
main:2: error: Cannot instantiate abstract class 'D' with abstract attribute 'g'
==

[case testMakeClassAbstract]
from a import C
c = C()
[file a.py]
from abc import abstractmethod
class C: pass
[file a.py.2]
from abc import abstractmethod
class C:
    @abstractmethod
    def f(self) -> None: pass
[out]
==
main:2: error: Cannot instantiate abstract class 'C' with abstract attribute 'f'

[case testMakeMethodNoLongerAbstract1]
[file z.py]
from abc import abstractmethod, ABCMeta
class I(metaclass=ABCMeta):
    @abstractmethod
    def f(self) -> None: pass
    @abstractmethod
    def g(self) -> None: pass
[file b.py]
import z
def x() -> Foo: return Foo()
class Foo(z.I):
    def f(self) -> None: pass
    def g(self) -> None: pass

[file z.py.2]
from abc import abstractmethod, ABCMeta
class I(metaclass=ABCMeta):
    def f(self) -> None: pass
    @abstractmethod
    def g(self) -> None: pass

[file b.py.2]
import z
def x() -> Foo: return Foo()
class Foo(z.I):
    def g(self) -> None: pass
[out]
==

[case testMakeMethodNoLongerAbstract2]
-- this version never failed, but it is just a file-renaming
-- away from the above test that did
[file a.py]
from abc import abstractmethod, ABCMeta
class I(metaclass=ABCMeta):
    @abstractmethod
    def f(self) -> None: pass
    @abstractmethod
    def g(self) -> None: pass
[file b.py]
import a
def x() -> Foo: return Foo()
class Foo(a.I):
    def f(self) -> None: pass
    def g(self) -> None: pass

[file a.py.2]
from abc import abstractmethod, ABCMeta
class I(metaclass=ABCMeta):
    def f(self) -> None: pass
    @abstractmethod
    def g(self) -> None: pass

[file b.py.2]
import a
def x() -> Foo: return Foo()
class Foo(a.I):
    def g(self) -> None: pass
[out]
==

[case testImplicitOptionalRefresh1]
# flags: --strict-optional
from x import f
def foo(x: int = None) -> None:
    f()
[file x.py]
def f() -> int: return 0
[file x.py.2]
def f() -> str: return '0'
[out]
==

[case testRefreshIgnoreErrors1]
[file mypy.ini]
[[mypy]
[[mypy-b]
ignore_errors = True
[file a.py]
y = '1'
[file a.py.2]
y = 1
[file b.py]
from a import y
def fu() -> None:
    1+'lurr'
    y
[out]
==

[case testRefreshIgnoreErrors2]
[file mypy.ini]
[[mypy]
[[mypy-b]
ignore_errors = True
[file b.py]
def fu() -> int:
    1+'lurr'
    return 1
[file b.py.2]
def fu() -> int:
    1+'lurr'
    return 2
[out]
==

[case testRefreshOptions]
[file mypy.ini]
[[mypy]
disallow_any_generics = True
[[mypy-b]
disallow_any_generics = False
[file a.py]
y = '1'
[file a.py.2]
y = 1
[file b.py]
from typing import List
from a import y
x = []  # type: List
[builtins fixtures/list.pyi]
[out]
==

[case testNamedTupleFallbackModule]
import b
[file b.py]
from a import A
def f(a: A):
    pass
[file b.py.2]
from a import A
def f(a: A):
    reveal_type(a)
[file a.py]
from typing import NamedTuple

F = [('x', int)]
A = NamedTuple('A', F)  # type: ignore
[builtins fixtures/list.pyi]
[out]
==
b.py:3: error: Revealed type is 'Tuple[, fallback=a.A]'

[case testImportOnTopOfAlias1]
from a import A
x: A
[file a.py]
from typing import TypeVar, List
T = TypeVar('T')
A = List[T]
[file a.py.2]
from typing import TypeVar, List
T = TypeVar('T')
A = List[T]
from b import A
[file b.py]
# empty
[builtins fixtures/list.pyi]
[out]
==
a.py:4: error: Module 'b' has no attribute 'A'
a.py:4: error: Name 'A' already defined on line 3

-- the order of errors is different with cache
[case testImportOnTopOfAlias2]
from a import A
x: A
[file a.py]
from typing import TypeVar, List
T = TypeVar('T')
A = List[T]
[file a.py.2]
from typing import TypeVar, List
T = TypeVar('T')
A = List[T]
from b import A as A
[file b.py]
def A(x: str) -> str: pass
[builtins fixtures/list.pyi]
[out]
==
a.py:4: error: Incompatible import of "A" (imported name has type "Callable[[str], str]", local name has type "Type[List[Any]]")

[case testFakeOverloadCrash]
import b
[file a.py]
def dec(fun):
    pass
a = 1
[file a.py.2]
def dec(fun):
    pass
a = 2
[file b.py]
from a import dec
@dec
def a():
    pass
@dec
def a():
    pass
[out]
b.py:5: error: Name 'a' already defined on line 2
==
b.py:5: error: Name 'a' already defined on line 2

[case testFakeOverloadCrash2]
# this test just should not crash
import a
[file a.py]
T = TypeVar("T")

def foo(func):
    return func

@foo
def bar(x: T) -> T:
    pass

@foo
def bar(x: T) -> T:
    pass
[file a.py.2]
T = TypeVar("T")

def foo(func):
    return func

@foo
def bar(x: T) -> T:
    pass

@foo
def bar(x: T) -> T:
    pass
x = 1
[out]
a.py:1: error: Name 'TypeVar' is not defined
a.py:10: error: Name 'bar' already defined on line 6
a.py:11: error: Invalid type "a.T"
==
a.py:1: error: Name 'TypeVar' is not defined
a.py:10: error: Name 'bar' already defined on line 6
a.py:11: error: Invalid type "a.T"

[case testRefreshForWithTypeComment1]
[file a.py]
from typing import List
import b
def foo(l: List[int]) -> None:
    for x in l:  # type: object
        pass
    x = object()
    b.x
[file b.py]
x = 1
[file b.py.2]
x = '1'
[builtins fixtures/list.pyi]
[out]
==

[case testRefreshForWithTypeComment2]
from typing import List, Any
import m
def f(x: List[Any]) -> None:
    for a in x:  # type: m.A
        pass
[file m.py]
class A: pass
[file m.py.2]
[builtins fixtures/list.pyi]
[out]
==
main:4: error: Name 'm.A' is not defined

[case testIdLikeDecoForwardCrash]
import b
[file b.py]
from typing import Callable, Any, TypeVar

F = TypeVar('F_BadName', bound=Callable[..., Any])  # type: ignore
def deco(func: F) -> F:  # type: ignore
    pass

@deco
def test(x: int, y: int) -> str:
    pass
[file b.py.2]
from typing import Callable, Any, TypeVar

F = TypeVar('F_BadName', bound=Callable[..., Any])  # type: ignore
def deco(func: F) -> F:  # type: ignore
    pass

@deco
def test(x: int, y: int) -> str:
    pass
x = 1
[out]
==

[case testIdLikeDecoForwardCrashAlias]
import b
[file b.py]
from typing import Callable, Any, TypeVar

F = TypeVar('F', bound=Func)
def deco(func: F) -> F:
    pass

@deco
def test(x: int, y: int) -> str:
    pass
Func = Callable[..., Any]
[file b.py.2]
from typing import Callable, Any, TypeVar

F = TypeVar('F', bound=Func)
def deco(func: F) -> F:
    pass

@deco
def test(x: int, y: int) -> str:
    pass
x = 1
Func = Callable[..., Any]
[out]
==

[case testIdLikeDecoForwardCrash_python2]
# flags: --py2
import b
[file b.py]
from typing import Callable, Any, TypeVar

F = TypeVar('F_BadName', bound=Callable[..., Any])  # type: ignore
def deco(func):  # type: ignore
    # type: (F) -> F
    pass

@deco
def test(x, y):
    # type: (int, int) -> str
    pass
[file b.py.2]
from typing import Callable, Any, TypeVar

F = TypeVar('F_BadName', bound=Callable[..., Any])  # type: ignore
def deco(func):  # type: ignore
    # type: (F) -> F
    pass

@deco
def test(x, y):
    # type: (int, int) -> str
    pass
x = 1
[out]
==

[case testIdLikeDecoForwardCrashAlias_python2]
# flags: --py2
import b
[file b.py]
from typing import Callable, Any, TypeVar

F = TypeVar('F', bound=Func)
def deco(func):
    # type: (F) -> F
    pass

@deco
def test(x, y):
    # type: (int, int) -> str
    pass
Func = Callable[..., Any]
[file b.py.2]
from typing import Callable, Any, TypeVar

F = TypeVar('F', bound=Func)
def deco(func):
    # type: (F) -> F
    pass

@deco
def test(x, y):
    # type: (int, int) -> str
    pass
x = 1
Func = Callable[..., Any]
[out]
==

-- Test cases for final qualifier

[case testFinalAddFinalVarAssignFine]
import mod
from a import D
from mod import x

x = 2
def outer() -> None:
    mod.x = 2
    x = 2  # This is OK because it creates a local variable
    d: D
    d.y = 2
    d.z = 2
    D.y = 2
[file a.py]
import mod

class D(mod.C):
    pass
[file mod.py]
x = 1
class C:
    y = 1
    def __init__(self) -> None:
        self.z = 1

[file mod.py.2]
from typing import Final

x: Final = 1
class C:
    y: Final = 1
    def __init__(self) -> None:
        self.z: Final = 1
[out]
==
main:5: error: Cannot assign to final name "x"
main:7: error: Cannot assign to final name "x"
main:10: error: Cannot assign to final attribute "y"
main:11: error: Cannot assign to final attribute "z"
main:12: error: Cannot assign to final attribute "y"

[case testFinalAddFinalVarOverrideFine]
from mod import C

class D(C):
    x = 2
    def __init__(self) -> None:
        self.y = 2
class E(C):
    y = 2
    def __init__(self) -> None:
        self.x = 2

[file mod.py]
class C:
    x = 1
    def __init__(self) -> None:
        self.y = 1

[file mod.py.2]
from typing import Final

class C:
    x: Final = 1
    def __init__(self) -> None:
        self.y: Final = 1
[out]
==
main:4: error: Cannot assign to final name "x"
main:6: error: Cannot assign to final attribute "y"
main:8: error: Cannot assign to final name "y"
main:10: error: Cannot assign to final attribute "x"

[case testFinalAddFinalMethodOverrideFine]
from mod import C

class D(C):
    def meth(self) -> int: ...

[file mod.py]
class C:
    def meth(self) -> int: ...

[file mod.py.2]
from typing import final

class C:
    @final
    def meth(self) -> int: ...
[out]
==
main:4: error: Cannot override final attribute "meth" (previously declared in base class "C")

[case testFinalAddFinalMethodOverrideWithVarFine]
from mod import C
from typing import Any

class D(C):
    meth: Any = 2
    def __init__(self) -> None:
        self.other: Any = 2

[file mod.py]
class C:
    def meth(self) -> int: ...
    def other(self) -> int: ...

[file mod.py.2]
from typing import final

class C:
    @final
    def meth(self) -> int: ...
    @final
    def other(self) -> int: ...
[out]
==
main:5: error: Cannot override final attribute "meth" (previously declared in base class "C")
main:7: error: Cannot assign to final attribute "other"
main:7: error: Cannot override final attribute "other" (previously declared in base class "C")

[case testFinalAddFinalMethodOverrideOverloadFine]
from typing import overload
from mod import C

def outer() -> None:
    class D(C):
        @overload
        def meth(self, x: int) -> int: ...
        @overload
        def meth(self, x: str) -> str: ...
        def meth(self, x):
            pass

[file mod.pyi]
from typing import overload
class C:
    @overload
    def meth(self, x: int) -> int: ...
    @overload
    def meth(self, x: str) -> str: ...

[file mod.pyi.2]
from typing import final, overload

class C:
    @final
    @overload
    def meth(self, x: int) -> int: ...
    @overload
    def meth(self, x: str) -> str: ...
[out]
==
main:6: error: Cannot override final attribute "meth" (previously declared in base class "C")

[case testFinalAddFinalPropertyWithVarFine]
from mod import C

def outer() -> None:
    class D(C):
        p = 2
    class E(C):
        def __init__(self) -> None:
            self.p: int = 2

[file mod.py]
class C:
    @property
    def p(self) -> int:
        pass

[file mod.py.2]
from typing import final

class C:
    @final
    @property
    def p(self) -> int:
        pass
[builtins fixtures/property.pyi]
[out]
==
main:5: error: Cannot override final attribute "p" (previously declared in base class "C")
main:8: error: Cannot assign to final attribute "p"
main:8: error: Cannot override final attribute "p" (previously declared in base class "C")

[case testIfMypyUnreachableClass]
from a import x

MYPY = False
if MYPY:
    pass
else:
    class A:
        pass
y: int = x
[file a.py]
x = 1
[file a.py.2]
x = 2
[builtins fixtures/bool.pyi]
[out]
==

[case testIfTypeCheckingUnreachableClass]
from a import x
from typing import TYPE_CHECKING

if not TYPE_CHECKING:
    class A(int):
        pass
else:
    A = int

y: A = x
[file a.py]
x = 1
[file a.py.2]
x = 2
[file a.py.3]
x = 'no way'
[builtins fixtures/bool.pyi]
[out]
==
==
main:10: error: Incompatible types in assignment (expression has type "str", variable has type "int")

<<<<<<< HEAD
[case testLiteralFineGrainedVarConversion]
import mod
reveal_type(mod.x)
[file mod.py]
x = 1
[file mod.py.2]
from typing_extensions import Literal
x: Literal[1] = 1
[file mod.py.3]
from typing_extensions import Literal
x: Literal[1] = 2
[out]
main:2: error: Revealed type is 'builtins.int'
==
main:2: error: Revealed type is 'Literal[1]'
==
mod.py:2: error: Incompatible types in assignment (expression has type "Literal[2]", variable has type "Literal[1]")
main:2: error: Revealed type is 'Literal[1]'

[case testLiteralFineGrainedFunctionConversion]
from mod import foo
foo(3)
[file mod.py]
def foo(x: int) -> None: pass
[file mod.py.2]
from typing_extensions import Literal
def foo(x: Literal[3]) -> None: pass
[file mod.py.3]
from typing_extensions import Literal
def foo(x: Literal[4]) -> None: pass
[out]
==
==
main:2: error: Argument 1 to "foo" has incompatible type "Literal[3]"; expected "Literal[4]"

[case testLiteralFineGrainedAlias]
from mod import Alias
a: Alias = 1
[file mod.py]
Alias = int
[file mod.py.2]
from typing_extensions import Literal
Alias = Literal[1]
[file mod.py.3]
from typing_extensions import Literal
Alias = Literal[2]
[out]
==
==
main:2: error: Incompatible types in assignment (expression has type "Literal[1]", variable has type "Literal[2]")

[case testLiteralFineGrainedOverload]
from mod import foo
reveal_type(foo(4))
[file mod.py]
from typing import overload
from typing_extensions import Literal
@overload
def foo(x: int) -> str: ...
@overload
def foo(x: Literal['bar']) -> int: ...
def foo(x): pass
[file mod.py.2]
from typing import overload
from typing_extensions import Literal
@overload
def foo(x: Literal[4]) -> Literal['foo']: ...
@overload
def foo(x: int) -> str: ...
@overload
def foo(x: Literal['bar']) -> int: ...
def foo(x): pass
[out]
main:2: error: Revealed type is 'builtins.str'
==
main:2: error: Revealed type is 'Literal['foo']'

[case testLiteralFineGrainedChainedDefinitions]
from mod1 import foo
reveal_type(foo)
[file mod1.py]
from mod2 import bar
foo = bar
[file mod2.py]
from mod3 import qux as bar
[file mod3.py]
from typing_extensions import Literal
qux: Literal[3]
[file mod3.py.2]
from typing_extensions import Literal
qux: Literal[4]
[out]
main:2: error: Revealed type is 'Literal[3]'
==
main:2: error: Revealed type is 'Literal[4]'

[case testLiteralFineGrainedChainedAliases]
from mod1 import Alias1
x: Alias1
reveal_type(x)
[file mod1.py]
from mod2 import Alias2
Alias1 = Alias2
[file mod2.py]
from mod3 import Alias3
Alias2 = Alias3
[file mod3.py]
from typing_extensions import Literal
Alias3 = Literal[3]
[file mod3.py.2]
from typing_extensions import Literal
Alias3 = Literal[4]
[out]
main:3: error: Revealed type is 'Literal[3]'
==
main:3: error: Revealed type is 'Literal[4]'
=======
[case testNamedTupleForwardFunctionDirect]
# flags: --ignore-missing-imports
from typing import NamedTuple
from b import B

NT = NamedTuple('NT', [('x', B)])
[file b.py.2]
def func(x): pass
B = func
[out]
==
main:5: error: Invalid type "b.B"

[case testNamedTupleForwardFunctionIndirect]
# flags: --ignore-missing-imports
from typing import NamedTuple
from a import A

NT = NamedTuple('NT', [('x', A)])
[file a.py]
from b import B
A = B
[file b.py.2]
def func(x): pass
B = func
[out]
==
main:5: error: Invalid type "a.A"

[case testNamedTupleForwardFunctionIndirectReveal]
# flags: --ignore-missing-imports
import m
[file m.py]
from typing import NamedTuple
from a import A

NT = NamedTuple('NT', [('x', A)])
[file m.py.3]
from typing import NamedTuple
from a import A

NT = NamedTuple('NT', [('x', A)])
reveal_type(NT.x)
x: NT
reveal_type(x.x)
[file a.py]
from b import B
A = B
[file b.py.2]
def func(x): pass
B = func
[out]
==
m.py:4: error: Invalid type "a.A"
==
m.py:4: error: Invalid type "a.A"
m.py:5: error: Revealed type is 'A?'
m.py:7: error: Revealed type is 'A?'

[case testAliasForwardFunctionDirect]
# flags: --ignore-missing-imports
from typing import Optional
from b import B

Alias = Optional[B]
[file b.py.2]
def func(x): pass
B = int()
[out]
==
main:5: error: Invalid type "b.B"

[case testAliasForwardFunctionIndirect]
# flags: --ignore-missing-imports
from typing import Optional
from a import A

Alias = Optional[A]
[file a.py]
from b import B
A = B
[file b.py.2]
def func(x): pass
B = func
[out]
==
main:5: error: Invalid type "a.A"
>>>>>>> 3ce6b747
<|MERGE_RESOLUTION|>--- conflicted
+++ resolved
@@ -8206,7 +8206,94 @@
 ==
 main:10: error: Incompatible types in assignment (expression has type "str", variable has type "int")
 
-<<<<<<< HEAD
+[case testNamedTupleForwardFunctionDirect]
+# flags: --ignore-missing-imports
+from typing import NamedTuple
+from b import B
+
+NT = NamedTuple('NT', [('x', B)])
+[file b.py.2]
+def func(x): pass
+B = func
+[out]
+==
+main:5: error: Invalid type "b.B"
+
+[case testNamedTupleForwardFunctionIndirect]
+# flags: --ignore-missing-imports
+from typing import NamedTuple
+from a import A
+
+NT = NamedTuple('NT', [('x', A)])
+[file a.py]
+from b import B
+A = B
+[file b.py.2]
+def func(x): pass
+B = func
+[out]
+==
+main:5: error: Invalid type "a.A"
+
+[case testNamedTupleForwardFunctionIndirectReveal]
+# flags: --ignore-missing-imports
+import m
+[file m.py]
+from typing import NamedTuple
+from a import A
+
+NT = NamedTuple('NT', [('x', A)])
+[file m.py.3]
+from typing import NamedTuple
+from a import A
+
+NT = NamedTuple('NT', [('x', A)])
+reveal_type(NT.x)
+x: NT
+reveal_type(x.x)
+[file a.py]
+from b import B
+A = B
+[file b.py.2]
+def func(x): pass
+B = func
+[out]
+==
+m.py:4: error: Invalid type "a.A"
+==
+m.py:4: error: Invalid type "a.A"
+m.py:5: error: Revealed type is 'A?'
+m.py:7: error: Revealed type is 'A?'
+
+[case testAliasForwardFunctionDirect]
+# flags: --ignore-missing-imports
+from typing import Optional
+from b import B
+
+Alias = Optional[B]
+[file b.py.2]
+def func(x): pass
+B = int()
+[out]
+==
+main:5: error: Invalid type "b.B"
+
+[case testAliasForwardFunctionIndirect]
+# flags: --ignore-missing-imports
+from typing import Optional
+from a import A
+
+Alias = Optional[A]
+[file a.py]
+from b import B
+A = B
+[file b.py.2]
+def func(x): pass
+B = func
+[out]
+==
+main:5: error: Invalid type "a.A"
+
 [case testLiteralFineGrainedVarConversion]
 import mod
 reveal_type(mod.x)
@@ -8322,93 +8409,4 @@
 [out]
 main:3: error: Revealed type is 'Literal[3]'
 ==
-main:3: error: Revealed type is 'Literal[4]'
-=======
-[case testNamedTupleForwardFunctionDirect]
-# flags: --ignore-missing-imports
-from typing import NamedTuple
-from b import B
-
-NT = NamedTuple('NT', [('x', B)])
-[file b.py.2]
-def func(x): pass
-B = func
-[out]
-==
-main:5: error: Invalid type "b.B"
-
-[case testNamedTupleForwardFunctionIndirect]
-# flags: --ignore-missing-imports
-from typing import NamedTuple
-from a import A
-
-NT = NamedTuple('NT', [('x', A)])
-[file a.py]
-from b import B
-A = B
-[file b.py.2]
-def func(x): pass
-B = func
-[out]
-==
-main:5: error: Invalid type "a.A"
-
-[case testNamedTupleForwardFunctionIndirectReveal]
-# flags: --ignore-missing-imports
-import m
-[file m.py]
-from typing import NamedTuple
-from a import A
-
-NT = NamedTuple('NT', [('x', A)])
-[file m.py.3]
-from typing import NamedTuple
-from a import A
-
-NT = NamedTuple('NT', [('x', A)])
-reveal_type(NT.x)
-x: NT
-reveal_type(x.x)
-[file a.py]
-from b import B
-A = B
-[file b.py.2]
-def func(x): pass
-B = func
-[out]
-==
-m.py:4: error: Invalid type "a.A"
-==
-m.py:4: error: Invalid type "a.A"
-m.py:5: error: Revealed type is 'A?'
-m.py:7: error: Revealed type is 'A?'
-
-[case testAliasForwardFunctionDirect]
-# flags: --ignore-missing-imports
-from typing import Optional
-from b import B
-
-Alias = Optional[B]
-[file b.py.2]
-def func(x): pass
-B = int()
-[out]
-==
-main:5: error: Invalid type "b.B"
-
-[case testAliasForwardFunctionIndirect]
-# flags: --ignore-missing-imports
-from typing import Optional
-from a import A
-
-Alias = Optional[A]
-[file a.py]
-from b import B
-A = B
-[file b.py.2]
-def func(x): pass
-B = func
-[out]
-==
-main:5: error: Invalid type "a.A"
->>>>>>> 3ce6b747
+main:3: error: Revealed type is 'Literal[4]'