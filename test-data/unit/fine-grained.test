-- Test cases for fine-grained incremental checking
--
-- Test cases may define multiple versions of a file
-- (e.g. m.py, m.py.2). There is always an initial batch
-- pass that processes all files present initially, followed
-- by one or more fine-grained incremental passes that use
-- alternative versions of files, if available. If a file
-- just has a single .py version, it is used for all passes.

-- TODO: what if version for some passes but not all

-- Output is laid out like this:
--
--   [out]
--   <optional output from batch pass>
--   ==
--   <optional output from first incremental pass>

[case testReprocessFunction]
import m
def g() -> int:
    return m.f()
[file m.py]
def f() -> int:
    pass
[file m.py.2]
def f() -> str:
    pass
[out]
==
main:3: error: Incompatible return value type (got "str", expected "int")

[case testReprocessTopLevel]
import m
m.f(1)
def g() -> None: pass
[file m.py]
def f(x: int) -> None: pass
[file m.py.2]
def f(x: str) -> None: pass
[out]
==
main:2: error: Argument 1 to "f" has incompatible type "int"; expected "str"

[case testReprocessMethod]
import m
class B:
    def f(self, a: m.A) -> None:
        a.g() # E
[file m.py]
class A:
    def g(self) -> None: pass
[file m.py.2]
class A:
    def g(self, a: A) -> None: pass
[out]
==
main:4: error: Too few arguments for "g" of "A"

[case testFunctionMissingModuleAttribute]
import m
def h() -> None:
    m.f(1)
[file m.py]
def f(x: int) -> None: pass
[file m.py.2]
def g(x: str) -> None: pass
[builtins fixtures/fine_grained.pyi]
[out]
==
main:3: error: Module has no attribute "f"

[case testTopLevelMissingModuleAttribute]
import m
m.f(1)
def g() -> None: pass
[file m.py]
def f(x: int) -> None: pass
[file m.py.2]
def g(x: int) -> None: pass
[builtins fixtures/fine_grained.pyi]
[out]
==
main:2: error: Module has no attribute "f"

[case testClassChangedIntoFunction]
import m
def f(a: m.A) -> None:
    pass
[file m.py]
class A: pass
[file m.py.2]
def A() -> None: pass
[out]
==
main:2: error: Invalid type "m.A"

[case testClassChangedIntoFunction2]
import m
class B:
    def f(self, a: m.A) -> None: pass
[file m.py]
class A: pass
[file m.py.2]
def A() -> None: pass
[out]
==
main:3: error: Invalid type "m.A"

[case testAttributeTypeChanged]
import m
def f(a: m.A) -> int:
    return a.x
[file m.py]
class A:
    def f(self) -> None:
        self.x = 1
[file m.py.2]
class A:
    def f(self) -> None:
        self.x = 'x'
[out]
==
main:3: error: Incompatible return value type (got "str", expected "int")

[case testAttributeRemoved]
import m
def f(a: m.A) -> int:
    return a.x
[file m.py]
class A:
    def f(self) -> None:
        self.x = 1
[file m.py.2]
class A:
    def f(self) -> None: pass
[out]
==
main:3: error: "A" has no attribute "x"

[case testVariableTypeBecomesInvalid]
import m
def f() -> None:
    a = None # type: m.A
[file m.py]
class A: pass
[file m.py.2]
[out]
==
main:3: error: Name 'm.A' is not defined

[case testTwoIncrementalSteps]
import m
import n
[file m.py]
def f() -> None: pass
[file n.py]
import m
def g() -> None:
    m.f() # E
[file m.py.2]
import n
def f(x: int) -> None:
    n.g() # E
[file n.py.3]
import m
def g(a: str) -> None:
    m.f('') # E
[out]
==
n.py:3: error: Too few arguments for "f"
==
n.py:3: error: Argument 1 to "f" has incompatible type "str"; expected "int"
m.py:3: error: Too few arguments for "g"

[case testTwoRounds]
import m
def h(a: m.A) -> int:
    return a.x
[file m.py]
import n
class A:
    def g(self, b: n.B) -> None:
        self.x = b.f()
[file n.py]
class B:
    def f(self) -> int: pass
[file n.py.2]
class B:
    def f(self) -> str: pass
[out]
==
main:3: error: Incompatible return value type (got "str", expected "int")

[case testFixTypeError]
import m
def f(a: m.A) -> None:
    a.f(a)
[file m.py]
class A:
    def f(self, a: 'A') -> None: pass
[file m.py.2]
class A:
    def f(self) -> None: pass
[file m.py.3]
class A:
    def f(self, a: 'A') -> None: pass
[out]
==
main:3: error: Too many arguments for "f" of "A"
==

[case testFixTypeError2]
import m
def f(a: m.A) -> None:
    a.f()
[file m.py]
class A:
    def f(self) -> None: pass
[file m.py.2]
class A:
    def g(self) -> None: pass
[file m.py.3]
class A:
    def f(self) -> None: pass
[out]
==
main:3: error: "A" has no attribute "f"
==

[case testFixSemanticAnalysisError]
import m
def f() -> None:
    m.A()
[file m.py]
class A: pass
[file m.py.2]
class B: pass
[file m.py.3]
class A: pass
[builtins fixtures/fine_grained.pyi]
[out]
==
main:3: error: Module has no attribute "A"
==

[case testContinueToReportTypeCheckError]
import m
def f(a: m.A) -> None:
    a.f()
def g(a: m.A) -> None:
    a.g()
[file m.py]
class A:
    def f(self) -> None: pass
    def g(self) -> None: pass
[file m.py.2]
class A: pass
[file m.py.3]
class A:
    def f(self) -> None: pass
[out]
==
main:3: error: "A" has no attribute "f"
main:5: error: "A" has no attribute "g"
==
main:5: error: "A" has no attribute "g"

[case testContinueToReportSemanticAnalysisError]
import m
def f() -> None:
    m.A()
def g() -> None:
    m.B()
[file m.py]
class A: pass
class B: pass
[file m.py.2]
[file m.py.3]
class A: pass
[builtins fixtures/fine_grained.pyi]
[out]
==
main:3: error: Module has no attribute "A"
main:5: error: Module has no attribute "B"
==
main:5: error: Module has no attribute "B"

[case testContinueToReportErrorAtTopLevel-skip-cache]
-- Different cache/no-cache tests because:
-- Error message ordering differs
import n
import m
m.A().f()
[file n.py]
import m
m.A().g()
[file m.py]
class A:
    def f(self) -> None: pass
    def g(self) -> None: pass
[file m.py.2]
class A: pass
[file m.py.3]
class A:
    def f(self) -> None: pass
[out]
==
main:3: error: "A" has no attribute "f"
n.py:2: error: "A" has no attribute "g"
==
n.py:2: error: "A" has no attribute "g"

[case testContinueToReportErrorAtTopLevel-skip-nocache]
-- Different cache/no-cache tests because:
-- Error message ordering differs
import n
import m
m.A().f()
[file n.py]
import m
m.A().g()
[file m.py]
class A:
    def f(self) -> None: pass
    def g(self) -> None: pass
[file m.py.2]
class A: pass
[file m.py.3]
class A:
    def f(self) -> None: pass
[out]
==
n.py:2: error: "A" has no attribute "g"
main:3: error: "A" has no attribute "f"
==
n.py:2: error: "A" has no attribute "g"

[case testContinueToReportErrorInMethod]
import m
class C:
    def f(self, a: m.A) -> None:
        a.f()
    def g(self, a: m.A) -> None:
        a.g()
[file m.py]
class A:
    def f(self) -> None: pass
    def g(self) -> None: pass
[file m.py.2]
class A: pass
[file m.py.3]
class A:
    def f(self) -> None: pass
[out]
==
main:4: error: "A" has no attribute "f"
main:6: error: "A" has no attribute "g"
==
main:6: error: "A" has no attribute "g"

[case testInitialBatchGeneratedError]
import m
def g() -> None:
    m.f()
def h() -> None:
    m.g()
[file m.py]
def f(x: object) -> None: pass
[file m.py.2]
def f() -> None: pass
[file m.py.3]
def f() -> None: pass
def g() -> None: pass
[builtins fixtures/fine_grained.pyi]
[out]
main:3: error: Too few arguments for "f"
main:5: error: Module has no attribute "g"
==
main:5: error: Module has no attribute "g"
==

[case testKeepReportingErrorIfNoChanges]
import m
def h() -> None:
    m.g()
[file m.py]
[file m.py.2]
[builtins fixtures/fine_grained.pyi]
[out]
main:3: error: Module has no attribute "g"
==
main:3: error: Module has no attribute "g"

[case testFixErrorAndReintroduce]
import m
def h() -> None:
    m.g()
[file m.py]
[file m.py.2]
def g() -> None: pass
[file m.py.3]
[builtins fixtures/fine_grained.pyi]
[out]
main:3: error: Module has no attribute "g"
==
==
main:3: error: Module has no attribute "g"

[case testAddBaseClassMethodCausingInvalidOverride]
import m
class B(m.A):
    def f(self) -> str: pass
[file m.py]
class A: pass
[file m.py.2]
class A:
    def f(self) -> int: pass
[out]
==
main:3: error: Return type of "f" incompatible with supertype "A"

[case testModifyBaseClassMethodCausingInvalidOverride]
import m
class B(m.A):
    def f(self) -> str: pass
[file m.py]
class A:
    def f(self) -> str: pass
[file m.py.2]
class A:
    def f(self) -> int: pass
[out]
==
main:3: error: Return type of "f" incompatible with supertype "A"

[case testAddBaseClassAttributeCausingErrorInSubclass]
import m
class B(m.A):
    def a(self) -> None:
        x = 1
        x = self.x

    def f(self) -> None:
        self.x = 1

    def z(self) -> None:
        x = 1
        x = self.x
[file m.py]
class A: pass
[file m.py.2]
class A:
    def g(self) -> None:
        self.x = 'a'
[out]
==
main:5: error: Incompatible types in assignment (expression has type "str", variable has type "int")
main:8: error: Incompatible types in assignment (expression has type "int", variable has type "str")
main:12: error: Incompatible types in assignment (expression has type "str", variable has type "int")

[case testChangeBaseClassAttributeType]
import m
class B(m.A):
    def f(sel) -> None:
        sel.x = 1
[file m.py]
class A:
    def g(self) -> None:
        self.x = 1
[file m.py.2]
class A:
    def g(self) -> None:
        self.x = 'a'
[out]
==
main:4: error: Incompatible types in assignment (expression has type "int", variable has type "str")

[case testRemoveAttributeInBaseClass]
import m
class B(m.A):
    def f(self) -> None:
        a = 1
        a = self.x
[file m.py]
class A:
    def g(self) -> None:
        self.x = 1
[file m.py.2]
class A: pass
[out]
==
main:5: error: "B" has no attribute "x"

[case testTestSignatureOfInheritedMethod]
import m
class B(m.A):
    def f(self) -> None:
        self.g()
[file m.py]
class A:
    def g(self) -> None: pass
[file m.py.2]
class A:
    def g(self, a: 'A') -> None: pass
[out]
==
main:4: error: Too few arguments for "g" of "A"

[case testRemoveBaseClass]
import m
class A(m.B):
    def f(self) -> None:
        self.g()
        self.x
        self.y = 1
[file m.py]
class C:
    def g(self) -> None:
        self.x = 1
class B(C): pass
[file m.py.2]
class C: pass
class B: pass
[out]
==
main:4: error: "A" has no attribute "g"
main:5: error: "A" has no attribute "x"

[case testRemoveBaseClass2]
import m
class A(m.B):
    def f(self) -> None:
        self.g()
        self.x
        self.y = 1
[file m.py]
class C:
    def g(self) -> None:
        self.x = 1
class B(C): pass
[file m.py.2]
class C:
    def g(self) -> None:
        self.x = 1
class B: pass
[out]
==
main:4: error: "A" has no attribute "g"
main:5: error: "A" has no attribute "x"

[case testChangeInPackage]
import m.n
def f() -> None:
    m.n.g()
[file m/__init__.py]
[file m/n.py]
def g() -> None: pass
[file m/n.py.2]
def g(x: int) -> None: pass
[out]
==
main:3: error: Too few arguments for "g"

[case testTriggerTargetInPackage]
import m.n
[file m/__init__.py]
[file m/n.py]
import a
def f() -> None:
    a.g()
[file a.py]
def g() -> None: pass
[file a.py.2]
def g(x: int) -> None: pass
[out]
==
m/n.py:3: error: Too few arguments for "g"

[case testChangeInPackage__init__]
import m
import m.n
def f() -> None:
    m.g()
[file m/__init__.py]
def g() -> None: pass
[file m/__init__.py.2]
def g(x: int) -> None: pass
[file m/n.py]
[out]
==
main:4: error: Too few arguments for "g"

[case testTriggerTargetInPackage__init__]
import m
import m.n
[file m/__init__.py]
import a
def f() -> None:
    a.g()
[file a.py]
def g() -> None: pass
[file a.py.2]
def g(x: int) -> None: pass
[file m/n.py]
[out]
==
m/__init__.py:3: error: Too few arguments for "g"

[case testModuleAttributeTypeChanges]
import m
def f() -> None:
    x = 1
    x = m.x
[file m.py]
x = 1
[file m.py.2]
x = ''
[out]
==
main:4: error: Incompatible types in assignment (expression has type "str", variable has type "int")

[case testTwoStepsDueToModuleAttribute]
import m
x = m.f()

def g() -> None:
    y = 1
    y = x # E
[file m.py]
def f() -> int: pass
[file m.py.2]
def f() -> str: pass
[out]
==
main:6: error: Incompatible types in assignment (expression has type "str", variable has type "int")

[case testTwoStepsDueToMultipleNamespaces]
import m

x = m.f()

def g() -> None:
    xx = 1
    xx = x

class A:
    def a(self) -> None:
        self.y = m.f()
    def b(self) -> None:
        yy = 1
        yy = self.y

class B:
    def c(self) -> None:
        self.z = m.f()
    def b(self) -> None:
        zz = 1
        zz = self.z
[file m.py]
def f() -> int: pass
[file m.py.2]
def f() -> str: pass
[out]
==
main:7: error: Incompatible types in assignment (expression has type "str", variable has type "int")
main:14: error: Incompatible types in assignment (expression has type "str", variable has type "int")
main:21: error: Incompatible types in assignment (expression has type "str", variable has type "int")

[case testConstructorSignatureChanged]
import m

def f() -> None:
    m.A()
[file m.py]
class A:
    def __init__(self) -> None: pass
[file m.py.2]
class A:
    def __init__(self, x: int) -> None: pass
[out]
==
main:4: error: Too few arguments for "A"

[case testConstructorSignatureChanged2]
from typing import Callable
import m

def use(x: Callable[[], m.A]) -> None:
    x()
def f() -> None:
    use(m.A)
[file m.py]
class A:
    def __init__(self) -> None: pass
[file m.py.2]
class A:
    def __init__(self, x: int) -> None: pass
[out]
==
-- This is a bad error message
main:7: error: Argument 1 to "use" has incompatible type "Type[A]"; expected "Callable[[], A]"

[case testConstructorSignatureChanged3]
from a import C
class D(C):
    def g(self) -> None:
        super().__init__()
D()
[file a.py]
class C:
    def __init__(self) -> None: pass
[file a.py.2]
class C:
    def __init__(self, x: int) -> None: pass
[out]
==
main:4: error: Too few arguments for "__init__" of "C"
main:5: error: Too few arguments for "D"

[case testConstructorAdded]
import m

def f() -> None:
    m.A()
[file m.py]
class A: pass
[file m.py.2]
class A:
    def __init__(self, x: int) -> None: pass
[out]
==
main:4: error: Too few arguments for "A"

[case testConstructorDeleted]
import m

def f() -> None:
    m.A(1)
[file m.py]
class A:
    def __init__(self, x: int) -> None: pass
[file m.py.2]
class A: pass
[out]
==
main:4: error: Too many arguments for "A"

[case testBaseClassConstructorChanged]
import m

def f() -> None:
    m.B()
[file m.py]
class A:
    def __init__(self) -> None: pass
class B(A): pass
[file m.py.2]
class A:
    def __init__(self, x: int) -> None: pass
class B(A): pass
[out]
==
main:4: error: Too few arguments for "B"

[case testSuperField]
from a import C
class D(C):
    def g(self) -> int:
        return super().x
[file a.py]
class C:
    def __init__(self) -> None: self.x = 12
[file a.py.2]
class C:
    def __init__(self) -> None: self.x = 'ar'
[out]
==
main:4: error: Incompatible return value type (got "str", expected "int")

[case testImportFrom]
from m import f

def g() -> None:
    f()
[file m.py]
def f() -> None: pass
[file m.py.2]
def f(x: int) -> None: pass
[builtins fixtures/fine_grained.pyi]
[out]
==
main:4: error: Too few arguments for "f"

[case testImportFrom2]
from m import f
f()
[file m.py]
def f() -> None: pass
[file m.py.2]
def f(x: int) -> None: pass
[out]
==
main:2: error: Too few arguments for "f"

[case testImportFromTargetsClass]
from m import C

def f(c: C) -> None:
    c.g()
[file m.py]
class C:
    def g(self) -> None: pass
[file m.py.2]
class C:
    def g(self, x: int) -> None: pass
[out]
==
main:4: error: Too few arguments for "g" of "C"

[case testImportFromTargetsVariable]
from m import x

def f() -> None:
    y = 1
    y = x
[file m.py]
x = 1
[file m.py.2]
x = ''
[out]
==
main:5: error: Incompatible types in assignment (expression has type "str", variable has type "int")

[case testImportFromSubmoduleOfPackage]
from m import n

def f() -> None:
    n.g()
[file m/__init__.py]
[file m/n.py]
def g() -> None: pass
[file m/n.py.2]
def g(x: int) -> None: pass
[out]
==
main:4: error: Too few arguments for "g"

[case testImportedFunctionGetsImported]
from m import f

def g() -> None:
    f()
[file m.py]
from n import f
[file n.py]
def f() -> None: pass
[file n.py.2]
def f(x: int) -> None: pass
[out]
==
main:4: error: Too few arguments for "f"

[case testNestedClassMethodSignatureChanges]
from m import A

def f(x: A.B) -> None:
    x.g()
[file m.py]
class A:
    class B:
        def g(self) -> None: pass
[file m.py.2]
class A:
    class B:
        def g(self, x: int) -> None: pass
[out]
==
main:4: error: Too few arguments for "g" of "B"

[case testNestedClassAttributeTypeChanges]
from m import A

def f(x: A.B) -> None:
    z = 1
    z = x.y
[file m.py]
class A:
    class B:
        def g(self) -> None:
            self.y = 1
[file m.py.2]
class A:
    class B:
        def g(self) -> None:
            self.y = ''
[out]
==
main:5: error: Incompatible types in assignment (expression has type "str", variable has type "int")

[case testReprocessMethodInNestedClass]
from m import f

class A:
    class B:
        def g(self) -> None:
            x = 1
            x = f()
[file m.py]
def f() -> int: pass
[file m.py.2]
def f() -> str: pass
[out]
==
main:7: error: Incompatible types in assignment (expression has type "str", variable has type "int")

[case testBaseClassDeleted]
import m

class A(m.C):
    def f(self) -> None:
        self.g()  # No error here because m.C becomes an Any base class
    def g(self) -> None:
        self.x
[file m.py]
class C:
    def g(self) -> None: pass
[file m.py.2]
[out]
main:7: error: "A" has no attribute "x"
==
main:3: error: Name 'm.C' is not defined

[case testBaseClassOfNestedClassDeleted]
import m

class A:
    class B(m.C):
        def f(self) -> None:
            self.g()  # No error here because m.C becomes an Any base class
        def g(self) -> None:
            self.x
[file m.py]
class C:
    def g(self) -> None: pass
[file m.py.2]
[out]
main:8: error: "B" has no attribute "x"
==
main:4: error: Name 'm.C' is not defined

[case testImportQualifiedModuleName]
import a
[file a.py]
import b.c
b.c.f()
[file a.py.2]
import b.c
b.c.f() # dummy change
[file b/__init__.py]
[file b/c.py]
def f() -> None: pass
[out]
==

[case testTypeAliasRefresh]
from typing import Callable
from a import f
C = Callable[[int], str]
[file a.py]
def f() -> None: pass
[file a.py.2]
[out]
==
main:2: error: Module 'a' has no attribute 'f'

[case testTypeVarRefresh]
from typing import TypeVar
from a import f
T = TypeVar('T')
[file a.py]
def f() -> None: pass
[file a.py.2]
[out]
==
main:2: error: Module 'a' has no attribute 'f'

[case testNamedTupleRefresh]
from typing import NamedTuple
from a import f
N = NamedTuple('N', [('x', int)])
[file a.py]
def f() -> None: pass
[file a.py.2]
[out]
==
main:2: error: Module 'a' has no attribute 'f'

[case testModuleLevelAttributeRefresh]
from typing import Callable
from a import f
x = 1
y = ''  # type: str
[file a.py]
def f() -> None: pass
[file a.py.2]
[out]
==
main:2: error: Module 'a' has no attribute 'f'

[case testClassBodyRefresh]
from a import f
class A:
    x = 1
    y = '' # type: str

    def f(self) -> None:
        self.x = 1
[file a.py]
f = 1
[file a.py.2]
[out]
==
main:1: error: Module 'a' has no attribute 'f'

[case testDecoratedMethodRefresh]
from typing import Iterator, Callable, List
from a import f
import a

def dec(f: Callable[['A'], Iterator[int]]) -> Callable[[int], int]: pass

class A:
    @dec
    def f(self) -> Iterator[int]:
        self.x = a.g()  # type: int
        return None
[builtins fixtures/list.pyi]
[file a.py]
f = 1
def g() -> int: pass
[file a.py.2]
def f() -> None: pass
def g() -> int: pass
[file a.py.3]
def f() -> None: pass
def g() -> str: pass
[out]
==
==
main:10: error: Incompatible types in assignment (expression has type "str", variable has type "int")

[case testTwoPassTypeChecking]
import a
[file a.py]
[file a.py.2]
class A:
    def __init__(self, b: B) -> None:
        self.a = b.a

class B:
    def __init__(self) -> None:
        self.a = int()
[file a.py.3]
class A:
    def __init__(self, b: B) -> None:
        self.a = b.a
        reveal_type(self.a) # E

class B:
    def __init__(self) -> None:
        self.a = int()
[out]
==
==
a.py:4: error: Revealed type is 'builtins.int'

[case testStripRevealType]
import a
reveal_type(a.f())
[file a.py]
def f() -> int: pass
[file a.py.2]
def f() -> str: pass
[out]
main:2: error: Revealed type is 'builtins.int'
==
main:2: error: Revealed type is 'builtins.str'

[case testDecoratorTypeAfterReprocessing]
import a
reveal_type(a.f())
[file a.py]
from contextlib import contextmanager
from typing import Iterator
import b
@contextmanager
def f() -> Iterator[None]:
    yield
[file b.py]
[delete b.py.2]
[file b.py.3]
[typing fixtures/typing-full.pyi]
[builtins fixtures/list.pyi]
[triggered]
2: <b>, __main__
3: <b>, __main__, a
[out]
main:2: error: Revealed type is 'contextlib.GeneratorContextManager[builtins.None]'
==
main:2: error: Revealed type is 'contextlib.GeneratorContextManager[builtins.None]'
a.py:3: error: Cannot find module named 'b'
a.py:3: note: (Perhaps setting MYPYPATH or using the "--ignore-missing-imports" flag would help)
==
main:2: error: Revealed type is 'contextlib.GeneratorContextManager[builtins.None]'

[case testDecoratorSpecialCase1]
import a
[file a.py]
import contextlib
from typing import List, Iterator

@contextlib.contextmanager
def f(x: List[int]) -> Iterator[None]:
    x.append(1)
    yield

def g() -> None:
    import b
    b.h(1)
[file b.py]
def h() -> None: pass
[delete b.py.2]
[file b.py.3]
def h() -> None: pass
[file a.py.4]
import contextlib
from typing import List, Iterator

@contextlib.contextmanager
def f(x: List[int]) -> Iterator[None]:
    x.append(1)
    yield

def g() -> None:
    import b
    b.h(1)
    pass
[typing fixtures/typing-full.pyi]
[builtins fixtures/list.pyi]
[triggered]
2: <b.h>, <b>, a.g
3: <b.h>, <b>, a
4: a.g
[out]
a.py:11: error: Too many arguments for "h"
==
a.py:10: error: Cannot find module named 'b'
a.py:10: note: (Perhaps setting MYPYPATH or using the "--ignore-missing-imports" flag would help)
==
a.py:11: error: Too many arguments for "h"
==
a.py:11: error: Too many arguments for "h"

[case testDecoratorSpecialCase2]
import a
[file a.py]
from contextlib import contextmanager
from typing import Iterator, List
import b

@contextmanager
def f(x: List[int]) -> Iterator[None]:
    x.append(1)
    yield
[file b.py]
[delete b.py.2]
[file b.py.3]
[file a.py.4]
from contextlib import contextmanager
from typing import Iterator, List
import b

@contextmanager
def f(x: List[int]) -> Iterator[None]:
    x.append(1)
    yield
[typing fixtures/typing-full.pyi]
[builtins fixtures/list.pyi]
[out]
==
a.py:3: error: Cannot find module named 'b'
a.py:3: note: (Perhaps setting MYPYPATH or using the "--ignore-missing-imports" flag would help)
==
==

[case testPreviousErrorInDecoratedFunction]
import a
[file a.py]
from typing import Callable
import b

def dec(x: Callable[[], None]) -> Callable[[], None]:
    return x

@dec
def f() -> None:
    1 + ''
[file b.py]
[file b.py.2]
1
[file b.py.3]
2
[file a.py.4]
from typing import Callable
import b

def dec(f: Callable[[], None]) -> Callable[[], None]:
    return f

@dec
def f() -> None:
    1 + 2
[out]
a.py:9: error: Unsupported operand types for + ("int" and "str")
==
a.py:9: error: Unsupported operand types for + ("int" and "str")
==
a.py:9: error: Unsupported operand types for + ("int" and "str")
==

[case testOverloadRefresh]
from typing import overload
import m

@overload
def f(x: m.A) -> None: ...
@overload
def f(x: int) -> None: ...
def f(x: object) -> None:
    from n import g
[file m.py]
class A: pass
[file n.py]
def g() -> None: pass
[delete m.py.2]
[delete n.py.2]
[out]
==
main:2: error: Cannot find module named 'm'
main:2: note: (Perhaps setting MYPYPATH or using the "--ignore-missing-imports" flag would help)
main:9: error: Cannot find module named 'n'

[case testOverloadSpecialCase]
from typing import overload
import m
import sys

class C:
    if sys.platform == 'nonexistent':
        def f(self, x): pass
    else:
        @overload
        def f(self, x: m.A) -> None: pass
        @overload
        def f(self, x: int) -> None: pass
        def f(self, x: object) -> None:
            from n import g
[file m.py]
class A: pass
[file n.py]
def g() -> None: pass
[delete m.py.2]
[delete n.py.2]
[builtins fixtures/ops.pyi]
[out]
==
main:2: error: Cannot find module named 'm'
main:2: note: (Perhaps setting MYPYPATH or using the "--ignore-missing-imports" flag would help)
main:14: error: Cannot find module named 'n'

[case testRefreshGenericClass]
from typing import TypeVar, Generic
from a import A

X = TypeVar('X')

class C(Generic[X]):
    def f(self, x: A) -> X: ...
[file a.py]
class A: pass
[file a.py.2]
[file a.py.3]
class A: pass
[out]
==
main:2: error: Module 'a' has no attribute 'A'
==

[case testRefreshGenericAndFailInPass3]
# Failure in semantic analysis pass 3
from a import C
a: C[int]
[file a.py]
from typing import TypeVar, Generic
T = TypeVar('T')
class C(Generic[T]): pass
[file a.py.2]
from typing import TypeVar, Generic
T = TypeVar('T')
S = TypeVar('S')
class C(Generic[T, S]): pass
[file a.py.3]
from typing import TypeVar, Generic
T = TypeVar('T')
class C(Generic[T]): pass
[out]
==
main:3: error: "C" expects 2 type arguments, but 1 given
==

[case testPrintStatement_python2]
# flags: --py2
import a
[file a.py]
def f(x): # type: (int) -> int
    return 1
print f(1)
[file a.py.2]
def f(x): # type: (int) -> int
    return 1
print f('')
[out]
==
a.py:3: error: Argument 1 to "f" has incompatible type "str"; expected "int"

[case testUnannotatedClass]
import a
[file a.py]
class A:
    def f(self, x):
        self.y = x
        self.g()

    def g(self): pass
[file a.py.2]
class A:
    def f(self, x, y):
        self.y = x
        self.z = y
        self.g()

    def g(self): pass
[triggered]
2: <a.A.f>, <a.A.z>
[out]
==

[case testSuperBasics]
import a
[file a.py]
class A:
    def f(self) -> None: pass
class B(A):
    def f(self) -> None:
        super(B, self).f()
[file a.py.2]
class A:
    def f(self) -> None: pass
class B(A):
    def f(self) -> None:
        super(B, self).f()
[out]
==

[case testErrorInTypeCheckSecondPassThroughPropagation]
import a

def f() -> None:
    x = a.C()
[file a.py]
[file a.py.2]
from typing import Generic, TypeVar
T = TypeVar('T')
class C(Generic[T]): pass
[out]
main:4: error: "object" has no attribute "C"
==
main:4: error: Need type annotation for 'x'

[case testPartialTypeInNestedClass]
import a
class C:
    def f(self) -> None:
        a.g()
        class D:
            def __init__(self) -> None:
                self.x = {}
                self.x['a'] = 'b'
[file a.py]
def g() -> None: pass
[file a.py.2]
def g() -> int: pass
[builtins fixtures/dict.pyi]
[out]
main:7: error: Need type annotation for 'x'
==
main:7: error: Need type annotation for 'x'

[case testRefreshPartialTypeInClass]
import a
class D:
    def __init__(self) -> None:
        a.g()
        self.x = {}
        self.x['a'] = 'b'
[file a.py]
def g() -> None: pass
[file a.py.2]
def g() -> int: pass
[builtins fixtures/dict.pyi]
[out]
main:5: error: Need type annotation for 'x'
==
main:5: error: Need type annotation for 'x'

[case testRefreshTryExcept]
import a
def f() -> None:
    a.g()
    try:
        pass
    except BaseException as e:
        e
[file a.py]
def g() -> int: pass
[file a.py.2]
def g() -> str: pass
[builtins fixtures/exception.pyi]
[out]
==

[case testMroSpecialCase]
import b
import a

[file a.py]
class C: pass
class D(C):
    1()
class E(D): pass

[file b.py]
import a

[file a.py.2]
class C: pass
class D(C):
    1()
class E(D): pass
# Something needs to change

[file b.py.2]
import a
# Something needs to change

[triggered]
2: a, a
[out]
a.py:3: error: "int" not callable
==
a.py:3: error: "int" not callable

[case testMetaclassDefinition_python2]
# flags: --py2
import abc
import m
m.f()

class A:
    __metaclass__ = abc.ABCMeta
[file m.py]
def f(): pass
[file m.py.2]
def f(x=1): pass
[out]
==

[case testRefreshGenericSubclass]
from typing import Generic, TypeVar
import m
m.x

T = TypeVar('T')

class C(Generic[T]):
    def __init__(self, x: T) -> None:
        pass

class D(C[T]):
    def __init__(self, x: T) -> None:
        m.x
        super(D, self).__init__(x)
[file m.py]
x = 0
[file m.py.2]
x = ''
[out]
==

[case testRefreshNamedTupleSubclass]
from typing import NamedTuple
import m
m.x

N = NamedTuple('N', [('x', int)])

class C(N):
    pass
[file m.py]
x = 0
[file m.py.2]
x = ''
[out]
==

[case testNewTypeRefresh]
import a

[file a.py]
from typing import Dict, NewType

class A: pass
N = NewType('N', A)

a: Dict[N, int]

def f(self, x: N) -> None:
    a.get(x)

[file a.py.2]
from typing import Dict, NewType  # dummy change

class A: pass
N = NewType('N', A)

a: Dict[N, int]

def f(self, x: N) -> None:
    a.get(x)

[builtins fixtures/dict.pyi]
[out]
==

[case testRefreshFunctionalEnum]
import a

[file a.py]
from typing import Dict
from enum import Enum

N = Enum('N', 'x')
a: Dict[N, int]

def f(self, x: N) -> None:
    a.get(x)

[file a.py.2]
from typing import Dict
from enum import Enum

N = Enum('N', 'x')
a: Dict[N, int]

def f(self, x: N) -> None:
    a.get(x)
[builtins fixtures/dict.pyi]
[out]
==

[case testFineGrainedCallable]
import a
[file a.py]
def f(o: object) -> None:
    if callable(o):
        o()
[file a.py.2]
def f(o: object) -> None:
    if callable(o):
        o()
[builtins fixtures/callable.pyi]
[out]
==

[case testRefreshFunctionalNamedTuple]
import a

[file a.py]
from typing import NamedTuple
from b import L

A = NamedTuple('A', [])
a: A

def g() -> None:
    x = L(A())
    x.f(a)

[file b.pyi]
from typing import TypeVar, Generic, overload

T = TypeVar('T')

class L(Generic[T]):
    def __init__(self, x: T) -> None: pass
    @overload
    def f(self) -> None: pass
    @overload
    def f(self, a: T) -> None: pass

[file a.py.2]
from typing import NamedTuple
from b import L

A = NamedTuple('A', [])
a: A

def g() -> None:
    x = L(A())
    x.f(a)
[out]
==

[case testRefreshSubclassNestedInFunction1]
from a import C
def f() -> None:
    class D(C): pass
[file a.py]
class C: pass
[file a.py.2]
[out]
==
main:1: error: Module 'a' has no attribute 'C'

[case testRefreshSubclassNestedInFunction2]
from a import C
def f() -> None:
    class D(C):
        def g(self) -> None:
            super().__init__()
    d = D()
[file a.py]
class C:
    def __init__(self) -> None: pass
[file a.py.2]
class C:
    def __init__(self, x: int) -> None: pass
[out]
==
main:5: error: Too few arguments for "__init__" of "C"
main:6: error: Too few arguments for "D"

[case testInferAttributeTypeAndMultipleStaleTargets]
import a

class A:
    def g(self) -> None:
        a.x
        self.x = 1

    def f(self) -> None:
        a.x
        b = self.x
        self.x = 1

[file a.py]
x = 0
[file a.py.2]
x = ''
[out]
==

[case testNamedTupleUpdate]
import b
[file a.py]
from typing import NamedTuple
N = NamedTuple('N', [('x', int)])
x = N(1)
[file a.py.2]
from typing import NamedTuple
N = NamedTuple('N', [('x', str)])
x = N('hi')
[file b.py]
import a
def f(x: a.N) -> None:
    pass
f(a.x)
[out]
==

[case testNamedTupleUpdate2]
import b
[file a.py]
from typing import NamedTuple
N = NamedTuple('N', [('x', int)])
x = N(1)
[file a.py.2]
from typing import NamedTuple
N = NamedTuple('N', [('y', int)])
x = N(2)
[file b.py]
import a
def f(x: a.N) -> None:
    pass
f(a.x)
[out]
==

[case testNamedTupleUpdate3]
import c
[file a.py]
from typing import NamedTuple
N = NamedTuple('N', [('x', int)])
x = N(1)
[file a.py.2]
from typing import NamedTuple
N = NamedTuple('N', [('x', str)])
x = N('hi')
[file b.py]
import a
from typing import NamedTuple
M = NamedTuple('M', [('z', 'a.N')])
x = M(a.x)
[file c.py]
import a
import b
from typing import Tuple
def lol(n: Tuple[Tuple[int]]) -> None:
    pass
def f(x: b.M) -> None:
    lol(x)
f(b.x)
lol(b.x)
[out]
==
c.py:7: error: Argument 1 to "lol" has incompatible type "M"; expected "Tuple[Tuple[int]]"
c.py:9: error: Argument 1 to "lol" has incompatible type "M"; expected "Tuple[Tuple[int]]"

[case testNamedTupleUpdate4]
import b
[file a.py]
from typing import NamedTuple
class N(NamedTuple):
    x: int
x = N(1)
[file a.py.2]
from typing import NamedTuple
class N(NamedTuple):
    x: str
x = N('hi')
[file b.py]
import a
def f(x: a.N) -> None:
    pass
f(a.x)
[out]
==

[case testTypedDictRefresh]
[builtins fixtures/dict.pyi]
import a
[file a.py]
from mypy_extensions import TypedDict
Point = TypedDict('Point', {'x': int, 'y': int})
p = Point(dict(x=42, y=1337))
[file a.py.2]
from mypy_extensions import TypedDict
Point = TypedDict('Point', {'x': int, 'y': int})
p = Point(dict(x=42, y=1337)) # dummy change
[out]
==

[case testTypedDictUpdate]
import b
[file a.py]
from mypy_extensions import TypedDict
Point = TypedDict('Point', {'x': int, 'y': int})
p = Point(dict(x=42, y=1337))
[file a.py.2]
from mypy_extensions import TypedDict
Point = TypedDict('Point', {'x': int, 'y': str})
p = Point(dict(x=42, y='lurr'))
[file b.py]
from a import Point
def foo(x: Point) -> int:
    return x['x'] + x['y']
[builtins fixtures/dict.pyi]
[out]
==
b.py:3: error: Unsupported operand types for + ("int" and "str")

[case testTypedDictUpdate2]
import b
[file a.py]
from mypy_extensions import TypedDict
class Point(TypedDict):
    x: int
    y: int
p = Point(dict(x=42, y=1337))
[file a.py.2]
from mypy_extensions import TypedDict
class Point(TypedDict):
    x: int
    y: str
p = Point(dict(x=42, y='lurr'))
[file b.py]
from a import Point
def foo(x: Point) -> int:
    return x['x'] + x['y']
[builtins fixtures/dict.pyi]
[out]
==
b.py:3: error: Unsupported operand types for + ("int" and "str")

[case testBasicAliasUpdate]
import b
[file a.py]
N = int
x = 1
[file a.py.2]
N = str
x = 'hi'
[file b.py]
import a
def f(x: a.N) -> None:
    pass
f(a.x)
[out]
==

[case testBasicAliasUpdateGeneric]
import b
[file a.py]
from typing import Dict, TypeVar
T = TypeVar('T')
D = Dict[int, T]
x = {1: 1}
[file a.py.2]
from typing import Dict, TypeVar
T = TypeVar('T')
D = Dict[str, T]
x = {'hi': 1}
[file b.py]
import a
def f(x: a.D[int]) -> None:
    pass
f(a.x)
[builtins fixtures/dict.pyi]
[out]
==

[case testAliasFineNormalMod]
import b
[file a.py]
A = int
[file a.py.2]
A = str
[file b.py]
import a
x: a.A = int()
[out]
==
b.py:2: error: Incompatible types in assignment (expression has type "int", variable has type "str")

[case testAliasFineNormalFunc]
import b
[file a.py]
A = int
[file a.py.2]
A = str
[file b.py]
import a
def f(x: a.A):
    x = int()
[out]
==
b.py:3: error: Incompatible types in assignment (expression has type "int", variable has type "str")

[case testAliasFineNormalClass]
import b
[file a.py]
A = int
[file a.py.2]
A = str
[file b.py]
import a
class C:
    x: a.A
c = C()
c.x = int()
[out]
==
b.py:5: error: Incompatible types in assignment (expression has type "int", variable has type "str")

[case testAliasFineNormalClassBases]
import b
[file a.py]
import c
A = c.BaseI
[file a.py.2]
import c
A = c.BaseS
[file b.py]
import a
class C(a.A):
    x = int()
[file c.py]
class BaseI:
    x: int
class BaseS:
    x: str
[out]
==
b.py:3: error: Incompatible types in assignment (expression has type "int", base class "BaseS" defined the type as "str")

[case testAliasFineGenericMod]
import b
[file a.py]
from typing import Dict
A = Dict[str, int]
[file a.py.2]
from typing import Dict
A = Dict[str, str]
[file b.py]
import a
x: a.A = {str(): int()}
[builtins fixtures/dict.pyi]
[out]
==
b.py:2: error: Dict entry 0 has incompatible type "str": "int"; expected "str": "str"

[case testAliasFineGenericFunc]
import b
[file a.py]
from typing import Dict
A = Dict[str, int]
[file a.py.2]
from typing import Dict
A = Dict[str, str]
[file b.py]
import a
def f(x: a.A):
    pass
f({str(): int()})
[builtins fixtures/dict.pyi]
[out]
==
b.py:4: error: Dict entry 0 has incompatible type "str": "int"; expected "str": "str"

[case testAliasFineForwardMod]
import b
[file b.py]
x: A = int()
A = int
[file b.py.2]
x: A = int()
A = str
[out]
==
b.py:1: error: Incompatible types in assignment (expression has type "int", variable has type "str")

[case testAliasFineForwardFunc]
import b
[file b.py]
def f(x: A):
    x = int()
A = int
[file b.py.2]
def f(x: A):
    x = int()
A = str
[out]
==
b.py:2: error: Incompatible types in assignment (expression has type "int", variable has type "str")

[case testAliasFineChainedFunc]
import b
[file a.py]
A = int
[file a.py.2]
A = str
[file aa.py]
import a
B = a.A
[file b.py]
import aa
def f(x: aa.B):
    x = int()
[out]
==
b.py:3: error: Incompatible types in assignment (expression has type "int", variable has type "str")

[case testAliasFineChainedClass]
import b
[file a.py]
A = int
[file a.py.2]
A = str
[file aa.py]
import a
B = a.A
[file b.py]
import aa
class C:
    x: aa.B
c = C()
c.x = int()
[out]
==
b.py:5: error: Incompatible types in assignment (expression has type "int", variable has type "str")

[case testAliasFineNestedMod]
import b
[file a.py]
from typing import Dict
A = Dict[str, int]
[file a.py.2]
from typing import Dict
A = Dict[str, str]
[file aa.py]
from typing import Dict
import a
B = Dict[str, a.A]
[file b.py]
import aa
x: aa.B = {'first': {str(): int()}}
[builtins fixtures/dict.pyi]
[out]
==
b.py:2: error: Dict entry 0 has incompatible type "str": "int"; expected "str": "str"

[case testAliasFineNestedFunc]
import b
[file a.py]
from typing import Dict
A = Dict[str, int]
[file a.py.2]
from typing import Dict
A = Dict[str, str]
[file aa.py]
from typing import Dict
import a
B = Dict[str, a.A]
[file b.py]
import aa
def f(x: aa.B):
    x = {'first': {str(): int()}}
[builtins fixtures/dict.pyi]
[out]
==
b.py:3: error: Dict entry 0 has incompatible type "str": "int"; expected "str": "str"

[case testAliasFineNestedFuncDirect]
import b
[file a.py]
from typing import Dict
A = Dict[str, int]
[file a.py.2]
from typing import Dict
A = Dict[str, str]
[file aa.py]
from typing import Dict
import a
E = Dict
[file b.py]
import aa
def f(x: aa.E[str, aa.a.A]):
    x = {'first': {str(): int()}}
[builtins fixtures/dict.pyi]
[out]
==
b.py:3: error: Dict entry 0 has incompatible type "str": "int"; expected "str": "str"

[case testAliasFineNonGenericToGeneric]
import b
[file a.py]
from typing import Dict, TypeVar
T = TypeVar('T')
A = Dict[T, int]
[file a.py.2]
A = str
[file b.py]
import a
def f(x: a.A[str]):
    pass
[builtins fixtures/dict.pyi]
[out]
==
b.py:2: error: "str" expects no type arguments, but 1 given

[case testAliasFineGenericToNonGeneric]
import b
[file a.py]
A = str
[file a.py.2]
from typing import Dict, TypeVar
T = TypeVar('T')
A = Dict[T, int]
[file b.py]
import a
def f(x: a.A):
    pass
reveal_type(f)
[builtins fixtures/dict.pyi]
[out]
b.py:4: error: Revealed type is 'def (x: builtins.str) -> Any'
==
b.py:4: error: Revealed type is 'def (x: builtins.dict[Any, builtins.int]) -> Any'

[case testAliasFineChangedNumberOfTypeVars]
import b
[file a.py]
from typing import Dict, TypeVar
T = TypeVar('T')
A = Dict[T, int]
[file a.py.2]
from typing import Dict, TypeVar
T = TypeVar('T')
S = TypeVar('S')
A = Dict[T, S]
[file b.py]
import a
def f(x: a.A[str]):
    pass
[builtins fixtures/dict.pyi]
[out]
==
b.py:2: error: Bad number of arguments for type alias, expected: 2, given: 1

[case testAliasFineAdded]
import b
[file a.py]
[file a.py.2]
A = int
[file b.py]
import a
x: a.A
[out]
b.py:2: error: Name 'a.A' is not defined
==

[case testAliasFineDeleted]
import b
[file a.py]
A = int
[file a.py.2]
[file b.py]
import a
x: a.A
[out]
==
b.py:2: error: Name 'a.A' is not defined

[case testAliasFineClassToAlias]
import b
[file a.py]
class A: pass
[file a.py.2]
A = int
[file b.py]
import a
x: a.A
x = 1
[out]
b.py:3: error: Incompatible types in assignment (expression has type "int", variable has type "A")
==

[case testAliasFineAliasToClass]
import b
[file a.py]
A = int
[file a.py.2]
class A: pass
[file b.py]
import a
x: a.A
x = 1
[out]
==
b.py:3: error: Incompatible types in assignment (expression has type "int", variable has type "A")

[case testAliasFineComponentDeleted]
import b
[file a.py]
class B: pass
[file a.py.2]
x = 1
[file b.py]
import a
from typing import Dict, TypeVar
T = TypeVar('T')
A = Dict[T, a.B]
def f(x: A[int]):
    pass
[builtins fixtures/dict.pyi]
[out]
==
b.py:4: error: Name 'a.B' is not defined

[case testAliasFineTargetDeleted]
import c
[file a.py]
A = int
[file b.py]
import a
B = a.A
[file b.py.2]
x = 1
[file c.py]
import b
def f(x: b.B):
    pass
[out]
==
c.py:2: error: Name 'b.B' is not defined

[case testAliasFineClassInFunction]
import b
[file a.py]
A = int
[file a.py.2]
A = str
[file b.py]
import a
def f() -> None:
    class C:
        x: a.A = int()
[out]
==
b.py:4: error: Incompatible types in assignment (expression has type "int", variable has type "str")

[case testAliasFineInitNormalMod]
import c
[file a.py]
class A:
    def __init__(self, x: int) -> None:
        pass
[file a.py.2]
class A:
    def __init__(self, x: str) -> None:
        pass
[file b.py]
import a
B = a.A
[file c.py]
from b import B
B(int())
[out]
==
c.py:2: error: Argument 1 to "A" has incompatible type "int"; expected "str"

[case testAliasFineInitNormalFunc]
import c
[file a.py]
class A:
    def __init__(self, x: int) -> None:
        pass
[file a.py.2]
class A:
    def __init__(self, x: str) -> None:
        pass
[file b.py]
import a
B = a.A
[file c.py]
from b import B
def f() -> None:
    B(int())
[out]
==
c.py:3: error: Argument 1 to "A" has incompatible type "int"; expected "str"

[case testAliasFineInitGenericMod]
import c
[file a.py]
from typing import Generic, TypeVar
T = TypeVar('T')
S = TypeVar('S')
class A(Generic[T, S]):
    def __init__(self, x: T) -> None:
        pass
[file a.py.2]
from typing import Generic, TypeVar
T = TypeVar('T')
S = TypeVar('S')
class A(Generic[T, S]):
    def __init__(self, x: S) -> None:
        pass
[file b.py]
import a
B = a.A[int, str]
[file c.py]
from b import B
B(int())
[out]
==
c.py:2: error: Argument 1 has incompatible type "int"; expected "str"

[case testAliasFineInitGenericFunc]
import c
[file a.py]
from typing import Generic, TypeVar
T = TypeVar('T')
S = TypeVar('S')
class A(Generic[T, S]):
    def __init__(self, x: T) -> None:
        pass
[file a.py.2]
from typing import Generic, TypeVar
T = TypeVar('T')
S = TypeVar('S')
class A(Generic[T, S]):
    def __init__(self, x: S) -> None:
        pass
[file b.py]
import a
B = a.A[int, str]
[file c.py]
from b import B
def f() -> None:
    B(str())
[out]
c.py:3: error: Argument 1 has incompatible type "str"; expected "int"
==

[case testAliasFineInitChainedMod]
import d
[file a.py]
class A:
    def __init__(self, x: int) -> None:
        pass
[file a.py.2]
class A:
    def __init__(self, x: str) -> None:
        pass
[file b.py]
import a
B = a.A
[file c.py]
import b
C = b.B
[file d.py]
from c import C
C(int())
[out]
==
d.py:2: error: Argument 1 to "A" has incompatible type "int"; expected "str"

[case testAliasFineInitChainedFunc]
import d
[file a.py]
class A:
    def __init__(self, x: int) -> None:
        pass
[file a.py.2]
class A:
    def __init__(self, x: str) -> None:
        pass
[file b.py]
import a
B = a.A
[file c.py]
import b
C = b.B
[file d.py]
from c import C
def f() -> None:
    C(str())
[out]
d.py:3: error: Argument 1 to "A" has incompatible type "str"; expected "int"
==

[case testNonePartialType1]
import a
a.y

x = None

def f() -> None:
    global x
    x = 1
[file a.py]
y = 0
[file a.py.2]
y = ''
[out]
main:4: error: Need type annotation for 'x'
==
main:4: error: Need type annotation for 'x'

[case testNonePartialType2]
import a
a.y

x = None

def f():
    global x
    x = 1
[file a.py]
y = 0
[file a.py.2]
y = ''
[out]
main:4: error: Need type annotation for 'x'
==
main:4: error: Need type annotation for 'x'

[case testNonePartialType3]
import a
[file a.py]
[file a.py.2]
y = None
def f() -> None:
    global y
    y = ''
[out]
==
a.py:1: error: Need type annotation for 'y'

[case testNonePartialType4]
import a
[file a.py]
y = None
def f() -> None:
    global y
    y = ''
[file a.py.2]
from typing import Optional
y: Optional[str] = None
def f() -> None:
    global y
    y = ''
[out]
a.py:1: error: Need type annotation for 'y'
==

[case testSkippedClass1]
import a
[file a.py]
class A: pass
[file a.py.2]
import sys
if sys.platform == 'xyz':
    class A: pass
[builtins fixtures/ops.pyi]
[out]
==

[case testSkippedClass2]
import a
[file a.py]
import sys
if sys.platform == 'xyz':
    class A: pass
[file a.py.2]
import sys
if sys.platform == 'xyz':
    class A: pass
[builtins fixtures/ops.pyi]
[out]
==

[case testSkippedClass3]
import a
[file a.py]
import sys
if sys.platform == 'xyz':
    class A: pass
[file a.py.2]
class A: pass
[builtins fixtures/ops.pyi]
[out]
==

[case testSkippedClass4]
import a
[file a.py]
import sys
if sys.platform == 'xyz':
    class A: pass
else:
    class A: pass
[file a.py.2]
import sys
if sys.platform == 'xyz':
    class A: pass
else:
    class A: pass
[builtins fixtures/ops.pyi]
[out]
==

[case testNewTypeDependencies1]
from a import N

def f(x: N) -> None:
    x.y = 1
[file a.py]
from typing import NewType
from b import C

N = NewType('N', C)
[file b.py]
class C:
    y: int
[file b.py.2]
class C:
    y: str
[out]
==
main:4: error: Incompatible types in assignment (expression has type "int", variable has type "str")

[case testNewTypeDependencies2]
from a import N
from b import C, D

def f(x: C) -> None: pass

def g(x: N) -> None:
    f(x)
[file a.py]
from typing import NewType
from b import D

N = NewType('N', D)
[file b.py]
class C: pass
class D(C): pass
[file b.py.2]
class C: pass
class D: pass
[out]
==
main:7: error: Argument 1 to "f" has incompatible type "N"; expected "C"

[case testNewTypeDependencies3]
from a import N

def f(x: N) -> None:
    x.y
[file a.py]
from typing import NewType
from b import C
N = NewType('N', C)
[file a.py.2]
from typing import NewType
from b import D
N = NewType('N', D)
[file b.py]
class C:
    y: int
class D:
    pass
[out]
==
main:4: error: "N" has no attribute "y"

[case testNamedTupleWithinFunction]
from typing import NamedTuple
import b
def f() -> None:
    b.x
    n = NamedTuple('n', [])
[file b.py]
x = 0
[file b.py.2]
x = ''
[out]
==

[case testNamedTupleFallback]
# This test will fail without semantic analyzer pass 2 patches
import a
[file a.py]
import b
[file b.py]
from typing import NamedTuple
import c
c.x
class N(NamedTuple):
    count: int
[file c.py]
x = 0
[file c.py.2]
x = ''
[builtins fixtures/tuple.pyi]
[out]
b.py:5: error: Incompatible types in assignment (expression has type "int", base class "tuple" defined the type as "Callable[[Tuple[int, ...], Any], int]")
==
b.py:5: error: Incompatible types in assignment (expression has type "int", base class "tuple" defined the type as "Callable[[Tuple[int, ...], Any], int]")

[case testReprocessEllipses1]
import a
[file a.py]
from typing import Tuple
def foo(x: Tuple[int, ...]) -> None: pass
[file a.py.2]
from typing import Tuple
def foo(x: Tuple[int, ...]) -> None: pass
[builtins fixtures/tuple.pyi]
[out]
==

[case testReprocessEllipses2]
import a
[file a.py]
from typing import Callable
def foo(x: Callable[..., int]) -> None: pass
[file a.py.2]
from typing import Callable
def foo(x: Callable[..., int]) -> None: pass
[out]
==

[case testReprocessCallableArg]
import a
[file a.py]
from typing import Callable
from mypy_extensions import Arg
def a(f: Callable[[Arg(int, 'x')], int]) -> None: pass
[file a.py.2]
from typing import Callable
from mypy_extensions import Arg
def a(f: Callable[[Arg(int, 'x')], int]) -> None: pass
[builtins fixtures/dict.pyi]
[out]
==

[case testImplicitTuple1]
import a
[file a.py]
# Bogus annotation in nested function masked because outer function
# isn't annotated
def unchecked():
    def inner():
        # type: () -> (str, int)
        return 'lol', 10
[file a.py.2]
# dummy change
def unchecked():
    def inner():
        # type: () -> (str, int)
        return 'lol', 10
[out]
==

[case testImplicitTuple2]
import a
[file a.py]
def inner():
    # type: () -> (str, int)
    return 'lol', 10
[file a.py.2]
# dummy change
def inner():
    # type: () -> (str, int)
    return 'lol', 10
[out]
a.py:1: error: Invalid tuple literal type
==
a.py:2: error: Invalid tuple literal type

[case testImplicitTuple3]
import a
[file a.py]
(x, y) = 1, 'hi'  # type: (int, str)
[file a.py.2]
# dummy change
(x, y) = 1, 'hi'  # type: (int, str)
[out]
==

[case testCastConfusion]
import b
[file a.py]
from typing import cast
class Thing:
    def foo(self) -> None: pass

thing = cast(Thing, Thing())

[file b.py]
from typing import Optional
from a import Thing, thing
class User:
    def __init__(self, x: Optional[Thing]) -> None:
        self.x = x if x else thing
    def use(self) -> None: self.x.foo()

[file a.py.2]
from typing import cast
class Thing:
    def foo(self) -> None: pass

thing = cast(Thing, Thing())
# update

[file b.py.2]
from typing import Optional
from a import Thing, thing
class User:
    def __init__(self, x: Optional[Thing]) -> None:
        self.x = x if x else thing
    def use(self) -> None: self.x.foo()
# update
[builtins fixtures/ops.pyi]
[out]
<<<<<<< HEAD
==
=======
==

[case testRefreshClassBasedEnum]
import aa
[file aa.py]
import a
[file a.py]
from enum import Enum
import b
b.x
class C(Enum):
    X = 0
[file b.py]
x = 0
[file b.py.2]
x = ''
[file aa.py.3]
from a import C
c: C
c = C.X
c = 1
[out]
==
==
aa.py:4: error: Incompatible types in assignment (expression has type "int", variable has type "C")

[case testRefreshClassBasedIntEnum]
import aa
[file aa.py]
import a
[file a.py]
from enum import IntEnum
import b
b.x
class C(IntEnum):
    X = 0
x: int
x = C.X
[file b.py]
x = 0
[file b.py.2]
x = ''
[file aa.py.3]
from a import C
c: C
c = C.X
c = 1
n: int
n = C.X
n = c
[out]
==
==
aa.py:4: error: Incompatible types in assignment (expression has type "int", variable has type "C")

[case testClassBasedEnumPropagation1]
import a
[file a.py]
from b import C

def f(x: C) -> None: pass
f(C.X)
f(C.Y)
[file b.py]
from enum import Enum

class C(Enum):
    X = 0
    Y = 1
[file b.py.2]
from enum import Enum

class C(Enum):
    X = 0
[out]
==
a.py:5: error: "Type[C]" has no attribute "Y"

[case testClassBasedEnumPropagation2]
import a
[file a.py]
from b import C

def f(x: int) -> None: pass
f(C.X)
f(C.Y)
[file b.py]
class C:
    X = 0
    Y = 1
[file b.py.2]
from enum import Enum
class C(Enum):
    X = 0
    Y = 1
[out]
==
a.py:4: error: Argument 1 to "f" has incompatible type "C"; expected "int"
a.py:5: error: Argument 1 to "f" has incompatible type "C"; expected "int"
>>>>>>> da71cde5
<|MERGE_RESOLUTION|>--- conflicted
+++ resolved
@@ -2717,9 +2717,6 @@
 # update
 [builtins fixtures/ops.pyi]
 [out]
-<<<<<<< HEAD
-==
-=======
 ==
 
 [case testRefreshClassBasedEnum]
@@ -2818,5 +2815,4 @@
 [out]
 ==
 a.py:4: error: Argument 1 to "f" has incompatible type "C"; expected "int"
-a.py:5: error: Argument 1 to "f" has incompatible type "C"; expected "int"
->>>>>>> da71cde5
+a.py:5: error: Argument 1 to "f" has incompatible type "C"; expected "int"