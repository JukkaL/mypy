-- Test cases for fine-grained incremental checking
--
-- Test cases may define multiple versions of a file
-- (e.g. m.py, m.py.2). There is always an initial batch
-- pass that processes all files present initially, followed
-- by one or more fine-grained incremental passes that use
-- alternative versions of files, if available. If a file
-- just has a single .py version, it is used for all passes.

-- TODO: what if version for some passes but not all

-- Output is laid out like this:
--
--   [out]
--   <optional output from batch pass>
--   ==
--   <optional output from first incremental pass>
--
--
-- Modules that are expected to be detected as changed by dmypy_server
-- can be checked with [stale ...]
-- Generally this should mean added, deleted, or changed files, though there
-- are important edge cases related to the cache: deleted files won't be detected
-- as changed in the initial run with the cache while modules that depended on them
-- should be.
--
-- Modules that are require a full-module reprocessing by update can be checked with
-- [rechecked ...]. This should include any files detected as having changed as well
-- as any files that contain targets that need to be reprocessed but which haven't
-- been loaded yet. If there is no [rechecked...] directive, it inherits the value of
-- [stale ...].
--
-- Specifications for later runs can be given with [stale2 ...], [stale3 ...], etc.
--
-- Test runner can parse options from mypy.ini file. Updating this file in between
-- incremental runs is not yet supported.
--
-- Each test case run without caching and with caching (if the initial run passes),
-- unless it has one a -only_when_cache or -only_when_nocache arguments. We sometimes
-- skip caching test cases to speed up tests, if the caching variant is not useful.
-- The caching test case variants get an implicit _cached suffix.

[case testReprocessFunction]
import m
def g() -> int:
    return m.f()
[file m.py]
def f() -> int:
    pass
[file m.py.2]
def f() -> str:
    pass
[out]
==
main:3: error: Incompatible return value type (got "str", expected "int")

[case testReprocessTopLevel]
import m
m.f(1)
def g() -> None: pass
[file m.py]
def f(x: int) -> None: pass
[file m.py.2]
def f(x: str) -> None: pass
[out]
==
main:2: error: Argument 1 to "f" has incompatible type "int"; expected "str"

[case testReprocessMethod]
import m
class B:
    def f(self, a: m.A) -> None:
        a.g() # E
[file m.py]
class A:
    def g(self) -> None: pass
[file m.py.2]
class A:
    def g(self, a: A) -> None: pass
[out]
==
main:4: error: Too few arguments for "g" of "A"

[case testFunctionMissingModuleAttribute]
import m
def h() -> None:
    m.f(1)
[file m.py]
def f(x: int) -> None: pass
[file m.py.2]
def g(x: str) -> None: pass
[builtins fixtures/fine_grained.pyi]
[out]
==
main:3: error: Module has no attribute "f"

[case testTopLevelMissingModuleAttribute]
import m
m.f(1)
def g() -> None: pass
[file m.py]
def f(x: int) -> None: pass
[file m.py.2]
def g(x: int) -> None: pass
[builtins fixtures/fine_grained.pyi]
[out]
==
main:2: error: Module has no attribute "f"

[case testClassChangedIntoFunction]
# flags: --new-semantic-analyzer
import m
def f(a: m.A) -> None:
    pass
[file m.py]
class A: pass
[file m.py.2]
def A() -> None: pass
[out]
==
main:3: error: Function "m.A" is not valid as a type
main:3: note: Perhaps you need "Callable[...]" or a callback protocol?

[case testClassChangedIntoFunction2]
# flags: --new-semantic-analyzer
import m
class B:
    def f(self, a: m.A) -> None: pass
[file m.py]
class A: pass
[file m.py.2]
def A() -> None: pass
[file n.py.3]
[out]
==
main:4: error: Function "m.A" is not valid as a type
main:4: note: Perhaps you need "Callable[...]" or a callback protocol?
==
main:4: error: Function "m.A" is not valid as a type
main:4: note: Perhaps you need "Callable[...]" or a callback protocol?

[case testAttributeTypeChanged]
import m
def f(a: m.A) -> int:
    return a.x
[file m.py]
class A:
    def f(self) -> None:
        self.x = 1
[file m.py.2]
class A:
    def f(self) -> None:
        self.x = 'x'
[out]
==
main:3: error: Incompatible return value type (got "str", expected "int")

[case testAttributeRemoved]
import m
def f(a: m.A) -> int:
    return a.x
[file m.py]
class A:
    def f(self) -> None:
        self.x = 1
[file m.py.2]
class A:
    def f(self) -> None: pass
[out]
==
main:3: error: "A" has no attribute "x"

[case testVariableTypeBecomesInvalid]
import m
def f() -> None:
    a = None # type: m.A
[file m.py]
class A: pass
[file m.py.2]
[out]
==
main:3: error: Name 'm.A' is not defined

[case testTwoIncrementalSteps]
import m
import n
[file m.py]
def f() -> None: pass
[file n.py]
import m
def g() -> None:
    m.f() # E
[file m.py.2]
import n
def f(x: int) -> None:
    n.g() # E
[file n.py.3]
import m
def g(a: str) -> None:
    m.f('') # E
[out]
==
n.py:3: error: Too few arguments for "f"
==
n.py:3: error: Argument 1 to "f" has incompatible type "str"; expected "int"
m.py:3: error: Too few arguments for "g"

[case testTwoRounds]
import m
def h(a: m.A) -> int:
    return a.x
[file m.py]
import n
class A:
    def g(self, b: n.B) -> None:
        self.x = b.f()
[file n.py]
class B:
    def f(self) -> int: pass
[file n.py.2]
class B:
    def f(self) -> str: pass
[out]
==
main:3: error: Incompatible return value type (got "str", expected "int")

[case testFixTypeError]
import m
def f(a: m.A) -> None:
    a.f(a)
[file m.py]
class A:
    def f(self, a: 'A') -> None: pass
[file m.py.2]
class A:
    def f(self) -> None: pass
[file m.py.3]
class A:
    def f(self, a: 'A') -> None: pass
[out]
==
main:3: error: Too many arguments for "f" of "A"
==

[case testFixTypeError2]
import m
def f(a: m.A) -> None:
    a.f()
[file m.py]
class A:
    def f(self) -> None: pass
[file m.py.2]
class A:
    def g(self) -> None: pass
[file m.py.3]
class A:
    def f(self) -> None: pass
[out]
==
main:3: error: "A" has no attribute "f"
==

[case testFixSemanticAnalysisError]
import m
def f() -> None:
    m.A()
[file m.py]
class A: pass
[file m.py.2]
class B: pass
[file m.py.3]
class A: pass
[builtins fixtures/fine_grained.pyi]
[out]
==
main:3: error: Module has no attribute "A"
==

[case testContinueToReportTypeCheckError]
import m
def f(a: m.A) -> None:
    a.f()
def g(a: m.A) -> None:
    a.g()
[file m.py]
class A:
    def f(self) -> None: pass
    def g(self) -> None: pass
[file m.py.2]
class A: pass
[file m.py.3]
class A:
    def f(self) -> None: pass
[out]
==
main:3: error: "A" has no attribute "f"
main:5: error: "A" has no attribute "g"
==
main:5: error: "A" has no attribute "g"

[case testContinueToReportSemanticAnalysisError]
import m
def f() -> None:
    m.A()
def g() -> None:
    m.B()
[file m.py]
class A: pass
class B: pass
[file m.py.2]
[file m.py.3]
class A: pass
[builtins fixtures/fine_grained.pyi]
[out]
==
main:3: error: Module has no attribute "A"
main:5: error: Module has no attribute "B"
==
main:5: error: Module has no attribute "B"

[case testContinueToReportErrorAtTopLevel-only_when_nocache]
-- Different cache/no-cache tests because:
-- Error message ordering differs
import n
import m
m.A().f()
[file n.py]
import m
m.A().g()
[file m.py]
class A:
    def f(self) -> None: pass
    def g(self) -> None: pass
[file m.py.2]
class A: pass
[file m.py.3]
class A:
    def f(self) -> None: pass
[out]
==
main:3: error: "A" has no attribute "f"
n.py:2: error: "A" has no attribute "g"
==
n.py:2: error: "A" has no attribute "g"

[case testContinueToReportErrorAtTopLevel-only_when_cache]
-- Different cache/no-cache tests because:
-- Error message ordering differs
import n
import m
m.A().f()
[file n.py]
import m
m.A().g()
[file m.py]
class A:
    def f(self) -> None: pass
    def g(self) -> None: pass
[file m.py.2]
class A: pass
[file m.py.3]
class A:
    def f(self) -> None: pass
[out]
==
n.py:2: error: "A" has no attribute "g"
main:3: error: "A" has no attribute "f"
==
n.py:2: error: "A" has no attribute "g"

[case testContinueToReportErrorInMethod]
import m
class C:
    def f(self, a: m.A) -> None:
        a.f()
    def g(self, a: m.A) -> None:
        a.g()
[file m.py]
class A:
    def f(self) -> None: pass
    def g(self) -> None: pass
[file m.py.2]
class A: pass
[file m.py.3]
class A:
    def f(self) -> None: pass
[out]
==
main:4: error: "A" has no attribute "f"
main:6: error: "A" has no attribute "g"
==
main:6: error: "A" has no attribute "g"

[case testInitialBatchGeneratedError]
import m
def g() -> None:
    m.f()
def h() -> None:
    m.g()
[file m.py]
def f(x: object) -> None: pass
[file m.py.2]
def f() -> None: pass
[file m.py.3]
def f() -> None: pass
def g() -> None: pass
[builtins fixtures/fine_grained.pyi]
[out]
main:3: error: Too few arguments for "f"
main:5: error: Module has no attribute "g"
==
main:5: error: Module has no attribute "g"
==

[case testKeepReportingErrorIfNoChanges]
import m
def h() -> None:
    m.g()
[file m.py]
[file m.py.2]
[builtins fixtures/fine_grained.pyi]
[out]
main:3: error: Module has no attribute "g"
==
main:3: error: Module has no attribute "g"

[case testFixErrorAndReintroduce]
import m
def h() -> None:
    m.g()
[file m.py]
[file m.py.2]
def g() -> None: pass
[file m.py.3]
[builtins fixtures/fine_grained.pyi]
[out]
main:3: error: Module has no attribute "g"
==
==
main:3: error: Module has no attribute "g"

[case testIgnoreWorksAfterUpdate]
import a
[file a.py]
import b
int() + str()  # type: ignore
[file b.py]
x = 1
[file b.py.2]
x = 2
[file b.py.3]
x = 3
[delete b.py.4]
[out]
==
==
==
a.py:1: error: Cannot find module named 'b'
a.py:1: note: See https://mypy.readthedocs.io/en/latest/running_mypy.html#missing-imports

[case testIgnoreWorksWithMissingImports]
import a
[file a.py]
import b
import xyz  # type: ignore
xyz.whatever
[file b.py]
x = 1
[file b.py.2]
x = 2
[file b.py.3]
x = 3
[file xyz.py.4]
[out]
==
==
==
a.py:3: error: "object" has no attribute "whatever"

[case testAddedIgnoreWithMissingImports]
import a
[file a.py]
from b import x
y: int = x
[file b.py]
from xyz import x
[file b.py.2]
from xyz import x  # type: ignore
[file xyz.py.3]
x = str()
[out]
b.py:1: error: Cannot find module named 'xyz'
b.py:1: note: See https://mypy.readthedocs.io/en/latest/running_mypy.html#missing-imports
==
==
a.py:2: error: Incompatible types in assignment (expression has type "str", variable has type "int")

[case testRemovedIgnoreWithMissingImport]
import a
[file a.py]
from b import x
y: int = x
[file b.py]
from xyz import x  # type: ignore
[file b.py.2]
from xyz import x
[file xyz.py.3]
x = str()
[out]
==
b.py:1: error: Cannot find module named 'xyz'
b.py:1: note: See https://mypy.readthedocs.io/en/latest/running_mypy.html#missing-imports
==
a.py:2: error: Incompatible types in assignment (expression has type "str", variable has type "int")

[case testRemovedModuleUnderIgnore]
import a
[file a.py]
import c
from b import x  # type: ignore
y: int = x
[file b.py]
x = str()
[file c.py]
x = 1
[delete b.py.2]
[file c.py.3]
x = 3
[out]
a.py:3: error: Incompatible types in assignment (expression has type "str", variable has type "int")
==
==

[case AddedModuleUnderIgnore]
import a
[file a.py]
import c
from b import x  # type: ignore
y: int = x
[file c.py]
x = 1
[file c.py.2]
x = 2
[file b.py.3]
# empty
[out]
==
==

[case testIgnoreInBetween]
import a
[file a.py]
import b
x: int = b.x
[file b.py]
import c
x = c.C.x  # type: ignore
[file c.py]
class C:
    pass
[file c.py.2]
class C:
    x: int
[file c.py.3]
# empty
[file c.py.4]
class C:
    x: str
[out]
==
==
==
a.py:2: error: Incompatible types in assignment (expression has type "str", variable has type "int")

[case testIgnoredAttrReprocessedModule-skip]
# See https://github.com/python/mypy/issues/4782
import a
[file a.py]
import b
x = b.x  # type: ignore
y: int = x
[file b.py]
import c
[file b.py.2]
import c
x = c.x
[file c.py]
x: str
[out]
==
a.py:3: error: Incompatible types in assignment (expression has type "str", variable has type "int")

[case testIgnoredAttrReprocessedBase]
import a
[file a.py]
import b
def fun() -> None:
    x = b.C.x  # type: ignore
    y: int = x
[file b.py]
import c
class C:
    pass
[file b.py.2]
import c
class C(c.B):
    pass
[file c.py]
class B:
    x: str
[out]
==
a.py:4: error: Incompatible types in assignment (expression has type "str", variable has type "int")

[case testIgnoredAttrReprocessedMeta]
import a
[file a.py]
import b
def fun() -> None:
    x = b.C.x  # type: ignore
    y: int = x
[file b.py]
import c
class C:
    pass
[file b.py.2]
import c
class C(metaclass=c.M):
    pass
[file c.py]
class M(type):
    x: str
[out]
==
a.py:4: error: Incompatible types in assignment (expression has type "str", variable has type "int")

[case testDataclassUpdate1]
# flags: --python-version 3.7
[file a.py]
from dataclasses import dataclass

@dataclass
class A:
    x: int

[file b.py]
from dataclasses import dataclass

from a import A
@dataclass
class B(A):
    y: int

B(1, 2)

[file a.py.2]
from dataclasses import dataclass

@dataclass
class A:
    x: str

[file a.py.3]
from dataclasses import dataclass

@dataclass
class A:
    x: int

[out]
==
b.py:8: error: Argument 1 to "B" has incompatible type "int"; expected "str"
==
[builtins fixtures/list.pyi]

[case testDataclassUpdate2]
# flags: --python-version 3.7
[file c.py]
Foo = int

[file c.py.2]
Foo = str

[file a.py]
from dataclasses import dataclass
from c import Foo

@dataclass
class A:
    x: Foo

[file b.py]
from dataclasses import dataclass

from a import A
@dataclass
class B(A):
    y: int

B(1, 2)

[out]
==
b.py:8: error: Argument 1 to "B" has incompatible type "int"; expected "str"
[builtins fixtures/list.pyi]

[case testDataclassUpdate3]
# flags: --python-version 3.7
from b import B
B(1, 2)
[file b.py]
from a import A
from dataclasses import dataclass
@dataclass
class B(A):
    b: int
[file a.py]
from dataclasses import dataclass
@dataclass
class A:
    a: int

[file a.py.2]
from dataclasses import dataclass
@dataclass
class A:
    a: int
    other: int
[builtins fixtures/list.pyi]
[out]
==
main:3: error: Too few arguments for "B"

[case testDataclassUpdate4]
# flags: --python-version 3.7
from b import B
B(1, 2)
[file b.py]
from a import A
from dataclasses import dataclass
@dataclass(frozen=True)
class B(A):
    b: int
[file a.py]
from dataclasses import dataclass
@dataclass(frozen=True)
class A:
    a: int

[file a.py.2]
from dataclasses import dataclass
@dataclass(frozen=True)
class A:
    a: int
    other: int
[builtins fixtures/list.pyi]
[out]
==
main:3: error: Too few arguments for "B"

[case testDataclassUpdate5]
# flags: --python-version 3.7
from b import B
B(1, 2)
[file b.py]
from a import A
from dataclasses import dataclass
@dataclass
class B(A):
    b: int
[file a.py]
from dataclasses import dataclass
@dataclass(init=False)
class A:
    a: int

[file a.py.2]
from dataclasses import dataclass
@dataclass(init=False)
class A:
    a: int
    other: int

[file a.py.3]
from dataclasses import dataclass
@dataclass(init=False)
class A:
    a: int

[builtins fixtures/list.pyi]
[out]
==
main:3: error: Too few arguments for "B"
==

[case testDataclassUpdate6]
# flags: --python-version 3.7
from b import B
B(1, 2) < B(1, 2)
[file b.py]
from a import A
from dataclasses import dataclass
@dataclass
class B(A):
    b: int
[file a.py]
from dataclasses import dataclass
@dataclass(order=True)
class A:
    a: int

[file a.py.2]
from dataclasses import dataclass
@dataclass
class A:
    a: int
[builtins fixtures/list.pyi]
[out]
==
main:3: error: Unsupported left operand type for < ("B")

[case testDataclassUpdate8]
# flags: --python-version 3.7
from c import C
C(1, 2, 3)
[file c.py]
from b import B
from dataclasses import dataclass
@dataclass
class C(B):
    c: int
[file b.py]
from a import A
from dataclasses import dataclass
@dataclass
class B(A):
    b: int
[file a.py]
from dataclasses import dataclass
@dataclass
class A:
    a: int

[file a.py.2]
from dataclasses import dataclass
@dataclass
class A:
    a: int
    other: int
[builtins fixtures/list.pyi]
[out]
==
main:3: error: Too few arguments for "C"

[case testDataclassUpdate9]
# flags: --python-version 3.7
from c import C
C(1, 2, 3)
[file c.py]
from b import B
from dataclasses import dataclass
@dataclass
class C(B):
    c: int
[file b.py]
from a import A
from dataclasses import dataclass
@dataclass
class B(A):
    b: int
[file a.py]
from dataclasses import dataclass
@dataclass(init=False)
class A:
    a: int

[file a.py.2]
from dataclasses import dataclass
@dataclass(init=False)
class A:
    a: int
    other: int

[file a.py.3]
from dataclasses import dataclass
@dataclass(init=False)
class A:
    a: int

[builtins fixtures/list.pyi]
[out]
==
main:3: error: Too few arguments for "C"
==

[case testAttrsUpdate1]
[file a.py]
import attr
@attr.s
class A:
    a = attr.ib()   # type: int

[file b.py]
from a import A
import attr
@attr.s
class B(A):
    b = attr.ib()   # type: int

B(1, 2)

[file a.py.2]
import attr
@attr.s
class A:
    a = attr.ib()   # type: int
    other = attr.ib()   # type: int
[builtins fixtures/list.pyi]
[out]
==
b.py:7: error: Too few arguments for "B"

[case testAttrsUpdate2]
from b import B
B(1, 2)
[file b.py]
from a import A
import attr
@attr.s
class B(A):
    b = attr.ib()   # type: int
[file a.py]
import attr
@attr.s(init=False)
class A:
    a = attr.ib()   # type: int

[file a.py.2]
import attr
@attr.s(init=False)
class A:
    a = attr.ib()   # type: int
    other = attr.ib()   # type: int
[builtins fixtures/list.pyi]
[out]
==
main:2: error: Too few arguments for "B"

[case testAttrsUpdate3]
from b import B
B(1, 2)
[file b.py]
from a import A
import attr
@attr.s(auto_attribs=True)
class B(A):
    x: int
[file a.py]
import attr
@attr.s(auto_attribs=True, init=False)
class A:
    a: int

[file a.py.2]
import attr
@attr.s(auto_attribs=True, init=False)
class A:
    a: int
    other: int
[builtins fixtures/list.pyi]

[file a.py.3]
import attr
@attr.s(auto_attribs=True, init=False)
class A:
    a: int
[builtins fixtures/list.pyi]

[out]
==
main:2: error: Too few arguments for "B"
==

[case testAttrsUpdate4]
from b import B
B(1, 2) < B(1, 2)
[file b.py]
from a import A
import attr
@attr.s(cmp=False)
class B(A):
    b = attr.ib()   # type: int
[file a.py]
import attr
@attr.s(init=False)
class A:
    a = attr.ib()   # type: int

[file a.py.2]
import attr
@attr.s(cmp=False, init=False)
class A:
    a = attr.ib()   # type: int
[builtins fixtures/list.pyi]
[out]
==
main:2: error: Unsupported left operand type for < ("B")

[case testAttrsUpdateKwOnly]
[file a.py]
import attr
@attr.s(kw_only=True)
class A:
    a = attr.ib(15)   # type: int
[file b.py]
from a import A
import attr
@attr.s(kw_only=True)
class B(A):
    b = attr.ib("16")   # type: str

[file b.py.2]
from a import A
import attr
@attr.s()
class B(A):
    b = attr.ib("16")   # type: str
B(b="foo", a=7)
[builtins fixtures/attr.pyi]
[out]
==
b.py:5: error: Non keyword-only attributes are not allowed after a keyword-only attribute.

[case testAttrsUpdateBaseKwOnly]
from b import B
B(5)
[file a.py]
import attr
@attr.s()
class A:
    a = attr.ib(15)   # type: int
[file b.py]
from a import A
import attr
@attr.s(kw_only=True)
class B(A):
    b = attr.ib("16")   # type: str

[file a.py.2]
import attr
@attr.s(kw_only=True)
class A:
    a = attr.ib(15)   # type: int
[builtins fixtures/attr.pyi]
[out]
==
main:2: error: Too many positional arguments for "B"

[case testAddBaseClassMethodCausingInvalidOverride]
import m
class B(m.A):
    def f(self) -> str: pass
[file m.py]
class A: pass
[file m.py.2]
class A:
    def f(self) -> int: pass
[file n.py.3]
[out]
==
main:3: error: Return type "str" of "f" incompatible with return type "int" in supertype "A"
==
main:3: error: Return type "str" of "f" incompatible with return type "int" in supertype "A"

[case testModifyBaseClassMethodCausingInvalidOverride]
import m
class B(m.A):
    def f(self) -> str: pass
[file m.py]
class A:
    def f(self) -> str: pass
[file m.py.2]
class A:
    def f(self) -> int: pass
[out]
==
main:3: error: Return type "str" of "f" incompatible with return type "int" in supertype "A"

[case testAddBaseClassAttributeCausingErrorInSubclass]
import m
class B(m.A):
    def a(self) -> None:
        x = 1
        if int():
            x = self.x

    def f(self) -> None:
        self.x = 1

    def z(self) -> None:
        x = 1
        if int():
            x = self.x
[file m.py]
class A: pass
[file m.py.2]
class A:
    def g(self) -> None:
        self.x = 'a'
[out]
==
main:6: error: Incompatible types in assignment (expression has type "str", variable has type "int")
main:9: error: Incompatible types in assignment (expression has type "int", variable has type "str")
main:14: error: Incompatible types in assignment (expression has type "str", variable has type "int")

[case testChangeBaseClassAttributeType]
import m
class B(m.A):
    def f(sel) -> None:
        sel.x = 1
[file m.py]
class A:
    def g(self) -> None:
        self.x = 1
[file m.py.2]
class A:
    def g(self) -> None:
        self.x = 'a'
[out]
==
main:4: error: Incompatible types in assignment (expression has type "int", variable has type "str")

[case testRemoveAttributeInBaseClass]
import m
class B(m.A):
    def f(self) -> None:
        a = 1
        a = self.x
[file m.py]
class A:
    def g(self) -> None:
        self.x = 1
[file m.py.2]
class A: pass
[out]
==
main:5: error: "B" has no attribute "x"

[case testTestSignatureOfInheritedMethod]
import m
class B(m.A):
    def f(self) -> None:
        self.g()
[file m.py]
class A:
    def g(self) -> None: pass
[file m.py.2]
class A:
    def g(self, a: 'A') -> None: pass
[out]
==
main:4: error: Too few arguments for "g" of "A"

[case testRemoveBaseClass]
import m
class A(m.B):
    def f(self) -> None:
        self.g()
        self.x
        self.y = 1
[file m.py]
class C:
    def g(self) -> None:
        self.x = 1
class B(C): pass
[file m.py.2]
class C: pass
class B: pass
[out]
==
main:4: error: "A" has no attribute "g"
main:5: error: "A" has no attribute "x"

[case testRemoveBaseClass2]
import m
class A(m.B):
    def f(self) -> None:
        self.g()
        self.x
        self.y = 1
[file m.py]
class C:
    def g(self) -> None:
        self.x = 1
class B(C): pass
[file m.py.2]
class C:
    def g(self) -> None:
        self.x = 1
class B: pass
[out]
==
main:4: error: "A" has no attribute "g"
main:5: error: "A" has no attribute "x"

[case testChangeInPackage]
import m.n
def f() -> None:
    m.n.g()
[file m/__init__.py]
[file m/n.py]
def g() -> None: pass
[file m/n.py.2]
def g(x: int) -> None: pass
[out]
==
main:3: error: Too few arguments for "g"

[case testTriggerTargetInPackage]
import m.n
[file m/__init__.py]
[file m/n.py]
import a
def f() -> None:
    a.g()
[file a.py]
def g() -> None: pass
[file a.py.2]
def g(x: int) -> None: pass
[out]
==
m/n.py:3: error: Too few arguments for "g"

[case testChangeInPackage__init__]
import m
import m.n
def f() -> None:
    m.g()
[file m/__init__.py]
def g() -> None: pass
[file m/__init__.py.2]
def g(x: int) -> None: pass
[file m/n.py]
[out]
==
main:4: error: Too few arguments for "g"

[case testTriggerTargetInPackage__init__]
import m
import m.n
[file m/__init__.py]
import a
def f() -> None:
    a.g()
[file a.py]
def g() -> None: pass
[file a.py.2]
def g(x: int) -> None: pass
[file m/n.py]
[out]
==
m/__init__.py:3: error: Too few arguments for "g"

[case testModuleAttributeTypeChanges]
import m
def f() -> None:
    x = 1
    if int():
        x = m.x
[file m.py]
x = 1
[file m.py.2]
x = ''
[out]
==
main:5: error: Incompatible types in assignment (expression has type "str", variable has type "int")

[case testTwoStepsDueToModuleAttribute]
import m
x = m.f()

def g() -> None:
    y = 1
    if int():
        y = x # E
[file m.py]
def f() -> int: pass
[file m.py.2]
def f() -> str: pass
[out]
==
main:7: error: Incompatible types in assignment (expression has type "str", variable has type "int")

[case testTwoStepsDueToMultipleNamespaces]
import m
x = m.f()

def g() -> None:
    xx = 1
    if int():
        xx = x # E

class A:
    def a(self) -> None:
        self.y = m.f()
    def b(self) -> None:
        yy = 1
        if int():
            yy = self.y

class B:
    def c(self) -> None:
        self.z = m.f()
    def b(self) -> None:
        zz = 1
        if int():
            zz = self.z
[file m.py]
def f() -> int: pass
[file m.py.2]
def f() -> str: pass
[out]
==
main:7: error: Incompatible types in assignment (expression has type "str", variable has type "int")
main:15: error: Incompatible types in assignment (expression has type "str", variable has type "int")
main:23: error: Incompatible types in assignment (expression has type "str", variable has type "int")

[case testConstructorSignatureChanged]
import m

def f() -> None:
    m.A()
[file m.py]
class A:
    def __init__(self) -> None: pass
[file m.py.2]
class A:
    def __init__(self, x: int) -> None: pass
[out]
==
main:4: error: Too few arguments for "A"

[case testConstructorSignatureChanged2]
from typing import Callable
import m

def use(x: Callable[[], m.A]) -> None:
    x()
def f() -> None:
    use(m.A)
[file m.py]
class A:
    def __init__(self) -> None: pass
[file m.py.2]
class A:
    def __init__(self, x: int) -> None: pass
[out]
==
-- This is a bad error message
main:7: error: Argument 1 to "use" has incompatible type "Type[A]"; expected "Callable[[], A]"

[case testConstructorSignatureChanged3]
from a import C
class D(C):
    def g(self) -> None:
        super().__init__()
D()
[file a.py]
class C:
    def __init__(self) -> None: pass
[file a.py.2]
class C:
    def __init__(self, x: int) -> None: pass
[out]
==
main:4: error: Too few arguments for "__init__" of "C"
main:5: error: Too few arguments for "D"

[case testConstructorAdded]
import m

def f() -> None:
    m.A()
[file m.py]
class A: pass
[file m.py.2]
class A:
    def __init__(self, x: int) -> None: pass
[out]
==
main:4: error: Too few arguments for "A"

[case testConstructorDeleted]
import m

def f() -> None:
    m.A(1)
[file m.py]
class A:
    def __init__(self, x: int) -> None: pass
[file m.py.2]
class A: pass
[out]
==
main:4: error: Too many arguments for "A"

[case testBaseClassConstructorChanged]
import m

def f() -> None:
    m.B()
[file m.py]
class A:
    def __init__(self) -> None: pass
class B(A): pass
[file m.py.2]
class A:
    def __init__(self, x: int) -> None: pass
class B(A): pass
[out]
==
main:4: error: Too few arguments for "B"

[case testSuperField]
from a import C
class D(C):
    def g(self) -> int:
        return super().x
[file a.py]
class C:
    def __init__(self) -> None: self.x = 12
[file a.py.2]
class C:
    def __init__(self) -> None: self.x = 'ar'
[out]
==
main:4: error: Incompatible return value type (got "str", expected "int")

[case testImportFrom]
from m import f

def g() -> None:
    f()
[file m.py]
def f() -> None: pass
[file m.py.2]
def f(x: int) -> None: pass
[builtins fixtures/fine_grained.pyi]
[out]
==
main:4: error: Too few arguments for "f"

[case testImportFrom2]
from m import f
f()
[file m.py]
def f() -> None: pass
[file m.py.2]
def f(x: int) -> None: pass
[out]
==
main:2: error: Too few arguments for "f"

[case testImportFromTargetsClass]
from m import C

def f(c: C) -> None:
    c.g()
[file m.py]
class C:
    def g(self) -> None: pass
[file m.py.2]
class C:
    def g(self, x: int) -> None: pass
[out]
==
main:4: error: Too few arguments for "g" of "C"

[case testImportFromTargetsVariable]
from m import x

def f() -> None:
    y = 1
    if int():
        y = x
[file m.py]
x = 1
[file m.py.2]
x = ''
[out]
==
main:6: error: Incompatible types in assignment (expression has type "str", variable has type "int")

[case testImportFromSubmoduleOfPackage]
from m import n

def f() -> None:
    n.g()
[file m/__init__.py]
[file m/n.py]
def g() -> None: pass
[file m/n.py.2]
def g(x: int) -> None: pass
[out]
==
main:4: error: Too few arguments for "g"

[case testImportedFunctionGetsImported]
from m import f

def g() -> None:
    f()
[file m.py]
from n import f
[file n.py]
def f() -> None: pass
[file n.py.2]
def f(x: int) -> None: pass
[out]
==
main:4: error: Too few arguments for "f"

[case testNestedClassMethodSignatureChanges]
from m import A

def f(x: A.B) -> None:
    x.g()
[file m.py]
class A:
    class B:
        def g(self) -> None: pass
[file m.py.2]
class A:
    class B:
        def g(self, x: int) -> None: pass
[out]
==
main:4: error: Too few arguments for "g" of "B"

[case testNestedClassAttributeTypeChanges]
from m import A

def f(x: A.B) -> None:
    z = 1
    if int():
        z = x.y
[file m.py]
class A:
    class B:
        def g(self) -> None:
            self.y = 1
[file m.py.2]
class A:
    class B:
        def g(self) -> None:
            self.y = ''
[out]
==
main:6: error: Incompatible types in assignment (expression has type "str", variable has type "int")

[case testReprocessMethodInNestedClass]
from m import f

class A:
    class B:
        def g(self) -> None:
            x = 1
            if int():
                x = f()
[file m.py]
def f() -> int: pass
[file m.py.2]
def f() -> str: pass
[file n.py.3]
[out]
==
main:8: error: Incompatible types in assignment (expression has type "str", variable has type "int")
==
main:8: error: Incompatible types in assignment (expression has type "str", variable has type "int")

[case testReprocessMethodInNestedClassSemanal]
import a
[file a.py]
class A:
    class B:
        def g() -> None: pass
    def foo(self) -> int: return 12
[file b.py.2]
[file b.py.3]
2
[out]
a.py:3: error: Method must have at least one argument
==
a.py:3: error: Method must have at least one argument
==
a.py:3: error: Method must have at least one argument

[case testBaseClassDeleted]
import m

class A(m.C):
    def f(self) -> None:
        self.g()  # No error here because m.C becomes an Any base class
    def g(self) -> None:
        self.x
[file m.py]
class C:
    def g(self) -> None: pass
[file m.py.2]
[out]
main:7: error: "A" has no attribute "x"
==
main:3: error: Name 'm.C' is not defined

[case testBaseClassOfNestedClassDeleted]
import m

class A:
    class B(m.C):
        def f(self) -> None:
            self.g()  # No error here because m.C becomes an Any base class
        def g(self) -> None:
            self.x
[file m.py]
class C:
    def g(self) -> None: pass
[file m.py.2]
[out]
main:8: error: "B" has no attribute "x"
==
main:4: error: Name 'm.C' is not defined

[case testImportQualifiedModuleName]
import a
[file a.py]
import b.c
b.c.f()
[file a.py.2]
import b.c
b.c.f() # dummy change
[file b/__init__.py]
[file b/c.py]
def f() -> None: pass
[out]
==

[case testTypeAliasRefresh]
from typing import Callable
from a import f
C = Callable[[int], str]
[file a.py]
def f() -> None: pass
[file a.py.2]
[out]
==
main:2: error: Module 'a' has no attribute 'f'

[case testTypeVarRefresh]
from typing import TypeVar
from a import f
T = TypeVar('T')
[file a.py]
def f() -> None: pass
[file a.py.2]
[out]
==
main:2: error: Module 'a' has no attribute 'f'

[case testRefreshTyping]
from typing import Sized
from c import A
import z

# Force typing to get refreshed by using a protocol from it
x: Sized = A()

[file c.py]
class D:
    def __len__(self) -> int: return 0
A = D
[file c.py.2]
class C:
    def __len__(self) -> int: return 0
A = C
[file z.py]
from typing import List
T = List[int]
[file z.py.2]
from typing import List
T = List[int]  # yo
[builtins fixtures/list.pyi]
[typing fixtures/typing-full.pyi]
[out]
==

[case testNamedTupleRefresh]
from typing import NamedTuple
from a import f
N = NamedTuple('N', [('x', int)])
[file a.py]
def f() -> None: pass
[file a.py.2]
[out]
==
main:2: error: Module 'a' has no attribute 'f'

[case testModuleLevelAttributeRefresh]
from typing import Callable
from a import f
x = 1
y = ''  # type: str
[file a.py]
def f() -> None: pass
[file a.py.2]
[out]
==
main:2: error: Module 'a' has no attribute 'f'

[case testClassBodyRefresh]
from a import f
class A:
    x = 1
    y = '' # type: str

    def f(self) -> None:
        self.x = 1
[file a.py]
f = 1
[file a.py.2]
[out]
==
main:1: error: Module 'a' has no attribute 'f'

[case testDecoratedMethodRefresh]
from typing import Iterator, Callable, List
from a import f
import a

def dec(f: Callable[['A'], Iterator[int]]) -> Callable[[int], int]: pass

class A:
    @dec
    def f(self) -> Iterator[int]:
        self.x = a.g()  # type: int
        return None
[builtins fixtures/list.pyi]
[file a.py]
f = 1
def g() -> int: pass
[file a.py.2]
def f() -> None: pass
def g() -> int: pass
[file a.py.3]
def f() -> None: pass
def g() -> str: pass
[out]
==
==
main:10: error: Incompatible types in assignment (expression has type "str", variable has type "int")

[case testTwoPassTypeChecking]
import a
[file a.py]
[file a.py.2]
class A:
    def __init__(self, b: B) -> None:
        self.a = b.a

class B:
    def __init__(self) -> None:
        self.a = int()
[file a.py.3]
class A:
    def __init__(self, b: B) -> None:
        self.a = b.a
        reveal_type(self.a) # E

class B:
    def __init__(self) -> None:
        self.a = int()
[out]
==
==
a.py:4: note: Revealed type is 'builtins.int'

[case testStripRevealType]
import a
reveal_type(a.f())
[file a.py]
def f() -> int: pass
[file a.py.2]
def f() -> str: pass
[out]
main:2: note: Revealed type is 'builtins.int'
==
main:2: note: Revealed type is 'builtins.str'

[case testDecoratorTypeAfterReprocessing]
import a
reveal_type(a.f())
[file a.py]
from contextlib import contextmanager
from typing import Iterator
import b
@contextmanager
def f() -> Iterator[None]:
    yield
[file b.py]
[delete b.py.2]
[file b.py.3]
[typing fixtures/typing-full.pyi]
[builtins fixtures/list.pyi]
[triggered]
2: <b>, __main__
3: <b>, __main__, a
[out]
main:2: note: Revealed type is 'contextlib.GeneratorContextManager[None]'
==
a.py:3: error: Cannot find module named 'b'
a.py:3: note: See https://mypy.readthedocs.io/en/latest/running_mypy.html#missing-imports
main:2: note: Revealed type is 'contextlib.GeneratorContextManager[None]'
==
main:2: note: Revealed type is 'contextlib.GeneratorContextManager[None]'

[case testDecoratorSpecialCase1]
import a
[file a.py]
import contextlib
from typing import List, Iterator

@contextlib.contextmanager
def f(x: List[int]) -> Iterator[None]:
    x.append(1)
    yield

def g() -> None:
    import b
    b.h(1)
[file b.py]
def h() -> None: pass
[delete b.py.2]
[file b.py.3]
def h() -> None: pass
[file a.py.4]
import contextlib
from typing import List, Iterator

@contextlib.contextmanager
def f(x: List[int]) -> Iterator[None]:
    x.append(1)
    yield

def g() -> None:
    import b
    b.h(1)
    pass
[typing fixtures/typing-full.pyi]
[builtins fixtures/list.pyi]
[triggered]
2: <b.h>, <b>, <b[wildcard]>, a.g
3: <b.h>, <b>, <b[wildcard]>, a
4: a.g
[out]
a.py:11: error: Too many arguments for "h"
==
a.py:10: error: Cannot find module named 'b'
a.py:10: note: See https://mypy.readthedocs.io/en/latest/running_mypy.html#missing-imports
==
a.py:11: error: Too many arguments for "h"
==
a.py:11: error: Too many arguments for "h"

[case testDecoratorSpecialCase2]
import a
[file a.py]
from contextlib import contextmanager
from typing import Iterator, List
import b

@contextmanager
def f(x: List[int]) -> Iterator[None]:
    x.append(1)
    yield
[file b.py]
[delete b.py.2]
[file b.py.3]
[file a.py.4]
from contextlib import contextmanager
from typing import Iterator, List
import b

@contextmanager
def f(x: List[int]) -> Iterator[None]:
    x.append(1)
    yield
[typing fixtures/typing-full.pyi]
[builtins fixtures/list.pyi]
[out]
==
a.py:3: error: Cannot find module named 'b'
a.py:3: note: See https://mypy.readthedocs.io/en/latest/running_mypy.html#missing-imports
==
==

[case testDecoratorMethodCompat]
from typing import Callable, List, TypeVar
import x

class Base: pass
_Base = TypeVar('_Base', bound=Base)

def dec(f: Callable[[_Base], int]) -> Callable[[_Base], List[int]]: pass

class B(Base):
    def foo(self) -> List[int]: pass

class A(B):
    @dec
    def foo(self) -> int:
        x.lol()
        return 12

[file x.py]
def lol() -> str: pass
[file x.py.2]
def lol() -> int: pass
[file x.py.3]
def lol() -> str: pass

[builtins fixtures/list.pyi]
[out]
==
==

[case testPreviousErrorInDecoratedFunction]
import a
[file a.py]
from typing import Callable
import b

def dec(x: Callable[[], None]) -> Callable[[], None]:
    return x

@dec
def f() -> None:
    1 + ''
[file b.py]
[file b.py.2]
1
[file b.py.3]
2
[file a.py.4]
from typing import Callable
import b

def dec(f: Callable[[], None]) -> Callable[[], None]:
    return f

@dec
def f() -> None:
    1 + 2
[out]
a.py:9: error: Unsupported operand types for + ("int" and "str")
==
a.py:9: error: Unsupported operand types for + ("int" and "str")
==
a.py:9: error: Unsupported operand types for + ("int" and "str")
==

[case testPreviousErrorInDecoratedMethodOverride]
import a
[file a.py]
from typing import Callable
from b import B

def dec(x: Callable[['A'], int]) -> Callable[['A'], int]:
    return x

class A(B):
    @dec
    def foo(self) -> int: return 12

[file b.py]
class B:
    def foo(self) -> str: return 'hi'
[file c.py.2]
[file c.py.3]
1
[file b.py.4]
class B:
    def foo(self) -> int: return 12
[out]
a.py:9: error: Return type "int" of "foo" incompatible with return type "str" in supertype "B"
==
a.py:9: error: Return type "int" of "foo" incompatible with return type "str" in supertype "B"
==
a.py:9: error: Return type "int" of "foo" incompatible with return type "str" in supertype "B"
==

[case testPreviousErrorInMethodSemanal1]
import a
[file a.py]
class A:
    def foo() -> int: pass
[file c.py.2]
[file c.py.3]
1
[file a.py.4]
class A:
    def foo(self) -> int: pass
[out]
a.py:2: error: Method must have at least one argument
==
a.py:2: error: Method must have at least one argument
==
a.py:2: error: Method must have at least one argument
==

[case testPreviousErrorInMethodSemanal2]
import a
[file a.py]
class A:
    def foo(self) -> None:
        nothing
[file c.py.2]
[file c.py.3]
1
[file a.py.4]
class A:
    def foo(self) -> int: pass
[out]
a.py:3: error: Name 'nothing' is not defined
==
a.py:3: error: Name 'nothing' is not defined
==
a.py:3: error: Name 'nothing' is not defined
==

[case testPreviousErrorInMethodSemanalPass3]
import a
[file a.py]
from typing import List
class A:
    def __init__(self) -> None:
        self.x = []  # type: List[int, str]
[file c.py.2]
[file c.py.3]
1
[file a.py.4]
from typing import List
class A:
    def __init__(self) -> None:
        self.x = []  # type: List[int]
[builtins fixtures/list.pyi]
[out]
a.py:4: error: "list" expects 1 type argument, but 2 given
==
a.py:4: error: "list" expects 1 type argument, but 2 given
==
a.py:4: error: "list" expects 1 type argument, but 2 given
==

[case testPreviousErrorInOverloadedFunctionSemanalPass3]
import a
[file a.py]
from typing import overload, List
@overload
def f(x: str) -> None: ...
@overload
def f(x: int) -> List[int, str]: ...
def f(x: object) -> object:
    pass
[file c.py.2]
[file c.py.3]
1
[file a.py.4]
from typing import overload, List
@overload
def f(x: str) -> None: ...
@overload
def f(x: int) -> List[int]: ...
def f(x: object) -> object:
    pass
[builtins fixtures/list.pyi]
[out]
a.py:5: error: "list" expects 1 type argument, but 2 given
==
a.py:5: error: "list" expects 1 type argument, but 2 given
==
a.py:5: error: "list" expects 1 type argument, but 2 given
==

[case testPreviousErrorInOverloadedFunction]
import a
[file a.py]
from typing import overload
@overload
def f(x: str) -> None: ...
@overload
def f(x: int) -> int: ...
def f(x: object) -> None:
	pass
[file b.py]
[file b.py.2]
1
[file b.py.3]
2
[file a.py.4]
from typing import overload
@overload
def f(x: str) -> None: ...
@overload
def f(x: int) -> None: ...
def f(x: object) -> None:
	pass
[out]
a.py:6: error: Overloaded function implementation cannot produce return type of signature 2
==
a.py:6: error: Overloaded function implementation cannot produce return type of signature 2
==
a.py:6: error: Overloaded function implementation cannot produce return type of signature 2
==

[case testPreviousErrorInOverloadedFunctionSemanal]
import a
[file a.py]
from typing import overload
@overload
def f(x: str) -> None: ...
@overload
def f(x: int) -> None: ...
[file b.py]
[file b.py.2]
1
[file b.py.3]
2
[file a.py.4]
from typing import overload
@overload
def f(x: str) -> None: ...
@overload
def f(x: int) -> None: ...
def f(x: object) -> None:
	pass
[out]
a.py:2: error: An overloaded function outside a stub file must have an implementation
==
a.py:2: error: An overloaded function outside a stub file must have an implementation
==
a.py:2: error: An overloaded function outside a stub file must have an implementation
==

[case testPreviousErrorInDecoratedMethodSemanalPass3]
import a
[file a.py]
from typing import Callable, TypeVar, Any, List

T = TypeVar('T', bound=Callable)
def dec(x: T) -> T:
    return x

@dec
def foo(self) -> List[str, int]: return []

[file c.py.2]
[file c.py.3]
[file a.py.4]
from typing import Callable, TypeVar, Any, List

T = TypeVar('T', bound=Callable[..., Any])
def dec(x: T) -> T:
    return x

@dec
def foo(self) -> List[str]: return []
[builtins fixtures/list.pyi]
[out]
a.py:8: error: "list" expects 1 type argument, but 2 given
==
a.py:8: error: "list" expects 1 type argument, but 2 given
==
a.py:8: error: "list" expects 1 type argument, but 2 given
==

[case testDecoratorUpdateMod]
import a
[file a.py]
import mod

@mod.deca
@mod.decb(mod.C())
def func(x: mod.B) -> mod.B:
    x.x
    return x
[file mod.py]
from typing import Callable, TypeVar
F = TypeVar('F', bound=Callable)

def deca(func: Callable[[B], B]) -> Callable[[str], str]:
    pass
def decb(arg: C) -> Callable[[F], F]:
    pass
class C:
    pass
class B:
    x: int
[file mod.py.2]
from typing import Callable, TypeVar
F = TypeVar('F', bound=Callable)

def deca(func: Callable[[str], str]) -> Callable[[str], str]:
    pass
def decb(arg: C) -> Callable[[F], F]:
    pass
class C:
    pass
class B:
    x: int
[file mod.py.3]
from typing import Callable, TypeVar
F = TypeVar('F', bound=Callable)

def deca(func: Callable[[B], B]) -> Callable[[str], str]:
    pass
def decb(arg: C) -> Callable[[F], F]:
    pass
class C:
    pass
class B:
    y: int
[file mod.py.4]
from typing import Callable, TypeVar
F = TypeVar('F', bound=Callable)

def deca(func: Callable[[B], B]) -> Callable[[str], str]:
    pass
def decb(arg: C) -> Callable[[F], F]:
    pass
class C:
    def __init__(self, x: int) -> None:
        pass
class B:
    x: int
[out]
==
a.py:3: error: Argument 1 to "deca" has incompatible type "Callable[[B], B]"; expected "Callable[[str], str]"
==
a.py:6: error: "B" has no attribute "x"
==
a.py:4: error: Too few arguments for "C"

[case testDecoratorUpdateFunc]
import a
[file a.py]
import mod

def outer() -> None:
    @mod.deca
    @mod.decb(mod.C())
    def func(x: mod.B) -> mod.B:
        x.x
        return x
[file mod.py]
from typing import Callable, TypeVar
F = TypeVar('F', bound=Callable)

def deca(func: Callable[[B], B]) -> Callable[[str], str]:
    pass
def decb(arg: C) -> Callable[[F], F]:
    pass
class C:
    pass
class B:
    x: int
[file mod.py.2]
from typing import Callable, TypeVar
F = TypeVar('F', bound=Callable)

def deca(func: Callable[[str], str]) -> Callable[[str], str]:
    pass
def decb(arg: C) -> Callable[[F], F]:
    pass
class C:
    pass
class B:
    x: int
[file mod.py.3]
from typing import Callable, TypeVar
F = TypeVar('F', bound=Callable)

def deca(func: Callable[[B], B]) -> Callable[[str], str]:
    pass
def decb(arg: C) -> Callable[[F], F]:
    pass
class C:
    pass
class B:
    y: int
[file mod.py.4]
from typing import Callable, TypeVar
F = TypeVar('F', bound=Callable)

def deca(func: Callable[[B], B]) -> Callable[[str], str]:
    pass
def decb(arg: C) -> Callable[[F], F]:
    pass
class C:
    def __init__(self, x: int) -> None:
        pass
class B:
    x: int
[out]
==
a.py:4: error: Argument 1 to "deca" has incompatible type "Callable[[B], B]"; expected "Callable[[str], str]"
==
a.py:7: error: "B" has no attribute "x"
==
a.py:5: error: Too few arguments for "C"

[case DecoratorUpdateMethod]
import a
[file a.py]
import mod

class D:
    @mod.deca
    @mod.decb(mod.C())
    def func(self, x: mod.B) -> mod.B:
        x.x
        return x
[file mod.py]
from typing import Callable, TypeVar
F = TypeVar('F', bound=Callable)

def deca(func: Callable[..., B]) -> Callable[..., str]:
    pass
def decb(arg: C) -> Callable[[F], F]:
    pass
class C:
    pass
class B:
    x: int
[file mod.py.2]
from typing import Callable, TypeVar
F = TypeVar('F', bound=Callable)

def deca(func: Callable[..., str]) -> Callable[..., str]:
    pass
def decb(arg: C) -> Callable[[F], F]:
    pass
class C:
    pass
class B:
    x: int
[file mod.py.3]
from typing import Callable, TypeVar
F = TypeVar('F', bound=Callable)

def deca(func: Callable[..., B]) -> Callable[..., str]:
    pass
def decb(arg: C) -> Callable[[F], F]:
    pass
class C:
    pass
class B:
    y: int
[file mod.py.4]
from typing import Callable, TypeVar
F = TypeVar('F', bound=Callable)

def deca(func: Callable[..., B]) -> Callable[..., str]:
    pass
def decb(arg: C) -> Callable[[F], F]:
    pass
class C:
    def __init__(self, x: int) -> None:
        pass
class B:
    x: int
[out]
==
a.py:4: error: Argument 1 to "deca" has incompatible type "Callable[[D, B], B]"; expected "Callable[..., str]"
==
a.py:7: error: "B" has no attribute "x"
==
a.py:5: error: Too few arguments for "C"

[case testDecoratorUpdateDeeepNested]
import a
[file a.py]
import mod

def outer() -> None:
    def inner() -> None:
        @mod.dec
        def func(x: int) -> int:
            pass
[file mod.py]
from typing import Callable
def dec(func: Callable[[int], int]) -> Callable[[str], str]:
    pass
[file mod.py.2]
from typing import Callable
def dec(func: Callable[[str], str]) -> Callable[[str], str]:
    pass
[out]
==
a.py:5: error: Argument 1 to "dec" has incompatible type "Callable[[int], int]"; expected "Callable[[str], str]"

[case testDecoratorUpdateNestedClass]
import a
[file a.py]
import mod

class Outer:
    class Inner:
        c = mod.C()
        @c.dec
        def func(self, x: int) -> int:
            pass
[file mod.py]
from typing import Callable
class C:
    def dec(self, func: Callable[..., int]) -> Callable[..., str]:
        pass
[file mod.py.2]
from typing import Callable
class C:
    def dec(self, func: Callable[..., str]) -> Callable[..., str]:
        pass
[out]
==
a.py:6: error: Argument 1 to "dec" of "C" has incompatible type "Callable[[Inner, int], int]"; expected "Callable[..., str]"

[case testDecoratorUpdateClassInFunction]
import a
[file a.py]
import mod

def outer() -> None:
    class Inner:
        c = mod.C()
        @c.dec
        def func(self, x: mod.B) -> int:
            return x.x
[file mod.py]
from typing import Callable
class C:
    def dec(self, func: Callable[..., int]) -> Callable[..., str]:
        pass
class B:
    x: int
[file mod.py.2]
from typing import Callable
class C:
    def dec(self, func: Callable[..., str]) -> Callable[..., str]:
        pass
class B:
    x: int
[file mod.py.3]
from typing import Callable
class C:
    def dec(self, func: Callable[..., int]) -> Callable[..., str]:
        pass
class B:
    x: str
[out]
==
a.py:6: error: Argument 1 to "dec" of "C" has incompatible type "Callable[[Inner, B], int]"; expected "Callable[..., str]"
==
a.py:8: error: Incompatible return value type (got "str", expected "int")

[case testDecoratorUpdateMROUpdated]
import a
[file a.py]
import mod

@mod.dec
def func(x: mod.B) -> int:
    pass
[file mod.py]
from typing import Callable
class B:
    pass
class C(B):
    pass
def dec(f: Callable[[C], int]) -> Callable[[int], int]:
    pass
[file mod.py.2]
from typing import Callable
class B:
    pass
class C:
    pass
def dec(f: Callable[[C], int]) -> Callable[[int], int]:
    pass
[out]
==
a.py:3: error: Argument 1 to "dec" has incompatible type "Callable[[B], int]"; expected "Callable[[C], int]"

[case testOverloadRefresh]
from typing import overload
import m

@overload
def f(x: m.A) -> None: ...
@overload
def f(x: int) -> None: ...
def f(x: object) -> None:
    from n import g
[file m.py]
class A: pass
[file n.py]
def g() -> None: pass
[delete m.py.2]
[delete n.py.2]
[out]
==
main:2: error: Cannot find module named 'm'
main:2: note: See https://mypy.readthedocs.io/en/latest/running_mypy.html#missing-imports
main:7: error: Overloaded function signature 2 will never be matched: signature 1's parameter type(s) are the same or broader
main:9: error: Cannot find module named 'n'

[case testOverloadSpecialCase]
from typing import overload
import m
import sys

class C:
    if sys.platform == 'nonexistent':
        def f(self, x): pass
    else:
        @overload
        def f(self, x: m.A) -> None: pass
        @overload
        def f(self, x: int) -> None: pass
        def f(self, x: object) -> None:
            from n import g
[file m.py]
class A: pass
[file n.py]
def g() -> None: pass
[delete m.py.2]
[delete n.py.2]
[builtins fixtures/ops.pyi]
[out]
==
main:2: error: Cannot find module named 'm'
main:2: note: See https://mypy.readthedocs.io/en/latest/running_mypy.html#missing-imports
main:12: error: Overloaded function signature 2 will never be matched: signature 1's parameter type(s) are the same or broader
main:14: error: Cannot find module named 'n'

[case testOverloadClassmethodDisappears]
from typing import overload
from m import Wrapper
reveal_type(Wrapper.foo(3))
[file m.pyi]
from typing import overload
class Wrapper:
    @overload
    @classmethod
    def foo(self, x: int) -> int: ...
    @overload
    @classmethod
    def foo(self, x: str) -> str: ...
[file m.pyi.2]
from typing import overload
class Wrapper:
    @overload
    def foo(cls, x: int) -> int: ...
    @overload
    def foo(cls, x: str) -> str: ...
[builtins fixtures/classmethod.pyi]
[out]
main:3: note: Revealed type is 'builtins.int'
==
main:3: note: Revealed type is 'Any'
main:3: error: No overload variant of "foo" of "Wrapper" matches argument type "int"
main:3: note: Possible overload variants:
main:3: note:     def foo(cls: Wrapper, x: int) -> int
main:3: note:     def foo(cls: Wrapper, x: str) -> str

[case testRefreshGenericClass]
from typing import TypeVar, Generic
from a import A

X = TypeVar('X')

class C(Generic[X]):
    def f(self, x: A) -> X: ...
[file a.py]
class A: pass
[file a.py.2]
[file a.py.3]
class A: pass
[out]
==
main:2: error: Module 'a' has no attribute 'A'
==

[case testRefreshGenericAndFailInPass3]
# Failure in semantic analysis pass 3
from a import C
a: C[int]
[file a.py]
from typing import TypeVar, Generic
T = TypeVar('T')
class C(Generic[T]): pass
[file a.py.2]
from typing import TypeVar, Generic
T = TypeVar('T')
S = TypeVar('S')
class C(Generic[T, S]): pass
[file a.py.3]
from typing import TypeVar, Generic
T = TypeVar('T')
class C(Generic[T]): pass
[out]
==
main:3: error: "C" expects 2 type arguments, but 1 given
==

[case testPrintStatement_python2]
# flags: --py2
import a
[file a.py]
def f(x): # type: (int) -> int
    return 1
print f(1)
[file a.py.2]
def f(x): # type: (int) -> int
    return 1
print f('')
[out]
==
a.py:3: error: Argument 1 to "f" has incompatible type "str"; expected "int"

[case testUnannotatedClass]
import a
[file a.py]
class A:
    def f(self, x):
        self.y = x
        self.g()

    def g(self): pass
[file a.py.2]
class A:
    def f(self, x, y):
        self.y = x
        self.z = y
        self.g()

    def g(self): pass
[triggered]
2: <a.A.f>, <a.A.z>, <a.A[wildcard]>
[out]
==

[case testSuperBasics]
import a
[file a.py]
class A:
    def f(self) -> None: pass
class B(A):
    def f(self) -> None:
        super(B, self).f()
[file a.py.2]
class A:
    def f(self) -> None: pass
class B(A):
    def f(self) -> None:
        super(B, self).f()
[out]
==

[case testErrorInTypeCheckSecondPassThroughPropagation]
import a

def f() -> None:
    x = a.C()
[file a.py]
[file a.py.2]
from typing import Generic, TypeVar
T = TypeVar('T')
class C(Generic[T]): pass
[out]
main:4: error: "object" has no attribute "C"
==
main:4: error: Need type annotation for 'x'

[case testPartialTypeInNestedClass]
import a
class C:
    def f(self) -> None:
        a.g()
        class D:
            def __init__(self) -> None:
                self.x = {}
                self.x['a'] = 'b'
[file a.py]
def g() -> None: pass
[file a.py.2]
def g() -> int: pass
[builtins fixtures/dict.pyi]
[out]
main:7: error: Need type annotation for 'x' (hint: "x: Dict[<type>, <type>] = ...")
==
main:7: error: Need type annotation for 'x' (hint: "x: Dict[<type>, <type>] = ...")

[case testRefreshPartialTypeInClass]
import a
class D:
    def __init__(self) -> None:
        a.g()
        self.x = {}
        self.x['a'] = 'b'
[file a.py]
def g() -> None: pass
[file a.py.2]
def g() -> int: pass
[builtins fixtures/dict.pyi]
[out]
main:5: error: Need type annotation for 'x' (hint: "x: Dict[<type>, <type>] = ...")
==
main:5: error: Need type annotation for 'x' (hint: "x: Dict[<type>, <type>] = ...")

[case testRefreshTryExcept]
import a
def f() -> None:
    a.g()
    try:
        pass
    except BaseException as e:
        e
[file a.py]
def g() -> int: pass
[file a.py.2]
def g() -> str: pass
[builtins fixtures/exception.pyi]
[out]
==

[case testMroSpecialCase]
import b
import a

[file a.py]
class C: pass
class D(C):
    1()
class E(D): pass

[file b.py]
import a

[file a.py.2]
class C: pass
class D(C):
    1()
class E(D): pass
# Something needs to change

[file b.py.2]
import a
# Something needs to change

[triggered]
2: a, a
[out]
a.py:3: error: "int" not callable
==
a.py:3: error: "int" not callable

[case testMetaclassDefinition_python2]
# flags: --py2
import abc
import m
m.f()

class A:
    __metaclass__ = abc.ABCMeta
[file m.py]
def f(): pass
[file m.py.2]
def f(x=1): pass
[out]
==

[case testMetaclassAttributes]
import a
[file a.py]
from mod import C
from typing import Type
def f(arg: Type[C]) -> None:
    arg.x = int()
[file mod.py]
import submod
class C(metaclass=submod.M):
    pass
[file submod.py]
class M(type):
    x: int
[file submod.py.2]
class M(type):
    x: str
[file submod.py.3]
class M(type):
    y: str
[file submod.py.4]
class M(type):
    x: int
[out]
==
a.py:4: error: Incompatible types in assignment (expression has type "int", variable has type "str")
==
a.py:4: error: "Type[C]" has no attribute "x"
==

[case testMetaclassAttributesDirect]
import a
[file a.py]
from mod import C
def f() -> None:
    C.x = int()
[file mod.py]
import submod
class C(metaclass=submod.M):
    pass
[file submod.py]
class M(type):
    x: int
[file submod.py.2]
class M(type):
    x: str
[file submod.py.3]
class M(type):
    y: str
[file submod.py.4]
class M(type):
    x: int
[out]
==
a.py:3: error: Incompatible types in assignment (expression has type "int", variable has type "str")
==
a.py:3: error: "Type[C]" has no attribute "x"
==

[case testMetaclassOperators]
import a
[file a.py]
from mod import C
from typing import Type
def f(arg: Type[C]) -> None:
    arg + arg
[file mod.py]
import submod
class C(metaclass=submod.M):
    pass
[file submod.py]
class M(type):
    def __add__(self, other: M) -> M:
        pass
[file submod.py.2]
class M(type):
    def __add__(self, other: int) -> M:
        pass
[out]
==
a.py:4: error: Unsupported operand types for + ("Type[C]" and "Type[C]")

[case testMetaclassOperatorsDirect]
import a
[file a.py]
from mod import C
def f() -> None:
    C + C
[file mod.py]
import submod
class C(metaclass=submod.M):
    pass
[file submod.py]
class M(type):
    def __add__(self, other: int) -> M:
        pass
[file submod.py.2]
class M(type):
    def __add__(self, other: M) -> M:
        pass
[out]
a.py:3: error: Unsupported operand types for + ("Type[C]" and "Type[C]")
==

[case testMetaclassAttributesDirect_python2]
# flags: --py2
import a
[file a.py]
from mod import C
def f():
    # type: () -> None
    C.x = int()
[file mod.py]
import submod
class C:
    __metaclass__ = submod.M
[file submod.py]
class M(type):
    x = None  # type: int
[file submod.py.2]
class M(type):
    x = None  # type: str
[file submod.py.3]
class M(type):
    y = None  # type: str
[file submod.py.4]
class M(type):
    x = None  # type: int
[out]
==
a.py:4: error: Incompatible types in assignment (expression has type "int", variable has type "str")
==
a.py:4: error: "Type[C]" has no attribute "x"
==

[case testMetaclassOperators_python2]
# flags: --py2
import a
[file a.py]
from mod import C
from typing import Type
def f(arg):
    # type: (Type[C]) -> None
    arg + arg
[file mod.py]
import submod
class C:
    __metaclass__ = submod.M
[file submod.py]
class M(type):
    def __add__(self, other):
        # type: (M) -> M
        pass
[file submod.py.2]
class M(type):
    def __add__(self, other):
        # type: (int) -> M
        pass
[out]
==
a.py:5: error: Unsupported operand types for + ("Type[C]" and "Type[C]")

[case testFineMetaclassUpdate]
import a
[file a.py]
from c import M
import b
def f(arg: M) -> None:
    pass

f(b.B)
[file b.py]
import c
class B: pass

[file b.py.2]
import c
class B(metaclass=c.M): pass

[file c.py]
class M(type):
    pass
[out]
a.py:6: error: Argument 1 to "f" has incompatible type "Type[B]"; expected "M"
==

[case testFineMetaclassRecalculation]
import a
[file a.py]
from b import B
class M2(type): pass
class D(B, metaclass=M2): pass
[file b.py]
import c
class B: pass

[file b.py.2]
import c
class B(metaclass=c.M): pass

[file c.py]
class M(type):
    pass
[out]
==
a.py:3: error: Inconsistent metaclass structure for 'D'

[case testFineMetaclassDeclaredUpdate]
import a
[file a.py]
import b
class B(metaclass=b.M): pass
class D(B, metaclass=b.M2): pass
[file b.py]
class M(type): pass
class M2(M): pass
[file b.py.2]
class M(type): pass
class M2(type): pass
[out]
==
a.py:3: error: Inconsistent metaclass structure for 'D'

[case testFineMetaclassRemoveFromClass]
import a
[file a.py]
import b
def func() -> int:
    return b.B.x
[file b.py]
from c import M
class B(metaclass=M):
    pass
[file b.py.2]
from c import M
class B:
    pass
[file c.py]
class M(type):
    x: int
[out]
==
a.py:3: error: "Type[B]" has no attribute "x"

[case testFineMetaclassRemoveFromClass2]
import a
[file a.py]
import b
def func() -> None:
    b.test(b.B)
[file b.py]
import c
def test(cls: c.M) -> None:
    pass
class B(metaclass=c.M):
    pass
[file b.py.2]
import c
def test(cls: c.M) -> None:
    pass
class B:
    pass
[file c.py]
class M(type):
    x: int
[out]
==
a.py:3: error: Argument 1 to "test" has incompatible type "Type[B]"; expected "M"

[case testBadMetaclassCorrected]
import a
[file a.py]
import b
class C(metaclass=b.M):
    pass
[file b.py]
from c import M
[file c.py]
M = 1
[file c.py.2]
class M(type):
    pass
[out]
a.py:2: error: Invalid metaclass 'b.M'
==

[case testFixedAttrOnAddedMetaclass]
import a
[file a.py]
import b
def fun() -> None:
    x: int = b.C.x
[file b.py]
import c
class C:
    pass
[file b.py.2]
import c
class C(metaclass=c.M):
    pass
[file c.py]
class M(type):
    x: int
[out]
a.py:3: error: "Type[C]" has no attribute "x"
==

[case testIndirectSubclassReferenceMetaclass]
import a
[file a.py]
import b
def f() -> None:
    b.x = int()
[file b.py]
import bb
x = bb.D.x
[file bb.py]
import mod
class D(mod.C):
    pass
[file mod.py]
import submod
class C(metaclass=submod.M):
    pass
[file submod.py]
class M(type):
    x: int
[file submod.py.2]
class M(type):
    x: str
[file submod.py.3]
class M(type):
    y: str
[file submod.py.4]
class M(type):
    x: int
[out]
==
a.py:3: error: Incompatible types in assignment (expression has type "int", variable has type "str")
==
b.py:2: error: "Type[D]" has no attribute "x"
==

[case testMetaclassDeletion]
import a
[file a.py]
import b
def func() -> None:
    b.B.x
[file b.py]
import c
class B(metaclass=c.M):
    pass
[file c.py]
class M(type):
    x: int
[file c.py.2]
whatever: int
[out]
==
b.py:2: error: Name 'c.M' is not defined
a.py:3: error: "Type[B]" has no attribute "x"

[case testFixMissingMetaclass]
import a
[file a.py]
import b
def func() -> None:
    b.B.x
[file b.py]
import c
class B(metaclass=c.M):
    pass
[file c.py]
whatever: int
[file c.py.2]
class M(type):
    x: int
[out]
b.py:2: error: Name 'c.M' is not defined
a.py:3: error: "Type[B]" has no attribute "x"
==

[case testGoodMetaclassSpoiled]
import a
[file a.py]
import b
class C(metaclass=b.M):
    pass
[file b.py]
class M(type):
    pass
[file b.py.2]
M = 1
[out]
==
a.py:2: error: Invalid metaclass 'b.M'

[case testRefreshGenericSubclass]
from typing import Generic, TypeVar
import m
m.x

T = TypeVar('T')

class C(Generic[T]):
    def __init__(self, x: T) -> None:
        pass

class D(C[T]):
    def __init__(self, x: T) -> None:
        m.x
        super(D, self).__init__(x)
[file m.py]
x = 0
[file m.py.2]
x = ''
[out]
==

[case testRefreshNamedTupleSubclass]
from typing import NamedTuple
import m
m.x

N = NamedTuple('N', [('x', int)])

class C(N):
    pass
[file m.py]
x = 0
[file m.py.2]
x = ''
[out]
==

[case testNewTypeRefresh]
import a

[file a.py]
from typing import Dict, NewType

class A: pass
N = NewType('N', A)

a: Dict[N, int]

def f(self, x: N) -> None:
    a.get(x)

[file a.py.2]
from typing import Dict, NewType  # dummy change

class A: pass
N = NewType('N', A)

a: Dict[N, int]

def f(self, x: N) -> None:
    a.get(x)

[builtins fixtures/dict.pyi]
[out]
==

[case testRefreshFunctionalEnum]
import a

[file a.py]
from typing import Dict
from enum import Enum

N = Enum('N', 'x')
a: Dict[N, int]

def f(self, x: N) -> None:
    a.get(x)

[file a.py.2]
from typing import Dict
from enum import Enum

N = Enum('N', 'x')
a: Dict[N, int]

def f(self, x: N) -> None:
    a.get(x)
[builtins fixtures/dict.pyi]
[out]
==

[case testFineGrainedCallable]
import a
[file a.py]
def f(o: object) -> None:
    if callable(o):
        o()
[file a.py.2]
def f(o: object) -> None:
    if callable(o):
        o()
[builtins fixtures/callable.pyi]
[out]
==

[case testRefreshFunctionalNamedTuple]
import a

[file a.py]
from typing import NamedTuple
from b import L

A = NamedTuple('A', [])
a: A

def g() -> None:
    x = L(A())
    x.f(a)

[file b.pyi]
from typing import TypeVar, Generic, overload

T = TypeVar('T')

class L(Generic[T]):
    def __init__(self, x: T) -> None: pass
    @overload
    def f(self) -> None: pass
    @overload
    def f(self, a: T) -> None: pass

[file a.py.2]
from typing import NamedTuple
from b import L

A = NamedTuple('A', [])
a: A

def g() -> None:
    x = L(A())
    x.f(a)
[out]
==

[case testRefreshSubclassNestedInFunction1]
from a import C
def f() -> None:
    class D(C): pass
[file a.py]
class C: pass
[file a.py.2]
[out]
==
main:1: error: Module 'a' has no attribute 'C'

[case testRefreshSubclassNestedInFunction2]
from a import C
def f() -> None:
    class D(C):
        def g(self) -> None:
            super().__init__()
    d = D()
[file a.py]
class C:
    def __init__(self) -> None: pass
[file a.py.2]
class C:
    def __init__(self, x: int) -> None: pass
[out]
==
main:5: error: Too few arguments for "__init__" of "C"
main:6: error: Too few arguments for "D"

[case testInferAttributeTypeAndMultipleStaleTargets]
import a

class A:
    def g(self) -> None:
        a.x
        self.x = 1

    def f(self) -> None:
        a.x
        b = self.x
        self.x = 1

[file a.py]
x = 0
[file a.py.2]
x = ''
[out]
==

[case testNamedTupleUpdate]
import b
[file a.py]
from typing import NamedTuple
N = NamedTuple('N', [('x', int)])
x = N(1)
[file a.py.2]
from typing import NamedTuple
N = NamedTuple('N', [('x', str)])
x = N('hi')
[file b.py]
import a
def f(x: a.N) -> None:
    pass
f(a.x)
[out]
==

[case testNamedTupleUpdate2]
import b
[file a.py]
from typing import NamedTuple
N = NamedTuple('N', [('x', int)])
x = N(1)
[file a.py.2]
from typing import NamedTuple
N = NamedTuple('N', [('y', int)])
x = N(2)
[file b.py]
import a
def f(x: a.N) -> None:
    pass
f(a.x)
[out]
==

[case testNamedTupleUpdate3]
import c
[file a.py]
from typing import NamedTuple
N = NamedTuple('N', [('x', int)])
x = N(1)
[file a.py.2]
from typing import NamedTuple
N = NamedTuple('N', [('x', str)])
x = N('hi')
[file b.py]
import a
from typing import NamedTuple
M = NamedTuple('M', [('z', 'a.N')])
x = M(a.x)
[file c.py]
import a
import b
from typing import Tuple
def lol(n: Tuple[Tuple[int]]) -> None:
    pass
def f(x: b.M) -> None:
    lol(x)
f(b.x)
lol(b.x)
[out]
==
c.py:7: error: Argument 1 to "lol" has incompatible type "M"; expected "Tuple[Tuple[int]]"
c.py:9: error: Argument 1 to "lol" has incompatible type "M"; expected "Tuple[Tuple[int]]"

[case testNamedTupleUpdate4]
import b
[file a.py]
from typing import NamedTuple
class N(NamedTuple):
    x: int
x = N(1)
[file a.py.2]
from typing import NamedTuple
class N(NamedTuple):
    x: str
x = N('hi')
[file b.py]
import a
def f(x: a.N) -> None:
    pass
f(a.x)
[out]
==

[case testTypedDictRefresh]
[builtins fixtures/dict.pyi]
import a
[file a.py]
from mypy_extensions import TypedDict
Point = TypedDict('Point', {'x': int, 'y': int})
p = Point(dict(x=42, y=1337))
[file a.py.2]
from mypy_extensions import TypedDict
Point = TypedDict('Point', {'x': int, 'y': int})
p = Point(dict(x=42, y=1337)) # dummy change
[out]
==

[case testTypedDictUpdate]
import b
[file a.py]
from mypy_extensions import TypedDict
Point = TypedDict('Point', {'x': int, 'y': int})
p = Point(dict(x=42, y=1337))
[file a.py.2]
from mypy_extensions import TypedDict
Point = TypedDict('Point', {'x': int, 'y': str})
p = Point(dict(x=42, y='lurr'))
[file b.py]
from a import Point
def foo(x: Point) -> int:
    return x['x'] + x['y']
[builtins fixtures/dict.pyi]
[out]
==
b.py:3: error: Unsupported operand types for + ("int" and "str")

[case testTypedDictUpdate2]
import b
[file a.py]
from mypy_extensions import TypedDict
class Point(TypedDict):
    x: int
    y: int
p = Point(dict(x=42, y=1337))
[file a.py.2]
from mypy_extensions import TypedDict
class Point(TypedDict):
    x: int
    y: str
p = Point(dict(x=42, y='lurr'))
[file b.py]
from a import Point
def foo(x: Point) -> int:
    return x['x'] + x['y']
[builtins fixtures/dict.pyi]
[out]
==
b.py:3: error: Unsupported operand types for + ("int" and "str")

[case testBasicAliasUpdate]
import b
[file a.py]
N = int
x = 1
[file a.py.2]
N = str
x = 'hi'
[file b.py]
import a
def f(x: a.N) -> None:
    pass
f(a.x)
[out]
==

[case testBasicAliasUpdateGeneric]
import b
[file a.py]
from typing import Dict, TypeVar
T = TypeVar('T')
D = Dict[int, T]
x = {1: 1}
[file a.py.2]
from typing import Dict, TypeVar
T = TypeVar('T')
D = Dict[str, T]
x = {'hi': 1}
[file b.py]
import a
def f(x: a.D[int]) -> None:
    pass
f(a.x)
[builtins fixtures/dict.pyi]
[out]
==

[case testAliasFineNormalMod]
import b
[file a.py]
A = int
[file a.py.2]
A = str
[file b.py]
import a
x: a.A = int()
[out]
==
b.py:2: error: Incompatible types in assignment (expression has type "int", variable has type "str")

[case testAliasFineNormalFunc]
import b
[file a.py]
A = int
[file a.py.2]
A = str
[file b.py]
import a
def f(x: a.A):
    if int():
        x = int()
[out]
==
b.py:4: error: Incompatible types in assignment (expression has type "int", variable has type "str")

[case testAliasFineNormalClass]
import b
[file a.py]
A = int
[file a.py.2]
A = str
[file b.py]
import a
class C:
    x: a.A
c = C()
c.x = int()
[out]
==
b.py:5: error: Incompatible types in assignment (expression has type "int", variable has type "str")

[case testAliasFineNormalClassBases]
import b
[file a.py]
import c
A = c.BaseI
[file a.py.2]
import c
A = c.BaseS
[file b.py]
import a
class C(a.A):
    x = int()
[file c.py]
class BaseI:
    x: int
class BaseS:
    x: str
[out]
==
b.py:3: error: Incompatible types in assignment (expression has type "int", base class "BaseS" defined the type as "str")

[case testAliasFineGenericMod]
import b
[file a.py]
from typing import Dict
A = Dict[str, int]
[file a.py.2]
from typing import Dict
A = Dict[str, str]
[file b.py]
import a
x: a.A = {str(): int()}
[builtins fixtures/dict.pyi]
[out]
==
b.py:2: error: Dict entry 0 has incompatible type "str": "int"; expected "str": "str"

[case testAliasFineGenericFunc]
import b
[file a.py]
from typing import Dict
A = Dict[str, int]
[file a.py.2]
from typing import Dict
A = Dict[str, str]
[file b.py]
import a
def f(x: a.A):
    pass
f({str(): int()})
[builtins fixtures/dict.pyi]
[out]
==
b.py:4: error: Dict entry 0 has incompatible type "str": "int"; expected "str": "str"

[case testAliasFineForwardMod]
import b
[file b.py]
x: A = int()
A = int
[file b.py.2]
x: A = int()
A = str
[out]
==
b.py:1: error: Incompatible types in assignment (expression has type "int", variable has type "str")

[case testAliasFineForwardFunc]
import b
[file b.py]
def f(x: A):
    x = int()
A = int
[file b.py.2]
def f(x: A):
    if int():
        x = int()
A = str
[out]
==
b.py:3: error: Incompatible types in assignment (expression has type "int", variable has type "str")

[case testAliasFineChainedFunc]
import b
[file a.py]
A = int
[file a.py.2]
A = str
[file aa.py]
import a
B = a.A
[file b.py]
import aa
def f(x: aa.B):
    if int():
        x = int()
[out]
==
b.py:4: error: Incompatible types in assignment (expression has type "int", variable has type "str")

[case testAliasFineChainedClass]
import b
[file a.py]
A = int
[file a.py.2]
A = str
[file aa.py]
import a
B = a.A
[file b.py]
import aa
class C:
    x: aa.B
c = C()
c.x = int()
[out]
==
b.py:5: error: Incompatible types in assignment (expression has type "int", variable has type "str")

[case testAliasFineNestedMod]
import b
[file a.py]
from typing import Dict
A = Dict[str, int]
[file a.py.2]
from typing import Dict
A = Dict[str, str]
[file aa.py]
from typing import Dict
import a
B = Dict[str, a.A]
[file b.py]
import aa

x: aa.B = {'first': {str(): int()}}
[builtins fixtures/dict.pyi]
[out]
==
b.py:3: error: Dict entry 0 has incompatible type "str": "int"; expected "str": "str"

[case testAliasFineNestedFunc]
import b
[file a.py]
from typing import Dict
A = Dict[str, int]
[file a.py.2]
from typing import Dict
A = Dict[str, str]
[file aa.py]
from typing import Dict
import a
B = Dict[str, a.A]
[file b.py]
import aa
def f(x: aa.B):
    if int():
        x = {'first': {str(): int()}}
[builtins fixtures/dict.pyi]
[out]
==
b.py:4: error: Dict entry 0 has incompatible type "str": "int"; expected "str": "str"

[case testAliasFineNestedFuncDirect]
import b
[file a.py]
from typing import Dict
A = Dict[str, int]
[file a.py.2]
from typing import Dict
A = Dict[str, str]
[file aa.py]
from typing import Dict
import a
E = Dict
[file b.py]
import aa
def f(x: aa.E[str, aa.a.A]):
    if int():
        x = {'first': {str(): int()}}
[builtins fixtures/dict.pyi]
[out]
==
b.py:4: error: Dict entry 0 has incompatible type "str": "int"; expected "str": "str"

[case testAliasFineNonGenericToGeneric]
import b
[file a.py]
from typing import Dict, TypeVar
T = TypeVar('T')
A = Dict[T, int]
[file a.py.2]
A = str
[file b.py]
import a
def f(x: a.A[str]):
    pass
[builtins fixtures/dict.pyi]
[out]
==
b.py:2: error: "str" expects no type arguments, but 1 given

[case testAliasFineGenericToNonGeneric]
import b
[file a.py]
A = str
[file a.py.2]
from typing import Dict, TypeVar
T = TypeVar('T')
A = Dict[T, int]
[file b.py]
import a
def f(x: a.A):
    pass
reveal_type(f)
[builtins fixtures/dict.pyi]
[out]
b.py:4: note: Revealed type is 'def (x: builtins.str) -> Any'
==
b.py:4: note: Revealed type is 'def (x: builtins.dict[Any, builtins.int]) -> Any'

[case testAliasFineChangedNumberOfTypeVars]
import b
[file a.py]
from typing import Dict, TypeVar
T = TypeVar('T')
A = Dict[T, int]
[file a.py.2]
from typing import Dict, TypeVar
T = TypeVar('T')
S = TypeVar('S')
A = Dict[T, S]
[file b.py]
import a
def f(x: a.A[str]):
    pass
[builtins fixtures/dict.pyi]
[out]
==
b.py:2: error: Bad number of arguments for type alias, expected: 2, given: 1

[case testAliasFineAdded]
import b
[file a.py]
[file a.py.2]
A = int
[file b.py]
import a
x: a.A
[out]
b.py:2: error: Name 'a.A' is not defined
==

[case testAliasFineDeleted]
import b
[file a.py]
A = int
[file a.py.2]
[file b.py]
import a
x: a.A
[out]
==
b.py:2: error: Name 'a.A' is not defined

[case testAliasFineClassToAlias]
import b
[file a.py]
class A: pass
[file a.py.2]
A = int
[file b.py]
import a
x: a.A
x = 1
[out]
b.py:3: error: Incompatible types in assignment (expression has type "int", variable has type "A")
==

[case testAliasFineAliasToClass]
import b
[file a.py]
A = int
[file a.py.2]
class A: pass
[file b.py]
import a
x: a.A
x = 1
[out]
==
b.py:3: error: Incompatible types in assignment (expression has type "int", variable has type "A")

[case testAliasFineComponentDeleted]
import b
[file a.py]
class B: pass
[file a.py.2]
x = 1
[file b.py]
import a
from typing import Dict, TypeVar
T = TypeVar('T')
A = Dict[T, a.B]
def f(x: A[int]):
    pass
[builtins fixtures/dict.pyi]
[out]
==
b.py:4: error: Name 'a.B' is not defined

[case testAliasFineTargetDeleted]
import c
[file a.py]
A = int
[file b.py]
import a
B = a.A
[file b.py.2]
x = 1
[file c.py]
import b
def f(x: b.B):
    pass
[out]
==
c.py:2: error: Name 'b.B' is not defined

[case testAliasFineClassInFunction]
import b
[file a.py]
A = int
[file a.py.2]
A = str
[file b.py]
import a
def f() -> None:
    class C:
        x: a.A = int()
[out]
==
b.py:4: error: Incompatible types in assignment (expression has type "int", variable has type "str")

[case testAliasFineInitNormalMod]
import c
[file a.py]
class A:
    def __init__(self, x: int) -> None:
        pass
[file a.py.2]
class A:
    def __init__(self, x: str) -> None:
        pass
[file b.py]
import a
B = a.A
[file c.py]
from b import B
B(int())
[out]
==
c.py:2: error: Argument 1 to "A" has incompatible type "int"; expected "str"

[case testAliasFineInitNormalFunc]
import c
[file a.py]
class A:
    def __init__(self, x: int) -> None:
        pass
[file a.py.2]
class A:
    def __init__(self, x: str) -> None:
        pass
[file b.py]
import a
B = a.A
[file c.py]
from b import B
def f() -> None:
    B(int())
[out]
==
c.py:3: error: Argument 1 to "A" has incompatible type "int"; expected "str"

[case testAliasFineInitGenericMod]
import c
[file a.py]
from typing import Generic, TypeVar
T = TypeVar('T')
S = TypeVar('S')
class A(Generic[T, S]):
    def __init__(self, x: T) -> None:
        pass
[file a.py.2]
from typing import Generic, TypeVar
T = TypeVar('T')
S = TypeVar('S')
class A(Generic[T, S]):
    def __init__(self, x: S) -> None:
        pass
[file b.py]
import a
B = a.A[int, str]
[file c.py]
from b import B
B(int())
[out]
==
c.py:2: error: Argument 1 to "A" has incompatible type "int"; expected "str"

[case testAliasFineInitGenericFunc]
import c
[file a.py]
from typing import Generic, TypeVar
T = TypeVar('T')
S = TypeVar('S')
class A(Generic[T, S]):
    def __init__(self, x: T) -> None:
        pass
[file a.py.2]
from typing import Generic, TypeVar
T = TypeVar('T')
S = TypeVar('S')
class A(Generic[T, S]):
    def __init__(self, x: S) -> None:
        pass
[file b.py]
import a
B = a.A[int, str]
[file c.py]
from b import B
def f() -> None:
    B(str())
[out]
c.py:3: error: Argument 1 to "A" has incompatible type "str"; expected "int"
==

[case testAliasFineInitChainedMod]
import d
[file a.py]
class A:
    def __init__(self, x: int) -> None:
        pass
[file a.py.2]
class A:
    def __init__(self, x: str) -> None:
        pass
[file b.py]
import a
B = a.A
[file c.py]
import b
C = b.B
[file d.py]
from c import C
C(int())
[out]
==
d.py:2: error: Argument 1 to "A" has incompatible type "int"; expected "str"

[case testAliasFineInitChainedFunc]
import d
[file a.py]
class A:
    def __init__(self, x: int) -> None:
        pass
[file a.py.2]
class A:
    def __init__(self, x: str) -> None:
        pass
[file b.py]
import a
B = a.A
[file c.py]
import b
C = b.B
[file d.py]
from c import C
def f() -> None:
    C(str())
[out]
d.py:3: error: Argument 1 to "A" has incompatible type "str"; expected "int"
==

[case testNonePartialType1]
import a
a.y

x = None

def f() -> None:
    global x
    x = 1
[file a.py]
y = 0
[file a.py.2]
y = ''
[out]
main:4: error: Need type annotation for 'x'
==
main:4: error: Need type annotation for 'x'

[case testNonePartialType2]
import a
a.y

x = None

def f():
    global x
    x = 1
[file a.py]
y = 0
[file a.py.2]
y = ''
[out]
main:4: error: Need type annotation for 'x'
==
main:4: error: Need type annotation for 'x'

[case testNonePartialType3]
import a
[file a.py]
[file a.py.2]
y = None
def f() -> None:
    global y
    y = ''
[out]
==
a.py:1: error: Need type annotation for 'y'

[case testNonePartialType4]
import a
[file a.py]
y = None
def f() -> None:
    global y
    y = ''
[file a.py.2]
from typing import Optional
y: Optional[str] = None
def f() -> None:
    global y
    y = ''
[out]
a.py:1: error: Need type annotation for 'y'
==

[case testSkippedClass1]
import a
[file a.py]
class A: pass
[file a.py.2]
import sys
if sys.platform == 'xyz':
    class A: pass
[builtins fixtures/ops.pyi]
[out]
==

[case testSkippedClass2]
import a
[file a.py]
import sys
if sys.platform == 'xyz':
    class A: pass
[file a.py.2]
import sys
if sys.platform == 'xyz':
    class A: pass
[builtins fixtures/ops.pyi]
[out]
==

[case testSkippedClass3]
import a
[file a.py]
import sys
if sys.platform == 'xyz':
    class A: pass
[file a.py.2]
class A: pass
[builtins fixtures/ops.pyi]
[out]
==

[case testSkippedClass4]
import a
[file a.py]
import sys
if sys.platform == 'xyz':
    class A: pass
else:
    class A: pass
[file a.py.2]
import sys
if sys.platform == 'xyz':
    class A: pass
else:
    class A: pass
[builtins fixtures/ops.pyi]
[out]
==

[case testNewTypeDependencies1]
from a import N

def f(x: N) -> None:
    x.y = 1
[file a.py]
from typing import NewType
from b import C

N = NewType('N', C)
[file b.py]
class C:
    y: int
[file b.py.2]
class C:
    y: str
[out]
==
main:4: error: Incompatible types in assignment (expression has type "int", variable has type "str")

[case testNewTypeDependencies2]
from a import N
from b import C, D

def f(x: C) -> None: pass

def g(x: N) -> None:
    f(x)
[file a.py]
from typing import NewType
from b import D

N = NewType('N', D)
[file b.py]
class C: pass
class D(C): pass
[file b.py.2]
class C: pass
class D: pass
[out]
==
main:7: error: Argument 1 to "f" has incompatible type "N"; expected "C"

[case testNewTypeDependencies3]
from a import N

def f(x: N) -> None:
    x.y
[file a.py]
from typing import NewType
from b import C
N = NewType('N', C)
[file a.py.2]
from typing import NewType
from b import D
N = NewType('N', D)
[file b.py]
class C:
    y: int
class D:
    pass
[out]
==
main:4: error: "N" has no attribute "y"

[case testNamedTupleWithinFunction]
from typing import NamedTuple
import b
def f() -> None:
    b.x
    n = NamedTuple('n', [])
[file b.py]
x = 0
[file b.py.2]
x = ''
[out]
==

[case testNamedTupleFallback]
# This test will fail without semantic analyzer pass 2 patches
import a
[file a.py]
import b
[file b.py]
from typing import NamedTuple
import c
c.x
class N(NamedTuple):
    count: int
[file c.py]
x = 0
[file c.py.2]
x = ''
[builtins fixtures/tuple.pyi]
[out]
b.py:5: error: Incompatible types in assignment (expression has type "int", base class "tuple" defined the type as "Callable[[Tuple[int, ...], Any], int]")
==
b.py:5: error: Incompatible types in assignment (expression has type "int", base class "tuple" defined the type as "Callable[[Tuple[int, ...], Any], int]")

[case testReprocessEllipses1]
import a
[file a.py]
from typing import Tuple
def foo(x: Tuple[int, ...]) -> None: pass
[file a.py.2]
from typing import Tuple
def foo(x: Tuple[int, ...]) -> None: pass
[builtins fixtures/tuple.pyi]
[out]
==

[case testReprocessEllipses2]
import a
[file a.py]
from typing import Callable
def foo(x: Callable[..., int]) -> None: pass
[file a.py.2]
from typing import Callable
def foo(x: Callable[..., int]) -> None: pass
[out]
==

[case testReprocessCallableArg]
import a
[file a.py]
from typing import Callable
from mypy_extensions import Arg
def a(f: Callable[[Arg(int, 'x')], int]) -> None: pass
[file a.py.2]
from typing import Callable
from mypy_extensions import Arg
def a(f: Callable[[Arg(int, 'x')], int]) -> None: pass
[builtins fixtures/dict.pyi]
[out]
==

[case testImplicitTuple1]
import a
[file a.py]
# Bogus annotation in nested function masked because outer function
# isn't annotated
def unchecked():
    def inner():
        # type: () -> (str, int)
        return 'lol', 10
[file a.py.2]
# dummy change
def unchecked():
    def inner():
        # type: () -> (str, int)
        return 'lol', 10
[out]
==

[case testImplicitTuple2]
import a
[file a.py]
def inner():
    # type: () -> (str, int)
    return 'lol', 10
[file a.py.2]
# dummy change
def inner():
    # type: () -> (str, int)
    return 'lol', 10
[out]
a.py:1: error: Syntax error in type annotation
a.py:1: note: Suggestion: Use Tuple[T1, ..., Tn] instead of (T1, ..., Tn)
==
a.py:2: error: Syntax error in type annotation
a.py:2: note: Suggestion: Use Tuple[T1, ..., Tn] instead of (T1, ..., Tn)

[case testImplicitTuple3]
import a
[file a.py]
(x, y) = 1, 'hi'  # type: (int, str)
[file a.py.2]
# dummy change
(x, y) = 1, 'hi'  # type: (int, str)
[out]
==

[case testCastConfusion]
import b
[file a.py]
from typing import cast
class Thing:
    def foo(self) -> None: pass

thing = cast(Thing, Thing())

[file b.py]
from typing import Optional
from a import Thing, thing
class User:
    def __init__(self, x: Optional[Thing]) -> None:
        self.x = x if x else thing
    def use(self) -> None: self.x.foo()

[file a.py.2]
from typing import cast
class Thing:
    def foo(self) -> None: pass

thing = cast(Thing, Thing())
# update

[file b.py.2]
from typing import Optional
from a import Thing, thing
class User:
    def __init__(self, x: Optional[Thing]) -> None:
        self.x = x if x else thing
    def use(self) -> None: self.x.foo()
# update
[builtins fixtures/ops.pyi]
[out]
==

[case testNoStrictOptionalModule]
import a
a.y = a.x
[file a.py]
from typing import Optional
x: int
y: int
[file a.py.2]
from typing import Optional
x: Optional[int]
y: int
[file a.py.3]
from typing import Optional
x: Optional[str]
y: int
[out]
==
==
main:2: error: Incompatible types in assignment (expression has type "Optional[str]", variable has type "int")

[case testNoStrictOptionalFunction]
import a
from typing import Optional
def f() -> None:
    x: Optional[int]
    a.g(x)
[file a.py]
from typing import Optional
def g(x: Optional[int]) -> None:
    pass
[file a.py.2]
from typing import Optional
def g(x: int) -> None:
    pass
[file a.py.3]
from typing import Optional
def g(x: str) -> None:
    pass
[out]
==
==
main:5: error: Argument 1 to "g" has incompatible type "Optional[int]"; expected "str"

[case testNoStrictOptionalMethod]
import a
from typing import Optional
class C:
    def f(self) -> None:
        x: Optional[int]
        a.B().g(x)
[file a.py]
from typing import Optional
class B:
    def g(self, x: Optional[int]) -> None:
        pass
[file a.py.2]
from typing import Optional
class B:
    def g(self, x: int) -> None:
        pass
[file a.py.3]
from typing import Optional
class B:
    def g(self, x: str) -> None:
        pass
[out]
==
==
main:6: error: Argument 1 to "g" of "B" has incompatible type "Optional[int]"; expected "str"

[case testStrictOptionalModule]
# flags: --strict-optional
import a
a.y = a.x
[file a.py]
from typing import Optional
x: int
y: int
[file a.py.2]
from typing import Optional
x: Optional[int]
y: int
[out]
==
main:3: error: Incompatible types in assignment (expression has type "Optional[int]", variable has type "int")

[case testStrictOptionalFunction]
# flags: --strict-optional
import a
from typing import Optional
def f() -> None:
    x: Optional[int]
    a.g(x)
[file a.py]
from typing import Optional
def g(x: Optional[int]) -> None:
    pass
[file a.py.2]
from typing import Optional
def g(x: int) -> None:
    pass
[out]
==
main:6: error: Argument 1 to "g" has incompatible type "Optional[int]"; expected "int"

[case testStrictOptionalMethod]
# flags: --strict-optional
import a
from typing import Optional
class C:
    def f(self) -> None:
        x: Optional[int]
        a.B().g(x)
[file a.py]
from typing import Optional
class B:
    def g(self, x: Optional[int]) -> None:
        pass
[file a.py.2]
from typing import Optional
class B:
    def g(self, x: int) -> None:
        pass
[out]
==
main:7: error: Argument 1 to "g" of "B" has incompatible type "Optional[int]"; expected "int"

[case testPerFileStrictOptionalModule]
import a
[file mypy.ini]
[[mypy]
strict_optional = False
[[mypy-a.*]
strict_optional = True
[file a.py]
from typing import Optional
import b
x: int
y: int = x
[file b.py]
from typing import Optional
x: int
y: int = x
[file b.py.2]
from typing import Optional
x: Optional[int]
y: int = x
[file a.py.3]
from typing import Optional
import b
x: Optional[int]
y: int = x
[out]
==
==
a.py:4: error: Incompatible types in assignment (expression has type "Optional[int]", variable has type "int")

[case testPerFileStrictOptionalModuleOnly]
import a
[file mypy.ini]
[[mypy]
strict_optional = False
[[mypy-a.*]
strict_optional = True
[file a.py]
from typing import Optional
import b
y: int = b.x
class Dummy:
    def f(self) -> None:
        pass
[file b.py]
from typing import Optional
import c
x: int
y: int = c.x
class Dummy:
    def f(self) -> None:
        pass
[file c.py]
from typing import Optional
x: int
[file c.py.2]
from typing import Optional
x: Optional[int]
[file b.py.3]
from typing import Optional
import c
x: Optional[int]
y: int = c.x
[file a.py.4]
from typing import Optional
import b
y: Optional[int] = b.x
class Dummy:
    def f(self) -> None:
        pass
[out]
==
==
a.py:3: error: Incompatible types in assignment (expression has type "Optional[int]", variable has type "int")
==

[case testPerFileStrictOptionalFunction]
import a
[file mypy.ini]
[[mypy]
strict_optional = False
[[mypy-b.*]
strict_optional = True
[file a.py]
from typing import Optional
import b
def f() -> None:
    x: int
    x = b.g(x)
[file b.py]
from typing import Optional
import c
def g(x: Optional[int]) -> Optional[int]:
    return c.h(x)
[file c.py]
from typing import Optional
def h(x: Optional[int]) -> int:
    pass
[file c.py.2]
from typing import Optional
def h(x: int) -> int:
    pass
[file b.py.3]
from typing import Optional
import c
def g(x: int) -> Optional[int]:
    return c.h(x)
[out]
==
b.py:4: error: Argument 1 to "h" has incompatible type "Optional[int]"; expected "int"
==

[case testPerFileStrictOptionalMethod]
import a
[file mypy.ini]
[[mypy]
strict_optional = False
[[mypy-b.*]
strict_optional = True
[file a.py]
from typing import Optional
import b
class A:
    def f(self) -> None:
        x: int
        x = b.B().g(x)
[file b.py]
from typing import Optional
import c
class B:
    def g(self, x: Optional[int]) -> Optional[int]:
        return c.C().h(x)
[file c.py]
from typing import Optional
class C:
    def h(self, x: Optional[int]) -> int:
        pass
[file c.py.2]
from typing import Optional
class C:
    def h(self, x: int) -> int:
        pass
[file b.py.3]
from typing import Optional
import c
class B:
    def g(self, x: int) -> Optional[int]:
        return c.C().h(x)
[out]
==
b.py:5: error: Argument 1 to "h" of "C" has incompatible type "Optional[int]"; expected "int"
==

[case testTypeVarValuesFunction]
import a
[file a.py]
from typing import TypeVar
from c import A, B
T = TypeVar('T', A, B)

def f(x: T) -> T:
    x.x = int()
    return x
[file c.py]
class A:
    x: int
class B:
    x: int
[file c.py.2]
class A:
    x: int
class B:
    x: str
[out]
==
a.py:6: error: Incompatible types in assignment (expression has type "int", variable has type "str")

[case testTypeVarValuesClass]
import a
[file a.py]
import c
class C:
    x: c.D[c.A]
[file c.py]
from typing import TypeVar, Generic
class A: pass
class B: pass
class C: pass
T = TypeVar('T', A, B, C)
class D(Generic[T]):
    pass
[file c.py.2]
from typing import TypeVar, Generic
class A: pass
class B: pass
class C: pass
T = TypeVar('T', B, C)
class D(Generic[T]):
    pass
[out]
==
a.py:3: error: Value of type variable "T" of "D" cannot be "A"

[case testTypeVarValuesMethod1]
import a
[file a.py]
from typing import Generic
import c
class G(Generic[c.T]):
    def f(self, x: c.T) -> None:
        x.x = int()
[file c.py]
from typing import TypeVar
class A:
    x: int
class B:
    x: int
class C:
    x: str
T = TypeVar('T', A, B, C)
[file c.py.2]
from typing import TypeVar
class A:
    x: int
class B:
    x: int
class C:
    x: str
T = TypeVar('T', A, B)
[out]
a.py:5: error: Incompatible types in assignment (expression has type "int", variable has type "str")
==

[case testTypeVarValuesMethod2]
import a
[file a.py]
from typing import Generic
import c
class G(Generic[c.T]):
    def f(self, x: c.T) -> None:
        x.x = int()
[file c.py]
from typing import TypeVar
class A:
    x: int
class B:
    x: int
T = TypeVar('T', A, B)
[file c.py.2]
from typing import TypeVar
class A:
    x: int
class B:
    x: str
T = TypeVar('T', A, B)
[out]
==
a.py:5: error: Incompatible types in assignment (expression has type "int", variable has type "str")

[case testTypeVarBoundFunction]
import a
[file a.py]
from typing import TypeVar
from c import B
T = TypeVar('T', bound=B)

def f(x: T) -> T:
    x.x = int()
    return x
[file c.py]
class B:
    x: int
[file c.py.2]
class B:
    x: str
[out]
==
a.py:6: error: Incompatible types in assignment (expression has type "int", variable has type "str")

[case testTypeVarBoundClass]
import a
[file a.py]
import c
class C:
    x: c.D[c.A]
[file c.py]
from typing import TypeVar, Generic
class A: pass
class B: pass
T = TypeVar('T', bound=A)
class D(Generic[T]):
    pass
[file c.py.2]
from typing import TypeVar, Generic
class A: pass
class B: pass
T = TypeVar('T', bound=B)
class D(Generic[T]):
    pass
[out]
==
a.py:3: error: Type argument "c.A" of "D" must be a subtype of "c.B"

[case testTypeVarValuesRuntime]
from mod import I, S, D
A = I
x = D[S, A]()
[file mod.py]
import submod
from typing import Generic
class D(Generic[submod.T, submod.U]): pass
class I: pass
class S: pass
[file submod.py]
from typing import TypeVar
T = TypeVar('T')
U = TypeVar('U')
[file submod.py.2]
from typing import TypeVar
T = TypeVar('T', int, str)
U = TypeVar('U', int, str)
[out]
==
main:3: error: Value of type variable "submod.T" of "D" cannot be "S"
main:3: error: Value of type variable "submod.U" of "D" cannot be "I"

[case testTypeVarBoundRuntime]
from mod import I, S, D
A = I
x = D[S, A]()
[file mod.py]
import submod
from typing import Generic
class D(Generic[submod.T, submod.U]): pass
class I: pass
class S: pass
[file submod.py]
from typing import TypeVar
T = TypeVar('T', bound=int)
U = TypeVar('U', bound=int)
[file submod.py.2]
from typing import TypeVar
T = TypeVar('T')
U = TypeVar('U')
[out]
main:3: error: Value of type variable "submod.T" of "D" cannot be "S"
main:3: error: Value of type variable "submod.U" of "D" cannot be "I"
==

[case testGenericFineCallableNormal]
import a
[file a.py]
import b
x: int = b.f(int())
[file b.py]
from c import g
f = g
[file c.py]
from typing import TypeVar
class B: pass
T = TypeVar('T')
def g(x: T) -> T:
    pass
[file c.py.2]
from typing import TypeVar
class B: pass
T = TypeVar('T', str, B)
def g(x: T) -> T:
    pass
[out]
==
a.py:2: error: Value of type variable "T" of function cannot be "int"

[case testGenericFineCallableNamed]
import a
[file a.py]
import b
x: int = b.f(x=int())
[file b.py]
from c import g
f = g
[file c.py]
from typing import TypeVar
class B: pass
T = TypeVar('T')
def g(x: T) -> T:
    pass
[file c.py.2]
from typing import TypeVar
class B: pass
T = TypeVar('T')
def g(y: T) -> T:
    pass
[out]
==
a.py:2: error: Unexpected keyword argument "x"
c.py:4: note: Called function defined here

[case testGenericFineCallableInBound]
import a
[file a.py]
import b
x: int = b.f()(int())
[file b.py]
from c import g
f = g
[file c.py]
from typing import Callable, TypeVar
class B: pass
T = TypeVar('T')
def g() -> Callable[[T], T]:
    pass
[file c.py.2]
from typing import Callable, TypeVar
class B: pass
T = TypeVar('T', str, B)
def g() -> Callable[[T], T]:
    pass
[out]
==
a.py:2: error: Value of type variable "T" of function cannot be "int"

[case testGenericFineCallableAddedBound]
import a
[file a.py]
import b
x: int = b.f(int())
[file b.py]
from c import g
f = g
[file c.py]
from typing import TypeVar
class B: pass
T = TypeVar('T')
def g(x: T) -> T:
    pass
[file c.py.2]
from typing import TypeVar
class B: pass
T = TypeVar('T', bound=B)
def g(x: T) -> T:
    pass
[out]
==
a.py:2: error: Value of type variable "T" of function cannot be "int"

[case testGenericFineCallableBoundDeleted-only_when_cache]
# See https://github.com/python/mypy/issues/4783
import a
[file a.py]
import b
x: int = b.f(int())
[file b.py]
from c import g
f = g
[file c.py]
from typing import TypeVar
import d
T = TypeVar('T', bound=d.B)
def g(x: T) -> T:
    pass
[file d.py]
class B:
    pass
[file d.py.2]
# empty
[out]
a.py:2: error: Value of type variable "T" of function cannot be "int"
==
c.py:3: error: Name 'd.B' is not defined

[case testGenericFineCallableToNonGeneric]
import a
[file a.py]
import b
x: int = b.f(x=int())
[file b.py]
from c import g
f = g
[file c.py]
from typing import TypeVar
T = TypeVar('T')
def g(x: T) -> T:
    pass
[file c.py.2]
from typing import TypeVar
class T: pass
def g(x: T) -> T:
    pass
[out]
==
a.py:2: error: Incompatible types in assignment (expression has type "T", variable has type "int")
a.py:2: error: Argument "x" has incompatible type "int"; expected "T"

[case testGenericFineCallableToGenericClass]
import a
[file a.py]
import b
x: int = b.f(x=int())
[file b.py]
from c import g
f = g
[file c.py]
from typing import TypeVar, Generic
T = TypeVar('T')
def g(x: T) -> T:
    pass
[file c.py.2]
from typing import TypeVar, Generic
T = TypeVar('T')
class g(Generic[T]):
    def __init__(self, x: T) -> None:
        pass
[out]
==
a.py:2: error: Incompatible types in assignment (expression has type "g[int]", variable has type "int")

[case testMakeClassNoLongerAbstract1]
[file z.py]
from abc import abstractmethod, ABCMeta
class I(metaclass=ABCMeta):
    @abstractmethod
    def f(self) -> None: pass
[file b.py]
from z import I
class Foo(I):
    pass
def x() -> Foo: return None
[file z.py.2]
from abc import abstractmethod, ABCMeta
class I(metaclass=ABCMeta):
    pass
[file b.py.2]
from z import I
class Foo(I):
    pass
def x() -> Foo: return Foo()
[out]
==

[case testMakeClassNoLongerAbstract2]
-- this version never failed, but it is just a file-renaming
-- away from the above test that did
[file a.py]
from abc import abstractmethod, ABCMeta
class I(metaclass=ABCMeta):
    @abstractmethod
    def f(self) -> None: pass
[file b.py]
from a import I
class Foo(I):
    pass
def x() -> Foo: return None
[file a.py.2]
from abc import abstractmethod, ABCMeta
class I(metaclass=ABCMeta):
    pass
[file b.py.2]
from a import I
class Foo(I):
    pass
def x() -> Foo: return Foo()
[out]
==

[case testRefreshClassBasedEnum]
import aa
[file aa.py]
import a
[file a.py]
from enum import Enum
import b
b.x
class C(Enum):
    X = 0
[file b.py]
x = 0
[file b.py.2]
x = ''
[file aa.py.3]
from a import C
c: C
c = C.X
if int():
    c = 1
[out]
==
==
aa.py:5: error: Incompatible types in assignment (expression has type "int", variable has type "C")

[case testRefreshClassBasedIntEnum]
import aa
[file aa.py]
import a
[file a.py]
from enum import IntEnum
import b
b.x
class C(IntEnum):
    X = 0
x: int
x = C.X
[file b.py]
x = 0
[file b.py.2]
x = ''
[file aa.py.3]
from a import C
c: C
c = C.X
if int():
    c = 1
    n: int
    n = C.X
    if int():
        n = c
[out]
==
==
aa.py:5: error: Incompatible types in assignment (expression has type "int", variable has type "C")

[case testClassBasedEnumPropagation1]
import a
[file a.py]
from b import C

def f(x: C) -> None: pass
f(C.X)
f(C.Y)
[file b.py]
from enum import Enum

class C(Enum):
    X = 0
    Y = 1
[file b.py.2]
from enum import Enum

class C(Enum):
    X = 0
[typing fixtures/typing-full.pyi]
[out]
==
a.py:5: error: "Type[C]" has no attribute "Y"

[case testClassBasedEnumPropagation2]
import a
[file a.py]
from b import C

def f(x: int) -> None: pass
f(C.X)
f(C.Y)
[file b.py]
class C:
    X = 0
    Y = 1
[file b.py.2]
from enum import Enum
class C(Enum):
    X = 0
    Y = 1
[out]
==
a.py:4: error: Argument 1 to "f" has incompatible type "C"; expected "int"
a.py:5: error: Argument 1 to "f" has incompatible type "C"; expected "int"

[case testRefreshFuncBasedEnum]
import aa
[file aa.py]
import a
[file a.py]
from enum import Enum
import b
b.x
C = Enum('C', [('X', 0)])
[file b.py]
x = 0
[file b.py.2]
x = ''
[file aa.py.3]
from a import C
c: C
c = C.X
if int():
   c = 1
[out]
==
==
aa.py:5: error: Incompatible types in assignment (expression has type "int", variable has type "C")

[case testRefreshFuncBasedIntEnum]
import aa
[file aa.py]
import a
[file a.py]
from enum import IntEnum
import b
b.x
C = IntEnum('C', 'X')
x: int
x = C.X
[file b.py]
x = 0
[file b.py.2]
x = ''
[file aa.py.3]
from a import C
c: C
c = C.X
if int():
    c = 1  # Error
    n: int
    n = C.X
n = c
[out]
==
==
aa.py:5: error: Incompatible types in assignment (expression has type "int", variable has type "C")

[case testFuncBasedEnumPropagation1]
import a
[file a.py]
from b import C

def f(x: C) -> None: pass
f(C.X)
f(C.Y)
[file b.py]
from enum import Enum

C = Enum('C', 'X Y')
[file b.py.2]
from enum import Enum

C = Enum('C', 'X')
[typing fixtures/typing-full.pyi]
[out]
==
a.py:5: error: "Type[C]" has no attribute "Y"

[case testFuncBasedEnumPropagation2]
import a
[file a.py]
from b import C

def f(x: int) -> None: pass
f(C.X)
f(C.Y)
[file b.py]
class C:
    X = 0
    Y = 1
[file b.py.2]
from enum import Enum
C = Enum('C', [('X', 0), ('Y', 1)])
[out]
==
a.py:4: error: Argument 1 to "f" has incompatible type "C"; expected "int"
a.py:5: error: Argument 1 to "f" has incompatible type "C"; expected "int"

[case testChangeTypeVarToFunction]
# flags: --new-semantic-analyzer
import a
from typing import Generic
Alias = C[C[a.T]]

class C(Generic[a.T]):
    def meth(self, x: a.T) -> None:
        pass
def outer() -> None:
    def func(x: a.T) -> Alias[a.T]:
        pass
[file a.py]
from typing import TypeVar
T = TypeVar('T')
[file a.py.2]
from typing import TypeVar
def T() -> None:
    pass
[out]
==
main:4: error: "C" expects no type arguments, but 1 given
main:4: error: Function "a.T" is not valid as a type
main:4: note: Perhaps you need "Callable[...]" or a callback protocol?
main:6: error: Free type variable expected in Generic[...]
main:7: error: Function "a.T" is not valid as a type
main:7: note: Perhaps you need "Callable[...]" or a callback protocol?
main:10: error: Function "a.T" is not valid as a type
main:10: note: Perhaps you need "Callable[...]" or a callback protocol?
main:10: error: Bad number of arguments for type alias, expected: 0, given: 1

[case testChangeTypeVarToModule]
# flags: --new-semantic-analyzer
import a
from typing import Generic
Alias = C[C[a.T]]

class C(Generic[a.T]):
    def meth(self, x: a.T) -> None:
        pass
def outer() -> None:
    def func(x: a.T) -> Alias[a.T]:
        pass
[file a.py]
from typing import TypeVar
T = TypeVar('T')
[file T.py.2]
[file a.py.3]
from typing import TypeVar
import T
[out]
==
==
main:4: error: "C" expects no type arguments, but 1 given
main:4: error: Module "T" is not valid as a type
main:6: error: Free type variable expected in Generic[...]
main:7: error: Module "T" is not valid as a type
main:10: error: Module "T" is not valid as a type
main:10: error: Bad number of arguments for type alias, expected: 0, given: 1

[case testChangeClassToModule]
# flags: --new-semantic-analyzer
import a
x: a.C
def f() -> None:
    a.C()
class A:
    def meth(self) -> None:
        def inner() -> a.C:
            pass
[file a.py]
class C:
    pass
[file C.py.2]
[file a.py.3]
import C
[builtins fixtures/module.pyi]
[out]
==
==
main:3: error: Module "C" is not valid as a type
main:5: error: Module not callable
main:8: error: Module "C" is not valid as a type

[case testChangeTypeVarToTypeAlias]
# flags: --new-semantic-analyzer
import a
from typing import Generic
Alias = C[C[a.T]]

class C(Generic[a.T]):
    def meth(self, x: a.T) -> None:
        pass
def outer() -> None:
    def func(x: a.T) -> Alias[a.T]:
        pass
[file a.py]
from typing import TypeVar
T = TypeVar('T')
[file a.py.2]
from typing import TypeVar
T = int
[out]
==
main:4: error: "C" expects no type arguments, but 1 given
main:6: error: Free type variable expected in Generic[...]
main:10: error: Bad number of arguments for type alias, expected: 0, given: 1

[case testChangeTypeAliasToModule]
# flags: --new-semantic-analyzer
import a
x: a.C
def f() -> None:
    a.C()
class A:
    def meth(self) -> None:
        def inner() -> a.C:
            pass
[file a.py]
import b
C = b.D
[file b.py]
class D:
    pass
[file D.py.2]
[file b.py.3]
import D
[builtins fixtures/module.pyi]
[out]
==
==
main:3: error: Module "D" is not valid as a type
main:5: error: Module not callable
main:8: error: Module "D" is not valid as a type

[case testChangeTypeAliasToModuleUnqualified]
# flags: --new-semantic-analyzer
from a import C
x: C
def f() -> None:
    C()
class A:
    def meth(self) -> None:
        def inner() -> C:
            pass
[file a.py]
from b import D
C = D
[file b.py]
class D:
    pass
[file D.py.2]
[file b.py.3]
import D
[builtins fixtures/module.pyi]
[out]
==
==
main:3: error: Module "D" is not valid as a type
main:5: error: Module not callable
main:8: error: Module "D" is not valid as a type

[case testChangeFunctionToVariableAndRefreshUsingStaleDependency]
import a
import c
[file a.py]
import c
def f() -> c.A: pass
[file a.py.2]
f = 1
[file c.py]
class A: pass
[file c.py.3]
[out]
==
==

[case testChangeFunctionToTypeVarAndRefreshUsingStaleDependency]
import a
import c
[file a.py]
import c
def f() -> c.A: pass
[file a.py.2]
from typing import TypeVar
f = TypeVar('f')
[file c.py]
class A: pass
[file c.py.3]
[out]
==
==

[case testChangeFunctionToModuleAndRefreshUsingStaleDependency]
import a
import c
[file a.py]
import c
def f() -> c.A: pass
[file a.py.2]
import c as f
[file c.py]
class A: pass
[file c.py.3]
[out]
==
==

[case testChangeFunctionToTypeAliasAndRefreshUsingStaleDependency1]
import a
import c
[file a.py]
import c
def f() -> c.A: pass
[file a.py.2]
f = int
[file c.py]
class A: pass
[file c.py.3]
[out]
==
==

[case testChangeFunctionToTypeAliasAndRefreshUsingStaleDependency2]
import a
import c
[file a.py]
import c
def f() -> c.A: pass
[file a.py.2]
from typing import List
f = List[int]
[file c.py]
class A: pass
[file c.py.3]
[builtins fixtures/list.pyi]
[out]
==
==

[case testChangeFunctionToClassAndRefreshUsingStaleDependency]
import a
import c
[file a.py]
import c
def f() -> c.A: pass
[file a.py.2]
class f: pass
[file c.py]
class A: pass
[file c.py.3]
[out]
==
==

[case testClassToVariableAndRefreshUsingStaleDependency]
import a
import c
[file a.py]
import c
class A:
    def f(self) -> c.A: pass
[file a.py.2]
A = 0
[file c.py]
class A: pass
[file c.py.3]
[out]
==
==

[case testFunctionToImportedFunctionAndRefreshUsingStaleDependency]
import a
import c
[file a.py]
import c
def f() -> c.A: pass
[file a.py.2]
from d import f
[file c.py]
class A: pass
[file c.py.3]
[file d.py]
def g() -> None: pass
def f() -> None:
    g()
[out]
==
==

[case testMethodToVariableAndRefreshUsingStaleDependency]
import a
import c
[file a.py]
import c
class B:
    def f(self) -> c.A: pass
[file a.py.2]
class B:
    f = 0
[file c.py]
class A: pass
[file c.py.3]
[out]
==
==

[case testChangeGenericFunctionToVariable]
import a
x: int
y: int = a.f(x)
class Dummy:
    def g(self) -> None:
        a.f(x)
[file a.py]
from typing import TypeVar
T = TypeVar('T')
def f(x: T) -> T:
    pass
[file a.py.2]
from typing import TypeVar
T = TypeVar('T')
f = 42
[out]
==
main:3: error: "int" not callable
main:6: error: "int" not callable

[case testChangeGenericClassToVariable]
import a
x: int
a.A(x)
class Dummy:
    def g(self) -> None:
        a.A(x)
[file a.py]
from typing import TypeVar, Generic
T = TypeVar('T')
class A(Generic[T]):
    def __init__(self, x: T) -> None:
        pass
[file a.py.2]
from typing import TypeVar, Generic
T = TypeVar('T')
A = 'no way'
[out]
==
main:3: error: "str" not callable
main:6: error: "str" not callable

[case testChangeGenericMethodToVariable]
import a
x: int
y: int = a.A(x).f()
class Dummy:
    def g(self) -> None:
        a.A(x).f()
[file a.py]
from typing import TypeVar, Generic
T = TypeVar('T')
class A(Generic[T]):
    def __init__(self, x: T) -> None:
        pass
    def f(self) -> T:
        pass
[file a.py.2]
from typing import TypeVar, Generic
T = TypeVar('T')
class A(Generic[T]):
    f: T
    def __init__(self, x: T) -> None:
        pass
[out]
==
main:3: error: "int" not callable
main:6: error: "int" not callable

[case testRefreshNestedClassWithSelfReference]
import a
[file a.py]
import b

def f(self) -> None:
    b.y
    class C:
        z: C
[file b.py]
y = 0
[file b.py.2]
y = ''
[file b.py.3]
y = 0
[out]
==
==

[case testMultipleAssignment]
import a
[file a.py]
from b import f

def h(x: str) -> None: pass

class C:
    def __init__(self) -> None:
        self.a, self.b = f()

    def g(self) -> None:
        h(self.a)
[file b.py]
from typing import Tuple
def f() -> Tuple[str, int]: pass
[file b.py.2]
from typing import Tuple
def f() -> Tuple[int, object]: pass
[file b.py.3]
from typing import Tuple
def f() -> Tuple[str, int]: pass
[out]
==
a.py:10: error: Argument 1 to "h" has incompatible type "int"; expected "str"
==

[case testMultipleLvalues]
import a
[file a.py]
from b import f

def h(x: str) -> None: pass

class C:
    def __init__(self) -> None:
        self.a = self.b = f()

    def g(self) -> None:
        h(self.a)
        h(self.b)
[file b.py]
def f() -> str: pass
[file b.py.2]
def f() -> int: pass
[file b.py.3]
def f() -> str: pass
[out]
==
a.py:10: error: Argument 1 to "h" has incompatible type "int"; expected "str"
a.py:11: error: Argument 1 to "h" has incompatible type "int"; expected "str"
==

[case testNoOpUpdateFineGrainedIncremental1]
# cmd: mypy a.py
[file a.py]
1()
[file b.py.2]
# Note: this file is not part of the build
[file a.py.3]
x = 1
[out]
a.py:1: error: "int" not callable
==
a.py:1: error: "int" not callable
==

[case testNoOpUpdateFineGrainedIncremental2]
# cmd: mypy a.py
[file a.py]
1()
[file a.py.2]
1()
[file a.py.3]
x = 1
[file a.py.4]
x = 1
[out]
a.py:1: error: "int" not callable
==
a.py:1: error: "int" not callable
==
==

[case testNonExistentFileOnCommandLine1]
# cmd: mypy a.py nonexistent.py
[file a.py]
[file a.py.2]
1()
[out]
mypy: can't read file 'tmp/nonexistent.py': No such file or directory
==
mypy: can't read file 'tmp/nonexistent.py': No such file or directory

[case testNonExistentFileOnCommandLine2]
# cmd: mypy a.py
# cmd2: mypy a.py nonexistent.py
[file a.py]
[file a.py.2]
1()
[out]
==
a.py:1: error: "int" not callable

[case testNonExistentFileOnCommandLine3]
# cmd: mypy a.py
# cmd2: mypy a.py nonexistent.py
[file a.py]
[file nonexistent.py]
[delete nonexistent.py.2]
[out]
==

[case testNonExistentFileOnCommandLine4]
# cmd: mypy a.py nonexistent.py
[file a.py]
[file nonexistent.py]
[delete nonexistent.py.2]
[out]
==

[case testNonExistentFileOnCommandLine5]
# cmd: mypy a.py nonexistent_stub.pyi
# TODO: Should generate an error for missing file
[file a.py]
[file nonexistent_stub.pyi]
[delete nonexistent_stub.pyi.2]
[out]
==

[case testDunderNewUpdatedMethod]
import a
[file a.py]
import b
class A:
    def func(self) -> None:
        b.C(int())
[file b.py]
class C:
    def __new__(cls, x: str) -> C:
        pass
[file b.py.2]
class C:
    def __new__(cls, x: int) -> C:
        pass
[out]
a.py:4: error: Argument 1 to "C" has incompatible type "int"; expected "str"
==

[case testDunderNewUpdatedSubclass]
import a
[file a.py]
import b

b.D(int())
[file b.py]
from c import C
class D(C): pass
[file c.py]
class C:
    def __new__(cls, x: str) -> C:
        pass
[file c.py.2]
class C:
    def __new__(cls, x: int) -> C:
        pass
[out]
a.py:3: error: Argument 1 to "D" has incompatible type "int"; expected "str"
==

[case testDunderNewUpdatedAlias]
import a
[file a.py]
import b

b.D(int())
[file b.py]
from c import C
D = C
[file c.py]
class C:
    def __new__(cls, x: int) -> C:
        pass
[file c.py.2]
class C:
    def __new__(cls, x: str) -> C:
        pass
[out]
==
a.py:3: error: Argument 1 to "C" has incompatible type "int"; expected "str"

[case testDunderNewUpdatedCallable]
import a
[file a.py]
from typing import Callable, Any
import b

def func(arg: Callable[[int], Any]) -> None:
    pass
func(b.C)
[file b.py]
class C:
    def __new__(cls, x: int) -> C:
        pass
[file b.py.2]
class C:
    def __new__(cls, x: str) -> C:
        pass
[out]
==
a.py:6: error: Argument 1 to "func" has incompatible type "Type[C]"; expected "Callable[[int], Any]"

[case testDunderNewDefine]
import a
[file a.py]
import b
class A:
    def func(self) -> None:
        b.C()
[file b.py]
class C:
    pass
[file b.py.2]
class C:
    def __new__(cls, x: int) -> C:
        pass
[out]
==
a.py:4: error: Too few arguments for "C"

[case testDunderNewInsteadOfInit]
import a
[file a.py]
import b
class A:
    def func(self) -> None:
        b.C(int())
[file b.py]
class C:
    def __init__(cls, x: int) -> None:
        pass
[file b.py.2]
class C:
    def __new__(cls, x: int) -> C:
        pass
[file b.py.3]
class C:
    pass
[out]
==
==
a.py:4: error: Too many arguments for "C"

-- Protocol tests

[case testProtocolUpdateTypeInVariable]
import a
[file a.py]
import b
class C:
    x: int
x: b.P = C()
[file b.py]
from typing import Protocol
class P(Protocol):
    x: int
[file b.py.2]
from typing import Protocol
class P(Protocol):
    x: str
[out]
==
a.py:4: error: Incompatible types in assignment (expression has type "C", variable has type "P")
a.py:4: note: Following member(s) of "C" have conflicts:
a.py:4: note:     x: expected "str", got "int"

[case testProtocolUpdateTypeInFunction]
import a
[file a.py]
import b
class C:
    x: int
c: C
def f() -> None:
    def g(x: b.P) -> None:
        pass
    g(c)
[file b.py]
from typing import Protocol
class P(Protocol):
    x: int
[file b.py.2]
from typing import Protocol
class P(Protocol):
    x: str
[out]
==
a.py:8: error: Argument 1 to "g" has incompatible type "C"; expected "P"
a.py:8: note: Following member(s) of "C" have conflicts:
a.py:8: note:     x: expected "str", got "int"

[case testProtocolUpdateTypeInClass]
import a
[file a.py]
import b
class C:
    x: int
class A:
    class B:
        x: b.P
    y: B
A().y.x = C()
[file b.py]
from typing import Protocol
class P(Protocol):
    x: int
[file b.py.2]
from typing import Protocol
class P(Protocol):
    x: str
[out]
==
a.py:8: error: Incompatible types in assignment (expression has type "C", variable has type "P")
a.py:8: note: Following member(s) of "C" have conflicts:
a.py:8: note:     x: expected "str", got "int"

[case testProtocolAddAttrInFunction]
import a
[file a.py]
import b
class C:
    x: int
def f() -> None:
    c: C
    def g(x: b.P) -> None:
        pass
    g(c)
[file b.py]
from typing import Protocol
class P(Protocol):
    x: int
[file b.py.2]
from typing import Protocol
class P(Protocol):
    x: int
    y: str
[out]
==
a.py:8: error: Argument 1 to "g" has incompatible type "C"; expected "P"
a.py:8: note: 'C' is missing following 'P' protocol member:
a.py:8: note:     y

[case testProtocolRemoveAttrInClass]
import a
[file a.py]
import b
class C:
    x: int
class A:
    class B:
        x: b.P
    y: B
A().y.x = C()
[file b.py]
from typing import Protocol
class P(Protocol):
    x: int
    y: str
[file b.py.2]
from typing import Protocol
class P(Protocol):
    x: int
[out]
a.py:8: error: Incompatible types in assignment (expression has type "C", variable has type "P")
a.py:8: note: 'C' is missing following 'P' protocol member:
a.py:8: note:     y
==

[case testProtocolConcreteUpdateTypeFunction]
import a
[file a.py]
import b
from typing import Protocol
class P(Protocol):
    x: int
def f() -> None:
    def g(x: P) -> None:
        pass
    g(b.C())
[file b.py]
class C:
    x: int
[file b.py.2]
class C:
    x: str
[out]
==
a.py:8: error: Argument 1 to "g" has incompatible type "C"; expected "P"
a.py:8: note: Following member(s) of "C" have conflicts:
a.py:8: note:     x: expected "int", got "str"

[case testProtocolConcreteUpdateTypeMethodGeneric]
import a
[file a.py]
import b
from typing import Protocol, TypeVar
T = TypeVar('T')
class P(Protocol[T]):
    x: T
class C:
    def g(self, x: P[int]) -> None:
        pass
    def do(self) -> None:
        self.g(b.C())
[file b.py]
class C:
    x: int
[file b.py.2]
class C:
    x: str
[out]
==
a.py:10: error: Argument 1 to "g" of "C" has incompatible type "C"; expected "P[int]"
a.py:10: note: Following member(s) of "C" have conflicts:
a.py:10: note:     x: expected "int", got "str"

[case testProtocolConcreteRemoveAttrVariable]
import a
[file a.py]
import b, c
cc: c.C
x: b.P = cc
[file b.py]
from typing import Protocol
class P(Protocol):
    x: int
[file c.py]
class C:
    x: int
[file c.py.2]
class C:
    pass
[out]
==
a.py:3: error: Incompatible types in assignment (expression has type "C", variable has type "P")

[case testProtocolUpdateBaseGeneric]
import a
[file a.py]
import b, c
def g(x: c.P) -> None:
    pass
g(b.C())
[file b.py]
class C:
    x: int
[file c.py]
from typing import Protocol
import d
class P(d.PBase[int], Protocol):
    pass
[file c.py.2]
from typing import Protocol
import d
class P(d.PBase[str], Protocol):
    pass
[file d.py]
from typing import Protocol, TypeVar
T = TypeVar('T')
class PBase(Protocol[T]):
    x: T
[out]
==
a.py:4: error: Argument 1 to "g" has incompatible type "C"; expected "P"
a.py:4: note: Following member(s) of "C" have conflicts:
a.py:4: note:     x: expected "str", got "int"

[case testProtocolConcreteUpdateBaseGeneric]
import a
[file a.py]
import b
from typing import Protocol
class P(Protocol):
    x: int
def f(x: P) -> None:
    pass
f(b.B())
[file b.py]
import c
class B(c.C[int]):
    pass
[file b.py.2]
import c
class B(c.C[str]):
    pass
[file c.py]
from typing import TypeVar, Generic
T = TypeVar('T')
class C(Generic[T]):
    x: T
[out]
==
a.py:7: error: Argument 1 to "f" has incompatible type "B"; expected "P"
a.py:7: note: Following member(s) of "B" have conflicts:
a.py:7: note:     x: expected "int", got "str"

[case testProtocolChangeGeneric]
import a
[file a.py]
import b, c
x: b.P = c.C()
[file b.py]
import b2
from typing import Protocol
class P(b2.P2[str], Protocol):
    pass
[file b2.py]
from typing import Protocol, TypeVar
T = TypeVar('T')
class P2(Protocol[T]):
    x: T
[file b2.py.2]
from typing import Protocol, TypeVar
T = TypeVar('T')
class P2(Protocol):
    x: int
[file c.py]
class C:
    x: int
[out]
a.py:2: error: Incompatible types in assignment (expression has type "C", variable has type "P")
a.py:2: note: Following member(s) of "C" have conflicts:
a.py:2: note:     x: expected "str", got "int"
==
b.py:3: error: "P2" expects no type arguments, but 1 given

[case testProtocolToNonProtocol]
import a
[file a.py]
import b, c
b.f(c.C())
[file b.py]
import d
def f(x: d.D) -> None:
    pass
[file c.py]
import d
class C:
    x: int
[file d.py]
from typing import Protocol
class D(Protocol):
    x: int
[file d.py.2]
class D:
    x: int
[file c.py.3]
import d
class C(d.D):
    pass
[out]
==
a.py:2: error: Argument 1 to "f" has incompatible type "C"; expected "D"
==

[case testNonProtocolToProtocol]
import a
[file a.py]
import b, c
b.f(c.C())
[file b.py]
import d
def f(x: d.D) -> None:
    pass
[file c.py]
import d
class C(d.D):
    pass
[file d.py]
class D:
    x: int
[file d.py.2]
from typing import Protocol
class D(Protocol):
    x: int
[file c.py.3]
import d
class C:
    x: int
[out]
==
a.py:2: error: Cannot instantiate abstract class 'C' with abstract attribute 'x'
==

[case testInvalidateProtocolViaSuperClass]
import a
[file a.py]
import b, c
def func(x: c.P) -> None:
    pass
func(b.B())
[file b.py]
class B:
    x: int
    y: str
[file c.py]
from typing import Protocol
import d
class P(d.PBase, Protocol):
    x: int
[file d.py]
from typing import Protocol
class PBase(Protocol):
    y: str
[file d.py.2]
from typing import Protocol
class PBase(Protocol):
    y: int
[out]
==
a.py:4: error: Argument 1 to "func" has incompatible type "B"; expected "P"
a.py:4: note: Following member(s) of "B" have conflicts:
a.py:4: note:     y: expected "int", got "str"

[case testProtocolInvalidateConcreteViaSuperClassUpdateType]
import a
[file a.py]
import b
def func(x: b.P) -> None:
    pass
func(b.B())
[file b.py]
from typing import Protocol
import c
class P(Protocol):
    x: int
class B(c.C):
    pass
[file c.py]
class C:
    x: int
[file c.py.2]
class C:
    x: str
[out]
==
a.py:4: error: Argument 1 to "func" has incompatible type "B"; expected "P"
a.py:4: note: Following member(s) of "B" have conflicts:
a.py:4: note:     x: expected "int", got "str"

[case testProtocolInvalidateConcreteViaSuperClassAddAttr]
import a
[file a.py]
import b
def func(x: b.P) -> None:
    pass
bb: b.B
func(bb)
[file b.py]
from typing import Protocol
import c
class P(Protocol):
    x: int
class B(c.C):
    pass
[file c.py]
class C:
    pass
[file c.py.2]
class C:
    x: int
[out]
a.py:5: error: Argument 1 to "func" has incompatible type "B"; expected "P"
==

[case testProtocolInvalidateConcreteViaSuperClassRemoveAttr]
import a
[file a.py]
import b
def func(x: b.P) -> None:
    pass
func(b.B())
[file b.py]
from typing import Protocol
import c
class P(Protocol):
    x: int
class B(c.C):
    pass
[file c.py]
class C:
    x: int
[file c.py.2]
class C:
    pass
[out]
==
a.py:4: error: Argument 1 to "func" has incompatible type "B"; expected "P"

[case testTwoProtocolsTwoFilesCrossedUpdateType-only_when_nocache]
# this test and the next one (TwoProtocolsTwoFilesCrossedDeleteAttr) has errors ordered
# opposite way with and without cache, therefore skip one of each.
import a
[file a.py]
import b1
import b2
[file b1.py]
import b2, d
from typing import Protocol
class P1(Protocol):
    x: int
def f(x: b2.P2) -> None:
    pass
f(d.D())
[file b2.py]
import b1, d
from typing import Protocol
class P2(Protocol):
    x: int
def f(x: b1.P1) -> None:
    pass
f(d.D())
[file d.py]
class D:
    x: int
[file d.py.2]
class D:
    x: str
[out]
==
b1.py:7: error: Argument 1 to "f" has incompatible type "D"; expected "P2"
b1.py:7: note: Following member(s) of "D" have conflicts:
b1.py:7: note:     x: expected "int", got "str"
b2.py:7: error: Argument 1 to "f" has incompatible type "D"; expected "P1"
b2.py:7: note: Following member(s) of "D" have conflicts:
b2.py:7: note:     x: expected "int", got "str"

[case testTwoProtocolsTwoFilesCrossedDeleteAttr-only_when_cache]
import a
[file a.py]
import b1
import b2
[file b1.py]
import b2, d
from typing import Protocol
class P1(Protocol):
    x: int
def f(x: b2.P2) -> None:
    pass
f(d.D())
[file b2.py]
import b1, d
from typing import Protocol
class P2(Protocol):
    x: int
def f(x: b1.P1) -> None:
    pass
f(d.D())
[file d.py]
class D:
    x: int
[file d.py.2]
class D:
    y: int
[out]
b2.py:7: error: Argument 1 to "f" has incompatible type "D"; expected "P2" (diff)
b1.py:7: error: Argument 1 to "f" has incompatible type "D"; expected "P1"

[case testProtocolsInvalidateByRemovingBase]
import a
[file a.py]
import b
def func(x: b.P) -> None:
    pass
func(b.B())
[file b.py]
from typing import Protocol
import c
class P(Protocol):
    x: int
class B(c.C):
    pass
[file c.py]
import d
class C(d.D):
    pass
[file c.py.2]
import d
class C:
    pass
[file d.py]
class D:
    x: int
[out]
==
a.py:4: error: Argument 1 to "func" has incompatible type "B"; expected "P"

[case testProtocolsInvalidateByRemovingMetaclass]
import a
[file a.py]
import b
def func(x: b.P) -> None:
    pass
func(b.B)
[file b.py]
from typing import Protocol
import c
class P(Protocol):
    x: int
class B(c.C):
    pass
[file c.py]
import d
class C(metaclass=d.M):
    pass
[file c.py.2]
import d
class C:
    pass
[file d.py]
class M(type):
    x: int
[out]
==
a.py:4: error: Argument 1 to "func" has incompatible type "Type[B]"; expected "P"

[case testProtocolVsProtocolSubUpdated]
import a
[file a.py]
import b, c
x: b.SuperP
y: c.SubP
x = y
[file b.py]
from typing import Protocol
class SuperP(Protocol):
    x: int
[file c.py]
from typing import Protocol
import d
class SubP(d.PBase, Protocol):
    y: str
[file d.py]
from typing import Protocol
class PBase(Protocol):
    x: int
[file d.py.2]
from typing import Protocol
class PBase(Protocol):
    x: str
[out]
==
a.py:4: error: Incompatible types in assignment (expression has type "SubP", variable has type "SuperP")
a.py:4: note: Following member(s) of "SubP" have conflicts:
a.py:4: note:     x: expected "int", got "str"

[case testProtocolVsProtocolSuperUpdated]
import a
[file a.py]
import b, c
x: b.SuperP
y: c.SubP
x = y
[file b.py]
from typing import Protocol
import d
class SuperP(d.PBase, Protocol):
    pass
[file c.py]
from typing import Protocol
class SubP(Protocol):
    x: int
[file d.py]
from typing import Protocol
class PBase(Protocol):
    x: int
[file d.py.2]
from typing import Protocol
class PBase(Protocol):
    y: int
[out]
==
a.py:4: error: Incompatible types in assignment (expression has type "SubP", variable has type "SuperP")

[case testProtocolVsProtocolSuperUpdated2]
import a
[file a.py]
import b, c
x: b.SuperP
y: c.SubP
x = y
[file b.py]
from typing import Protocol
import d
class SuperP(d.PBase, Protocol):
    x: int
[file c.py]
from typing import Protocol
class SubP(Protocol):
    x: int
    y: int
[file d.py]
from typing import Protocol
class PBase(Protocol):
    y: int
[file d.py.2]
from typing import Protocol
class PBase(Protocol):
    y: int
    z: int
[out]
==
a.py:4: error: Incompatible types in assignment (expression has type "SubP", variable has type "SuperP")
a.py:4: note: 'SubP' is missing following 'SuperP' protocol member:
a.py:4: note:     z

[case testProtocolVsProtocolSuperUpdated3]
import a
[file a.py]
import b, c
x: b.SuperP
y: c.SubP
x = y
[file b.py]
from typing import Protocol
import d
class SuperP(d.PBase, Protocol):
    x: int
[file c.py]
from typing import Protocol
class SubP(Protocol):
    x: int
    y: int
[file d.py]
from typing import Protocol
import e
class PBase(Protocol):
    y: int
[file d.py.2]
from typing import Protocol
import e
class PBase(e.NewP, Protocol):
    y: int
[file e.py]
from typing import Protocol
class NewP(Protocol):
    z: int
[out]
==
a.py:4: error: Incompatible types in assignment (expression has type "SubP", variable has type "SuperP")
a.py:4: note: 'SubP' is missing following 'SuperP' protocol member:
a.py:4: note:     z

[case testProtocolMultipleUpdates]
import a
[file a.py]
import b, c
x: b.P = c.C()
[file b.py]
from typing import Protocol
import b2
class P(b2.P2, Protocol):
    x: int
[file b2.py]
from typing import Protocol
class P2(Protocol):
    y: int
[file c.py]
import c2
class C(c2.C2):
    x: int
[file c2.py]
class C2:
    y: int
[file b2.py.2]
from typing import Protocol
class P2(Protocol):
    y: int
    z: int
[file c2.py.3]
class C2:
    y: int
    z: int
[file c2.py.4]
class C2:
    y: int
    z: str
[out]
==
a.py:2: error: Incompatible types in assignment (expression has type "C", variable has type "P")
a.py:2: note: 'C' is missing following 'P' protocol member:
a.py:2: note:     z
==
==
a.py:2: error: Incompatible types in assignment (expression has type "C", variable has type "P")
a.py:2: note: Following member(s) of "C" have conflicts:
a.py:2: note:     z: expected "int", got "str"

[case testWeAreCarefulWithBuiltinProtocols]
import a
x: a.A
for i in x:
    pass
[file a.py]
from typing import Iterator
class A:
    def __iter__(self) -> Iterator[int]:
        pass
[file a.py.2]
class A:
    pass
[out]
==
main:3: error: "A" has no attribute "__iter__" (not iterable)

[case testWeAreCarefullWithBuiltinProtocolsBase]
import a
x: a.A
for i in x:
    pass
[file a.py]
import b
class A(b.B):
    pass
[file a.py.2]
class A:
    pass
[file b.py]
from typing import Iterator
class B:
    def __iter__(self) -> Iterator[int]:
        pass
[out]
==
main:3: error: "A" has no attribute "__iter__" (not iterable)

[case testOverloadsSimpleFrom]
import a
[file a.py]
import mod
def f() -> None:
    x: str = mod.f(str())
[file mod.py]
from typing import overload
@overload
def f(x: int) -> None: pass
@overload
def f(x: str) -> str: pass
def f(x):
    pass
[file mod.py.2]
from typing import overload
@overload
def f(x: int) -> None: pass
@overload
def f(x: str) -> int: pass
def f(x):
    pass
[out]
==
a.py:3: error: Incompatible types in assignment (expression has type "int", variable has type "str")

[case testOverloadsSimpleToNested]
from typing import overload, Any
import mod
def outer() -> None:
    @overload
    def f(x: int) -> None: pass
    @overload
    def f(x: str) -> str: pass
    def f(x: Any) -> Any:
        y: int = mod.f()
[file mod.py]
def f() -> int:
    pass
[file mod.py.2]
def f() -> str:
    pass
[out]
==
main:9: error: Incompatible types in assignment (expression has type "str", variable has type "int")

[case testOverloadsRemovedOverload]
import mod
def f() -> None:
    x: str = mod.f(str())
[file mod.py]
class C: pass
from typing import overload
@overload
def f(x: int) -> None: pass
@overload
def f(x: str) -> str: pass
@overload
def f(x: C) -> int: pass
def f(x):
    pass
[file mod.py.2]
class C: pass
from typing import overload
@overload
def f(x: int) -> None: pass
@overload
def f(x: C) -> int: pass
def f(x):
    pass
[out]
==
main:3: error: No overload variant of "f" matches argument type "str"
main:3: note: Possible overload variants:
main:3: note:     def f(x: int) -> None
main:3: note:     def f(x: C) -> int

[case testOverloadsDeleted]
import mod
def f() -> None:
    x: str = mod.f(str())
[file mod.py]
from typing import overload
@overload
def f(x: int) -> None: pass
@overload
def f(x: str) -> str: pass
def f(x):
    pass
[file mod.py.2]
from typing import overload
[builtins fixtures/module.pyi]
[out]
==
main:3: error: Module has no attribute "f"

[case testOverloadsUpdatedTypeRecheckImplementation-skip]
from typing import overload
import mod
class Outer:
    @overload
    def f(self, x: mod.D) -> mod.D: pass
    @overload
    def f(self, x: mod.E) -> mod.E: pass
    def f(self, x: mod.C) -> mod.C:
        x.x = int()
        return x
[file mod.py]
import submod
class C(submod.B):
    pass
class D(C):
    pass
class E(C):
    pass
[file submod.py]
import base
class B(base.AI):
    pass
[file submod.py.2]
import base
class B(base.AS):
    pass
[file base.py]
class AI:
    x: int
class AS:
    x: str
[out]
==
main:9: error: Incompatible types in assignment (expression has type "int", variable has type "str")

[case testOverloadsUpdatedTypeRechekConsistency]
from typing import overload
import mod
class Outer:
    @overload
    def f(self, x: mod.D) -> mod.D: pass
    @overload
    def f(self, x: mod.E) -> mod.E: pass
    def f(self, x: mod.C) -> mod.C:
        pass
[file mod.py]
class C:
    pass
class D(C):
    pass
class E(C):
    pass
[file mod.py.2]
class C:
    pass
class D(C):
    pass
class E:
    pass
[out]
==
main:8: error: Overloaded function implementation does not accept all possible arguments of signature 2
main:8: error: Overloaded function implementation cannot produce return type of signature 2

[case testOverloadsGenericTypevarUpdated]
import a
[file a.py]
import b
b.f(int())
[file b.py]
from typing import overload
import c
class C: pass
@overload
def f(x: C) -> None: pass
@overload
def f(x: c.T) -> c.T: pass
def f(x):
    pass
[file c.py]
from typing import TypeVar
T = TypeVar('T', int, str)
[file c.py.2]
from typing import TypeVar
T = TypeVar('T', bound=str)
[out]
==
a.py:2: error: No overload variant of "f" matches argument type "int"
a.py:2: note: Possible overload variants:
a.py:2: note:     def f(x: C) -> None
a.py:2: note:     def [c.T <: str] f(x: c.T) -> c.T

[case testOverloadsGenericToNonGeneric]
import a
[file a.py]
import b
b.f(int())
[file b.py]
from typing import overload
import c
class C: pass
@overload
def f(x: C) -> None: pass
@overload
def f(x: c.T) -> c.T: pass
def f(x):
    pass
[file c.py]
from typing import TypeVar
T = TypeVar('T', bound=int)
[file c.py.2]
from typing import TypeVar
class T: pass
[out]
==
a.py:2: error: No overload variant of "f" matches argument type "int"
a.py:2: note: Possible overload variants:
a.py:2: note:     def f(x: C) -> None
a.py:2: note:     def f(x: T) -> T

[case testOverloadsToNonOverloaded]
import a
[file a.py]
import mod
def f() -> None:
    x: str = mod.f(str())
[file mod.py]
from typing import overload
@overload
def f(x: int) -> None: pass
@overload
def f(x: str) -> str: pass
def f(x):
    pass
[file mod.py.2]
from typing import overload
def f(x: int) -> int:
    pass
[out]
==
a.py:3: error: Incompatible types in assignment (expression has type "int", variable has type "str")
a.py:3: error: Argument 1 to "f" has incompatible type "str"; expected "int"

[case testOverloadsUpdateFunctionToOverloaded]
import a
[file a.py]
import mod
def f() -> None:
    x: str = mod.f(str())
[file mod.py]
from typing import overload
def f(x: str) -> str:
    pass
[file mod.py.2]
from typing import overload
@overload
def f(x: int) -> None: pass
@overload
def f(x: str) -> int: pass
def f(x):
    pass
[out]
==
a.py:3: error: Incompatible types in assignment (expression has type "int", variable has type "str")

[case testOverloadedUpdateToClass]
import a
[file a.py]
import mod
def f() -> None:
    x: str = mod.f(str())
[file mod.py]
from typing import overload
@overload
def f(x: int) -> None: pass
@overload
def f(x: str) -> str: pass
def f(x):
    pass
[file mod.py.2]
from typing import overload
class f:
    def __init__(self, x: str) -> None:
        pass
[out]
==
a.py:3: error: Incompatible types in assignment (expression has type "f", variable has type "str")

[case testDepsFromOverloadUpdatedAttrRecheckImpl]
import mod
x = mod.f
[file mod.py]
from typing import overload, Any
import submod
@overload
def f(x: int) -> submod.A: pass
@overload
def f(x: str) -> submod.B: pass
def f(x) -> Any:
    y: submod.C
    y.x = int()
[file submod.py]
import other
class A: pass
class B: pass
C = other.C
[file other.py]
class C:
    x: int
[file other.py.2]
class C:
    x: str
[out]
==
mod.py:9: error: Incompatible types in assignment (expression has type "int", variable has type "str")

[case testOverloadedMethodSupertype]
from typing import overload, Any
import b
class Child(b.Parent):
    @overload
    def f(self, arg: int) -> int: ...
    @overload
    def f(self, arg: str) -> str: ...
    def f(self, arg: Any) -> Any: ...
[file b.py]
from typing import overload, Any
class C: pass
class Parent:
    @overload
    def f(self, arg: int) -> int: ...
    @overload
    def f(self, arg: str) -> str: ...
    def f(self, arg: Any) -> Any: ...
[file b.py.2]
from typing import overload, Any
class C: pass
class Parent:
    @overload
    def f(self, arg: int) -> int: ...
    @overload
    def f(self, arg: str) -> C: ...
    def f(self, arg: Any) -> Any: ...
[out]
==
main:4: error: Signature of "f" incompatible with supertype "Parent"

[case testOverloadedInitSupertype]
import a
[file a.py]
from b import B
B(int())
[file b.py]
import c
class B(c.C):
    pass
[file c.py]
from typing import overload
class C:
    def __init__(self, x: int) -> None:
        pass
[file c.py.2]
from typing import overload
class C:
    @overload
    def __init__(self, x: str) -> None: pass
    @overload
    def __init__(self, x: str, y: int) -> None: pass
    def __init__(self, *args, **kwargs) -> None:
        pass
[builtins fixtures/dict.pyi]
[out]
==
a.py:2: error: No overload variant of "B" matches argument type "int"
a.py:2: note: Possible overload variant:
a.py:2: note:     def __init__(self, x: str) -> B
a.py:2: note:     <1 more non-matching overload not shown>

[case testOverloadedToNormalMethodMetaclass]
import a
[file a.py]
import b
b.B.f(int())
[file b.py]
import c
class B(metaclass=c.M):
    pass
[file c.py]
from typing import overload
class M(type):
    @overload
    def f(cls, x: str) -> str: pass
    @overload
    def f(cls, x: int) -> None: pass
    def f(cls, x):
        pass
[file c.py.2]
from typing import overload
class M(type):
    def f(cls, x: str) -> str:
        pass
[out]
==
a.py:2: error: Argument 1 to "f" of "M" has incompatible type "int"; expected "str"

[case testYieldFrom]
from typing import Iterator
from a import f

def g() -> Iterator[int]:
    a = "string"
    if int():
        a = yield from f()

[file a.py]
from typing import Generator

def f() -> Generator[int, None, str]:
    yield 5
    return "ham"

[file a.py.2]
from typing import Generator

class A: pass

def f() -> Generator[int, None, A]:
    yield 5
    return A()

[out]
==
main:7: error: Incompatible types in assignment (expression has type "A", variable has type "str")

[case testFString]
from a import g
f'{g(1)}'
[file a.py]
def g(x: int) -> str: pass
[file a.py.2]
def g(x: str) -> str: pass
[builtins fixtures/f_string.pyi]
[out]
==
main:2: error: Argument 1 to "g" has incompatible type "int"; expected "str"

[case testExtendedUnpacking-only_when_nocache]
from typing import List
from a import g
def f() -> List[int]:
    a, *b = g()
    return b

[file a.py]
from typing import Tuple
def g() -> Tuple[str, int, int]: pass

[file a.py.2]
from typing import Tuple
def g() -> Tuple[str, str]: pass

[builtins fixtures/tuple.pyi]
[out]
==
main:5: error: Incompatible return value type (got "List[str]", expected "List[int]")

[case testUnpackInExpression1-only_when_nocache]
from typing import Tuple, List
from a import t

def f() -> Tuple[int, int]:
    return (1, *t())

def g() -> List[int]:
    return [1, *t()]

[file a.py]
from typing import Tuple
def t() -> Tuple[int]: ...

[file a.py.2]
from typing import Tuple
def t() -> Tuple[str]: ...

[builtins fixtures/list.pyi]
[out]
==
main:5: error: Incompatible return value type (got "Tuple[int, str]", expected "Tuple[int, int]")
main:8: error: List item 1 has incompatible type "Tuple[str]"; expected "int"

[case testUnpackInExpression2-only_when_nocache]
from typing import Set
from a import t

def f() -> Set[int]:
    return {1, *t()}

[file a.py]
from typing import Tuple
def t() -> Tuple[int]: pass

[file a.py.2]
from typing import Tuple
def t() -> Tuple[str]: pass

[builtins fixtures/set.pyi]
[out]
==
main:5: error: Argument 2 to <set> has incompatible type "*Tuple[str]"; expected "int"

[case testUnpackInExpression3-only_when_nocache]
from typing import Dict
from a import d

def f() -> Dict[int, str]:
    return {1: '', **d()}

[file a.py]
from typing import Dict
def d() -> Dict[int, str]: pass

[file a.py.2]
from typing import Dict
def d() -> Dict[int, int]: pass

[builtins fixtures/dict.pyi]
[out]
==
main:5: error: Argument 1 to "update" of "dict" has incompatible type "Dict[int, int]"; expected "Mapping[int, str]"

[case testAwaitAndAsyncDef-only_when_nocache]
from a import g

async def f() -> int:
    return await g()

[file a.py]
async def g() -> int:
    return 0

[file a.py.2]
async def g() -> str:
    return ''

[builtins fixtures/async_await.pyi]
[typing fixtures/typing-full.pyi]
[out]
==
main:4: error: Incompatible return value type (got "str", expected "int")

[case testAwaitAnd__await__-only_when_nocache]
from a import C

async def f(c: C) -> int:
    return await c

[file a.py]
from typing import Any, Generator
class C:
    def __await__(self) -> Generator[Any, None, int]:
        yield
        return 0

[file a.py.2]
from typing import Any, Generator
class C:
    def __await__(self) -> Generator[Any, None, str]:
        yield
        return ''

[builtins fixtures/async_await.pyi]
[typing fixtures/typing-full.pyi]
[out]
==
main:4: error: Incompatible return value type (got "str", expected "int")

[case test__aiter__and__anext__]
from a import C

async def f() -> int:
    async for x in C():
        pass
    return x

[file a.py]
class C:
    def __aiter__(self) -> D: pass
class D:
    def __aiter__(self) -> D: pass
    async def __anext__(self) -> int: return 0

[file a.py.2]
class C:
    def __aiter__(self) -> D: pass
class D:
    def __aiter__(self) -> D: pass
    async def __anext__(self) -> str: return ''

[file a.py.3]
class C:
    def __aiter__(self) -> E: pass
class E:
    def __aiter__(self) -> E: pass
    async def __anext__(self) -> object: return 0

[builtins fixtures/async_await.pyi]
[typing fixtures/typing-full.pyi]
[out]
==
main:6: error: Incompatible return value type (got "str", expected "int")
==
main:6: error: Incompatible return value type (got "object", expected "int")

[case testAsyncWith2-only_when_nocache]
from a import C

async def f() -> int:
    async with C() as x:
        return x

async def g() -> None:
    async with C(): pass

[file a.py]
class C:
    async def __aenter__(self) -> int: pass
    async def __aexit__(self, x, y, z) -> None: pass

[file a.py.2]
class C:
    async def __aenter__(self) -> str: pass
    async def __aexit__(self, x, y, z) -> None: pass

[file a.py.3]
from typing import Awaitable
class C:
    async def __aenter__(self) -> int: pass
    async def __aexit__(self, x, y, z) -> None: pass

[file a.py.4]
from typing import Awaitable
class C:
    async def __aenter__(self) -> int: pass

[builtins fixtures/async_await.pyi]
[typing fixtures/typing-full.pyi]
[out]
==
main:5: error: Incompatible return value type (got "str", expected "int")
==
==
main:4: error: "C" has no attribute "__aexit__"
main:8: error: "C" has no attribute "__aexit__"

[case testLiskovFineVariable]
import b
class A(b.B):
    x: str
def f(x: b.B) -> None:
    x.x + int()
f(A())
[file b.py]
class B:
    x: str
[file b.py.2]
class B:
    x: int
[out]
main:5: error: Unsupported operand types for + ("str" and "int")
==
main:3: error: Incompatible types in assignment (expression has type "str", base class "B" defined the type as "int")

[case testLiskovFineVariableInFunction]
from b import B
def outer() -> None:
    class A(B):
        x: str
    def f(x: B) -> None:
        x.x + int()
[file b.py]
class B:
    x: str
[file b.py.2]
class B:
    x: int
[out]
main:6: error: Unsupported operand types for + ("str" and "int")
==
main:4: error: Incompatible types in assignment (expression has type "str", base class "B" defined the type as "int")

[case testLiskovFineDecorator]
import b
from c import deco
class A(b.B):
    @deco
    def m(self) -> str: pass
def f(x: b.B) -> None:
    x.m() + int()
f(A())
[file b.py]
from c import deco
class B:
    @deco
    def m(self) -> str: pass
[file b.py.2]
from c import deco
class B:
    @deco
    def m(self) -> int: pass
[file c.py]
from typing import Callable, TypeVar
F = TypeVar('F', bound=Callable)
def deco(f: F) -> F:
    pass
[out]
main:7: error: Unsupported operand types for + ("str" and "int")
==
main:5: error: Return type "str" of "m" incompatible with return type "int" in supertype "B"

[case testLiskovFineVariableClean-only_when_nocache]
import b
class A(b.B):
    x: str
[file b.py]
class B:
    x: str
[file b.py.2]
class B:
    x: int
[out]
==
main:3: error: Incompatible types in assignment (expression has type "str", base class "B" defined the type as "int")

[case testLiskovFineVariableCleanDefInMethod-only_when_nocache]
import b
class A(b.B):
    def meth(self) -> None:
        self.x: str
[file b.py]
class B:
    x: str
[file b.py.2]
class B:
    x: int
[out]
==
main:4: error: Incompatible types in assignment (expression has type "str", base class "B" defined the type as "int")

[case testLiskovFineVariableCleanDefInMethodStar-only_when_nocache]
from typing import List
import b
class A(b.B):
    def meth(self) -> None:
        self.x, *self.y = None, None  # type: str, List[str]
[file b.py]
from typing import List
class B:
    y: List[str]
[file b.py.2]
from typing import List
class B:
    y: List[int]
[builtins fixtures/list.pyi]
[out]
==
main:5: error: Incompatible types in assignment (expression has type "List[str]", base class "B" defined the type as "List[int]")

[case testLiskovFineVariableCleanDefInMethodNested-only_when_nocache]
from b import B
def outer() -> None:
    class A(B):
        def meth(self) -> None:
            self.x: str
[file b.py]
class B:
    x: str
[file b.py.2]
class B:
    x: int
[out]
==
main:5: error: Incompatible types in assignment (expression has type "str", base class "B" defined the type as "int")

[case testLiskovFineVariableInFunctionClean-only_when_nocache]
from b import B
def outer() -> None:
    class A(B):
        x: str
[file b.py]
class B:
    x: str
[file b.py.2]
class B:
    x: int
[out]
==
main:4: error: Incompatible types in assignment (expression has type "str", base class "B" defined the type as "int")

[case testLiskovFineDecoratorClean-only_when_nocache]
import b
from c import deco
class A(b.B):
    @deco
    def m(self) -> str: pass
[file b.py]
from c import deco
class B:
    @deco
    def m(self) -> str: pass
[file b.py.2]
from c import deco
class B:
    @deco
    def m(self) -> int: pass
[file c.py]
from typing import Callable, TypeVar
F = TypeVar('F', bound=Callable)
def deco(f: F) -> F:
    pass
[out]
==
main:5: error: Return type "str" of "m" incompatible with return type "int" in supertype "B"

[case testAddAbstractMethod]
from b import D
D()
[file b.py]
from a import C
class D(C):
    def f(self) -> None: pass
[file a.py]
from abc import abstractmethod
class C:
    @abstractmethod
    def f(self) -> None: pass
[file a.py.2]
from abc import abstractmethod
class C:
    @abstractmethod
    def f(self) -> None: pass
    @abstractmethod
    def g(self) -> None: pass
[file a.py.3]
from abc import abstractmethod
class C:
    @abstractmethod
    def f(self) -> None: pass
    def g(self) -> None: pass
[out]
==
main:2: error: Cannot instantiate abstract class 'D' with abstract attribute 'g'
==

[case testMakeClassAbstract]
from a import C
c = C()
[file a.py]
from abc import abstractmethod
class C: pass
[file a.py.2]
from abc import abstractmethod
class C:
    @abstractmethod
    def f(self) -> None: pass
[out]
==
main:2: error: Cannot instantiate abstract class 'C' with abstract attribute 'f'

[case testMakeMethodNoLongerAbstract1]
[file z.py]
from abc import abstractmethod, ABCMeta
class I(metaclass=ABCMeta):
    @abstractmethod
    def f(self) -> None: pass
    @abstractmethod
    def g(self) -> None: pass
[file b.py]
import z
def x() -> Foo: return Foo()
class Foo(z.I):
    def f(self) -> None: pass
    def g(self) -> None: pass

[file z.py.2]
from abc import abstractmethod, ABCMeta
class I(metaclass=ABCMeta):
    def f(self) -> None: pass
    @abstractmethod
    def g(self) -> None: pass

[file b.py.2]
import z
def x() -> Foo: return Foo()
class Foo(z.I):
    def g(self) -> None: pass
[out]
==

[case testMakeMethodNoLongerAbstract2]
-- this version never failed, but it is just a file-renaming
-- away from the above test that did
[file a.py]
from abc import abstractmethod, ABCMeta
class I(metaclass=ABCMeta):
    @abstractmethod
    def f(self) -> None: pass
    @abstractmethod
    def g(self) -> None: pass
[file b.py]
import a
def x() -> Foo: return Foo()
class Foo(a.I):
    def f(self) -> None: pass
    def g(self) -> None: pass

[file a.py.2]
from abc import abstractmethod, ABCMeta
class I(metaclass=ABCMeta):
    def f(self) -> None: pass
    @abstractmethod
    def g(self) -> None: pass

[file b.py.2]
import a
def x() -> Foo: return Foo()
class Foo(a.I):
    def g(self) -> None: pass
[out]
==

[case testImplicitOptionalRefresh1]
# flags: --strict-optional
from x import f
def foo(x: int = None) -> None:
    f()
[file x.py]
def f() -> int: return 0
[file x.py.2]
def f() -> str: return '0'
[out]
==

[case testRefreshIgnoreErrors1]
[file mypy.ini]
[[mypy]
[[mypy-b]
ignore_errors = True
[file a.py]
y = '1'
[file a.py.2]
y = 1
[file b.py]
from a import y
def fu() -> None:
    1+'lurr'
    y
[out]
==

[case testRefreshIgnoreErrors2]
[file mypy.ini]
[[mypy]
[[mypy-b]
ignore_errors = True
[file b.py]
def fu() -> int:
    1+'lurr'
    return 1
[file b.py.2]
def fu() -> int:
    1+'lurr'
    return 2
[out]
==

[case testRefreshOptions]
[file mypy.ini]
[[mypy]
disallow_any_generics = True
[[mypy-b]
disallow_any_generics = False
[file a.py]
y = '1'
[file a.py.2]
y = 1
[file b.py]
from typing import List
from a import y
x = []  # type: List
[builtins fixtures/list.pyi]
[out]
==

[case testNamedTupleFallbackModule]
import b
[file b.py]
from a import A
def f(a: A):
    pass
[file b.py.2]
from a import A
def f(a: A):
    reveal_type(a)
[file a.py]
from typing import NamedTuple

F = [('x', int)]
A = NamedTuple('A', F)  # type: ignore
[builtins fixtures/list.pyi]
[out]
==
b.py:3: note: Revealed type is 'Tuple[, fallback=a.A]'

[case testImportOnTopOfAlias1]
from a import A
x: A
[file a.py]
from typing import TypeVar, List
T = TypeVar('T')
A = List[T]
[file a.py.2]
from typing import TypeVar, List
T = TypeVar('T')
A = List[T]
from b import A
[file b.py]
# empty
[builtins fixtures/list.pyi]
[out]
==
a.py:4: error: Module 'b' has no attribute 'A'
a.py:4: error: Name 'A' already defined on line 3

-- the order of errors is different with cache
[case testImportOnTopOfAlias2]
from a import A
x: A
[file a.py]
from typing import TypeVar, List
T = TypeVar('T')
A = List[T]
[file a.py.2]
from typing import TypeVar, List
T = TypeVar('T')
A = List[T]
from b import A as A
[file b.py]
def A(x: str) -> str: pass
[builtins fixtures/list.pyi]
[out]
==
a.py:4: error: Incompatible import of "A" (imported name has type "Callable[[str], str]", local name has type "Type[List[Any]]")

[case testFakeOverloadCrash]
import b
[file a.py]
def dec(fun):
    pass
a = 1
[file a.py.2]
def dec(fun):
    pass
a = 2
[file b.py]
from a import dec
@dec
def a():
    pass
@dec
def a():
    pass
[out]
b.py:5: error: Name 'a' already defined on line 2
==
b.py:5: error: Name 'a' already defined on line 2

[case testFakeOverloadCrash2]
# flags: --new-semantic-analyzer
# this test just should not crash
import a
[file a.py]
T = TypeVar("T")

def foo(func):
    return func

@foo
def bar(x: T) -> T:
    pass

@foo
def bar(x: T) -> T:
    pass
[file a.py.2]
T = TypeVar("T")

def foo(func):
    return func

@foo
def bar(x: T) -> T:
    pass

@foo
def bar(x: T) -> T:
    pass
x = 1
[out]
a.py:1: error: Name 'TypeVar' is not defined
a.py:1: note: Did you forget to import it from "typing"? (Suggestion: "from typing import TypeVar")
a.py:7: error: Variable "a.T" is not valid as a type
a.py:10: error: Name 'bar' already defined on line 6
a.py:11: error: Variable "a.T" is not valid as a type
==
a.py:1: error: Name 'TypeVar' is not defined
a.py:1: note: Did you forget to import it from "typing"? (Suggestion: "from typing import TypeVar")
a.py:7: error: Variable "a.T" is not valid as a type
a.py:10: error: Name 'bar' already defined on line 6
a.py:11: error: Variable "a.T" is not valid as a type

[case testRefreshForWithTypeComment1]
[file a.py]
from typing import List
import b
def foo(l: List[int]) -> None:
    for x in l:  # type: object
        pass
    x = object()
    b.x
[file b.py]
x = 1
[file b.py.2]
x = '1'
[builtins fixtures/list.pyi]
[out]
==

[case testRefreshForWithTypeComment2]
from typing import List, Any
import m
def f(x: List[Any]) -> None:
    for a in x:  # type: m.A
        pass
[file m.py]
class A: pass
[file m.py.2]
[builtins fixtures/list.pyi]
[out]
==
main:4: error: Name 'm.A' is not defined

[case testIdLikeDecoForwardCrash]
import b
[file b.py]
from typing import Callable, Any, TypeVar

F = TypeVar('F_BadName', bound=Callable[..., Any])  # type: ignore
def deco(func: F) -> F:  # type: ignore
    pass

@deco
def test(x: int, y: int) -> str:
    pass
[file b.py.2]
from typing import Callable, Any, TypeVar

F = TypeVar('F_BadName', bound=Callable[..., Any])  # type: ignore
def deco(func: F) -> F:  # type: ignore
    pass

@deco
def test(x: int, y: int) -> str:
    pass
x = 1
[out]
==

[case testIdLikeDecoForwardCrashAlias]
import b
[file b.py]
from typing import Callable, Any, TypeVar

F = TypeVar('F', bound=Func)
def deco(func: F) -> F:
    pass

@deco
def test(x: int, y: int) -> str:
    pass
Func = Callable[..., Any]
[file b.py.2]
from typing import Callable, Any, TypeVar

F = TypeVar('F', bound=Func)
def deco(func: F) -> F:
    pass

@deco
def test(x: int, y: int) -> str:
    pass
x = 1
Func = Callable[..., Any]
[out]
==

[case testIdLikeDecoForwardCrash_python2]
# flags: --py2
import b
[file b.py]
from typing import Callable, Any, TypeVar

F = TypeVar('F_BadName', bound=Callable[..., Any])  # type: ignore
def deco(func):  # type: ignore
    # type: (F) -> F
    pass

@deco
def test(x, y):
    # type: (int, int) -> str
    pass
[file b.py.2]
from typing import Callable, Any, TypeVar

F = TypeVar('F_BadName', bound=Callable[..., Any])  # type: ignore
def deco(func):  # type: ignore
    # type: (F) -> F
    pass

@deco
def test(x, y):
    # type: (int, int) -> str
    pass
x = 1
[out]
==

[case testIdLikeDecoForwardCrashAlias_python2]
# flags: --py2
import b
[file b.py]
from typing import Callable, Any, TypeVar

F = TypeVar('F', bound=Func)
def deco(func):
    # type: (F) -> F
    pass

@deco
def test(x, y):
    # type: (int, int) -> str
    pass
Func = Callable[..., Any]
[file b.py.2]
from typing import Callable, Any, TypeVar

F = TypeVar('F', bound=Func)
def deco(func):
    # type: (F) -> F
    pass

@deco
def test(x, y):
    # type: (int, int) -> str
    pass
x = 1
Func = Callable[..., Any]
[out]
==

-- Test cases for final qualifier

[case testFinalAddFinalVarAssignFine]
import mod
from a import D
from mod import x

x = 2
def outer() -> None:
    mod.x = 2
    x = 2  # This is OK because it creates a local variable
    d: D
    d.y = 2
    d.z = 2
    D.y = 2
[file a.py]
import mod

class D(mod.C):
    pass
[file mod.py]
x = 1
class C:
    y = 1
    def __init__(self) -> None:
        self.z = 1

[file mod.py.2]
from typing import Final

x: Final = 1
class C:
    y: Final = 1
    def __init__(self) -> None:
        self.z: Final = 1
[out]
==
main:5: error: Cannot assign to final name "x"
main:7: error: Cannot assign to final name "x"
main:10: error: Cannot assign to final attribute "y"
main:11: error: Cannot assign to final attribute "z"
main:12: error: Cannot assign to final attribute "y"

[case testFinalAddFinalVarOverrideFine]
from mod import C

class D(C):
    x = 2
    def __init__(self) -> None:
        self.y = 2
class E(C):
    y = 2
    def __init__(self) -> None:
        self.x = 2

[file mod.py]
class C:
    x = 1
    def __init__(self) -> None:
        self.y = 1

[file mod.py.2]
from typing import Final

class C:
    x: Final = 1
    def __init__(self) -> None:
        self.y: Final = 1
[out]
==
main:4: error: Cannot assign to final name "x"
main:6: error: Cannot assign to final attribute "y"
main:8: error: Cannot assign to final name "y"
main:10: error: Cannot assign to final attribute "x"

[case testFinalAddFinalMethodOverrideFine]
from mod import C

class D(C):
    def meth(self) -> int: ...

[file mod.py]
class C:
    def meth(self) -> int: ...

[file mod.py.2]
from typing import final

class C:
    @final
    def meth(self) -> int: ...
[out]
==
main:4: error: Cannot override final attribute "meth" (previously declared in base class "C")

[case testFinalAddFinalMethodOverrideWithVarFine]
from mod import C
from typing import Any

class D(C):
    meth: Any = 2
    def __init__(self) -> None:
        self.other: Any = 2

[file mod.py]
class C:
    def meth(self) -> int: ...
    def other(self) -> int: ...

[file mod.py.2]
from typing import final

class C:
    @final
    def meth(self) -> int: ...
    @final
    def other(self) -> int: ...
[out]
==
main:5: error: Cannot override final attribute "meth" (previously declared in base class "C")
main:7: error: Cannot assign to final attribute "other"
main:7: error: Cannot override final attribute "other" (previously declared in base class "C")

[case testFinalAddFinalMethodOverrideOverloadFine]
from typing import overload
from mod import C

def outer() -> None:
    class D(C):
        @overload
        def meth(self, x: int) -> int: ...
        @overload
        def meth(self, x: str) -> str: ...
        def meth(self, x):
            pass

[file mod.pyi]
from typing import overload
class C:
    @overload
    def meth(self, x: int) -> int: ...
    @overload
    def meth(self, x: str) -> str: ...

[file mod.pyi.2]
from typing import final, overload

class C:
    @final
    @overload
    def meth(self, x: int) -> int: ...
    @overload
    def meth(self, x: str) -> str: ...
[out]
==
main:6: error: Cannot override final attribute "meth" (previously declared in base class "C")

[case testFinalAddFinalPropertyWithVarFine]
from mod import C

def outer() -> None:
    class D(C):
        p = 2
    class E(C):
        def __init__(self) -> None:
            self.p: int = 2

[file mod.py]
class C:
    @property
    def p(self) -> int:
        pass

[file mod.py.2]
from typing import final

class C:
    @final
    @property
    def p(self) -> int:
        pass
[builtins fixtures/property.pyi]
[out]
==
main:5: error: Cannot override final attribute "p" (previously declared in base class "C")
main:8: error: Cannot assign to final attribute "p"
main:8: error: Cannot override final attribute "p" (previously declared in base class "C")

[case testFinalBodyReprocessedAndStillFinal]
import a
[file a.py]
from c import C
class A:
    def meth(self) -> None: ...

[file a.py.3]
from c import C
class A(C):
    def meth(self) -> None: ...

[file c.py]
from typing import final
from d import D

class C:
    @final
    def meth(self) -> None:
        D(int())
[file d.py]
class D:
    def __init__(self, x: int) -> None: ...
[file d.py.2]
from typing import Optional
class D:
    def __init__(self, x: Optional[int]) -> None: ...
[out]
==
==
a.py:3: error: Cannot override final attribute "meth" (previously declared in base class "C")

[case testFinalBodyReprocessedAndStillFinalOverloaded]
import a
[file a.py]
from c import C
class A:
    def meth(self) -> None: ...

[file a.py.3]
from c import C
class A(C):
    def meth(self) -> None: ...

[file c.py]
from typing import final, overload, Union
from d import D

class C:
    @overload
    def meth(self, x: int) -> int: ...
    @overload
    def meth(self, x: str) -> str: ...
    @final
    def meth(self, x: Union[int, str]) -> Union[int, str]:
        D(int())
        return x
[file d.py]
class D:
    def __init__(self, x: int) -> None: ...
[file d.py.2]
from typing import Optional
class D:
    def __init__(self, x: Optional[int]) -> None: ...
[out]
==
==
a.py:3: error: Cannot override final attribute "meth" (previously declared in base class "C")
a.py:3: error: Signature of "meth" incompatible with supertype "C"

[case testIfMypyUnreachableClass]
from a import x

MYPY = False
if MYPY:
    pass
else:
    class A:
        pass
y: int = x
[file a.py]
x = 1
[file a.py.2]
x = 2
[builtins fixtures/bool.pyi]
[out]
==

[case testIfTypeCheckingUnreachableClass]
from a import x
from typing import TYPE_CHECKING

if not TYPE_CHECKING:
    class A(int):
        pass
else:
    A = int

y: A = x
[file a.py]
x = 1
[file a.py.2]
x = 2
[file a.py.3]
x = 'no way'
[builtins fixtures/bool.pyi]
[out]
==
==
main:10: error: Incompatible types in assignment (expression has type "str", variable has type "int")

[case testNamedTupleForwardFunctionDirect]
# flags: --ignore-missing-imports --new-semantic-analyzer
from typing import NamedTuple
from b import B

NT = NamedTuple('NT', [('x', B)])
[file b.py.2]
def func(x): pass
B = func
[out]
==
main:5: error: Variable "b.B" is not valid as a type

[case testNamedTupleForwardFunctionIndirect]
# flags: --ignore-missing-imports --new-semantic-analyzer
from typing import NamedTuple
from a import A

NT = NamedTuple('NT', [('x', A)])
[file a.py]
from b import B
A = B
[file b.py.2]
def func(x): pass
B = func
[out]
==
main:5: error: Variable "a.A" is not valid as a type

[case testNamedTupleForwardFunctionIndirectReveal]
# flags: --ignore-missing-imports --new-semantic-analyzer
import m
[file m.py]
from typing import NamedTuple
from a import A

NT = NamedTuple('NT', [('x', A)])
[file m.py.3]
from typing import NamedTuple
from a import A

NT = NamedTuple('NT', [('x', A)])
reveal_type(NT.x)
x: NT
reveal_type(x.x)
[file a.py]
from b import B
A = B
[file b.py.2]
def func(x): pass
B = func
[out]
==
m.py:4: error: Variable "a.A" is not valid as a type
==
m.py:4: error: Variable "a.A" is not valid as a type
m.py:5: note: Revealed type is 'A?'
m.py:7: note: Revealed type is 'A?'

[case testAliasForwardFunctionDirect]
# flags: --ignore-missing-imports --new-semantic-analyzer
from typing import Optional
from b import B

Alias = Optional[B]
[file b.py.2]
def func(x): pass
B = int()
[out]
==
main:5: error: Variable "b.B" is not valid as a type

[case testAliasForwardFunctionIndirect]
# flags: --ignore-missing-imports --new-semantic-analyzer
from typing import Optional
from a import A

Alias = Optional[A]
[file a.py]
from b import B
A = B
[file b.py.2]
def func(x): pass
B = func
[out]
==
main:5: error: Variable "a.A" is not valid as a type

[case testLiteralFineGrainedVarConversion]
import mod
reveal_type(mod.x)
[file mod.py]
x = 1
[file mod.py.2]
from typing_extensions import Literal
x: Literal[1] = 1
[file mod.py.3]
from typing_extensions import Literal
x: Literal[1] = 2
[out]
main:2: note: Revealed type is 'builtins.int'
==
main:2: note: Revealed type is 'Literal[1]'
==
mod.py:2: error: Incompatible types in assignment (expression has type "Literal[2]", variable has type "Literal[1]")
main:2: note: Revealed type is 'Literal[1]'

[case testLiteralFineGrainedFunctionConversion]
from mod import foo
foo(3)
[file mod.py]
def foo(x: int) -> None: pass
[file mod.py.2]
from typing_extensions import Literal
def foo(x: Literal[3]) -> None: pass
[file mod.py.3]
from typing_extensions import Literal
def foo(x: Literal[4]) -> None: pass
[out]
==
==
main:2: error: Argument 1 to "foo" has incompatible type "Literal[3]"; expected "Literal[4]"

[case testLiteralFineGrainedAlias]
from mod import Alias
a: Alias = 1
[file mod.py]
Alias = int
[file mod.py.2]
from typing_extensions import Literal
Alias = Literal[1]
[file mod.py.3]
from typing_extensions import Literal
Alias = Literal[2]
[out]
==
==
main:2: error: Incompatible types in assignment (expression has type "Literal[1]", variable has type "Literal[2]")

[case testLiteralFineGrainedOverload]
from mod import foo
reveal_type(foo(4))
[file mod.py]
from typing import overload
from typing_extensions import Literal
@overload
def foo(x: int) -> str: ...
@overload
def foo(x: Literal['bar']) -> int: ...
def foo(x): pass
[file mod.py.2]
from typing import overload
from typing_extensions import Literal
@overload
def foo(x: Literal[4]) -> Literal['foo']: ...
@overload
def foo(x: int) -> str: ...
@overload
def foo(x: Literal['bar']) -> int: ...
def foo(x): pass
[out]
main:2: note: Revealed type is 'builtins.str'
==
main:2: note: Revealed type is 'Literal['foo']'

[case testLiteralFineGrainedChainedDefinitions]
from mod1 import foo
from typing_extensions import Literal
def expect_3(x: Literal[3]) -> None: pass
expect_3(foo)
[file mod1.py]
from mod2 import bar
foo = bar
[file mod2.py]
from mod3 import qux as bar
[file mod3.py]
from typing_extensions import Literal
qux: Literal[3]
[file mod3.py.2]
from typing_extensions import Literal
qux: Literal[4]
[out]
==
main:4: error: Argument 1 to "expect_3" has incompatible type "Literal[4]"; expected "Literal[3]"

[case testLiteralFineGrainedChainedAliases]
from mod1 import Alias1
from typing_extensions import Literal
x: Alias1
def expect_3(x: Literal[3]) -> None: pass
expect_3(x)
[file mod1.py]
from mod2 import Alias2
Alias1 = Alias2
[file mod2.py]
from mod3 import Alias3
Alias2 = Alias3
[file mod3.py]
from typing_extensions import Literal
Alias3 = Literal[3]
[file mod3.py.2]
from typing_extensions import Literal
Alias3 = Literal[4]
[out]
==
main:5: error: Argument 1 to "expect_3" has incompatible type "Literal[4]"; expected "Literal[3]"

[case testLiteralFineGrainedChainedFunctionDefinitions]
from mod1 import func1
from typing_extensions import Literal
def expect_3(x: Literal[3]) -> None: pass
expect_3(func1())
[file mod1.py]
from mod2 import func2 as func1
[file mod2.py]
from mod3 import func3
func2 = func3
[file mod3.py]
from typing_extensions import Literal
def func3() -> Literal[3]: pass
[file mod3.py.2]
from typing_extensions import Literal
def func3() -> Literal[4]: pass
[out]
==
main:4: error: Argument 1 to "expect_3" has incompatible type "Literal[4]"; expected "Literal[3]"

[case testLiteralFineGrainedChainedTypeVarInference]
from mod1 import foo
reveal_type(foo)
[file mod1.py]
from typing import TypeVar
from mod2 import bar
T = TypeVar('T', bound=int)
def func(x: T) -> T: return x
foo = func(bar)
[file mod2.py]
bar = 3
[file mod2.py.2]
from typing_extensions import Literal
bar: Literal[3] = 3
[out]
main:2: note: Revealed type is 'builtins.int*'
==
main:2: note: Revealed type is 'Literal[3]'

[case testLiteralFineGrainedChainedViaFinal]
from mod1 import foo
from typing_extensions import Literal
def expect_3(x: Literal[3]) -> None: pass
expect_3(foo)
[file mod1.py]
from typing_extensions import Final
from mod2 import bar
foo: Final = bar
[file mod2.py]
from mod3 import qux as bar
[file mod3.py]
from typing_extensions import Final
qux: Final = 3
[file mod3.py.2]
from typing_extensions import Final
qux: Final = 4
[file mod3.py.3]
from typing_extensions import Final
qux: Final[int] = 4
[out]
==
main:4: error: Argument 1 to "expect_3" has incompatible type "Literal[4]"; expected "Literal[3]"
==
main:4: error: Argument 1 to "expect_3" has incompatible type "int"; expected "Literal[3]"

[case testLiteralFineGrainedStringConversionPython3]
from mod1 import foo
reveal_type(foo)
[file mod1.py]
from mod2 import bar
foo = bar()
[file mod2.py]
from typing_extensions import Literal
def bar() -> Literal["foo"]: pass
[file mod2.py.2]
from typing_extensions import Literal
def bar() -> Literal[u"foo"]: pass
[file mod2.py.3]
from typing_extensions import Literal
def bar() -> Literal[b"foo"]: pass
[out]
main:2: note: Revealed type is 'Literal['foo']'
==
main:2: note: Revealed type is 'Literal['foo']'
==
main:2: note: Revealed type is 'Literal[b'foo']'

[case testLiteralFineGrainedStringConversionPython2]
# flags: --python-version 2.7
from mod1 import foo
reveal_type(foo)
[file mod1.py]
from mod2 import bar
foo = bar()
[file mod2.py]
from typing_extensions import Literal
def bar():
    # type: () -> Literal["foo"]
    pass
[file mod2.py.2]
from typing_extensions import Literal
def bar():
    # type: () -> Literal[b"foo"]
    pass
[file mod2.py.3]
from __future__ import unicode_literals
from typing_extensions import Literal
def bar():
    # type: () -> Literal["foo"]
    pass
[file mod2.py.4]
from __future__ import unicode_literals
from typing_extensions import Literal
def bar():
    # type: () -> Literal[b"foo"]
    pass
[file mod2.py.5]
from typing_extensions import Literal
def bar():
    # type: () -> Literal[u"foo"]
    pass
[out]
main:3: note: Revealed type is 'Literal['foo']'
==
main:3: note: Revealed type is 'Literal['foo']'
==
main:3: note: Revealed type is 'Literal[u'foo']'
==
main:3: note: Revealed type is 'Literal['foo']'
==
main:3: note: Revealed type is 'Literal[u'foo']'

[case testReprocessModuleTopLevelWhileMethodDefinesAttr]
import a
[file a.py]
from b import B

B().x

[file a.py.3]
from b import B

x = B().x

[file b.py]
from c import f
f(int())

class B:
    def meth(self) -> None:
        self.x: int

[file c.py]
def f(x: int) -> None: ...

[file c.py.2]
from typing import Union
def f(x: Union[int, str]) -> None: ...

[targets2 c, b]
[targets3 a]
[out]
==
==

[case testCheckReprocessedTargets-only_when_nocache]
from b import B

class C(B):
    def meth(self) -> None:
        from b import f
        f()

[file b.py]
class B: ...
def f() -> int: ...

[file b.py.2]
class A: ...
class B(A): ...
def f() -> int: ...

[file b.py.3]
class A: ...
class B(A): ...
def f() -> str: ...

[targets2 b, __main__, __main__.C.meth, __main__, __main__.C.meth]
[targets3 b, __main__.C.meth]
[out]
==
==

[case testReprocessModuleTopLevelWhileMethodDefinesAttrExplicit]
import a
[file a.py]
from b import B

B().x

[file b.py]
from c import f
f(int())

class A:
    x: int

class B(A):
    def meth(self) -> None:
        self.x: int

[file c.py]
def f(x: int) -> None: ...

[file c.py.2]
from typing import Union
def f(x: Union[int, str]) -> None: ...

[file a.py.3]
from b import B

# Double-check the variable is still accessible.
B().x

[targets2 c, b]
[targets3 a]
[out]
==
==

[case testReprocessModuleTopLevelWhileMethodDefinesAttrBothExplicitAndInClass]
import a
[file a.py]
from b import B

B().x

[file b.py]
from c import f
f(int())

class A:
    x: int

class B(A):
    x: int
    def meth(self) -> None:
        self.x: int

[file c.py]
def f(x: int) -> None: ...

[file c.py.2]
from typing import Union
def f(x: Union[int, str]) -> None: ...

[file a.py.3]
from b import B

# Double-check the variable is still accessible.
B().x

[targets2 c, b]
[targets3 a]
[out]
==
==

[case testReprocessModuleTopLevelWhileMethodDefinesAttrProtocol]
import a
[file a.py]
from b import B

B().x

[file b.py]
from typing import Protocol
from c import f
f(int())

class A(Protocol):
    x: int

class B(A):
    def meth(self) -> None:
        self.x = 42

[file c.py]
def f(x: int) -> None: ...

[file c.py.2]
from typing import Union
def f(x: Union[int, str]) -> None: ...

[file a.py.3]
from b import B

# Double-check the variable is still accessible.
B().x

[targets2 c, b]
[targets3 a]
[out]
==
==

[case testNewSemanticAnalyzerUpdateMethodAndClass]
# flags: --new-semantic-analyzer
import m

m.x

class A:
    def f(self) -> None:
        self.x = 0
        m.y

    def g(self) -> None:
        m.x

[file m.py]
x = 0
y = 0

[file m.py.2]
x = ''
y = 0

[file m.py.3]
x = ''
y = ''

[out]
==
==

[case testInlineConfigFineGrained1]
import a
[file a.py]
# mypy: no-warn-no-return

from typing import List
def foo() -> List:
    20

[file a.py.2]
# mypy: disallow-any-generics, no-warn-no-return

from typing import List
def foo() -> List:
    20

[file a.py.3]
# mypy: no-warn-no-return

from typing import List
def foo() -> List:
    20

[file a.py.4]
from typing import List
def foo() -> List:
    20
[out]
==
a.py:4: error: Missing type parameters for generic type
==
==
a.py:2: error: Missing return statement

[builtins fixtures/list.pyi]

[case testInlineConfigFineGrained2]
import a
[file a.py]
# mypy: bogus-flag

[file b.py.2]

[out]
a.py:1: error: Unrecognized option: bogus_flag = True
==
a.py:1: error: Unrecognized option: bogus_flag = True

[case testWrongNumberOfArguments]

[file a.py]
def bar(x):
    # type: () -> None
    pass

def baz(x):
    # type: () -> None
    pass

def f():
    # type: () -> None
    def g(x):
        # type: () -> None
        pass

[file c.py]
def bar(x):
    # type: () -> None
    pass

[file b.py]
x = ''

[file b.py.2]
x = 1

[out]
c.py:1: error: Type signature has too few arguments
a.py:1: error: Type signature has too few arguments
a.py:5: error: Type signature has too few arguments
a.py:11: error: Type signature has too few arguments
==
a.py:1: error: Type signature has too few arguments
a.py:5: error: Type signature has too few arguments
a.py:11: error: Type signature has too few arguments
c.py:1: error: Type signature has too few arguments

[case testErrorReportingNewAnalyzer]
# flags: --disallow-any-generics
from a import A

def f() -> None:
    x: A
[file a.py]
class A: ...

[file a.py.2]
from typing import TypeVar, Generic
T = TypeVar('T')
class A(Generic[T]): ...
[out]
==
main:5: error: Missing type parameters for generic type

[case testStripNewAnalyzer]
# flags: --ignore-missing-imports
import a
[file a.py]
from typing import List
from b import B

class A:
    def __init__(self) -> None:
        self.x: List[int] = []

    def method(self) -> None:
        B()
        self.x = []

[file b.py]
class B: ...
[delete b.py.2]

[builtins fixtures/list.pyi]
[out]
==

[case testClassVariableOrderingRefresh]
# flags: --new-semantic-analyzer
from b import bar

def foo(x: str) -> None: pass

class Something:
    def run(self) -> None:
        bar()
        foo(self.IDS[0])

    IDS = [87]

[file b.py]
def bar() -> int: return 0
[file b.py.2]
def bar() -> str: return '0'
[builtins fixtures/list.pyi]
[out]
main:9: error: Argument 1 to "foo" has incompatible type "int"; expected "str"
==
main:9: error: Argument 1 to "foo" has incompatible type "int"; expected "str"

[case testInfiniteLoop]
# flags: --new-semantic-analyzer
[file a.py]
from b import f
from typing import Callable, TypeVar

F = TypeVar('F', bound=Callable)
def dec(x: F) -> F: return x

@dec
def foo(self):
    class A:
        @classmethod
        def asdf(cls, x: 'A') -> None: pass

@dec
def bar(self):
    class B:
        @classmethod
        def asdf(cls, x: 'B') -> None: pass
    f()

[file b.py]
def f() -> int: pass
[file b.py.2]
def f() -> str: pass
[builtins fixtures/classmethod.pyi]
[out]
==

[case testInfiniteLoop2]
# flags: --new-semantic-analyzer
[file a.py]
from b import f
from typing import Callable, TypeVar, NamedTuple

F = TypeVar('F', bound=Callable)
def dec(x: F) -> F: return x

@dec
def foo(self):
    N = NamedTuple('N', [('x', int)])
    def g(x: N) -> None: pass

@dec
def bar(self):
    N = NamedTuple('N', [('x', int)])
    def g(x: N) -> None: pass
    f()

[file b.py]
def f() -> int: pass
[file b.py.2]
def f() -> str: pass
[builtins fixtures/classmethod.pyi]
[out]
==

<<<<<<< HEAD
[case testFileAddedAndImported]
# flags: --ignore-missing-imports --follow-imports=skip
# cmd: mypy a.py
# cmd2: mypy a.py b.py

[file a.py]
from b import bad
x = 42

[file b.py.2]
def good() -> None: ...
[out]
==
a.py:1: error: Module 'b' has no attribute 'bad'

[case testFileAddedAndImported2]
# flags: --ignore-missing-imports --follow-imports=skip
# cmd: mypy -m a
# cmd2: mypy -m a b
[file a.py]
x = 42

[file a.py.2]
from b import bad
x = 42

[file b.py.2]
def good() -> None: ...
[out]
==
a.py:1: error: Module 'b' has no attribute 'bad'
=======
[case testTypedDictCrashFallbackAfterDeletedMeet]
# flags: --ignore-missing-imports

from z import get_data
from a import Data

for it in get_data()['things']:
    it['id']

[file z.py]
from a import Data

def get_data() -> Data: ...

[file a.py]
from typing import TypedDict, List, Union

class File(TypedDict):
    id: int
    name: str

class User(TypedDict):
    id: int
    path: str

class Data(TypedDict):
    things: List[Union[File, User]]

[delete a.py.2]
[builtins fixtures/dict.pyi]
[typing fixtures/typing-full.pyi]
[out]
==

[case testTypedDictCrashFallbackAfterDeletedJoin]
# flags: --ignore-missing-imports

from z import get_data
from a import Data

x = [get_data()[0], get_data()[1]]

[file z.py]
from a import Data

def get_data() -> Data: ...

[file a.py]
from typing import TypedDict, Tuple

class File(TypedDict):
    id: int
    name: str

class User(TypedDict):
    id: int
    path: str

Data = Tuple[User, File]

[delete a.py.2]
[builtins fixtures/dict.pyi]
[typing fixtures/typing-full.pyi]
[out]
==
>>>>>>> 831f1cdd
<|MERGE_RESOLUTION|>--- conflicted
+++ resolved
@@ -9062,7 +9062,6 @@
 [out]
 ==
 
-<<<<<<< HEAD
 [case testFileAddedAndImported]
 # flags: --ignore-missing-imports --follow-imports=skip
 # cmd: mypy a.py
@@ -9094,7 +9093,7 @@
 [out]
 ==
 a.py:1: error: Module 'b' has no attribute 'bad'
-=======
+
 [case testTypedDictCrashFallbackAfterDeletedMeet]
 # flags: --ignore-missing-imports
 
@@ -9159,5 +9158,4 @@
 [builtins fixtures/dict.pyi]
 [typing fixtures/typing-full.pyi]
 [out]
-==
->>>>>>> 831f1cdd
+==