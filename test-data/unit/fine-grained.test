-- Test cases for fine-grained incremental checking
--
-- Test cases may define multiple versions of a file
-- (e.g. m.py, m.py.2). There is always an initial batch
-- pass that processes all files present initially, followed
-- by one or more fine-grained incremental passes that use
-- alternative versions of files, if available. If a file
-- just has a single .py version, it is used for all passes.

-- TODO: what if version for some passes but not all

-- Output is laid out like this:
--
--   [out]
--   <optional output from batch pass>
--   ==
--   <optional output from first incremental pass>
--
--
-- Modules that are expected to be detected as changed by dmypy_server
-- can be checked with [stale ...]
-- Generally this should mean added, deleted, or changed files, though there
-- are important edge cases related to the cache: deleted files won't be detected
-- as changed in the initial run with the cache while modules that depended on them
-- should be.
--
-- Modules that are require a full-module reprocessing by update can be checked with
-- [rechecked ...]. This should include any files detected as having changed as well
-- as any files that contain targets that need to be reprocessed but which haven't
-- been loaded yet. If there is no [rechecked...] directive, it inherits the value of
-- [stale ...].
--
-- Specifications for later runs can be given with [stale2 ...], [stale3 ...], etc.
--
-- Test runner can parse options from mypy.ini file. Updating this file in between
-- incremental runs is not yet supported.
--
-- Each test case run without caching and with caching (if the initial run passes),
-- unless it has one a -only_when_cache or -only_when_nocache arguments. We sometimes
-- skip caching test cases to speed up tests, if the caching variant is not useful.
-- The caching test case variants get an implicit _cached suffix.

[case testReprocessFunction]
import m
def g() -> int:
    return m.f()
[file m.py]
def f() -> int:
    pass
[file m.py.2]
def f() -> str:
    pass
[out]
==
main:3: error: Incompatible return value type (got "str", expected "int")

[case testReprocessTopLevel]
import m
m.f(1)
def g() -> None: pass
[file m.py]
def f(x: int) -> None: pass
[file m.py.2]
def f(x: str) -> None: pass
[out]
==
main:2: error: Argument 1 to "f" has incompatible type "int"; expected "str"

[case testReprocessMethod]
import m
class B:
    def f(self, a: m.A) -> None:
        a.g() # E
[file m.py]
class A:
    def g(self) -> None: pass
[file m.py.2]
class A:
    def g(self, a: A) -> None: pass
[out]
==
main:4: error: Missing positional argument "a" in call to "g" of "A"

[case testReprocessMethodShowSource]
# flags: --pretty --show-error-codes
import m
class B:
    def f(self, a: m.A) -> None:
        a.g() # E
[file m.py]
class A:
    def g(self) -> None: pass
[file m.py.2]
class A:
    def g(self, a: A) -> None: pass
[out]
==
main:5: error: Missing positional argument "a" in call to "g" of "A"  [call-arg]
            a.g() # E
            ^
[out version>=3.8]
==
main:5: error: Missing positional argument "a" in call to "g" of "A"  [call-arg]
            a.g() # E
            ^~~~~

[case testFunctionMissingModuleAttribute]
import m
def h() -> None:
    m.f(1)
[file m.py]
def f(x: int) -> None: pass
[file m.py.2]
def g(x: str) -> None: pass
[builtins fixtures/fine_grained.pyi]
[out]
==
main:3: error: Module has no attribute "f"

[case testTopLevelMissingModuleAttribute]
import m
m.f(1)
def g() -> None: pass
[file m.py]
def f(x: int) -> None: pass
[file m.py.2]
def g(x: int) -> None: pass
[builtins fixtures/fine_grained.pyi]
[out]
==
main:2: error: Module has no attribute "f"

[case testClassChangedIntoFunction]

import m
def f(a: m.A) -> None:
    pass
[file m.py]
class A: pass
[file m.py.2]
def A() -> None: pass
[out]
==
main:3: error: Function "m.A" is not valid as a type
main:3: note: Perhaps you need "Callable[...]" or a callback protocol?

[case testClassChangedIntoFunction2]

import m
class B:
    def f(self, a: m.A) -> None: pass
[file m.py]
class A: pass
[file m.py.2]
def A() -> None: pass
[file n.py.3]
[out]
==
main:4: error: Function "m.A" is not valid as a type
main:4: note: Perhaps you need "Callable[...]" or a callback protocol?
==
main:4: error: Function "m.A" is not valid as a type
main:4: note: Perhaps you need "Callable[...]" or a callback protocol?

[case testAttributeTypeChanged]
import m
def f(a: m.A) -> int:
    return a.x
[file m.py]
class A:
    def f(self) -> None:
        self.x = 1
[file m.py.2]
class A:
    def f(self) -> None:
        self.x = 'x'
[out]
==
main:3: error: Incompatible return value type (got "str", expected "int")

[case testAttributeRemoved]
import m
def f(a: m.A) -> int:
    return a.x
[file m.py]
class A:
    def f(self) -> None:
        self.x = 1
[file m.py.2]
class A:
    def f(self) -> None: pass
[out]
==
main:3: error: "A" has no attribute "x"

[case testVariableTypeBecomesInvalid]
import m
def f() -> None:
    a = None # type: m.A
[file m.py]
class A: pass
[file m.py.2]
[out]
==
main:3: error: Name "m.A" is not defined

[case testTwoIncrementalSteps]
import m
import n
[file m.py]
def f() -> None: pass
[file n.py]
import m
def g() -> None:
    m.f() # E
[file m.py.2]
import n
def f(x: int) -> None:
    n.g() # E
[file n.py.3]
import m
def g(a: str) -> None:
    m.f('') # E
[out]
==
n.py:3: error: Missing positional argument "x" in call to "f"
==
n.py:3: error: Argument 1 to "f" has incompatible type "str"; expected "int"
m.py:3: error: Missing positional argument "a" in call to "g"

[case testTwoRounds]
import m
def h(a: m.A) -> int:
    return a.x
[file m.py]
import n
class A:
    def g(self, b: n.B) -> None:
        self.x = b.f()
[file n.py]
class B:
    def f(self) -> int: pass
[file n.py.2]
class B:
    def f(self) -> str: pass
[out]
==
main:3: error: Incompatible return value type (got "str", expected "int")

[case testFixTypeError]
import m
def f(a: m.A) -> None:
    a.f(a)
[file m.py]
class A:
    def f(self, a: 'A') -> None: pass
[file m.py.2]
class A:
    def f(self) -> None: pass
[file m.py.3]
class A:
    def f(self, a: 'A') -> None: pass
[out]
==
main:3: error: Too many arguments for "f" of "A"
==

[case testFixTypeError2]
import m
def f(a: m.A) -> None:
    a.f()
[file m.py]
class A:
    def f(self) -> None: pass
[file m.py.2]
class A:
    def g(self) -> None: pass
[file m.py.3]
class A:
    def f(self) -> None: pass
[out]
==
main:3: error: "A" has no attribute "f"
==

[case testFixSemanticAnalysisError]
import m
def f() -> None:
    m.A()
[file m.py]
class A: pass
[file m.py.2]
class B: pass
[file m.py.3]
class A: pass
[builtins fixtures/fine_grained.pyi]
[out]
==
main:3: error: Module has no attribute "A"
==

[case testContinueToReportTypeCheckError]
import m
def f(a: m.A) -> None:
    a.f()
def g(a: m.A) -> None:
    a.g()
[file m.py]
class A:
    def f(self) -> None: pass
    def g(self) -> None: pass
[file m.py.2]
class A: pass
[file m.py.3]
class A:
    def f(self) -> None: pass
[out]
==
main:3: error: "A" has no attribute "f"
main:5: error: "A" has no attribute "g"
==
main:5: error: "A" has no attribute "g"

[case testContinueToReportSemanticAnalysisError]
import m
def f() -> None:
    m.A()
def g() -> None:
    m.B()
[file m.py]
class A: pass
class B: pass
[file m.py.2]
[file m.py.3]
class A: pass
[builtins fixtures/fine_grained.pyi]
[out]
==
main:3: error: Module has no attribute "A"
main:5: error: Module has no attribute "B"
==
main:5: error: Module has no attribute "B"

[case testContinueToReportErrorAtTopLevel-only_when_nocache]
-- Different cache/no-cache tests because:
-- Error message ordering differs
import n
import m
m.A().f()
[file n.py]
import m
m.A().g()
[file m.py]
class A:
    def f(self) -> None: pass
    def g(self) -> None: pass
[file m.py.2]
class A: pass
[file m.py.3]
class A:
    def f(self) -> None: pass
[out]
==
main:3: error: "A" has no attribute "f"
n.py:2: error: "A" has no attribute "g"
==
n.py:2: error: "A" has no attribute "g"

[case testContinueToReportErrorAtTopLevel2-only_when_cache]
-- Different cache/no-cache tests because:
-- Error message ordering differs
import n
import m
m.A().f()
[file n.py]
import m
m.A().g()
[file m.py]
class A:
    def f(self) -> None: pass
    def g(self) -> None: pass
[file m.py.2]
class A: pass
[file m.py.3]
class A:
    def f(self) -> None: pass
[out]
==
n.py:2: error: "A" has no attribute "g"
main:3: error: "A" has no attribute "f"
==
n.py:2: error: "A" has no attribute "g"

[case testContinueToReportErrorInMethod]
import m
class C:
    def f(self, a: m.A) -> None:
        a.f()
    def g(self, a: m.A) -> None:
        a.g()
[file m.py]
class A:
    def f(self) -> None: pass
    def g(self) -> None: pass
[file m.py.2]
class A: pass
[file m.py.3]
class A:
    def f(self) -> None: pass
[out]
==
main:4: error: "A" has no attribute "f"
main:6: error: "A" has no attribute "g"
==
main:6: error: "A" has no attribute "g"

[case testInitialBatchGeneratedError]
import m
def g() -> None:
    m.f()
def h() -> None:
    m.g()
[file m.py]
def f(x: object) -> None: pass
[file m.py.2]
def f() -> None: pass
[file m.py.3]
def f() -> None: pass
def g() -> None: pass
[builtins fixtures/fine_grained.pyi]
[out]
main:3: error: Missing positional argument "x" in call to "f"
main:5: error: Module has no attribute "g"
==
main:5: error: Module has no attribute "g"
==

[case testKeepReportingErrorIfNoChanges]
import m
def h() -> None:
    m.g()
[file m.py]
[file m.py.2]
[builtins fixtures/fine_grained.pyi]
[out]
main:3: error: Module has no attribute "g"
==
main:3: error: Module has no attribute "g"

[case testFixErrorAndReintroduce]
import m
def h() -> None:
    m.g()
[file m.py]
[file m.py.2]
def g() -> None: pass
[file m.py.3]
[builtins fixtures/fine_grained.pyi]
[out]
main:3: error: Module has no attribute "g"
==
==
main:3: error: Module has no attribute "g"

[case testIgnoreWorksAfterUpdate]
import a
[file a.py]
import b
int() + str()  # type: ignore
[file b.py]
x = 1
[file b.py.2]
x = 2
[file b.py.3]
x = 3
[delete b.py.4]
[out]
==
==
==
a.py:1: error: Cannot find implementation or library stub for module named "b"
a.py:1: note: See https://mypy.readthedocs.io/en/stable/running_mypy.html#missing-imports

[case testIgnoreWorksWithMissingImports]
import a
[file a.py]
import b
import xyz  # type: ignore
xyz.whatever
[file b.py]
x = 1
[file b.py.2]
x = 2
[file b.py.3]
x = 3
[file xyz.py.4]
[out]
==
==
==
a.py:3: error: "object" has no attribute "whatever"

[case testAddedIgnoreWithMissingImports]
import a
[file a.py]
from b import x
y: int = x
[file b.py]
from xyz import x
[file b.py.2]
from xyz import x  # type: ignore
[file xyz.py.3]
x = str()
[out]
b.py:1: error: Cannot find implementation or library stub for module named "xyz"
b.py:1: note: See https://mypy.readthedocs.io/en/stable/running_mypy.html#missing-imports
==
==
a.py:2: error: Incompatible types in assignment (expression has type "str", variable has type "int")

[case testRemovedIgnoreWithMissingImport]
import a
[file a.py]
from b import x
y: int = x
[file b.py]
from xyz import x  # type: ignore
[file b.py.2]
from xyz import x
[file xyz.py.3]
x = str()
[out]
==
b.py:1: error: Cannot find implementation or library stub for module named "xyz"
b.py:1: note: See https://mypy.readthedocs.io/en/stable/running_mypy.html#missing-imports
==
a.py:2: error: Incompatible types in assignment (expression has type "str", variable has type "int")

[case testRemovedModuleUnderIgnore]
import a
[file a.py]
import c
from b import x  # type: ignore
y: int = x
[file b.py]
x = str()
[file c.py]
x = 1
[delete b.py.2]
[file c.py.3]
x = 3
[out]
a.py:3: error: Incompatible types in assignment (expression has type "str", variable has type "int")
==
==

[case AddedModuleUnderIgnore]
import a
[file a.py]
import c
from b import x  # type: ignore
y: int = x
[file c.py]
x = 1
[file c.py.2]
x = 2
[file b.py.3]
# empty
[out]
==
==

[case testIgnoreInBetween]
import a
[file a.py]
import b
x: int = b.x
[file b.py]
import c
x = c.C.x  # type: ignore
[file c.py]
class C:
    pass
[file c.py.2]
class C:
    x: int
[file c.py.3]
# empty
[file c.py.4]
class C:
    x: str
[out]
==
==
==
a.py:2: error: Incompatible types in assignment (expression has type "str", variable has type "int")

[case testIgnoredAttrReprocessedModule]
import a
[file a.py]
import b
x = b.x  # type: ignore
y: int = x
[file b.py]
import c
[file b.py.2]
import c
x = c.x
[file c.py]
x: str
[out]
==
a.py:3: error: Incompatible types in assignment (expression has type "str", variable has type "int")

[case testIgnoredAttrReprocessedBase]
import a
[file a.py]
import b
def fun() -> None:
    x = b.C.x  # type: ignore
    y: int = x
[file b.py]
import c
class C:
    pass
[file b.py.2]
import c
class C(c.B):
    pass
[file c.py]
class B:
    x: str
[out]
==
a.py:4: error: Incompatible types in assignment (expression has type "str", variable has type "int")

[case testIgnoredAttrReprocessedMeta]
import a
[file a.py]
import b
def fun() -> None:
    x = b.C.x  # type: ignore
    y: int = x
[file b.py]
import c
class C:
    pass
[file b.py.2]
import c
class C(metaclass=c.M):
    pass
[file c.py]
class M(type):
    x: str
[out]
==
a.py:4: error: Incompatible types in assignment (expression has type "str", variable has type "int")

[case testDataclassUpdate1]
# flags: --python-version 3.7
[file a.py]
from dataclasses import dataclass

@dataclass
class A:
    x: int

[file b.py]
from dataclasses import dataclass

from a import A
@dataclass
class B(A):
    y: int

B(1, 2)

[file a.py.2]
from dataclasses import dataclass

@dataclass
class A:
    x: str

[file a.py.3]
from dataclasses import dataclass

@dataclass
class A:
    x: int

[out]
==
b.py:8: error: Argument 1 to "B" has incompatible type "int"; expected "str"
==
[builtins fixtures/dataclasses.pyi]

[case testDataclassUpdate2]
# flags: --python-version 3.7
[file c.py]
Foo = int

[file c.py.2]
Foo = str

[file a.py]
from dataclasses import dataclass
from c import Foo

@dataclass
class A:
    x: Foo

[file b.py]
from dataclasses import dataclass

from a import A
@dataclass
class B(A):
    y: int

B(1, 2)

[out]
==
b.py:8: error: Argument 1 to "B" has incompatible type "int"; expected "str"
[builtins fixtures/dataclasses.pyi]

[case testDataclassUpdate3]
# flags: --python-version 3.7
from b import B
B(1, 2)
[file b.py]
from a import A
from dataclasses import dataclass
@dataclass
class B(A):
    b: int
[file a.py]
from dataclasses import dataclass
@dataclass
class A:
    a: int

[file a.py.2]
from dataclasses import dataclass
@dataclass
class A:
    a: int
    other: int
[builtins fixtures/dataclasses.pyi]
[out]
==
main:3: error: Missing positional argument "b" in call to "B"

[case testDataclassUpdate4]
# flags: --python-version 3.7
from b import B
B(1, 2)
[file b.py]
from a import A
from dataclasses import dataclass
@dataclass(frozen=True)
class B(A):
    b: int
[file a.py]
from dataclasses import dataclass
@dataclass(frozen=True)
class A:
    a: int

[file a.py.2]
from dataclasses import dataclass
@dataclass(frozen=True)
class A:
    a: int
    other: int
[builtins fixtures/dataclasses.pyi]
[out]
==
main:3: error: Missing positional argument "b" in call to "B"

[case testDataclassUpdate5]
# flags: --python-version 3.7
from b import B
B(1, 2)
[file b.py]
from a import A
from dataclasses import dataclass
@dataclass
class B(A):
    b: int
[file a.py]
from dataclasses import dataclass
@dataclass(init=False)
class A:
    a: int

[file a.py.2]
from dataclasses import dataclass
@dataclass(init=False)
class A:
    a: int
    other: int

[file a.py.3]
from dataclasses import dataclass
@dataclass(init=False)
class A:
    a: int

[builtins fixtures/dataclasses.pyi]
[out]
==
main:3: error: Missing positional argument "b" in call to "B"
==

[case testDataclassUpdate6]
# flags: --python-version 3.7
from b import B
B(1, 2) < B(1, 2)
[file b.py]
from a import A
from dataclasses import dataclass
@dataclass
class B(A):
    b: int
[file a.py]
from dataclasses import dataclass
@dataclass(order=True)
class A:
    a: int

[file a.py.2]
from dataclasses import dataclass
@dataclass
class A:
    a: int
[builtins fixtures/dataclasses.pyi]
[out]
==
main:3: error: Unsupported left operand type for < ("B")

[case testDataclassUpdate8]
# flags: --python-version 3.7
from c import C
C(1, 2, 3)
[file c.py]
from b import B
from dataclasses import dataclass
@dataclass
class C(B):
    c: int
[file b.py]
from a import A
from dataclasses import dataclass
@dataclass
class B(A):
    b: int
[file a.py]
from dataclasses import dataclass
@dataclass
class A:
    a: int

[file a.py.2]
from dataclasses import dataclass
@dataclass
class A:
    a: int
    other: int
[builtins fixtures/dataclasses.pyi]
[out]
==
main:3: error: Missing positional argument "c" in call to "C"

[case testDataclassUpdate9]
# flags: --python-version 3.7
from c import C
C(1, 2, 3)
[file c.py]
from b import B
from dataclasses import dataclass
@dataclass
class C(B):
    c: int
[file b.py]
from a import A
from dataclasses import dataclass
@dataclass
class B(A):
    b: int
[file a.py]
from dataclasses import dataclass
@dataclass(init=False)
class A:
    a: int

[file a.py.2]
from dataclasses import dataclass
@dataclass(init=False)
class A:
    a: int
    other: int

[file a.py.3]
from dataclasses import dataclass
@dataclass(init=False)
class A:
    a: int

[builtins fixtures/dataclasses.pyi]
[out]
==
main:3: error: Missing positional argument "c" in call to "C"
==

[case testAttrsUpdate1]
[file a.py]
import attr
@attr.s
class A:
    a = attr.ib()   # type: int

[file b.py]
from a import A
import attr
@attr.s
class B(A):
    b = attr.ib()   # type: int

B(1, 2)

[file a.py.2]
import attr
@attr.s
class A:
    a = attr.ib()   # type: int
    other = attr.ib()   # type: int
[builtins fixtures/list.pyi]
[out]
==
b.py:7: error: Missing positional argument "b" in call to "B"

[case testAttrsUpdate2]
from b import B
B(1, 2)
[file b.py]
from a import A
import attr
@attr.s
class B(A):
    b = attr.ib()   # type: int
[file a.py]
import attr
@attr.s(init=False)
class A:
    a = attr.ib()   # type: int

[file a.py.2]
import attr
@attr.s(init=False)
class A:
    a = attr.ib()   # type: int
    other = attr.ib()   # type: int
[builtins fixtures/list.pyi]
[out]
==
main:2: error: Missing positional argument "b" in call to "B"

[case testAttrsUpdate3]
from b import B
B(1, 2)
[file b.py]
from a import A
import attr
@attr.s(auto_attribs=True)
class B(A):
    x: int
[file a.py]
import attr
@attr.s(auto_attribs=True, init=False)
class A:
    a: int

[file a.py.2]
import attr
@attr.s(auto_attribs=True, init=False)
class A:
    a: int
    other: int
[builtins fixtures/list.pyi]

[file a.py.3]
import attr
@attr.s(auto_attribs=True, init=False)
class A:
    a: int
[builtins fixtures/list.pyi]

[out]
==
main:2: error: Missing positional argument "x" in call to "B"
==

[case testAttrsUpdate4]
from b import B
B(1, 2) < B(1, 2)
[file b.py]
from a import A
import attr
@attr.s(eq=False)
class B(A):
    b = attr.ib()   # type: int
[file a.py]
import attr
@attr.s(init=False)
class A:
    a = attr.ib()   # type: int

[file a.py.2]
import attr
@attr.s(eq=False, init=False)
class A:
    a = attr.ib()   # type: int
[builtins fixtures/list.pyi]
[out]
==
main:2: error: Unsupported left operand type for < ("B")

[case testAttrsUpdateBaseKwOnly]
from b import B
B(5)
[file a.py]
import attr
@attr.s()
class A:
    a = attr.ib(15)   # type: int
[file b.py]
from a import A
import attr
@attr.s(kw_only=True)
class B(A):
    b = attr.ib("16")   # type: str

[file a.py.2]
import attr
@attr.s(kw_only=True)
class A:
    a = attr.ib(15)   # type: int
[builtins fixtures/attr.pyi]
[out]
==
main:2: error: Too many positional arguments for "B"

[case testAddBaseClassMethodCausingInvalidOverride]
import m
class B(m.A):
    def f(self) -> str: pass
[file m.py]
class A: pass
[file m.py.2]
class A:
    def f(self) -> int: pass
[file n.py.3]
[out]
==
main:3: error: Return type "str" of "f" incompatible with return type "int" in supertype "A"
==
main:3: error: Return type "str" of "f" incompatible with return type "int" in supertype "A"

[case testModifyBaseClassMethodCausingInvalidOverride]
import m
class B(m.A):
    def f(self) -> str: pass
[file m.py]
class A:
    def f(self) -> str: pass
[file m.py.2]
class A:
    def f(self) -> int: pass
[out]
==
main:3: error: Return type "str" of "f" incompatible with return type "int" in supertype "A"

[case testAddBaseClassAttributeCausingErrorInSubclass]
import m
class B(m.A):
    def a(self) -> None:
        x = 1
        if int():
            x = self.x

    def f(self) -> None:
        self.x = 1

    def z(self) -> None:
        x = 1
        if int():
            x = self.x
[file m.py]
class A: pass
[file m.py.2]
class A:
    def g(self) -> None:
        self.x = 'a'
[out]
==
main:6: error: Incompatible types in assignment (expression has type "str", variable has type "int")
main:9: error: Incompatible types in assignment (expression has type "int", variable has type "str")
main:14: error: Incompatible types in assignment (expression has type "str", variable has type "int")

[case testChangeBaseClassAttributeType]
import m
class B(m.A):
    def f(sel) -> None:
        sel.x = 1
[file m.py]
class A:
    def g(self) -> None:
        self.x = 1
[file m.py.2]
class A:
    def g(self) -> None:
        self.x = 'a'
[out]
==
main:4: error: Incompatible types in assignment (expression has type "int", variable has type "str")

[case testRemoveAttributeInBaseClass]
import m
class B(m.A):
    def f(self) -> None:
        a = 1
        a = self.x
[file m.py]
class A:
    def g(self) -> None:
        self.x = 1
[file m.py.2]
class A: pass
[out]
==
main:5: error: "B" has no attribute "x"

[case testTestSignatureOfInheritedMethod]
import m
class B(m.A):
    def f(self) -> None:
        self.g()
[file m.py]
class A:
    def g(self) -> None: pass
[file m.py.2]
class A:
    def g(self, a: 'A') -> None: pass
[out]
==
main:4: error: Missing positional argument "a" in call to "g" of "A"

[case testRemoveBaseClass]
import m
class A(m.B):
    def f(self) -> None:
        self.g()
        self.x
        self.y = 1
[file m.py]
class C:
    def g(self) -> None:
        self.x = 1
class B(C): pass
[file m.py.2]
class C: pass
class B: pass
[out]
==
main:4: error: "A" has no attribute "g"
main:5: error: "A" has no attribute "x"

[case testRemoveBaseClass2]
import m
class A(m.B):
    def f(self) -> None:
        self.g()
        self.x
        self.y = 1
[file m.py]
class C:
    def g(self) -> None:
        self.x = 1
class B(C): pass
[file m.py.2]
class C:
    def g(self) -> None:
        self.x = 1
class B: pass
[out]
==
main:4: error: "A" has no attribute "g"
main:5: error: "A" has no attribute "x"

[case testChangeInPackage]
import m.n
def f() -> None:
    m.n.g()
[file m/__init__.py]
[file m/n.py]
def g() -> None: pass
[file m/n.py.2]
def g(x: int) -> None: pass
[out]
==
main:3: error: Missing positional argument "x" in call to "g"

[case testTriggerTargetInPackage]
import m.n
[file m/__init__.py]
[file m/n.py]
import a
def f() -> None:
    a.g()
[file a.py]
def g() -> None: pass
[file a.py.2]
def g(x: int) -> None: pass
[out]
==
m/n.py:3: error: Missing positional argument "x" in call to "g"

[case testChangeInPackage__init__]
import m
import m.n
def f() -> None:
    m.g()
[file m/__init__.py]
def g() -> None: pass
[file m/__init__.py.2]
def g(x: int) -> None: pass
[file m/n.py]
[out]
==
main:4: error: Missing positional argument "x" in call to "g"

[case testTriggerTargetInPackage__init__]
import m
import m.n
[file m/__init__.py]
import a
def f() -> None:
    a.g()
[file a.py]
def g() -> None: pass
[file a.py.2]
def g(x: int) -> None: pass
[file m/n.py]
[out]
==
m/__init__.py:3: error: Missing positional argument "x" in call to "g"

[case testModuleAttributeTypeChanges]
import m
def f() -> None:
    x = 1
    if int():
        x = m.x
[file m.py]
x = 1
[file m.py.2]
x = ''
[out]
==
main:5: error: Incompatible types in assignment (expression has type "str", variable has type "int")

[case testTwoStepsDueToModuleAttribute]
import m
x = m.f()

def g() -> None:
    y = 1
    if int():
        y = x # E
[file m.py]
def f() -> int: pass
[file m.py.2]
def f() -> str: pass
[out]
==
main:7: error: Incompatible types in assignment (expression has type "str", variable has type "int")

[case testTwoStepsDueToMultipleNamespaces]
import m
x = m.f()

def g() -> None:
    xx = 1
    if int():
        xx = x # E

class A:
    def a(self) -> None:
        self.y = m.f()
    def b(self) -> None:
        yy = 1
        if int():
            yy = self.y

class B:
    def c(self) -> None:
        self.z = m.f()
    def b(self) -> None:
        zz = 1
        if int():
            zz = self.z
[file m.py]
def f() -> int: pass
[file m.py.2]
def f() -> str: pass
[out]
==
main:7: error: Incompatible types in assignment (expression has type "str", variable has type "int")
main:15: error: Incompatible types in assignment (expression has type "str", variable has type "int")
main:23: error: Incompatible types in assignment (expression has type "str", variable has type "int")

[case testConstructorSignatureChanged]
import m

def f() -> None:
    m.A()
[file m.py]
class A:
    def __init__(self) -> None: pass
[file m.py.2]
class A:
    def __init__(self, x: int) -> None: pass
[out]
==
main:4: error: Missing positional argument "x" in call to "A"

[case testConstructorSignatureChanged2]
from typing import Callable
import m

def use(x: Callable[[], m.A]) -> None:
    x()
def f() -> None:
    use(m.A)
[file m.py]
class A:
    def __init__(self) -> None: pass
[file m.py.2]
class A:
    def __init__(self, x: int) -> None: pass
[out]
==
-- This is a bad error message
main:7: error: Argument 1 to "use" has incompatible type "Type[A]"; expected "Callable[[], A]"

[case testConstructorSignatureChanged3]
from a import C
class D(C):
    def g(self) -> None:
        super().__init__()
D()
[file a.py]
class C:
    def __init__(self) -> None: pass
[file a.py.2]
class C:
    def __init__(self, x: int) -> None: pass
[out]
==
main:4: error: Missing positional argument "x" in call to "__init__" of "C"
main:5: error: Missing positional argument "x" in call to "D"

[case testConstructorAdded]
import m

def f() -> None:
    m.A()
[file m.py]
class A: pass
[file m.py.2]
class A:
    def __init__(self, x: int) -> None: pass
[out]
==
main:4: error: Missing positional argument "x" in call to "A"

[case testConstructorDeleted]
import m

def f() -> None:
    m.A(1)
[file m.py]
class A:
    def __init__(self, x: int) -> None: pass
[file m.py.2]
class A: pass
[out]
==
main:4: error: Too many arguments for "A"

[case testBaseClassConstructorChanged]
import m

def f() -> None:
    m.B()
[file m.py]
class A:
    def __init__(self) -> None: pass
class B(A): pass
[file m.py.2]
class A:
    def __init__(self, x: int) -> None: pass
class B(A): pass
[out]
==
main:4: error: Missing positional argument "x" in call to "B"

[case testSuperField]
from a import C
class D(C):
    def g(self) -> int:
        return super().x
[file a.py]
class C:
    def __init__(self) -> None: self.x = 12
[file a.py.2]
class C:
    def __init__(self) -> None: self.x = 'ar'
[out]
==
main:4: error: Incompatible return value type (got "str", expected "int")

[case testImportFrom]
from m import f

def g() -> None:
    f()
[file m.py]
def f() -> None: pass
[file m.py.2]
def f(x: int) -> None: pass
[builtins fixtures/fine_grained.pyi]
[out]
==
main:4: error: Missing positional argument "x" in call to "f"

[case testImportFrom2]
from m import f
f()
[file m.py]
def f() -> None: pass
[file m.py.2]
def f(x: int) -> None: pass
[out]
==
main:2: error: Missing positional argument "x" in call to "f"

[case testImportFromTargetsClass]
from m import C

def f(c: C) -> None:
    c.g()
[file m.py]
class C:
    def g(self) -> None: pass
[file m.py.2]
class C:
    def g(self, x: int) -> None: pass
[out]
==
main:4: error: Missing positional argument "x" in call to "g" of "C"

[case testImportFromTargetsVariable]
from m import x

def f() -> None:
    y = 1
    if int():
        y = x
[file m.py]
x = 1
[file m.py.2]
x = ''
[out]
==
main:6: error: Incompatible types in assignment (expression has type "str", variable has type "int")

[case testImportFromSubmoduleOfPackage]
from m import n

def f() -> None:
    n.g()
[file m/__init__.py]
[file m/n.py]
def g() -> None: pass
[file m/n.py.2]
def g(x: int) -> None: pass
[out]
==
main:4: error: Missing positional argument "x" in call to "g"

[case testImportedFunctionGetsImported]
from m import f

def g() -> None:
    f()
[file m.py]
from n import f
[file n.py]
def f() -> None: pass
[file n.py.2]
def f(x: int) -> None: pass
[out]
==
main:4: error: Missing positional argument "x" in call to "f"

[case testNestedClassMethodSignatureChanges]
from m import A

def f(x: A.B) -> None:
    x.g()
[file m.py]
class A:
    class B:
        def g(self) -> None: pass
[file m.py.2]
class A:
    class B:
        def g(self, x: int) -> None: pass
[out]
==
main:4: error: Missing positional argument "x" in call to "g" of "B"

[case testNestedClassAttributeTypeChanges]
from m import A

def f(x: A.B) -> None:
    z = 1
    if int():
        z = x.y
[file m.py]
class A:
    class B:
        def g(self) -> None:
            self.y = 1
[file m.py.2]
class A:
    class B:
        def g(self) -> None:
            self.y = ''
[out]
==
main:6: error: Incompatible types in assignment (expression has type "str", variable has type "int")

[case testReprocessMethodInNestedClass]
from m import f

class A:
    class B:
        def g(self) -> None:
            x = 1
            if int():
                x = f()
[file m.py]
def f() -> int: pass
[file m.py.2]
def f() -> str: pass
[file n.py.3]
[out]
==
main:8: error: Incompatible types in assignment (expression has type "str", variable has type "int")
==
main:8: error: Incompatible types in assignment (expression has type "str", variable has type "int")

[case testReprocessMethodInNestedClassSemanal]
import a
[file a.py]
class A:
    class B:
        def g() -> None: pass
    def foo(self) -> int: return 12
[file b.py.2]
[file b.py.3]
2
[out]
a.py:3: error: Method must have at least one argument
==
a.py:3: error: Method must have at least one argument
==
a.py:3: error: Method must have at least one argument

[case testBaseClassDeleted]
import m

class A(m.C):
    def f(self) -> None:
        self.g()  # No error here because m.C becomes an Any base class
    def g(self) -> None:
        self.x
[file m.py]
class C:
    def g(self) -> None: pass
[file m.py.2]
[out]
main:7: error: "A" has no attribute "x"
==
main:3: error: Name "m.C" is not defined

[case testBaseClassOfNestedClassDeleted]
import m

class A:
    class B(m.C):
        def f(self) -> None:
            self.g()  # No error here because m.C becomes an Any base class
        def g(self) -> None:
            self.x
[file m.py]
class C:
    def g(self) -> None: pass
[file m.py.2]
[out]
main:8: error: "B" has no attribute "x"
==
main:4: error: Name "m.C" is not defined

[case testImportQualifiedModuleName]
import a
[file a.py]
import b.c
b.c.f()
[file a.py.2]
import b.c
b.c.f() # dummy change
[file b/__init__.py]
[file b/c.py]
def f() -> None: pass
[out]
==

[case testTypeAliasRefresh]
from typing import Callable
from a import f
C = Callable[[int], str]
[file a.py]
def f() -> None: pass
[file a.py.2]
[out]
==
main:2: error: Module "a" has no attribute "f"

[case testTypeVarRefresh]
from typing import TypeVar
from a import f
T = TypeVar('T')
[file a.py]
def f() -> None: pass
[file a.py.2]
[out]
==
main:2: error: Module "a" has no attribute "f"

[case testRefreshTyping]
from typing import Sized
from c import A
import z

# Force typing to get refreshed by using a protocol from it
x: Sized = A()

[file c.py]
class D:
    def __len__(self) -> int: return 0
A = D
[file c.py.2]
class C:
    def __len__(self) -> int: return 0
A = C
[file z.py]
from typing import List
T = List[int]
[file z.py.2]
from typing import List
T = List[int]  # yo
[builtins fixtures/list.pyi]
[typing fixtures/typing-medium.pyi]
[out]
==

[case testNamedTupleRefresh]
from typing import NamedTuple
from a import f
N = NamedTuple('N', [('x', int)])
[file a.py]
def f() -> None: pass
[file a.py.2]
[builtins fixtures/tuple.pyi]
[out]
==
main:2: error: Module "a" has no attribute "f"

[case testModuleLevelAttributeRefresh]
from typing import Callable
from a import f
x = 1
y = ''  # type: str
[file a.py]
def f() -> None: pass
[file a.py.2]
[out]
==
main:2: error: Module "a" has no attribute "f"

[case testClassBodyRefresh]
from a import f
class A:
    x = 1
    y = '' # type: str

    def f(self) -> None:
        self.x = 1
[file a.py]
f = 1
[file a.py.2]
[out]
==
main:1: error: Module "a" has no attribute "f"

[case testDecoratedMethodRefresh]
from typing import Iterator, Callable, List
from a import f
import a

def dec(f: Callable[['A'], Iterator[int]]) -> Callable[[int], int]: pass

class A:
    @dec
    def f(self) -> Iterator[int]:
        self.x = a.g()  # type: int
        return None
[builtins fixtures/list.pyi]
[file a.py]
f = 1
def g() -> int: pass
[file a.py.2]
def f() -> None: pass
def g() -> int: pass
[file a.py.3]
def f() -> None: pass
def g() -> str: pass
[out]
==
==
main:10: error: Incompatible types in assignment (expression has type "str", variable has type "int")

[case testTwoPassTypeChecking]
import a
[file a.py]
[file a.py.2]
class A:
    def __init__(self, b: B) -> None:
        self.a = b.a

class B:
    def __init__(self) -> None:
        self.a = int()
[file a.py.3]
class A:
    def __init__(self, b: B) -> None:
        self.a = b.a
        reveal_type(self.a) # E

class B:
    def __init__(self) -> None:
        self.a = int()
[out]
==
==
a.py:4: note: Revealed type is "builtins.int"

[case testStripRevealType]
import a
reveal_type(a.f())
[file a.py]
def f() -> int: pass
[file a.py.2]
def f() -> str: pass
[out]
main:2: note: Revealed type is "builtins.int"
==
main:2: note: Revealed type is "builtins.str"

[case testDecoratorTypeAfterReprocessing]
import a
reveal_type(a.f())
[file a.py]
from contextlib import contextmanager
from typing import Iterator
import b
@contextmanager
def f() -> Iterator[None]:
    yield
[file b.py]
[delete b.py.2]
[file b.py.3]
[typing fixtures/typing-medium.pyi]
[builtins fixtures/list.pyi]
[triggered]
2: <b>, __main__
3: <b>, __main__, a
[out]
main:2: note: Revealed type is "contextlib.GeneratorContextManager[None]"
==
a.py:3: error: Cannot find implementation or library stub for module named "b"
a.py:3: note: See https://mypy.readthedocs.io/en/stable/running_mypy.html#missing-imports
main:2: note: Revealed type is "contextlib.GeneratorContextManager[None]"
==
main:2: note: Revealed type is "contextlib.GeneratorContextManager[None]"

[case testDecoratorSpecialCase1]
import a
[file a.py]
import contextlib
from typing import List, Iterator

@contextlib.contextmanager
def f(x: List[int]) -> Iterator[None]:
    x.append(1)
    yield

def g() -> None:
    import b
    b.h(1)
[file b.py]
def h() -> None: pass
[delete b.py.2]
[file b.py.3]
def h() -> None: pass
[file a.py.4]
import contextlib
from typing import List, Iterator

@contextlib.contextmanager
def f(x: List[int]) -> Iterator[None]:
    x.append(1)
    yield

def g() -> None:
    import b
    b.h(1)
    pass
[typing fixtures/typing-medium.pyi]
[builtins fixtures/list.pyi]
[triggered]
2: <b.h>, <b>, <b[wildcard]>, a.g
3: <b.h>, <b>, <b[wildcard]>, a
4: a.g
[out]
a.py:11: error: Too many arguments for "h"
==
a.py:10: error: Cannot find implementation or library stub for module named "b"
a.py:10: note: See https://mypy.readthedocs.io/en/stable/running_mypy.html#missing-imports
==
a.py:11: error: Too many arguments for "h"
==
a.py:11: error: Too many arguments for "h"

[case testDecoratorSpecialCase2]
import a
[file a.py]
from contextlib import contextmanager
from typing import Iterator, List
import b

@contextmanager
def f(x: List[int]) -> Iterator[None]:
    x.append(1)
    yield
[file b.py]
[delete b.py.2]
[file b.py.3]
[file a.py.4]
from contextlib import contextmanager
from typing import Iterator, List
import b

@contextmanager
def f(x: List[int]) -> Iterator[None]:
    x.append(1)
    yield
[typing fixtures/typing-medium.pyi]
[builtins fixtures/list.pyi]
[out]
==
a.py:3: error: Cannot find implementation or library stub for module named "b"
a.py:3: note: See https://mypy.readthedocs.io/en/stable/running_mypy.html#missing-imports
==
==

[case testDecoratorMethodCompat]
from typing import Callable, List, TypeVar
import x

class Base: pass
_Base = TypeVar('_Base', bound=Base)

def dec(f: Callable[[_Base], int]) -> Callable[[_Base], List[int]]: pass

class B(Base):
    def foo(self) -> List[int]: pass

class A(B):
    @dec
    def foo(self) -> int:
        x.lol()
        return 12

[file x.py]
def lol() -> str: pass
[file x.py.2]
def lol() -> int: pass
[file x.py.3]
def lol() -> str: pass

[builtins fixtures/list.pyi]
[out]
==
==

[case testPreviousErrorInDecoratedFunction]
import a
[file a.py]
from typing import Callable
import b

def dec(x: Callable[[], None]) -> Callable[[], None]:
    return x

@dec
def f() -> None:
    1 + ''
[file b.py]
[file b.py.2]
1
[file b.py.3]
2
[file a.py.4]
from typing import Callable
import b

def dec(f: Callable[[], None]) -> Callable[[], None]:
    return f

@dec
def f() -> None:
    1 + 2
[out]
a.py:9: error: Unsupported operand types for + ("int" and "str")
==
a.py:9: error: Unsupported operand types for + ("int" and "str")
==
a.py:9: error: Unsupported operand types for + ("int" and "str")
==

[case testPreviousErrorInDecoratedMethodOverride]
import a
[file a.py]
from typing import Callable
from b import B

def dec(x: Callable[['A'], int]) -> Callable[['A'], int]:
    return x

class A(B):
    @dec
    def foo(self) -> int: return 12

[file b.py]
class B:
    def foo(self) -> str: return 'hi'
[file c.py.2]
[file c.py.3]
1
[file b.py.4]
class B:
    def foo(self) -> int: return 12
[out]
a.py:9: error: Return type "int" of "foo" incompatible with return type "str" in supertype "B"
==
a.py:9: error: Return type "int" of "foo" incompatible with return type "str" in supertype "B"
==
a.py:9: error: Return type "int" of "foo" incompatible with return type "str" in supertype "B"
==

[case testPreviousErrorInMethodSemanal1]
import a
[file a.py]
class A:
    def foo() -> int: pass
[file c.py.2]
[file c.py.3]
1
[file a.py.4]
class A:
    def foo(self) -> int: pass
[out]
a.py:2: error: Method must have at least one argument
==
a.py:2: error: Method must have at least one argument
==
a.py:2: error: Method must have at least one argument
==

[case testPreviousErrorInMethodSemanal2]
import a
[file a.py]
class A:
    def foo(self) -> None:
        nothing
[file c.py.2]
[file c.py.3]
1
[file a.py.4]
class A:
    def foo(self) -> int: pass
[out]
a.py:3: error: Name "nothing" is not defined
==
a.py:3: error: Name "nothing" is not defined
==
a.py:3: error: Name "nothing" is not defined
==

[case testPreviousErrorInMethodSemanalPass3]
import a
[file a.py]
from typing import List
class A:
    def __init__(self) -> None:
        self.x = []  # type: List[int, str]
[file c.py.2]
[file c.py.3]
1
[file a.py.4]
from typing import List
class A:
    def __init__(self) -> None:
        self.x = []  # type: List[int]
[builtins fixtures/list.pyi]
[out]
a.py:4: error: "list" expects 1 type argument, but 2 given
==
a.py:4: error: "list" expects 1 type argument, but 2 given
==
a.py:4: error: "list" expects 1 type argument, but 2 given
==

[case testPreviousErrorInOverloadedFunctionSemanalPass3]
import a
[file a.py]
from typing import overload, List
@overload
def f(x: str) -> None: ...
@overload
def f(x: int) -> List[int, str]: ...
def f(x: object) -> object:
    pass
[file c.py.2]
[file c.py.3]
1
[file a.py.4]
from typing import overload, List
@overload
def f(x: str) -> None: ...
@overload
def f(x: int) -> List[int]: ...
def f(x: object) -> object:
    pass
[builtins fixtures/list.pyi]
[out]
a.py:5: error: "list" expects 1 type argument, but 2 given
==
a.py:5: error: "list" expects 1 type argument, but 2 given
==
a.py:5: error: "list" expects 1 type argument, but 2 given
==

[case testPreviousErrorInOverloadedFunction]
# flags: --strict-optional
import a
[file a.py]
from typing import overload
@overload
def f(x: str) -> None: ...
@overload
def f(x: int) -> int: ...
def f(x: object) -> None:
	pass
[file b.py]
[file b.py.2]
1
[file b.py.3]
2
[file a.py.4]
from typing import overload
@overload
def f(x: str) -> None: ...
@overload
def f(x: int) -> None: ...
def f(x: object) -> None:
	pass
[out]
a.py:6: error: Overloaded function implementation cannot produce return type of signature 2
==
a.py:6: error: Overloaded function implementation cannot produce return type of signature 2
==
a.py:6: error: Overloaded function implementation cannot produce return type of signature 2
==

[case testPreviousErrorInOverloadedFunctionSemanal]
import a
[file a.py]
from typing import overload
@overload
def f(x: str) -> None: ...
@overload
def f(x: int) -> None: ...
[file b.py]
[file b.py.2]
1
[file b.py.3]
2
[file a.py.4]
from typing import overload
@overload
def f(x: str) -> None: ...
@overload
def f(x: int) -> None: ...
def f(x: object) -> None:
	pass
[out]
a.py:2: error: An overloaded function outside a stub file must have an implementation
==
a.py:2: error: An overloaded function outside a stub file must have an implementation
==
a.py:2: error: An overloaded function outside a stub file must have an implementation
==

[case testPreviousErrorInDecoratedMethodSemanalPass3]
import a
[file a.py]
from typing import Callable, TypeVar, Any, List

T = TypeVar('T', bound=Callable)
def dec(x: T) -> T:
    return x

@dec
def foo(self) -> List[str, int]: return []

[file c.py.2]
[file c.py.3]
[file a.py.4]
from typing import Callable, TypeVar, Any, List

T = TypeVar('T', bound=Callable[..., Any])
def dec(x: T) -> T:
    return x

@dec
def foo(self) -> List[str]: return []
[builtins fixtures/list.pyi]
[out]
a.py:8: error: "list" expects 1 type argument, but 2 given
==
a.py:8: error: "list" expects 1 type argument, but 2 given
==
a.py:8: error: "list" expects 1 type argument, but 2 given
==

[case testDecoratorUpdateMod]
import a
[file a.py]
import mod

@mod.deca
@mod.decb(mod.C())
def func(x: mod.B) -> mod.B:
    x.x
    return x
[file mod.py]
from typing import Callable, TypeVar
F = TypeVar('F', bound=Callable)

def deca(func: Callable[[B], B]) -> Callable[[str], str]:
    pass
def decb(arg: C) -> Callable[[F], F]:
    pass
class C:
    pass
class B:
    x: int
[file mod.py.2]
from typing import Callable, TypeVar
F = TypeVar('F', bound=Callable)

def deca(func: Callable[[str], str]) -> Callable[[str], str]:
    pass
def decb(arg: C) -> Callable[[F], F]:
    pass
class C:
    pass
class B:
    x: int
[file mod.py.3]
from typing import Callable, TypeVar
F = TypeVar('F', bound=Callable)

def deca(func: Callable[[B], B]) -> Callable[[str], str]:
    pass
def decb(arg: C) -> Callable[[F], F]:
    pass
class C:
    pass
class B:
    y: int
[file mod.py.4]
from typing import Callable, TypeVar
F = TypeVar('F', bound=Callable)

def deca(func: Callable[[B], B]) -> Callable[[str], str]:
    pass
def decb(arg: C) -> Callable[[F], F]:
    pass
class C:
    def __init__(self, x: int) -> None:
        pass
class B:
    x: int
[out]
==
a.py:3: error: Argument 1 to "deca" has incompatible type "Callable[[B], B]"; expected "Callable[[str], str]"
==
a.py:6: error: "B" has no attribute "x"
==
a.py:4: error: Missing positional argument "x" in call to "C"

[case testDecoratorUpdateFunc]
import a
[file a.py]
import mod

def outer() -> None:
    @mod.deca
    @mod.decb(mod.C())
    def func(x: mod.B) -> mod.B:
        x.x
        return x
[file mod.py]
from typing import Callable, TypeVar
F = TypeVar('F', bound=Callable)

def deca(func: Callable[[B], B]) -> Callable[[str], str]:
    pass
def decb(arg: C) -> Callable[[F], F]:
    pass
class C:
    pass
class B:
    x: int
[file mod.py.2]
from typing import Callable, TypeVar
F = TypeVar('F', bound=Callable)

def deca(func: Callable[[str], str]) -> Callable[[str], str]:
    pass
def decb(arg: C) -> Callable[[F], F]:
    pass
class C:
    pass
class B:
    x: int
[file mod.py.3]
from typing import Callable, TypeVar
F = TypeVar('F', bound=Callable)

def deca(func: Callable[[B], B]) -> Callable[[str], str]:
    pass
def decb(arg: C) -> Callable[[F], F]:
    pass
class C:
    pass
class B:
    y: int
[file mod.py.4]
from typing import Callable, TypeVar
F = TypeVar('F', bound=Callable)

def deca(func: Callable[[B], B]) -> Callable[[str], str]:
    pass
def decb(arg: C) -> Callable[[F], F]:
    pass
class C:
    def __init__(self, x: int) -> None:
        pass
class B:
    x: int
[out]
==
a.py:4: error: Argument 1 to "deca" has incompatible type "Callable[[B], B]"; expected "Callable[[str], str]"
==
a.py:7: error: "B" has no attribute "x"
==
a.py:5: error: Missing positional argument "x" in call to "C"

[case DecoratorUpdateMethod]
import a
[file a.py]
import mod

class D:
    @mod.deca
    @mod.decb(mod.C())
    def func(self, x: mod.B) -> mod.B:
        x.x
        return x
[file mod.py]
from typing import Callable, TypeVar
F = TypeVar('F', bound=Callable)

def deca(func: Callable[..., B]) -> Callable[..., str]:
    pass
def decb(arg: C) -> Callable[[F], F]:
    pass
class C:
    pass
class B:
    x: int
[file mod.py.2]
from typing import Callable, TypeVar
F = TypeVar('F', bound=Callable)

def deca(func: Callable[..., str]) -> Callable[..., str]:
    pass
def decb(arg: C) -> Callable[[F], F]:
    pass
class C:
    pass
class B:
    x: int
[file mod.py.3]
from typing import Callable, TypeVar
F = TypeVar('F', bound=Callable)

def deca(func: Callable[..., B]) -> Callable[..., str]:
    pass
def decb(arg: C) -> Callable[[F], F]:
    pass
class C:
    pass
class B:
    y: int
[file mod.py.4]
from typing import Callable, TypeVar
F = TypeVar('F', bound=Callable)

def deca(func: Callable[..., B]) -> Callable[..., str]:
    pass
def decb(arg: C) -> Callable[[F], F]:
    pass
class C:
    def __init__(self, x: int) -> None:
        pass
class B:
    x: int
[out]
==
a.py:4: error: Argument 1 to "deca" has incompatible type "Callable[[D, B], B]"; expected "Callable[..., str]"
==
a.py:7: error: "B" has no attribute "x"
==
a.py:5: error: Missing positional argument "x" in call to "C"

[case testDecoratorUpdateDeeepNested]
import a
[file a.py]
import mod

def outer() -> None:
    def inner() -> None:
        @mod.dec
        def func(x: int) -> int:
            pass
[file mod.py]
from typing import Callable
def dec(func: Callable[[int], int]) -> Callable[[str], str]:
    pass
[file mod.py.2]
from typing import Callable
def dec(func: Callable[[str], str]) -> Callable[[str], str]:
    pass
[out]
==
a.py:5: error: Argument 1 to "dec" has incompatible type "Callable[[int], int]"; expected "Callable[[str], str]"

[case testDecoratorUpdateNestedClass]
import a
[file a.py]
import mod

class Outer:
    class Inner:
        c = mod.C()
        @c.dec
        def func(self, x: int) -> int:
            pass
[file mod.py]
from typing import Callable
class C:
    def dec(self, func: Callable[..., int]) -> Callable[..., str]:
        pass
[file mod.py.2]
from typing import Callable
class C:
    def dec(self, func: Callable[..., str]) -> Callable[..., str]:
        pass
[out]
==
a.py:6: error: Argument 1 to "dec" of "C" has incompatible type "Callable[[Inner, int], int]"; expected "Callable[..., str]"

[case testDecoratorUpdateClassInFunction]
import a
[file a.py]
import mod

def outer() -> None:
    class Inner:
        c = mod.C()
        @c.dec
        def func(self, x: mod.B) -> int:
            return x.x
[file mod.py]
from typing import Callable
class C:
    def dec(self, func: Callable[..., int]) -> Callable[..., str]:
        pass
class B:
    x: int
[file mod.py.2]
from typing import Callable
class C:
    def dec(self, func: Callable[..., str]) -> Callable[..., str]:
        pass
class B:
    x: int
[file mod.py.3]
from typing import Callable
class C:
    def dec(self, func: Callable[..., int]) -> Callable[..., str]:
        pass
class B:
    x: str
[out]
==
a.py:6: error: Argument 1 to "dec" of "C" has incompatible type "Callable[[Inner, B], int]"; expected "Callable[..., str]"
==
a.py:8: error: Incompatible return value type (got "str", expected "int")

[case testDecoratorUpdateMROUpdated]
import a
[file a.py]
import mod

@mod.dec
def func(x: mod.B) -> int:
    pass
[file mod.py]
from typing import Callable
class B:
    pass
class C(B):
    pass
def dec(f: Callable[[C], int]) -> Callable[[int], int]:
    pass
[file mod.py.2]
from typing import Callable
class B:
    pass
class C:
    pass
def dec(f: Callable[[C], int]) -> Callable[[int], int]:
    pass
[out]
==
a.py:3: error: Argument 1 to "dec" has incompatible type "Callable[[B], int]"; expected "Callable[[C], int]"

[case testOverloadRefresh]
from typing import overload
import m

@overload
def f(x: m.A) -> None: ...
@overload
def f(x: int) -> None: ...
def f(x: object) -> None:
    from n import g
[file m.py]
class A: pass
[file n.py]
def g() -> None: pass
[delete m.py.2]
[delete n.py.2]
[out]
==
main:2: error: Cannot find implementation or library stub for module named "m"
main:2: note: See https://mypy.readthedocs.io/en/stable/running_mypy.html#missing-imports
main:7: error: Overloaded function signature 2 will never be matched: signature 1's parameter type(s) are the same or broader
main:9: error: Cannot find implementation or library stub for module named "n"

[case testOverloadSpecialCase]
from typing import overload
import m
import sys

class C:
    if sys.platform == 'nonexistent':
        def f(self, x): pass
    else:
        @overload
        def f(self, x: m.A) -> None: pass
        @overload
        def f(self, x: int) -> None: pass
        def f(self, x: object) -> None:
            from n import g
[file m.py]
class A: pass
[file n.py]
def g() -> None: pass
[delete m.py.2]
[delete n.py.2]
[builtins fixtures/ops.pyi]
[out]
==
main:2: error: Cannot find implementation or library stub for module named "m"
main:2: note: See https://mypy.readthedocs.io/en/stable/running_mypy.html#missing-imports
main:12: error: Overloaded function signature 2 will never be matched: signature 1's parameter type(s) are the same or broader
main:14: error: Cannot find implementation or library stub for module named "n"

[case testOverloadClassmethodDisappears]
from typing import overload
from m import Wrapper
reveal_type(Wrapper.foo(3))
[file m.pyi]
from typing import overload
class Wrapper:
    @overload
    @classmethod
    def foo(self, x: int) -> int: ...
    @overload
    @classmethod
    def foo(self, x: str) -> str: ...
[file m.pyi.2]
from typing import overload
class Wrapper:
    @overload
    def foo(cls, x: int) -> int: ...
    @overload
    def foo(cls, x: str) -> str: ...
[builtins fixtures/classmethod.pyi]
[out]
main:3: note: Revealed type is "builtins.int"
==
main:3: error: No overload variant of "foo" of "Wrapper" matches argument type "int"
main:3: note: Possible overload variants:
main:3: note:     def foo(cls: Wrapper, x: int) -> int
main:3: note:     def foo(cls: Wrapper, x: str) -> str
main:3: note: Revealed type is "Any"

[case testRefreshGenericClass]
from typing import TypeVar, Generic
from a import A

X = TypeVar('X')

class C(Generic[X]):
    def f(self, x: A) -> X: ...
[file a.py]
class A: pass
[file a.py.2]
[file a.py.3]
class A: pass
[out]
==
main:2: error: Module "a" has no attribute "A"
==

[case testRefreshGenericAndFailInPass3]
# Failure in semantic analysis pass 3
from a import C
a: C[int]
[file a.py]
from typing import TypeVar, Generic
T = TypeVar('T')
class C(Generic[T]): pass
[file a.py.2]
from typing import TypeVar, Generic
T = TypeVar('T')
S = TypeVar('S')
class C(Generic[T, S]): pass
[file a.py.3]
from typing import TypeVar, Generic
T = TypeVar('T')
class C(Generic[T]): pass
[out]
==
main:3: error: "C" expects 2 type arguments, but 1 given
==

[case testUnannotatedClass]
import a
[file a.py]
class A:
    def f(self, x):
        self.y = x
        self.g()

    def g(self): pass
[file a.py.2]
class A:
    def f(self, x, y):
        self.y = x
        self.z = y
        self.g()

    def g(self): pass
[triggered]
2: <a.A.f>, <a.A.z>, <a.A[wildcard]>
[out]
==

[case testSuperBasics]
import a
[file a.py]
class A:
    def f(self) -> None: pass
class B(A):
    def f(self) -> None:
        super(B, self).f()
[file a.py.2]
class A:
    def f(self) -> None: pass
class B(A):
    def f(self) -> None:
        super(B, self).f()
[out]
==

[case testErrorInTypeCheckSecondPassThroughPropagation]
import a

def f() -> None:
    x = a.C()
[file a.py]
[file a.py.2]
from typing import Generic, TypeVar
T = TypeVar('T')
class C(Generic[T]): pass
[out]
main:4: error: "object" has no attribute "C"
==
main:4: error: Need type annotation for "x"

[case testPartialTypeInNestedClass]
import a
class C:
    def f(self) -> None:
        a.g()
        class D:
            def __init__(self) -> None:
                self.x = {}
            def meth(self) -> None:
                self.x['a'] = 'b'
[file a.py]
def g() -> None: pass
[file a.py.2]
def g() -> int: pass
[builtins fixtures/dict.pyi]
[out]
main:7: error: Need type annotation for "x" (hint: "x: Dict[<type>, <type>] = ...")
==
main:7: error: Need type annotation for "x" (hint: "x: Dict[<type>, <type>] = ...")

[case testRefreshPartialTypeInClass]
import a
class D:
    def __init__(self) -> None:
        a.g()
        self.x = {}
    def meth(self) -> None:
        self.x['a'] = 'b'
[file a.py]
def g() -> None: pass
[file a.py.2]
def g() -> int: pass
[builtins fixtures/dict.pyi]
[out]
main:5: error: Need type annotation for "x" (hint: "x: Dict[<type>, <type>] = ...")
==
main:5: error: Need type annotation for "x" (hint: "x: Dict[<type>, <type>] = ...")

[case testRefreshPartialTypeInferredAttributeIndex]
from c import C
reveal_type(C().a)
[file c.py]
from b import f
class C:
    def __init__(self) -> None:
        self.a = {}
        if bool():
            self.a[0] = f()
[file b.py]
def f() -> int: ...
[file b.py.2]
from typing import List
def f() -> str: ...
[builtins fixtures/dict.pyi]
[out]
main:2: note: Revealed type is "builtins.dict[builtins.int, builtins.int]"
==
main:2: note: Revealed type is "builtins.dict[builtins.int, builtins.str]"

[case testRefreshPartialTypeInferredAttributeAssign]
from c import C
reveal_type(C().a)
[file c.py]
from b import f
class C:
    def __init__(self) -> None:
        self.a = []
        if bool():
            self.a = f()
[file b.py]
from typing import List
def f() -> List[int]: ...
[file b.py.2]
from typing import List
def f() -> List[str]: ...
[builtins fixtures/list.pyi]
[out]
main:2: note: Revealed type is "builtins.list[builtins.int]"
==
main:2: note: Revealed type is "builtins.list[builtins.str]"

[case testRefreshPartialTypeInferredAttributeAppend]
from c import C
reveal_type(C().a)
[file c.py]
from b import f
class C:
    def __init__(self) -> None:
        self.a = []
        if bool():
            self.a.append(f())
[file b.py]
def f() -> int: ...
[file b.py.2]
def f() -> str: ...
[builtins fixtures/list.pyi]
[out]
main:2: note: Revealed type is "builtins.list[builtins.int]"
==
main:2: note: Revealed type is "builtins.list[builtins.str]"

[case testRefreshTryExcept]
import a
def f() -> None:
    a.g()
    try:
        pass
    except BaseException as e:
        e
[file a.py]
def g() -> int: pass
[file a.py.2]
def g() -> str: pass
[builtins fixtures/exception.pyi]
[out]
==

[case testMroSpecialCase]
import b
import a

[file a.py]
class C: pass
class D(C):
    1()
class E(D): pass

[file b.py]
import a

[file a.py.2]
class C: pass
class D(C):
    1()
class E(D): pass
# Something needs to change

[file b.py.2]
import a
# Something needs to change

[triggered]
2: a, a
[out]
a.py:3: error: "int" not callable
==
a.py:3: error: "int" not callable

[case testMetaclassAttributes]
import a
[file a.py]
from mod import C
from typing import Type
def f(arg: Type[C]) -> None:
    arg.x = int()
[file mod.py]
import submod
class C(metaclass=submod.M):
    pass
[file submod.py]
class M(type):
    x: int
[file submod.py.2]
class M(type):
    x: str
[file submod.py.3]
class M(type):
    y: str
[file submod.py.4]
class M(type):
    x: int
[out]
==
a.py:4: error: Incompatible types in assignment (expression has type "int", variable has type "str")
==
a.py:4: error: "Type[C]" has no attribute "x"
==

[case testMetaclassAttributesDirect]
import a
[file a.py]
from mod import C
def f() -> None:
    C.x = int()
[file mod.py]
import submod
class C(metaclass=submod.M):
    pass
[file submod.py]
class M(type):
    x: int
[file submod.py.2]
class M(type):
    x: str
[file submod.py.3]
class M(type):
    y: str
[file submod.py.4]
class M(type):
    x: int
[out]
==
a.py:3: error: Incompatible types in assignment (expression has type "int", variable has type "str")
==
a.py:3: error: "Type[C]" has no attribute "x"
==

[case testMetaclassOperators]
import a
[file a.py]
from mod import C
from typing import Type
def f(arg: Type[C]) -> None:
    arg + arg
[file mod.py]
import submod
class C(metaclass=submod.M):
    pass
[file submod.py]
class M(type):
    def __add__(self, other: M) -> M:
        pass
[file submod.py.2]
class M(type):
    def __add__(self, other: int) -> M:
        pass
[out]
==
a.py:4: error: Unsupported operand types for + ("Type[C]" and "Type[C]")

[case testMetaclassOperatorsDirect]
import a
[file a.py]
from mod import C
def f() -> None:
    C + C
[file mod.py]
import submod
class C(metaclass=submod.M):
    pass
[file submod.py]
class M(type):
    def __add__(self, other: int) -> M:
        pass
[file submod.py.2]
class M(type):
    def __add__(self, other: M) -> M:
        pass
[out]
a.py:3: error: Unsupported operand types for + ("Type[C]" and "Type[C]")
==

[case testFineMetaclassUpdate]
import a
[file a.py]
from c import M
import b
def f(arg: M) -> None:
    pass

f(b.B)
[file b.py]
import c
class B: pass

[file b.py.2]
import c
class B(metaclass=c.M): pass

[file c.py]
class M(type):
    pass
[out]
a.py:6: error: Argument 1 to "f" has incompatible type "Type[B]"; expected "M"
==

[case testFineMetaclassRecalculation]
import a
[file a.py]
from b import B
class M2(type): pass
class D(B, metaclass=M2): pass
[file b.py]
import c
class B: pass

[file b.py.2]
import c
class B(metaclass=c.M): pass

[file c.py]
class M(type):
    pass
[out]
==
a.py:3: error: Inconsistent metaclass structure for "D"

[case testFineMetaclassDeclaredUpdate]
import a
[file a.py]
import b
class B(metaclass=b.M): pass
class D(B, metaclass=b.M2): pass
[file b.py]
class M(type): pass
class M2(M): pass
[file b.py.2]
class M(type): pass
class M2(type): pass
[out]
==
a.py:3: error: Inconsistent metaclass structure for "D"

[case testFineMetaclassRemoveFromClass]
import a
[file a.py]
import b
def func() -> int:
    return b.B.x
[file b.py]
from c import M
class B(metaclass=M):
    pass
[file b.py.2]
from c import M
class B:
    pass
[file c.py]
class M(type):
    x: int
[out]
==
a.py:3: error: "Type[B]" has no attribute "x"

[case testFineMetaclassRemoveFromClass2]
import a
[file a.py]
import b
def func() -> None:
    b.test(b.B)
[file b.py]
import c
def test(cls: c.M) -> None:
    pass
class B(metaclass=c.M):
    pass
[file b.py.2]
import c
def test(cls: c.M) -> None:
    pass
class B:
    pass
[file c.py]
class M(type):
    x: int
[out]
==
a.py:3: error: Argument 1 to "test" has incompatible type "Type[B]"; expected "M"

[case testBadMetaclassCorrected]
import a
[file a.py]
import b
class C(metaclass=b.M):
    pass
[file b.py]
from c import M
[file c.py]
M = 1
[file c.py.2]
class M(type):
    pass
[out]
a.py:2: error: Invalid metaclass "b.M"
==

[case testFixedAttrOnAddedMetaclass]
import a
[file a.py]
import b
def fun() -> None:
    x: int = b.C.x
[file b.py]
import c
class C:
    pass
[file b.py.2]
import c
class C(metaclass=c.M):
    pass
[file c.py]
class M(type):
    x: int
[out]
a.py:3: error: "Type[C]" has no attribute "x"
==

[case testIndirectSubclassReferenceMetaclass]
import a
[file a.py]
import b
def f() -> None:
    b.x = int()
[file b.py]
import bb
x = bb.D.x
[file bb.py]
import mod
class D(mod.C):
    pass
[file mod.py]
import submod
class C(metaclass=submod.M):
    pass
[file submod.py]
class M(type):
    x: int
[file submod.py.2]
class M(type):
    x: str
[file submod.py.3]
class M(type):
    y: str
[file submod.py.4]
class M(type):
    x: int
[out]
==
a.py:3: error: Incompatible types in assignment (expression has type "int", variable has type "str")
==
b.py:2: error: "Type[D]" has no attribute "x"
==

[case testMetaclassDeletion]
import a
[file a.py]
import b
def func() -> None:
    b.B.x
[file b.py]
import c
class B(metaclass=c.M):
    pass
[file c.py]
class M(type):
    x: int
[file c.py.2]
whatever: int
[out]
==
b.py:2: error: Name "c.M" is not defined
a.py:3: error: "Type[B]" has no attribute "x"

[case testFixMissingMetaclass]
import a
[file a.py]
import b
def func() -> None:
    b.B.x
[file b.py]
import c
class B(metaclass=c.M):
    pass
[file c.py]
whatever: int
[file c.py.2]
class M(type):
    x: int
[out]
b.py:2: error: Name "c.M" is not defined
a.py:3: error: "Type[B]" has no attribute "x"
==

[case testGoodMetaclassSpoiled]
import a
[file a.py]
import b
class C(metaclass=b.M):
    pass
[file b.py]
class M(type):
    pass
[file b.py.2]
M = 1
[out]
==
a.py:2: error: Invalid metaclass "b.M"

[case testRefreshGenericSubclass]
from typing import Generic, TypeVar
import m
m.x

T = TypeVar('T')

class C(Generic[T]):
    def __init__(self, x: T) -> None:
        pass

class D(C[T]):
    def __init__(self, x: T) -> None:
        m.x
        super(D, self).__init__(x)
[file m.py]
x = 0
[file m.py.2]
x = ''
[out]
==

[case testRefreshNamedTupleSubclass]
from typing import NamedTuple
import m
m.x

N = NamedTuple('N', [('x', int)])

class C(N):
    pass
[file m.py]
x = 0
[file m.py.2]
x = ''
[builtins fixtures/tuple.pyi]
[out]
==

[case testNewTypeRefresh]
import a

[file a.py]
from typing import Dict, NewType

class A: pass
N = NewType('N', A)

a: Dict[N, int]

def f(self, x: N) -> None:
    a.get(x)

[file a.py.2]
from typing import Dict, NewType  # dummy change

class A: pass
N = NewType('N', A)

a: Dict[N, int]

def f(self, x: N) -> None:
    a.get(x)

[builtins fixtures/dict.pyi]
[out]
==

[case testRefreshFunctionalEnum]
import a

[file a.py]
from typing import Dict
from enum import Enum

N = Enum('N', 'x')
a: Dict[N, int]

def f(self, x: N) -> None:
    a.get(x)

[file a.py.2]
from typing import Dict
from enum import Enum

N = Enum('N', 'x')
a: Dict[N, int]

def f(self, x: N) -> None:
    a.get(x)
[builtins fixtures/dict.pyi]
[out]
==

[case testFineGrainedCallable]
import a
[file a.py]
def f(o: object) -> None:
    if callable(o):
        o()
[file a.py.2]
def f(o: object) -> None:
    if callable(o):
        o()
[builtins fixtures/callable.pyi]
[out]
==

[case testRefreshFunctionalNamedTuple]
import a

[file a.py]
from typing import NamedTuple
from b import L

A = NamedTuple('A', [])
a: A

def g() -> None:
    x = L(A())
    x.f(a)

[file b.pyi]
from typing import TypeVar, Generic, overload

T = TypeVar('T')

class L(Generic[T]):
    def __init__(self, x: T) -> None: pass
    @overload
    def f(self) -> None: pass
    @overload
    def f(self, a: T) -> None: pass

[file a.py.2]
from typing import NamedTuple
from b import L

A = NamedTuple('A', [])
a: A

def g() -> None:
    x = L(A())
    x.f(a)
[builtins fixtures/tuple.pyi]
[out]
==

[case testRefreshSubclassNestedInFunction1]
from a import C
def f() -> None:
    class D(C): pass
[file a.py]
class C: pass
[file a.py.2]
[out]
==
main:1: error: Module "a" has no attribute "C"

[case testRefreshSubclassNestedInFunction2]
from a import C
def f() -> None:
    class D(C):
        def g(self) -> None:
            super().__init__()
    d = D()
[file a.py]
class C:
    def __init__(self) -> None: pass
[file a.py.2]
class C:
    def __init__(self, x: int) -> None: pass
[out]
==
main:5: error: Missing positional argument "x" in call to "__init__" of "C"
main:6: error: Missing positional argument "x" in call to "D"

[case testInferAttributeTypeAndMultipleStaleTargets]
import a

class A:
    def g(self) -> None:
        a.x
        self.x = 1

    def f(self) -> None:
        a.x
        b = self.x
        self.x = 1

[file a.py]
x = 0
[file a.py.2]
x = ''
[out]
==

[case testNamedTupleUpdate]
import b
[file a.py]
from typing import NamedTuple
N = NamedTuple('N', [('x', int)])
x = N(1)
[file a.py.2]
from typing import NamedTuple
N = NamedTuple('N', [('x', str)])
x = N('hi')
[file b.py]
import a
def f(x: a.N) -> None:
    pass
f(a.x)
[builtins fixtures/tuple.pyi]
[out]
==

[case testNamedTupleUpdate2]
import b
[file a.py]
from typing import NamedTuple
N = NamedTuple('N', [('x', int)])
x = N(1)
[file a.py.2]
from typing import NamedTuple
N = NamedTuple('N', [('y', int)])
x = N(2)
[file b.py]
import a
def f(x: a.N) -> None:
    pass
f(a.x)
[builtins fixtures/tuple.pyi]
[out]
==

[case testNamedTupleUpdate3]
import c
[file a.py]
from typing import NamedTuple
N = NamedTuple('N', [('x', int)])
x = N(1)
[file a.py.2]
from typing import NamedTuple
N = NamedTuple('N', [('x', str)])
x = N('hi')
[file b.py]
import a
from typing import NamedTuple
M = NamedTuple('M', [('z', 'a.N')])
x = M(a.x)
[file c.py]
import a
import b
from typing import Tuple
def lol(n: Tuple[Tuple[int]]) -> None:
    pass
def f(x: b.M) -> None:
    lol(x)
f(b.x)
lol(b.x)
[builtins fixtures/tuple.pyi]
[out]
==
c.py:7: error: Argument 1 to "lol" has incompatible type "M"; expected "Tuple[Tuple[int]]"
c.py:9: error: Argument 1 to "lol" has incompatible type "M"; expected "Tuple[Tuple[int]]"

[case testNamedTupleUpdate4]
import b
[file a.py]
from typing import NamedTuple
class N(NamedTuple):
    x: int
x = N(1)
[file a.py.2]
from typing import NamedTuple
class N(NamedTuple):
    x: str
x = N('hi')
[file b.py]
import a
def f(x: a.N) -> None:
    pass
f(a.x)
[builtins fixtures/tuple.pyi]
[out]
==

[case testNamedTupleUpdate5]
# flags: --enable-recursive-aliases
import b
[file a.py]
from typing import NamedTuple, Optional
class N(NamedTuple):
    r: Optional[N]
    x: int
x = N(None, 1)
[file a.py.2]
from typing import NamedTuple, Optional
class N(NamedTuple):
    r: Optional[N]
    x: str
x = N(None, 'hi')
[file b.py]
import a
def f(x: a.N) -> None:
    pass
f(a.x)
[builtins fixtures/tuple.pyi]
[out]
==

<<<<<<< HEAD
=======
[case testNamedTupleUpdateNonRecursiveToRecursiveFine]
# flags: --enable-recursive-aliases
import c
[file a.py]
from b import M
from typing import NamedTuple, Optional
class N(NamedTuple):
    r: Optional[M]
    x: int
n: N
[file b.py]
from a import N
from typing import NamedTuple
class M(NamedTuple):
    r: None
    x: int
[file b.py.2]
from a import N
from typing import NamedTuple, Optional
class M(NamedTuple):
    r: Optional[N]
    x: int
[file c.py]
import a
def f(x: a.N) -> None:
    if x.r is not None:
        s: int = x.r.x
[file c.py.3]
import a
def f(x: a.N) -> None:
    if x.r is not None and x.r.r is not None and x.r.r.r is not None:
        reveal_type(x)
        s: int = x.r.r.r.r
f(a.n)
reveal_type(a.n)
[builtins fixtures/tuple.pyi]
[out]
==
==
c.py:4: note: Revealed type is "Tuple[Union[Tuple[Union[..., None], builtins.int, fallback=b.M], None], builtins.int, fallback=a.N]"
c.py:5: error: Incompatible types in assignment (expression has type "Optional[N]", variable has type "int")
c.py:7: note: Revealed type is "Tuple[Union[Tuple[Union[..., None], builtins.int, fallback=b.M], None], builtins.int, fallback=a.N]"

[case testTupleTypeUpdateNonRecursiveToRecursiveFine]
# flags: --enable-recursive-aliases
import c
[file a.py]
from b import M
from typing import Tuple, Optional
class N(Tuple[Optional[M], int]): ...
[file b.py]
from a import N
from typing import Tuple
class M(Tuple[None, int]): ...
[file b.py.2]
from a import N
from typing import Tuple, Optional
class M(Tuple[Optional[N], int]): ...
[file c.py]
import a
def f(x: a.N) -> None:
    if x[0] is not None:
        s: int = x[0][1]
[file c.py.3]
import a
def f(x: a.N) -> None:
    if x[0] is not None and x[0][0] is not None and x[0][0][0] is not None:
        reveal_type(x)
        s: int = x[0][0][0][0]
[builtins fixtures/tuple.pyi]
[out]
==
==
c.py:4: note: Revealed type is "Tuple[Union[Tuple[Union[..., None], builtins.int, fallback=b.M], None], builtins.int, fallback=a.N]"
c.py:5: error: Incompatible types in assignment (expression has type "Optional[N]", variable has type "int")

[case testTypeAliasUpdateNonRecursiveToRecursiveFine]
# flags: --enable-recursive-aliases
import c
[file a.py]
from b import M
from typing import Tuple, Optional
N = Tuple[Optional[M], int]
[file b.py]
from a import N
from typing import Tuple
M = Tuple[None, int]
[file b.py.2]
from a import N
from typing import Tuple, Optional
M = Tuple[Optional[N], int]
[file c.py]
import a
def f(x: a.N) -> None:
    if x[0] is not None:
        s: int = x[0][1]
[file c.py.3]
import a
def f(x: a.N) -> None:
    if x[0] is not None and x[0][0] is not None and x[0][0][0] is not None:
        reveal_type(x)
        s: int = x[0][0][0][0]
[builtins fixtures/tuple.pyi]
[out]
==
==
c.py:4: note: Revealed type is "Tuple[Union[Tuple[Union[..., None], builtins.int], None], builtins.int]"
c.py:5: error: Incompatible types in assignment (expression has type "Optional[N]", variable has type "int")

>>>>>>> 03638dd6
[case testTypedDictRefresh]
[builtins fixtures/dict.pyi]
import a
[file a.py]
from mypy_extensions import TypedDict
Point = TypedDict('Point', {'x': int, 'y': int})
p = Point(dict(x=42, y=1337))
[file a.py.2]
from mypy_extensions import TypedDict
Point = TypedDict('Point', {'x': int, 'y': int})
p = Point(dict(x=42, y=1337)) # dummy change
[out]
==

[case testTypedDictUpdate]
import b
[file a.py]
from mypy_extensions import TypedDict
Point = TypedDict('Point', {'x': int, 'y': int})
p = Point(dict(x=42, y=1337))
[file a.py.2]
from mypy_extensions import TypedDict
Point = TypedDict('Point', {'x': int, 'y': str})
p = Point(dict(x=42, y='lurr'))
[file b.py]
from a import Point
def foo(x: Point) -> int:
    return x['x'] + x['y']
[builtins fixtures/dict.pyi]
[out]
==
b.py:3: error: Unsupported operand types for + ("int" and "str")

[case testTypedDictUpdate2]
import b
[file a.py]
from mypy_extensions import TypedDict
class Point(TypedDict):
    x: int
    y: int
p = Point(dict(x=42, y=1337))
[file a.py.2]
from mypy_extensions import TypedDict
class Point(TypedDict):
    x: int
    y: str
p = Point(dict(x=42, y='lurr'))
[file b.py]
from a import Point
def foo(x: Point) -> int:
    return x['x'] + x['y']
[builtins fixtures/dict.pyi]
[out]
==
b.py:3: error: Unsupported operand types for + ("int" and "str")

[case testTypedDictUpdate3]
# flags: --enable-recursive-aliases
import b
[file a.py]
from mypy_extensions import TypedDict
from typing import Optional
class Point(TypedDict):
    x: Optional[Point]
    y: int
    z: int
p = Point(dict(x=None, y=1337, z=0))
[file a.py.2]
from mypy_extensions import TypedDict
from typing import Optional
class Point(TypedDict):
    x: Optional[Point]
    y: str
    z: int
p = Point(dict(x=None, y='lurr', z=0))
[file b.py]
from a import Point
def foo(x: Point) -> int:
    assert x['x'] is not None
    return x['x']['z'] + x['x']['y']
[builtins fixtures/dict.pyi]
[out]
==
b.py:4: error: Unsupported operand types for + ("int" and "str")

[case testBasicAliasUpdate]
import b
[file a.py]
N = int
x = 1
[file a.py.2]
N = str
x = 'hi'
[file b.py]
import a
def f(x: a.N) -> None:
    pass
f(a.x)
[out]
==

[case testBasicAliasUpdateGeneric]
import b
[file a.py]
from typing import Dict, TypeVar
T = TypeVar('T')
D = Dict[int, T]
x = {1: 1}
[file a.py.2]
from typing import Dict, TypeVar
T = TypeVar('T')
D = Dict[str, T]
x = {'hi': 1}
[file b.py]
import a
def f(x: a.D[int]) -> None:
    pass
f(a.x)
[builtins fixtures/dict.pyi]
[out]
==

[case testAliasFineNormalMod]
import b
[file a.py]
A = int
[file a.py.2]
A = str
[file b.py]
import a
x: a.A = int()
[out]
==
b.py:2: error: Incompatible types in assignment (expression has type "int", variable has type "str")

[case testAliasFineNormalFunc]
import b
[file a.py]
A = int
[file a.py.2]
A = str
[file b.py]
import a
def f(x: a.A):
    if int():
        x = int()
[out]
==
b.py:4: error: Incompatible types in assignment (expression has type "int", variable has type "str")

[case testAliasFineNormalClass]
import b
[file a.py]
A = int
[file a.py.2]
A = str
[file b.py]
import a
class C:
    x: a.A
c = C()
c.x = int()
[out]
==
b.py:5: error: Incompatible types in assignment (expression has type "int", variable has type "str")

[case testAliasFineNormalClassBases]
import b
[file a.py]
import c
A = c.BaseI
[file a.py.2]
import c
A = c.BaseS
[file b.py]
import a
class C(a.A):
    x = int()
[file c.py]
class BaseI:
    x: int
class BaseS:
    x: str
[out]
==
b.py:3: error: Incompatible types in assignment (expression has type "int", base class "BaseS" defined the type as "str")

[case testAliasFineGenericMod]
import b
[file a.py]
from typing import Dict
A = Dict[str, int]
[file a.py.2]
from typing import Dict
A = Dict[str, str]
[file b.py]
import a
x: a.A = {str(): int()}
[builtins fixtures/dict.pyi]
[out]
==
b.py:2: error: Dict entry 0 has incompatible type "str": "int"; expected "str": "str"

[case testAliasFineGenericFunc]
import b
[file a.py]
from typing import Dict
A = Dict[str, int]
[file a.py.2]
from typing import Dict
A = Dict[str, str]
[file b.py]
import a
def f(x: a.A):
    pass
f({str(): int()})
[builtins fixtures/dict.pyi]
[out]
==
b.py:4: error: Dict entry 0 has incompatible type "str": "int"; expected "str": "str"

[case testAliasFineForwardMod]
import b
[file b.py]
x: A = int()
A = int
[file b.py.2]
x: A = int()
A = str
[out]
==
b.py:1: error: Incompatible types in assignment (expression has type "int", variable has type "str")

[case testAliasFineForwardFunc]
import b
[file b.py]
def f(x: A):
    x = int()
A = int
[file b.py.2]
def f(x: A):
    if int():
        x = int()
A = str
[out]
==
b.py:3: error: Incompatible types in assignment (expression has type "int", variable has type "str")

[case testAliasFineChainedFunc]
import b
[file a.py]
A = int
[file a.py.2]
A = str
[file aa.py]
import a
B = a.A
[file b.py]
import aa
def f(x: aa.B):
    if int():
        x = int()
[out]
==
b.py:4: error: Incompatible types in assignment (expression has type "int", variable has type "str")

[case testAliasFineChainedClass]
import b
[file a.py]
A = int
[file a.py.2]
A = str
[file aa.py]
import a
B = a.A
[file b.py]
import aa
class C:
    x: aa.B
c = C()
c.x = int()
[out]
==
b.py:5: error: Incompatible types in assignment (expression has type "int", variable has type "str")

[case testAliasFineNestedMod]
import b
[file a.py]
from typing import Dict
A = Dict[str, int]
[file a.py.2]
from typing import Dict
A = Dict[str, str]
[file aa.py]
from typing import Dict
import a
B = Dict[str, a.A]
[file b.py]
import aa

x: aa.B = {'first': {str(): int()}}
[builtins fixtures/dict.pyi]
[out]
==
b.py:3: error: Dict entry 0 has incompatible type "str": "int"; expected "str": "str"

[case testAliasFineNestedFunc]
import b
[file a.py]
from typing import Dict
A = Dict[str, int]
[file a.py.2]
from typing import Dict
A = Dict[str, str]
[file aa.py]
from typing import Dict
import a
B = Dict[str, a.A]
[file b.py]
import aa
def f(x: aa.B):
    if int():
        x = {'first': {str(): int()}}
[builtins fixtures/dict.pyi]
[out]
==
b.py:4: error: Dict entry 0 has incompatible type "str": "int"; expected "str": "str"

[case testAliasFineNestedFuncDirect]
import b
[file a.py]
from typing import Dict
A = Dict[str, int]
[file a.py.2]
from typing import Dict
A = Dict[str, str]
[file aa.py]
from typing import Dict
import a
E = Dict
[file b.py]
import aa
def f(x: aa.E[str, aa.a.A]):
    if int():
        x = {'first': {str(): int()}}
[builtins fixtures/dict.pyi]
[out]
==
b.py:4: error: Dict entry 0 has incompatible type "str": "int"; expected "str": "str"

[case testAliasFineNonGenericToGeneric]
import b
[file a.py]
from typing import Dict, TypeVar
T = TypeVar('T')
A = Dict[T, int]
[file a.py.2]
A = str
[file b.py]
import a
def f(x: a.A[str]):
    pass
[builtins fixtures/dict.pyi]
[out]
==
b.py:2: error: "str" expects no type arguments, but 1 given

[case testAliasFineGenericToNonGeneric]
import b
[file a.py]
A = str
[file a.py.2]
from typing import Dict, TypeVar
T = TypeVar('T')
A = Dict[T, int]
[file b.py]
import a
def f(x: a.A):
    pass
reveal_type(f)
[builtins fixtures/dict.pyi]
[out]
b.py:4: note: Revealed type is "def (x: builtins.str) -> Any"
==
b.py:4: note: Revealed type is "def (x: builtins.dict[Any, builtins.int]) -> Any"

[case testAliasFineChangedNumberOfTypeVars]
import b
[file a.py]
from typing import Dict, TypeVar
T = TypeVar('T')
A = Dict[T, int]
[file a.py.2]
from typing import Dict, TypeVar
T = TypeVar('T')
S = TypeVar('S')
A = Dict[T, S]
[file b.py]
import a
def f(x: a.A[str]):
    pass
[builtins fixtures/dict.pyi]
[out]
==
b.py:2: error: Bad number of arguments for type alias, expected: 2, given: 1

[case testAliasFineAdded]
import b
[file a.py]
[file a.py.2]
A = int
[file b.py]
import a
x: a.A
[out]
b.py:2: error: Name "a.A" is not defined
==

[case testAliasFineDeleted]
import b
[file a.py]
A = int
[file a.py.2]
[file b.py]
import a
x: a.A
[out]
==
b.py:2: error: Name "a.A" is not defined

[case testAliasFineClassToAlias]
import b
[file a.py]
class A: pass
[file a.py.2]
A = int
[file b.py]
import a
x: a.A
x = 1
[out]
b.py:3: error: Incompatible types in assignment (expression has type "int", variable has type "A")
==

[case testAliasFineAliasToClass]
import b
[file a.py]
A = int
[file a.py.2]
class A: pass
[file b.py]
import a
x: a.A
x = 1
[out]
==
b.py:3: error: Incompatible types in assignment (expression has type "int", variable has type "A")

[case testAliasFineComponentDeleted]
import b
[file a.py]
class B: pass
[file a.py.2]
x = 1
[file b.py]
import a
from typing import Dict, TypeVar
T = TypeVar('T')
A = Dict[T, a.B]
def f(x: A[int]):
    pass
[builtins fixtures/dict.pyi]
[out]
==
b.py:4: error: Name "a.B" is not defined

[case testAliasFineTargetDeleted]
import c
[file a.py]
A = int
[file b.py]
import a
B = a.A
[file b.py.2]
x = 1
[file c.py]
import b
def f(x: b.B):
    pass
[out]
==
c.py:2: error: Name "b.B" is not defined

[case testAliasFineClassInFunction]
import b
[file a.py]
A = int
[file a.py.2]
A = str
[file b.py]
import a
def f() -> None:
    class C:
        x: a.A = int()
[out]
==
b.py:4: error: Incompatible types in assignment (expression has type "int", variable has type "str")

[case testAliasFineInitNormalMod]
import c
[file a.py]
class A:
    def __init__(self, x: int) -> None:
        pass
[file a.py.2]
class A:
    def __init__(self, x: str) -> None:
        pass
[file b.py]
import a
B = a.A
[file c.py]
from b import B
B(int())
[out]
==
c.py:2: error: Argument 1 to "A" has incompatible type "int"; expected "str"

[case testAliasFineInitNormalFunc]
import c
[file a.py]
class A:
    def __init__(self, x: int) -> None:
        pass
[file a.py.2]
class A:
    def __init__(self, x: str) -> None:
        pass
[file b.py]
import a
B = a.A
[file c.py]
from b import B
def f() -> None:
    B(int())
[out]
==
c.py:3: error: Argument 1 to "A" has incompatible type "int"; expected "str"

[case testAliasFineInitGenericMod]
import c
[file a.py]
from typing import Generic, TypeVar
T = TypeVar('T')
S = TypeVar('S')
class A(Generic[T, S]):
    def __init__(self, x: T) -> None:
        pass
[file a.py.2]
from typing import Generic, TypeVar
T = TypeVar('T')
S = TypeVar('S')
class A(Generic[T, S]):
    def __init__(self, x: S) -> None:
        pass
[file b.py]
import a
B = a.A[int, str]
[file c.py]
from b import B
B(int())
[out]
==
c.py:2: error: Argument 1 to "A" has incompatible type "int"; expected "str"

[case testAliasFineInitGenericFunc]
import c
[file a.py]
from typing import Generic, TypeVar
T = TypeVar('T')
S = TypeVar('S')
class A(Generic[T, S]):
    def __init__(self, x: T) -> None:
        pass
[file a.py.2]
from typing import Generic, TypeVar
T = TypeVar('T')
S = TypeVar('S')
class A(Generic[T, S]):
    def __init__(self, x: S) -> None:
        pass
[file b.py]
import a
B = a.A[int, str]
[file c.py]
from b import B
def f() -> None:
    B(str())
[out]
c.py:3: error: Argument 1 to "A" has incompatible type "str"; expected "int"
==

[case testAliasFineInitChainedMod]
import d
[file a.py]
class A:
    def __init__(self, x: int) -> None:
        pass
[file a.py.2]
class A:
    def __init__(self, x: str) -> None:
        pass
[file b.py]
import a
B = a.A
[file c.py]
import b
C = b.B
[file d.py]
from c import C
C(int())
[out]
==
d.py:2: error: Argument 1 to "A" has incompatible type "int"; expected "str"

[case testAliasFineInitChainedFunc]
import d
[file a.py]
class A:
    def __init__(self, x: int) -> None:
        pass
[file a.py.2]
class A:
    def __init__(self, x: str) -> None:
        pass
[file b.py]
import a
B = a.A
[file c.py]
import b
C = b.B
[file d.py]
from c import C
def f() -> None:
    C(str())
[out]
d.py:3: error: Argument 1 to "A" has incompatible type "str"; expected "int"
==

[case testNonePartialType1]
import a
a.y

x = None

def f() -> None:
    global x
    x = 1
[file a.py]
y = 0
[file a.py.2]
y = ''
[out]
main:4: error: Need type annotation for "x"
==
main:4: error: Need type annotation for "x"

[case testNonePartialType2]
import a
a.y

x = None

def f():
    global x
    x = 1
[file a.py]
y = 0
[file a.py.2]
y = ''
[out]
main:4: error: Need type annotation for "x"
==
main:4: error: Need type annotation for "x"

[case testNonePartialType3]
import a
[file a.py]
[file a.py.2]
y = None
def f() -> None:
    global y
    y = ''
[out]
==
a.py:1: error: Need type annotation for "y"

[case testNonePartialType4]
import a
[file a.py]
y = None
def f() -> None:
    global y
    y = ''
[file a.py.2]
from typing import Optional
y: Optional[str] = None
def f() -> None:
    global y
    y = ''
[out]
a.py:1: error: Need type annotation for "y"
==

[case testSkippedClass1]
import a
[file a.py]
class A: pass
[file a.py.2]
import sys
if sys.platform == 'xyz':
    class A: pass
[builtins fixtures/ops.pyi]
[out]
==

[case testSkippedClass2]
import a
[file a.py]
import sys
if sys.platform == 'xyz':
    class A: pass
[file a.py.2]
import sys
if sys.platform == 'xyz':
    class A: pass
[builtins fixtures/ops.pyi]
[out]
==

[case testSkippedClass3]
import a
[file a.py]
import sys
if sys.platform == 'xyz':
    class A: pass
[file a.py.2]
class A: pass
[builtins fixtures/ops.pyi]
[out]
==

[case testSkippedClass4]
import a
[file a.py]
import sys
if sys.platform == 'xyz':
    class A: pass
else:
    class A: pass
[file a.py.2]
import sys
if sys.platform == 'xyz':
    class A: pass
else:
    class A: pass
[builtins fixtures/ops.pyi]
[out]
==

[case testNewTypeDependencies1]
from a import N

def f(x: N) -> None:
    x.y = 1
[file a.py]
from typing import NewType
from b import C

N = NewType('N', C)
[file b.py]
class C:
    y: int
[file b.py.2]
class C:
    y: str
[out]
==
main:4: error: Incompatible types in assignment (expression has type "int", variable has type "str")

[case testNewTypeDependencies2]
from a import N
from b import C, D

def f(x: C) -> None: pass

def g(x: N) -> None:
    f(x)
[file a.py]
from typing import NewType
from b import D

N = NewType('N', D)
[file b.py]
class C: pass
class D(C): pass
[file b.py.2]
class C: pass
class D: pass
[out]
==
main:7: error: Argument 1 to "f" has incompatible type "N"; expected "C"

[case testNewTypeDependencies3]
from a import N

def f(x: N) -> None:
    x.y
[file a.py]
from typing import NewType
from b import C
N = NewType('N', C)
[file a.py.2]
from typing import NewType
from b import D
N = NewType('N', D)
[file b.py]
class C:
    y: int
class D:
    pass
[out]
==
main:4: error: "N" has no attribute "y"

[case testNamedTupleWithinFunction]
from typing import NamedTuple
import b
def f() -> None:
    b.x
    n = NamedTuple('n', [])
[file b.py]
x = 0
[file b.py.2]
x = ''
[builtins fixtures/tuple.pyi]
[out]
==

[case testNamedTupleFallback]
# This test will fail without semantic analyzer pass 2 patches
import a
[file a.py]
import b
[file b.py]
from typing import NamedTuple
import c
c.x
class N(NamedTuple):
    count: int
[file c.py]
x = 0
[file c.py.2]
x = ''
[builtins fixtures/tuple.pyi]
[out]
b.py:5: error: Incompatible types in assignment (expression has type "int", base class "tuple" defined the type as "Callable[[Tuple[int, ...], object], int]")
==
b.py:5: error: Incompatible types in assignment (expression has type "int", base class "tuple" defined the type as "Callable[[Tuple[int, ...], object], int]")

[case testReprocessEllipses1]
import a
[file a.py]
from typing import Tuple
def foo(x: Tuple[int, ...]) -> None: pass
[file a.py.2]
from typing import Tuple
def foo(x: Tuple[int, ...]) -> None: pass
[builtins fixtures/tuple.pyi]
[out]
==

[case testReprocessEllipses2]
import a
[file a.py]
from typing import Callable
def foo(x: Callable[..., int]) -> None: pass
[file a.py.2]
from typing import Callable
def foo(x: Callable[..., int]) -> None: pass
[out]
==

[case testReprocessCallableArg]
import a
[file a.py]
from typing import Callable
from mypy_extensions import Arg
def a(f: Callable[[Arg(int, 'x')], int]) -> None: pass
[file a.py.2]
from typing import Callable
from mypy_extensions import Arg
def a(f: Callable[[Arg(int, 'x')], int]) -> None: pass
[builtins fixtures/dict.pyi]
[out]
==

[case testImplicitTuple1]
import a
[file a.py]
# Bogus annotation in nested function masked because outer function
# isn't annotated
def unchecked():
    def inner():
        # type: () -> (str, int)
        return 'lol', 10
[file a.py.2]
# dummy change
def unchecked():
    def inner():
        # type: () -> (str, int)
        return 'lol', 10
[builtins fixtures/tuple.pyi]
[out]
==

[case testImplicitTuple2]
import a
[file a.py]
def inner():
    # type: () -> (str, int)
    return 'lol', 10
[file a.py.2]
# dummy change
def inner():
    # type: () -> (str, int)
    return 'lol', 10
[builtins fixtures/tuple.pyi]
[out]
a.py:1: error: Syntax error in type annotation
a.py:1: note: Suggestion: Use Tuple[T1, ..., Tn] instead of (T1, ..., Tn)
==
a.py:2: error: Syntax error in type annotation
a.py:2: note: Suggestion: Use Tuple[T1, ..., Tn] instead of (T1, ..., Tn)

[case testImplicitTuple3]
import a
[file a.py]
(x, y) = 1, 'hi'  # type: (int, str)
[file a.py.2]
# dummy change
(x, y) = 1, 'hi'  # type: (int, str)
[builtins fixtures/tuple.pyi]
[out]
==

[case testCastConfusion]
import b
[file a.py]
from typing import cast
class Thing:
    def foo(self) -> None: pass

thing = cast(Thing, Thing())

[file b.py]
from typing import Optional
from a import Thing, thing
class User:
    def __init__(self, x: Optional[Thing]) -> None:
        self.x = x if x else thing
    def use(self) -> None: self.x.foo()

[file a.py.2]
from typing import cast
class Thing:
    def foo(self) -> None: pass

thing = cast(Thing, Thing())
# update

[file b.py.2]
from typing import Optional
from a import Thing, thing
class User:
    def __init__(self, x: Optional[Thing]) -> None:
        self.x = x if x else thing
    def use(self) -> None: self.x.foo()
# update
[builtins fixtures/ops.pyi]
[out]
==

[case testNoStrictOptionalModule]
import a
a.y = a.x
[file a.py]
from typing import Optional
x: int
y: int
[file a.py.2]
from typing import Optional
x: Optional[int]
y: int
[file a.py.3]
from typing import Optional
x: Optional[str]
y: int
[out]
==
==
main:2: error: Incompatible types in assignment (expression has type "Optional[str]", variable has type "int")

[case testNoStrictOptionalFunction]
import a
from typing import Optional
def f() -> None:
    x: Optional[int]
    a.g(x)
[file a.py]
from typing import Optional
def g(x: Optional[int]) -> None:
    pass
[file a.py.2]
from typing import Optional
def g(x: int) -> None:
    pass
[file a.py.3]
from typing import Optional
def g(x: str) -> None:
    pass
[out]
==
==
main:5: error: Argument 1 to "g" has incompatible type "Optional[int]"; expected "str"

[case testNoStrictOptionalMethod]
import a
from typing import Optional
class C:
    def f(self) -> None:
        x: Optional[int]
        a.B().g(x)
[file a.py]
from typing import Optional
class B:
    def g(self, x: Optional[int]) -> None:
        pass
[file a.py.2]
from typing import Optional
class B:
    def g(self, x: int) -> None:
        pass
[file a.py.3]
from typing import Optional
class B:
    def g(self, x: str) -> None:
        pass
[out]
==
==
main:6: error: Argument 1 to "g" of "B" has incompatible type "Optional[int]"; expected "str"

[case testStrictOptionalModule]
# flags: --strict-optional
import a
a.y = a.x
[file a.py]
from typing import Optional
x: int
y: int
[file a.py.2]
from typing import Optional
x: Optional[int]
y: int
[out]
==
main:3: error: Incompatible types in assignment (expression has type "Optional[int]", variable has type "int")

[case testStrictOptionalFunction]
# flags: --strict-optional
import a
from typing import Optional
def f() -> None:
    x: Optional[int]
    a.g(x)
[file a.py]
from typing import Optional
def g(x: Optional[int]) -> None:
    pass
[file a.py.2]
from typing import Optional
def g(x: int) -> None:
    pass
[out]
==
main:6: error: Argument 1 to "g" has incompatible type "Optional[int]"; expected "int"

[case testStrictOptionalMethod]
# flags: --strict-optional
import a
from typing import Optional
class C:
    def f(self) -> None:
        x: Optional[int]
        a.B().g(x)
[file a.py]
from typing import Optional
class B:
    def g(self, x: Optional[int]) -> None:
        pass
[file a.py.2]
from typing import Optional
class B:
    def g(self, x: int) -> None:
        pass
[out]
==
main:7: error: Argument 1 to "g" of "B" has incompatible type "Optional[int]"; expected "int"

[case testPerFileStrictOptionalModule]
import a
[file mypy.ini]
\[mypy]
strict_optional = False
\[mypy-a.*]
strict_optional = True
[file a.py]
from typing import Optional
import b
x: int
y: int = x
[file b.py]
from typing import Optional
x: int
y: int = x
[file b.py.2]
from typing import Optional
x: Optional[int]
y: int = x
[file a.py.3]
from typing import Optional
import b
x: Optional[int]
y: int = x
[out]
==
==
a.py:4: error: Incompatible types in assignment (expression has type "Optional[int]", variable has type "int")

[case testPerFileStrictOptionalModuleOnly]
import a
[file mypy.ini]
\[mypy]
strict_optional = False
\[mypy-a.*]
strict_optional = True
[file a.py]
from typing import Optional
import b
y: int = b.x
class Dummy:
    def f(self) -> None:
        pass
[file b.py]
from typing import Optional
import c
x: int
y: int = c.x
class Dummy:
    def f(self) -> None:
        pass
[file c.py]
from typing import Optional
x: int
[file c.py.2]
from typing import Optional
x: Optional[int]
[file b.py.3]
from typing import Optional
import c
x: Optional[int]
y: int = c.x
[file a.py.4]
from typing import Optional
import b
y: Optional[int] = b.x
class Dummy:
    def f(self) -> None:
        pass
[out]
==
==
a.py:3: error: Incompatible types in assignment (expression has type "Optional[int]", variable has type "int")
==

[case testPerFileStrictOptionalFunction]
import a
[file mypy.ini]
\[mypy]
strict_optional = False
\[mypy-b.*]
strict_optional = True
[file a.py]
from typing import Optional
import b
def f() -> None:
    x: int
    x = b.g(x)
[file b.py]
from typing import Optional
import c
def g(x: Optional[int]) -> Optional[int]:
    return c.h(x)
[file c.py]
from typing import Optional
def h(x: Optional[int]) -> int:
    pass
[file c.py.2]
from typing import Optional
def h(x: int) -> int:
    pass
[file b.py.3]
from typing import Optional
import c
def g(x: int) -> Optional[int]:
    return c.h(x)
[out]
==
b.py:4: error: Argument 1 to "h" has incompatible type "Optional[int]"; expected "int"
==

[case testPerFileStrictOptionalMethod]
import a
[file mypy.ini]
\[mypy]
strict_optional = False
\[mypy-b.*]
strict_optional = True
[file a.py]
from typing import Optional
import b
class A:
    def f(self) -> None:
        x: int
        x = b.B().g(x)
[file b.py]
from typing import Optional
import c
class B:
    def g(self, x: Optional[int]) -> Optional[int]:
        return c.C().h(x)
[file c.py]
from typing import Optional
class C:
    def h(self, x: Optional[int]) -> int:
        pass
[file c.py.2]
from typing import Optional
class C:
    def h(self, x: int) -> int:
        pass
[file b.py.3]
from typing import Optional
import c
class B:
    def g(self, x: int) -> Optional[int]:
        return c.C().h(x)
[out]
==
b.py:5: error: Argument 1 to "h" of "C" has incompatible type "Optional[int]"; expected "int"
==

[case testTypeVarValuesFunction]
import a
[file a.py]
from typing import TypeVar
from c import A, B
T = TypeVar('T', A, B)

def f(x: T) -> T:
    x.x = int()
    return x
[file c.py]
class A:
    x: int
class B:
    x: int
[file c.py.2]
class A:
    x: int
class B:
    x: str
[out]
==
a.py:6: error: Incompatible types in assignment (expression has type "int", variable has type "str")

[case testTypeVarValuesClass]
import a
[file a.py]
import c
class C:
    x: c.D[c.A]
[file c.py]
from typing import TypeVar, Generic
class A: pass
class B: pass
class C: pass
T = TypeVar('T', A, B, C)
class D(Generic[T]):
    pass
[file c.py.2]
from typing import TypeVar, Generic
class A: pass
class B: pass
class C: pass
T = TypeVar('T', B, C)
class D(Generic[T]):
    pass
[out]
==
a.py:3: error: Value of type variable "T" of "D" cannot be "A"

[case testTypeVarValuesMethod1]
import a
[file a.py]
from typing import Generic
import c
class G(Generic[c.T]):
    def f(self, x: c.T) -> None:
        x.x = int()
[file c.py]
from typing import TypeVar
class A:
    x: int
class B:
    x: int
class C:
    x: str
T = TypeVar('T', A, B, C)
[file c.py.2]
from typing import TypeVar
class A:
    x: int
class B:
    x: int
class C:
    x: str
T = TypeVar('T', A, B)
[out]
a.py:5: error: Incompatible types in assignment (expression has type "int", variable has type "str")
==

[case testTypeVarValuesMethod2]
import a
[file a.py]
from typing import Generic
import c
class G(Generic[c.T]):
    def f(self, x: c.T) -> None:
        x.x = int()
[file c.py]
from typing import TypeVar
class A:
    x: int
class B:
    x: int
T = TypeVar('T', A, B)
[file c.py.2]
from typing import TypeVar
class A:
    x: int
class B:
    x: str
T = TypeVar('T', A, B)
[out]
==
a.py:5: error: Incompatible types in assignment (expression has type "int", variable has type "str")

[case testTypeVarBoundFunction]
import a
[file a.py]
from typing import TypeVar
from c import B
T = TypeVar('T', bound=B)

def f(x: T) -> T:
    x.x = int()
    return x
[file c.py]
class B:
    x: int
[file c.py.2]
class B:
    x: str
[out]
==
a.py:6: error: Incompatible types in assignment (expression has type "int", variable has type "str")

[case testTypeVarBoundClass]
import a
[file a.py]
import c
class C:
    x: c.D[c.A]
[file c.py]
from typing import TypeVar, Generic
class A: pass
class B: pass
T = TypeVar('T', bound=A)
class D(Generic[T]):
    pass
[file c.py.2]
from typing import TypeVar, Generic
class A: pass
class B: pass
T = TypeVar('T', bound=B)
class D(Generic[T]):
    pass
[out]
==
a.py:3: error: Type argument "A" of "D" must be a subtype of "B"

[case testTypeVarValuesRuntime]
from mod import I, S, D
A = I
x = D[S, A]()
[file mod.py]
import submod
from typing import Generic
class D(Generic[submod.T, submod.U]): pass
class I: pass
class S: pass
[file submod.py]
from typing import TypeVar
T = TypeVar('T')
U = TypeVar('U')
[file submod.py.2]
from typing import TypeVar
T = TypeVar('T', int, str)
U = TypeVar('U', int, str)
[out]
==
main:3: error: Value of type variable "submod.T" of "D" cannot be "S"
main:3: error: Value of type variable "submod.U" of "D" cannot be "I"

[case testTypeVarBoundRuntime]
from mod import I, S, D
A = I
x = D[S, A]()
[file mod.py]
import submod
from typing import Generic
class D(Generic[submod.T, submod.U]): pass
class I: pass
class S: pass
[file submod.py]
from typing import TypeVar
T = TypeVar('T', bound=int)
U = TypeVar('U', bound=int)
[file submod.py.2]
from typing import TypeVar
T = TypeVar('T')
U = TypeVar('U')
[out]
main:3: error: Value of type variable "submod.T" of "D" cannot be "S"
main:3: error: Value of type variable "submod.U" of "D" cannot be "I"
==

[case testGenericFineCallableNormal]
import a
[file a.py]
import b
x: int = b.f(int())
[file b.py]
from c import g
f = g
[file c.py]
from typing import TypeVar
class B: pass
T = TypeVar('T')
def g(x: T) -> T:
    pass
[file c.py.2]
from typing import TypeVar
class B: pass
T = TypeVar('T', str, B)
def g(x: T) -> T:
    pass
[out]
==
a.py:2: error: Value of type variable "T" of function cannot be "int"

[case testGenericFineCallableNamed]
import a
[file a.py]
import b
x: int = b.f(x=int())
[file b.py]
from c import g
f = g
[file c.py]
from typing import TypeVar
class B: pass
T = TypeVar('T')
def g(x: T) -> T:
    pass
[file c.py.2]
from typing import TypeVar
class B: pass
T = TypeVar('T')
def g(y: T) -> T:
    pass
[out]
==
a.py:2: error: Unexpected keyword argument "x"
c.py:4: note: Called function defined here

[case testGenericFineCallableInBound]
import a
[file a.py]
import b
x: int = b.f()(int())
[file b.py]
from c import g
f = g
[file c.py]
from typing import Callable, TypeVar
class B: pass
T = TypeVar('T')
def g() -> Callable[[T], T]:
    pass
[file c.py.2]
from typing import Callable, TypeVar
class B: pass
T = TypeVar('T', str, B)
def g() -> Callable[[T], T]:
    pass
[out]
==
a.py:2: error: Value of type variable "T" of function cannot be "int"

[case testGenericFineCallableAddedBound]
import a
[file a.py]
import b
x: int = b.f(int())
[file b.py]
from c import g
f = g
[file c.py]
from typing import TypeVar
class B: pass
T = TypeVar('T')
def g(x: T) -> T:
    pass
[file c.py.2]
from typing import TypeVar
class B: pass
T = TypeVar('T', bound=B)
def g(x: T) -> T:
    pass
[out]
==
a.py:2: error: Value of type variable "T" of function cannot be "int"

[case testGenericFineCallableBoundDeleted-only_when_cache]
# See https://github.com/python/mypy/issues/4783
import a
[file a.py]
import b
x: int = b.f(int())
[file b.py]
from c import g
f = g
[file c.py]
from typing import TypeVar
import d
T = TypeVar('T', bound=d.B)
def g(x: T) -> T:
    pass
[file d.py]
class B:
    pass
[file d.py.2]
# empty
[out]
a.py:2: error: Value of type variable "T" of function cannot be "int"
==
c.py:3: error: Name "d.B" is not defined

[case testGenericFineCallableToNonGeneric]
import a
[file a.py]
import b
x: int = b.f(x=int())
[file b.py]
from c import g
f = g
[file c.py]
from typing import TypeVar
T = TypeVar('T')
def g(x: T) -> T:
    pass
[file c.py.2]
from typing import TypeVar
class T: pass
def g(x: T) -> T:
    pass
[out]
==
a.py:2: error: Incompatible types in assignment (expression has type "T", variable has type "int")
a.py:2: error: Argument "x" has incompatible type "int"; expected "T"

[case testGenericFineCallableToGenericClass]
import a
[file a.py]
import b
x: int = b.f(x=int())
[file b.py]
from c import g
f = g
[file c.py]
from typing import TypeVar, Generic
T = TypeVar('T')
def g(x: T) -> T:
    pass
[file c.py.2]
from typing import TypeVar, Generic
T = TypeVar('T')
class g(Generic[T]):
    def __init__(self, x: T) -> None:
        pass
[out]
==
a.py:2: error: Incompatible types in assignment (expression has type "g[int]", variable has type "int")

[case testMakeClassNoLongerAbstract1]
[file z.py]
from abc import abstractmethod, ABCMeta
class I(metaclass=ABCMeta):
    @abstractmethod
    def f(self) -> None: pass
[file b.py]
from z import I
class Foo(I):
    pass
def x() -> Foo: return None
[file z.py.2]
from abc import abstractmethod, ABCMeta
class I(metaclass=ABCMeta):
    pass
[file b.py.2]
from z import I
class Foo(I):
    pass
def x() -> Foo: return Foo()
[out]
==

[case testMakeClassNoLongerAbstract2]
-- this version never failed, but it is just a file-renaming
-- away from the above test that did
[file a.py]
from abc import abstractmethod, ABCMeta
class I(metaclass=ABCMeta):
    @abstractmethod
    def f(self) -> None: pass
[file b.py]
from a import I
class Foo(I):
    pass
def x() -> Foo: return None
[file a.py.2]
from abc import abstractmethod, ABCMeta
class I(metaclass=ABCMeta):
    pass
[file b.py.2]
from a import I
class Foo(I):
    pass
def x() -> Foo: return Foo()
[out]
==

[case testRefreshClassBasedEnum]
import aa
[file aa.py]
import a
[file a.py]
from enum import Enum
import b
b.x
class C(Enum):
    X = 0
[file b.py]
x = 0
[file b.py.2]
x = ''
[file aa.py.3]
from a import C
c: C
c = C.X
if int():
    c = 1
[out]
==
==
aa.py:5: error: Incompatible types in assignment (expression has type "int", variable has type "C")

[case testRefreshClassBasedIntEnum]
import aa
[file aa.py]
import a
[file a.py]
from enum import IntEnum
import b
b.x
class C(IntEnum):
    X = 0
x: int
x = C.X
[file b.py]
x = 0
[file b.py.2]
x = ''
[file aa.py.3]
from a import C
c: C
c = C.X
if int():
    c = 1
    n: int
    n = C.X
    if int():
        n = c
[out]
==
==
aa.py:5: error: Incompatible types in assignment (expression has type "int", variable has type "C")

[case testClassBasedEnumPropagation1]
import a
[file a.py]
from b import C

def f(x: C) -> None: pass
f(C.X)
f(C.Y)
[file b.py]
from enum import Enum

class C(Enum):
    X = 0
    Y = 1
[file b.py.2]
from enum import Enum

class C(Enum):
    X = 0
[typing fixtures/typing-medium.pyi]
[out]
==
a.py:5: error: "Type[C]" has no attribute "Y"

[case testClassBasedEnumPropagation2]
import a
[file a.py]
from b import C

def f(x: int) -> None: pass
f(C.X)
f(C.Y)
[file b.py]
class C:
    X = 0
    Y = 1
[file b.py.2]
from enum import Enum
class C(Enum):
    X = 0
    Y = 1
[out]
==
a.py:4: error: Argument 1 to "f" has incompatible type "C"; expected "int"
a.py:5: error: Argument 1 to "f" has incompatible type "C"; expected "int"

[case testRefreshFuncBasedEnum]
import aa
[file aa.py]
import a
[file a.py]
from enum import Enum
import b
b.x
C = Enum('C', [('X', 0)])
[file b.py]
x = 0
[file b.py.2]
x = ''
[file aa.py.3]
from a import C
c: C
c = C.X
if int():
   c = 1
[out]
==
==
aa.py:5: error: Incompatible types in assignment (expression has type "int", variable has type "C")

[case testRefreshFuncBasedIntEnum]
import aa
[file aa.py]
import a
[file a.py]
from enum import IntEnum
import b
b.x
C = IntEnum('C', 'X')
x: int
x = C.X
[file b.py]
x = 0
[file b.py.2]
x = ''
[file aa.py.3]
from a import C
c: C
c = C.X
if int():
    c = 1  # Error
    n: int
    n = C.X
n = c
[out]
==
==
aa.py:5: error: Incompatible types in assignment (expression has type "int", variable has type "C")

[case testFuncBasedEnumPropagation1]
import a
[file a.py]
from b import C

def f(x: C) -> None: pass
f(C.X)
f(C.Y)
[file b.py]
from enum import Enum

C = Enum('C', 'X Y')
[file b.py.2]
from enum import Enum

C = Enum('C', 'X')
[typing fixtures/typing-medium.pyi]
[out]
==
a.py:5: error: "Type[C]" has no attribute "Y"

[case testFuncBasedEnumPropagation2]
import a
[file a.py]
from b import C

def f(x: int) -> None: pass
f(C.X)
f(C.Y)
[file b.py]
class C:
    X = 0
    Y = 1
[file b.py.2]
from enum import Enum
C = Enum('C', [('X', 0), ('Y', 1)])
[out]
==
a.py:4: error: Argument 1 to "f" has incompatible type "C"; expected "int"
a.py:5: error: Argument 1 to "f" has incompatible type "C"; expected "int"

[case testChangeTypeVarToFunction]

import a
from typing import Generic
Alias = C[C[a.T]]

class C(Generic[a.T]):
    def meth(self, x: a.T) -> None:
        pass
def outer() -> None:
    def func(x: a.T) -> Alias[a.T]:
        pass
[file a.py]
from typing import TypeVar
T = TypeVar('T')
[file a.py.2]
from typing import TypeVar
def T() -> None:
    pass
[out]
==
main:4: error: "C" expects no type arguments, but 1 given
main:4: error: Function "a.T" is not valid as a type
main:4: note: Perhaps you need "Callable[...]" or a callback protocol?
main:6: error: Free type variable expected in Generic[...]
main:7: error: Function "a.T" is not valid as a type
main:7: note: Perhaps you need "Callable[...]" or a callback protocol?
main:10: error: Function "a.T" is not valid as a type
main:10: note: Perhaps you need "Callable[...]" or a callback protocol?
main:10: error: Bad number of arguments for type alias, expected: 0, given: 1

[case testChangeTypeVarToModule]

import a
from typing import Generic
Alias = C[C[a.T]]

class C(Generic[a.T]):
    def meth(self, x: a.T) -> None:
        pass
def outer() -> None:
    def func(x: a.T) -> Alias[a.T]:
        pass
[file a.py]
from typing import TypeVar
T = TypeVar('T')
[file T.py.2]
[file a.py.3]
from typing import TypeVar
import T
[out]
==
==
main:4: error: "C" expects no type arguments, but 1 given
main:4: error: Module "T" is not valid as a type
main:6: error: Free type variable expected in Generic[...]
main:7: error: Module "T" is not valid as a type
main:10: error: Module "T" is not valid as a type
main:10: error: Bad number of arguments for type alias, expected: 0, given: 1

[case testChangeClassToModule]

import a
x: a.C
def f() -> None:
    a.C()
class A:
    def meth(self) -> None:
        def inner() -> a.C:
            pass
[file a.py]
class C:
    pass
[file C.py.2]
[file a.py.3]
import C
[builtins fixtures/module.pyi]
[out]
==
==
main:3: error: Module "C" is not valid as a type
main:5: error: Module not callable
main:8: error: Module "C" is not valid as a type

[case testChangeTypeVarToTypeAlias]

import a
from typing import Generic
Alias = C[C[a.T]]

class C(Generic[a.T]):
    def meth(self, x: a.T) -> None:
        pass
def outer() -> None:
    def func(x: a.T) -> Alias[a.T]:
        pass
[file a.py]
from typing import TypeVar
T = TypeVar('T')
[file a.py.2]
from typing import TypeVar
T = int
[out]
==
main:4: error: "C" expects no type arguments, but 1 given
main:6: error: Free type variable expected in Generic[...]
main:10: error: Bad number of arguments for type alias, expected: 0, given: 1

[case testChangeTypeAliasToModule]

import a
x: a.C
def f() -> None:
    a.C()
class A:
    def meth(self) -> None:
        def inner() -> a.C:
            pass
[file a.py]
import b
C = b.D
[file b.py]
class D:
    pass
[file D.py.2]
[file b.py.3]
import D
[builtins fixtures/module.pyi]
[out]
==
==
main:3: error: Module "D" is not valid as a type
main:5: error: Module not callable
main:8: error: Module "D" is not valid as a type

[case testChangeTypeAliasToModuleUnqualified]

from a import C
x: C
def f() -> None:
    C()
class A:
    def meth(self) -> None:
        def inner() -> C:
            pass
[file a.py]
from b import D
C = D
[file b.py]
class D:
    pass
[file D.py.2]
[file b.py.3]
import D
[builtins fixtures/module.pyi]
[out]
==
==
main:3: error: Module "D" is not valid as a type
main:5: error: Module not callable
main:8: error: Module "D" is not valid as a type

[case testChangeFunctionToVariableAndRefreshUsingStaleDependency]
import a
import c
[file a.py]
import c
def f() -> c.A: pass
[file a.py.2]
f = 1
[file c.py]
class A: pass
[file c.py.3]
[out]
==
==

[case testChangeFunctionToTypeVarAndRefreshUsingStaleDependency]
import a
import c
[file a.py]
import c
def f() -> c.A: pass
[file a.py.2]
from typing import TypeVar
f = TypeVar('f')
[file c.py]
class A: pass
[file c.py.3]
[out]
==
==

[case testChangeFunctionToModuleAndRefreshUsingStaleDependency]
import a
import c
[file a.py]
import c
def f() -> c.A: pass
[file a.py.2]
import c as f
[file c.py]
class A: pass
[file c.py.3]
[out]
==
==

[case testChangeFunctionToTypeAliasAndRefreshUsingStaleDependency1]
import a
import c
[file a.py]
import c
def f() -> c.A: pass
[file a.py.2]
f = int
[file c.py]
class A: pass
[file c.py.3]
[out]
==
==

[case testChangeFunctionToTypeAliasAndRefreshUsingStaleDependency2]
import a
import c
[file a.py]
import c
def f() -> c.A: pass
[file a.py.2]
from typing import List
f = List[int]
[file c.py]
class A: pass
[file c.py.3]
[builtins fixtures/list.pyi]
[out]
==
==

[case testChangeFunctionToClassAndRefreshUsingStaleDependency]
import a
import c
[file a.py]
import c
def f() -> c.A: pass
[file a.py.2]
class f: pass
[file c.py]
class A: pass
[file c.py.3]
[out]
==
==

[case testClassToVariableAndRefreshUsingStaleDependency]
import a
import c
[file a.py]
import c
class A:
    def f(self) -> c.A: pass
[file a.py.2]
A = 0
[file c.py]
class A: pass
[file c.py.3]
[out]
==
==

[case testFunctionToImportedFunctionAndRefreshUsingStaleDependency]
import a
import c
[file a.py]
import c
def f() -> c.A: pass
[file a.py.2]
from d import f
[file c.py]
class A: pass
[file c.py.3]
[file d.py]
def g() -> None: pass
def f() -> None:
    g()
[out]
==
==

[case testMethodToVariableAndRefreshUsingStaleDependency]
import a
import c
[file a.py]
import c
class B:
    def f(self) -> c.A: pass
[file a.py.2]
class B:
    f = 0
[file c.py]
class A: pass
[file c.py.3]
[out]
==
==

[case testChangeGenericFunctionToVariable]
import a
x: int
y: int = a.f(x)
class Dummy:
    def g(self) -> None:
        a.f(x)
[file a.py]
from typing import TypeVar
T = TypeVar('T')
def f(x: T) -> T:
    pass
[file a.py.2]
from typing import TypeVar
T = TypeVar('T')
f = 42
[out]
==
main:3: error: "int" not callable
main:6: error: "int" not callable

[case testChangeGenericClassToVariable]
import a
x: int
a.A(x)
class Dummy:
    def g(self) -> None:
        a.A(x)
[file a.py]
from typing import TypeVar, Generic
T = TypeVar('T')
class A(Generic[T]):
    def __init__(self, x: T) -> None:
        pass
[file a.py.2]
from typing import TypeVar, Generic
T = TypeVar('T')
A = 'no way'
[out]
==
main:3: error: "str" not callable
main:6: error: "str" not callable

[case testChangeGenericMethodToVariable]
import a
x: int
y: int = a.A(x).f()
class Dummy:
    def g(self) -> None:
        a.A(x).f()
[file a.py]
from typing import TypeVar, Generic
T = TypeVar('T')
class A(Generic[T]):
    def __init__(self, x: T) -> None:
        pass
    def f(self) -> T:
        pass
[file a.py.2]
from typing import TypeVar, Generic
T = TypeVar('T')
class A(Generic[T]):
    f: T
    def __init__(self, x: T) -> None:
        pass
[out]
==
main:3: error: "int" not callable
main:6: error: "int" not callable

[case testRefreshNestedClassWithSelfReference]
import a
[file a.py]
import b

def f(self) -> None:
    b.y
    class C:
        z: C
[file b.py]
y = 0
[file b.py.2]
y = ''
[file b.py.3]
y = 0
[out]
==
==

[case testMultipleAssignment]
import a
[file a.py]
from b import f

def h(x: str) -> None: pass

class C:
    def __init__(self) -> None:
        self.a, self.b = f()

    def g(self) -> None:
        h(self.a)
[file b.py]
from typing import Tuple
def f() -> Tuple[str, int]: pass
[file b.py.2]
from typing import Tuple
def f() -> Tuple[int, object]: pass
[file b.py.3]
from typing import Tuple
def f() -> Tuple[str, int]: pass
[builtins fixtures/tuple.pyi]
[out]
==
a.py:10: error: Argument 1 to "h" has incompatible type "int"; expected "str"
==

[case testMultipleLvalues]
import a
[file a.py]
from b import f

def h(x: str) -> None: pass

class C:
    def __init__(self) -> None:
        self.a = self.b = f()

    def g(self) -> None:
        h(self.a)
        h(self.b)
[file b.py]
def f() -> str: pass
[file b.py.2]
def f() -> int: pass
[file b.py.3]
def f() -> str: pass
[out]
==
a.py:10: error: Argument 1 to "h" has incompatible type "int"; expected "str"
a.py:11: error: Argument 1 to "h" has incompatible type "int"; expected "str"
==

[case testNoOpUpdateFineGrainedIncremental1]
# cmd: mypy a.py
[file a.py]
1()
[file b.py.2]
# Note: this file is not part of the build
[file a.py.3]
x = 1
[out]
a.py:1: error: "int" not callable
==
a.py:1: error: "int" not callable
==

[case testNoOpUpdateFineGrainedIncremental2]
# cmd: mypy a.py
[file a.py]
1()
[file a.py.2]
1()
[file a.py.3]
x = 1
[file a.py.4]
x = 1
[out]
a.py:1: error: "int" not callable
==
a.py:1: error: "int" not callable
==
==

[case testNonExistentFileOnCommandLine1]
# cmd: mypy a.py nonexistent.py
[file a.py]
[file a.py.2]
1()
[out]
mypy: can't read file 'tmp/nonexistent.py': No such file or directory
==
mypy: can't read file 'tmp/nonexistent.py': No such file or directory

[case testNonExistentFileOnCommandLine2]
# cmd: mypy a.py
# cmd2: mypy a.py nonexistent.py
[file a.py]
[file a.py.2]
1()
[out]
==
a.py:1: error: "int" not callable

[case testNonExistentFileOnCommandLine3]
# cmd: mypy a.py
# cmd2: mypy a.py nonexistent.py
[file a.py]
[file nonexistent.py]
[delete nonexistent.py.2]
[out]
==

[case testNonExistentFileOnCommandLine4]
# cmd: mypy a.py nonexistent.py
[file a.py]
[file nonexistent.py]
[delete nonexistent.py.2]
[out]
==

[case testNonExistentFileOnCommandLine5]
# cmd: mypy a.py nonexistent_stub.pyi
# TODO: Should generate an error for missing file
[file a.py]
[file nonexistent_stub.pyi]
[delete nonexistent_stub.pyi.2]
[out]
==

[case testDunderNewUpdatedMethod]
import a
[file a.py]
import b
class A:
    def func(self) -> None:
        b.C(int())
[file b.py]
class C:
    def __new__(cls, x: str) -> C:
        pass
[file b.py.2]
class C:
    def __new__(cls, x: int) -> C:
        pass
[out]
a.py:4: error: Argument 1 to "C" has incompatible type "int"; expected "str"
==

[case testDunderNewUpdatedSubclass]
import a
[file a.py]
import b

b.D(int())
[file b.py]
from c import C
class D(C): pass
[file c.py]
class C:
    def __new__(cls, x: str) -> C:
        pass
[file c.py.2]
class C:
    def __new__(cls, x: int) -> C:
        pass
[out]
a.py:3: error: Argument 1 to "D" has incompatible type "int"; expected "str"
==

[case testDunderNewUpdatedAlias]
import a
[file a.py]
import b

b.D(int())
[file b.py]
from c import C
D = C
[file c.py]
class C:
    def __new__(cls, x: int) -> C:
        pass
[file c.py.2]
class C:
    def __new__(cls, x: str) -> C:
        pass
[out]
==
a.py:3: error: Argument 1 to "C" has incompatible type "int"; expected "str"

[case testDunderNewUpdatedCallable]
import a
[file a.py]
from typing import Callable, Any
import b

def func(arg: Callable[[int], Any]) -> None:
    pass
func(b.C)
[file b.py]
class C:
    def __new__(cls, x: int) -> C:
        pass
[file b.py.2]
class C:
    def __new__(cls, x: str) -> C:
        pass
[out]
==
a.py:6: error: Argument 1 to "func" has incompatible type "Type[C]"; expected "Callable[[int], Any]"

[case testDunderNewDefine]
import a
[file a.py]
import b
class A:
    def func(self) -> None:
        b.C()
[file b.py]
class C:
    pass
[file b.py.2]
class C:
    def __new__(cls, x: int) -> C:
        pass
[out]
==
a.py:4: error: Missing positional argument "x" in call to "C"

[case testDunderNewInsteadOfInit]
import a
[file a.py]
import b
class A:
    def func(self) -> None:
        b.C(int())
[file b.py]
class C:
    def __init__(cls, x: int) -> None:
        pass
[file b.py.2]
class C:
    def __new__(cls, x: int) -> C:
        pass
[file b.py.3]
class C:
    pass
[out]
==
==
a.py:4: error: Too many arguments for "C"

-- Protocol tests

[case testProtocolUpdateTypeInVariable]
import a
[file a.py]
import b
class C:
    x: int
x: b.P = C()
[file b.py]
from typing import Protocol
class P(Protocol):
    x: int
[file b.py.2]
from typing import Protocol
class P(Protocol):
    x: str
[out]
==
a.py:4: error: Incompatible types in assignment (expression has type "C", variable has type "P")
a.py:4: note: Following member(s) of "C" have conflicts:
a.py:4: note:     x: expected "str", got "int"

[case testProtocolUpdateTypeInFunction]
import a
[file a.py]
import b
class C:
    x: int
c: C
def f() -> None:
    def g(x: b.P) -> None:
        pass
    g(c)
[file b.py]
from typing import Protocol
class P(Protocol):
    x: int
[file b.py.2]
from typing import Protocol
class P(Protocol):
    x: str
[out]
==
a.py:8: error: Argument 1 to "g" has incompatible type "C"; expected "P"
a.py:8: note: Following member(s) of "C" have conflicts:
a.py:8: note:     x: expected "str", got "int"

[case testProtocolUpdateTypeInClass]
import a
[file a.py]
import b
class C:
    x: int
class A:
    class B:
        x: b.P
    y: B
A().y.x = C()
[file b.py]
from typing import Protocol
class P(Protocol):
    x: int
[file b.py.2]
from typing import Protocol
class P(Protocol):
    x: str
[out]
==
a.py:8: error: Incompatible types in assignment (expression has type "C", variable has type "P")
a.py:8: note: Following member(s) of "C" have conflicts:
a.py:8: note:     x: expected "str", got "int"

[case testProtocolAddAttrInFunction]
import a
[file a.py]
import b
class C:
    x: int
def f() -> None:
    c: C
    def g(x: b.P) -> None:
        pass
    g(c)
[file b.py]
from typing import Protocol
class P(Protocol):
    x: int
[file b.py.2]
from typing import Protocol
class P(Protocol):
    x: int
    y: str
[out]
==
a.py:8: error: Argument 1 to "g" has incompatible type "C"; expected "P"
a.py:8: note: "C" is missing following "P" protocol member:
a.py:8: note:     y

[case testProtocolRemoveAttrInClass]
import a
[file a.py]
import b
class C:
    x: int
class A:
    class B:
        x: b.P
    y: B
A().y.x = C()
[file b.py]
from typing import Protocol
class P(Protocol):
    x: int
    y: str
[file b.py.2]
from typing import Protocol
class P(Protocol):
    x: int
[out]
a.py:8: error: Incompatible types in assignment (expression has type "C", variable has type "P")
a.py:8: note: "C" is missing following "P" protocol member:
a.py:8: note:     y
==

[case testProtocolConcreteUpdateTypeFunction]
import a
[file a.py]
import b
from typing import Protocol
class P(Protocol):
    x: int
def f() -> None:
    def g(x: P) -> None:
        pass
    g(b.C())
[file b.py]
class C:
    x: int
[file b.py.2]
class C:
    x: str
[out]
==
a.py:8: error: Argument 1 to "g" has incompatible type "C"; expected "P"
a.py:8: note: Following member(s) of "C" have conflicts:
a.py:8: note:     x: expected "int", got "str"

[case testProtocolConcreteUpdateTypeMethodGeneric]
import a
[file a.py]
import b
from typing import Protocol, TypeVar
T = TypeVar('T')
class P(Protocol[T]):
    x: T
class C:
    def g(self, x: P[int]) -> None:
        pass
    def do(self) -> None:
        self.g(b.C())
[file b.py]
class C:
    x: int
[file b.py.2]
class C:
    x: str
[out]
==
a.py:10: error: Argument 1 to "g" of "C" has incompatible type "C"; expected "P[int]"
a.py:10: note: Following member(s) of "C" have conflicts:
a.py:10: note:     x: expected "int", got "str"

[case testProtocolConcreteRemoveAttrVariable]
import a
[file a.py]
import b, c
cc: c.C
x: b.P = cc
[file b.py]
from typing import Protocol
class P(Protocol):
    x: int
[file c.py]
class C:
    x: int
[file c.py.2]
class C:
    pass
[out]
==
a.py:3: error: Incompatible types in assignment (expression has type "C", variable has type "P")

[case testProtocolUpdateBaseGeneric]
import a
[file a.py]
import b, c
def g(x: c.P) -> None:
    pass
g(b.C())
[file b.py]
class C:
    x: int
[file c.py]
from typing import Protocol
import d
class P(d.PBase[int], Protocol):
    pass
[file c.py.2]
from typing import Protocol
import d
class P(d.PBase[str], Protocol):
    pass
[file d.py]
from typing import Protocol, TypeVar
T = TypeVar('T')
class PBase(Protocol[T]):
    x: T
[out]
==
a.py:4: error: Argument 1 to "g" has incompatible type "C"; expected "P"
a.py:4: note: Following member(s) of "C" have conflicts:
a.py:4: note:     x: expected "str", got "int"

[case testProtocolConcreteUpdateBaseGeneric]
import a
[file a.py]
import b
from typing import Protocol
class P(Protocol):
    x: int
def f(x: P) -> None:
    pass
f(b.B())
[file b.py]
import c
class B(c.C[int]):
    pass
[file b.py.2]
import c
class B(c.C[str]):
    pass
[file c.py]
from typing import TypeVar, Generic
T = TypeVar('T')
class C(Generic[T]):
    x: T
[out]
==
a.py:7: error: Argument 1 to "f" has incompatible type "B"; expected "P"
a.py:7: note: Following member(s) of "B" have conflicts:
a.py:7: note:     x: expected "int", got "str"

[case testProtocolChangeGeneric]
import a
[file a.py]
import b, c
x: b.P = c.C()
[file b.py]
import b2
from typing import Protocol
class P(b2.P2[str], Protocol):
    pass
[file b2.py]
from typing import Protocol, TypeVar
T = TypeVar('T')
class P2(Protocol[T]):
    x: T
[file b2.py.2]
from typing import Protocol, TypeVar
T = TypeVar('T')
class P2(Protocol):
    x: int
[file c.py]
class C:
    x: int
[out]
a.py:2: error: Incompatible types in assignment (expression has type "C", variable has type "P")
a.py:2: note: Following member(s) of "C" have conflicts:
a.py:2: note:     x: expected "str", got "int"
==
b.py:3: error: "P2" expects no type arguments, but 1 given

[case testProtocolToNonProtocol]
import a
[file a.py]
import b, c
b.f(c.C())
[file b.py]
import d
def f(x: d.D) -> None:
    pass
[file c.py]
import d
class C:
    x: int
[file d.py]
from typing import Protocol
class D(Protocol):
    x: int
[file d.py.2]
class D:
    x: int
[file c.py.3]
import d
class C(d.D):
    pass
[out]
==
a.py:2: error: Argument 1 to "f" has incompatible type "C"; expected "D"
==

[case testNonProtocolToProtocol]
import a
[file a.py]
import b, c
b.f(c.C())
[file b.py]
import d
def f(x: d.D) -> None:
    pass
[file c.py]
import d
class C(d.D):
    pass
[file d.py]
class D:
    x: int
[file d.py.2]
from typing import Protocol
class D(Protocol):
    x: int
[file c.py.3]
import d
class C:
    x: int
[out]
==
a.py:2: error: Cannot instantiate abstract class "C" with abstract attribute "x"
==

[case testInvalidateProtocolViaSuperClass]
import a
[file a.py]
import b, c
def func(x: c.P) -> None:
    pass
func(b.B())
[file b.py]
class B:
    x: int
    y: str
[file c.py]
from typing import Protocol
import d
class P(d.PBase, Protocol):
    x: int
[file d.py]
from typing import Protocol
class PBase(Protocol):
    y: str
[file d.py.2]
from typing import Protocol
class PBase(Protocol):
    y: int
[out]
==
a.py:4: error: Argument 1 to "func" has incompatible type "B"; expected "P"
a.py:4: note: Following member(s) of "B" have conflicts:
a.py:4: note:     y: expected "int", got "str"

[case testProtocolInvalidateConcreteViaSuperClassUpdateType]
import a
[file a.py]
import b
def func(x: b.P) -> None:
    pass
func(b.B())
[file b.py]
from typing import Protocol
import c
class P(Protocol):
    x: int
class B(c.C):
    pass
[file c.py]
class C:
    x: int
[file c.py.2]
class C:
    x: str
[out]
==
a.py:4: error: Argument 1 to "func" has incompatible type "B"; expected "P"
a.py:4: note: Following member(s) of "B" have conflicts:
a.py:4: note:     x: expected "int", got "str"

[case testProtocolInvalidateConcreteViaSuperClassAddAttr]
import a
[file a.py]
import b
def func(x: b.P) -> None:
    pass
bb: b.B
func(bb)
[file b.py]
from typing import Protocol
import c
class P(Protocol):
    x: int
class B(c.C):
    pass
[file c.py]
class C:
    pass
[file c.py.2]
class C:
    x: int
[out]
a.py:5: error: Argument 1 to "func" has incompatible type "B"; expected "P"
==

[case testProtocolInvalidateConcreteViaSuperClassRemoveAttr]
import a
[file a.py]
import b
def func(x: b.P) -> None:
    pass
func(b.B())
[file b.py]
from typing import Protocol
import c
class P(Protocol):
    x: int
class B(c.C):
    pass
[file c.py]
class C:
    x: int
[file c.py.2]
class C:
    pass
[out]
==
a.py:4: error: Argument 1 to "func" has incompatible type "B"; expected "P"

[case testTwoProtocolsTwoFilesCrossedUpdateType-only_when_nocache]
# this test and the next one (TwoProtocolsTwoFilesCrossedDeleteAttr) has errors ordered
# opposite way with and without cache, therefore skip one of each.
import a
[file a.py]
import b1
import b2
[file b1.py]
import b2, d
from typing import Protocol
class P1(Protocol):
    x: int
def f(x: b2.P2) -> None:
    pass
f(d.D())
[file b2.py]
import b1, d
from typing import Protocol
class P2(Protocol):
    x: int
def f(x: b1.P1) -> None:
    pass
f(d.D())
[file d.py]
class D:
    x: int
[file d.py.2]
class D:
    x: str
[out]
==
b1.py:7: error: Argument 1 to "f" has incompatible type "D"; expected "P2"
b1.py:7: note: Following member(s) of "D" have conflicts:
b1.py:7: note:     x: expected "int", got "str"
b2.py:7: error: Argument 1 to "f" has incompatible type "D"; expected "P1"
b2.py:7: note: Following member(s) of "D" have conflicts:
b2.py:7: note:     x: expected "int", got "str"

[case testTwoProtocolsTwoFilesCrossedDeleteAttr-only_when_cache]
import a
[file a.py]
import b1
import b2
[file b1.py]
import b2, d
from typing import Protocol
class P1(Protocol):
    x: int
def f(x: b2.P2) -> None:
    pass
f(d.D())
[file b2.py]
import b1, d
from typing import Protocol
class P2(Protocol):
    x: int
def f(x: b1.P1) -> None:
    pass
f(d.D())
[file d.py]
class D:
    x: int
[file d.py.2]
class D:
    y: int
[out]
b2.py:7: error: Argument 1 to "f" has incompatible type "D"; expected "P2" (diff)
b1.py:7: error: Argument 1 to "f" has incompatible type "D"; expected "P1"

[case testProtocolsInvalidateByRemovingBase]
import a
[file a.py]
import b
def func(x: b.P) -> None:
    pass
func(b.B())
[file b.py]
from typing import Protocol
import c
class P(Protocol):
    x: int
class B(c.C):
    pass
[file c.py]
import d
class C(d.D):
    pass
[file c.py.2]
import d
class C:
    pass
[file d.py]
class D:
    x: int
[out]
==
a.py:4: error: Argument 1 to "func" has incompatible type "B"; expected "P"

[case testProtocolsInvalidateByRemovingMetaclass]
import a
[file a.py]
import b
def func(x: b.P) -> None:
    pass
func(b.B)
[file b.py]
from typing import Protocol
import c
class P(Protocol):
    x: int
class B(c.C):
    pass
[file c.py]
import d
class C(metaclass=d.M):
    pass
[file c.py.2]
import d
class C:
    pass
[file d.py]
class M(type):
    x: int
[out]
==
a.py:4: error: Argument 1 to "func" has incompatible type "Type[B]"; expected "P"

[case testProtocolVsProtocolSubUpdated]
import a
[file a.py]
import b, c
x: b.SuperP
y: c.SubP
x = y
[file b.py]
from typing import Protocol
class SuperP(Protocol):
    x: int
[file c.py]
from typing import Protocol
import d
class SubP(d.PBase, Protocol):
    y: str
[file d.py]
from typing import Protocol
class PBase(Protocol):
    x: int
[file d.py.2]
from typing import Protocol
class PBase(Protocol):
    x: str
[out]
==
a.py:4: error: Incompatible types in assignment (expression has type "SubP", variable has type "SuperP")
a.py:4: note: Following member(s) of "SubP" have conflicts:
a.py:4: note:     x: expected "int", got "str"

[case testProtocolVsProtocolSuperUpdated]
import a
[file a.py]
import b, c
x: b.SuperP
y: c.SubP
x = y
[file b.py]
from typing import Protocol
import d
class SuperP(d.PBase, Protocol):
    pass
[file c.py]
from typing import Protocol
class SubP(Protocol):
    x: int
[file d.py]
from typing import Protocol
class PBase(Protocol):
    x: int
[file d.py.2]
from typing import Protocol
class PBase(Protocol):
    y: int
[out]
==
a.py:4: error: Incompatible types in assignment (expression has type "SubP", variable has type "SuperP")

[case testProtocolVsProtocolSuperUpdated2]
import a
[file a.py]
import b, c
x: b.SuperP
y: c.SubP
x = y
[file b.py]
from typing import Protocol
import d
class SuperP(d.PBase, Protocol):
    x: int
[file c.py]
from typing import Protocol
class SubP(Protocol):
    x: int
    y: int
[file d.py]
from typing import Protocol
class PBase(Protocol):
    y: int
[file d.py.2]
from typing import Protocol
class PBase(Protocol):
    y: int
    z: int
[out]
==
a.py:4: error: Incompatible types in assignment (expression has type "SubP", variable has type "SuperP")
a.py:4: note: "SubP" is missing following "SuperP" protocol member:
a.py:4: note:     z

[case testProtocolVsProtocolSuperUpdated3]
import a
[file a.py]
import b, c
x: b.SuperP
y: c.SubP
x = y
[file b.py]
from typing import Protocol
import d
class SuperP(d.PBase, Protocol):
    x: int
[file c.py]
from typing import Protocol
class SubP(Protocol):
    x: int
    y: int
[file d.py]
from typing import Protocol
import e
class PBase(Protocol):
    y: int
[file d.py.2]
from typing import Protocol
import e
class PBase(e.NewP, Protocol):
    y: int
[file e.py]
from typing import Protocol
class NewP(Protocol):
    z: int
[out]
==
a.py:4: error: Incompatible types in assignment (expression has type "SubP", variable has type "SuperP")
a.py:4: note: "SubP" is missing following "SuperP" protocol member:
a.py:4: note:     z

[case testProtocolMultipleUpdates]
import a
[file a.py]
import b, c
x: b.P = c.C()
[file b.py]
from typing import Protocol
import b2
class P(b2.P2, Protocol):
    x: int
[file b2.py]
from typing import Protocol
class P2(Protocol):
    y: int
[file c.py]
import c2
class C(c2.C2):
    x: int
[file c2.py]
class C2:
    y: int
[file b2.py.2]
from typing import Protocol
class P2(Protocol):
    y: int
    z: int
[file c2.py.3]
class C2:
    y: int
    z: int
[file c2.py.4]
class C2:
    y: int
    z: str
[out]
==
a.py:2: error: Incompatible types in assignment (expression has type "C", variable has type "P")
a.py:2: note: "C" is missing following "P" protocol member:
a.py:2: note:     z
==
==
a.py:2: error: Incompatible types in assignment (expression has type "C", variable has type "P")
a.py:2: note: Following member(s) of "C" have conflicts:
a.py:2: note:     z: expected "int", got "str"

[case testWeAreCarefulWithBuiltinProtocols]
import a
x: a.A
for i in x:
    pass
[file a.py]
from typing import Iterator
class A:
    def __iter__(self) -> Iterator[int]:
        pass
[file a.py.2]
class A:
    pass
[out]
==
main:3: error: "A" has no attribute "__iter__" (not iterable)

[case testWeAreCarefullWithBuiltinProtocolsBase]
import a
x: a.A
for i in x:
    pass
[file a.py]
import b
class A(b.B):
    pass
[file a.py.2]
class A:
    pass
[file b.py]
from typing import Iterator
class B:
    def __iter__(self) -> Iterator[int]:
        pass
[out]
==
main:3: error: "A" has no attribute "__iter__" (not iterable)

[case testOverloadsSimpleFrom]
import a
[file a.py]
import mod
def f() -> None:
    x: str = mod.f(str())
[file mod.py]
from typing import overload
@overload
def f(x: int) -> None: pass
@overload
def f(x: str) -> str: pass
def f(x):
    pass
[file mod.py.2]
from typing import overload
@overload
def f(x: int) -> None: pass
@overload
def f(x: str) -> int: pass
def f(x):
    pass
[out]
==
a.py:3: error: Incompatible types in assignment (expression has type "int", variable has type "str")

[case testOverloadsSimpleToNested]
from typing import overload, Any
import mod
def outer() -> None:
    @overload
    def f(x: int) -> None: pass
    @overload
    def f(x: str) -> str: pass
    def f(x: Any) -> Any:
        y: int = mod.f()
[file mod.py]
def f() -> int:
    pass
[file mod.py.2]
def f() -> str:
    pass
[out]
==
main:9: error: Incompatible types in assignment (expression has type "str", variable has type "int")

[case testOverloadsRemovedOverload]
import mod
def f() -> None:
    x: str = mod.f(str())
[file mod.py]
class C: pass
from typing import overload
@overload
def f(x: int) -> None: pass
@overload
def f(x: str) -> str: pass
@overload
def f(x: C) -> int: pass
def f(x):
    pass
[file mod.py.2]
class C: pass
from typing import overload
@overload
def f(x: int) -> None: pass
@overload
def f(x: C) -> int: pass
def f(x):
    pass
[out]
==
main:3: error: No overload variant of "f" matches argument type "str"
main:3: note: Possible overload variants:
main:3: note:     def f(x: int) -> None
main:3: note:     def f(x: C) -> int

[case testOverloadsDeleted]
import mod
def f() -> None:
    x: str = mod.f(str())
[file mod.py]
from typing import overload
@overload
def f(x: int) -> None: pass
@overload
def f(x: str) -> str: pass
def f(x):
    pass
[file mod.py.2]
from typing import overload
[builtins fixtures/module.pyi]
[out]
==
main:3: error: Module has no attribute "f"

[case testOverloadsUpdatedTypeRecheckImplementation]
from typing import overload
import mod
class Outer:
    @overload
    def f(self, x: mod.D) -> mod.D: pass
    @overload
    def f(self, x: mod.E) -> mod.E: pass
    def f(self, x: mod.C) -> mod.C:
        x.x = int()
        return x
[file mod.py]
import submod
class C(submod.B):
    pass
class D(C):
    pass
class E(C):
    pass
[file submod.py]
import base
class B(base.AI):
    pass
[file submod.py.2]
import base
class B(base.AS):
    pass
[file base.py]
class AI:
    x: int
class AS:
    x: str
[out]
==
main:9: error: Incompatible types in assignment (expression has type "int", variable has type "str")

[case testOverloadsUpdatedTypeRechekConsistency]
from typing import overload
import mod
class Outer:
    @overload
    def f(self, x: mod.D) -> mod.D: pass
    @overload
    def f(self, x: mod.E) -> mod.E: pass
    def f(self, x: mod.C) -> mod.C:
        pass
[file mod.py]
class C:
    pass
class D(C):
    pass
class E(C):
    pass
[file mod.py.2]
class C:
    pass
class D(C):
    pass
class E:
    pass
[out]
==
main:8: error: Overloaded function implementation does not accept all possible arguments of signature 2
main:8: error: Overloaded function implementation cannot produce return type of signature 2

[case testOverloadsGenericTypevarUpdated]
import a
[file a.py]
import b
b.f(int())
[file b.py]
from typing import overload
import c
class C: pass
@overload
def f(x: C) -> None: pass
@overload
def f(x: c.T) -> c.T: pass
def f(x):
    pass
[file c.py]
from typing import TypeVar
T = TypeVar('T', int, str)
[file c.py.2]
from typing import TypeVar
T = TypeVar('T', bound=str)
[out]
==
a.py:2: error: No overload variant of "f" matches argument type "int"
a.py:2: note: Possible overload variants:
a.py:2: note:     def f(x: C) -> None
a.py:2: note:     def [c.T <: str] f(x: c.T) -> c.T

[case testOverloadsGenericToNonGeneric]
import a
[file a.py]
import b
b.f(int())
[file b.py]
from typing import overload
import c
class C: pass
@overload
def f(x: C) -> None: pass
@overload
def f(x: c.T) -> c.T: pass
def f(x):
    pass
[file c.py]
from typing import TypeVar
T = TypeVar('T', bound=int)
[file c.py.2]
from typing import TypeVar
class T: pass
[out]
==
a.py:2: error: No overload variant of "f" matches argument type "int"
a.py:2: note: Possible overload variants:
a.py:2: note:     def f(x: C) -> None
a.py:2: note:     def f(x: T) -> T

[case testOverloadsToNonOverloaded]
import a
[file a.py]
import mod
def f() -> None:
    x: str = mod.f(str())
[file mod.py]
from typing import overload
@overload
def f(x: int) -> None: pass
@overload
def f(x: str) -> str: pass
def f(x):
    pass
[file mod.py.2]
from typing import overload
def f(x: int) -> int:
    pass
[out]
==
a.py:3: error: Incompatible types in assignment (expression has type "int", variable has type "str")
a.py:3: error: Argument 1 to "f" has incompatible type "str"; expected "int"

[case testOverloadsUpdateFunctionToOverloaded]
import a
[file a.py]
import mod
def f() -> None:
    x: str = mod.f(str())
[file mod.py]
from typing import overload
def f(x: str) -> str:
    pass
[file mod.py.2]
from typing import overload
@overload
def f(x: int) -> None: pass
@overload
def f(x: str) -> int: pass
def f(x):
    pass
[out]
==
a.py:3: error: Incompatible types in assignment (expression has type "int", variable has type "str")

[case testOverloadedUpdateToClass]
import a
[file a.py]
import mod
def f() -> None:
    x: str = mod.f(str())
[file mod.py]
from typing import overload
@overload
def f(x: int) -> None: pass
@overload
def f(x: str) -> str: pass
def f(x):
    pass
[file mod.py.2]
from typing import overload
class f:
    def __init__(self, x: str) -> None:
        pass
[out]
==
a.py:3: error: Incompatible types in assignment (expression has type "f", variable has type "str")

[case testDepsFromOverloadUpdatedAttrRecheckImpl]
import mod
x = mod.f
[file mod.py]
from typing import overload, Any
import submod
@overload
def f(x: int) -> submod.A: pass
@overload
def f(x: str) -> submod.B: pass
def f(x) -> Any:
    y: submod.C
    y.x = int()
[file submod.py]
import other
class A: pass
class B: pass
C = other.C
[file other.py]
class C:
    x: int
[file other.py.2]
class C:
    x: str
[out]
==
mod.py:9: error: Incompatible types in assignment (expression has type "int", variable has type "str")

[case testOverloadedMethodSupertype-only_when_cache]
-- Different cache/no-cache tests because
-- CallableType.def_extras.first_arg differs ("self"/None)
from typing import overload, Any
import b
class Child(b.Parent):
    @overload                           # Fail
    def f(self, arg: int) -> int: ...
    @overload
    def f(self, arg: str) -> str: ...
    def f(self, arg: Any) -> Any: ...
[file b.py]
from typing import overload, Any
class C: pass
class Parent:
    @overload
    def f(self, arg: int) -> int: ...
    @overload
    def f(self, arg: str) -> str: ...
    def f(self, arg: Any) -> Any: ...
[file b.py.2]
from typing import overload, Any
class C: pass
class Parent:
    @overload
    def f(self, arg: int) -> int: ...
    @overload
    def f(self, arg: str) -> C: ...
    def f(self, arg: Any) -> Any: ...
[out]
==
main:4: error: Signature of "f" incompatible with supertype "Parent"
main:4: note:      Superclass:
main:4: note:          @overload
main:4: note:          def f(self, arg: int) -> int
main:4: note:          @overload
main:4: note:          def f(self, arg: str) -> C
main:4: note:      Subclass:
main:4: note:          @overload
main:4: note:          def f(self, arg: int) -> int
main:4: note:          @overload
main:4: note:          def f(self, arg: str) -> str

[case testOverloadedMethodSupertype2-only_when_nocache]
-- Different cache/no-cache tests because
-- CallableType.def_extras.first_arg differs ("self"/None)
from typing import overload, Any
import b
class Child(b.Parent):
    @overload                           # Fail
    def f(self, arg: int) -> int: ...
    @overload
    def f(self, arg: str) -> str: ...
    def f(self, arg: Any) -> Any: ...
[file b.py]
from typing import overload, Any
class C: pass
class Parent:
    @overload
    def f(self, arg: int) -> int: ...
    @overload
    def f(self, arg: str) -> str: ...
    def f(self, arg: Any) -> Any: ...
[file b.py.2]
from typing import overload, Any
class C: pass
class Parent:
    @overload
    def f(self, arg: int) -> int: ...
    @overload
    def f(self, arg: str) -> C: ...
    def f(self, arg: Any) -> Any: ...
[out]
==
main:4: error: Signature of "f" incompatible with supertype "Parent"
main:4: note:      Superclass:
main:4: note:          @overload
main:4: note:          def f(self, arg: int) -> int
main:4: note:          @overload
main:4: note:          def f(self, arg: str) -> C
main:4: note:      Subclass:
main:4: note:          @overload
main:4: note:          def f(arg: int) -> int
main:4: note:          @overload
main:4: note:          def f(arg: str) -> str

[case testOverloadedInitSupertype]
import a
[file a.py]
from b import B
B(int())
[file b.py]
import c
class B(c.C):
    pass
[file c.py]
from typing import overload
class C:
    def __init__(self, x: int) -> None:
        pass
[file c.py.2]
from typing import overload
class C:
    @overload
    def __init__(self, x: str) -> None: pass
    @overload
    def __init__(self, x: str, y: int) -> None: pass
    def __init__(self, *args, **kwargs) -> None:
        pass
[builtins fixtures/dict.pyi]
[out]
==
a.py:2: error: No overload variant of "B" matches argument type "int"
a.py:2: note: Possible overload variants:
a.py:2: note:     def __init__(self, x: str) -> B
a.py:2: note:     def __init__(self, x: str, y: int) -> B

[case testOverloadedToNormalMethodMetaclass]
import a
[file a.py]
import b
b.B.f(int())
[file b.py]
import c
class B(metaclass=c.M):
    pass
[file c.py]
from typing import overload
class M(type):
    @overload
    def f(cls, x: str) -> str: pass
    @overload
    def f(cls, x: int) -> None: pass
    def f(cls, x):
        pass
[file c.py.2]
from typing import overload
class M(type):
    def f(cls, x: str) -> str:
        pass
[out]
==
a.py:2: error: Argument 1 to "f" of "M" has incompatible type "int"; expected "str"

[case testYieldFrom]
from typing import Iterator
from a import f

def g() -> Iterator[int]:
    a = "string"
    if int():
        a = yield from f()

[file a.py]
from typing import Generator

def f() -> Generator[int, None, str]:
    yield 5
    return "ham"

[file a.py.2]
from typing import Generator

class A: pass

def f() -> Generator[int, None, A]:
    yield 5
    return A()

[out]
==
main:7: error: Incompatible types in assignment (expression has type "A", variable has type "str")

[case testFString]
from a import g
f'{g(1)}'
[file a.py]
def g(x: int) -> str: pass
[file a.py.2]
def g(x: str) -> str: pass
[builtins fixtures/f_string.pyi]
[out]
==
main:2: error: Argument 1 to "g" has incompatible type "int"; expected "str"

[case testExtendedUnpacking-only_when_nocache]
from typing import List
from a import g
def f() -> List[int]:
    a, *b = g()
    return b

[file a.py]
from typing import Tuple
def g() -> Tuple[str, int, int]: pass

[file a.py.2]
from typing import Tuple
def g() -> Tuple[str, str]: pass

[builtins fixtures/tuple.pyi]
[out]
==
main:5: error: Incompatible return value type (got "List[str]", expected "List[int]")

[case testUnpackInExpression1-only_when_nocache]
from typing import Tuple, List
from a import t

def f() -> Tuple[int, int]:
    return (1, *t())

def g() -> List[int]:
    return [1, *t()]

[file a.py]
from typing import Tuple
def t() -> Tuple[int]: ...

[file a.py.2]
from typing import Tuple
def t() -> Tuple[str]: ...

[builtins fixtures/list.pyi]
[out]
==
main:5: error: Incompatible return value type (got "Tuple[int, str]", expected "Tuple[int, int]")
main:8: error: List item 1 has incompatible type "Tuple[str]"; expected "int"

[case testUnpackInExpression2-only_when_nocache]
from typing import Set
from a import t

def f() -> Set[int]:
    return {1, *t()}

[file a.py]
from typing import Tuple
def t() -> Tuple[int]: pass

[file a.py.2]
from typing import Tuple
def t() -> Tuple[str]: pass

[builtins fixtures/set.pyi]
[out]
==
main:5: error: Argument 2 to <set> has incompatible type "*Tuple[str]"; expected "int"

[case testUnpackInExpression3-only_when_nocache]
from typing import Dict
from a import d

def f() -> Dict[int, str]:
    return {1: '', **d()}

[file a.py]
from typing import Dict
def d() -> Dict[int, str]: pass

[file a.py.2]
from typing import Dict
def d() -> Dict[int, int]: pass

[builtins fixtures/dict.pyi]
[out]
==
main:5: error: Argument 1 to "update" of "dict" has incompatible type "Dict[int, int]"; expected "Mapping[int, str]"

[case testAwaitAndAsyncDef-only_when_nocache]
from a import g

async def f() -> int:
    return await g()

[file a.py]
async def g() -> int:
    return 0

[file a.py.2]
async def g() -> str:
    return ''

[builtins fixtures/async_await.pyi]
[typing fixtures/typing-async.pyi]
[out]
==
main:4: error: Incompatible return value type (got "str", expected "int")

[case testAwaitAnd__await__-only_when_nocache]
from a import C

async def f(c: C) -> int:
    return await c

[file a.py]
from typing import Any, Generator
class C:
    def __await__(self) -> Generator[Any, None, int]:
        yield
        return 0

[file a.py.2]
from typing import Any, Generator
class C:
    def __await__(self) -> Generator[Any, None, str]:
        yield
        return ''

[builtins fixtures/async_await.pyi]
[typing fixtures/typing-async.pyi]
[out]
==
main:4: error: Incompatible return value type (got "str", expected "int")

[case test__aiter__and__anext__]
from a import C

async def f() -> int:
    async for x in C():
        pass
    return x

[file a.py]
class C:
    def __aiter__(self) -> D: pass
class D:
    def __aiter__(self) -> D: pass
    async def __anext__(self) -> int: return 0

[file a.py.2]
class C:
    def __aiter__(self) -> D: pass
class D:
    def __aiter__(self) -> D: pass
    async def __anext__(self) -> str: return ''

[file a.py.3]
class C:
    def __aiter__(self) -> E: pass
class E:
    def __aiter__(self) -> E: pass
    async def __anext__(self) -> object: return 0

[builtins fixtures/async_await.pyi]
[typing fixtures/typing-async.pyi]
[out]
==
main:6: error: Incompatible return value type (got "str", expected "int")
==
main:6: error: Incompatible return value type (got "object", expected "int")

[case testAsyncWith2-only_when_nocache]
from a import C

async def f() -> int:
    async with C() as x:
        return x

async def g() -> None:
    async with C(): pass

[file a.py]
class C:
    async def __aenter__(self) -> int: pass
    async def __aexit__(self, x, y, z) -> None: pass

[file a.py.2]
class C:
    async def __aenter__(self) -> str: pass
    async def __aexit__(self, x, y, z) -> None: pass

[file a.py.3]
from typing import Awaitable
class C:
    async def __aenter__(self) -> int: pass
    async def __aexit__(self, x, y, z) -> None: pass

[file a.py.4]
from typing import Awaitable
class C:
    async def __aenter__(self) -> int: pass

[builtins fixtures/async_await.pyi]
[typing fixtures/typing-async.pyi]
[out]
==
main:5: error: Incompatible return value type (got "str", expected "int")
==
==
main:4: error: "C" has no attribute "__aexit__"
main:8: error: "C" has no attribute "__aexit__"

[case testLiskovFineVariable]
import b
class A(b.B):
    x: str
def f(x: b.B) -> None:
    x.x + int()
f(A())
[file b.py]
class B:
    x: str
[file b.py.2]
class B:
    x: int
[builtins fixtures/primitives.pyi]
[out]
main:5: error: Unsupported operand types for + ("str" and "int")
==
main:3: error: Incompatible types in assignment (expression has type "str", base class "B" defined the type as "int")

[case testLiskovFineVariableInFunction]
from b import B
def outer() -> None:
    class A(B):
        x: str
    def f(x: B) -> None:
        x.x + int()
[file b.py]
class B:
    x: str
[file b.py.2]
class B:
    x: int
[builtins fixtures/primitives.pyi]
[out]
main:6: error: Unsupported operand types for + ("str" and "int")
==
main:4: error: Incompatible types in assignment (expression has type "str", base class "B" defined the type as "int")

[case testLiskovFineDecorator]
import b
from c import deco
class A(b.B):
    @deco
    def m(self) -> str: pass
def f(x: b.B) -> None:
    x.m() + int()
f(A())
[file b.py]
from c import deco
class B:
    @deco
    def m(self) -> str: pass
[file b.py.2]
from c import deco
class B:
    @deco
    def m(self) -> int: pass
[file c.py]
from typing import Callable, TypeVar
F = TypeVar('F', bound=Callable)
def deco(f: F) -> F:
    pass
[builtins fixtures/primitives.pyi]
[out]
main:7: error: Unsupported operand types for + ("str" and "int")
==
main:5: error: Return type "str" of "m" incompatible with return type "int" in supertype "B"

[case testLiskovFineVariableClean-only_when_nocache]
import b
class A(b.B):
    x: str
[file b.py]
class B:
    x: str
[file b.py.2]
class B:
    x: int
[out]
==
main:3: error: Incompatible types in assignment (expression has type "str", base class "B" defined the type as "int")

[case testLiskovFineVariableCleanDefInMethod-only_when_nocache]
import b
class A(b.B):
    def meth(self) -> None:
        self.x: str
[file b.py]
class B:
    x: str
[file b.py.2]
class B:
    x: int
[out]
==
main:4: error: Incompatible types in assignment (expression has type "str", base class "B" defined the type as "int")

[case testLiskovFineVariableCleanDefInMethodStar-only_when_nocache]
from typing import List
import b
class A(b.B):
    def meth(self) -> None:
        self.x, *self.y = None, None  # type: str, List[str]
[file b.py]
from typing import List
class B:
    y: List[str]
[file b.py.2]
from typing import List
class B:
    y: List[int]
[builtins fixtures/list.pyi]
[out]
==
main:5: error: Incompatible types in assignment (expression has type "List[str]", base class "B" defined the type as "List[int]")

[case testLiskovFineVariableCleanDefInMethodNested-only_when_nocache]
from b import B
def outer() -> None:
    class A(B):
        def meth(self) -> None:
            self.x: str
[file b.py]
class B:
    x: str
[file b.py.2]
class B:
    x: int
[out]
==
main:5: error: Incompatible types in assignment (expression has type "str", base class "B" defined the type as "int")

[case testLiskovFineVariableInFunctionClean-only_when_nocache]
from b import B
def outer() -> None:
    class A(B):
        x: str
[file b.py]
class B:
    x: str
[file b.py.2]
class B:
    x: int
[out]
==
main:4: error: Incompatible types in assignment (expression has type "str", base class "B" defined the type as "int")

[case testLiskovFineDecoratorClean-only_when_nocache]
import b
from c import deco
class A(b.B):
    @deco
    def m(self) -> str: pass
[file b.py]
from c import deco
class B:
    @deco
    def m(self) -> str: pass
[file b.py.2]
from c import deco
class B:
    @deco
    def m(self) -> int: pass
[file c.py]
from typing import Callable, TypeVar
F = TypeVar('F', bound=Callable)
def deco(f: F) -> F:
    pass
[out]
==
main:5: error: Return type "str" of "m" incompatible with return type "int" in supertype "B"

[case testAddAbstractMethod]
from b import D
D()
[file b.py]
from a import C
class D(C):
    def f(self) -> None: pass
[file a.py]
from abc import abstractmethod
class C:
    @abstractmethod
    def f(self) -> None: pass
[file a.py.2]
from abc import abstractmethod
class C:
    @abstractmethod
    def f(self) -> None: pass
    @abstractmethod
    def g(self) -> None: pass
[file a.py.3]
from abc import abstractmethod
class C:
    @abstractmethod
    def f(self) -> None: pass
    def g(self) -> None: pass
[out]
==
main:2: error: Cannot instantiate abstract class "D" with abstract attribute "g"
==

[case testMakeClassAbstract]
from a import C
c = C()
[file a.py]
from abc import abstractmethod
class C: pass
[file a.py.2]
from abc import abstractmethod
class C:
    @abstractmethod
    def f(self) -> None: pass
[out]
==
main:2: error: Cannot instantiate abstract class "C" with abstract attribute "f"

[case testMakeMethodNoLongerAbstract1]
[file z.py]
from abc import abstractmethod, ABCMeta
class I(metaclass=ABCMeta):
    @abstractmethod
    def f(self) -> None: pass
    @abstractmethod
    def g(self) -> None: pass
[file b.py]
import z
def x() -> Foo: return Foo()
class Foo(z.I):
    def f(self) -> None: pass
    def g(self) -> None: pass

[file z.py.2]
from abc import abstractmethod, ABCMeta
class I(metaclass=ABCMeta):
    def f(self) -> None: pass
    @abstractmethod
    def g(self) -> None: pass

[file b.py.2]
import z
def x() -> Foo: return Foo()
class Foo(z.I):
    def g(self) -> None: pass
[out]
==

[case testMakeMethodNoLongerAbstract2]
-- this version never failed, but it is just a file-renaming
-- away from the above test that did
[file a.py]
from abc import abstractmethod, ABCMeta
class I(metaclass=ABCMeta):
    @abstractmethod
    def f(self) -> None: pass
    @abstractmethod
    def g(self) -> None: pass
[file b.py]
import a
def x() -> Foo: return Foo()
class Foo(a.I):
    def f(self) -> None: pass
    def g(self) -> None: pass

[file a.py.2]
from abc import abstractmethod, ABCMeta
class I(metaclass=ABCMeta):
    def f(self) -> None: pass
    @abstractmethod
    def g(self) -> None: pass

[file b.py.2]
import a
def x() -> Foo: return Foo()
class Foo(a.I):
    def g(self) -> None: pass
[out]
==

[case testImplicitOptionalRefresh1]
# flags: --strict-optional
from x import f
def foo(x: int = None) -> None:
    f()
[file x.py]
def f() -> int: return 0
[file x.py.2]
def f() -> str: return '0'
[out]
==

[case testRefreshIgnoreErrors1]
[file mypy.ini]
\[mypy]
\[mypy-b]
ignore_errors = True
[file a.py]
y = '1'
[file a.py.2]
y = 1
[file b.py]
from a import y
def fu() -> None:
    1+'lurr'
    y
[out]
==

[case testRefreshIgnoreErrors2]
[file mypy.ini]
\[mypy]
\[mypy-b]
ignore_errors = True
[file b.py]
def fu() -> int:
    1+'lurr'
    return 1
[file b.py.2]
def fu() -> int:
    1+'lurr'
    return 2
[out]
==

[case testRefreshOptions]
[file mypy.ini]
\[mypy]
disallow_any_generics = True
\[mypy-b]
disallow_any_generics = False
[file a.py]
y = '1'
[file a.py.2]
y = 1
[file b.py]
from typing import List
from a import y
x = []  # type: List
[builtins fixtures/list.pyi]
[out]
==

[case testNamedTupleFallbackModule]
import b
[file b.py]
from a import A
def f(a: A):
    pass
[file b.py.2]
from a import A
def f(a: A):
    reveal_type(a)
[file a.py]
from typing import NamedTuple

F = [('x', int)]
A = NamedTuple('A', F)  # type: ignore
[builtins fixtures/list.pyi]
[out]
==
b.py:3: note: Revealed type is "Tuple[, fallback=a.A]"

[case testImportOnTopOfAlias1]
from a import A
x: A
[file a.py]
from typing import TypeVar, List
T = TypeVar('T')
A = List[T]
[file a.py.2]
from typing import TypeVar, List
T = TypeVar('T')
A = List[T]
from b import A
[file b.py]
# empty
[builtins fixtures/list.pyi]
[out]
==
a.py:4: error: Module "b" has no attribute "A"
a.py:4: error: Name "A" already defined on line 3

-- the order of errors is different with cache
[case testImportOnTopOfAlias2]
from a import A
x: A
[file a.py]
from typing import TypeVar, List
T = TypeVar('T')
A = List[T]
[file a.py.2]
from typing import TypeVar, List
T = TypeVar('T')
A = List[T]
from b import A as A
[file b.py]
def A(x: str) -> str: pass
[builtins fixtures/list.pyi]
[out]
==
a.py:4: error: Incompatible import of "A" (imported name has type "Callable[[str], str]", local name has type "Type[List[Any]]")

[case testFakeOverloadCrash]
import b
[file a.py]
def dec(fun):
    pass
a = 1
[file a.py.2]
def dec(fun):
    pass
a = 2
[file b.py]
from a import dec
@dec
def a():
    pass
@dec
def a():
    pass
[out]
b.py:5: error: Name "a" already defined on line 2
==
b.py:5: error: Name "a" already defined on line 2

[case testFakeOverloadCrash2]

# this test just should not crash
import a
[file a.py]
T = TypeVar("T")

def foo(func):
    return func

@foo
def bar(x: T) -> T:
    pass

@foo
def bar(x: T) -> T:
    pass
[file a.py.2]
T = TypeVar("T")

def foo(func):
    return func

@foo
def bar(x: T) -> T:
    pass

@foo
def bar(x: T) -> T:
    pass
x = 1
[out]
a.py:1: error: Name "TypeVar" is not defined
a.py:1: note: Did you forget to import it from "typing"? (Suggestion: "from typing import TypeVar")
a.py:7: error: Variable "a.T" is not valid as a type
a.py:7: note: See https://mypy.readthedocs.io/en/stable/common_issues.html#variables-vs-type-aliases
a.py:10: error: Name "bar" already defined on line 6
a.py:11: error: Variable "a.T" is not valid as a type
a.py:11: note: See https://mypy.readthedocs.io/en/stable/common_issues.html#variables-vs-type-aliases
==
a.py:1: error: Name "TypeVar" is not defined
a.py:1: note: Did you forget to import it from "typing"? (Suggestion: "from typing import TypeVar")
a.py:7: error: Variable "a.T" is not valid as a type
a.py:7: note: See https://mypy.readthedocs.io/en/stable/common_issues.html#variables-vs-type-aliases
a.py:10: error: Name "bar" already defined on line 6
a.py:11: error: Variable "a.T" is not valid as a type
a.py:11: note: See https://mypy.readthedocs.io/en/stable/common_issues.html#variables-vs-type-aliases

[case testRefreshForWithTypeComment1]
[file a.py]
from typing import List
import b
def foo(l: List[int]) -> None:
    for x in l:  # type: object
        pass
    x = object()
    b.x
[file b.py]
x = 1
[file b.py.2]
x = '1'
[builtins fixtures/list.pyi]
[out]
==

[case testRefreshForWithTypeComment2]
from typing import List, Any
import m
def f(x: List[Any]) -> None:
    for a in x:  # type: m.A
        pass
[file m.py]
class A: pass
[file m.py.2]
[builtins fixtures/list.pyi]
[out]
==
main:4: error: Name "m.A" is not defined

[case testIdLikeDecoForwardCrash]
import b
[file b.py]
from typing import Callable, Any, TypeVar

F = TypeVar('F_BadName', bound=Callable[..., Any])  # type: ignore
def deco(func: F) -> F:  # type: ignore
    pass

@deco
def test(x: int, y: int) -> str:
    pass
[file b.py.2]
from typing import Callable, Any, TypeVar

F = TypeVar('F_BadName', bound=Callable[..., Any])  # type: ignore
def deco(func: F) -> F:  # type: ignore
    pass

@deco
def test(x: int, y: int) -> str:
    pass
x = 1
[builtins fixtures/tuple.pyi]
[out]
==

[case testIdLikeDecoForwardCrashAlias]
import b
[file b.py]
from typing import Callable, Any, TypeVar

F = TypeVar('F', bound=Func)
def deco(func: F) -> F:
    pass

@deco
def test(x: int, y: int) -> str:
    pass
Func = Callable[..., Any]
[file b.py.2]
from typing import Callable, Any, TypeVar

F = TypeVar('F', bound=Func)
def deco(func: F) -> F:
    pass

@deco
def test(x: int, y: int) -> str:
    pass
x = 1
Func = Callable[..., Any]
[out]
==

-- Test cases for final qualifier

[case testFinalAddFinalVarAssignFine]
import mod
from a import D
from mod import x

x = 2
def outer() -> None:
    mod.x = 2
    x = 2  # This is OK because it creates a local variable
    d: D
    d.y = 2
    d.z = 2
    D.y = 2
[file a.py]
import mod

class D(mod.C):
    pass
[file mod.py]
x = 1
class C:
    y = 1
    def __init__(self) -> None:
        self.z = 1

[file mod.py.2]
from typing import Final

x: Final = 1
class C:
    y: Final = 1
    def __init__(self) -> None:
        self.z: Final = 1
[out]
==
main:5: error: Cannot assign to final name "x"
main:7: error: Cannot assign to final name "x"
main:10: error: Cannot assign to final attribute "y"
main:11: error: Cannot assign to final attribute "z"
main:12: error: Cannot assign to final attribute "y"

[case testFinalAddFinalVarOverrideFine]
from mod import C

class D(C):
    x = 2
    def __init__(self) -> None:
        self.y = 2
class E(C):
    y = 2
    def __init__(self) -> None:
        self.x = 2

[file mod.py]
class C:
    x = 1
    def __init__(self) -> None:
        self.y = 1

[file mod.py.2]
from typing import Final

class C:
    x: Final = 1
    def __init__(self) -> None:
        self.y: Final = 1
[out]
==
main:4: error: Cannot assign to final name "x"
main:6: error: Cannot assign to final attribute "y"
main:8: error: Cannot assign to final name "y"
main:10: error: Cannot assign to final attribute "x"

[case testFinalAddFinalMethodOverrideFine]
from mod import C

class D(C):
    def meth(self) -> int: ...

[file mod.py]
class C:
    def meth(self) -> int: ...

[file mod.py.2]
from typing import final

class C:
    @final
    def meth(self) -> int: ...
[out]
==
main:4: error: Cannot override final attribute "meth" (previously declared in base class "C")

[case testFinalAddFinalMethodOverrideWithVarFine]
from mod import C
from typing import Any

class D(C):
    meth: Any = 2
    def __init__(self) -> None:
        self.other: Any = 2

[file mod.py]
class C:
    def meth(self) -> int: ...
    def other(self) -> int: ...

[file mod.py.2]
from typing import final

class C:
    @final
    def meth(self) -> int: ...
    @final
    def other(self) -> int: ...
[out]
==
main:5: error: Cannot override final attribute "meth" (previously declared in base class "C")
main:7: error: Cannot assign to final attribute "other"
main:7: error: Cannot override final attribute "other" (previously declared in base class "C")

[case testFinalAddFinalMethodOverrideOverloadFine]
from typing import overload
from mod import C

def outer() -> None:
    class D(C):
        @overload
        def meth(self, x: int) -> int: ...
        @overload
        def meth(self, x: str) -> str: ...
        def meth(self, x):
            pass

[file mod.pyi]
from typing import overload
class C:
    @overload
    def meth(self, x: int) -> int: ...
    @overload
    def meth(self, x: str) -> str: ...

[file mod.pyi.2]
from typing import final, overload

class C:
    @final
    @overload
    def meth(self, x: int) -> int: ...
    @overload
    def meth(self, x: str) -> str: ...
[out]
==
main:6: error: Cannot override final attribute "meth" (previously declared in base class "C")

[case testFinalAddFinalPropertyWithVarFine]
from mod import C

def outer() -> None:
    class D(C):
        p = 2
    class E(C):
        def __init__(self) -> None:
            self.p: int = 2

[file mod.py]
class C:
    @property
    def p(self) -> int:
        pass

[file mod.py.2]
from typing import final

class C:
    @final
    @property
    def p(self) -> int:
        pass
[builtins fixtures/property.pyi]
[out]
==
main:5: error: Cannot override final attribute "p" (previously declared in base class "C")
main:8: error: Cannot assign to final attribute "p"
main:8: error: Cannot override final attribute "p" (previously declared in base class "C")

[case testFinalBodyReprocessedAndStillFinal]
import a
[file a.py]
from c import C
class A:
    def meth(self) -> None: ...

[file a.py.3]
from c import C
class A(C):
    def meth(self) -> None: ...

[file c.py]
from typing import final
from d import D

class C:
    @final
    def meth(self) -> None:
        D(int())
[file d.py]
class D:
    def __init__(self, x: int) -> None: ...
[file d.py.2]
from typing import Optional
class D:
    def __init__(self, x: Optional[int]) -> None: ...
[out]
==
==
a.py:3: error: Cannot override final attribute "meth" (previously declared in base class "C")

[case testFinalBodyReprocessedAndStillFinalOverloaded-only_when_cache]
-- Different cache/no-cache tests because
-- CallableType.def_extras.first_arg differs ("self"/None)
import a
[file a.py]
from c import C
class A:
    def meth(self) -> None: ...

[file a.py.3]
from c import C
class A(C):
    def meth(self) -> None: ...

[file c.py]
from typing import final, overload, Union
from d import D

class C:
    @overload
    def meth(self, x: int) -> int: ...
    @overload
    def meth(self, x: str) -> str: ...
    @final
    def meth(self, x: Union[int, str]) -> Union[int, str]:
        D(int())
        return x
[file d.py]
class D:
    def __init__(self, x: int) -> None: ...
[file d.py.2]
from typing import Optional
class D:
    def __init__(self, x: Optional[int]) -> None: ...
[out]
==
==
a.py:3: error: Cannot override final attribute "meth" (previously declared in base class "C")
a.py:3: error: Signature of "meth" incompatible with supertype "C"
a.py:3: note:      Superclass:
a.py:3: note:          @overload
a.py:3: note:          def meth(self, x: int) -> int
a.py:3: note:          @overload
a.py:3: note:          def meth(self, x: str) -> str
a.py:3: note:      Subclass:
a.py:3: note:          def meth(self) -> None

[case testFinalBodyReprocessedAndStillFinalOverloaded2-only_when_nocache]
-- Different cache/no-cache tests because
-- CallableType.def_extras.first_arg differs ("self"/None)
import a
[file a.py]
from c import C
class A:
    def meth(self) -> None: ...

[file a.py.3]
from c import C
class A(C):
    def meth(self) -> None: ...

[file c.py]
from typing import final, overload, Union
from d import D

class C:
    @overload
    def meth(self, x: int) -> int: ...
    @overload
    def meth(self, x: str) -> str: ...
    @final
    def meth(self, x: Union[int, str]) -> Union[int, str]:
        D(int())
        return x
[file d.py]
class D:
    def __init__(self, x: int) -> None: ...
[file d.py.2]
from typing import Optional
class D:
    def __init__(self, x: Optional[int]) -> None: ...
[out]
==
==
a.py:3: error: Cannot override final attribute "meth" (previously declared in base class "C")
a.py:3: error: Signature of "meth" incompatible with supertype "C"
a.py:3: note:      Superclass:
a.py:3: note:          @overload
a.py:3: note:          def meth(x: int) -> int
a.py:3: note:          @overload
a.py:3: note:          def meth(x: str) -> str
a.py:3: note:      Subclass:
a.py:3: note:          def meth(self) -> None

[case testIfMypyUnreachableClass]
from a import x

MYPY = False
if MYPY:
    pass
else:
    class A:
        pass
y: int = x
[file a.py]
x = 1
[file a.py.2]
x = 2
[builtins fixtures/bool.pyi]
[out]
==

[case testIfTypeCheckingUnreachableClass]
from a import x
from typing import TYPE_CHECKING

if not TYPE_CHECKING:
    class A(int):
        pass
else:
    A = int

y: A = x
[file a.py]
x = 1
[file a.py.2]
x = 2
[file a.py.3]
x = 'no way'
[builtins fixtures/bool.pyi]
[typing fixtures/typing-medium.pyi]
[out]
==
==
main:10: error: Incompatible types in assignment (expression has type "str", variable has type "int")

[case testNamedTupleForwardFunctionDirect]
# flags: --ignore-missing-imports
from typing import NamedTuple
from b import B

NT = NamedTuple('NT', [('x', B)])
[file b.py.2]
def func(x): pass
B = func
[builtins fixtures/tuple.pyi]
[out]
==
main:5: error: Variable "b.B" is not valid as a type
main:5: note: See https://mypy.readthedocs.io/en/stable/common_issues.html#variables-vs-type-aliases

[case testNamedTupleForwardFunctionIndirect]
# flags: --ignore-missing-imports
from typing import NamedTuple
from a import A

NT = NamedTuple('NT', [('x', A)])
[file a.py]
from b import B
A = B
[file b.py.2]
def func(x): pass
B = func
[builtins fixtures/tuple.pyi]
[out]
==
main:5: error: Variable "a.A" is not valid as a type
main:5: note: See https://mypy.readthedocs.io/en/stable/common_issues.html#variables-vs-type-aliases

[case testNamedTupleForwardFunctionIndirectReveal]
# flags: --ignore-missing-imports
import m
[file m.py]
from typing import NamedTuple
from a import A

NT = NamedTuple('NT', [('x', A)])
[file m.py.3]
from typing import NamedTuple
from a import A

NT = NamedTuple('NT', [('x', A)])
reveal_type(NT.x)
x: NT
reveal_type(x.x)
[file a.py]
from b import B
A = B
[file b.py.2]
def func(x): pass
B = func
[builtins fixtures/tuple.pyi]
[out]
==
m.py:4: error: Variable "a.A" is not valid as a type
m.py:4: note: See https://mypy.readthedocs.io/en/stable/common_issues.html#variables-vs-type-aliases
==
m.py:4: error: Variable "a.A" is not valid as a type
m.py:4: note: See https://mypy.readthedocs.io/en/stable/common_issues.html#variables-vs-type-aliases
m.py:5: note: Revealed type is "Any"
m.py:7: note: Revealed type is "Any"

[case testAliasForwardFunctionDirect]
# flags: --ignore-missing-imports
from typing import Optional
from b import B

Alias = Optional[B]
[file b.py.2]
def func(x): pass
B = int()
[out]
==
main:5: error: Variable "b.B" is not valid as a type
main:5: note: See https://mypy.readthedocs.io/en/stable/common_issues.html#variables-vs-type-aliases

[case testAliasForwardFunctionIndirect]
# flags: --ignore-missing-imports
from typing import Optional
from a import A

Alias = Optional[A]
[file a.py]
from b import B
A = B
[file b.py.2]
def func(x): pass
B = func
[out]
==
main:5: error: Variable "a.A" is not valid as a type
main:5: note: See https://mypy.readthedocs.io/en/stable/common_issues.html#variables-vs-type-aliases

[case testLiteralFineGrainedVarConversion]
import mod
reveal_type(mod.x)
[file mod.py]
x = 1
[file mod.py.2]
from typing_extensions import Literal
x: Literal[1] = 1
[file mod.py.3]
from typing_extensions import Literal
x: Literal[1] = 2
[builtins fixtures/tuple.pyi]
[out]
main:2: note: Revealed type is "builtins.int"
==
main:2: note: Revealed type is "Literal[1]"
==
mod.py:2: error: Incompatible types in assignment (expression has type "Literal[2]", variable has type "Literal[1]")
main:2: note: Revealed type is "Literal[1]"

[case testLiteralFineGrainedFunctionConversion]
from mod import foo
foo(3)
[file mod.py]
def foo(x: int) -> None: pass
[file mod.py.2]
from typing_extensions import Literal
def foo(x: Literal[3]) -> None: pass
[file mod.py.3]
from typing_extensions import Literal
def foo(x: Literal[4]) -> None: pass
[builtins fixtures/tuple.pyi]
[out]
==
==
main:2: error: Argument 1 to "foo" has incompatible type "Literal[3]"; expected "Literal[4]"

[case testLiteralFineGrainedAlias]
from mod import Alias
a: Alias = 1
[file mod.py]
Alias = int
[file mod.py.2]
from typing_extensions import Literal
Alias = Literal[1]
[file mod.py.3]
from typing_extensions import Literal
Alias = Literal[2]
[builtins fixtures/tuple.pyi]
[out]
==
==
main:2: error: Incompatible types in assignment (expression has type "Literal[1]", variable has type "Literal[2]")

[case testLiteralFineGrainedOverload]
from mod import foo
reveal_type(foo(4))
[file mod.py]
from typing import overload
from typing_extensions import Literal
@overload
def foo(x: int) -> str: ...
@overload
def foo(x: Literal['bar']) -> int: ...
def foo(x): pass
[file mod.py.2]
from typing import overload
from typing_extensions import Literal
@overload
def foo(x: Literal[4]) -> Literal['foo']: ...
@overload
def foo(x: int) -> str: ...
@overload
def foo(x: Literal['bar']) -> int: ...
def foo(x): pass
[builtins fixtures/tuple.pyi]
[out]
main:2: note: Revealed type is "builtins.str"
==
main:2: note: Revealed type is "Literal['foo']"

[case testLiteralFineGrainedChainedDefinitions]
from mod1 import foo
from typing_extensions import Literal
def expect_3(x: Literal[3]) -> None: pass
expect_3(foo)
[file mod1.py]
from mod2 import bar
foo = bar
[file mod2.py]
from mod3 import qux as bar
[file mod3.py]
from typing_extensions import Literal
qux: Literal[3]
[file mod3.py.2]
from typing_extensions import Literal
qux: Literal[4]
[builtins fixtures/tuple.pyi]
[out]
==
main:4: error: Argument 1 to "expect_3" has incompatible type "Literal[4]"; expected "Literal[3]"

[case testLiteralFineGrainedChainedAliases]
from mod1 import Alias1
from typing_extensions import Literal
x: Alias1
def expect_3(x: Literal[3]) -> None: pass
expect_3(x)
[file mod1.py]
from mod2 import Alias2
Alias1 = Alias2
[file mod2.py]
from mod3 import Alias3
Alias2 = Alias3
[file mod3.py]
from typing_extensions import Literal
Alias3 = Literal[3]
[file mod3.py.2]
from typing_extensions import Literal
Alias3 = Literal[4]
[builtins fixtures/tuple.pyi]
[out]
==
main:5: error: Argument 1 to "expect_3" has incompatible type "Literal[4]"; expected "Literal[3]"

[case testLiteralFineGrainedChainedFunctionDefinitions]
from mod1 import func1
from typing_extensions import Literal
def expect_3(x: Literal[3]) -> None: pass
expect_3(func1())
[file mod1.py]
from mod2 import func2 as func1
[file mod2.py]
from mod3 import func3
func2 = func3
[file mod3.py]
from typing_extensions import Literal
def func3() -> Literal[3]: pass
[file mod3.py.2]
from typing_extensions import Literal
def func3() -> Literal[4]: pass
[builtins fixtures/tuple.pyi]
[out]
==
main:4: error: Argument 1 to "expect_3" has incompatible type "Literal[4]"; expected "Literal[3]"

[case testLiteralFineGrainedChainedTypeVarInference]
from mod1 import foo
reveal_type(foo)
[file mod1.py]
from typing import TypeVar
from mod2 import bar
T = TypeVar('T', bound=int)
def func(x: T) -> T: return x
foo = func(bar)
[file mod2.py]
bar = 3
[file mod2.py.2]
from typing_extensions import Literal
bar: Literal[3] = 3
[builtins fixtures/tuple.pyi]
[out]
main:2: note: Revealed type is "builtins.int"
==
main:2: note: Revealed type is "Literal[3]"

[case testLiteralFineGrainedChainedViaFinal]
from mod1 import foo
from typing_extensions import Literal
def expect_3(x: Literal[3]) -> None: pass
expect_3(foo)
[file mod1.py]
from typing_extensions import Final
from mod2 import bar
foo: Final = bar
[file mod2.py]
from mod3 import qux as bar
[file mod3.py]
from typing_extensions import Final
qux: Final = 3
[file mod3.py.2]
from typing_extensions import Final
qux: Final = 4
[file mod3.py.3]
from typing_extensions import Final
qux: Final[int] = 4
[builtins fixtures/tuple.pyi]
[out]
==
main:4: error: Argument 1 to "expect_3" has incompatible type "Literal[4]"; expected "Literal[3]"
==
main:4: error: Argument 1 to "expect_3" has incompatible type "int"; expected "Literal[3]"

[case testLiteralFineGrainedStringConversionPython3]
from mod1 import foo
reveal_type(foo)
[file mod1.py]
from mod2 import bar
foo = bar()
[file mod2.py]
from typing_extensions import Literal
def bar() -> Literal["foo"]: pass
[file mod2.py.2]
from typing_extensions import Literal
def bar() -> Literal[u"foo"]: pass
[file mod2.py.3]
from typing_extensions import Literal
def bar() -> Literal[b"foo"]: pass
[builtins fixtures/tuple.pyi]
[out]
main:2: note: Revealed type is "Literal['foo']"
==
main:2: note: Revealed type is "Literal['foo']"
==
main:2: note: Revealed type is "Literal[b'foo']"

[case testReprocessModuleTopLevelWhileMethodDefinesAttr]
import a
[file a.py]
from b import B

B().x

[file a.py.3]
from b import B

x = B().x

[file b.py]
from c import f
f(int())

class B:
    def meth(self) -> None:
        self.x: int

[file c.py]
def f(x: int) -> None: ...

[file c.py.2]
from typing import Union
def f(x: Union[int, str]) -> None: ...

[targets2 c, b]
[targets3 a]
[builtins fixtures/tuple.pyi]
[out]
==
==

[case testCheckReprocessedTargets-only_when_nocache]
from b import B

class C(B):
    def meth(self) -> None:
        from b import f
        f()

[file b.py]
class B: ...
def f() -> int: ...

[file b.py.2]
class A: ...
class B(A): ...
def f() -> int: ...

[file b.py.3]
class A: ...
class B(A): ...
def f() -> str: ...

[targets2 b, __main__, __main__.C.meth, __main__, __main__.C.meth]
[targets3 b, __main__.C.meth]
[out]
==
==

[case testReprocessModuleTopLevelWhileMethodDefinesAttrExplicit]
import a
[file a.py]
from b import B

B().x

[file b.py]
from c import f
f(int())

class A:
    x: int

class B(A):
    def meth(self) -> None:
        self.x: int

[file c.py]
def f(x: int) -> None: ...

[file c.py.2]
from typing import Union
def f(x: Union[int, str]) -> None: ...

[file a.py.3]
from b import B

# Double-check the variable is still accessible.
B().x

[targets2 c, b]
[targets3 a]
[builtins fixtures/tuple.pyi]
[out]
==
==

[case testReprocessModuleTopLevelWhileMethodDefinesAttrBothExplicitAndInClass]
import a
[file a.py]
from b import B

B().x

[file b.py]
from c import f
f(int())

class A:
    x: int

class B(A):
    x: int
    def meth(self) -> None:
        self.x: int

[file c.py]
def f(x: int) -> None: ...

[file c.py.2]
from typing import Union
def f(x: Union[int, str]) -> None: ...

[file a.py.3]
from b import B

# Double-check the variable is still accessible.
B().x

[targets2 c, b]
[targets3 a]
[builtins fixtures/tuple.pyi]
[out]
==
==

[case testReprocessModuleTopLevelWhileMethodDefinesAttrProtocol]
import a
[file a.py]
from b import B

B().x

[file b.py]
from typing import Protocol
from c import f
f(int())

class A(Protocol):
    x: int

class B(A):
    def meth(self) -> None:
        self.x = 42

[file c.py]
def f(x: int) -> None: ...

[file c.py.2]
from typing import Union
def f(x: Union[int, str]) -> None: ...

[file a.py.3]
from b import B

# Double-check the variable is still accessible.
B().x

[targets2 c, b]
[targets3 a]
[out]
==
==

[case testNewSemanticAnalyzerUpdateMethodAndClass]

import m

m.x

class A:
    def f(self) -> None:
        self.x = 0
        m.y

    def g(self) -> None:
        m.x

[file m.py]
x = 0
y = 0

[file m.py.2]
x = ''
y = 0

[file m.py.3]
x = ''
y = ''

[out]
==
==

[case testInlineConfigFineGrained1]

import a
[file a.py]
# mypy: no-warn-no-return

from typing import List
def foo() -> List:
    20

[file a.py.2]
# mypy: disallow-any-generics, no-warn-no-return

from typing import List
def foo() -> List:
    20

[file a.py.3]
# mypy: no-warn-no-return

from typing import List
def foo() -> List:
    20

[file a.py.4]
from typing import List
def foo() -> List:
    20
[out]
==
a.py:4: error: Missing type parameters for generic type "List"
==
==
a.py:2: error: Missing return statement

[builtins fixtures/list.pyi]

[case testInlineConfigFineGrained2]
import a
[file a.py]
# mypy: bogus-flag

[file b.py.2]

[out]
a.py:1: error: Unrecognized option: bogus_flag = True
==
a.py:1: error: Unrecognized option: bogus_flag = True

[case testWrongNumberOfArguments]

[file a.py]
def bar(x):
    # type: () -> None
    pass

def baz(x):
    # type: () -> None
    pass

def f():
    # type: () -> None
    def g(x):
        # type: () -> None
        pass

[file c.py]
def bar(x):
    # type: () -> None
    pass

[file b.py]
x = ''

[file b.py.2]
x = 1

[out]
c.py:1: error: Type signature has too few arguments
a.py:1: error: Type signature has too few arguments
a.py:5: error: Type signature has too few arguments
a.py:11: error: Type signature has too few arguments
==
a.py:1: error: Type signature has too few arguments
a.py:5: error: Type signature has too few arguments
a.py:11: error: Type signature has too few arguments
c.py:1: error: Type signature has too few arguments

[case testErrorReportingNewAnalyzer]
# flags: --disallow-any-generics
from a import A

def f() -> None:
    x: A
[file a.py]
class A: ...

[file a.py.2]
from typing import TypeVar, Generic
T = TypeVar('T')
class A(Generic[T]): ...
[out]
==
main:5: error: Missing type parameters for generic type "A"

[case testStripNewAnalyzer]
# flags: --ignore-missing-imports
import a
[file a.py]
from typing import List
from b import B

class A:
    def __init__(self) -> None:
        self.x: List[int] = []

    def method(self) -> None:
        B()
        self.x = []

[file b.py]
class B: ...
[delete b.py.2]

[builtins fixtures/list.pyi]
[out]
==

[case testClassVariableOrderingRefresh]

from b import bar

def foo(x: str) -> None: pass

class Something:
    def run(self) -> None:
        bar()
        foo(self.IDS[0])

    IDS = [87]

[file b.py]
def bar() -> int: return 0
[file b.py.2]
def bar() -> str: return '0'
[builtins fixtures/list.pyi]
[out]
main:9: error: Argument 1 to "foo" has incompatible type "int"; expected "str"
==
main:9: error: Argument 1 to "foo" has incompatible type "int"; expected "str"

[case testInfiniteLoop]

[file a.py]
from b import f
from typing import Callable, TypeVar

F = TypeVar('F', bound=Callable)
def dec(x: F) -> F: return x

@dec
def foo(self):
    class A:
        @classmethod
        def asdf(cls, x: 'A') -> None: pass

@dec
def bar(self):
    class B:
        @classmethod
        def asdf(cls, x: 'B') -> None: pass
    f()

[file b.py]
def f() -> int: pass
[file b.py.2]
def f() -> str: pass
[builtins fixtures/classmethod.pyi]
[out]
==

[case testInfiniteLoop2]

[file a.py]
from b import f
from typing import Callable, TypeVar, NamedTuple

F = TypeVar('F', bound=Callable)
def dec(x: F) -> F: return x

@dec
def foo(self):
    N = NamedTuple('N', [('x', int)])
    def g(x: N) -> None: pass

@dec
def bar(self):
    N = NamedTuple('N', [('x', int)])
    def g(x: N) -> None: pass
    f()

[file b.py]
def f() -> int: pass
[file b.py.2]
def f() -> str: pass
[builtins fixtures/classmethod.pyi]
[out]
==

[case testFileAddedAndImported]
# flags: --ignore-missing-imports --follow-imports=skip
# cmd: mypy a.py
# cmd2: mypy a.py b.py

[file a.py]
from b import bad
x = 42

[file b.py.2]
def good() -> None: ...
[out]
==
a.py:1: error: Module "b" has no attribute "bad"

[case testFileAddedAndImported2]
# flags: --ignore-missing-imports --follow-imports=skip
# cmd: mypy -m a
# cmd2: mypy -m a b
[file a.py]
x = 42

[file a.py.2]
from b import bad
x = 42

[file b.py.2]
def good() -> None: ...
[out]
==
a.py:1: error: Module "b" has no attribute "bad"

[case testTypedDictCrashFallbackAfterDeletedMeet]
# flags: --ignore-missing-imports

from z import get_data
from a import Data

for it in get_data()['things']:
    it['id']

[file z.py]
from a import Data

def get_data() -> Data: ...

[file a.py]
from typing import TypedDict, List, Union

class File(TypedDict):
    id: int
    name: str

class User(TypedDict):
    id: int
    path: str

class Data(TypedDict):
    things: List[Union[File, User]]

[delete a.py.2]
[builtins fixtures/dict.pyi]
[typing fixtures/typing-typeddict.pyi]
[out]
==

[case testTypedDictCrashFallbackAfterDeletedJoin]
# flags: --ignore-missing-imports

from z import get_data
from a import Data

x = [get_data()[0], get_data()[1]]

[file z.py]
from a import Data

def get_data() -> Data: ...

[file a.py]
from typing import TypedDict, Tuple

class File(TypedDict):
    id: int
    name: str

class User(TypedDict):
    id: int
    path: str

Data = Tuple[User, File]

[delete a.py.2]
[builtins fixtures/dict.pyi]
[typing fixtures/typing-typeddict.pyi]
[out]
==

[case testClassRedef]
# An issue involved serializing these caused crashes in the past

[file a.py]
class A:
    pass

x = 0

[file a.py.2]
class A:
    a = A()

x = '0'

[file b.py]
from a import A, x

class A: # type: ignore
    pass

[out]
==

[case testAddAttributeThroughNewBaseClass]
import a

[file a.py]
class C:
    def __init__(self) -> None:
        self.x = 0

[file a.py.2]
from b import B

class C(B):
    def __init__(self) -> None:
        self.x = 0

[file b.py.2]
class B:
    def __init__(self) -> None:
        self.x = 0
[out]
==

[case testGenericChange1]
import a
[file a.py]
import b
def f() -> b.C: pass
[file b.py]
import a
class C: pass
[file b.py.2]
from typing import TypeVar, Generic, List
import a

T = TypeVar('T')
class C(Generic[T]): pass

reveal_type(a.f)
c: C[int]
l = a.f() if True else c
d = a.f()
d = c
c = d

x: List[C] = [a.f(), a.f()]

[out]
==
b.py:7: note: Revealed type is "def () -> b.C[Any]"
[builtins fixtures/list.pyi]

[case testGenericChange2]
import a
[file a.py]
import b
def f() -> b.C[int]: pass
[file b.py]
from typing import TypeVar, Generic
import a
T = TypeVar('T')
class C(Generic[T]): pass
[file b.py.2]
from typing import List
import a

class C(): pass

c: C
l = a.f() if True else c
d = a.f()
d = c
c = d

x: List[C] = [a.f(), a.f()]

[builtins fixtures/list.pyi]
[out]
==
a.py:2: error: "C" expects no type arguments, but 1 given

[case testGenericChange3]
import a
[file a.py]
import b
def f() -> b.C[int]: pass
[file b.py]
from typing import TypeVar, Generic
import a
T = TypeVar('T')
class C(Generic[T]): pass
[file b.py.2]
from typing import TypeVar, Generic, List
import a

T = TypeVar('T')
S = TypeVar('S')
class C(Generic[S, T]): pass

c: C[int, str]
l = a.f() if True else c
d = a.f()
d = c
c = d

x: List[C] = [a.f(), a.f()]

[out]
==
a.py:2: error: "C" expects 2 type arguments, but 1 given
[builtins fixtures/list.pyi]

[case testIsInstanceAdHocIntersectionFineGrainedIncrementalNoChange]
import b
[file a.py]
class A: pass
class B: pass

class Foo:
    def __init__(self) -> None:
        x: A
        assert isinstance(x, B)
        self.x = x
[file b.py]
from a import Foo
[file b.py.2]
from a import Foo
reveal_type(Foo().x)
[builtins fixtures/isinstance.pyi]
[out]
==
b.py:2: note: Revealed type is "a.<subclass of "A" and "B">"

[case testIsInstanceAdHocIntersectionFineGrainedIncrementalIsInstanceChange]
import c
[file a.py]
class A: pass
class B: pass
class C: pass

class Foo:
    def __init__(self) -> None:
        x: A
        assert isinstance(x, B)
        self.x = x
[file a.py.2]
class A: pass
class B: pass
class C: pass

class Foo:
    def __init__(self) -> None:
        x: A
        assert isinstance(x, C)
        self.x = x

[file b.py]
from a import Foo
y = Foo().x

[file c.py]
from b import y
reveal_type(y)
[builtins fixtures/isinstance.pyi]
[out]
c.py:2: note: Revealed type is "a.<subclass of "A" and "B">"
==
c.py:2: note: Revealed type is "a.<subclass of "A" and "C">"

[case testIsInstanceAdHocIntersectionFineGrainedIncrementalUnderlyingObjChang]
import c
[file a.py]
class A: pass
class B: pass
class C: pass
Extra = B
[file a.py.2]
class A: pass
class B: pass
class C: pass
Extra = C

[file b.py]
from a import A, Extra
x: A
if isinstance(x, Extra):
    y = x

[file c.py]
from b import y
reveal_type(y)
[builtins fixtures/isinstance.pyi]
[out]
c.py:2: note: Revealed type is "b.<subclass of "A" and "B">"
==
c.py:2: note: Revealed type is "b.<subclass of "A" and "C">"

[case testIsInstanceAdHocIntersectionFineGrainedIncrementalIntersectionToUnreachable]
import c
[file a.py]
class A:
    x: int
class B:
    x: int
x: A
assert isinstance(x, B)
y = x

[file a.py.2]
class A:
    x: int
class B:
    x: str
x: A
assert isinstance(x, B)
y = x

[file b.py]
from a import y
z = y

[file c.py]
from b import z
reveal_type(z)
[builtins fixtures/isinstance.pyi]
[out]
c.py:2: note: Revealed type is "a.<subclass of "A" and "B">"
==
c.py:2: note: Revealed type is "a.A"

[case testIsInstanceAdHocIntersectionFineGrainedIncrementalUnreachaableToIntersection]
import c
[file a.py]
class A:
    x: int
class B:
    x: str
x: A
assert isinstance(x, B)
y = x

[file a.py.2]
class A:
    x: int
class B:
    x: int
x: A
assert isinstance(x, B)
y = x

[file b.py]
from a import y
z = y

[file c.py]
from b import z
reveal_type(z)
[builtins fixtures/isinstance.pyi]
[out]
c.py:2: note: Revealed type is "a.A"
==
c.py:2: note: Revealed type is "a.<subclass of "A" and "B">"

[case testStubFixupIssues]
[file a.py]
import p
[file a.py.2]
import p
# a change

[file p/__init__.pyi]
from p.util import *

[file p/util.pyi]
from p.params import N
class Test: ...

[file p/params.pyi]
import p.util
class N(p.util.Test):
    ...

[builtins fixtures/list.pyi]
[out]
==

[case testDunderCall1]
from a import C

c = C()
c(1)

[file a.py]
class C:
    def __call__(self, x: int) -> None: ...

[file a.py.2]
class C:
    def __call__(self, x: str) -> None: ...

[out]
==
main:4: error: Argument 1 to "__call__" of "C" has incompatible type "int"; expected "str"

[case testDunderCall2]
from a import C

C()(1)

[file a.py]
class C:
    def __call__(self, x: int) -> None: ...

[file a.py.2]
class C:
    def __call__(self, x: str) -> None: ...

[out]
==
main:3: error: Argument 1 to "__call__" of "C" has incompatible type "int"; expected "str"

[case testDunderCallAddition]
from a import C

c = C()
x = c()  # type: ignore
x + 42

[file a.py]
class C: ...

[file a.py.2]
class C:
    def __call__(self) -> str: ...

[out]
==
main:5: error: Unsupported left operand type for + ("str")

[case testNoneAttribute]
from typing import Generic, TypeVar

T = TypeVar('T', int, str)

class ExampleClass(Generic[T]):
    def __init__(
        self
    ) -> None:
        self.example_attribute = None
[out]
==
[case testStrictNoneAttribute]
# flags: --strict-optional
from typing import Generic, TypeVar

T = TypeVar('T', int, str)

class ExampleClass(Generic[T]):
    def __init__(
        self
    ) -> None:
        self.example_attribute = None
[out]
==

[case testDataclassCheckTypeVarBoundsInReprocess]
# flags: --python-version 3.7
from dataclasses import dataclass
from typing import Protocol, Dict, TypeVar, Generic
from m import x

class DataclassProtocol(Protocol):
    __dataclass_fields__: Dict

T = TypeVar("T", bound=DataclassProtocol)

@dataclass
class MyDataclass:
    x: int = 1

class MyGeneric(Generic[T]): ...
class MyClass(MyGeneric[MyDataclass]):  ...

[file m.py]
x: int
[file m.py.2]
x: str

[builtins fixtures/dataclasses.pyi]
[out]
==<|MERGE_RESOLUTION|>--- conflicted
+++ resolved
@@ -3472,8 +3472,6 @@
 [out]
 ==
 
-<<<<<<< HEAD
-=======
 [case testNamedTupleUpdateNonRecursiveToRecursiveFine]
 # flags: --enable-recursive-aliases
 import c
@@ -3583,7 +3581,6 @@
 c.py:4: note: Revealed type is "Tuple[Union[Tuple[Union[..., None], builtins.int], None], builtins.int]"
 c.py:5: error: Incompatible types in assignment (expression has type "Optional[N]", variable has type "int")
 
->>>>>>> 03638dd6
 [case testTypedDictRefresh]
 [builtins fixtures/dict.pyi]
 import a
