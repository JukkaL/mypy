--- conflicted
+++ resolved
@@ -7531,7 +7531,6 @@
 [out]
 ==
 
-<<<<<<< HEAD
 -- Test cases for final qualifier
 
 [case testFinalAddFinalVarAssignFine]
@@ -7731,7 +7730,7 @@
 main:8: error: Can't assign to final attribute "p"
 main:8: error: Cannot override final attribute "p"
 main:8: note: (previously declared on base class "C")
-=======
+
 [case testIfMypyUnreachableClass]
 from a import x
 
@@ -7771,5 +7770,4 @@
 [out]
 ==
 ==
-main:10: error: Incompatible types in assignment (expression has type "str", variable has type "int")
->>>>>>> 3507fe70
+main:10: error: Incompatible types in assignment (expression has type "str", variable has type "int")