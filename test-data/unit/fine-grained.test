-- Test cases for fine-grained incremental checking
--
-- Test cases may define multiple versions of a file
-- (e.g. m.py, m.py.2). There is always an initial batch
-- pass that processes all files present initially, followed
-- by one or more fine-grained incremental passes that use
-- alternative versions of files, if available. If a file
-- just has a single .py version, it is used for all passes.

-- TODO: what if version for some passes but not all

-- Output is laid out like this:
--
--   [out]
--   <optional output from batch pass>
--   ==
--   <optional output from first incremental pass>
--
--
<<<<<<< HEAD
-- Modules that are expected to be detected as changed can be checked with [stale ...]
-- while modules that are reprocessed by update (which can include cached files
-- that need to be loaded) can be checked with [rechecked ...]
=======
-- Modules that are expected to be detected as changed by dmypy_server
-- can be checked with [stale ...]
-- Generally this should mean added, deleted, or changed files, though there
-- are important edge cases related to the cache: deleted files won't be detected
-- as changed in the initial run with the cache while modules that depended on them
-- should be.
--
-- Modules that are require a full-module reprocessing by update can be checked with
-- [rechecked ...]. This should include any files detected as having changed as well
-- as any files that contain targets that need to be reprocessed but which haven't
-- been loaded yet. If there is no [rechecked...] directive, it inherits the value of
-- [stale ...].
--
-- Specifications for later runs can be given with [stale2 ...], [stale3 ...], etc.
>>>>>>> 9374acf2

[case testReprocessFunction]
import m
def g() -> int:
    return m.f()
[file m.py]
def f() -> int:
    pass
[file m.py.2]
def f() -> str:
    pass
[out]
==
main:3: error: Incompatible return value type (got "str", expected "int")

[case testReprocessTopLevel]
import m
m.f(1)
def g() -> None: pass
[file m.py]
def f(x: int) -> None: pass
[file m.py.2]
def f(x: str) -> None: pass
[out]
==
main:2: error: Argument 1 to "f" has incompatible type "int"; expected "str"

[case testReprocessMethod]
import m
class B:
    def f(self, a: m.A) -> None:
        a.g() # E
[file m.py]
class A:
    def g(self) -> None: pass
[file m.py.2]
class A:
    def g(self, a: A) -> None: pass
[out]
==
main:4: error: Too few arguments for "g" of "A"

[case testFunctionMissingModuleAttribute]
import m
def h() -> None:
    m.f(1)
[file m.py]
def f(x: int) -> None: pass
[file m.py.2]
def g(x: str) -> None: pass
[builtins fixtures/fine_grained.pyi]
[out]
==
main:3: error: Module has no attribute "f"

[case testTopLevelMissingModuleAttribute]
import m
m.f(1)
def g() -> None: pass
[file m.py]
def f(x: int) -> None: pass
[file m.py.2]
def g(x: int) -> None: pass
[builtins fixtures/fine_grained.pyi]
[out]
==
main:2: error: Module has no attribute "f"

[case testClassChangedIntoFunction]
import m
def f(a: m.A) -> None:
    pass
[file m.py]
class A: pass
[file m.py.2]
def A() -> None: pass
[out]
==
main:2: error: Invalid type "m.A"

[case testClassChangedIntoFunction2]
import m
class B:
    def f(self, a: m.A) -> None: pass
[file m.py]
class A: pass
[file m.py.2]
def A() -> None: pass
[out]
==
main:3: error: Invalid type "m.A"

[case testAttributeTypeChanged]
import m
def f(a: m.A) -> int:
    return a.x
[file m.py]
class A:
    def f(self) -> None:
        self.x = 1
[file m.py.2]
class A:
    def f(self) -> None:
        self.x = 'x'
[out]
==
main:3: error: Incompatible return value type (got "str", expected "int")

[case testAttributeRemoved]
import m
def f(a: m.A) -> int:
    return a.x
[file m.py]
class A:
    def f(self) -> None:
        self.x = 1
[file m.py.2]
class A:
    def f(self) -> None: pass
[out]
==
main:3: error: "A" has no attribute "x"

[case testVariableTypeBecomesInvalid]
import m
def f() -> None:
    a = None # type: m.A
[file m.py]
class A: pass
[file m.py.2]
[out]
==
main:3: error: Name 'm.A' is not defined

[case testTwoIncrementalSteps]
import m
import n
[file m.py]
def f() -> None: pass
[file n.py]
import m
def g() -> None:
    m.f() # E
[file m.py.2]
import n
def f(x: int) -> None:
    n.g() # E
[file n.py.3]
import m
def g(a: str) -> None:
    m.f('') # E
[out]
==
n.py:3: error: Too few arguments for "f"
==
n.py:3: error: Argument 1 to "f" has incompatible type "str"; expected "int"
m.py:3: error: Too few arguments for "g"

[case testTwoRounds]
import m
def h(a: m.A) -> int:
    return a.x
[file m.py]
import n
class A:
    def g(self, b: n.B) -> None:
        self.x = b.f()
[file n.py]
class B:
    def f(self) -> int: pass
[file n.py.2]
class B:
    def f(self) -> str: pass
[out]
==
main:3: error: Incompatible return value type (got "str", expected "int")

[case testFixTypeError]
import m
def f(a: m.A) -> None:
    a.f(a)
[file m.py]
class A:
    def f(self, a: 'A') -> None: pass
[file m.py.2]
class A:
    def f(self) -> None: pass
[file m.py.3]
class A:
    def f(self, a: 'A') -> None: pass
[out]
==
main:3: error: Too many arguments for "f" of "A"
==

[case testFixTypeError2]
import m
def f(a: m.A) -> None:
    a.f()
[file m.py]
class A:
    def f(self) -> None: pass
[file m.py.2]
class A:
    def g(self) -> None: pass
[file m.py.3]
class A:
    def f(self) -> None: pass
[out]
==
main:3: error: "A" has no attribute "f"
==

[case testFixSemanticAnalysisError]
import m
def f() -> None:
    m.A()
[file m.py]
class A: pass
[file m.py.2]
class B: pass
[file m.py.3]
class A: pass
[builtins fixtures/fine_grained.pyi]
[out]
==
main:3: error: Module has no attribute "A"
==

[case testContinueToReportTypeCheckError]
import m
def f(a: m.A) -> None:
    a.f()
def g(a: m.A) -> None:
    a.g()
[file m.py]
class A:
    def f(self) -> None: pass
    def g(self) -> None: pass
[file m.py.2]
class A: pass
[file m.py.3]
class A:
    def f(self) -> None: pass
[out]
==
main:3: error: "A" has no attribute "f"
main:5: error: "A" has no attribute "g"
==
main:5: error: "A" has no attribute "g"

[case testContinueToReportSemanticAnalysisError]
import m
def f() -> None:
    m.A()
def g() -> None:
    m.B()
[file m.py]
class A: pass
class B: pass
[file m.py.2]
[file m.py.3]
class A: pass
[builtins fixtures/fine_grained.pyi]
[out]
==
main:3: error: Module has no attribute "A"
main:5: error: Module has no attribute "B"
==
main:5: error: Module has no attribute "B"

[case testContinueToReportErrorAtTopLevel-skip-cache]
-- Different cache/no-cache tests because:
-- Error message ordering differs
import n
import m
m.A().f()
[file n.py]
import m
m.A().g()
[file m.py]
class A:
    def f(self) -> None: pass
    def g(self) -> None: pass
[file m.py.2]
class A: pass
[file m.py.3]
class A:
    def f(self) -> None: pass
[out]
==
main:3: error: "A" has no attribute "f"
n.py:2: error: "A" has no attribute "g"
==
n.py:2: error: "A" has no attribute "g"

[case testContinueToReportErrorAtTopLevel-skip-nocache]
-- Different cache/no-cache tests because:
-- Error message ordering differs
import n
import m
m.A().f()
[file n.py]
import m
m.A().g()
[file m.py]
class A:
    def f(self) -> None: pass
    def g(self) -> None: pass
[file m.py.2]
class A: pass
[file m.py.3]
class A:
    def f(self) -> None: pass
[out]
==
n.py:2: error: "A" has no attribute "g"
main:3: error: "A" has no attribute "f"
==
n.py:2: error: "A" has no attribute "g"

[case testContinueToReportErrorInMethod]
import m
class C:
    def f(self, a: m.A) -> None:
        a.f()
    def g(self, a: m.A) -> None:
        a.g()
[file m.py]
class A:
    def f(self) -> None: pass
    def g(self) -> None: pass
[file m.py.2]
class A: pass
[file m.py.3]
class A:
    def f(self) -> None: pass
[out]
==
main:4: error: "A" has no attribute "f"
main:6: error: "A" has no attribute "g"
==
main:6: error: "A" has no attribute "g"

[case testInitialBatchGeneratedError]
import m
def g() -> None:
    m.f()
def h() -> None:
    m.g()
[file m.py]
def f(x: object) -> None: pass
[file m.py.2]
def f() -> None: pass
[file m.py.3]
def f() -> None: pass
def g() -> None: pass
[builtins fixtures/fine_grained.pyi]
[out]
main:3: error: Too few arguments for "f"
main:5: error: Module has no attribute "g"
==
main:5: error: Module has no attribute "g"
==

[case testKeepReportingErrorIfNoChanges]
import m
def h() -> None:
    m.g()
[file m.py]
[file m.py.2]
[builtins fixtures/fine_grained.pyi]
[out]
main:3: error: Module has no attribute "g"
==
main:3: error: Module has no attribute "g"

[case testFixErrorAndReintroduce]
import m
def h() -> None:
    m.g()
[file m.py]
[file m.py.2]
def g() -> None: pass
[file m.py.3]
[builtins fixtures/fine_grained.pyi]
[out]
main:3: error: Module has no attribute "g"
==
==
main:3: error: Module has no attribute "g"

[case testAddBaseClassMethodCausingInvalidOverride]
import m
class B(m.A):
    def f(self) -> str: pass
[file m.py]
class A: pass
[file m.py.2]
class A:
    def f(self) -> int: pass
[out]
==
main:3: error: Return type of "f" incompatible with supertype "A"

[case testModifyBaseClassMethodCausingInvalidOverride]
import m
class B(m.A):
    def f(self) -> str: pass
[file m.py]
class A:
    def f(self) -> str: pass
[file m.py.2]
class A:
    def f(self) -> int: pass
[out]
==
main:3: error: Return type of "f" incompatible with supertype "A"

[case testAddBaseClassAttributeCausingErrorInSubclass]
import m
class B(m.A):
    def a(self) -> None:
        x = 1
        x = self.x

    def f(self) -> None:
        self.x = 1

    def z(self) -> None:
        x = 1
        x = self.x
[file m.py]
class A: pass
[file m.py.2]
class A:
    def g(self) -> None:
        self.x = 'a'
[out]
==
main:5: error: Incompatible types in assignment (expression has type "str", variable has type "int")
main:8: error: Incompatible types in assignment (expression has type "int", variable has type "str")
main:12: error: Incompatible types in assignment (expression has type "str", variable has type "int")

[case testChangeBaseClassAttributeType]
import m
class B(m.A):
    def f(sel) -> None:
        sel.x = 1
[file m.py]
class A:
    def g(self) -> None:
        self.x = 1
[file m.py.2]
class A:
    def g(self) -> None:
        self.x = 'a'
[out]
==
main:4: error: Incompatible types in assignment (expression has type "int", variable has type "str")

[case testRemoveAttributeInBaseClass]
import m
class B(m.A):
    def f(self) -> None:
        a = 1
        a = self.x
[file m.py]
class A:
    def g(self) -> None:
        self.x = 1
[file m.py.2]
class A: pass
[out]
==
main:5: error: "B" has no attribute "x"

[case testTestSignatureOfInheritedMethod]
import m
class B(m.A):
    def f(self) -> None:
        self.g()
[file m.py]
class A:
    def g(self) -> None: pass
[file m.py.2]
class A:
    def g(self, a: 'A') -> None: pass
[out]
==
main:4: error: Too few arguments for "g" of "A"

[case testRemoveBaseClass]
import m
class A(m.B):
    def f(self) -> None:
        self.g()
        self.x
        self.y = 1
[file m.py]
class C:
    def g(self) -> None:
        self.x = 1
class B(C): pass
[file m.py.2]
class C: pass
class B: pass
[out]
==
main:4: error: "A" has no attribute "g"
main:5: error: "A" has no attribute "x"

[case testRemoveBaseClass2]
import m
class A(m.B):
    def f(self) -> None:
        self.g()
        self.x
        self.y = 1
[file m.py]
class C:
    def g(self) -> None:
        self.x = 1
class B(C): pass
[file m.py.2]
class C:
    def g(self) -> None:
        self.x = 1
class B: pass
[out]
==
main:4: error: "A" has no attribute "g"
main:5: error: "A" has no attribute "x"

[case testChangeInPackage]
import m.n
def f() -> None:
    m.n.g()
[file m/__init__.py]
[file m/n.py]
def g() -> None: pass
[file m/n.py.2]
def g(x: int) -> None: pass
[out]
==
main:3: error: Too few arguments for "g"

[case testTriggerTargetInPackage]
import m.n
[file m/__init__.py]
[file m/n.py]
import a
def f() -> None:
    a.g()
[file a.py]
def g() -> None: pass
[file a.py.2]
def g(x: int) -> None: pass
[out]
==
m/n.py:3: error: Too few arguments for "g"

[case testChangeInPackage__init__]
import m
import m.n
def f() -> None:
    m.g()
[file m/__init__.py]
def g() -> None: pass
[file m/__init__.py.2]
def g(x: int) -> None: pass
[file m/n.py]
[out]
==
main:4: error: Too few arguments for "g"

[case testTriggerTargetInPackage__init__]
import m
import m.n
[file m/__init__.py]
import a
def f() -> None:
    a.g()
[file a.py]
def g() -> None: pass
[file a.py.2]
def g(x: int) -> None: pass
[file m/n.py]
[out]
==
m/__init__.py:3: error: Too few arguments for "g"

[case testModuleAttributeTypeChanges]
import m
def f() -> None:
    x = 1
    x = m.x
[file m.py]
x = 1
[file m.py.2]
x = ''
[out]
==
main:4: error: Incompatible types in assignment (expression has type "str", variable has type "int")

[case testTwoStepsDueToModuleAttribute]
import m
x = m.f()

def g() -> None:
    y = 1
    y = x # E
[file m.py]
def f() -> int: pass
[file m.py.2]
def f() -> str: pass
[out]
==
main:6: error: Incompatible types in assignment (expression has type "str", variable has type "int")

[case testTwoStepsDueToMultipleNamespaces]
import m

x = m.f()

def g() -> None:
    xx = 1
    xx = x

class A:
    def a(self) -> None:
        self.y = m.f()
    def b(self) -> None:
        yy = 1
        yy = self.y

class B:
    def c(self) -> None:
        self.z = m.f()
    def b(self) -> None:
        zz = 1
        zz = self.z
[file m.py]
def f() -> int: pass
[file m.py.2]
def f() -> str: pass
[out]
==
main:7: error: Incompatible types in assignment (expression has type "str", variable has type "int")
main:14: error: Incompatible types in assignment (expression has type "str", variable has type "int")
main:21: error: Incompatible types in assignment (expression has type "str", variable has type "int")

[case testConstructorSignatureChanged]
import m

def f() -> None:
    m.A()
[file m.py]
class A:
    def __init__(self) -> None: pass
[file m.py.2]
class A:
    def __init__(self, x: int) -> None: pass
[out]
==
main:4: error: Too few arguments for "A"

[case testConstructorSignatureChanged2]
from typing import Callable
import m

def use(x: Callable[[], m.A]) -> None:
    x()
def f() -> None:
    use(m.A)
[file m.py]
class A:
    def __init__(self) -> None: pass
[file m.py.2]
class A:
    def __init__(self, x: int) -> None: pass
[out]
==
-- This is a bad error message
main:7: error: Argument 1 to "use" has incompatible type "Type[A]"; expected "Callable[[], A]"

[case testConstructorSignatureChanged3]
from a import C
class D(C):
    def g(self) -> None:
        super().__init__()
D()
[file a.py]
class C:
    def __init__(self) -> None: pass
[file a.py.2]
class C:
    def __init__(self, x: int) -> None: pass
[out]
==
main:4: error: Too few arguments for "__init__" of "C"
main:5: error: Too few arguments for "D"

[case testConstructorAdded]
import m

def f() -> None:
    m.A()
[file m.py]
class A: pass
[file m.py.2]
class A:
    def __init__(self, x: int) -> None: pass
[out]
==
main:4: error: Too few arguments for "A"

[case testConstructorDeleted]
import m

def f() -> None:
    m.A(1)
[file m.py]
class A:
    def __init__(self, x: int) -> None: pass
[file m.py.2]
class A: pass
[out]
==
main:4: error: Too many arguments for "A"

[case testBaseClassConstructorChanged]
import m

def f() -> None:
    m.B()
[file m.py]
class A:
    def __init__(self) -> None: pass
class B(A): pass
[file m.py.2]
class A:
    def __init__(self, x: int) -> None: pass
class B(A): pass
[out]
==
main:4: error: Too few arguments for "B"

[case testSuperField]
from a import C
class D(C):
    def g(self) -> int:
        return super().x
[file a.py]
class C:
    def __init__(self) -> None: self.x = 12
[file a.py.2]
class C:
    def __init__(self) -> None: self.x = 'ar'
[out]
==
main:4: error: Incompatible return value type (got "str", expected "int")

[case testImportFrom]
from m import f

def g() -> None:
    f()
[file m.py]
def f() -> None: pass
[file m.py.2]
def f(x: int) -> None: pass
[builtins fixtures/fine_grained.pyi]
[out]
==
main:4: error: Too few arguments for "f"

[case testImportFrom2]
from m import f
f()
[file m.py]
def f() -> None: pass
[file m.py.2]
def f(x: int) -> None: pass
[out]
==
main:2: error: Too few arguments for "f"

[case testImportFromTargetsClass]
from m import C

def f(c: C) -> None:
    c.g()
[file m.py]
class C:
    def g(self) -> None: pass
[file m.py.2]
class C:
    def g(self, x: int) -> None: pass
[out]
==
main:4: error: Too few arguments for "g" of "C"

[case testImportFromTargetsVariable]
from m import x

def f() -> None:
    y = 1
    y = x
[file m.py]
x = 1
[file m.py.2]
x = ''
[out]
==
main:5: error: Incompatible types in assignment (expression has type "str", variable has type "int")

[case testImportFromSubmoduleOfPackage]
from m import n

def f() -> None:
    n.g()
[file m/__init__.py]
[file m/n.py]
def g() -> None: pass
[file m/n.py.2]
def g(x: int) -> None: pass
[out]
==
main:4: error: Too few arguments for "g"

[case testImportedFunctionGetsImported]
from m import f

def g() -> None:
    f()
[file m.py]
from n import f
[file n.py]
def f() -> None: pass
[file n.py.2]
def f(x: int) -> None: pass
[out]
==
main:4: error: Too few arguments for "f"

[case testNestedClassMethodSignatureChanges]
from m import A

def f(x: A.B) -> None:
    x.g()
[file m.py]
class A:
    class B:
        def g(self) -> None: pass
[file m.py.2]
class A:
    class B:
        def g(self, x: int) -> None: pass
[out]
==
main:4: error: Too few arguments for "g" of "B"

[case testNestedClassAttributeTypeChanges]
from m import A

def f(x: A.B) -> None:
    z = 1
    z = x.y
[file m.py]
class A:
    class B:
        def g(self) -> None:
            self.y = 1
[file m.py.2]
class A:
    class B:
        def g(self) -> None:
            self.y = ''
[out]
==
main:5: error: Incompatible types in assignment (expression has type "str", variable has type "int")

[case testReprocessMethodInNestedClass]
from m import f

class A:
    class B:
        def g(self) -> None:
            x = 1
            x = f()
[file m.py]
def f() -> int: pass
[file m.py.2]
def f() -> str: pass
[out]
==
main:7: error: Incompatible types in assignment (expression has type "str", variable has type "int")

[case testBaseClassDeleted]
import m

class A(m.C):
    def f(self) -> None:
        self.g()  # No error here because m.C becomes an Any base class
    def g(self) -> None:
        self.x
[file m.py]
class C:
    def g(self) -> None: pass
[file m.py.2]
[out]
main:7: error: "A" has no attribute "x"
==
main:3: error: Name 'm.C' is not defined

[case testBaseClassOfNestedClassDeleted]
import m

class A:
    class B(m.C):
        def f(self) -> None:
            self.g()  # No error here because m.C becomes an Any base class
        def g(self) -> None:
            self.x
[file m.py]
class C:
    def g(self) -> None: pass
[file m.py.2]
[out]
main:8: error: "B" has no attribute "x"
==
main:4: error: Name 'm.C' is not defined

[case testImportQualifiedModuleName]
import a
[file a.py]
import b.c
b.c.f()
[file a.py.2]
import b.c
b.c.f() # dummy change
[file b/__init__.py]
[file b/c.py]
def f() -> None: pass
[out]
==

[case testTypeAliasRefresh]
from typing import Callable
from a import f
C = Callable[[int], str]
[file a.py]
def f() -> None: pass
[file a.py.2]
[out]
==
main:2: error: Module 'a' has no attribute 'f'

[case testTypeVarRefresh]
from typing import TypeVar
from a import f
T = TypeVar('T')
[file a.py]
def f() -> None: pass
[file a.py.2]
[out]
==
main:2: error: Module 'a' has no attribute 'f'

[case testNamedTupleRefresh]
from typing import NamedTuple
from a import f
N = NamedTuple('N', [('x', int)])
[file a.py]
def f() -> None: pass
[file a.py.2]
[out]
==
main:2: error: Module 'a' has no attribute 'f'

[case testModuleLevelAttributeRefresh]
from typing import Callable
from a import f
x = 1
y = ''  # type: str
[file a.py]
def f() -> None: pass
[file a.py.2]
[out]
==
main:2: error: Module 'a' has no attribute 'f'

[case testClassBodyRefresh]
from a import f
class A:
    x = 1
    y = '' # type: str

    def f(self) -> None:
        self.x = 1
[file a.py]
f = 1
[file a.py.2]
[out]
==
main:1: error: Module 'a' has no attribute 'f'

[case testDecoratedMethodRefresh]
from typing import Iterator, Callable, List
from a import f
import a

def dec(f: Callable[['A'], Iterator[int]]) -> Callable[[int], int]: pass

class A:
    @dec
    def f(self) -> Iterator[int]:
        self.x = a.g()  # type: int
        return None
[builtins fixtures/list.pyi]
[file a.py]
f = 1
def g() -> int: pass
[file a.py.2]
def f() -> None: pass
def g() -> int: pass
[file a.py.3]
def f() -> None: pass
def g() -> str: pass
[out]
==
==
main:10: error: Incompatible types in assignment (expression has type "str", variable has type "int")

[case testTwoPassTypeChecking]
import a
[file a.py]
[file a.py.2]
class A:
    def __init__(self, b: B) -> None:
        self.a = b.a

class B:
    def __init__(self) -> None:
        self.a = int()
[file a.py.3]
class A:
    def __init__(self, b: B) -> None:
        self.a = b.a
        reveal_type(self.a) # E

class B:
    def __init__(self) -> None:
        self.a = int()
[out]
==
==
a.py:4: error: Revealed type is 'builtins.int'

[case testStripRevealType]
import a
reveal_type(a.f())
[file a.py]
def f() -> int: pass
[file a.py.2]
def f() -> str: pass
[out]
main:2: error: Revealed type is 'builtins.int'
==
main:2: error: Revealed type is 'builtins.str'

[case testDecoratorTypeAfterReprocessing]
import a
reveal_type(a.f())
[file a.py]
from contextlib import contextmanager
from typing import Iterator
import b
@contextmanager
def f() -> Iterator[None]:
    yield
[file b.py]
[delete b.py.2]
[file b.py.3]
[typing fixtures/typing-full.pyi]
[builtins fixtures/list.pyi]
[triggered]
2: <b>, __main__
3: <b>, __main__, a
[out]
main:2: error: Revealed type is 'contextlib.GeneratorContextManager[builtins.None]'
==
main:2: error: Revealed type is 'contextlib.GeneratorContextManager[builtins.None]'
a.py:3: error: Cannot find module named 'b'
a.py:3: note: (Perhaps setting MYPYPATH or using the "--ignore-missing-imports" flag would help)
==
main:2: error: Revealed type is 'contextlib.GeneratorContextManager[builtins.None]'

[case testDecoratorSpecialCase1]
import a
[file a.py]
import contextlib
from typing import List, Iterator

@contextlib.contextmanager
def f(x: List[int]) -> Iterator[None]:
    x.append(1)
    yield

def g() -> None:
    import b
    b.h(1)
[file b.py]
def h() -> None: pass
[delete b.py.2]
[file b.py.3]
def h() -> None: pass
[file a.py.4]
import contextlib
from typing import List, Iterator

@contextlib.contextmanager
def f(x: List[int]) -> Iterator[None]:
    x.append(1)
    yield

def g() -> None:
    import b
    b.h(1)
    pass
[typing fixtures/typing-full.pyi]
[builtins fixtures/list.pyi]
[triggered]
2: <b.h>, <b>, a.g
3: <b.h>, <b>, a
4: a.g
[out]
a.py:11: error: Too many arguments for "h"
==
a.py:10: error: Cannot find module named 'b'
a.py:10: note: (Perhaps setting MYPYPATH or using the "--ignore-missing-imports" flag would help)
==
a.py:11: error: Too many arguments for "h"
==
a.py:11: error: Too many arguments for "h"

[case testDecoratorSpecialCase2]
import a
[file a.py]
from contextlib import contextmanager
from typing import Iterator, List
import b

@contextmanager
def f(x: List[int]) -> Iterator[None]:
    x.append(1)
    yield
[file b.py]
[delete b.py.2]
[file b.py.3]
[file a.py.4]
from contextlib import contextmanager
from typing import Iterator, List
import b

@contextmanager
def f(x: List[int]) -> Iterator[None]:
    x.append(1)
    yield
[typing fixtures/typing-full.pyi]
[builtins fixtures/list.pyi]
[out]
==
a.py:3: error: Cannot find module named 'b'
a.py:3: note: (Perhaps setting MYPYPATH or using the "--ignore-missing-imports" flag would help)
==
==

[case testPreviousErrorInDecoratedFunction]
import a
[file a.py]
from typing import Callable
import b

def dec(x: Callable[[], None]) -> Callable[[], None]:
    return x

@dec
def f() -> None:
    1 + ''
[file b.py]
[file b.py.2]
1
[file b.py.3]
2
[file a.py.4]
from typing import Callable
import b

def dec(f: Callable[[], None]) -> Callable[[], None]:
    return f

@dec
def f() -> None:
    1 + 2
[out]
a.py:9: error: Unsupported operand types for + ("int" and "str")
==
a.py:9: error: Unsupported operand types for + ("int" and "str")
==
a.py:9: error: Unsupported operand types for + ("int" and "str")
==

[case testOverloadRefresh]
from typing import overload
import m

@overload
def f(x: m.A) -> None: ...
@overload
def f(x: int) -> None: ...
def f(x: object) -> None:
    from n import g
[file m.py]
class A: pass
[file n.py]
def g() -> None: pass
[delete m.py.2]
[delete n.py.2]
[out]
==
main:2: error: Cannot find module named 'm'
main:2: note: (Perhaps setting MYPYPATH or using the "--ignore-missing-imports" flag would help)
main:9: error: Cannot find module named 'n'

[case testOverloadSpecialCase]
from typing import overload
import m
import sys

class C:
    if sys.platform == 'nonexistent':
        def f(self, x): pass
    else:
        @overload
        def f(self, x: m.A) -> None: pass
        @overload
        def f(self, x: int) -> None: pass
        def f(self, x: object) -> None:
            from n import g
[file m.py]
class A: pass
[file n.py]
def g() -> None: pass
[delete m.py.2]
[delete n.py.2]
[builtins fixtures/ops.pyi]
[out]
==
main:2: error: Cannot find module named 'm'
main:2: note: (Perhaps setting MYPYPATH or using the "--ignore-missing-imports" flag would help)
main:14: error: Cannot find module named 'n'

[case testRefreshGenericClass]
from typing import TypeVar, Generic
from a import A

X = TypeVar('X')

class C(Generic[X]):
    def f(self, x: A) -> X: ...
[file a.py]
class A: pass
[file a.py.2]
[file a.py.3]
class A: pass
[out]
==
main:2: error: Module 'a' has no attribute 'A'
==

[case testRefreshGenericAndFailInPass3]
# Failure in semantic analysis pass 3
from a import C
a: C[int]
[file a.py]
from typing import TypeVar, Generic
T = TypeVar('T')
class C(Generic[T]): pass
[file a.py.2]
from typing import TypeVar, Generic
T = TypeVar('T')
S = TypeVar('S')
class C(Generic[T, S]): pass
[file a.py.3]
from typing import TypeVar, Generic
T = TypeVar('T')
class C(Generic[T]): pass
[out]
==
main:3: error: "C" expects 2 type arguments, but 1 given
==

[case testPrintStatement_python2]
# flags: --py2
import a
[file a.py]
def f(x): # type: (int) -> int
    return 1
print f(1)
[file a.py.2]
def f(x): # type: (int) -> int
    return 1
print f('')
[out]
==
a.py:3: error: Argument 1 to "f" has incompatible type "str"; expected "int"

[case testUnannotatedClass]
import a
[file a.py]
class A:
    def f(self, x):
        self.y = x
        self.g()

    def g(self): pass
[file a.py.2]
class A:
    def f(self, x, y):
        self.y = x
        self.z = y
        self.g()

    def g(self): pass
[triggered]
2: <a.A.f>, <a.A.z>
[out]
==

[case testSuperBasics]
import a
[file a.py]
class A:
    def f(self) -> None: pass
class B(A):
    def f(self) -> None:
        super(B, self).f()
[file a.py.2]
class A:
    def f(self) -> None: pass
class B(A):
    def f(self) -> None:
        super(B, self).f()
[out]
==

[case testErrorInTypeCheckSecondPassThroughPropagation]
import a

def f() -> None:
    x = a.C()
[file a.py]
[file a.py.2]
from typing import Generic, TypeVar
T = TypeVar('T')
class C(Generic[T]): pass
[out]
main:4: error: "object" has no attribute "C"
==
main:4: error: Need type annotation for 'x'

[case testPartialTypeInNestedClass]
import a
class C:
    def f(self) -> None:
        a.g()
        class D:
            def __init__(self) -> None:
                self.x = {}
                self.x['a'] = 'b'
[file a.py]
def g() -> None: pass
[file a.py.2]
def g() -> int: pass
[builtins fixtures/dict.pyi]
[out]
main:7: error: Need type annotation for 'x'
==
main:7: error: Need type annotation for 'x'

[case testRefreshPartialTypeInClass]
import a
class D:
    def __init__(self) -> None:
        a.g()
        self.x = {}
        self.x['a'] = 'b'
[file a.py]
def g() -> None: pass
[file a.py.2]
def g() -> int: pass
[builtins fixtures/dict.pyi]
[out]
main:5: error: Need type annotation for 'x'
==
main:5: error: Need type annotation for 'x'

[case testRefreshTryExcept]
import a
def f() -> None:
    a.g()
    try:
        pass
    except BaseException as e:
        e
[file a.py]
def g() -> int: pass
[file a.py.2]
def g() -> str: pass
[builtins fixtures/exception.pyi]
[out]
==

[case testMroSpecialCase]
import b
import a

[file a.py]
class C: pass
class D(C):
    1()
class E(D): pass

[file b.py]
import a

[file a.py.2]
class C: pass
class D(C):
    1()
class E(D): pass
# Something needs to change

[file b.py.2]
import a
# Something needs to change

[triggered]
2: a, a
[out]
a.py:3: error: "int" not callable
==
a.py:3: error: "int" not callable

[case testMetaclassDefinition_python2]
# flags: --py2
import abc
import m
m.f()

class A:
    __metaclass__ = abc.ABCMeta
[file m.py]
def f(): pass
[file m.py.2]
def f(x=1): pass
[out]
==

[case testRefreshGenericSubclass]
from typing import Generic, TypeVar
import m
m.x

T = TypeVar('T')

class C(Generic[T]):
    def __init__(self, x: T) -> None:
        pass

class D(C[T]):
    def __init__(self, x: T) -> None:
        m.x
        super(D, self).__init__(x)
[file m.py]
x = 0
[file m.py.2]
x = ''
[out]
==

[case testRefreshNamedTupleSubclass]
from typing import NamedTuple
import m
m.x

N = NamedTuple('N', [('x', int)])

class C(N):
    pass
[file m.py]
x = 0
[file m.py.2]
x = ''
[out]
==

[case testNewTypeRefresh]
import a

[file a.py]
from typing import Dict, NewType

class A: pass
N = NewType('N', A)

a: Dict[N, int]

def f(self, x: N) -> None:
    a.get(x)

[file a.py.2]
from typing import Dict, NewType  # dummy change

class A: pass
N = NewType('N', A)

a: Dict[N, int]

def f(self, x: N) -> None:
    a.get(x)

[builtins fixtures/dict.pyi]
[out]
==

[case testRefreshFunctionalEnum]
import a

[file a.py]
from typing import Dict
from enum import Enum

N = Enum('N', 'x')
a: Dict[N, int]

def f(self, x: N) -> None:
    a.get(x)

[file a.py.2]
from typing import Dict
from enum import Enum

N = Enum('N', 'x')
a: Dict[N, int]

def f(self, x: N) -> None:
    a.get(x)
[builtins fixtures/dict.pyi]
[out]
==

[case testFineGrainedCallable]
import a
[file a.py]
def f(o: object) -> None:
    if callable(o):
        o()
[file a.py.2]
def f(o: object) -> None:
    if callable(o):
        o()
[builtins fixtures/callable.pyi]
[out]
==

[case testRefreshFunctionalNamedTuple]
import a

[file a.py]
from typing import NamedTuple
from b import L

A = NamedTuple('A', [])
a: A

def g() -> None:
    x = L(A())
    x.f(a)

[file b.pyi]
from typing import TypeVar, Generic, overload

T = TypeVar('T')

class L(Generic[T]):
    def __init__(self, x: T) -> None: pass
    @overload
    def f(self) -> None: pass
    @overload
    def f(self, a: T) -> None: pass

[file a.py.2]
from typing import NamedTuple
from b import L

A = NamedTuple('A', [])
a: A

def g() -> None:
    x = L(A())
    x.f(a)
[out]
==

[case testRefreshSubclassNestedInFunction1]
from a import C
def f() -> None:
    class D(C): pass
[file a.py]
class C: pass
[file a.py.2]
[out]
==
main:1: error: Module 'a' has no attribute 'C'

[case testRefreshSubclassNestedInFunction2]
from a import C
def f() -> None:
    class D(C):
        def g(self) -> None:
            super().__init__()
    d = D()
[file a.py]
class C:
    def __init__(self) -> None: pass
[file a.py.2]
class C:
    def __init__(self, x: int) -> None: pass
[out]
==
main:5: error: Too few arguments for "__init__" of "C"
main:6: error: Too few arguments for "D"

[case testInferAttributeTypeAndMultipleStaleTargets]
import a

class A:
    def g(self) -> None:
        a.x
        self.x = 1

    def f(self) -> None:
        a.x
        b = self.x
        self.x = 1

[file a.py]
x = 0
[file a.py.2]
x = ''
[out]
==

[case testNamedTupleUpdate]
import b
[file a.py]
from typing import NamedTuple
N = NamedTuple('N', [('x', int)])
x = N(1)
[file a.py.2]
from typing import NamedTuple
N = NamedTuple('N', [('x', str)])
x = N('hi')
[file b.py]
import a
def f(x: a.N) -> None:
    pass
f(a.x)
[out]
==

[case testNamedTupleUpdate2]
import b
[file a.py]
from typing import NamedTuple
N = NamedTuple('N', [('x', int)])
x = N(1)
[file a.py.2]
from typing import NamedTuple
N = NamedTuple('N', [('y', int)])
x = N(2)
[file b.py]
import a
def f(x: a.N) -> None:
    pass
f(a.x)
[out]
==

[case testNamedTupleUpdate3]
import c
[file a.py]
from typing import NamedTuple
N = NamedTuple('N', [('x', int)])
x = N(1)
[file a.py.2]
from typing import NamedTuple
N = NamedTuple('N', [('x', str)])
x = N('hi')
[file b.py]
import a
from typing import NamedTuple
M = NamedTuple('M', [('z', 'a.N')])
x = M(a.x)
[file c.py]
import a
import b
from typing import Tuple
def lol(n: Tuple[Tuple[int]]) -> None:
    pass
def f(x: b.M) -> None:
    lol(x)
f(b.x)
lol(b.x)
[out]
==
c.py:7: error: Argument 1 to "lol" has incompatible type "M"; expected "Tuple[Tuple[int]]"
c.py:9: error: Argument 1 to "lol" has incompatible type "M"; expected "Tuple[Tuple[int]]"

[case testNamedTupleUpdate4]
import b
[file a.py]
from typing import NamedTuple
class N(NamedTuple):
    x: int
x = N(1)
[file a.py.2]
from typing import NamedTuple
class N(NamedTuple):
    x: str
x = N('hi')
[file b.py]
import a
def f(x: a.N) -> None:
    pass
f(a.x)
[out]
==

[case testTypedDictRefresh]
[builtins fixtures/dict.pyi]
import a
[file a.py]
from mypy_extensions import TypedDict
Point = TypedDict('Point', {'x': int, 'y': int})
p = Point(dict(x=42, y=1337))
[file a.py.2]
from mypy_extensions import TypedDict
Point = TypedDict('Point', {'x': int, 'y': int})
p = Point(dict(x=42, y=1337)) # dummy change
[out]
==

[case testTypedDictUpdate]
import b
[file a.py]
from mypy_extensions import TypedDict
Point = TypedDict('Point', {'x': int, 'y': int})
p = Point(dict(x=42, y=1337))
[file a.py.2]
from mypy_extensions import TypedDict
Point = TypedDict('Point', {'x': int, 'y': str})
p = Point(dict(x=42, y='lurr'))
[file b.py]
from a import Point
def foo(x: Point) -> int:
    return x['x'] + x['y']
[builtins fixtures/dict.pyi]
[out]
==
b.py:3: error: Unsupported operand types for + ("int" and "str")

[case testTypedDictUpdate2]
import b
[file a.py]
from mypy_extensions import TypedDict
class Point(TypedDict):
    x: int
    y: int
p = Point(dict(x=42, y=1337))
[file a.py.2]
from mypy_extensions import TypedDict
class Point(TypedDict):
    x: int
    y: str
p = Point(dict(x=42, y='lurr'))
[file b.py]
from a import Point
def foo(x: Point) -> int:
    return x['x'] + x['y']
[builtins fixtures/dict.pyi]
[out]
==
b.py:3: error: Unsupported operand types for + ("int" and "str")

[case testBasicAliasUpdate]
import b
[file a.py]
N = int
x = 1
[file a.py.2]
N = str
x = 'hi'
[file b.py]
import a
def f(x: a.N) -> None:
    pass
f(a.x)
[out]
==

[case testBasicAliasUpdateGeneric]
import b
[file a.py]
from typing import Dict, TypeVar
T = TypeVar('T')
D = Dict[int, T]
x = {1: 1}
[file a.py.2]
from typing import Dict, TypeVar
T = TypeVar('T')
D = Dict[str, T]
x = {'hi': 1}
[file b.py]
import a
def f(x: a.D[int]) -> None:
    pass
f(a.x)
[builtins fixtures/dict.pyi]
[out]
==

[case testAliasFineNormalMod]
import b
[file a.py]
A = int
[file a.py.2]
A = str
[file b.py]
import a
x: a.A = int()
[out]
==
b.py:2: error: Incompatible types in assignment (expression has type "int", variable has type "str")

[case testAliasFineNormalFunc]
import b
[file a.py]
A = int
[file a.py.2]
A = str
[file b.py]
import a
def f(x: a.A):
    x = int()
[out]
==
b.py:3: error: Incompatible types in assignment (expression has type "int", variable has type "str")

[case testAliasFineNormalClass]
import b
[file a.py]
A = int
[file a.py.2]
A = str
[file b.py]
import a
class C:
    x: a.A
c = C()
c.x = int()
[out]
==
b.py:5: error: Incompatible types in assignment (expression has type "int", variable has type "str")

[case testAliasFineNormalClassBases]
import b
[file a.py]
import c
A = c.BaseI
[file a.py.2]
import c
A = c.BaseS
[file b.py]
import a
class C(a.A):
    x = int()
[file c.py]
class BaseI:
    x: int
class BaseS:
    x: str
[out]
==
b.py:3: error: Incompatible types in assignment (expression has type "int", base class "BaseS" defined the type as "str")

[case testAliasFineGenericMod]
import b
[file a.py]
from typing import Dict
A = Dict[str, int]
[file a.py.2]
from typing import Dict
A = Dict[str, str]
[file b.py]
import a
x: a.A = {str(): int()}
[builtins fixtures/dict.pyi]
[out]
==
b.py:2: error: Dict entry 0 has incompatible type "str": "int"; expected "str": "str"

[case testAliasFineGenericFunc]
import b
[file a.py]
from typing import Dict
A = Dict[str, int]
[file a.py.2]
from typing import Dict
A = Dict[str, str]
[file b.py]
import a
def f(x: a.A):
    pass
f({str(): int()})
[builtins fixtures/dict.pyi]
[out]
==
b.py:4: error: Dict entry 0 has incompatible type "str": "int"; expected "str": "str"

[case testAliasFineForwardMod]
import b
[file b.py]
x: A = int()
A = int
[file b.py.2]
x: A = int()
A = str
[out]
==
b.py:1: error: Incompatible types in assignment (expression has type "int", variable has type "str")

[case testAliasFineForwardFunc]
import b
[file b.py]
def f(x: A):
    x = int()
A = int
[file b.py.2]
def f(x: A):
    x = int()
A = str
[out]
==
b.py:2: error: Incompatible types in assignment (expression has type "int", variable has type "str")

[case testAliasFineChainedFunc]
import b
[file a.py]
A = int
[file a.py.2]
A = str
[file aa.py]
import a
B = a.A
[file b.py]
import aa
def f(x: aa.B):
    x = int()
[out]
==
b.py:3: error: Incompatible types in assignment (expression has type "int", variable has type "str")

[case testAliasFineChainedClass]
import b
[file a.py]
A = int
[file a.py.2]
A = str
[file aa.py]
import a
B = a.A
[file b.py]
import aa
class C:
    x: aa.B
c = C()
c.x = int()
[out]
==
b.py:5: error: Incompatible types in assignment (expression has type "int", variable has type "str")

[case testAliasFineNestedMod]
import b
[file a.py]
from typing import Dict
A = Dict[str, int]
[file a.py.2]
from typing import Dict
A = Dict[str, str]
[file aa.py]
from typing import Dict
import a
B = Dict[str, a.A]
[file b.py]
import aa
x: aa.B = {'first': {str(): int()}}
[builtins fixtures/dict.pyi]
[out]
==
b.py:2: error: Dict entry 0 has incompatible type "str": "int"; expected "str": "str"

[case testAliasFineNestedFunc]
import b
[file a.py]
from typing import Dict
A = Dict[str, int]
[file a.py.2]
from typing import Dict
A = Dict[str, str]
[file aa.py]
from typing import Dict
import a
B = Dict[str, a.A]
[file b.py]
import aa
def f(x: aa.B):
    x = {'first': {str(): int()}}
[builtins fixtures/dict.pyi]
[out]
==
b.py:3: error: Dict entry 0 has incompatible type "str": "int"; expected "str": "str"

[case testAliasFineNestedFuncDirect]
import b
[file a.py]
from typing import Dict
A = Dict[str, int]
[file a.py.2]
from typing import Dict
A = Dict[str, str]
[file aa.py]
from typing import Dict
import a
E = Dict
[file b.py]
import aa
def f(x: aa.E[str, aa.a.A]):
    x = {'first': {str(): int()}}
[builtins fixtures/dict.pyi]
[out]
==
b.py:3: error: Dict entry 0 has incompatible type "str": "int"; expected "str": "str"

[case testAliasFineNonGenericToGeneric]
import b
[file a.py]
from typing import Dict, TypeVar
T = TypeVar('T')
A = Dict[T, int]
[file a.py.2]
A = str
[file b.py]
import a
def f(x: a.A[str]):
    pass
[builtins fixtures/dict.pyi]
[out]
==
b.py:2: error: "str" expects no type arguments, but 1 given

[case testAliasFineGenericToNonGeneric]
import b
[file a.py]
A = str
[file a.py.2]
from typing import Dict, TypeVar
T = TypeVar('T')
A = Dict[T, int]
[file b.py]
import a
def f(x: a.A):
    pass
reveal_type(f)
[builtins fixtures/dict.pyi]
[out]
b.py:4: error: Revealed type is 'def (x: builtins.str) -> Any'
==
b.py:4: error: Revealed type is 'def (x: builtins.dict[Any, builtins.int]) -> Any'

[case testAliasFineChangedNumberOfTypeVars]
import b
[file a.py]
from typing import Dict, TypeVar
T = TypeVar('T')
A = Dict[T, int]
[file a.py.2]
from typing import Dict, TypeVar
T = TypeVar('T')
S = TypeVar('S')
A = Dict[T, S]
[file b.py]
import a
def f(x: a.A[str]):
    pass
[builtins fixtures/dict.pyi]
[out]
==
b.py:2: error: Bad number of arguments for type alias, expected: 2, given: 1

[case testAliasFineAdded]
import b
[file a.py]
[file a.py.2]
A = int
[file b.py]
import a
x: a.A
[out]
b.py:2: error: Name 'a.A' is not defined
==

[case testAliasFineDeleted]
import b
[file a.py]
A = int
[file a.py.2]
[file b.py]
import a
x: a.A
[out]
==
b.py:2: error: Name 'a.A' is not defined

[case testAliasFineClassToAlias]
import b
[file a.py]
class A: pass
[file a.py.2]
A = int
[file b.py]
import a
x: a.A
x = 1
[out]
b.py:3: error: Incompatible types in assignment (expression has type "int", variable has type "A")
==

[case testAliasFineAliasToClass]
import b
[file a.py]
A = int
[file a.py.2]
class A: pass
[file b.py]
import a
x: a.A
x = 1
[out]
==
b.py:3: error: Incompatible types in assignment (expression has type "int", variable has type "A")

[case testAliasFineComponentDeleted]
import b
[file a.py]
class B: pass
[file a.py.2]
x = 1
[file b.py]
import a
from typing import Dict, TypeVar
T = TypeVar('T')
A = Dict[T, a.B]
def f(x: A[int]):
    pass
[builtins fixtures/dict.pyi]
[out]
==
b.py:4: error: Name 'a.B' is not defined

[case testAliasFineTargetDeleted]
import c
[file a.py]
A = int
[file b.py]
import a
B = a.A
[file b.py.2]
x = 1
[file c.py]
import b
def f(x: b.B):
    pass
[out]
==
c.py:2: error: Name 'b.B' is not defined

[case testAliasFineClassInFunction]
import b
[file a.py]
A = int
[file a.py.2]
A = str
[file b.py]
import a
def f() -> None:
    class C:
        x: a.A = int()
[out]
==
b.py:4: error: Incompatible types in assignment (expression has type "int", variable has type "str")

[case testAliasFineInitNormalMod]
import c
[file a.py]
class A:
    def __init__(self, x: int) -> None:
        pass
[file a.py.2]
class A:
    def __init__(self, x: str) -> None:
        pass
[file b.py]
import a
B = a.A
[file c.py]
from b import B
B(int())
[out]
==
c.py:2: error: Argument 1 to "A" has incompatible type "int"; expected "str"

[case testAliasFineInitNormalFunc]
import c
[file a.py]
class A:
    def __init__(self, x: int) -> None:
        pass
[file a.py.2]
class A:
    def __init__(self, x: str) -> None:
        pass
[file b.py]
import a
B = a.A
[file c.py]
from b import B
def f() -> None:
    B(int())
[out]
==
c.py:3: error: Argument 1 to "A" has incompatible type "int"; expected "str"

[case testAliasFineInitGenericMod]
import c
[file a.py]
from typing import Generic, TypeVar
T = TypeVar('T')
S = TypeVar('S')
class A(Generic[T, S]):
    def __init__(self, x: T) -> None:
        pass
[file a.py.2]
from typing import Generic, TypeVar
T = TypeVar('T')
S = TypeVar('S')
class A(Generic[T, S]):
    def __init__(self, x: S) -> None:
        pass
[file b.py]
import a
B = a.A[int, str]
[file c.py]
from b import B
B(int())
[out]
==
c.py:2: error: Argument 1 has incompatible type "int"; expected "str"

[case testAliasFineInitGenericFunc]
import c
[file a.py]
from typing import Generic, TypeVar
T = TypeVar('T')
S = TypeVar('S')
class A(Generic[T, S]):
    def __init__(self, x: T) -> None:
        pass
[file a.py.2]
from typing import Generic, TypeVar
T = TypeVar('T')
S = TypeVar('S')
class A(Generic[T, S]):
    def __init__(self, x: S) -> None:
        pass
[file b.py]
import a
B = a.A[int, str]
[file c.py]
from b import B
def f() -> None:
    B(str())
[out]
c.py:3: error: Argument 1 has incompatible type "str"; expected "int"
==

[case testAliasFineInitChainedMod]
import d
[file a.py]
class A:
    def __init__(self, x: int) -> None:
        pass
[file a.py.2]
class A:
    def __init__(self, x: str) -> None:
        pass
[file b.py]
import a
B = a.A
[file c.py]
import b
C = b.B
[file d.py]
from c import C
C(int())
[out]
==
d.py:2: error: Argument 1 to "A" has incompatible type "int"; expected "str"

[case testAliasFineInitChainedFunc]
import d
[file a.py]
class A:
    def __init__(self, x: int) -> None:
        pass
[file a.py.2]
class A:
    def __init__(self, x: str) -> None:
        pass
[file b.py]
import a
B = a.A
[file c.py]
import b
C = b.B
[file d.py]
from c import C
def f() -> None:
    C(str())
[out]
d.py:3: error: Argument 1 to "A" has incompatible type "str"; expected "int"
==

[case testNonePartialType1]
import a
a.y

x = None

def f() -> None:
    global x
    x = 1
[file a.py]
y = 0
[file a.py.2]
y = ''
[out]
main:4: error: Need type annotation for 'x'
==
main:4: error: Need type annotation for 'x'

[case testNonePartialType2]
import a
a.y

x = None

def f():
    global x
    x = 1
[file a.py]
y = 0
[file a.py.2]
y = ''
[out]
main:4: error: Need type annotation for 'x'
==
main:4: error: Need type annotation for 'x'

[case testNonePartialType3]
import a
[file a.py]
[file a.py.2]
y = None
def f() -> None:
    global y
    y = ''
[out]
==
a.py:1: error: Need type annotation for 'y'

[case testNonePartialType4]
import a
[file a.py]
y = None
def f() -> None:
    global y
    y = ''
[file a.py.2]
from typing import Optional
y: Optional[str] = None
def f() -> None:
    global y
    y = ''
[out]
a.py:1: error: Need type annotation for 'y'
==

[case testSkippedClass1]
import a
[file a.py]
class A: pass
[file a.py.2]
import sys
if sys.platform == 'xyz':
    class A: pass
[builtins fixtures/ops.pyi]
[out]
==

[case testSkippedClass2]
import a
[file a.py]
import sys
if sys.platform == 'xyz':
    class A: pass
[file a.py.2]
import sys
if sys.platform == 'xyz':
    class A: pass
[builtins fixtures/ops.pyi]
[out]
==

[case testSkippedClass3]
import a
[file a.py]
import sys
if sys.platform == 'xyz':
    class A: pass
[file a.py.2]
class A: pass
[builtins fixtures/ops.pyi]
[out]
==

[case testSkippedClass4]
import a
[file a.py]
import sys
if sys.platform == 'xyz':
    class A: pass
else:
    class A: pass
[file a.py.2]
import sys
if sys.platform == 'xyz':
    class A: pass
else:
    class A: pass
[builtins fixtures/ops.pyi]
[out]
==

[case testNewTypeDependencies1]
from a import N

def f(x: N) -> None:
    x.y = 1
[file a.py]
from typing import NewType
from b import C

N = NewType('N', C)
[file b.py]
class C:
    y: int
[file b.py.2]
class C:
    y: str
[out]
==
main:4: error: Incompatible types in assignment (expression has type "int", variable has type "str")

[case testNewTypeDependencies2]
from a import N
from b import C, D

def f(x: C) -> None: pass

def g(x: N) -> None:
    f(x)
[file a.py]
from typing import NewType
from b import D

N = NewType('N', D)
[file b.py]
class C: pass
class D(C): pass
[file b.py.2]
class C: pass
class D: pass
[out]
==
main:7: error: Argument 1 to "f" has incompatible type "N"; expected "C"

[case testNewTypeDependencies3]
from a import N

def f(x: N) -> None:
    x.y
[file a.py]
from typing import NewType
from b import C
N = NewType('N', C)
[file a.py.2]
from typing import NewType
from b import D
N = NewType('N', D)
[file b.py]
class C:
    y: int
class D:
    pass
[out]
==
main:4: error: "N" has no attribute "y"

[case testNamedTupleWithinFunction]
from typing import NamedTuple
import b
def f() -> None:
    b.x
    n = NamedTuple('n', [])
[file b.py]
x = 0
[file b.py.2]
x = ''
[out]
==

[case testNamedTupleFallback]
# This test will fail without semantic analyzer pass 2 patches
import a
[file a.py]
import b
[file b.py]
from typing import NamedTuple
import c
c.x
class N(NamedTuple):
    count: int
[file c.py]
x = 0
[file c.py.2]
x = ''
[builtins fixtures/tuple.pyi]
[out]
b.py:5: error: Incompatible types in assignment (expression has type "int", base class "tuple" defined the type as "Callable[[Tuple[int, ...], Any], int]")
==
b.py:5: error: Incompatible types in assignment (expression has type "int", base class "tuple" defined the type as "Callable[[Tuple[int, ...], Any], int]")

[case testReprocessEllipses1]
import a
[file a.py]
from typing import Tuple
def foo(x: Tuple[int, ...]) -> None: pass
[file a.py.2]
from typing import Tuple
def foo(x: Tuple[int, ...]) -> None: pass
[builtins fixtures/tuple.pyi]
[out]
==

[case testReprocessEllipses2]
import a
[file a.py]
from typing import Callable
def foo(x: Callable[..., int]) -> None: pass
[file a.py.2]
from typing import Callable
def foo(x: Callable[..., int]) -> None: pass
[out]
==

[case testReprocessCallableArg]
import a
[file a.py]
from typing import Callable
from mypy_extensions import Arg
def a(f: Callable[[Arg(int, 'x')], int]) -> None: pass
[file a.py.2]
from typing import Callable
from mypy_extensions import Arg
def a(f: Callable[[Arg(int, 'x')], int]) -> None: pass
[builtins fixtures/dict.pyi]
[out]
==

[case testImplicitTuple1]
import a
[file a.py]
# Bogus annotation in nested function masked because outer function
# isn't annotated
def unchecked():
    def inner():
        # type: () -> (str, int)
        return 'lol', 10
[file a.py.2]
# dummy change
def unchecked():
    def inner():
        # type: () -> (str, int)
        return 'lol', 10
[out]
==

[case testImplicitTuple2]
import a
[file a.py]
def inner():
    # type: () -> (str, int)
    return 'lol', 10
[file a.py.2]
# dummy change
def inner():
    # type: () -> (str, int)
    return 'lol', 10
[out]
a.py:1: error: Invalid tuple literal type
==
a.py:2: error: Invalid tuple literal type

[case testImplicitTuple3]
import a
[file a.py]
(x, y) = 1, 'hi'  # type: (int, str)
[file a.py.2]
# dummy change
(x, y) = 1, 'hi'  # type: (int, str)
[out]
==

[case testCastConfusion]
import b
[file a.py]
from typing import cast
class Thing:
    def foo(self) -> None: pass

thing = cast(Thing, Thing())

[file b.py]
from typing import Optional
from a import Thing, thing
class User:
    def __init__(self, x: Optional[Thing]) -> None:
        self.x = x if x else thing
    def use(self) -> None: self.x.foo()

[file a.py.2]
from typing import cast
class Thing:
    def foo(self) -> None: pass

thing = cast(Thing, Thing())
# update

[file b.py.2]
from typing import Optional
from a import Thing, thing
class User:
    def __init__(self, x: Optional[Thing]) -> None:
        self.x = x if x else thing
    def use(self) -> None: self.x.foo()
# update
[builtins fixtures/ops.pyi]
[out]
==

[case testRefreshClassBasedEnum]
import aa
[file aa.py]
import a
[file a.py]
from enum import Enum
import b
b.x
class C(Enum):
    X = 0
[file b.py]
x = 0
[file b.py.2]
x = ''
[file aa.py.3]
from a import C
c: C
c = C.X
c = 1
[out]
==
==
aa.py:4: error: Incompatible types in assignment (expression has type "int", variable has type "C")

[case testRefreshClassBasedIntEnum]
import aa
[file aa.py]
import a
[file a.py]
from enum import IntEnum
import b
b.x
class C(IntEnum):
    X = 0
x: int
x = C.X
[file b.py]
x = 0
[file b.py.2]
x = ''
[file aa.py.3]
from a import C
c: C
c = C.X
c = 1
n: int
n = C.X
n = c
[out]
==
==
aa.py:4: error: Incompatible types in assignment (expression has type "int", variable has type "C")

[case testClassBasedEnumPropagation1]
import a
[file a.py]
from b import C

def f(x: C) -> None: pass
f(C.X)
f(C.Y)
[file b.py]
from enum import Enum

class C(Enum):
    X = 0
    Y = 1
[file b.py.2]
from enum import Enum

class C(Enum):
    X = 0
[out]
==
a.py:5: error: "Type[C]" has no attribute "Y"

[case testClassBasedEnumPropagation2]
import a
[file a.py]
from b import C

def f(x: int) -> None: pass
f(C.X)
f(C.Y)
[file b.py]
class C:
    X = 0
    Y = 1
[file b.py.2]
from enum import Enum
class C(Enum):
    X = 0
    Y = 1
[out]
==
a.py:4: error: Argument 1 to "f" has incompatible type "C"; expected "int"
a.py:5: error: Argument 1 to "f" has incompatible type "C"; expected "int"<|MERGE_RESOLUTION|>--- conflicted
+++ resolved
@@ -17,11 +17,6 @@
 --   <optional output from first incremental pass>
 --
 --
-<<<<<<< HEAD
--- Modules that are expected to be detected as changed can be checked with [stale ...]
--- while modules that are reprocessed by update (which can include cached files
--- that need to be loaded) can be checked with [rechecked ...]
-=======
 -- Modules that are expected to be detected as changed by dmypy_server
 -- can be checked with [stale ...]
 -- Generally this should mean added, deleted, or changed files, though there
@@ -36,7 +31,6 @@
 -- [stale ...].
 --
 -- Specifications for later runs can be given with [stale2 ...], [stale3 ...], etc.
->>>>>>> 9374acf2
 
 [case testReprocessFunction]
 import m
