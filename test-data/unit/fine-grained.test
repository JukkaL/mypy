-- Test cases for fine-grained incremental checking
--
-- Test cases may define multiple versions of a file
-- (e.g. m.py, m.py.2). There is always an initial batch
-- pass that processes all files present initially, followed
-- by one or more fine-grained incremental passes that use
-- alternative versions of files, if available. If a file
-- just has a single .py version, it is used for all passes.

-- TODO: what if version for some passes but not all

-- Output is laid out like this:
--
--   [out]
--   <optional output from batch pass>
--   ==
--   <optional output from first incremental pass>
--
--
-- Modules that are expected to be detected as changed by dmypy_server
-- can be checked with [stale ...]
-- Generally this should mean added, deleted, or changed files, though there
-- are important edge cases related to the cache: deleted files won't be detected
-- as changed in the initial run with the cache while modules that depended on them
-- should be.
--
-- Modules that are require a full-module reprocessing by update can be checked with
-- [rechecked ...]. This should include any files detected as having changed as well
-- as any files that contain targets that need to be reprocessed but which haven't
-- been loaded yet. If there is no [rechecked...] directive, it inherits the value of
-- [stale ...].
--
-- Specifications for later runs can be given with [stale2 ...], [stale3 ...], etc.
--
-- Test runner can parse options from mypy.ini file. Updating this file in between
-- incremental runs is not yet supported.
--
-- Each test case run without caching and with caching (if the initial run passes),
-- unless it has one a -only_when_cache or -only_when_nocache arguments. We sometimes
-- skip caching test cases to speed up tests, if the caching variant is not useful.
-- The caching test case variants get an implicit _cached suffix.

[case testReprocessFunction]
import m
def g() -> int:
    return m.f()
[file m.py]
def f() -> int:
    pass
[file m.py.2]
def f() -> str:
    pass
[out]
==
main:3: error: Incompatible return value type (got "str", expected "int")

[case testReprocessTopLevel]
import m
m.f(1)
def g() -> None: pass
[file m.py]
def f(x: int) -> None: pass
[file m.py.2]
def f(x: str) -> None: pass
[out]
==
main:2: error: Argument 1 to "f" has incompatible type "int"; expected "str"

[case testReprocessMethod]
import m
class B:
    def f(self, a: m.A) -> None:
        a.g() # E
[file m.py]
class A:
    def g(self) -> None: pass
[file m.py.2]
class A:
    def g(self, a: A) -> None: pass
[out]
==
main:4: error: Missing positional argument "a" in call to "g" of "A"

[case testReprocessMethodShowSource]
# flags: --pretty --show-error-codes
import m
class B:
    def f(self, a: m.A) -> None:
        a.g() # E
[file m.py]
class A:
    def g(self) -> None: pass
[file m.py.2]
class A:
    def g(self, a: A) -> None: pass
[out]
==
main:5: error: Missing positional argument "a" in call to "g" of "A"  [call-arg]
            a.g() # E
            ^

[case testFunctionMissingModuleAttribute]
import m
def h() -> None:
    m.f(1)
[file m.py]
def f(x: int) -> None: pass
[file m.py.2]
def g(x: str) -> None: pass
[builtins fixtures/fine_grained.pyi]
[out]
==
main:3: error: Module has no attribute "f"

[case testTopLevelMissingModuleAttribute]
import m
m.f(1)
def g() -> None: pass
[file m.py]
def f(x: int) -> None: pass
[file m.py.2]
def g(x: int) -> None: pass
[builtins fixtures/fine_grained.pyi]
[out]
==
main:2: error: Module has no attribute "f"

[case testClassChangedIntoFunction]

import m
def f(a: m.A) -> None:
    pass
[file m.py]
class A: pass
[file m.py.2]
def A() -> None: pass
[out]
==
main:3: error: Function "m.A" is not valid as a type
main:3: note: Perhaps you need "Callable[...]" or a callback protocol?

[case testClassChangedIntoFunction2]

import m
class B:
    def f(self, a: m.A) -> None: pass
[file m.py]
class A: pass
[file m.py.2]
def A() -> None: pass
[file n.py.3]
[out]
==
main:4: error: Function "m.A" is not valid as a type
main:4: note: Perhaps you need "Callable[...]" or a callback protocol?
==
main:4: error: Function "m.A" is not valid as a type
main:4: note: Perhaps you need "Callable[...]" or a callback protocol?

[case testAttributeTypeChanged]
import m
def f(a: m.A) -> int:
    return a.x
[file m.py]
class A:
    def f(self) -> None:
        self.x = 1
[file m.py.2]
class A:
    def f(self) -> None:
        self.x = 'x'
[out]
==
main:3: error: Incompatible return value type (got "str", expected "int")

[case testAttributeRemoved]
import m
def f(a: m.A) -> int:
    return a.x
[file m.py]
class A:
    def f(self) -> None:
        self.x = 1
[file m.py.2]
class A:
    def f(self) -> None: pass
[out]
==
main:3: error: "A" has no attribute "x"

[case testVariableTypeBecomesInvalid]
import m
def f() -> None:
    a = None # type: m.A
[file m.py]
class A: pass
[file m.py.2]
[out]
==
main:3: error: Name "m.A" is not defined

[case testTwoIncrementalSteps]
import m
import n
[file m.py]
def f() -> None: pass
[file n.py]
import m
def g() -> None:
    m.f() # E
[file m.py.2]
import n
def f(x: int) -> None:
    n.g() # E
[file n.py.3]
import m
def g(a: str) -> None:
    m.f('') # E
[out]
==
n.py:3: error: Missing positional argument "x" in call to "f"
==
n.py:3: error: Argument 1 to "f" has incompatible type "str"; expected "int"
m.py:3: error: Missing positional argument "a" in call to "g"

[case testTwoRounds]
import m
def h(a: m.A) -> int:
    return a.x
[file m.py]
import n
class A:
    def g(self, b: n.B) -> None:
        self.x = b.f()
[file n.py]
class B:
    def f(self) -> int: pass
[file n.py.2]
class B:
    def f(self) -> str: pass
[out]
==
main:3: error: Incompatible return value type (got "str", expected "int")

[case testFixTypeError]
import m
def f(a: m.A) -> None:
    a.f(a)
[file m.py]
class A:
    def f(self, a: 'A') -> None: pass
[file m.py.2]
class A:
    def f(self) -> None: pass
[file m.py.3]
class A:
    def f(self, a: 'A') -> None: pass
[out]
==
main:3: error: Too many arguments for "f" of "A"
==

[case testFixTypeError2]
import m
def f(a: m.A) -> None:
    a.f()
[file m.py]
class A:
    def f(self) -> None: pass
[file m.py.2]
class A:
    def g(self) -> None: pass
[file m.py.3]
class A:
    def f(self) -> None: pass
[out]
==
main:3: error: "A" has no attribute "f"
==

[case testFixSemanticAnalysisError]
import m
def f() -> None:
    m.A()
[file m.py]
class A: pass
[file m.py.2]
class B: pass
[file m.py.3]
class A: pass
[builtins fixtures/fine_grained.pyi]
[out]
==
main:3: error: Module has no attribute "A"
==

[case testContinueToReportTypeCheckError]
import m
def f(a: m.A) -> None:
    a.f()
def g(a: m.A) -> None:
    a.g()
[file m.py]
class A:
    def f(self) -> None: pass
    def g(self) -> None: pass
[file m.py.2]
class A: pass
[file m.py.3]
class A:
    def f(self) -> None: pass
[out]
==
main:3: error: "A" has no attribute "f"
main:5: error: "A" has no attribute "g"
==
main:5: error: "A" has no attribute "g"

[case testContinueToReportSemanticAnalysisError]
import m
def f() -> None:
    m.A()
def g() -> None:
    m.B()
[file m.py]
class A: pass
class B: pass
[file m.py.2]
[file m.py.3]
class A: pass
[builtins fixtures/fine_grained.pyi]
[out]
==
main:3: error: Module has no attribute "A"
main:5: error: Module has no attribute "B"
==
main:5: error: Module has no attribute "B"

[case testContinueToReportErrorAtTopLevel-only_when_nocache]
-- Different cache/no-cache tests because:
-- Error message ordering differs
import n
import m
m.A().f()
[file n.py]
import m
m.A().g()
[file m.py]
class A:
    def f(self) -> None: pass
    def g(self) -> None: pass
[file m.py.2]
class A: pass
[file m.py.3]
class A:
    def f(self) -> None: pass
[out]
==
main:3: error: "A" has no attribute "f"
n.py:2: error: "A" has no attribute "g"
==
n.py:2: error: "A" has no attribute "g"

[case testContinueToReportErrorAtTopLevel-only_when_cache]
-- Different cache/no-cache tests because:
-- Error message ordering differs
import n
import m
m.A().f()
[file n.py]
import m
m.A().g()
[file m.py]
class A:
    def f(self) -> None: pass
    def g(self) -> None: pass
[file m.py.2]
class A: pass
[file m.py.3]
class A:
    def f(self) -> None: pass
[out]
==
n.py:2: error: "A" has no attribute "g"
main:3: error: "A" has no attribute "f"
==
n.py:2: error: "A" has no attribute "g"

[case testContinueToReportErrorInMethod]
import m
class C:
    def f(self, a: m.A) -> None:
        a.f()
    def g(self, a: m.A) -> None:
        a.g()
[file m.py]
class A:
    def f(self) -> None: pass
    def g(self) -> None: pass
[file m.py.2]
class A: pass
[file m.py.3]
class A:
    def f(self) -> None: pass
[out]
==
main:4: error: "A" has no attribute "f"
main:6: error: "A" has no attribute "g"
==
main:6: error: "A" has no attribute "g"

[case testInitialBatchGeneratedError]
import m
def g() -> None:
    m.f()
def h() -> None:
    m.g()
[file m.py]
def f(x: object) -> None: pass
[file m.py.2]
def f() -> None: pass
[file m.py.3]
def f() -> None: pass
def g() -> None: pass
[builtins fixtures/fine_grained.pyi]
[out]
main:3: error: Missing positional argument "x" in call to "f"
main:5: error: Module has no attribute "g"
==
main:5: error: Module has no attribute "g"
==

[case testKeepReportingErrorIfNoChanges]
import m
def h() -> None:
    m.g()
[file m.py]
[file m.py.2]
[builtins fixtures/fine_grained.pyi]
[out]
main:3: error: Module has no attribute "g"
==
main:3: error: Module has no attribute "g"

[case testFixErrorAndReintroduce]
import m
def h() -> None:
    m.g()
[file m.py]
[file m.py.2]
def g() -> None: pass
[file m.py.3]
[builtins fixtures/fine_grained.pyi]
[out]
main:3: error: Module has no attribute "g"
==
==
main:3: error: Module has no attribute "g"

[case testIgnoreWorksAfterUpdate]
import a
[file a.py]
import b
int() + str()  # type: ignore
[file b.py]
x = 1
[file b.py.2]
x = 2
[file b.py.3]
x = 3
[delete b.py.4]
[out]
==
==
==
a.py:1: error: Cannot find implementation or library stub for module named "b"
a.py:1: note: See https://mypy.readthedocs.io/en/stable/running_mypy.html#missing-imports

[case testIgnoreWorksWithMissingImports]
import a
[file a.py]
import b
import xyz  # type: ignore
xyz.whatever
[file b.py]
x = 1
[file b.py.2]
x = 2
[file b.py.3]
x = 3
[file xyz.py.4]
[out]
==
==
==
a.py:3: error: "object" has no attribute "whatever"

[case testAddedIgnoreWithMissingImports]
import a
[file a.py]
from b import x
y: int = x
[file b.py]
from xyz import x
[file b.py.2]
from xyz import x  # type: ignore
[file xyz.py.3]
x = str()
[out]
b.py:1: error: Cannot find implementation or library stub for module named "xyz"
b.py:1: note: See https://mypy.readthedocs.io/en/stable/running_mypy.html#missing-imports
==
==
a.py:2: error: Incompatible types in assignment (expression has type "str", variable has type "int")

[case testRemovedIgnoreWithMissingImport]
import a
[file a.py]
from b import x
y: int = x
[file b.py]
from xyz import x  # type: ignore
[file b.py.2]
from xyz import x
[file xyz.py.3]
x = str()
[out]
==
b.py:1: error: Cannot find implementation or library stub for module named "xyz"
b.py:1: note: See https://mypy.readthedocs.io/en/stable/running_mypy.html#missing-imports
==
a.py:2: error: Incompatible types in assignment (expression has type "str", variable has type "int")

[case testRemovedModuleUnderIgnore]
import a
[file a.py]
import c
from b import x  # type: ignore
y: int = x
[file b.py]
x = str()
[file c.py]
x = 1
[delete b.py.2]
[file c.py.3]
x = 3
[out]
a.py:3: error: Incompatible types in assignment (expression has type "str", variable has type "int")
==
==

[case AddedModuleUnderIgnore]
import a
[file a.py]
import c
from b import x  # type: ignore
y: int = x
[file c.py]
x = 1
[file c.py.2]
x = 2
[file b.py.3]
# empty
[out]
==
==

[case testIgnoreInBetween]
import a
[file a.py]
import b
x: int = b.x
[file b.py]
import c
x = c.C.x  # type: ignore
[file c.py]
class C:
    pass
[file c.py.2]
class C:
    x: int
[file c.py.3]
# empty
[file c.py.4]
class C:
    x: str
[out]
==
==
==
a.py:2: error: Incompatible types in assignment (expression has type "str", variable has type "int")

[case testIgnoredAttrReprocessedModule]
import a
[file a.py]
import b
x = b.x  # type: ignore
y: int = x
[file b.py]
import c
[file b.py.2]
import c
x = c.x
[file c.py]
x: str
[out]
==
a.py:3: error: Incompatible types in assignment (expression has type "str", variable has type "int")

[case testIgnoredAttrReprocessedBase]
import a
[file a.py]
import b
def fun() -> None:
    x = b.C.x  # type: ignore
    y: int = x
[file b.py]
import c
class C:
    pass
[file b.py.2]
import c
class C(c.B):
    pass
[file c.py]
class B:
    x: str
[out]
==
a.py:4: error: Incompatible types in assignment (expression has type "str", variable has type "int")

[case testIgnoredAttrReprocessedMeta]
import a
[file a.py]
import b
def fun() -> None:
    x = b.C.x  # type: ignore
    y: int = x
[file b.py]
import c
class C:
    pass
[file b.py.2]
import c
class C(metaclass=c.M):
    pass
[file c.py]
class M(type):
    x: str
[out]
==
a.py:4: error: Incompatible types in assignment (expression has type "str", variable has type "int")

[case testDataclassUpdate1]
# flags: --python-version 3.7
[file a.py]
from dataclasses import dataclass

@dataclass
class A:
    x: int

[file b.py]
from dataclasses import dataclass

from a import A
@dataclass
class B(A):
    y: int

B(1, 2)

[file a.py.2]
from dataclasses import dataclass

@dataclass
class A:
    x: str

[file a.py.3]
from dataclasses import dataclass

@dataclass
class A:
    x: int

[out]
==
b.py:8: error: Argument 1 to "B" has incompatible type "int"; expected "str"
==
[builtins fixtures/list.pyi]

[case testDataclassUpdate2]
# flags: --python-version 3.7
[file c.py]
Foo = int

[file c.py.2]
Foo = str

[file a.py]
from dataclasses import dataclass
from c import Foo

@dataclass
class A:
    x: Foo

[file b.py]
from dataclasses import dataclass

from a import A
@dataclass
class B(A):
    y: int

B(1, 2)

[out]
==
b.py:8: error: Argument 1 to "B" has incompatible type "int"; expected "str"
[builtins fixtures/list.pyi]

[case testDataclassUpdate3]
# flags: --python-version 3.7
from b import B
B(1, 2)
[file b.py]
from a import A
from dataclasses import dataclass
@dataclass
class B(A):
    b: int
[file a.py]
from dataclasses import dataclass
@dataclass
class A:
    a: int

[file a.py.2]
from dataclasses import dataclass
@dataclass
class A:
    a: int
    other: int
[builtins fixtures/list.pyi]
[out]
==
main:3: error: Missing positional argument "b" in call to "B"

[case testDataclassUpdate4]
# flags: --python-version 3.7
from b import B
B(1, 2)
[file b.py]
from a import A
from dataclasses import dataclass
@dataclass(frozen=True)
class B(A):
    b: int
[file a.py]
from dataclasses import dataclass
@dataclass(frozen=True)
class A:
    a: int

[file a.py.2]
from dataclasses import dataclass
@dataclass(frozen=True)
class A:
    a: int
    other: int
[builtins fixtures/list.pyi]
[out]
==
main:3: error: Missing positional argument "b" in call to "B"

[case testDataclassUpdate5]
# flags: --python-version 3.7
from b import B
B(1, 2)
[file b.py]
from a import A
from dataclasses import dataclass
@dataclass
class B(A):
    b: int
[file a.py]
from dataclasses import dataclass
@dataclass(init=False)
class A:
    a: int

[file a.py.2]
from dataclasses import dataclass
@dataclass(init=False)
class A:
    a: int
    other: int

[file a.py.3]
from dataclasses import dataclass
@dataclass(init=False)
class A:
    a: int

[builtins fixtures/list.pyi]
[out]
==
main:3: error: Missing positional argument "b" in call to "B"
==

[case testDataclassUpdate6]
# flags: --python-version 3.7
from b import B
B(1, 2) < B(1, 2)
[file b.py]
from a import A
from dataclasses import dataclass
@dataclass
class B(A):
    b: int
[file a.py]
from dataclasses import dataclass
@dataclass(order=True)
class A:
    a: int

[file a.py.2]
from dataclasses import dataclass
@dataclass
class A:
    a: int
[builtins fixtures/list.pyi]
[out]
==
main:3: error: Unsupported left operand type for < ("B")

[case testDataclassUpdate8]
# flags: --python-version 3.7
from c import C
C(1, 2, 3)
[file c.py]
from b import B
from dataclasses import dataclass
@dataclass
class C(B):
    c: int
[file b.py]
from a import A
from dataclasses import dataclass
@dataclass
class B(A):
    b: int
[file a.py]
from dataclasses import dataclass
@dataclass
class A:
    a: int

[file a.py.2]
from dataclasses import dataclass
@dataclass
class A:
    a: int
    other: int
[builtins fixtures/list.pyi]
[out]
==
main:3: error: Missing positional argument "c" in call to "C"

[case testDataclassUpdate9]
# flags: --python-version 3.7
from c import C
C(1, 2, 3)
[file c.py]
from b import B
from dataclasses import dataclass
@dataclass
class C(B):
    c: int
[file b.py]
from a import A
from dataclasses import dataclass
@dataclass
class B(A):
    b: int
[file a.py]
from dataclasses import dataclass
@dataclass(init=False)
class A:
    a: int

[file a.py.2]
from dataclasses import dataclass
@dataclass(init=False)
class A:
    a: int
    other: int

[file a.py.3]
from dataclasses import dataclass
@dataclass(init=False)
class A:
    a: int

[builtins fixtures/list.pyi]
[out]
==
main:3: error: Missing positional argument "c" in call to "C"
==

[case testAttrsUpdate1]
[file a.py]
import attr
@attr.s
class A:
    a = attr.ib()   # type: int

[file b.py]
from a import A
import attr
@attr.s
class B(A):
    b = attr.ib()   # type: int

B(1, 2)

[file a.py.2]
import attr
@attr.s
class A:
    a = attr.ib()   # type: int
    other = attr.ib()   # type: int
[builtins fixtures/list.pyi]
[out]
==
b.py:7: error: Missing positional argument "b" in call to "B"

[case testAttrsUpdate2]
from b import B
B(1, 2)
[file b.py]
from a import A
import attr
@attr.s
class B(A):
    b = attr.ib()   # type: int
[file a.py]
import attr
@attr.s(init=False)
class A:
    a = attr.ib()   # type: int

[file a.py.2]
import attr
@attr.s(init=False)
class A:
    a = attr.ib()   # type: int
    other = attr.ib()   # type: int
[builtins fixtures/list.pyi]
[out]
==
main:2: error: Missing positional argument "b" in call to "B"

[case testAttrsUpdate3]
from b import B
B(1, 2)
[file b.py]
from a import A
import attr
@attr.s(auto_attribs=True)
class B(A):
    x: int
[file a.py]
import attr
@attr.s(auto_attribs=True, init=False)
class A:
    a: int

[file a.py.2]
import attr
@attr.s(auto_attribs=True, init=False)
class A:
    a: int
    other: int
[builtins fixtures/list.pyi]

[file a.py.3]
import attr
@attr.s(auto_attribs=True, init=False)
class A:
    a: int
[builtins fixtures/list.pyi]

[out]
==
main:2: error: Missing positional argument "x" in call to "B"
==

[case testAttrsUpdate4]
from b import B
B(1, 2) < B(1, 2)
[file b.py]
from a import A
import attr
@attr.s(eq=False)
class B(A):
    b = attr.ib()   # type: int
[file a.py]
import attr
@attr.s(init=False)
class A:
    a = attr.ib()   # type: int

[file a.py.2]
import attr
@attr.s(eq=False, init=False)
class A:
    a = attr.ib()   # type: int
[builtins fixtures/list.pyi]
[out]
==
main:2: error: Unsupported left operand type for < ("B")

[case testAttrsUpdateBaseKwOnly]
from b import B
B(5)
[file a.py]
import attr
@attr.s()
class A:
    a = attr.ib(15)   # type: int
[file b.py]
from a import A
import attr
@attr.s(kw_only=True)
class B(A):
    b = attr.ib("16")   # type: str

[file a.py.2]
import attr
@attr.s(kw_only=True)
class A:
    a = attr.ib(15)   # type: int
[builtins fixtures/attr.pyi]
[out]
==
main:2: error: Too many positional arguments for "B"

[case testAddBaseClassMethodCausingInvalidOverride]
import m
class B(m.A):
    def f(self) -> str: pass
[file m.py]
class A: pass
[file m.py.2]
class A:
    def f(self) -> int: pass
[file n.py.3]
[out]
==
main:3: error: Return type "str" of "f" incompatible with return type "int" in supertype "A"
==
main:3: error: Return type "str" of "f" incompatible with return type "int" in supertype "A"

[case testModifyBaseClassMethodCausingInvalidOverride]
import m
class B(m.A):
    def f(self) -> str: pass
[file m.py]
class A:
    def f(self) -> str: pass
[file m.py.2]
class A:
    def f(self) -> int: pass
[out]
==
main:3: error: Return type "str" of "f" incompatible with return type "int" in supertype "A"

[case testAddBaseClassAttributeCausingErrorInSubclass]
import m
class B(m.A):
    def a(self) -> None:
        x = 1
        if int():
            x = self.x

    def f(self) -> None:
        self.x = 1

    def z(self) -> None:
        x = 1
        if int():
            x = self.x
[file m.py]
class A: pass
[file m.py.2]
class A:
    def g(self) -> None:
        self.x = 'a'
[out]
==
main:6: error: Incompatible types in assignment (expression has type "str", variable has type "int")
main:9: error: Incompatible types in assignment (expression has type "int", variable has type "str")
main:14: error: Incompatible types in assignment (expression has type "str", variable has type "int")

[case testChangeBaseClassAttributeType]
import m
class B(m.A):
    def f(sel) -> None:
        sel.x = 1
[file m.py]
class A:
    def g(self) -> None:
        self.x = 1
[file m.py.2]
class A:
    def g(self) -> None:
        self.x = 'a'
[out]
==
main:4: error: Incompatible types in assignment (expression has type "int", variable has type "str")

[case testRemoveAttributeInBaseClass]
import m
class B(m.A):
    def f(self) -> None:
        a = 1
        a = self.x
[file m.py]
class A:
    def g(self) -> None:
        self.x = 1
[file m.py.2]
class A: pass
[out]
==
main:5: error: "B" has no attribute "x"

[case testTestSignatureOfInheritedMethod]
import m
class B(m.A):
    def f(self) -> None:
        self.g()
[file m.py]
class A:
    def g(self) -> None: pass
[file m.py.2]
class A:
    def g(self, a: 'A') -> None: pass
[out]
==
main:4: error: Missing positional argument "a" in call to "g" of "A"

[case testRemoveBaseClass]
import m
class A(m.B):
    def f(self) -> None:
        self.g()
        self.x
        self.y = 1
[file m.py]
class C:
    def g(self) -> None:
        self.x = 1
class B(C): pass
[file m.py.2]
class C: pass
class B: pass
[out]
==
main:4: error: "A" has no attribute "g"
main:5: error: "A" has no attribute "x"

[case testRemoveBaseClass2]
import m
class A(m.B):
    def f(self) -> None:
        self.g()
        self.x
        self.y = 1
[file m.py]
class C:
    def g(self) -> None:
        self.x = 1
class B(C): pass
[file m.py.2]
class C:
    def g(self) -> None:
        self.x = 1
class B: pass
[out]
==
main:4: error: "A" has no attribute "g"
main:5: error: "A" has no attribute "x"

[case testChangeInPackage]
import m.n
def f() -> None:
    m.n.g()
[file m/__init__.py]
[file m/n.py]
def g() -> None: pass
[file m/n.py.2]
def g(x: int) -> None: pass
[out]
==
main:3: error: Missing positional argument "x" in call to "g"

[case testTriggerTargetInPackage]
import m.n
[file m/__init__.py]
[file m/n.py]
import a
def f() -> None:
    a.g()
[file a.py]
def g() -> None: pass
[file a.py.2]
def g(x: int) -> None: pass
[out]
==
m/n.py:3: error: Missing positional argument "x" in call to "g"

[case testChangeInPackage__init__]
import m
import m.n
def f() -> None:
    m.g()
[file m/__init__.py]
def g() -> None: pass
[file m/__init__.py.2]
def g(x: int) -> None: pass
[file m/n.py]
[out]
==
main:4: error: Missing positional argument "x" in call to "g"

[case testTriggerTargetInPackage__init__]
import m
import m.n
[file m/__init__.py]
import a
def f() -> None:
    a.g()
[file a.py]
def g() -> None: pass
[file a.py.2]
def g(x: int) -> None: pass
[file m/n.py]
[out]
==
m/__init__.py:3: error: Missing positional argument "x" in call to "g"

[case testModuleAttributeTypeChanges]
import m
def f() -> None:
    x = 1
    if int():
        x = m.x
[file m.py]
x = 1
[file m.py.2]
x = ''
[out]
==
main:5: error: Incompatible types in assignment (expression has type "str", variable has type "int")

[case testTwoStepsDueToModuleAttribute]
import m
x = m.f()

def g() -> None:
    y = 1
    if int():
        y = x # E
[file m.py]
def f() -> int: pass
[file m.py.2]
def f() -> str: pass
[out]
==
main:7: error: Incompatible types in assignment (expression has type "str", variable has type "int")

[case testTwoStepsDueToMultipleNamespaces]
import m
x = m.f()

def g() -> None:
    xx = 1
    if int():
        xx = x # E

class A:
    def a(self) -> None:
        self.y = m.f()
    def b(self) -> None:
        yy = 1
        if int():
            yy = self.y

class B:
    def c(self) -> None:
        self.z = m.f()
    def b(self) -> None:
        zz = 1
        if int():
            zz = self.z
[file m.py]
def f() -> int: pass
[file m.py.2]
def f() -> str: pass
[out]
==
main:7: error: Incompatible types in assignment (expression has type "str", variable has type "int")
main:15: error: Incompatible types in assignment (expression has type "str", variable has type "int")
main:23: error: Incompatible types in assignment (expression has type "str", variable has type "int")

[case testConstructorSignatureChanged]
import m

def f() -> None:
    m.A()
[file m.py]
class A:
    def __init__(self) -> None: pass
[file m.py.2]
class A:
    def __init__(self, x: int) -> None: pass
[out]
==
main:4: error: Missing positional argument "x" in call to "A"

[case testConstructorSignatureChanged2]
from typing import Callable
import m

def use(x: Callable[[], m.A]) -> None:
    x()
def f() -> None:
    use(m.A)
[file m.py]
class A:
    def __init__(self) -> None: pass
[file m.py.2]
class A:
    def __init__(self, x: int) -> None: pass
[out]
==
-- This is a bad error message
main:7: error: Argument 1 to "use" has incompatible type "Type[A]"; expected "Callable[[], A]"

[case testConstructorSignatureChanged3]
from a import C
class D(C):
    def g(self) -> None:
        super().__init__()
D()
[file a.py]
class C:
    def __init__(self) -> None: pass
[file a.py.2]
class C:
    def __init__(self, x: int) -> None: pass
[out]
==
main:4: error: Missing positional argument "x" in call to "__init__" of "C"
main:5: error: Missing positional argument "x" in call to "D"

[case testConstructorAdded]
import m

def f() -> None:
    m.A()
[file m.py]
class A: pass
[file m.py.2]
class A:
    def __init__(self, x: int) -> None: pass
[out]
==
main:4: error: Missing positional argument "x" in call to "A"

[case testConstructorDeleted]
import m

def f() -> None:
    m.A(1)
[file m.py]
class A:
    def __init__(self, x: int) -> None: pass
[file m.py.2]
class A: pass
[out]
==
main:4: error: Too many arguments for "A"

[case testBaseClassConstructorChanged]
import m

def f() -> None:
    m.B()
[file m.py]
class A:
    def __init__(self) -> None: pass
class B(A): pass
[file m.py.2]
class A:
    def __init__(self, x: int) -> None: pass
class B(A): pass
[out]
==
main:4: error: Missing positional argument "x" in call to "B"

[case testSuperField]
from a import C
class D(C):
    def g(self) -> int:
        return super().x
[file a.py]
class C:
    def __init__(self) -> None: self.x = 12
[file a.py.2]
class C:
    def __init__(self) -> None: self.x = 'ar'
[out]
==
main:4: error: Incompatible return value type (got "str", expected "int")

[case testImportFrom]
from m import f

def g() -> None:
    f()
[file m.py]
def f() -> None: pass
[file m.py.2]
def f(x: int) -> None: pass
[builtins fixtures/fine_grained.pyi]
[out]
==
main:4: error: Missing positional argument "x" in call to "f"

[case testImportFrom2]
from m import f
f()
[file m.py]
def f() -> None: pass
[file m.py.2]
def f(x: int) -> None: pass
[out]
==
main:2: error: Missing positional argument "x" in call to "f"

[case testImportFromTargetsClass]
from m import C

def f(c: C) -> None:
    c.g()
[file m.py]
class C:
    def g(self) -> None: pass
[file m.py.2]
class C:
    def g(self, x: int) -> None: pass
[out]
==
main:4: error: Missing positional argument "x" in call to "g" of "C"

[case testImportFromTargetsVariable]
from m import x

def f() -> None:
    y = 1
    if int():
        y = x
[file m.py]
x = 1
[file m.py.2]
x = ''
[out]
==
main:6: error: Incompatible types in assignment (expression has type "str", variable has type "int")

[case testImportFromSubmoduleOfPackage]
from m import n

def f() -> None:
    n.g()
[file m/__init__.py]
[file m/n.py]
def g() -> None: pass
[file m/n.py.2]
def g(x: int) -> None: pass
[out]
==
main:4: error: Missing positional argument "x" in call to "g"

[case testImportedFunctionGetsImported]
from m import f

def g() -> None:
    f()
[file m.py]
from n import f
[file n.py]
def f() -> None: pass
[file n.py.2]
def f(x: int) -> None: pass
[out]
==
main:4: error: Missing positional argument "x" in call to "f"

[case testNestedClassMethodSignatureChanges]
from m import A

def f(x: A.B) -> None:
    x.g()
[file m.py]
class A:
    class B:
        def g(self) -> None: pass
[file m.py.2]
class A:
    class B:
        def g(self, x: int) -> None: pass
[out]
==
main:4: error: Missing positional argument "x" in call to "g" of "B"

[case testNestedClassAttributeTypeChanges]
from m import A

def f(x: A.B) -> None:
    z = 1
    if int():
        z = x.y
[file m.py]
class A:
    class B:
        def g(self) -> None:
            self.y = 1
[file m.py.2]
class A:
    class B:
        def g(self) -> None:
            self.y = ''
[out]
==
main:6: error: Incompatible types in assignment (expression has type "str", variable has type "int")

[case testReprocessMethodInNestedClass]
from m import f

class A:
    class B:
        def g(self) -> None:
            x = 1
            if int():
                x = f()
[file m.py]
def f() -> int: pass
[file m.py.2]
def f() -> str: pass
[file n.py.3]
[out]
==
main:8: error: Incompatible types in assignment (expression has type "str", variable has type "int")
==
main:8: error: Incompatible types in assignment (expression has type "str", variable has type "int")

[case testReprocessMethodInNestedClassSemanal]
import a
[file a.py]
class A:
    class B:
        def g() -> None: pass
    def foo(self) -> int: return 12
[file b.py.2]
[file b.py.3]
2
[out]
a.py:3: error: Method must have at least one argument
==
a.py:3: error: Method must have at least one argument
==
a.py:3: error: Method must have at least one argument

[case testBaseClassDeleted]
import m

class A(m.C):
    def f(self) -> None:
        self.g()  # No error here because m.C becomes an Any base class
    def g(self) -> None:
        self.x
[file m.py]
class C:
    def g(self) -> None: pass
[file m.py.2]
[out]
main:7: error: "A" has no attribute "x"
==
main:3: error: Name "m.C" is not defined

[case testBaseClassOfNestedClassDeleted]
import m

class A:
    class B(m.C):
        def f(self) -> None:
            self.g()  # No error here because m.C becomes an Any base class
        def g(self) -> None:
            self.x
[file m.py]
class C:
    def g(self) -> None: pass
[file m.py.2]
[out]
main:8: error: "B" has no attribute "x"
==
main:4: error: Name "m.C" is not defined

[case testImportQualifiedModuleName]
import a
[file a.py]
import b.c
b.c.f()
[file a.py.2]
import b.c
b.c.f() # dummy change
[file b/__init__.py]
[file b/c.py]
def f() -> None: pass
[out]
==

[case testTypeAliasRefresh]
from typing import Callable
from a import f
C = Callable[[int], str]
[file a.py]
def f() -> None: pass
[file a.py.2]
[out]
==
main:2: error: Module "a" has no attribute "f"

[case testTypeVarRefresh]
from typing import TypeVar
from a import f
T = TypeVar('T')
[file a.py]
def f() -> None: pass
[file a.py.2]
[out]
==
main:2: error: Module "a" has no attribute "f"

[case testRefreshTyping]
from typing import Sized
from c import A
import z

# Force typing to get refreshed by using a protocol from it
x: Sized = A()

[file c.py]
class D:
    def __len__(self) -> int: return 0
A = D
[file c.py.2]
class C:
    def __len__(self) -> int: return 0
A = C
[file z.py]
from typing import List
T = List[int]
[file z.py.2]
from typing import List
T = List[int]  # yo
[builtins fixtures/list.pyi]
[typing fixtures/typing-medium.pyi]
[out]
==

[case testNamedTupleRefresh]
from typing import NamedTuple
from a import f
N = NamedTuple('N', [('x', int)])
[file a.py]
def f() -> None: pass
[file a.py.2]
[builtins fixtures/tuple.pyi]
[out]
==
main:2: error: Module "a" has no attribute "f"

[case testModuleLevelAttributeRefresh]
from typing import Callable
from a import f
x = 1
y = ''  # type: str
[file a.py]
def f() -> None: pass
[file a.py.2]
[out]
==
main:2: error: Module "a" has no attribute "f"

[case testClassBodyRefresh]
from a import f
class A:
    x = 1
    y = '' # type: str

    def f(self) -> None:
        self.x = 1
[file a.py]
f = 1
[file a.py.2]
[out]
==
main:1: error: Module "a" has no attribute "f"

[case testDecoratedMethodRefresh]
from typing import Iterator, Callable, List
from a import f
import a

def dec(f: Callable[['A'], Iterator[int]]) -> Callable[[int], int]: pass

class A:
    @dec
    def f(self) -> Iterator[int]:
        self.x = a.g()  # type: int
        return None
[builtins fixtures/list.pyi]
[file a.py]
f = 1
def g() -> int: pass
[file a.py.2]
def f() -> None: pass
def g() -> int: pass
[file a.py.3]
def f() -> None: pass
def g() -> str: pass
[out]
==
==
main:10: error: Incompatible types in assignment (expression has type "str", variable has type "int")

[case testTwoPassTypeChecking]
import a
[file a.py]
[file a.py.2]
class A:
    def __init__(self, b: B) -> None:
        self.a = b.a

class B:
    def __init__(self) -> None:
        self.a = int()
[file a.py.3]
class A:
    def __init__(self, b: B) -> None:
        self.a = b.a
        reveal_type(self.a) # E

class B:
    def __init__(self) -> None:
        self.a = int()
[out]
==
==
a.py:4: note: Revealed type is "builtins.int"

[case testStripRevealType]
import a
reveal_type(a.f())
[file a.py]
def f() -> int: pass
[file a.py.2]
def f() -> str: pass
[out]
main:2: note: Revealed type is "builtins.int"
==
main:2: note: Revealed type is "builtins.str"

[case testDecoratorTypeAfterReprocessing]
import a
reveal_type(a.f())
[file a.py]
from contextlib import contextmanager
from typing import Iterator
import b
@contextmanager
def f() -> Iterator[None]:
    yield
[file b.py]
[delete b.py.2]
[file b.py.3]
[typing fixtures/typing-medium.pyi]
[builtins fixtures/list.pyi]
[triggered]
2: <b>, __main__
3: <b>, __main__, a
[out]
main:2: note: Revealed type is "contextlib.GeneratorContextManager[None]"
==
a.py:3: error: Cannot find implementation or library stub for module named "b"
a.py:3: note: See https://mypy.readthedocs.io/en/stable/running_mypy.html#missing-imports
main:2: note: Revealed type is "contextlib.GeneratorContextManager[None]"
==
main:2: note: Revealed type is "contextlib.GeneratorContextManager[None]"

[case testDecoratorSpecialCase1]
import a
[file a.py]
import contextlib
from typing import List, Iterator

@contextlib.contextmanager
def f(x: List[int]) -> Iterator[None]:
    x.append(1)
    yield

def g() -> None:
    import b
    b.h(1)
[file b.py]
def h() -> None: pass
[delete b.py.2]
[file b.py.3]
def h() -> None: pass
[file a.py.4]
import contextlib
from typing import List, Iterator

@contextlib.contextmanager
def f(x: List[int]) -> Iterator[None]:
    x.append(1)
    yield

def g() -> None:
    import b
    b.h(1)
    pass
[typing fixtures/typing-medium.pyi]
[builtins fixtures/list.pyi]
[triggered]
2: <b.h>, <b>, <b[wildcard]>, a.g
3: <b.h>, <b>, <b[wildcard]>, a
4: a.g
[out]
a.py:11: error: Too many arguments for "h"
==
a.py:10: error: Cannot find implementation or library stub for module named "b"
a.py:10: note: See https://mypy.readthedocs.io/en/stable/running_mypy.html#missing-imports
==
a.py:11: error: Too many arguments for "h"
==
a.py:11: error: Too many arguments for "h"

[case testDecoratorSpecialCase2]
import a
[file a.py]
from contextlib import contextmanager
from typing import Iterator, List
import b

@contextmanager
def f(x: List[int]) -> Iterator[None]:
    x.append(1)
    yield
[file b.py]
[delete b.py.2]
[file b.py.3]
[file a.py.4]
from contextlib import contextmanager
from typing import Iterator, List
import b

@contextmanager
def f(x: List[int]) -> Iterator[None]:
    x.append(1)
    yield
[typing fixtures/typing-medium.pyi]
[builtins fixtures/list.pyi]
[out]
==
a.py:3: error: Cannot find implementation or library stub for module named "b"
a.py:3: note: See https://mypy.readthedocs.io/en/stable/running_mypy.html#missing-imports
==
==

[case testDecoratorMethodCompat]
from typing import Callable, List, TypeVar
import x

class Base: pass
_Base = TypeVar('_Base', bound=Base)

def dec(f: Callable[[_Base], int]) -> Callable[[_Base], List[int]]: pass

class B(Base):
    def foo(self) -> List[int]: pass

class A(B):
    @dec
    def foo(self) -> int:
        x.lol()
        return 12

[file x.py]
def lol() -> str: pass
[file x.py.2]
def lol() -> int: pass
[file x.py.3]
def lol() -> str: pass

[builtins fixtures/list.pyi]
[out]
==
==

[case testPreviousErrorInDecoratedFunction]
import a
[file a.py]
from typing import Callable
import b

def dec(x: Callable[[], None]) -> Callable[[], None]:
    return x

@dec
def f() -> None:
    1 + ''
[file b.py]
[file b.py.2]
1
[file b.py.3]
2
[file a.py.4]
from typing import Callable
import b

def dec(f: Callable[[], None]) -> Callable[[], None]:
    return f

@dec
def f() -> None:
    1 + 2
[out]
a.py:9: error: Unsupported operand types for + ("int" and "str")
==
a.py:9: error: Unsupported operand types for + ("int" and "str")
==
a.py:9: error: Unsupported operand types for + ("int" and "str")
==

[case testPreviousErrorInDecoratedMethodOverride]
import a
[file a.py]
from typing import Callable
from b import B

def dec(x: Callable[['A'], int]) -> Callable[['A'], int]:
    return x

class A(B):
    @dec
    def foo(self) -> int: return 12

[file b.py]
class B:
    def foo(self) -> str: return 'hi'
[file c.py.2]
[file c.py.3]
1
[file b.py.4]
class B:
    def foo(self) -> int: return 12
[out]
a.py:9: error: Return type "int" of "foo" incompatible with return type "str" in supertype "B"
==
a.py:9: error: Return type "int" of "foo" incompatible with return type "str" in supertype "B"
==
a.py:9: error: Return type "int" of "foo" incompatible with return type "str" in supertype "B"
==

[case testPreviousErrorInMethodSemanal1]
import a
[file a.py]
class A:
    def foo() -> int: pass
[file c.py.2]
[file c.py.3]
1
[file a.py.4]
class A:
    def foo(self) -> int: pass
[out]
a.py:2: error: Method must have at least one argument
==
a.py:2: error: Method must have at least one argument
==
a.py:2: error: Method must have at least one argument
==

[case testPreviousErrorInMethodSemanal2]
import a
[file a.py]
class A:
    def foo(self) -> None:
        nothing
[file c.py.2]
[file c.py.3]
1
[file a.py.4]
class A:
    def foo(self) -> int: pass
[out]
a.py:3: error: Name "nothing" is not defined
==
a.py:3: error: Name "nothing" is not defined
==
a.py:3: error: Name "nothing" is not defined
==

[case testPreviousErrorInMethodSemanalPass3]
import a
[file a.py]
from typing import List
class A:
    def __init__(self) -> None:
        self.x = []  # type: List[int, str]
[file c.py.2]
[file c.py.3]
1
[file a.py.4]
from typing import List
class A:
    def __init__(self) -> None:
        self.x = []  # type: List[int]
[builtins fixtures/list.pyi]
[out]
a.py:4: error: "list" expects 1 type argument, but 2 given
==
a.py:4: error: "list" expects 1 type argument, but 2 given
==
a.py:4: error: "list" expects 1 type argument, but 2 given
==

[case testPreviousErrorInOverloadedFunctionSemanalPass3]
import a
[file a.py]
from typing import overload, List
@overload
def f(x: str) -> None: ...
@overload
def f(x: int) -> List[int, str]: ...
def f(x: object) -> object:
    pass
[file c.py.2]
[file c.py.3]
1
[file a.py.4]
from typing import overload, List
@overload
def f(x: str) -> None: ...
@overload
def f(x: int) -> List[int]: ...
def f(x: object) -> object:
    pass
[builtins fixtures/list.pyi]
[out]
a.py:5: error: "list" expects 1 type argument, but 2 given
==
a.py:5: error: "list" expects 1 type argument, but 2 given
==
a.py:5: error: "list" expects 1 type argument, but 2 given
==

[case testPreviousErrorInOverloadedFunction]
import a
[file a.py]
from typing import overload
@overload
def f(x: str) -> None: ...
@overload
def f(x: int) -> int: ...
def f(x: object) -> None:
	pass
[file b.py]
[file b.py.2]
1
[file b.py.3]
2
[file a.py.4]
from typing import overload
@overload
def f(x: str) -> None: ...
@overload
def f(x: int) -> None: ...
def f(x: object) -> None:
	pass
[out]
a.py:6: error: Overloaded function implementation cannot produce return type of signature 2
==
a.py:6: error: Overloaded function implementation cannot produce return type of signature 2
==
a.py:6: error: Overloaded function implementation cannot produce return type of signature 2
==

[case testPreviousErrorInOverloadedFunctionSemanal]
import a
[file a.py]
from typing import overload
@overload
def f(x: str) -> None: ...
@overload
def f(x: int) -> None: ...
[file b.py]
[file b.py.2]
1
[file b.py.3]
2
[file a.py.4]
from typing import overload
@overload
def f(x: str) -> None: ...
@overload
def f(x: int) -> None: ...
def f(x: object) -> None:
	pass
[out]
a.py:2: error: An overloaded function outside a stub file must have an implementation
==
a.py:2: error: An overloaded function outside a stub file must have an implementation
==
a.py:2: error: An overloaded function outside a stub file must have an implementation
==

[case testPreviousErrorInDecoratedMethodSemanalPass3]
import a
[file a.py]
from typing import Callable, TypeVar, Any, List

T = TypeVar('T', bound=Callable)
def dec(x: T) -> T:
    return x

@dec
def foo(self) -> List[str, int]: return []

[file c.py.2]
[file c.py.3]
[file a.py.4]
from typing import Callable, TypeVar, Any, List

T = TypeVar('T', bound=Callable[..., Any])
def dec(x: T) -> T:
    return x

@dec
def foo(self) -> List[str]: return []
[builtins fixtures/list.pyi]
[out]
a.py:8: error: "list" expects 1 type argument, but 2 given
==
a.py:8: error: "list" expects 1 type argument, but 2 given
==
a.py:8: error: "list" expects 1 type argument, but 2 given
==

[case testDecoratorUpdateMod]
import a
[file a.py]
import mod

@mod.deca
@mod.decb(mod.C())
def func(x: mod.B) -> mod.B:
    x.x
    return x
[file mod.py]
from typing import Callable, TypeVar
F = TypeVar('F', bound=Callable)

def deca(func: Callable[[B], B]) -> Callable[[str], str]:
    pass
def decb(arg: C) -> Callable[[F], F]:
    pass
class C:
    pass
class B:
    x: int
[file mod.py.2]
from typing import Callable, TypeVar
F = TypeVar('F', bound=Callable)

def deca(func: Callable[[str], str]) -> Callable[[str], str]:
    pass
def decb(arg: C) -> Callable[[F], F]:
    pass
class C:
    pass
class B:
    x: int
[file mod.py.3]
from typing import Callable, TypeVar
F = TypeVar('F', bound=Callable)

def deca(func: Callable[[B], B]) -> Callable[[str], str]:
    pass
def decb(arg: C) -> Callable[[F], F]:
    pass
class C:
    pass
class B:
    y: int
[file mod.py.4]
from typing import Callable, TypeVar
F = TypeVar('F', bound=Callable)

def deca(func: Callable[[B], B]) -> Callable[[str], str]:
    pass
def decb(arg: C) -> Callable[[F], F]:
    pass
class C:
    def __init__(self, x: int) -> None:
        pass
class B:
    x: int
[out]
==
a.py:3: error: Argument 1 to "deca" has incompatible type "Callable[[B], B]"; expected "Callable[[str], str]"
==
a.py:6: error: "B" has no attribute "x"
==
a.py:4: error: Missing positional argument "x" in call to "C"

[case testDecoratorUpdateFunc]
import a
[file a.py]
import mod

def outer() -> None:
    @mod.deca
    @mod.decb(mod.C())
    def func(x: mod.B) -> mod.B:
        x.x
        return x
[file mod.py]
from typing import Callable, TypeVar
F = TypeVar('F', bound=Callable)

def deca(func: Callable[[B], B]) -> Callable[[str], str]:
    pass
def decb(arg: C) -> Callable[[F], F]:
    pass
class C:
    pass
class B:
    x: int
[file mod.py.2]
from typing import Callable, TypeVar
F = TypeVar('F', bound=Callable)

def deca(func: Callable[[str], str]) -> Callable[[str], str]:
    pass
def decb(arg: C) -> Callable[[F], F]:
    pass
class C:
    pass
class B:
    x: int
[file mod.py.3]
from typing import Callable, TypeVar
F = TypeVar('F', bound=Callable)

def deca(func: Callable[[B], B]) -> Callable[[str], str]:
    pass
def decb(arg: C) -> Callable[[F], F]:
    pass
class C:
    pass
class B:
    y: int
[file mod.py.4]
from typing import Callable, TypeVar
F = TypeVar('F', bound=Callable)

def deca(func: Callable[[B], B]) -> Callable[[str], str]:
    pass
def decb(arg: C) -> Callable[[F], F]:
    pass
class C:
    def __init__(self, x: int) -> None:
        pass
class B:
    x: int
[out]
==
a.py:4: error: Argument 1 to "deca" has incompatible type "Callable[[B], B]"; expected "Callable[[str], str]"
==
a.py:7: error: "B" has no attribute "x"
==
a.py:5: error: Missing positional argument "x" in call to "C"

[case DecoratorUpdateMethod]
import a
[file a.py]
import mod

class D:
    @mod.deca
    @mod.decb(mod.C())
    def func(self, x: mod.B) -> mod.B:
        x.x
        return x
[file mod.py]
from typing import Callable, TypeVar
F = TypeVar('F', bound=Callable)

def deca(func: Callable[..., B]) -> Callable[..., str]:
    pass
def decb(arg: C) -> Callable[[F], F]:
    pass
class C:
    pass
class B:
    x: int
[file mod.py.2]
from typing import Callable, TypeVar
F = TypeVar('F', bound=Callable)

def deca(func: Callable[..., str]) -> Callable[..., str]:
    pass
def decb(arg: C) -> Callable[[F], F]:
    pass
class C:
    pass
class B:
    x: int
[file mod.py.3]
from typing import Callable, TypeVar
F = TypeVar('F', bound=Callable)

def deca(func: Callable[..., B]) -> Callable[..., str]:
    pass
def decb(arg: C) -> Callable[[F], F]:
    pass
class C:
    pass
class B:
    y: int
[file mod.py.4]
from typing import Callable, TypeVar
F = TypeVar('F', bound=Callable)

def deca(func: Callable[..., B]) -> Callable[..., str]:
    pass
def decb(arg: C) -> Callable[[F], F]:
    pass
class C:
    def __init__(self, x: int) -> None:
        pass
class B:
    x: int
[out]
==
a.py:4: error: Argument 1 to "deca" has incompatible type "Callable[[D, B], B]"; expected "Callable[..., str]"
==
a.py:7: error: "B" has no attribute "x"
==
a.py:5: error: Missing positional argument "x" in call to "C"

[case testDecoratorUpdateDeeepNested]
import a
[file a.py]
import mod

def outer() -> None:
    def inner() -> None:
        @mod.dec
        def func(x: int) -> int:
            pass
[file mod.py]
from typing import Callable
def dec(func: Callable[[int], int]) -> Callable[[str], str]:
    pass
[file mod.py.2]
from typing import Callable
def dec(func: Callable[[str], str]) -> Callable[[str], str]:
    pass
[out]
==
a.py:5: error: Argument 1 to "dec" has incompatible type "Callable[[int], int]"; expected "Callable[[str], str]"

[case testDecoratorUpdateNestedClass]
import a
[file a.py]
import mod

class Outer:
    class Inner:
        c = mod.C()
        @c.dec
        def func(self, x: int) -> int:
            pass
[file mod.py]
from typing import Callable
class C:
    def dec(self, func: Callable[..., int]) -> Callable[..., str]:
        pass
[file mod.py.2]
from typing import Callable
class C:
    def dec(self, func: Callable[..., str]) -> Callable[..., str]:
        pass
[out]
==
a.py:6: error: Argument 1 to "dec" of "C" has incompatible type "Callable[[Inner, int], int]"; expected "Callable[..., str]"

[case testDecoratorUpdateClassInFunction]
import a
[file a.py]
import mod

def outer() -> None:
    class Inner:
        c = mod.C()
        @c.dec
        def func(self, x: mod.B) -> int:
            return x.x
[file mod.py]
from typing import Callable
class C:
    def dec(self, func: Callable[..., int]) -> Callable[..., str]:
        pass
class B:
    x: int
[file mod.py.2]
from typing import Callable
class C:
    def dec(self, func: Callable[..., str]) -> Callable[..., str]:
        pass
class B:
    x: int
[file mod.py.3]
from typing import Callable
class C:
    def dec(self, func: Callable[..., int]) -> Callable[..., str]:
        pass
class B:
    x: str
[out]
==
a.py:6: error: Argument 1 to "dec" of "C" has incompatible type "Callable[[Inner, B], int]"; expected "Callable[..., str]"
==
a.py:8: error: Incompatible return value type (got "str", expected "int")

[case testDecoratorUpdateMROUpdated]
import a
[file a.py]
import mod

@mod.dec
def func(x: mod.B) -> int:
    pass
[file mod.py]
from typing import Callable
class B:
    pass
class C(B):
    pass
def dec(f: Callable[[C], int]) -> Callable[[int], int]:
    pass
[file mod.py.2]
from typing import Callable
class B:
    pass
class C:
    pass
def dec(f: Callable[[C], int]) -> Callable[[int], int]:
    pass
[out]
==
a.py:3: error: Argument 1 to "dec" has incompatible type "Callable[[B], int]"; expected "Callable[[C], int]"

[case testOverloadRefresh]
from typing import overload
import m

@overload
def f(x: m.A) -> None: ...
@overload
def f(x: int) -> None: ...
def f(x: object) -> None:
    from n import g
[file m.py]
class A: pass
[file n.py]
def g() -> None: pass
[delete m.py.2]
[delete n.py.2]
[out]
==
main:2: error: Cannot find implementation or library stub for module named "m"
main:2: note: See https://mypy.readthedocs.io/en/stable/running_mypy.html#missing-imports
main:7: error: Overloaded function signature 2 will never be matched: signature 1's parameter type(s) are the same or broader
main:9: error: Cannot find implementation or library stub for module named "n"

[case testOverloadSpecialCase]
from typing import overload
import m
import sys

class C:
    if sys.platform == 'nonexistent':
        def f(self, x): pass
    else:
        @overload
        def f(self, x: m.A) -> None: pass
        @overload
        def f(self, x: int) -> None: pass
        def f(self, x: object) -> None:
            from n import g
[file m.py]
class A: pass
[file n.py]
def g() -> None: pass
[delete m.py.2]
[delete n.py.2]
[builtins fixtures/ops.pyi]
[out]
==
main:2: error: Cannot find implementation or library stub for module named "m"
main:2: note: See https://mypy.readthedocs.io/en/stable/running_mypy.html#missing-imports
main:12: error: Overloaded function signature 2 will never be matched: signature 1's parameter type(s) are the same or broader
main:14: error: Cannot find implementation or library stub for module named "n"

[case testOverloadClassmethodDisappears]
from typing import overload
from m import Wrapper
reveal_type(Wrapper.foo(3))
[file m.pyi]
from typing import overload
class Wrapper:
    @overload
    @classmethod
    def foo(self, x: int) -> int: ...
    @overload
    @classmethod
    def foo(self, x: str) -> str: ...
[file m.pyi.2]
from typing import overload
class Wrapper:
    @overload
    def foo(cls, x: int) -> int: ...
    @overload
    def foo(cls, x: str) -> str: ...
[builtins fixtures/classmethod.pyi]
[out]
main:3: note: Revealed type is "builtins.int"
==
main:3: error: No overload variant of "foo" of "Wrapper" matches argument type "int"
main:3: note: Possible overload variants:
main:3: note:     def foo(cls: Wrapper, x: int) -> int
main:3: note:     def foo(cls: Wrapper, x: str) -> str
main:3: note: Revealed type is "Any"

[case testRefreshGenericClass]
from typing import TypeVar, Generic
from a import A

X = TypeVar('X')

class C(Generic[X]):
    def f(self, x: A) -> X: ...
[file a.py]
class A: pass
[file a.py.2]
[file a.py.3]
class A: pass
[out]
==
main:2: error: Module "a" has no attribute "A"
==

[case testRefreshGenericAndFailInPass3]
# Failure in semantic analysis pass 3
from a import C
a: C[int]
[file a.py]
from typing import TypeVar, Generic
T = TypeVar('T')
class C(Generic[T]): pass
[file a.py.2]
from typing import TypeVar, Generic
T = TypeVar('T')
S = TypeVar('S')
class C(Generic[T, S]): pass
[file a.py.3]
from typing import TypeVar, Generic
T = TypeVar('T')
class C(Generic[T]): pass
[out]
==
main:3: error: "C" expects 2 type arguments, but 1 given
==

[case testPrintStatement_python2]
# flags: --py2
import a
[file a.py]
def f(x): # type: (int) -> int
    return 1
print f(1)
[file a.py.2]
def f(x): # type: (int) -> int
    return 1
print f('')
[out]
==
a.py:3: error: Argument 1 to "f" has incompatible type "str"; expected "int"

[case testUnannotatedClass]
import a
[file a.py]
class A:
    def f(self, x):
        self.y = x
        self.g()

    def g(self): pass
[file a.py.2]
class A:
    def f(self, x, y):
        self.y = x
        self.z = y
        self.g()

    def g(self): pass
[triggered]
2: <a.A.f>, <a.A.z>, <a.A[wildcard]>
[out]
==

[case testSuperBasics]
import a
[file a.py]
class A:
    def f(self) -> None: pass
class B(A):
    def f(self) -> None:
        super(B, self).f()
[file a.py.2]
class A:
    def f(self) -> None: pass
class B(A):
    def f(self) -> None:
        super(B, self).f()
[out]
==

[case testErrorInTypeCheckSecondPassThroughPropagation]
import a

def f() -> None:
    x = a.C()
[file a.py]
[file a.py.2]
from typing import Generic, TypeVar
T = TypeVar('T')
class C(Generic[T]): pass
[out]
main:4: error: "object" has no attribute "C"
==
main:4: error: Need type annotation for "x"

[case testPartialTypeInNestedClass]
import a
class C:
    def f(self) -> None:
        a.g()
        class D:
            def __init__(self) -> None:
                self.x = {}
            def meth(self) -> None:
                self.x['a'] = 'b'
[file a.py]
def g() -> None: pass
[file a.py.2]
def g() -> int: pass
[builtins fixtures/dict.pyi]
[out]
main:7: error: Need type annotation for "x" (hint: "x: Dict[<type>, <type>] = ...")
==
main:7: error: Need type annotation for "x" (hint: "x: Dict[<type>, <type>] = ...")

[case testRefreshPartialTypeInClass]
import a
class D:
    def __init__(self) -> None:
        a.g()
        self.x = {}
    def meth(self) -> None:
        self.x['a'] = 'b'
[file a.py]
def g() -> None: pass
[file a.py.2]
def g() -> int: pass
[builtins fixtures/dict.pyi]
[out]
main:5: error: Need type annotation for "x" (hint: "x: Dict[<type>, <type>] = ...")
==
main:5: error: Need type annotation for "x" (hint: "x: Dict[<type>, <type>] = ...")

[case testRefreshPartialTypeInferredAttributeIndex]
from c import C
reveal_type(C().a)
[file c.py]
from b import f
class C:
    def __init__(self) -> None:
        self.a = {}
        if bool():
            self.a[0] = f()
[file b.py]
def f() -> int: ...
[file b.py.2]
from typing import List
def f() -> str: ...
[builtins fixtures/dict.pyi]
[out]
main:2: note: Revealed type is "builtins.dict[builtins.int, builtins.int]"
==
main:2: note: Revealed type is "builtins.dict[builtins.int, builtins.str]"

[case testRefreshPartialTypeInferredAttributeAssign]
from c import C
reveal_type(C().a)
[file c.py]
from b import f
class C:
    def __init__(self) -> None:
        self.a = []
        if bool():
            self.a = f()
[file b.py]
from typing import List
def f() -> List[int]: ...
[file b.py.2]
from typing import List
def f() -> List[str]: ...
[builtins fixtures/list.pyi]
[out]
main:2: note: Revealed type is "builtins.list[builtins.int]"
==
main:2: note: Revealed type is "builtins.list[builtins.str]"

[case testRefreshPartialTypeInferredAttributeAppend]
from c import C
reveal_type(C().a)
[file c.py]
from b import f
class C:
    def __init__(self) -> None:
        self.a = []
        if bool():
            self.a.append(f())
[file b.py]
def f() -> int: ...
[file b.py.2]
def f() -> str: ...
[builtins fixtures/list.pyi]
[out]
main:2: note: Revealed type is "builtins.list[builtins.int]"
==
main:2: note: Revealed type is "builtins.list[builtins.str]"

[case testRefreshTryExcept]
import a
def f() -> None:
    a.g()
    try:
        pass
    except BaseException as e:
        e
[file a.py]
def g() -> int: pass
[file a.py.2]
def g() -> str: pass
[builtins fixtures/exception.pyi]
[out]
==

[case testMroSpecialCase]
import b
import a

[file a.py]
class C: pass
class D(C):
    1()
class E(D): pass

[file b.py]
import a

[file a.py.2]
class C: pass
class D(C):
    1()
class E(D): pass
# Something needs to change

[file b.py.2]
import a
# Something needs to change

[triggered]
2: a, a
[out]
a.py:3: error: "int" not callable
==
a.py:3: error: "int" not callable

[case testMetaclassDefinition_python2]
# flags: --py2
import abc
import m
m.f()

class A:
    __metaclass__ = abc.ABCMeta
[file m.py]
def f(): pass
[file m.py.2]
def f(x=1): pass
[out]
==

[case testMetaclassAttributes]
import a
[file a.py]
from mod import C
from typing import Type
def f(arg: Type[C]) -> None:
    arg.x = int()
[file mod.py]
import submod
class C(metaclass=submod.M):
    pass
[file submod.py]
class M(type):
    x: int
[file submod.py.2]
class M(type):
    x: str
[file submod.py.3]
class M(type):
    y: str
[file submod.py.4]
class M(type):
    x: int
[out]
==
a.py:4: error: Incompatible types in assignment (expression has type "int", variable has type "str")
==
a.py:4: error: "Type[C]" has no attribute "x"
==

[case testMetaclassAttributesDirect]
import a
[file a.py]
from mod import C
def f() -> None:
    C.x = int()
[file mod.py]
import submod
class C(metaclass=submod.M):
    pass
[file submod.py]
class M(type):
    x: int
[file submod.py.2]
class M(type):
    x: str
[file submod.py.3]
class M(type):
    y: str
[file submod.py.4]
class M(type):
    x: int
[out]
==
a.py:3: error: Incompatible types in assignment (expression has type "int", variable has type "str")
==
a.py:3: error: "Type[C]" has no attribute "x"
==

[case testMetaclassOperators]
import a
[file a.py]
from mod import C
from typing import Type
def f(arg: Type[C]) -> None:
    arg + arg
[file mod.py]
import submod
class C(metaclass=submod.M):
    pass
[file submod.py]
class M(type):
    def __add__(self, other: M) -> M:
        pass
[file submod.py.2]
class M(type):
    def __add__(self, other: int) -> M:
        pass
[out]
==
a.py:4: error: Unsupported operand types for + ("Type[C]" and "Type[C]")

[case testMetaclassOperatorsDirect]
import a
[file a.py]
from mod import C
def f() -> None:
    C + C
[file mod.py]
import submod
class C(metaclass=submod.M):
    pass
[file submod.py]
class M(type):
    def __add__(self, other: int) -> M:
        pass
[file submod.py.2]
class M(type):
    def __add__(self, other: M) -> M:
        pass
[out]
a.py:3: error: Unsupported operand types for + ("Type[C]" and "Type[C]")
==

[case testMetaclassAttributesDirect_python2]
# flags: --py2
import a
[file a.py]
from mod import C
def f():
    # type: () -> None
    C.x = int()
[file mod.py]
import submod
class C:
    __metaclass__ = submod.M
[file submod.py]
class M(type):
    x = None  # type: int
[file submod.py.2]
class M(type):
    x = None  # type: str
[file submod.py.3]
class M(type):
    y = None  # type: str
[file submod.py.4]
class M(type):
    x = None  # type: int
[out]
==
a.py:4: error: Incompatible types in assignment (expression has type "int", variable has type "str")
==
a.py:4: error: "Type[C]" has no attribute "x"
==

[case testMetaclassOperators_python2]
# flags: --py2
import a
[file a.py]
from mod import C
from typing import Type
def f(arg):
    # type: (Type[C]) -> None
    arg + arg
[file mod.py]
import submod
class C:
    __metaclass__ = submod.M
[file submod.py]
class M(type):
    def __add__(self, other):
        # type: (M) -> M
        pass
[file submod.py.2]
class M(type):
    def __add__(self, other):
        # type: (int) -> M
        pass
[out]
==
a.py:5: error: Unsupported operand types for + ("Type[C]" and "Type[C]")

[case testFineMetaclassUpdate]
import a
[file a.py]
from c import M
import b
def f(arg: M) -> None:
    pass

f(b.B)
[file b.py]
import c
class B: pass

[file b.py.2]
import c
class B(metaclass=c.M): pass

[file c.py]
class M(type):
    pass
[out]
a.py:6: error: Argument 1 to "f" has incompatible type "Type[B]"; expected "M"
==

[case testFineMetaclassRecalculation]
import a
[file a.py]
from b import B
class M2(type): pass
class D(B, metaclass=M2): pass
[file b.py]
import c
class B: pass

[file b.py.2]
import c
class B(metaclass=c.M): pass

[file c.py]
class M(type):
    pass
[out]
==
a.py:3: error: Inconsistent metaclass structure for 'D'

[case testFineMetaclassDeclaredUpdate]
import a
[file a.py]
import b
class B(metaclass=b.M): pass
class D(B, metaclass=b.M2): pass
[file b.py]
class M(type): pass
class M2(M): pass
[file b.py.2]
class M(type): pass
class M2(type): pass
[out]
==
a.py:3: error: Inconsistent metaclass structure for 'D'

[case testFineMetaclassRemoveFromClass]
import a
[file a.py]
import b
def func() -> int:
    return b.B.x
[file b.py]
from c import M
class B(metaclass=M):
    pass
[file b.py.2]
from c import M
class B:
    pass
[file c.py]
class M(type):
    x: int
[out]
==
a.py:3: error: "Type[B]" has no attribute "x"

[case testFineMetaclassRemoveFromClass2]
import a
[file a.py]
import b
def func() -> None:
    b.test(b.B)
[file b.py]
import c
def test(cls: c.M) -> None:
    pass
class B(metaclass=c.M):
    pass
[file b.py.2]
import c
def test(cls: c.M) -> None:
    pass
class B:
    pass
[file c.py]
class M(type):
    x: int
[out]
==
a.py:3: error: Argument 1 to "test" has incompatible type "Type[B]"; expected "M"

[case testBadMetaclassCorrected]
import a
[file a.py]
import b
class C(metaclass=b.M):
    pass
[file b.py]
from c import M
[file c.py]
M = 1
[file c.py.2]
class M(type):
    pass
[out]
a.py:2: error: Invalid metaclass 'b.M'
==

[case testFixedAttrOnAddedMetaclass]
import a
[file a.py]
import b
def fun() -> None:
    x: int = b.C.x
[file b.py]
import c
class C:
    pass
[file b.py.2]
import c
class C(metaclass=c.M):
    pass
[file c.py]
class M(type):
    x: int
[out]
a.py:3: error: "Type[C]" has no attribute "x"
==

[case testIndirectSubclassReferenceMetaclass]
import a
[file a.py]
import b
def f() -> None:
    b.x = int()
[file b.py]
import bb
x = bb.D.x
[file bb.py]
import mod
class D(mod.C):
    pass
[file mod.py]
import submod
class C(metaclass=submod.M):
    pass
[file submod.py]
class M(type):
    x: int
[file submod.py.2]
class M(type):
    x: str
[file submod.py.3]
class M(type):
    y: str
[file submod.py.4]
class M(type):
    x: int
[out]
==
a.py:3: error: Incompatible types in assignment (expression has type "int", variable has type "str")
==
b.py:2: error: "Type[D]" has no attribute "x"
==

[case testMetaclassDeletion]
import a
[file a.py]
import b
def func() -> None:
    b.B.x
[file b.py]
import c
class B(metaclass=c.M):
    pass
[file c.py]
class M(type):
    x: int
[file c.py.2]
whatever: int
[out]
==
b.py:2: error: Name "c.M" is not defined
a.py:3: error: "Type[B]" has no attribute "x"

[case testFixMissingMetaclass]
import a
[file a.py]
import b
def func() -> None:
    b.B.x
[file b.py]
import c
class B(metaclass=c.M):
    pass
[file c.py]
whatever: int
[file c.py.2]
class M(type):
    x: int
[out]
b.py:2: error: Name "c.M" is not defined
a.py:3: error: "Type[B]" has no attribute "x"
==

[case testGoodMetaclassSpoiled]
import a
[file a.py]
import b
class C(metaclass=b.M):
    pass
[file b.py]
class M(type):
    pass
[file b.py.2]
M = 1
[out]
==
a.py:2: error: Invalid metaclass 'b.M'

[case testRefreshGenericSubclass]
from typing import Generic, TypeVar
import m
m.x

T = TypeVar('T')

class C(Generic[T]):
    def __init__(self, x: T) -> None:
        pass

class D(C[T]):
    def __init__(self, x: T) -> None:
        m.x
        super(D, self).__init__(x)
[file m.py]
x = 0
[file m.py.2]
x = ''
[out]
==

[case testRefreshNamedTupleSubclass]
from typing import NamedTuple
import m
m.x

N = NamedTuple('N', [('x', int)])

class C(N):
    pass
[file m.py]
x = 0
[file m.py.2]
x = ''
[builtins fixtures/tuple.pyi]
[out]
==

[case testNewTypeRefresh]
import a

[file a.py]
from typing import Dict, NewType

class A: pass
N = NewType('N', A)

a: Dict[N, int]

def f(self, x: N) -> None:
    a.get(x)

[file a.py.2]
from typing import Dict, NewType  # dummy change

class A: pass
N = NewType('N', A)

a: Dict[N, int]

def f(self, x: N) -> None:
    a.get(x)

[builtins fixtures/dict.pyi]
[out]
==

[case testRefreshFunctionalEnum]
import a

[file a.py]
from typing import Dict
from enum import Enum

N = Enum('N', 'x')
a: Dict[N, int]

def f(self, x: N) -> None:
    a.get(x)

[file a.py.2]
from typing import Dict
from enum import Enum

N = Enum('N', 'x')
a: Dict[N, int]

def f(self, x: N) -> None:
    a.get(x)
[builtins fixtures/dict.pyi]
[out]
==

[case testFineGrainedCallable]
import a
[file a.py]
def f(o: object) -> None:
    if callable(o):
        o()
[file a.py.2]
def f(o: object) -> None:
    if callable(o):
        o()
[builtins fixtures/callable.pyi]
[out]
==

[case testRefreshFunctionalNamedTuple]
import a

[file a.py]
from typing import NamedTuple
from b import L

A = NamedTuple('A', [])
a: A

def g() -> None:
    x = L(A())
    x.f(a)

[file b.pyi]
from typing import TypeVar, Generic, overload

T = TypeVar('T')

class L(Generic[T]):
    def __init__(self, x: T) -> None: pass
    @overload
    def f(self) -> None: pass
    @overload
    def f(self, a: T) -> None: pass

[file a.py.2]
from typing import NamedTuple
from b import L

A = NamedTuple('A', [])
a: A

def g() -> None:
    x = L(A())
    x.f(a)
[builtins fixtures/tuple.pyi]
[out]
==

[case testRefreshSubclassNestedInFunction1]
from a import C
def f() -> None:
    class D(C): pass
[file a.py]
class C: pass
[file a.py.2]
[out]
==
main:1: error: Module "a" has no attribute "C"

[case testRefreshSubclassNestedInFunction2]
from a import C
def f() -> None:
    class D(C):
        def g(self) -> None:
            super().__init__()
    d = D()
[file a.py]
class C:
    def __init__(self) -> None: pass
[file a.py.2]
class C:
    def __init__(self, x: int) -> None: pass
[out]
==
main:5: error: Missing positional argument "x" in call to "__init__" of "C"
main:6: error: Missing positional argument "x" in call to "D"

[case testInferAttributeTypeAndMultipleStaleTargets]
import a

class A:
    def g(self) -> None:
        a.x
        self.x = 1

    def f(self) -> None:
        a.x
        b = self.x
        self.x = 1

[file a.py]
x = 0
[file a.py.2]
x = ''
[out]
==

[case testNamedTupleUpdate]
import b
[file a.py]
from typing import NamedTuple
N = NamedTuple('N', [('x', int)])
x = N(1)
[file a.py.2]
from typing import NamedTuple
N = NamedTuple('N', [('x', str)])
x = N('hi')
[file b.py]
import a
def f(x: a.N) -> None:
    pass
f(a.x)
[builtins fixtures/tuple.pyi]
[out]
==

[case testNamedTupleUpdate2]
import b
[file a.py]
from typing import NamedTuple
N = NamedTuple('N', [('x', int)])
x = N(1)
[file a.py.2]
from typing import NamedTuple
N = NamedTuple('N', [('y', int)])
x = N(2)
[file b.py]
import a
def f(x: a.N) -> None:
    pass
f(a.x)
[builtins fixtures/tuple.pyi]
[out]
==

[case testNamedTupleUpdate3]
import c
[file a.py]
from typing import NamedTuple
N = NamedTuple('N', [('x', int)])
x = N(1)
[file a.py.2]
from typing import NamedTuple
N = NamedTuple('N', [('x', str)])
x = N('hi')
[file b.py]
import a
from typing import NamedTuple
M = NamedTuple('M', [('z', 'a.N')])
x = M(a.x)
[file c.py]
import a
import b
from typing import Tuple
def lol(n: Tuple[Tuple[int]]) -> None:
    pass
def f(x: b.M) -> None:
    lol(x)
f(b.x)
lol(b.x)
[builtins fixtures/tuple.pyi]
[out]
==
c.py:7: error: Argument 1 to "lol" has incompatible type "M"; expected "Tuple[Tuple[int]]"
c.py:9: error: Argument 1 to "lol" has incompatible type "M"; expected "Tuple[Tuple[int]]"

[case testNamedTupleUpdate4]
import b
[file a.py]
from typing import NamedTuple
class N(NamedTuple):
    x: int
x = N(1)
[file a.py.2]
from typing import NamedTuple
class N(NamedTuple):
    x: str
x = N('hi')
[file b.py]
import a
def f(x: a.N) -> None:
    pass
f(a.x)
[builtins fixtures/tuple.pyi]
[out]
==

[case testTypedDictRefresh]
[builtins fixtures/dict.pyi]
import a
[file a.py]
from mypy_extensions import TypedDict
Point = TypedDict('Point', {'x': int, 'y': int})
p = Point(dict(x=42, y=1337))
[file a.py.2]
from mypy_extensions import TypedDict
Point = TypedDict('Point', {'x': int, 'y': int})
p = Point(dict(x=42, y=1337)) # dummy change
[out]
==

[case testTypedDictUpdate]
import b
[file a.py]
from mypy_extensions import TypedDict
Point = TypedDict('Point', {'x': int, 'y': int})
p = Point(dict(x=42, y=1337))
[file a.py.2]
from mypy_extensions import TypedDict
Point = TypedDict('Point', {'x': int, 'y': str})
p = Point(dict(x=42, y='lurr'))
[file b.py]
from a import Point
def foo(x: Point) -> int:
    return x['x'] + x['y']
[builtins fixtures/dict.pyi]
[out]
==
b.py:3: error: Unsupported operand types for + ("int" and "str")

[case testTypedDictUpdate2]
import b
[file a.py]
from mypy_extensions import TypedDict
class Point(TypedDict):
    x: int
    y: int
p = Point(dict(x=42, y=1337))
[file a.py.2]
from mypy_extensions import TypedDict
class Point(TypedDict):
    x: int
    y: str
p = Point(dict(x=42, y='lurr'))
[file b.py]
from a import Point
def foo(x: Point) -> int:
    return x['x'] + x['y']
[builtins fixtures/dict.pyi]
[out]
==
b.py:3: error: Unsupported operand types for + ("int" and "str")

[case testBasicAliasUpdate]
import b
[file a.py]
N = int
x = 1
[file a.py.2]
N = str
x = 'hi'
[file b.py]
import a
def f(x: a.N) -> None:
    pass
f(a.x)
[out]
==

[case testBasicAliasUpdateGeneric]
import b
[file a.py]
from typing import Dict, TypeVar
T = TypeVar('T')
D = Dict[int, T]
x = {1: 1}
[file a.py.2]
from typing import Dict, TypeVar
T = TypeVar('T')
D = Dict[str, T]
x = {'hi': 1}
[file b.py]
import a
def f(x: a.D[int]) -> None:
    pass
f(a.x)
[builtins fixtures/dict.pyi]
[out]
==

[case testAliasFineNormalMod]
import b
[file a.py]
A = int
[file a.py.2]
A = str
[file b.py]
import a
x: a.A = int()
[out]
==
b.py:2: error: Incompatible types in assignment (expression has type "int", variable has type "str")

[case testAliasFineNormalFunc]
import b
[file a.py]
A = int
[file a.py.2]
A = str
[file b.py]
import a
def f(x: a.A):
    if int():
        x = int()
[out]
==
b.py:4: error: Incompatible types in assignment (expression has type "int", variable has type "str")

[case testAliasFineNormalClass]
import b
[file a.py]
A = int
[file a.py.2]
A = str
[file b.py]
import a
class C:
    x: a.A
c = C()
c.x = int()
[out]
==
b.py:5: error: Incompatible types in assignment (expression has type "int", variable has type "str")

[case testAliasFineNormalClassBases]
import b
[file a.py]
import c
A = c.BaseI
[file a.py.2]
import c
A = c.BaseS
[file b.py]
import a
class C(a.A):
    x = int()
[file c.py]
class BaseI:
    x: int
class BaseS:
    x: str
[out]
==
b.py:3: error: Incompatible types in assignment (expression has type "int", base class "BaseS" defined the type as "str")

[case testAliasFineGenericMod]
import b
[file a.py]
from typing import Dict
A = Dict[str, int]
[file a.py.2]
from typing import Dict
A = Dict[str, str]
[file b.py]
import a
x: a.A = {str(): int()}
[builtins fixtures/dict.pyi]
[out]
==
b.py:2: error: Dict entry 0 has incompatible type "str": "int"; expected "str": "str"

[case testAliasFineGenericFunc]
import b
[file a.py]
from typing import Dict
A = Dict[str, int]
[file a.py.2]
from typing import Dict
A = Dict[str, str]
[file b.py]
import a
def f(x: a.A):
    pass
f({str(): int()})
[builtins fixtures/dict.pyi]
[out]
==
b.py:4: error: Dict entry 0 has incompatible type "str": "int"; expected "str": "str"

[case testAliasFineForwardMod]
import b
[file b.py]
x: A = int()
A = int
[file b.py.2]
x: A = int()
A = str
[out]
==
b.py:1: error: Incompatible types in assignment (expression has type "int", variable has type "str")

[case testAliasFineForwardFunc]
import b
[file b.py]
def f(x: A):
    x = int()
A = int
[file b.py.2]
def f(x: A):
    if int():
        x = int()
A = str
[out]
==
b.py:3: error: Incompatible types in assignment (expression has type "int", variable has type "str")

[case testAliasFineChainedFunc]
import b
[file a.py]
A = int
[file a.py.2]
A = str
[file aa.py]
import a
B = a.A
[file b.py]
import aa
def f(x: aa.B):
    if int():
        x = int()
[out]
==
b.py:4: error: Incompatible types in assignment (expression has type "int", variable has type "str")

[case testAliasFineChainedClass]
import b
[file a.py]
A = int
[file a.py.2]
A = str
[file aa.py]
import a
B = a.A
[file b.py]
import aa
class C:
    x: aa.B
c = C()
c.x = int()
[out]
==
b.py:5: error: Incompatible types in assignment (expression has type "int", variable has type "str")

[case testAliasFineNestedMod]
import b
[file a.py]
from typing import Dict
A = Dict[str, int]
[file a.py.2]
from typing import Dict
A = Dict[str, str]
[file aa.py]
from typing import Dict
import a
B = Dict[str, a.A]
[file b.py]
import aa

x: aa.B = {'first': {str(): int()}}
[builtins fixtures/dict.pyi]
[out]
==
b.py:3: error: Dict entry 0 has incompatible type "str": "int"; expected "str": "str"

[case testAliasFineNestedFunc]
import b
[file a.py]
from typing import Dict
A = Dict[str, int]
[file a.py.2]
from typing import Dict
A = Dict[str, str]
[file aa.py]
from typing import Dict
import a
B = Dict[str, a.A]
[file b.py]
import aa
def f(x: aa.B):
    if int():
        x = {'first': {str(): int()}}
[builtins fixtures/dict.pyi]
[out]
==
b.py:4: error: Dict entry 0 has incompatible type "str": "int"; expected "str": "str"

[case testAliasFineNestedFuncDirect]
import b
[file a.py]
from typing import Dict
A = Dict[str, int]
[file a.py.2]
from typing import Dict
A = Dict[str, str]
[file aa.py]
from typing import Dict
import a
E = Dict
[file b.py]
import aa
def f(x: aa.E[str, aa.a.A]):
    if int():
        x = {'first': {str(): int()}}
[builtins fixtures/dict.pyi]
[out]
==
b.py:4: error: Dict entry 0 has incompatible type "str": "int"; expected "str": "str"

[case testAliasFineNonGenericToGeneric]
import b
[file a.py]
from typing import Dict, TypeVar
T = TypeVar('T')
A = Dict[T, int]
[file a.py.2]
A = str
[file b.py]
import a
def f(x: a.A[str]):
    pass
[builtins fixtures/dict.pyi]
[out]
==
b.py:2: error: "str" expects no type arguments, but 1 given

[case testAliasFineGenericToNonGeneric]
import b
[file a.py]
A = str
[file a.py.2]
from typing import Dict, TypeVar
T = TypeVar('T')
A = Dict[T, int]
[file b.py]
import a
def f(x: a.A):
    pass
reveal_type(f)
[builtins fixtures/dict.pyi]
[out]
b.py:4: note: Revealed type is "def (x: builtins.str) -> Any"
==
b.py:4: note: Revealed type is "def (x: builtins.dict[Any, builtins.int]) -> Any"

[case testAliasFineChangedNumberOfTypeVars]
import b
[file a.py]
from typing import Dict, TypeVar
T = TypeVar('T')
A = Dict[T, int]
[file a.py.2]
from typing import Dict, TypeVar
T = TypeVar('T')
S = TypeVar('S')
A = Dict[T, S]
[file b.py]
import a
def f(x: a.A[str]):
    pass
[builtins fixtures/dict.pyi]
[out]
==
b.py:2: error: Bad number of arguments for type alias, expected: 2, given: 1

[case testAliasFineAdded]
import b
[file a.py]
[file a.py.2]
A = int
[file b.py]
import a
x: a.A
[out]
b.py:2: error: Name "a.A" is not defined
==

[case testAliasFineDeleted]
import b
[file a.py]
A = int
[file a.py.2]
[file b.py]
import a
x: a.A
[out]
==
b.py:2: error: Name "a.A" is not defined

[case testAliasFineClassToAlias]
import b
[file a.py]
class A: pass
[file a.py.2]
A = int
[file b.py]
import a
x: a.A
x = 1
[out]
b.py:3: error: Incompatible types in assignment (expression has type "int", variable has type "A")
==

[case testAliasFineAliasToClass]
import b
[file a.py]
A = int
[file a.py.2]
class A: pass
[file b.py]
import a
x: a.A
x = 1
[out]
==
b.py:3: error: Incompatible types in assignment (expression has type "int", variable has type "A")

[case testAliasFineComponentDeleted]
import b
[file a.py]
class B: pass
[file a.py.2]
x = 1
[file b.py]
import a
from typing import Dict, TypeVar
T = TypeVar('T')
A = Dict[T, a.B]
def f(x: A[int]):
    pass
[builtins fixtures/dict.pyi]
[out]
==
b.py:4: error: Name "a.B" is not defined

[case testAliasFineTargetDeleted]
import c
[file a.py]
A = int
[file b.py]
import a
B = a.A
[file b.py.2]
x = 1
[file c.py]
import b
def f(x: b.B):
    pass
[out]
==
c.py:2: error: Name "b.B" is not defined

[case testAliasFineClassInFunction]
import b
[file a.py]
A = int
[file a.py.2]
A = str
[file b.py]
import a
def f() -> None:
    class C:
        x: a.A = int()
[out]
==
b.py:4: error: Incompatible types in assignment (expression has type "int", variable has type "str")

[case testAliasFineInitNormalMod]
import c
[file a.py]
class A:
    def __init__(self, x: int) -> None:
        pass
[file a.py.2]
class A:
    def __init__(self, x: str) -> None:
        pass
[file b.py]
import a
B = a.A
[file c.py]
from b import B
B(int())
[out]
==
c.py:2: error: Argument 1 to "A" has incompatible type "int"; expected "str"

[case testAliasFineInitNormalFunc]
import c
[file a.py]
class A:
    def __init__(self, x: int) -> None:
        pass
[file a.py.2]
class A:
    def __init__(self, x: str) -> None:
        pass
[file b.py]
import a
B = a.A
[file c.py]
from b import B
def f() -> None:
    B(int())
[out]
==
c.py:3: error: Argument 1 to "A" has incompatible type "int"; expected "str"

[case testAliasFineInitGenericMod]
import c
[file a.py]
from typing import Generic, TypeVar
T = TypeVar('T')
S = TypeVar('S')
class A(Generic[T, S]):
    def __init__(self, x: T) -> None:
        pass
[file a.py.2]
from typing import Generic, TypeVar
T = TypeVar('T')
S = TypeVar('S')
class A(Generic[T, S]):
    def __init__(self, x: S) -> None:
        pass
[file b.py]
import a
B = a.A[int, str]
[file c.py]
from b import B
B(int())
[out]
==
c.py:2: error: Argument 1 to "A" has incompatible type "int"; expected "str"

[case testAliasFineInitGenericFunc]
import c
[file a.py]
from typing import Generic, TypeVar
T = TypeVar('T')
S = TypeVar('S')
class A(Generic[T, S]):
    def __init__(self, x: T) -> None:
        pass
[file a.py.2]
from typing import Generic, TypeVar
T = TypeVar('T')
S = TypeVar('S')
class A(Generic[T, S]):
    def __init__(self, x: S) -> None:
        pass
[file b.py]
import a
B = a.A[int, str]
[file c.py]
from b import B
def f() -> None:
    B(str())
[out]
c.py:3: error: Argument 1 to "A" has incompatible type "str"; expected "int"
==

[case testAliasFineInitChainedMod]
import d
[file a.py]
class A:
    def __init__(self, x: int) -> None:
        pass
[file a.py.2]
class A:
    def __init__(self, x: str) -> None:
        pass
[file b.py]
import a
B = a.A
[file c.py]
import b
C = b.B
[file d.py]
from c import C
C(int())
[out]
==
d.py:2: error: Argument 1 to "A" has incompatible type "int"; expected "str"

[case testAliasFineInitChainedFunc]
import d
[file a.py]
class A:
    def __init__(self, x: int) -> None:
        pass
[file a.py.2]
class A:
    def __init__(self, x: str) -> None:
        pass
[file b.py]
import a
B = a.A
[file c.py]
import b
C = b.B
[file d.py]
from c import C
def f() -> None:
    C(str())
[out]
d.py:3: error: Argument 1 to "A" has incompatible type "str"; expected "int"
==

[case testNonePartialType1]
import a
a.y

x = None

def f() -> None:
    global x
    x = 1
[file a.py]
y = 0
[file a.py.2]
y = ''
[out]
main:4: error: Need type annotation for "x"
==
main:4: error: Need type annotation for "x"

[case testNonePartialType2]
import a
a.y

x = None

def f():
    global x
    x = 1
[file a.py]
y = 0
[file a.py.2]
y = ''
[out]
main:4: error: Need type annotation for "x"
==
main:4: error: Need type annotation for "x"

[case testNonePartialType3]
import a
[file a.py]
[file a.py.2]
y = None
def f() -> None:
    global y
    y = ''
[out]
==
a.py:1: error: Need type annotation for "y"

[case testNonePartialType4]
import a
[file a.py]
y = None
def f() -> None:
    global y
    y = ''
[file a.py.2]
from typing import Optional
y: Optional[str] = None
def f() -> None:
    global y
    y = ''
[out]
a.py:1: error: Need type annotation for "y"
==

[case testSkippedClass1]
import a
[file a.py]
class A: pass
[file a.py.2]
import sys
if sys.platform == 'xyz':
    class A: pass
[builtins fixtures/ops.pyi]
[out]
==

[case testSkippedClass2]
import a
[file a.py]
import sys
if sys.platform == 'xyz':
    class A: pass
[file a.py.2]
import sys
if sys.platform == 'xyz':
    class A: pass
[builtins fixtures/ops.pyi]
[out]
==

[case testSkippedClass3]
import a
[file a.py]
import sys
if sys.platform == 'xyz':
    class A: pass
[file a.py.2]
class A: pass
[builtins fixtures/ops.pyi]
[out]
==

[case testSkippedClass4]
import a
[file a.py]
import sys
if sys.platform == 'xyz':
    class A: pass
else:
    class A: pass
[file a.py.2]
import sys
if sys.platform == 'xyz':
    class A: pass
else:
    class A: pass
[builtins fixtures/ops.pyi]
[out]
==

[case testNewTypeDependencies1]
from a import N

def f(x: N) -> None:
    x.y = 1
[file a.py]
from typing import NewType
from b import C

N = NewType('N', C)
[file b.py]
class C:
    y: int
[file b.py.2]
class C:
    y: str
[out]
==
main:4: error: Incompatible types in assignment (expression has type "int", variable has type "str")

[case testNewTypeDependencies2]
from a import N
from b import C, D

def f(x: C) -> None: pass

def g(x: N) -> None:
    f(x)
[file a.py]
from typing import NewType
from b import D

N = NewType('N', D)
[file b.py]
class C: pass
class D(C): pass
[file b.py.2]
class C: pass
class D: pass
[out]
==
main:7: error: Argument 1 to "f" has incompatible type "N"; expected "C"

[case testNewTypeDependencies3]
from a import N

def f(x: N) -> None:
    x.y
[file a.py]
from typing import NewType
from b import C
N = NewType('N', C)
[file a.py.2]
from typing import NewType
from b import D
N = NewType('N', D)
[file b.py]
class C:
    y: int
class D:
    pass
[out]
==
main:4: error: "N" has no attribute "y"

[case testNamedTupleWithinFunction]
from typing import NamedTuple
import b
def f() -> None:
    b.x
    n = NamedTuple('n', [])
[file b.py]
x = 0
[file b.py.2]
x = ''
[builtins fixtures/tuple.pyi]
[out]
==

[case testNamedTupleFallback]
# This test will fail without semantic analyzer pass 2 patches
import a
[file a.py]
import b
[file b.py]
from typing import NamedTuple
import c
c.x
class N(NamedTuple):
    count: int
[file c.py]
x = 0
[file c.py.2]
x = ''
[builtins fixtures/tuple.pyi]
[out]
b.py:5: error: Incompatible types in assignment (expression has type "int", base class "tuple" defined the type as "Callable[[Tuple[int, ...], object], int]")
==
b.py:5: error: Incompatible types in assignment (expression has type "int", base class "tuple" defined the type as "Callable[[Tuple[int, ...], object], int]")

[case testReprocessEllipses1]
import a
[file a.py]
from typing import Tuple
def foo(x: Tuple[int, ...]) -> None: pass
[file a.py.2]
from typing import Tuple
def foo(x: Tuple[int, ...]) -> None: pass
[builtins fixtures/tuple.pyi]
[out]
==

[case testReprocessEllipses2]
import a
[file a.py]
from typing import Callable
def foo(x: Callable[..., int]) -> None: pass
[file a.py.2]
from typing import Callable
def foo(x: Callable[..., int]) -> None: pass
[out]
==

[case testReprocessCallableArg]
import a
[file a.py]
from typing import Callable
from mypy_extensions import Arg
def a(f: Callable[[Arg(int, 'x')], int]) -> None: pass
[file a.py.2]
from typing import Callable
from mypy_extensions import Arg
def a(f: Callable[[Arg(int, 'x')], int]) -> None: pass
[builtins fixtures/dict.pyi]
[out]
==

[case testImplicitTuple1]
import a
[file a.py]
# Bogus annotation in nested function masked because outer function
# isn't annotated
def unchecked():
    def inner():
        # type: () -> (str, int)
        return 'lol', 10
[file a.py.2]
# dummy change
def unchecked():
    def inner():
        # type: () -> (str, int)
        return 'lol', 10
[builtins fixtures/tuple.pyi]
[out]
==

[case testImplicitTuple2]
import a
[file a.py]
def inner():
    # type: () -> (str, int)
    return 'lol', 10
[file a.py.2]
# dummy change
def inner():
    # type: () -> (str, int)
    return 'lol', 10
[builtins fixtures/tuple.pyi]
[out]
a.py:1: error: Syntax error in type annotation
a.py:1: note: Suggestion: Use Tuple[T1, ..., Tn] instead of (T1, ..., Tn)
==
a.py:2: error: Syntax error in type annotation
a.py:2: note: Suggestion: Use Tuple[T1, ..., Tn] instead of (T1, ..., Tn)

[case testImplicitTuple3]
import a
[file a.py]
(x, y) = 1, 'hi'  # type: (int, str)
[file a.py.2]
# dummy change
(x, y) = 1, 'hi'  # type: (int, str)
[builtins fixtures/tuple.pyi]
[out]
==

[case testCastConfusion]
import b
[file a.py]
from typing import cast
class Thing:
    def foo(self) -> None: pass

thing = cast(Thing, Thing())

[file b.py]
from typing import Optional
from a import Thing, thing
class User:
    def __init__(self, x: Optional[Thing]) -> None:
        self.x = x if x else thing
    def use(self) -> None: self.x.foo()

[file a.py.2]
from typing import cast
class Thing:
    def foo(self) -> None: pass

thing = cast(Thing, Thing())
# update

[file b.py.2]
from typing import Optional
from a import Thing, thing
class User:
    def __init__(self, x: Optional[Thing]) -> None:
        self.x = x if x else thing
    def use(self) -> None: self.x.foo()
# update
[builtins fixtures/ops.pyi]
[out]
==

[case testNoStrictOptionalModule]
import a
a.y = a.x
[file a.py]
from typing import Optional
x: int
y: int
[file a.py.2]
from typing import Optional
x: Optional[int]
y: int
[file a.py.3]
from typing import Optional
x: Optional[str]
y: int
[out]
==
==
main:2: error: Incompatible types in assignment (expression has type "Optional[str]", variable has type "int")

[case testNoStrictOptionalFunction]
import a
from typing import Optional
def f() -> None:
    x: Optional[int]
    a.g(x)
[file a.py]
from typing import Optional
def g(x: Optional[int]) -> None:
    pass
[file a.py.2]
from typing import Optional
def g(x: int) -> None:
    pass
[file a.py.3]
from typing import Optional
def g(x: str) -> None:
    pass
[out]
==
==
main:5: error: Argument 1 to "g" has incompatible type "Optional[int]"; expected "str"

[case testNoStrictOptionalMethod]
import a
from typing import Optional
class C:
    def f(self) -> None:
        x: Optional[int]
        a.B().g(x)
[file a.py]
from typing import Optional
class B:
    def g(self, x: Optional[int]) -> None:
        pass
[file a.py.2]
from typing import Optional
class B:
    def g(self, x: int) -> None:
        pass
[file a.py.3]
from typing import Optional
class B:
    def g(self, x: str) -> None:
        pass
[out]
==
==
main:6: error: Argument 1 to "g" of "B" has incompatible type "Optional[int]"; expected "str"

[case testStrictOptionalModule]
# flags: --strict-optional
import a
a.y = a.x
[file a.py]
from typing import Optional
x: int
y: int
[file a.py.2]
from typing import Optional
x: Optional[int]
y: int
[out]
==
main:3: error: Incompatible types in assignment (expression has type "Optional[int]", variable has type "int")

[case testStrictOptionalFunction]
# flags: --strict-optional
import a
from typing import Optional
def f() -> None:
    x: Optional[int]
    a.g(x)
[file a.py]
from typing import Optional
def g(x: Optional[int]) -> None:
    pass
[file a.py.2]
from typing import Optional
def g(x: int) -> None:
    pass
[out]
==
main:6: error: Argument 1 to "g" has incompatible type "Optional[int]"; expected "int"

[case testStrictOptionalMethod]
# flags: --strict-optional
import a
from typing import Optional
class C:
    def f(self) -> None:
        x: Optional[int]
        a.B().g(x)
[file a.py]
from typing import Optional
class B:
    def g(self, x: Optional[int]) -> None:
        pass
[file a.py.2]
from typing import Optional
class B:
    def g(self, x: int) -> None:
        pass
[out]
==
main:7: error: Argument 1 to "g" of "B" has incompatible type "Optional[int]"; expected "int"

[case testPerFileStrictOptionalModule]
import a
[file mypy.ini]
\[mypy]
strict_optional = False
\[mypy-a.*]
strict_optional = True
[file a.py]
from typing import Optional
import b
x: int
y: int = x
[file b.py]
from typing import Optional
x: int
y: int = x
[file b.py.2]
from typing import Optional
x: Optional[int]
y: int = x
[file a.py.3]
from typing import Optional
import b
x: Optional[int]
y: int = x
[out]
==
==
a.py:4: error: Incompatible types in assignment (expression has type "Optional[int]", variable has type "int")

[case testPerFileStrictOptionalModuleOnly]
import a
[file mypy.ini]
\[mypy]
strict_optional = False
\[mypy-a.*]
strict_optional = True
[file a.py]
from typing import Optional
import b
y: int = b.x
class Dummy:
    def f(self) -> None:
        pass
[file b.py]
from typing import Optional
import c
x: int
y: int = c.x
class Dummy:
    def f(self) -> None:
        pass
[file c.py]
from typing import Optional
x: int
[file c.py.2]
from typing import Optional
x: Optional[int]
[file b.py.3]
from typing import Optional
import c
x: Optional[int]
y: int = c.x
[file a.py.4]
from typing import Optional
import b
y: Optional[int] = b.x
class Dummy:
    def f(self) -> None:
        pass
[out]
==
==
a.py:3: error: Incompatible types in assignment (expression has type "Optional[int]", variable has type "int")
==

[case testPerFileStrictOptionalFunction]
import a
[file mypy.ini]
\[mypy]
strict_optional = False
\[mypy-b.*]
strict_optional = True
[file a.py]
from typing import Optional
import b
def f() -> None:
    x: int
    x = b.g(x)
[file b.py]
from typing import Optional
import c
def g(x: Optional[int]) -> Optional[int]:
    return c.h(x)
[file c.py]
from typing import Optional
def h(x: Optional[int]) -> int:
    pass
[file c.py.2]
from typing import Optional
def h(x: int) -> int:
    pass
[file b.py.3]
from typing import Optional
import c
def g(x: int) -> Optional[int]:
    return c.h(x)
[out]
==
b.py:4: error: Argument 1 to "h" has incompatible type "Optional[int]"; expected "int"
==

[case testPerFileStrictOptionalMethod]
import a
[file mypy.ini]
\[mypy]
strict_optional = False
\[mypy-b.*]
strict_optional = True
[file a.py]
from typing import Optional
import b
class A:
    def f(self) -> None:
        x: int
        x = b.B().g(x)
[file b.py]
from typing import Optional
import c
class B:
    def g(self, x: Optional[int]) -> Optional[int]:
        return c.C().h(x)
[file c.py]
from typing import Optional
class C:
    def h(self, x: Optional[int]) -> int:
        pass
[file c.py.2]
from typing import Optional
class C:
    def h(self, x: int) -> int:
        pass
[file b.py.3]
from typing import Optional
import c
class B:
    def g(self, x: int) -> Optional[int]:
        return c.C().h(x)
[out]
==
b.py:5: error: Argument 1 to "h" of "C" has incompatible type "Optional[int]"; expected "int"
==

[case testTypeVarValuesFunction]
import a
[file a.py]
from typing import TypeVar
from c import A, B
T = TypeVar('T', A, B)

def f(x: T) -> T:
    x.x = int()
    return x
[file c.py]
class A:
    x: int
class B:
    x: int
[file c.py.2]
class A:
    x: int
class B:
    x: str
[out]
==
a.py:6: error: Incompatible types in assignment (expression has type "int", variable has type "str")

[case testTypeVarValuesClass]
import a
[file a.py]
import c
class C:
    x: c.D[c.A]
[file c.py]
from typing import TypeVar, Generic
class A: pass
class B: pass
class C: pass
T = TypeVar('T', A, B, C)
class D(Generic[T]):
    pass
[file c.py.2]
from typing import TypeVar, Generic
class A: pass
class B: pass
class C: pass
T = TypeVar('T', B, C)
class D(Generic[T]):
    pass
[out]
==
a.py:3: error: Value of type variable "T" of "D" cannot be "A"

[case testTypeVarValuesMethod1]
import a
[file a.py]
from typing import Generic
import c
class G(Generic[c.T]):
    def f(self, x: c.T) -> None:
        x.x = int()
[file c.py]
from typing import TypeVar
class A:
    x: int
class B:
    x: int
class C:
    x: str
T = TypeVar('T', A, B, C)
[file c.py.2]
from typing import TypeVar
class A:
    x: int
class B:
    x: int
class C:
    x: str
T = TypeVar('T', A, B)
[out]
a.py:5: error: Incompatible types in assignment (expression has type "int", variable has type "str")
==

[case testTypeVarValuesMethod2]
import a
[file a.py]
from typing import Generic
import c
class G(Generic[c.T]):
    def f(self, x: c.T) -> None:
        x.x = int()
[file c.py]
from typing import TypeVar
class A:
    x: int
class B:
    x: int
T = TypeVar('T', A, B)
[file c.py.2]
from typing import TypeVar
class A:
    x: int
class B:
    x: str
T = TypeVar('T', A, B)
[out]
==
a.py:5: error: Incompatible types in assignment (expression has type "int", variable has type "str")

[case testTypeVarBoundFunction]
import a
[file a.py]
from typing import TypeVar
from c import B
T = TypeVar('T', bound=B)

def f(x: T) -> T:
    x.x = int()
    return x
[file c.py]
class B:
    x: int
[file c.py.2]
class B:
    x: str
[out]
==
a.py:6: error: Incompatible types in assignment (expression has type "int", variable has type "str")

[case testTypeVarBoundClass]
import a
[file a.py]
import c
class C:
    x: c.D[c.A]
[file c.py]
from typing import TypeVar, Generic
class A: pass
class B: pass
T = TypeVar('T', bound=A)
class D(Generic[T]):
    pass
[file c.py.2]
from typing import TypeVar, Generic
class A: pass
class B: pass
T = TypeVar('T', bound=B)
class D(Generic[T]):
    pass
[out]
==
a.py:3: error: Type argument "c.A" of "D" must be a subtype of "c.B"

[case testTypeVarValuesRuntime]
from mod import I, S, D
A = I
x = D[S, A]()
[file mod.py]
import submod
from typing import Generic
class D(Generic[submod.T, submod.U]): pass
class I: pass
class S: pass
[file submod.py]
from typing import TypeVar
T = TypeVar('T')
U = TypeVar('U')
[file submod.py.2]
from typing import TypeVar
T = TypeVar('T', int, str)
U = TypeVar('U', int, str)
[out]
==
main:3: error: Value of type variable "submod.T" of "D" cannot be "S"
main:3: error: Value of type variable "submod.U" of "D" cannot be "I"

[case testTypeVarBoundRuntime]
from mod import I, S, D
A = I
x = D[S, A]()
[file mod.py]
import submod
from typing import Generic
class D(Generic[submod.T, submod.U]): pass
class I: pass
class S: pass
[file submod.py]
from typing import TypeVar
T = TypeVar('T', bound=int)
U = TypeVar('U', bound=int)
[file submod.py.2]
from typing import TypeVar
T = TypeVar('T')
U = TypeVar('U')
[out]
main:3: error: Value of type variable "submod.T" of "D" cannot be "S"
main:3: error: Value of type variable "submod.U" of "D" cannot be "I"
==

[case testGenericFineCallableNormal]
import a
[file a.py]
import b
x: int = b.f(int())
[file b.py]
from c import g
f = g
[file c.py]
from typing import TypeVar
class B: pass
T = TypeVar('T')
def g(x: T) -> T:
    pass
[file c.py.2]
from typing import TypeVar
class B: pass
T = TypeVar('T', str, B)
def g(x: T) -> T:
    pass
[out]
==
a.py:2: error: Value of type variable "T" of function cannot be "int"

[case testGenericFineCallableNamed]
import a
[file a.py]
import b
x: int = b.f(x=int())
[file b.py]
from c import g
f = g
[file c.py]
from typing import TypeVar
class B: pass
T = TypeVar('T')
def g(x: T) -> T:
    pass
[file c.py.2]
from typing import TypeVar
class B: pass
T = TypeVar('T')
def g(y: T) -> T:
    pass
[out]
==
a.py:2: error: Unexpected keyword argument "x"
c.py:4: note: Called function defined here

[case testGenericFineCallableInBound]
import a
[file a.py]
import b
x: int = b.f()(int())
[file b.py]
from c import g
f = g
[file c.py]
from typing import Callable, TypeVar
class B: pass
T = TypeVar('T')
def g() -> Callable[[T], T]:
    pass
[file c.py.2]
from typing import Callable, TypeVar
class B: pass
T = TypeVar('T', str, B)
def g() -> Callable[[T], T]:
    pass
[out]
==
a.py:2: error: Value of type variable "T" of function cannot be "int"

[case testGenericFineCallableAddedBound]
import a
[file a.py]
import b
x: int = b.f(int())
[file b.py]
from c import g
f = g
[file c.py]
from typing import TypeVar
class B: pass
T = TypeVar('T')
def g(x: T) -> T:
    pass
[file c.py.2]
from typing import TypeVar
class B: pass
T = TypeVar('T', bound=B)
def g(x: T) -> T:
    pass
[out]
==
a.py:2: error: Value of type variable "T" of function cannot be "int"

[case testGenericFineCallableBoundDeleted-only_when_cache]
# See https://github.com/python/mypy/issues/4783
import a
[file a.py]
import b
x: int = b.f(int())
[file b.py]
from c import g
f = g
[file c.py]
from typing import TypeVar
import d
T = TypeVar('T', bound=d.B)
def g(x: T) -> T:
    pass
[file d.py]
class B:
    pass
[file d.py.2]
# empty
[out]
a.py:2: error: Value of type variable "T" of function cannot be "int"
==
c.py:3: error: Name "d.B" is not defined

[case testGenericFineCallableToNonGeneric]
import a
[file a.py]
import b
x: int = b.f(x=int())
[file b.py]
from c import g
f = g
[file c.py]
from typing import TypeVar
T = TypeVar('T')
def g(x: T) -> T:
    pass
[file c.py.2]
from typing import TypeVar
class T: pass
def g(x: T) -> T:
    pass
[out]
==
a.py:2: error: Incompatible types in assignment (expression has type "T", variable has type "int")
a.py:2: error: Argument "x" has incompatible type "int"; expected "T"

[case testGenericFineCallableToGenericClass]
import a
[file a.py]
import b
x: int = b.f(x=int())
[file b.py]
from c import g
f = g
[file c.py]
from typing import TypeVar, Generic
T = TypeVar('T')
def g(x: T) -> T:
    pass
[file c.py.2]
from typing import TypeVar, Generic
T = TypeVar('T')
class g(Generic[T]):
    def __init__(self, x: T) -> None:
        pass
[out]
==
a.py:2: error: Incompatible types in assignment (expression has type "g[int]", variable has type "int")

[case testMakeClassNoLongerAbstract1]
[file z.py]
from abc import abstractmethod, ABCMeta
class I(metaclass=ABCMeta):
    @abstractmethod
    def f(self) -> None: pass
[file b.py]
from z import I
class Foo(I):
    pass
def x() -> Foo: return None
[file z.py.2]
from abc import abstractmethod, ABCMeta
class I(metaclass=ABCMeta):
    pass
[file b.py.2]
from z import I
class Foo(I):
    pass
def x() -> Foo: return Foo()
[out]
==

[case testMakeClassNoLongerAbstract2]
-- this version never failed, but it is just a file-renaming
-- away from the above test that did
[file a.py]
from abc import abstractmethod, ABCMeta
class I(metaclass=ABCMeta):
    @abstractmethod
    def f(self) -> None: pass
[file b.py]
from a import I
class Foo(I):
    pass
def x() -> Foo: return None
[file a.py.2]
from abc import abstractmethod, ABCMeta
class I(metaclass=ABCMeta):
    pass
[file b.py.2]
from a import I
class Foo(I):
    pass
def x() -> Foo: return Foo()
[out]
==

[case testRefreshClassBasedEnum]
import aa
[file aa.py]
import a
[file a.py]
from enum import Enum
import b
b.x
class C(Enum):
    X = 0
[file b.py]
x = 0
[file b.py.2]
x = ''
[file aa.py.3]
from a import C
c: C
c = C.X
if int():
    c = 1
[out]
==
==
aa.py:5: error: Incompatible types in assignment (expression has type "int", variable has type "C")

[case testRefreshClassBasedIntEnum]
import aa
[file aa.py]
import a
[file a.py]
from enum import IntEnum
import b
b.x
class C(IntEnum):
    X = 0
x: int
x = C.X
[file b.py]
x = 0
[file b.py.2]
x = ''
[file aa.py.3]
from a import C
c: C
c = C.X
if int():
    c = 1
    n: int
    n = C.X
    if int():
        n = c
[out]
==
==
aa.py:5: error: Incompatible types in assignment (expression has type "int", variable has type "C")

[case testClassBasedEnumPropagation1]
import a
[file a.py]
from b import C

def f(x: C) -> None: pass
f(C.X)
f(C.Y)
[file b.py]
from enum import Enum

class C(Enum):
    X = 0
    Y = 1
[file b.py.2]
from enum import Enum

class C(Enum):
    X = 0
[typing fixtures/typing-medium.pyi]
[out]
==
a.py:5: error: "Type[C]" has no attribute "Y"

[case testClassBasedEnumPropagation2]
import a
[file a.py]
from b import C

def f(x: int) -> None: pass
f(C.X)
f(C.Y)
[file b.py]
class C:
    X = 0
    Y = 1
[file b.py.2]
from enum import Enum
class C(Enum):
    X = 0
    Y = 1
[out]
==
a.py:4: error: Argument 1 to "f" has incompatible type "C"; expected "int"
a.py:5: error: Argument 1 to "f" has incompatible type "C"; expected "int"

[case testRefreshFuncBasedEnum]
import aa
[file aa.py]
import a
[file a.py]
from enum import Enum
import b
b.x
C = Enum('C', [('X', 0)])
[file b.py]
x = 0
[file b.py.2]
x = ''
[file aa.py.3]
from a import C
c: C
c = C.X
if int():
   c = 1
[out]
==
==
aa.py:5: error: Incompatible types in assignment (expression has type "int", variable has type "C")

[case testRefreshFuncBasedIntEnum]
import aa
[file aa.py]
import a
[file a.py]
from enum import IntEnum
import b
b.x
C = IntEnum('C', 'X')
x: int
x = C.X
[file b.py]
x = 0
[file b.py.2]
x = ''
[file aa.py.3]
from a import C
c: C
c = C.X
if int():
    c = 1  # Error
    n: int
    n = C.X
n = c
[out]
==
==
aa.py:5: error: Incompatible types in assignment (expression has type "int", variable has type "C")

[case testFuncBasedEnumPropagation1]
import a
[file a.py]
from b import C

def f(x: C) -> None: pass
f(C.X)
f(C.Y)
[file b.py]
from enum import Enum

C = Enum('C', 'X Y')
[file b.py.2]
from enum import Enum

C = Enum('C', 'X')
[typing fixtures/typing-medium.pyi]
[out]
==
a.py:5: error: "Type[C]" has no attribute "Y"

[case testFuncBasedEnumPropagation2]
import a
[file a.py]
from b import C

def f(x: int) -> None: pass
f(C.X)
f(C.Y)
[file b.py]
class C:
    X = 0
    Y = 1
[file b.py.2]
from enum import Enum
C = Enum('C', [('X', 0), ('Y', 1)])
[out]
==
a.py:4: error: Argument 1 to "f" has incompatible type "C"; expected "int"
a.py:5: error: Argument 1 to "f" has incompatible type "C"; expected "int"

[case testChangeTypeVarToFunction]

import a
from typing import Generic
Alias = C[C[a.T]]

class C(Generic[a.T]):
    def meth(self, x: a.T) -> None:
        pass
def outer() -> None:
    def func(x: a.T) -> Alias[a.T]:
        pass
[file a.py]
from typing import TypeVar
T = TypeVar('T')
[file a.py.2]
from typing import TypeVar
def T() -> None:
    pass
[out]
==
main:4: error: "C" expects no type arguments, but 1 given
main:4: error: Function "a.T" is not valid as a type
main:4: note: Perhaps you need "Callable[...]" or a callback protocol?
main:6: error: Free type variable expected in Generic[...]
main:7: error: Function "a.T" is not valid as a type
main:7: note: Perhaps you need "Callable[...]" or a callback protocol?
main:10: error: Function "a.T" is not valid as a type
main:10: note: Perhaps you need "Callable[...]" or a callback protocol?
main:10: error: Bad number of arguments for type alias, expected: 0, given: 1

[case testChangeTypeVarToModule]

import a
from typing import Generic
Alias = C[C[a.T]]

class C(Generic[a.T]):
    def meth(self, x: a.T) -> None:
        pass
def outer() -> None:
    def func(x: a.T) -> Alias[a.T]:
        pass
[file a.py]
from typing import TypeVar
T = TypeVar('T')
[file T.py.2]
[file a.py.3]
from typing import TypeVar
import T
[out]
==
==
main:4: error: "C" expects no type arguments, but 1 given
main:4: error: Module "T" is not valid as a type
main:6: error: Free type variable expected in Generic[...]
main:7: error: Module "T" is not valid as a type
main:10: error: Module "T" is not valid as a type
main:10: error: Bad number of arguments for type alias, expected: 0, given: 1

[case testChangeClassToModule]

import a
x: a.C
def f() -> None:
    a.C()
class A:
    def meth(self) -> None:
        def inner() -> a.C:
            pass
[file a.py]
class C:
    pass
[file C.py.2]
[file a.py.3]
import C
[builtins fixtures/module.pyi]
[out]
==
==
main:3: error: Module "C" is not valid as a type
main:5: error: Module not callable
main:8: error: Module "C" is not valid as a type

[case testChangeTypeVarToTypeAlias]

import a
from typing import Generic
Alias = C[C[a.T]]

class C(Generic[a.T]):
    def meth(self, x: a.T) -> None:
        pass
def outer() -> None:
    def func(x: a.T) -> Alias[a.T]:
        pass
[file a.py]
from typing import TypeVar
T = TypeVar('T')
[file a.py.2]
from typing import TypeVar
T = int
[out]
==
main:4: error: "C" expects no type arguments, but 1 given
main:6: error: Free type variable expected in Generic[...]
main:10: error: Bad number of arguments for type alias, expected: 0, given: 1

[case testChangeTypeAliasToModule]

import a
x: a.C
def f() -> None:
    a.C()
class A:
    def meth(self) -> None:
        def inner() -> a.C:
            pass
[file a.py]
import b
C = b.D
[file b.py]
class D:
    pass
[file D.py.2]
[file b.py.3]
import D
[builtins fixtures/module.pyi]
[out]
==
==
main:3: error: Module "D" is not valid as a type
main:5: error: Module not callable
main:8: error: Module "D" is not valid as a type

[case testChangeTypeAliasToModuleUnqualified]

from a import C
x: C
def f() -> None:
    C()
class A:
    def meth(self) -> None:
        def inner() -> C:
            pass
[file a.py]
from b import D
C = D
[file b.py]
class D:
    pass
[file D.py.2]
[file b.py.3]
import D
[builtins fixtures/module.pyi]
[out]
==
==
main:3: error: Module "D" is not valid as a type
main:5: error: Module not callable
main:8: error: Module "D" is not valid as a type

[case testChangeFunctionToVariableAndRefreshUsingStaleDependency]
import a
import c
[file a.py]
import c
def f() -> c.A: pass
[file a.py.2]
f = 1
[file c.py]
class A: pass
[file c.py.3]
[out]
==
==

[case testChangeFunctionToTypeVarAndRefreshUsingStaleDependency]
import a
import c
[file a.py]
import c
def f() -> c.A: pass
[file a.py.2]
from typing import TypeVar
f = TypeVar('f')
[file c.py]
class A: pass
[file c.py.3]
[out]
==
==

[case testChangeFunctionToModuleAndRefreshUsingStaleDependency]
import a
import c
[file a.py]
import c
def f() -> c.A: pass
[file a.py.2]
import c as f
[file c.py]
class A: pass
[file c.py.3]
[out]
==
==

[case testChangeFunctionToTypeAliasAndRefreshUsingStaleDependency1]
import a
import c
[file a.py]
import c
def f() -> c.A: pass
[file a.py.2]
f = int
[file c.py]
class A: pass
[file c.py.3]
[out]
==
==

[case testChangeFunctionToTypeAliasAndRefreshUsingStaleDependency2]
import a
import c
[file a.py]
import c
def f() -> c.A: pass
[file a.py.2]
from typing import List
f = List[int]
[file c.py]
class A: pass
[file c.py.3]
[builtins fixtures/list.pyi]
[out]
==
==

[case testChangeFunctionToClassAndRefreshUsingStaleDependency]
import a
import c
[file a.py]
import c
def f() -> c.A: pass
[file a.py.2]
class f: pass
[file c.py]
class A: pass
[file c.py.3]
[out]
==
==

[case testClassToVariableAndRefreshUsingStaleDependency]
import a
import c
[file a.py]
import c
class A:
    def f(self) -> c.A: pass
[file a.py.2]
A = 0
[file c.py]
class A: pass
[file c.py.3]
[out]
==
==

[case testFunctionToImportedFunctionAndRefreshUsingStaleDependency]
import a
import c
[file a.py]
import c
def f() -> c.A: pass
[file a.py.2]
from d import f
[file c.py]
class A: pass
[file c.py.3]
[file d.py]
def g() -> None: pass
def f() -> None:
    g()
[out]
==
==

[case testMethodToVariableAndRefreshUsingStaleDependency]
import a
import c
[file a.py]
import c
class B:
    def f(self) -> c.A: pass
[file a.py.2]
class B:
    f = 0
[file c.py]
class A: pass
[file c.py.3]
[out]
==
==

[case testChangeGenericFunctionToVariable]
import a
x: int
y: int = a.f(x)
class Dummy:
    def g(self) -> None:
        a.f(x)
[file a.py]
from typing import TypeVar
T = TypeVar('T')
def f(x: T) -> T:
    pass
[file a.py.2]
from typing import TypeVar
T = TypeVar('T')
f = 42
[out]
==
main:3: error: "int" not callable
main:6: error: "int" not callable

[case testChangeGenericClassToVariable]
import a
x: int
a.A(x)
class Dummy:
    def g(self) -> None:
        a.A(x)
[file a.py]
from typing import TypeVar, Generic
T = TypeVar('T')
class A(Generic[T]):
    def __init__(self, x: T) -> None:
        pass
[file a.py.2]
from typing import TypeVar, Generic
T = TypeVar('T')
A = 'no way'
[out]
==
main:3: error: "str" not callable
main:6: error: "str" not callable

[case testChangeGenericMethodToVariable]
import a
x: int
y: int = a.A(x).f()
class Dummy:
    def g(self) -> None:
        a.A(x).f()
[file a.py]
from typing import TypeVar, Generic
T = TypeVar('T')
class A(Generic[T]):
    def __init__(self, x: T) -> None:
        pass
    def f(self) -> T:
        pass
[file a.py.2]
from typing import TypeVar, Generic
T = TypeVar('T')
class A(Generic[T]):
    f: T
    def __init__(self, x: T) -> None:
        pass
[out]
==
main:3: error: "int" not callable
main:6: error: "int" not callable

[case testRefreshNestedClassWithSelfReference]
import a
[file a.py]
import b

def f(self) -> None:
    b.y
    class C:
        z: C
[file b.py]
y = 0
[file b.py.2]
y = ''
[file b.py.3]
y = 0
[out]
==
==

[case testMultipleAssignment]
import a
[file a.py]
from b import f

def h(x: str) -> None: pass

class C:
    def __init__(self) -> None:
        self.a, self.b = f()

    def g(self) -> None:
        h(self.a)
[file b.py]
from typing import Tuple
def f() -> Tuple[str, int]: pass
[file b.py.2]
from typing import Tuple
def f() -> Tuple[int, object]: pass
[file b.py.3]
from typing import Tuple
def f() -> Tuple[str, int]: pass
[builtins fixtures/tuple.pyi]
[out]
==
a.py:10: error: Argument 1 to "h" has incompatible type "int"; expected "str"
==

[case testMultipleLvalues]
import a
[file a.py]
from b import f

def h(x: str) -> None: pass

class C:
    def __init__(self) -> None:
        self.a = self.b = f()

    def g(self) -> None:
        h(self.a)
        h(self.b)
[file b.py]
def f() -> str: pass
[file b.py.2]
def f() -> int: pass
[file b.py.3]
def f() -> str: pass
[out]
==
a.py:10: error: Argument 1 to "h" has incompatible type "int"; expected "str"
a.py:11: error: Argument 1 to "h" has incompatible type "int"; expected "str"
==

[case testNoOpUpdateFineGrainedIncremental1]
# cmd: mypy a.py
[file a.py]
1()
[file b.py.2]
# Note: this file is not part of the build
[file a.py.3]
x = 1
[out]
a.py:1: error: "int" not callable
==
a.py:1: error: "int" not callable
==

[case testNoOpUpdateFineGrainedIncremental2]
# cmd: mypy a.py
[file a.py]
1()
[file a.py.2]
1()
[file a.py.3]
x = 1
[file a.py.4]
x = 1
[out]
a.py:1: error: "int" not callable
==
a.py:1: error: "int" not callable
==
==

[case testNonExistentFileOnCommandLine1]
# cmd: mypy a.py nonexistent.py
[file a.py]
[file a.py.2]
1()
[out]
mypy: can't read file 'tmp/nonexistent.py': No such file or directory
==
mypy: can't read file 'tmp/nonexistent.py': No such file or directory

[case testNonExistentFileOnCommandLine2]
# cmd: mypy a.py
# cmd2: mypy a.py nonexistent.py
[file a.py]
[file a.py.2]
1()
[out]
==
a.py:1: error: "int" not callable

[case testNonExistentFileOnCommandLine3]
# cmd: mypy a.py
# cmd2: mypy a.py nonexistent.py
[file a.py]
[file nonexistent.py]
[delete nonexistent.py.2]
[out]
==

[case testNonExistentFileOnCommandLine4]
# cmd: mypy a.py nonexistent.py
[file a.py]
[file nonexistent.py]
[delete nonexistent.py.2]
[out]
==

[case testNonExistentFileOnCommandLine5]
# cmd: mypy a.py nonexistent_stub.pyi
# TODO: Should generate an error for missing file
[file a.py]
[file nonexistent_stub.pyi]
[delete nonexistent_stub.pyi.2]
[out]
==

[case testDunderNewUpdatedMethod]
import a
[file a.py]
import b
class A:
    def func(self) -> None:
        b.C(int())
[file b.py]
class C:
    def __new__(cls, x: str) -> C:
        pass
[file b.py.2]
class C:
    def __new__(cls, x: int) -> C:
        pass
[out]
a.py:4: error: Argument 1 to "C" has incompatible type "int"; expected "str"
==

[case testDunderNewUpdatedSubclass]
import a
[file a.py]
import b

b.D(int())
[file b.py]
from c import C
class D(C): pass
[file c.py]
class C:
    def __new__(cls, x: str) -> C:
        pass
[file c.py.2]
class C:
    def __new__(cls, x: int) -> C:
        pass
[out]
a.py:3: error: Argument 1 to "D" has incompatible type "int"; expected "str"
==

[case testDunderNewUpdatedAlias]
import a
[file a.py]
import b

b.D(int())
[file b.py]
from c import C
D = C
[file c.py]
class C:
    def __new__(cls, x: int) -> C:
        pass
[file c.py.2]
class C:
    def __new__(cls, x: str) -> C:
        pass
[out]
==
a.py:3: error: Argument 1 to "C" has incompatible type "int"; expected "str"

[case testDunderNewUpdatedCallable]
import a
[file a.py]
from typing import Callable, Any
import b

def func(arg: Callable[[int], Any]) -> None:
    pass
func(b.C)
[file b.py]
class C:
    def __new__(cls, x: int) -> C:
        pass
[file b.py.2]
class C:
    def __new__(cls, x: str) -> C:
        pass
[out]
==
a.py:6: error: Argument 1 to "func" has incompatible type "Type[C]"; expected "Callable[[int], Any]"

[case testDunderNewDefine]
import a
[file a.py]
import b
class A:
    def func(self) -> None:
        b.C()
[file b.py]
class C:
    pass
[file b.py.2]
class C:
    def __new__(cls, x: int) -> C:
        pass
[out]
==
a.py:4: error: Missing positional argument "x" in call to "C"

[case testDunderNewInsteadOfInit]
import a
[file a.py]
import b
class A:
    def func(self) -> None:
        b.C(int())
[file b.py]
class C:
    def __init__(cls, x: int) -> None:
        pass
[file b.py.2]
class C:
    def __new__(cls, x: int) -> C:
        pass
[file b.py.3]
class C:
    pass
[out]
==
==
a.py:4: error: Too many arguments for "C"

-- Protocol tests

[case testProtocolUpdateTypeInVariable]
import a
[file a.py]
import b
class C:
    x: int
x: b.P = C()
[file b.py]
from typing import Protocol
class P(Protocol):
    x: int
[file b.py.2]
from typing import Protocol
class P(Protocol):
    x: str
[out]
==
a.py:4: error: Incompatible types in assignment (expression has type "C", variable has type "P")
a.py:4: note: Following member(s) of "C" have conflicts:
a.py:4: note:     x: expected "str", got "int"

[case testProtocolUpdateTypeInFunction]
import a
[file a.py]
import b
class C:
    x: int
c: C
def f() -> None:
    def g(x: b.P) -> None:
        pass
    g(c)
[file b.py]
from typing import Protocol
class P(Protocol):
    x: int
[file b.py.2]
from typing import Protocol
class P(Protocol):
    x: str
[out]
==
a.py:8: error: Argument 1 to "g" has incompatible type "C"; expected "P"
a.py:8: note: Following member(s) of "C" have conflicts:
a.py:8: note:     x: expected "str", got "int"

[case testProtocolUpdateTypeInClass]
import a
[file a.py]
import b
class C:
    x: int
class A:
    class B:
        x: b.P
    y: B
A().y.x = C()
[file b.py]
from typing import Protocol
class P(Protocol):
    x: int
[file b.py.2]
from typing import Protocol
class P(Protocol):
    x: str
[out]
==
a.py:8: error: Incompatible types in assignment (expression has type "C", variable has type "P")
a.py:8: note: Following member(s) of "C" have conflicts:
a.py:8: note:     x: expected "str", got "int"

[case testProtocolAddAttrInFunction]
import a
[file a.py]
import b
class C:
    x: int
def f() -> None:
    c: C
    def g(x: b.P) -> None:
        pass
    g(c)
[file b.py]
from typing import Protocol
class P(Protocol):
    x: int
[file b.py.2]
from typing import Protocol
class P(Protocol):
    x: int
    y: str
[out]
==
a.py:8: error: Argument 1 to "g" has incompatible type "C"; expected "P"
a.py:8: note: "C" is missing following "P" protocol member:
a.py:8: note:     y

[case testProtocolRemoveAttrInClass]
import a
[file a.py]
import b
class C:
    x: int
class A:
    class B:
        x: b.P
    y: B
A().y.x = C()
[file b.py]
from typing import Protocol
class P(Protocol):
    x: int
    y: str
[file b.py.2]
from typing import Protocol
class P(Protocol):
    x: int
[out]
a.py:8: error: Incompatible types in assignment (expression has type "C", variable has type "P")
a.py:8: note: "C" is missing following "P" protocol member:
a.py:8: note:     y
==

[case testProtocolConcreteUpdateTypeFunction]
import a
[file a.py]
import b
from typing import Protocol
class P(Protocol):
    x: int
def f() -> None:
    def g(x: P) -> None:
        pass
    g(b.C())
[file b.py]
class C:
    x: int
[file b.py.2]
class C:
    x: str
[out]
==
a.py:8: error: Argument 1 to "g" has incompatible type "C"; expected "P"
a.py:8: note: Following member(s) of "C" have conflicts:
a.py:8: note:     x: expected "int", got "str"

[case testProtocolConcreteUpdateTypeMethodGeneric]
import a
[file a.py]
import b
from typing import Protocol, TypeVar
T = TypeVar('T')
class P(Protocol[T]):
    x: T
class C:
    def g(self, x: P[int]) -> None:
        pass
    def do(self) -> None:
        self.g(b.C())
[file b.py]
class C:
    x: int
[file b.py.2]
class C:
    x: str
[out]
==
a.py:10: error: Argument 1 to "g" of "C" has incompatible type "C"; expected "P[int]"
a.py:10: note: Following member(s) of "C" have conflicts:
a.py:10: note:     x: expected "int", got "str"

[case testProtocolConcreteRemoveAttrVariable]
import a
[file a.py]
import b, c
cc: c.C
x: b.P = cc
[file b.py]
from typing import Protocol
class P(Protocol):
    x: int
[file c.py]
class C:
    x: int
[file c.py.2]
class C:
    pass
[out]
==
a.py:3: error: Incompatible types in assignment (expression has type "C", variable has type "P")

[case testProtocolUpdateBaseGeneric]
import a
[file a.py]
import b, c
def g(x: c.P) -> None:
    pass
g(b.C())
[file b.py]
class C:
    x: int
[file c.py]
from typing import Protocol
import d
class P(d.PBase[int], Protocol):
    pass
[file c.py.2]
from typing import Protocol
import d
class P(d.PBase[str], Protocol):
    pass
[file d.py]
from typing import Protocol, TypeVar
T = TypeVar('T')
class PBase(Protocol[T]):
    x: T
[out]
==
a.py:4: error: Argument 1 to "g" has incompatible type "C"; expected "P"
a.py:4: note: Following member(s) of "C" have conflicts:
a.py:4: note:     x: expected "str", got "int"

[case testProtocolConcreteUpdateBaseGeneric]
import a
[file a.py]
import b
from typing import Protocol
class P(Protocol):
    x: int
def f(x: P) -> None:
    pass
f(b.B())
[file b.py]
import c
class B(c.C[int]):
    pass
[file b.py.2]
import c
class B(c.C[str]):
    pass
[file c.py]
from typing import TypeVar, Generic
T = TypeVar('T')
class C(Generic[T]):
    x: T
[out]
==
a.py:7: error: Argument 1 to "f" has incompatible type "B"; expected "P"
a.py:7: note: Following member(s) of "B" have conflicts:
a.py:7: note:     x: expected "int", got "str"

[case testProtocolChangeGeneric]
import a
[file a.py]
import b, c
x: b.P = c.C()
[file b.py]
import b2
from typing import Protocol
class P(b2.P2[str], Protocol):
    pass
[file b2.py]
from typing import Protocol, TypeVar
T = TypeVar('T')
class P2(Protocol[T]):
    x: T
[file b2.py.2]
from typing import Protocol, TypeVar
T = TypeVar('T')
class P2(Protocol):
    x: int
[file c.py]
class C:
    x: int
[out]
a.py:2: error: Incompatible types in assignment (expression has type "C", variable has type "P")
a.py:2: note: Following member(s) of "C" have conflicts:
a.py:2: note:     x: expected "str", got "int"
==
b.py:3: error: "P2" expects no type arguments, but 1 given

[case testProtocolToNonProtocol]
import a
[file a.py]
import b, c
b.f(c.C())
[file b.py]
import d
def f(x: d.D) -> None:
    pass
[file c.py]
import d
class C:
    x: int
[file d.py]
from typing import Protocol
class D(Protocol):
    x: int
[file d.py.2]
class D:
    x: int
[file c.py.3]
import d
class C(d.D):
    pass
[out]
==
a.py:2: error: Argument 1 to "f" has incompatible type "C"; expected "D"
==

[case testNonProtocolToProtocol]
import a
[file a.py]
import b, c
b.f(c.C())
[file b.py]
import d
def f(x: d.D) -> None:
    pass
[file c.py]
import d
class C(d.D):
    pass
[file d.py]
class D:
    x: int
[file d.py.2]
from typing import Protocol
class D(Protocol):
    x: int
[file c.py.3]
import d
class C:
    x: int
[out]
==
a.py:2: error: Cannot instantiate abstract class "C" with abstract attribute "x"
==

[case testInvalidateProtocolViaSuperClass]
import a
[file a.py]
import b, c
def func(x: c.P) -> None:
    pass
func(b.B())
[file b.py]
class B:
    x: int
    y: str
[file c.py]
from typing import Protocol
import d
class P(d.PBase, Protocol):
    x: int
[file d.py]
from typing import Protocol
class PBase(Protocol):
    y: str
[file d.py.2]
from typing import Protocol
class PBase(Protocol):
    y: int
[out]
==
a.py:4: error: Argument 1 to "func" has incompatible type "B"; expected "P"
a.py:4: note: Following member(s) of "B" have conflicts:
a.py:4: note:     y: expected "int", got "str"

[case testProtocolInvalidateConcreteViaSuperClassUpdateType]
import a
[file a.py]
import b
def func(x: b.P) -> None:
    pass
func(b.B())
[file b.py]
from typing import Protocol
import c
class P(Protocol):
    x: int
class B(c.C):
    pass
[file c.py]
class C:
    x: int
[file c.py.2]
class C:
    x: str
[out]
==
a.py:4: error: Argument 1 to "func" has incompatible type "B"; expected "P"
a.py:4: note: Following member(s) of "B" have conflicts:
a.py:4: note:     x: expected "int", got "str"

[case testProtocolInvalidateConcreteViaSuperClassAddAttr]
import a
[file a.py]
import b
def func(x: b.P) -> None:
    pass
bb: b.B
func(bb)
[file b.py]
from typing import Protocol
import c
class P(Protocol):
    x: int
class B(c.C):
    pass
[file c.py]
class C:
    pass
[file c.py.2]
class C:
    x: int
[out]
a.py:5: error: Argument 1 to "func" has incompatible type "B"; expected "P"
==

[case testProtocolInvalidateConcreteViaSuperClassRemoveAttr]
import a
[file a.py]
import b
def func(x: b.P) -> None:
    pass
func(b.B())
[file b.py]
from typing import Protocol
import c
class P(Protocol):
    x: int
class B(c.C):
    pass
[file c.py]
class C:
    x: int
[file c.py.2]
class C:
    pass
[out]
==
a.py:4: error: Argument 1 to "func" has incompatible type "B"; expected "P"

[case testTwoProtocolsTwoFilesCrossedUpdateType-only_when_nocache]
# this test and the next one (TwoProtocolsTwoFilesCrossedDeleteAttr) has errors ordered
# opposite way with and without cache, therefore skip one of each.
import a
[file a.py]
import b1
import b2
[file b1.py]
import b2, d
from typing import Protocol
class P1(Protocol):
    x: int
def f(x: b2.P2) -> None:
    pass
f(d.D())
[file b2.py]
import b1, d
from typing import Protocol
class P2(Protocol):
    x: int
def f(x: b1.P1) -> None:
    pass
f(d.D())
[file d.py]
class D:
    x: int
[file d.py.2]
class D:
    x: str
[out]
==
b1.py:7: error: Argument 1 to "f" has incompatible type "D"; expected "P2"
b1.py:7: note: Following member(s) of "D" have conflicts:
b1.py:7: note:     x: expected "int", got "str"
b2.py:7: error: Argument 1 to "f" has incompatible type "D"; expected "P1"
b2.py:7: note: Following member(s) of "D" have conflicts:
b2.py:7: note:     x: expected "int", got "str"

[case testTwoProtocolsTwoFilesCrossedDeleteAttr-only_when_cache]
import a
[file a.py]
import b1
import b2
[file b1.py]
import b2, d
from typing import Protocol
class P1(Protocol):
    x: int
def f(x: b2.P2) -> None:
    pass
f(d.D())
[file b2.py]
import b1, d
from typing import Protocol
class P2(Protocol):
    x: int
def f(x: b1.P1) -> None:
    pass
f(d.D())
[file d.py]
class D:
    x: int
[file d.py.2]
class D:
    y: int
[out]
b2.py:7: error: Argument 1 to "f" has incompatible type "D"; expected "P2" (diff)
b1.py:7: error: Argument 1 to "f" has incompatible type "D"; expected "P1"

[case testProtocolsInvalidateByRemovingBase]
import a
[file a.py]
import b
def func(x: b.P) -> None:
    pass
func(b.B())
[file b.py]
from typing import Protocol
import c
class P(Protocol):
    x: int
class B(c.C):
    pass
[file c.py]
import d
class C(d.D):
    pass
[file c.py.2]
import d
class C:
    pass
[file d.py]
class D:
    x: int
[out]
==
a.py:4: error: Argument 1 to "func" has incompatible type "B"; expected "P"

[case testProtocolsInvalidateByRemovingMetaclass]
import a
[file a.py]
import b
def func(x: b.P) -> None:
    pass
func(b.B)
[file b.py]
from typing import Protocol
import c
class P(Protocol):
    x: int
class B(c.C):
    pass
[file c.py]
import d
class C(metaclass=d.M):
    pass
[file c.py.2]
import d
class C:
    pass
[file d.py]
class M(type):
    x: int
[out]
==
a.py:4: error: Argument 1 to "func" has incompatible type "Type[B]"; expected "P"

[case testProtocolVsProtocolSubUpdated]
import a
[file a.py]
import b, c
x: b.SuperP
y: c.SubP
x = y
[file b.py]
from typing import Protocol
class SuperP(Protocol):
    x: int
[file c.py]
from typing import Protocol
import d
class SubP(d.PBase, Protocol):
    y: str
[file d.py]
from typing import Protocol
class PBase(Protocol):
    x: int
[file d.py.2]
from typing import Protocol
class PBase(Protocol):
    x: str
[out]
==
a.py:4: error: Incompatible types in assignment (expression has type "SubP", variable has type "SuperP")
a.py:4: note: Following member(s) of "SubP" have conflicts:
a.py:4: note:     x: expected "int", got "str"

[case testProtocolVsProtocolSuperUpdated]
import a
[file a.py]
import b, c
x: b.SuperP
y: c.SubP
x = y
[file b.py]
from typing import Protocol
import d
class SuperP(d.PBase, Protocol):
    pass
[file c.py]
from typing import Protocol
class SubP(Protocol):
    x: int
[file d.py]
from typing import Protocol
class PBase(Protocol):
    x: int
[file d.py.2]
from typing import Protocol
class PBase(Protocol):
    y: int
[out]
==
a.py:4: error: Incompatible types in assignment (expression has type "SubP", variable has type "SuperP")

[case testProtocolVsProtocolSuperUpdated2]
import a
[file a.py]
import b, c
x: b.SuperP
y: c.SubP
x = y
[file b.py]
from typing import Protocol
import d
class SuperP(d.PBase, Protocol):
    x: int
[file c.py]
from typing import Protocol
class SubP(Protocol):
    x: int
    y: int
[file d.py]
from typing import Protocol
class PBase(Protocol):
    y: int
[file d.py.2]
from typing import Protocol
class PBase(Protocol):
    y: int
    z: int
[out]
==
a.py:4: error: Incompatible types in assignment (expression has type "SubP", variable has type "SuperP")
a.py:4: note: "SubP" is missing following "SuperP" protocol member:
a.py:4: note:     z

[case testProtocolVsProtocolSuperUpdated3]
import a
[file a.py]
import b, c
x: b.SuperP
y: c.SubP
x = y
[file b.py]
from typing import Protocol
import d
class SuperP(d.PBase, Protocol):
    x: int
[file c.py]
from typing import Protocol
class SubP(Protocol):
    x: int
    y: int
[file d.py]
from typing import Protocol
import e
class PBase(Protocol):
    y: int
[file d.py.2]
from typing import Protocol
import e
class PBase(e.NewP, Protocol):
    y: int
[file e.py]
from typing import Protocol
class NewP(Protocol):
    z: int
[out]
==
a.py:4: error: Incompatible types in assignment (expression has type "SubP", variable has type "SuperP")
a.py:4: note: "SubP" is missing following "SuperP" protocol member:
a.py:4: note:     z

[case testProtocolMultipleUpdates]
import a
[file a.py]
import b, c
x: b.P = c.C()
[file b.py]
from typing import Protocol
import b2
class P(b2.P2, Protocol):
    x: int
[file b2.py]
from typing import Protocol
class P2(Protocol):
    y: int
[file c.py]
import c2
class C(c2.C2):
    x: int
[file c2.py]
class C2:
    y: int
[file b2.py.2]
from typing import Protocol
class P2(Protocol):
    y: int
    z: int
[file c2.py.3]
class C2:
    y: int
    z: int
[file c2.py.4]
class C2:
    y: int
    z: str
[out]
==
a.py:2: error: Incompatible types in assignment (expression has type "C", variable has type "P")
a.py:2: note: "C" is missing following "P" protocol member:
a.py:2: note:     z
==
==
a.py:2: error: Incompatible types in assignment (expression has type "C", variable has type "P")
a.py:2: note: Following member(s) of "C" have conflicts:
a.py:2: note:     z: expected "int", got "str"

[case testWeAreCarefulWithBuiltinProtocols]
import a
x: a.A
for i in x:
    pass
[file a.py]
from typing import Iterator
class A:
    def __iter__(self) -> Iterator[int]:
        pass
[file a.py.2]
class A:
    pass
[out]
==
main:3: error: "A" has no attribute "__iter__" (not iterable)

[case testWeAreCarefullWithBuiltinProtocolsBase]
import a
x: a.A
for i in x:
    pass
[file a.py]
import b
class A(b.B):
    pass
[file a.py.2]
class A:
    pass
[file b.py]
from typing import Iterator
class B:
    def __iter__(self) -> Iterator[int]:
        pass
[out]
==
main:3: error: "A" has no attribute "__iter__" (not iterable)

[case testOverloadsSimpleFrom]
import a
[file a.py]
import mod
def f() -> None:
    x: str = mod.f(str())
[file mod.py]
from typing import overload
@overload
def f(x: int) -> None: pass
@overload
def f(x: str) -> str: pass
def f(x):
    pass
[file mod.py.2]
from typing import overload
@overload
def f(x: int) -> None: pass
@overload
def f(x: str) -> int: pass
def f(x):
    pass
[out]
==
a.py:3: error: Incompatible types in assignment (expression has type "int", variable has type "str")

[case testOverloadsSimpleToNested]
from typing import overload, Any
import mod
def outer() -> None:
    @overload
    def f(x: int) -> None: pass
    @overload
    def f(x: str) -> str: pass
    def f(x: Any) -> Any:
        y: int = mod.f()
[file mod.py]
def f() -> int:
    pass
[file mod.py.2]
def f() -> str:
    pass
[out]
==
main:9: error: Incompatible types in assignment (expression has type "str", variable has type "int")

[case testOverloadsRemovedOverload]
import mod
def f() -> None:
    x: str = mod.f(str())
[file mod.py]
class C: pass
from typing import overload
@overload
def f(x: int) -> None: pass
@overload
def f(x: str) -> str: pass
@overload
def f(x: C) -> int: pass
def f(x):
    pass
[file mod.py.2]
class C: pass
from typing import overload
@overload
def f(x: int) -> None: pass
@overload
def f(x: C) -> int: pass
def f(x):
    pass
[out]
==
main:3: error: No overload variant of "f" matches argument type "str"
main:3: note: Possible overload variants:
main:3: note:     def f(x: int) -> None
main:3: note:     def f(x: C) -> int

[case testOverloadsDeleted]
import mod
def f() -> None:
    x: str = mod.f(str())
[file mod.py]
from typing import overload
@overload
def f(x: int) -> None: pass
@overload
def f(x: str) -> str: pass
def f(x):
    pass
[file mod.py.2]
from typing import overload
[builtins fixtures/module.pyi]
[out]
==
main:3: error: Module has no attribute "f"

[case testOverloadsUpdatedTypeRecheckImplementation]
from typing import overload
import mod
class Outer:
    @overload
    def f(self, x: mod.D) -> mod.D: pass
    @overload
    def f(self, x: mod.E) -> mod.E: pass
    def f(self, x: mod.C) -> mod.C:
        x.x = int()
        return x
[file mod.py]
import submod
class C(submod.B):
    pass
class D(C):
    pass
class E(C):
    pass
[file submod.py]
import base
class B(base.AI):
    pass
[file submod.py.2]
import base
class B(base.AS):
    pass
[file base.py]
class AI:
    x: int
class AS:
    x: str
[out]
==
main:9: error: Incompatible types in assignment (expression has type "int", variable has type "str")

[case testOverloadsUpdatedTypeRechekConsistency]
from typing import overload
import mod
class Outer:
    @overload
    def f(self, x: mod.D) -> mod.D: pass
    @overload
    def f(self, x: mod.E) -> mod.E: pass
    def f(self, x: mod.C) -> mod.C:
        pass
[file mod.py]
class C:
    pass
class D(C):
    pass
class E(C):
    pass
[file mod.py.2]
class C:
    pass
class D(C):
    pass
class E:
    pass
[out]
==
main:8: error: Overloaded function implementation does not accept all possible arguments of signature 2
main:8: error: Overloaded function implementation cannot produce return type of signature 2

[case testOverloadsGenericTypevarUpdated]
import a
[file a.py]
import b
b.f(int())
[file b.py]
from typing import overload
import c
class C: pass
@overload
def f(x: C) -> None: pass
@overload
def f(x: c.T) -> c.T: pass
def f(x):
    pass
[file c.py]
from typing import TypeVar
T = TypeVar('T', int, str)
[file c.py.2]
from typing import TypeVar
T = TypeVar('T', bound=str)
[out]
==
a.py:2: error: No overload variant of "f" matches argument type "int"
a.py:2: note: Possible overload variants:
a.py:2: note:     def f(x: C) -> None
a.py:2: note:     def [c.T <: str] f(x: c.T) -> c.T

[case testOverloadsGenericToNonGeneric]
import a
[file a.py]
import b
b.f(int())
[file b.py]
from typing import overload
import c
class C: pass
@overload
def f(x: C) -> None: pass
@overload
def f(x: c.T) -> c.T: pass
def f(x):
    pass
[file c.py]
from typing import TypeVar
T = TypeVar('T', bound=int)
[file c.py.2]
from typing import TypeVar
class T: pass
[out]
==
a.py:2: error: No overload variant of "f" matches argument type "int"
a.py:2: note: Possible overload variants:
a.py:2: note:     def f(x: C) -> None
a.py:2: note:     def f(x: T) -> T

[case testOverloadsToNonOverloaded]
import a
[file a.py]
import mod
def f() -> None:
    x: str = mod.f(str())
[file mod.py]
from typing import overload
@overload
def f(x: int) -> None: pass
@overload
def f(x: str) -> str: pass
def f(x):
    pass
[file mod.py.2]
from typing import overload
def f(x: int) -> int:
    pass
[out]
==
a.py:3: error: Incompatible types in assignment (expression has type "int", variable has type "str")
a.py:3: error: Argument 1 to "f" has incompatible type "str"; expected "int"

[case testOverloadsUpdateFunctionToOverloaded]
import a
[file a.py]
import mod
def f() -> None:
    x: str = mod.f(str())
[file mod.py]
from typing import overload
def f(x: str) -> str:
    pass
[file mod.py.2]
from typing import overload
@overload
def f(x: int) -> None: pass
@overload
def f(x: str) -> int: pass
def f(x):
    pass
[out]
==
a.py:3: error: Incompatible types in assignment (expression has type "int", variable has type "str")

[case testOverloadedUpdateToClass]
import a
[file a.py]
import mod
def f() -> None:
    x: str = mod.f(str())
[file mod.py]
from typing import overload
@overload
def f(x: int) -> None: pass
@overload
def f(x: str) -> str: pass
def f(x):
    pass
[file mod.py.2]
from typing import overload
class f:
    def __init__(self, x: str) -> None:
        pass
[out]
==
a.py:3: error: Incompatible types in assignment (expression has type "f", variable has type "str")

[case testDepsFromOverloadUpdatedAttrRecheckImpl]
import mod
x = mod.f
[file mod.py]
from typing import overload, Any
import submod
@overload
def f(x: int) -> submod.A: pass
@overload
def f(x: str) -> submod.B: pass
def f(x) -> Any:
    y: submod.C
    y.x = int()
[file submod.py]
import other
class A: pass
class B: pass
C = other.C
[file other.py]
class C:
    x: int
[file other.py.2]
class C:
    x: str
[out]
==
mod.py:9: error: Incompatible types in assignment (expression has type "int", variable has type "str")

[case testOverloadedMethodSupertype]
from typing import overload, Any
import b
class Child(b.Parent):
    @overload
    def f(self, arg: int) -> int: ...
    @overload
    def f(self, arg: str) -> str: ...
    def f(self, arg: Any) -> Any: ...
[file b.py]
from typing import overload, Any
class C: pass
class Parent:
    @overload
    def f(self, arg: int) -> int: ...
    @overload
    def f(self, arg: str) -> str: ...
    def f(self, arg: Any) -> Any: ...
[file b.py.2]
from typing import overload, Any
class C: pass
class Parent:
    @overload
    def f(self, arg: int) -> int: ...
    @overload
    def f(self, arg: str) -> C: ...
    def f(self, arg: Any) -> Any: ...
[out]
==
main:4: error: Signature of "f" incompatible with supertype "Parent"

[case testOverloadedInitSupertype]
import a
[file a.py]
from b import B
B(int())
[file b.py]
import c
class B(c.C):
    pass
[file c.py]
from typing import overload
class C:
    def __init__(self, x: int) -> None:
        pass
[file c.py.2]
from typing import overload
class C:
    @overload
    def __init__(self, x: str) -> None: pass
    @overload
    def __init__(self, x: str, y: int) -> None: pass
    def __init__(self, *args, **kwargs) -> None:
        pass
[builtins fixtures/dict.pyi]
[out]
==
a.py:2: error: No overload variant of "B" matches argument type "int"
a.py:2: note: Possible overload variant:
a.py:2: note:     def __init__(self, x: str) -> B
a.py:2: note:     <1 more non-matching overload not shown>

[case testOverloadedToNormalMethodMetaclass]
import a
[file a.py]
import b
b.B.f(int())
[file b.py]
import c
class B(metaclass=c.M):
    pass
[file c.py]
from typing import overload
class M(type):
    @overload
    def f(cls, x: str) -> str: pass
    @overload
    def f(cls, x: int) -> None: pass
    def f(cls, x):
        pass
[file c.py.2]
from typing import overload
class M(type):
    def f(cls, x: str) -> str:
        pass
[out]
==
a.py:2: error: Argument 1 to "f" of "M" has incompatible type "int"; expected "str"

[case testYieldFrom]
from typing import Iterator
from a import f

def g() -> Iterator[int]:
    a = "string"
    if int():
        a = yield from f()

[file a.py]
from typing import Generator

def f() -> Generator[int, None, str]:
    yield 5
    return "ham"

[file a.py.2]
from typing import Generator

class A: pass

def f() -> Generator[int, None, A]:
    yield 5
    return A()

[out]
==
main:7: error: Incompatible types in assignment (expression has type "A", variable has type "str")

[case testFString]
from a import g
f'{g(1)}'
[file a.py]
def g(x: int) -> str: pass
[file a.py.2]
def g(x: str) -> str: pass
[builtins fixtures/f_string.pyi]
[out]
==
main:2: error: Argument 1 to "g" has incompatible type "int"; expected "str"

[case testExtendedUnpacking-only_when_nocache]
from typing import List
from a import g
def f() -> List[int]:
    a, *b = g()
    return b

[file a.py]
from typing import Tuple
def g() -> Tuple[str, int, int]: pass

[file a.py.2]
from typing import Tuple
def g() -> Tuple[str, str]: pass

[builtins fixtures/tuple.pyi]
[out]
==
main:5: error: Incompatible return value type (got "List[str]", expected "List[int]")

[case testUnpackInExpression1-only_when_nocache]
from typing import Tuple, List
from a import t

def f() -> Tuple[int, int]:
    return (1, *t())

def g() -> List[int]:
    return [1, *t()]

[file a.py]
from typing import Tuple
def t() -> Tuple[int]: ...

[file a.py.2]
from typing import Tuple
def t() -> Tuple[str]: ...

[builtins fixtures/list.pyi]
[out]
==
main:5: error: Incompatible return value type (got "Tuple[int, str]", expected "Tuple[int, int]")
main:8: error: List item 1 has incompatible type "Tuple[str]"; expected "int"

[case testUnpackInExpression2-only_when_nocache]
from typing import Set
from a import t

def f() -> Set[int]:
    return {1, *t()}

[file a.py]
from typing import Tuple
def t() -> Tuple[int]: pass

[file a.py.2]
from typing import Tuple
def t() -> Tuple[str]: pass

[builtins fixtures/set.pyi]
[out]
==
main:5: error: Argument 2 to <set> has incompatible type "*Tuple[str]"; expected "int"

[case testUnpackInExpression3-only_when_nocache]
from typing import Dict
from a import d

def f() -> Dict[int, str]:
    return {1: '', **d()}

[file a.py]
from typing import Dict
def d() -> Dict[int, str]: pass

[file a.py.2]
from typing import Dict
def d() -> Dict[int, int]: pass

[builtins fixtures/dict.pyi]
[out]
==
main:5: error: Argument 1 to "update" of "dict" has incompatible type "Dict[int, int]"; expected "Mapping[int, str]"

[case testAwaitAndAsyncDef-only_when_nocache]
from a import g

async def f() -> int:
    return await g()

[file a.py]
async def g() -> int:
    return 0

[file a.py.2]
async def g() -> str:
    return ''

[builtins fixtures/async_await.pyi]
[typing fixtures/typing-async.pyi]
[out]
==
main:4: error: Incompatible return value type (got "str", expected "int")

[case testAwaitAnd__await__-only_when_nocache]
from a import C

async def f(c: C) -> int:
    return await c

[file a.py]
from typing import Any, Generator
class C:
    def __await__(self) -> Generator[Any, None, int]:
        yield
        return 0

[file a.py.2]
from typing import Any, Generator
class C:
    def __await__(self) -> Generator[Any, None, str]:
        yield
        return ''

[builtins fixtures/async_await.pyi]
[typing fixtures/typing-async.pyi]
[out]
==
main:4: error: Incompatible return value type (got "str", expected "int")

[case test__aiter__and__anext__]
from a import C

async def f() -> int:
    async for x in C():
        pass
    return x

[file a.py]
class C:
    def __aiter__(self) -> D: pass
class D:
    def __aiter__(self) -> D: pass
    async def __anext__(self) -> int: return 0

[file a.py.2]
class C:
    def __aiter__(self) -> D: pass
class D:
    def __aiter__(self) -> D: pass
    async def __anext__(self) -> str: return ''

[file a.py.3]
class C:
    def __aiter__(self) -> E: pass
class E:
    def __aiter__(self) -> E: pass
    async def __anext__(self) -> object: return 0

[builtins fixtures/async_await.pyi]
[typing fixtures/typing-async.pyi]
[out]
==
main:6: error: Incompatible return value type (got "str", expected "int")
==
main:6: error: Incompatible return value type (got "object", expected "int")

[case testAsyncWith2-only_when_nocache]
from a import C

async def f() -> int:
    async with C() as x:
        return x

async def g() -> None:
    async with C(): pass

[file a.py]
class C:
    async def __aenter__(self) -> int: pass
    async def __aexit__(self, x, y, z) -> None: pass

[file a.py.2]
class C:
    async def __aenter__(self) -> str: pass
    async def __aexit__(self, x, y, z) -> None: pass

[file a.py.3]
from typing import Awaitable
class C:
    async def __aenter__(self) -> int: pass
    async def __aexit__(self, x, y, z) -> None: pass

[file a.py.4]
from typing import Awaitable
class C:
    async def __aenter__(self) -> int: pass

[builtins fixtures/async_await.pyi]
[typing fixtures/typing-async.pyi]
[out]
==
main:5: error: Incompatible return value type (got "str", expected "int")
==
==
main:4: error: "C" has no attribute "__aexit__"
main:8: error: "C" has no attribute "__aexit__"

[case testLiskovFineVariable]
import b
class A(b.B):
    x: str
def f(x: b.B) -> None:
    x.x + int()
f(A())
[file b.py]
class B:
    x: str
[file b.py.2]
class B:
    x: int
[builtins fixtures/primitives.pyi]
[out]
main:5: error: Unsupported operand types for + ("str" and "int")
==
main:3: error: Incompatible types in assignment (expression has type "str", base class "B" defined the type as "int")

[case testLiskovFineVariableInFunction]
from b import B
def outer() -> None:
    class A(B):
        x: str
    def f(x: B) -> None:
        x.x + int()
[file b.py]
class B:
    x: str
[file b.py.2]
class B:
    x: int
[builtins fixtures/primitives.pyi]
[out]
main:6: error: Unsupported operand types for + ("str" and "int")
==
main:4: error: Incompatible types in assignment (expression has type "str", base class "B" defined the type as "int")

[case testLiskovFineDecorator]
import b
from c import deco
class A(b.B):
    @deco
    def m(self) -> str: pass
def f(x: b.B) -> None:
    x.m() + int()
f(A())
[file b.py]
from c import deco
class B:
    @deco
    def m(self) -> str: pass
[file b.py.2]
from c import deco
class B:
    @deco
    def m(self) -> int: pass
[file c.py]
from typing import Callable, TypeVar
F = TypeVar('F', bound=Callable)
def deco(f: F) -> F:
    pass
[builtins fixtures/primitives.pyi]
[out]
main:7: error: Unsupported operand types for + ("str" and "int")
==
main:5: error: Return type "str" of "m" incompatible with return type "int" in supertype "B"

[case testLiskovFineVariableClean-only_when_nocache]
import b
class A(b.B):
    x: str
[file b.py]
class B:
    x: str
[file b.py.2]
class B:
    x: int
[out]
==
main:3: error: Incompatible types in assignment (expression has type "str", base class "B" defined the type as "int")

[case testLiskovFineVariableCleanDefInMethod-only_when_nocache]
import b
class A(b.B):
    def meth(self) -> None:
        self.x: str
[file b.py]
class B:
    x: str
[file b.py.2]
class B:
    x: int
[out]
==
main:4: error: Incompatible types in assignment (expression has type "str", base class "B" defined the type as "int")

[case testLiskovFineVariableCleanDefInMethodStar-only_when_nocache]
from typing import List
import b
class A(b.B):
    def meth(self) -> None:
        self.x, *self.y = None, None  # type: str, List[str]
[file b.py]
from typing import List
class B:
    y: List[str]
[file b.py.2]
from typing import List
class B:
    y: List[int]
[builtins fixtures/list.pyi]
[out]
==
main:5: error: Incompatible types in assignment (expression has type "List[str]", base class "B" defined the type as "List[int]")

[case testLiskovFineVariableCleanDefInMethodNested-only_when_nocache]
from b import B
def outer() -> None:
    class A(B):
        def meth(self) -> None:
            self.x: str
[file b.py]
class B:
    x: str
[file b.py.2]
class B:
    x: int
[out]
==
main:5: error: Incompatible types in assignment (expression has type "str", base class "B" defined the type as "int")

[case testLiskovFineVariableInFunctionClean-only_when_nocache]
from b import B
def outer() -> None:
    class A(B):
        x: str
[file b.py]
class B:
    x: str
[file b.py.2]
class B:
    x: int
[out]
==
main:4: error: Incompatible types in assignment (expression has type "str", base class "B" defined the type as "int")

[case testLiskovFineDecoratorClean-only_when_nocache]
import b
from c import deco
class A(b.B):
    @deco
    def m(self) -> str: pass
[file b.py]
from c import deco
class B:
    @deco
    def m(self) -> str: pass
[file b.py.2]
from c import deco
class B:
    @deco
    def m(self) -> int: pass
[file c.py]
from typing import Callable, TypeVar
F = TypeVar('F', bound=Callable)
def deco(f: F) -> F:
    pass
[out]
==
main:5: error: Return type "str" of "m" incompatible with return type "int" in supertype "B"

[case testAddAbstractMethod]
from b import D
D()
[file b.py]
from a import C
class D(C):
    def f(self) -> None: pass
[file a.py]
from abc import abstractmethod
class C:
    @abstractmethod
    def f(self) -> None: pass
[file a.py.2]
from abc import abstractmethod
class C:
    @abstractmethod
    def f(self) -> None: pass
    @abstractmethod
    def g(self) -> None: pass
[file a.py.3]
from abc import abstractmethod
class C:
    @abstractmethod
    def f(self) -> None: pass
    def g(self) -> None: pass
[out]
==
main:2: error: Cannot instantiate abstract class "D" with abstract attribute "g"
==

[case testMakeClassAbstract]
from a import C
c = C()
[file a.py]
from abc import abstractmethod
class C: pass
[file a.py.2]
from abc import abstractmethod
class C:
    @abstractmethod
    def f(self) -> None: pass
[out]
==
main:2: error: Cannot instantiate abstract class "C" with abstract attribute "f"

[case testMakeMethodNoLongerAbstract1]
[file z.py]
from abc import abstractmethod, ABCMeta
class I(metaclass=ABCMeta):
    @abstractmethod
    def f(self) -> None: pass
    @abstractmethod
    def g(self) -> None: pass
[file b.py]
import z
def x() -> Foo: return Foo()
class Foo(z.I):
    def f(self) -> None: pass
    def g(self) -> None: pass

[file z.py.2]
from abc import abstractmethod, ABCMeta
class I(metaclass=ABCMeta):
    def f(self) -> None: pass
    @abstractmethod
    def g(self) -> None: pass

[file b.py.2]
import z
def x() -> Foo: return Foo()
class Foo(z.I):
    def g(self) -> None: pass
[out]
==

[case testMakeMethodNoLongerAbstract2]
-- this version never failed, but it is just a file-renaming
-- away from the above test that did
[file a.py]
from abc import abstractmethod, ABCMeta
class I(metaclass=ABCMeta):
    @abstractmethod
    def f(self) -> None: pass
    @abstractmethod
    def g(self) -> None: pass
[file b.py]
import a
def x() -> Foo: return Foo()
class Foo(a.I):
    def f(self) -> None: pass
    def g(self) -> None: pass

[file a.py.2]
from abc import abstractmethod, ABCMeta
class I(metaclass=ABCMeta):
    def f(self) -> None: pass
    @abstractmethod
    def g(self) -> None: pass

[file b.py.2]
import a
def x() -> Foo: return Foo()
class Foo(a.I):
    def g(self) -> None: pass
[out]
==

[case testImplicitOptionalRefresh1]
# flags: --strict-optional
from x import f
def foo(x: int = None) -> None:
    f()
[file x.py]
def f() -> int: return 0
[file x.py.2]
def f() -> str: return '0'
[out]
==

[case testRefreshIgnoreErrors1]
[file mypy.ini]
\[mypy]
\[mypy-b]
ignore_errors = True
[file a.py]
y = '1'
[file a.py.2]
y = 1
[file b.py]
from a import y
def fu() -> None:
    1+'lurr'
    y
[out]
==

[case testRefreshIgnoreErrors2]
[file mypy.ini]
\[mypy]
\[mypy-b]
ignore_errors = True
[file b.py]
def fu() -> int:
    1+'lurr'
    return 1
[file b.py.2]
def fu() -> int:
    1+'lurr'
    return 2
[out]
==

[case testRefreshOptions]
[file mypy.ini]
\[mypy]
disallow_any_generics = True
\[mypy-b]
disallow_any_generics = False
[file a.py]
y = '1'
[file a.py.2]
y = 1
[file b.py]
from typing import List
from a import y
x = []  # type: List
[builtins fixtures/list.pyi]
[out]
==

[case testNamedTupleFallbackModule]
import b
[file b.py]
from a import A
def f(a: A):
    pass
[file b.py.2]
from a import A
def f(a: A):
    reveal_type(a)
[file a.py]
from typing import NamedTuple

F = [('x', int)]
A = NamedTuple('A', F)  # type: ignore
[builtins fixtures/list.pyi]
[out]
==
b.py:3: note: Revealed type is "Tuple[, fallback=a.A]"

[case testImportOnTopOfAlias1]
from a import A
x: A
[file a.py]
from typing import TypeVar, List
T = TypeVar('T')
A = List[T]
[file a.py.2]
from typing import TypeVar, List
T = TypeVar('T')
A = List[T]
from b import A
[file b.py]
# empty
[builtins fixtures/list.pyi]
[out]
==
<<<<<<< HEAD
<<<<<<< HEAD
a.py:4: error: Module "b" has no attribute "A"
a.py:4: error: Name 'A' already defined on line 3
=======
a.py:4: error: Module 'b' has no attribute 'A'
a.py:4: error: Name "A" already defined on line 3
>>>>>>> Name already defined - double quotes
=======
a.py:4: error: Module 'b' has no attribute 'A'
a.py:4: error: Name "A" already defined on line 3
>>>>>>> 7ff84d28

-- the order of errors is different with cache
[case testImportOnTopOfAlias2]
from a import A
x: A
[file a.py]
from typing import TypeVar, List
T = TypeVar('T')
A = List[T]
[file a.py.2]
from typing import TypeVar, List
T = TypeVar('T')
A = List[T]
from b import A as A
[file b.py]
def A(x: str) -> str: pass
[builtins fixtures/list.pyi]
[out]
==
a.py:4: error: Incompatible import of "A" (imported name has type "Callable[[str], str]", local name has type "Type[List[Any]]")

[case testFakeOverloadCrash]
import b
[file a.py]
def dec(fun):
    pass
a = 1
[file a.py.2]
def dec(fun):
    pass
a = 2
[file b.py]
from a import dec
@dec
def a():
    pass
@dec
def a():
    pass
[out]
b.py:5: error: Name "a" already defined on line 2
==
b.py:5: error: Name "a" already defined on line 2

[case testFakeOverloadCrash2]

# this test just should not crash
import a
[file a.py]
T = TypeVar("T")

def foo(func):
    return func

@foo
def bar(x: T) -> T:
    pass

@foo
def bar(x: T) -> T:
    pass
[file a.py.2]
T = TypeVar("T")

def foo(func):
    return func

@foo
def bar(x: T) -> T:
    pass

@foo
def bar(x: T) -> T:
    pass
x = 1
[out]
a.py:1: error: Name "TypeVar" is not defined
a.py:1: note: Did you forget to import it from "typing"? (Suggestion: "from typing import TypeVar")
a.py:7: error: Variable "a.T" is not valid as a type
a.py:7: note: See https://mypy.readthedocs.io/en/stable/common_issues.html#variables-vs-type-aliases
a.py:10: error: Name "bar" already defined on line 6
a.py:11: error: Variable "a.T" is not valid as a type
a.py:11: note: See https://mypy.readthedocs.io/en/stable/common_issues.html#variables-vs-type-aliases
==
a.py:1: error: Name "TypeVar" is not defined
a.py:1: note: Did you forget to import it from "typing"? (Suggestion: "from typing import TypeVar")
a.py:7: error: Variable "a.T" is not valid as a type
a.py:7: note: See https://mypy.readthedocs.io/en/stable/common_issues.html#variables-vs-type-aliases
a.py:10: error: Name "bar" already defined on line 6
a.py:11: error: Variable "a.T" is not valid as a type
a.py:11: note: See https://mypy.readthedocs.io/en/stable/common_issues.html#variables-vs-type-aliases

[case testRefreshForWithTypeComment1]
[file a.py]
from typing import List
import b
def foo(l: List[int]) -> None:
    for x in l:  # type: object
        pass
    x = object()
    b.x
[file b.py]
x = 1
[file b.py.2]
x = '1'
[builtins fixtures/list.pyi]
[out]
==

[case testRefreshForWithTypeComment2]
from typing import List, Any
import m
def f(x: List[Any]) -> None:
    for a in x:  # type: m.A
        pass
[file m.py]
class A: pass
[file m.py.2]
[builtins fixtures/list.pyi]
[out]
==
main:4: error: Name "m.A" is not defined

[case testIdLikeDecoForwardCrash]
import b
[file b.py]
from typing import Callable, Any, TypeVar

F = TypeVar('F_BadName', bound=Callable[..., Any])  # type: ignore
def deco(func: F) -> F:  # type: ignore
    pass

@deco
def test(x: int, y: int) -> str:
    pass
[file b.py.2]
from typing import Callable, Any, TypeVar

F = TypeVar('F_BadName', bound=Callable[..., Any])  # type: ignore
def deco(func: F) -> F:  # type: ignore
    pass

@deco
def test(x: int, y: int) -> str:
    pass
x = 1
[builtins fixtures/tuple.pyi]
[out]
==

[case testIdLikeDecoForwardCrashAlias]
import b
[file b.py]
from typing import Callable, Any, TypeVar

F = TypeVar('F', bound=Func)
def deco(func: F) -> F:
    pass

@deco
def test(x: int, y: int) -> str:
    pass
Func = Callable[..., Any]
[file b.py.2]
from typing import Callable, Any, TypeVar

F = TypeVar('F', bound=Func)
def deco(func: F) -> F:
    pass

@deco
def test(x: int, y: int) -> str:
    pass
x = 1
Func = Callable[..., Any]
[out]
==

[case testIdLikeDecoForwardCrash_python2]
# flags: --py2
import b
[file b.py]
from typing import Callable, Any, TypeVar

F = TypeVar('F_BadName', bound=Callable[..., Any])  # type: ignore
def deco(func):  # type: ignore
    # type: (F) -> F
    pass

@deco
def test(x, y):
    # type: (int, int) -> str
    pass
[file b.py.2]
from typing import Callable, Any, TypeVar

F = TypeVar('F_BadName', bound=Callable[..., Any])  # type: ignore
def deco(func):  # type: ignore
    # type: (F) -> F
    pass

@deco
def test(x, y):
    # type: (int, int) -> str
    pass
x = 1
[out]
==

[case testIdLikeDecoForwardCrashAlias_python2]
# flags: --py2
import b
[file b.py]
from typing import Callable, Any, TypeVar

F = TypeVar('F', bound=Func)
def deco(func):
    # type: (F) -> F
    pass

@deco
def test(x, y):
    # type: (int, int) -> str
    pass
Func = Callable[..., Any]
[file b.py.2]
from typing import Callable, Any, TypeVar

F = TypeVar('F', bound=Func)
def deco(func):
    # type: (F) -> F
    pass

@deco
def test(x, y):
    # type: (int, int) -> str
    pass
x = 1
Func = Callable[..., Any]
[out]
==

-- Test cases for final qualifier

[case testFinalAddFinalVarAssignFine]
import mod
from a import D
from mod import x

x = 2
def outer() -> None:
    mod.x = 2
    x = 2  # This is OK because it creates a local variable
    d: D
    d.y = 2
    d.z = 2
    D.y = 2
[file a.py]
import mod

class D(mod.C):
    pass
[file mod.py]
x = 1
class C:
    y = 1
    def __init__(self) -> None:
        self.z = 1

[file mod.py.2]
from typing import Final

x: Final = 1
class C:
    y: Final = 1
    def __init__(self) -> None:
        self.z: Final = 1
[out]
==
main:5: error: Cannot assign to final name "x"
main:7: error: Cannot assign to final name "x"
main:10: error: Cannot assign to final attribute "y"
main:11: error: Cannot assign to final attribute "z"
main:12: error: Cannot assign to final attribute "y"

[case testFinalAddFinalVarOverrideFine]
from mod import C

class D(C):
    x = 2
    def __init__(self) -> None:
        self.y = 2
class E(C):
    y = 2
    def __init__(self) -> None:
        self.x = 2

[file mod.py]
class C:
    x = 1
    def __init__(self) -> None:
        self.y = 1

[file mod.py.2]
from typing import Final

class C:
    x: Final = 1
    def __init__(self) -> None:
        self.y: Final = 1
[out]
==
main:4: error: Cannot assign to final name "x"
main:6: error: Cannot assign to final attribute "y"
main:8: error: Cannot assign to final name "y"
main:10: error: Cannot assign to final attribute "x"

[case testFinalAddFinalMethodOverrideFine]
from mod import C

class D(C):
    def meth(self) -> int: ...

[file mod.py]
class C:
    def meth(self) -> int: ...

[file mod.py.2]
from typing import final

class C:
    @final
    def meth(self) -> int: ...
[out]
==
main:4: error: Cannot override final attribute "meth" (previously declared in base class "C")

[case testFinalAddFinalMethodOverrideWithVarFine]
from mod import C
from typing import Any

class D(C):
    meth: Any = 2
    def __init__(self) -> None:
        self.other: Any = 2

[file mod.py]
class C:
    def meth(self) -> int: ...
    def other(self) -> int: ...

[file mod.py.2]
from typing import final

class C:
    @final
    def meth(self) -> int: ...
    @final
    def other(self) -> int: ...
[out]
==
main:5: error: Cannot override final attribute "meth" (previously declared in base class "C")
main:7: error: Cannot assign to final attribute "other"
main:7: error: Cannot override final attribute "other" (previously declared in base class "C")

[case testFinalAddFinalMethodOverrideOverloadFine]
from typing import overload
from mod import C

def outer() -> None:
    class D(C):
        @overload
        def meth(self, x: int) -> int: ...
        @overload
        def meth(self, x: str) -> str: ...
        def meth(self, x):
            pass

[file mod.pyi]
from typing import overload
class C:
    @overload
    def meth(self, x: int) -> int: ...
    @overload
    def meth(self, x: str) -> str: ...

[file mod.pyi.2]
from typing import final, overload

class C:
    @final
    @overload
    def meth(self, x: int) -> int: ...
    @overload
    def meth(self, x: str) -> str: ...
[out]
==
main:6: error: Cannot override final attribute "meth" (previously declared in base class "C")

[case testFinalAddFinalPropertyWithVarFine]
from mod import C

def outer() -> None:
    class D(C):
        p = 2
    class E(C):
        def __init__(self) -> None:
            self.p: int = 2

[file mod.py]
class C:
    @property
    def p(self) -> int:
        pass

[file mod.py.2]
from typing import final

class C:
    @final
    @property
    def p(self) -> int:
        pass
[builtins fixtures/property.pyi]
[out]
==
main:5: error: Cannot override final attribute "p" (previously declared in base class "C")
main:8: error: Cannot assign to final attribute "p"
main:8: error: Cannot override final attribute "p" (previously declared in base class "C")

[case testFinalBodyReprocessedAndStillFinal]
import a
[file a.py]
from c import C
class A:
    def meth(self) -> None: ...

[file a.py.3]
from c import C
class A(C):
    def meth(self) -> None: ...

[file c.py]
from typing import final
from d import D

class C:
    @final
    def meth(self) -> None:
        D(int())
[file d.py]
class D:
    def __init__(self, x: int) -> None: ...
[file d.py.2]
from typing import Optional
class D:
    def __init__(self, x: Optional[int]) -> None: ...
[out]
==
==
a.py:3: error: Cannot override final attribute "meth" (previously declared in base class "C")

[case testFinalBodyReprocessedAndStillFinalOverloaded]
import a
[file a.py]
from c import C
class A:
    def meth(self) -> None: ...

[file a.py.3]
from c import C
class A(C):
    def meth(self) -> None: ...

[file c.py]
from typing import final, overload, Union
from d import D

class C:
    @overload
    def meth(self, x: int) -> int: ...
    @overload
    def meth(self, x: str) -> str: ...
    @final
    def meth(self, x: Union[int, str]) -> Union[int, str]:
        D(int())
        return x
[file d.py]
class D:
    def __init__(self, x: int) -> None: ...
[file d.py.2]
from typing import Optional
class D:
    def __init__(self, x: Optional[int]) -> None: ...
[out]
==
==
a.py:3: error: Cannot override final attribute "meth" (previously declared in base class "C")
a.py:3: error: Signature of "meth" incompatible with supertype "C"

[case testIfMypyUnreachableClass]
from a import x

MYPY = False
if MYPY:
    pass
else:
    class A:
        pass
y: int = x
[file a.py]
x = 1
[file a.py.2]
x = 2
[builtins fixtures/bool.pyi]
[out]
==

[case testIfTypeCheckingUnreachableClass]
from a import x
from typing import TYPE_CHECKING

if not TYPE_CHECKING:
    class A(int):
        pass
else:
    A = int

y: A = x
[file a.py]
x = 1
[file a.py.2]
x = 2
[file a.py.3]
x = 'no way'
[builtins fixtures/bool.pyi]
[typing fixtures/typing-medium.pyi]
[out]
==
==
main:10: error: Incompatible types in assignment (expression has type "str", variable has type "int")

[case testNamedTupleForwardFunctionDirect]
# flags: --ignore-missing-imports
from typing import NamedTuple
from b import B

NT = NamedTuple('NT', [('x', B)])
[file b.py.2]
def func(x): pass
B = func
[builtins fixtures/tuple.pyi]
[out]
==
main:5: error: Variable "b.B" is not valid as a type
main:5: note: See https://mypy.readthedocs.io/en/stable/common_issues.html#variables-vs-type-aliases

[case testNamedTupleForwardFunctionIndirect]
# flags: --ignore-missing-imports
from typing import NamedTuple
from a import A

NT = NamedTuple('NT', [('x', A)])
[file a.py]
from b import B
A = B
[file b.py.2]
def func(x): pass
B = func
[builtins fixtures/tuple.pyi]
[out]
==
main:5: error: Variable "a.A" is not valid as a type
main:5: note: See https://mypy.readthedocs.io/en/stable/common_issues.html#variables-vs-type-aliases

[case testNamedTupleForwardFunctionIndirectReveal]
# flags: --ignore-missing-imports
import m
[file m.py]
from typing import NamedTuple
from a import A

NT = NamedTuple('NT', [('x', A)])
[file m.py.3]
from typing import NamedTuple
from a import A

NT = NamedTuple('NT', [('x', A)])
reveal_type(NT.x)
x: NT
reveal_type(x.x)
[file a.py]
from b import B
A = B
[file b.py.2]
def func(x): pass
B = func
[builtins fixtures/tuple.pyi]
[out]
==
m.py:4: error: Variable "a.A" is not valid as a type
m.py:4: note: See https://mypy.readthedocs.io/en/stable/common_issues.html#variables-vs-type-aliases
==
m.py:4: error: Variable "a.A" is not valid as a type
m.py:4: note: See https://mypy.readthedocs.io/en/stable/common_issues.html#variables-vs-type-aliases
m.py:5: note: Revealed type is "Any"
m.py:7: note: Revealed type is "Any"

[case testAliasForwardFunctionDirect]
# flags: --ignore-missing-imports
from typing import Optional
from b import B

Alias = Optional[B]
[file b.py.2]
def func(x): pass
B = int()
[out]
==
main:5: error: Variable "b.B" is not valid as a type
main:5: note: See https://mypy.readthedocs.io/en/stable/common_issues.html#variables-vs-type-aliases

[case testAliasForwardFunctionIndirect]
# flags: --ignore-missing-imports
from typing import Optional
from a import A

Alias = Optional[A]
[file a.py]
from b import B
A = B
[file b.py.2]
def func(x): pass
B = func
[out]
==
main:5: error: Variable "a.A" is not valid as a type
main:5: note: See https://mypy.readthedocs.io/en/stable/common_issues.html#variables-vs-type-aliases

[case testLiteralFineGrainedVarConversion]
import mod
reveal_type(mod.x)
[file mod.py]
x = 1
[file mod.py.2]
from typing_extensions import Literal
x: Literal[1] = 1
[file mod.py.3]
from typing_extensions import Literal
x: Literal[1] = 2
[builtins fixtures/tuple.pyi]
[out]
main:2: note: Revealed type is "builtins.int"
==
main:2: note: Revealed type is "Literal[1]"
==
mod.py:2: error: Incompatible types in assignment (expression has type "Literal[2]", variable has type "Literal[1]")
main:2: note: Revealed type is "Literal[1]"

[case testLiteralFineGrainedFunctionConversion]
from mod import foo
foo(3)
[file mod.py]
def foo(x: int) -> None: pass
[file mod.py.2]
from typing_extensions import Literal
def foo(x: Literal[3]) -> None: pass
[file mod.py.3]
from typing_extensions import Literal
def foo(x: Literal[4]) -> None: pass
[builtins fixtures/tuple.pyi]
[out]
==
==
main:2: error: Argument 1 to "foo" has incompatible type "Literal[3]"; expected "Literal[4]"

[case testLiteralFineGrainedAlias]
from mod import Alias
a: Alias = 1
[file mod.py]
Alias = int
[file mod.py.2]
from typing_extensions import Literal
Alias = Literal[1]
[file mod.py.3]
from typing_extensions import Literal
Alias = Literal[2]
[builtins fixtures/tuple.pyi]
[out]
==
==
main:2: error: Incompatible types in assignment (expression has type "Literal[1]", variable has type "Literal[2]")

[case testLiteralFineGrainedOverload]
from mod import foo
reveal_type(foo(4))
[file mod.py]
from typing import overload
from typing_extensions import Literal
@overload
def foo(x: int) -> str: ...
@overload
def foo(x: Literal['bar']) -> int: ...
def foo(x): pass
[file mod.py.2]
from typing import overload
from typing_extensions import Literal
@overload
def foo(x: Literal[4]) -> Literal['foo']: ...
@overload
def foo(x: int) -> str: ...
@overload
def foo(x: Literal['bar']) -> int: ...
def foo(x): pass
[builtins fixtures/tuple.pyi]
[out]
main:2: note: Revealed type is "builtins.str"
==
main:2: note: Revealed type is "Literal['foo']"

[case testLiteralFineGrainedChainedDefinitions]
from mod1 import foo
from typing_extensions import Literal
def expect_3(x: Literal[3]) -> None: pass
expect_3(foo)
[file mod1.py]
from mod2 import bar
foo = bar
[file mod2.py]
from mod3 import qux as bar
[file mod3.py]
from typing_extensions import Literal
qux: Literal[3]
[file mod3.py.2]
from typing_extensions import Literal
qux: Literal[4]
[builtins fixtures/tuple.pyi]
[out]
==
main:4: error: Argument 1 to "expect_3" has incompatible type "Literal[4]"; expected "Literal[3]"

[case testLiteralFineGrainedChainedAliases]
from mod1 import Alias1
from typing_extensions import Literal
x: Alias1
def expect_3(x: Literal[3]) -> None: pass
expect_3(x)
[file mod1.py]
from mod2 import Alias2
Alias1 = Alias2
[file mod2.py]
from mod3 import Alias3
Alias2 = Alias3
[file mod3.py]
from typing_extensions import Literal
Alias3 = Literal[3]
[file mod3.py.2]
from typing_extensions import Literal
Alias3 = Literal[4]
[builtins fixtures/tuple.pyi]
[out]
==
main:5: error: Argument 1 to "expect_3" has incompatible type "Literal[4]"; expected "Literal[3]"

[case testLiteralFineGrainedChainedFunctionDefinitions]
from mod1 import func1
from typing_extensions import Literal
def expect_3(x: Literal[3]) -> None: pass
expect_3(func1())
[file mod1.py]
from mod2 import func2 as func1
[file mod2.py]
from mod3 import func3
func2 = func3
[file mod3.py]
from typing_extensions import Literal
def func3() -> Literal[3]: pass
[file mod3.py.2]
from typing_extensions import Literal
def func3() -> Literal[4]: pass
[builtins fixtures/tuple.pyi]
[out]
==
main:4: error: Argument 1 to "expect_3" has incompatible type "Literal[4]"; expected "Literal[3]"

[case testLiteralFineGrainedChainedTypeVarInference]
from mod1 import foo
reveal_type(foo)
[file mod1.py]
from typing import TypeVar
from mod2 import bar
T = TypeVar('T', bound=int)
def func(x: T) -> T: return x
foo = func(bar)
[file mod2.py]
bar = 3
[file mod2.py.2]
from typing_extensions import Literal
bar: Literal[3] = 3
[builtins fixtures/tuple.pyi]
[out]
main:2: note: Revealed type is "builtins.int*"
==
main:2: note: Revealed type is "Literal[3]"

[case testLiteralFineGrainedChainedViaFinal]
from mod1 import foo
from typing_extensions import Literal
def expect_3(x: Literal[3]) -> None: pass
expect_3(foo)
[file mod1.py]
from typing_extensions import Final
from mod2 import bar
foo: Final = bar
[file mod2.py]
from mod3 import qux as bar
[file mod3.py]
from typing_extensions import Final
qux: Final = 3
[file mod3.py.2]
from typing_extensions import Final
qux: Final = 4
[file mod3.py.3]
from typing_extensions import Final
qux: Final[int] = 4
[builtins fixtures/tuple.pyi]
[out]
==
main:4: error: Argument 1 to "expect_3" has incompatible type "Literal[4]"; expected "Literal[3]"
==
main:4: error: Argument 1 to "expect_3" has incompatible type "int"; expected "Literal[3]"

[case testLiteralFineGrainedStringConversionPython3]
from mod1 import foo
reveal_type(foo)
[file mod1.py]
from mod2 import bar
foo = bar()
[file mod2.py]
from typing_extensions import Literal
def bar() -> Literal["foo"]: pass
[file mod2.py.2]
from typing_extensions import Literal
def bar() -> Literal[u"foo"]: pass
[file mod2.py.3]
from typing_extensions import Literal
def bar() -> Literal[b"foo"]: pass
[builtins fixtures/tuple.pyi]
[out]
main:2: note: Revealed type is "Literal['foo']"
==
main:2: note: Revealed type is "Literal['foo']"
==
main:2: note: Revealed type is "Literal[b'foo']"

[case testLiteralFineGrainedStringConversionPython2]
# flags: --python-version 2.7
from mod1 import foo
reveal_type(foo)
[file mod1.py]
from mod2 import bar
foo = bar()
[file mod2.py]
from typing_extensions import Literal
def bar():
    # type: () -> Literal["foo"]
    pass
[file mod2.py.2]
from typing_extensions import Literal
def bar():
    # type: () -> Literal[b"foo"]
    pass
[file mod2.py.3]
from __future__ import unicode_literals
from typing_extensions import Literal
def bar():
    # type: () -> Literal["foo"]
    pass
[file mod2.py.4]
from __future__ import unicode_literals
from typing_extensions import Literal
def bar():
    # type: () -> Literal[b"foo"]
    pass
[file mod2.py.5]
from typing_extensions import Literal
def bar():
    # type: () -> Literal[u"foo"]
    pass
[out]
main:3: note: Revealed type is "Literal['foo']"
==
main:3: note: Revealed type is "Literal['foo']"
==
main:3: note: Revealed type is "Literal[u'foo']"
==
main:3: note: Revealed type is "Literal['foo']"
==
main:3: note: Revealed type is "Literal[u'foo']"

[case testReprocessModuleTopLevelWhileMethodDefinesAttr]
import a
[file a.py]
from b import B

B().x

[file a.py.3]
from b import B

x = B().x

[file b.py]
from c import f
f(int())

class B:
    def meth(self) -> None:
        self.x: int

[file c.py]
def f(x: int) -> None: ...

[file c.py.2]
from typing import Union
def f(x: Union[int, str]) -> None: ...

[targets2 c, b]
[targets3 a]
[builtins fixtures/tuple.pyi]
[out]
==
==

[case testCheckReprocessedTargets-only_when_nocache]
from b import B

class C(B):
    def meth(self) -> None:
        from b import f
        f()

[file b.py]
class B: ...
def f() -> int: ...

[file b.py.2]
class A: ...
class B(A): ...
def f() -> int: ...

[file b.py.3]
class A: ...
class B(A): ...
def f() -> str: ...

[targets2 b, __main__, __main__.C.meth, __main__, __main__.C.meth]
[targets3 b, __main__.C.meth]
[out]
==
==

[case testReprocessModuleTopLevelWhileMethodDefinesAttrExplicit]
import a
[file a.py]
from b import B

B().x

[file b.py]
from c import f
f(int())

class A:
    x: int

class B(A):
    def meth(self) -> None:
        self.x: int

[file c.py]
def f(x: int) -> None: ...

[file c.py.2]
from typing import Union
def f(x: Union[int, str]) -> None: ...

[file a.py.3]
from b import B

# Double-check the variable is still accessible.
B().x

[targets2 c, b]
[targets3 a]
[builtins fixtures/tuple.pyi]
[out]
==
==

[case testReprocessModuleTopLevelWhileMethodDefinesAttrBothExplicitAndInClass]
import a
[file a.py]
from b import B

B().x

[file b.py]
from c import f
f(int())

class A:
    x: int

class B(A):
    x: int
    def meth(self) -> None:
        self.x: int

[file c.py]
def f(x: int) -> None: ...

[file c.py.2]
from typing import Union
def f(x: Union[int, str]) -> None: ...

[file a.py.3]
from b import B

# Double-check the variable is still accessible.
B().x

[targets2 c, b]
[targets3 a]
[builtins fixtures/tuple.pyi]
[out]
==
==

[case testReprocessModuleTopLevelWhileMethodDefinesAttrProtocol]
import a
[file a.py]
from b import B

B().x

[file b.py]
from typing import Protocol
from c import f
f(int())

class A(Protocol):
    x: int

class B(A):
    def meth(self) -> None:
        self.x = 42

[file c.py]
def f(x: int) -> None: ...

[file c.py.2]
from typing import Union
def f(x: Union[int, str]) -> None: ...

[file a.py.3]
from b import B

# Double-check the variable is still accessible.
B().x

[targets2 c, b]
[targets3 a]
[out]
==
==

[case testNewSemanticAnalyzerUpdateMethodAndClass]

import m

m.x

class A:
    def f(self) -> None:
        self.x = 0
        m.y

    def g(self) -> None:
        m.x

[file m.py]
x = 0
y = 0

[file m.py.2]
x = ''
y = 0

[file m.py.3]
x = ''
y = ''

[out]
==
==

[case testInlineConfigFineGrained1]

import a
[file a.py]
# mypy: no-warn-no-return

from typing import List
def foo() -> List:
    20

[file a.py.2]
# mypy: disallow-any-generics, no-warn-no-return

from typing import List
def foo() -> List:
    20

[file a.py.3]
# mypy: no-warn-no-return

from typing import List
def foo() -> List:
    20

[file a.py.4]
from typing import List
def foo() -> List:
    20
[out]
==
a.py:4: error: Missing type parameters for generic type "List"
==
==
a.py:2: error: Missing return statement

[builtins fixtures/list.pyi]

[case testInlineConfigFineGrained2]
import a
[file a.py]
# mypy: bogus-flag

[file b.py.2]

[out]
a.py:1: error: Unrecognized option: bogus_flag = True
==
a.py:1: error: Unrecognized option: bogus_flag = True

[case testWrongNumberOfArguments]

[file a.py]
def bar(x):
    # type: () -> None
    pass

def baz(x):
    # type: () -> None
    pass

def f():
    # type: () -> None
    def g(x):
        # type: () -> None
        pass

[file c.py]
def bar(x):
    # type: () -> None
    pass

[file b.py]
x = ''

[file b.py.2]
x = 1

[out]
c.py:1: error: Type signature has too few arguments
a.py:1: error: Type signature has too few arguments
a.py:5: error: Type signature has too few arguments
a.py:11: error: Type signature has too few arguments
==
a.py:1: error: Type signature has too few arguments
a.py:5: error: Type signature has too few arguments
a.py:11: error: Type signature has too few arguments
c.py:1: error: Type signature has too few arguments

[case testErrorReportingNewAnalyzer]
# flags: --disallow-any-generics
from a import A

def f() -> None:
    x: A
[file a.py]
class A: ...

[file a.py.2]
from typing import TypeVar, Generic
T = TypeVar('T')
class A(Generic[T]): ...
[out]
==
main:5: error: Missing type parameters for generic type "A"

[case testStripNewAnalyzer]
# flags: --ignore-missing-imports
import a
[file a.py]
from typing import List
from b import B

class A:
    def __init__(self) -> None:
        self.x: List[int] = []

    def method(self) -> None:
        B()
        self.x = []

[file b.py]
class B: ...
[delete b.py.2]

[builtins fixtures/list.pyi]
[out]
==

[case testClassVariableOrderingRefresh]

from b import bar

def foo(x: str) -> None: pass

class Something:
    def run(self) -> None:
        bar()
        foo(self.IDS[0])

    IDS = [87]

[file b.py]
def bar() -> int: return 0
[file b.py.2]
def bar() -> str: return '0'
[builtins fixtures/list.pyi]
[out]
main:9: error: Argument 1 to "foo" has incompatible type "int"; expected "str"
==
main:9: error: Argument 1 to "foo" has incompatible type "int"; expected "str"

[case testInfiniteLoop]

[file a.py]
from b import f
from typing import Callable, TypeVar

F = TypeVar('F', bound=Callable)
def dec(x: F) -> F: return x

@dec
def foo(self):
    class A:
        @classmethod
        def asdf(cls, x: 'A') -> None: pass

@dec
def bar(self):
    class B:
        @classmethod
        def asdf(cls, x: 'B') -> None: pass
    f()

[file b.py]
def f() -> int: pass
[file b.py.2]
def f() -> str: pass
[builtins fixtures/classmethod.pyi]
[out]
==

[case testInfiniteLoop2]

[file a.py]
from b import f
from typing import Callable, TypeVar, NamedTuple

F = TypeVar('F', bound=Callable)
def dec(x: F) -> F: return x

@dec
def foo(self):
    N = NamedTuple('N', [('x', int)])
    def g(x: N) -> None: pass

@dec
def bar(self):
    N = NamedTuple('N', [('x', int)])
    def g(x: N) -> None: pass
    f()

[file b.py]
def f() -> int: pass
[file b.py.2]
def f() -> str: pass
[builtins fixtures/classmethod.pyi]
[out]
==

[case testFileAddedAndImported]
# flags: --ignore-missing-imports --follow-imports=skip
# cmd: mypy a.py
# cmd2: mypy a.py b.py

[file a.py]
from b import bad
x = 42

[file b.py.2]
def good() -> None: ...
[out]
==
a.py:1: error: Module "b" has no attribute "bad"

[case testFileAddedAndImported2]
# flags: --ignore-missing-imports --follow-imports=skip
# cmd: mypy -m a
# cmd2: mypy -m a b
[file a.py]
x = 42

[file a.py.2]
from b import bad
x = 42

[file b.py.2]
def good() -> None: ...
[out]
==
a.py:1: error: Module "b" has no attribute "bad"

[case testTypedDictCrashFallbackAfterDeletedMeet]
# flags: --ignore-missing-imports

from z import get_data
from a import Data

for it in get_data()['things']:
    it['id']

[file z.py]
from a import Data

def get_data() -> Data: ...

[file a.py]
from typing import TypedDict, List, Union

class File(TypedDict):
    id: int
    name: str

class User(TypedDict):
    id: int
    path: str

class Data(TypedDict):
    things: List[Union[File, User]]

[delete a.py.2]
[builtins fixtures/dict.pyi]
[typing fixtures/typing-typeddict.pyi]
[out]
==

[case testTypedDictCrashFallbackAfterDeletedJoin]
# flags: --ignore-missing-imports

from z import get_data
from a import Data

x = [get_data()[0], get_data()[1]]

[file z.py]
from a import Data

def get_data() -> Data: ...

[file a.py]
from typing import TypedDict, Tuple

class File(TypedDict):
    id: int
    name: str

class User(TypedDict):
    id: int
    path: str

Data = Tuple[User, File]

[delete a.py.2]
[builtins fixtures/dict.pyi]
[typing fixtures/typing-typeddict.pyi]
[out]
==

[case testClassRedef]
# An issue involved serializing these caused crashes in the past

[file a.py]
class A:
    pass

x = 0

[file a.py.2]
class A:
    a = A()

x = '0'

[file b.py]
from a import A, x

class A: # type: ignore
    pass

[out]
==

[case testAddAttributeThroughNewBaseClass]
import a

[file a.py]
class C:
    def __init__(self) -> None:
        self.x = 0

[file a.py.2]
from b import B

class C(B):
    def __init__(self) -> None:
        self.x = 0

[file b.py.2]
class B:
    def __init__(self) -> None:
        self.x = 0
[out]
==

[case testGenericChange1]
import a
[file a.py]
import b
def f() -> b.C: pass
[file b.py]
import a
class C: pass
[file b.py.2]
from typing import TypeVar, Generic, List
import a

T = TypeVar('T')
class C(Generic[T]): pass

reveal_type(a.f)
c: C[int]
l = a.f() if True else c
d = a.f()
d = c
c = d

x: List[C] = [a.f(), a.f()]

[out]
==
b.py:7: note: Revealed type is "def () -> b.C[Any]"
[builtins fixtures/list.pyi]

[case testGenericChange2]
import a
[file a.py]
import b
def f() -> b.C[int]: pass
[file b.py]
from typing import TypeVar, Generic
import a
T = TypeVar('T')
class C(Generic[T]): pass
[file b.py.2]
from typing import List
import a

class C(): pass

c: C
l = a.f() if True else c
d = a.f()
d = c
c = d

x: List[C] = [a.f(), a.f()]

[builtins fixtures/list.pyi]
[out]
==
a.py:2: error: "C" expects no type arguments, but 1 given

[case testGenericChange3]
import a
[file a.py]
import b
def f() -> b.C[int]: pass
[file b.py]
from typing import TypeVar, Generic
import a
T = TypeVar('T')
class C(Generic[T]): pass
[file b.py.2]
from typing import TypeVar, Generic, List
import a

T = TypeVar('T')
S = TypeVar('S')
class C(Generic[S, T]): pass

c: C[int, str]
l = a.f() if True else c
d = a.f()
d = c
c = d

x: List[C] = [a.f(), a.f()]

[out]
==
a.py:2: error: "C" expects 2 type arguments, but 1 given
[builtins fixtures/list.pyi]

[case testIsInstanceAdHocIntersectionFineGrainedIncrementalNoChange]
import b
[file a.py]
class A: pass
class B: pass

class Foo:
    def __init__(self) -> None:
        x: A
        assert isinstance(x, B)
        self.x = x
[file b.py]
from a import Foo
[file b.py.2]
from a import Foo
reveal_type(Foo().x)
[builtins fixtures/isinstance.pyi]
[out]
==
b.py:2: note: Revealed type is "a.<subclass of "A" and "B">"

[case testIsInstanceAdHocIntersectionFineGrainedIncrementalIsInstanceChange]
import c
[file a.py]
class A: pass
class B: pass
class C: pass

class Foo:
    def __init__(self) -> None:
        x: A
        assert isinstance(x, B)
        self.x = x
[file a.py.2]
class A: pass
class B: pass
class C: pass

class Foo:
    def __init__(self) -> None:
        x: A
        assert isinstance(x, C)
        self.x = x

[file b.py]
from a import Foo
y = Foo().x

[file c.py]
from b import y
reveal_type(y)
[builtins fixtures/isinstance.pyi]
[out]
c.py:2: note: Revealed type is "a.<subclass of "A" and "B">"
==
c.py:2: note: Revealed type is "a.<subclass of "A" and "C">"

[case testIsInstanceAdHocIntersectionFineGrainedIncrementalUnderlyingObjChang]
import c
[file a.py]
class A: pass
class B: pass
class C: pass
Extra = B
[file a.py.2]
class A: pass
class B: pass
class C: pass
Extra = C

[file b.py]
from a import A, Extra
x: A
if isinstance(x, Extra):
    y = x

[file c.py]
from b import y
reveal_type(y)
[builtins fixtures/isinstance.pyi]
[out]
c.py:2: note: Revealed type is "b.<subclass of "A" and "B">"
==
c.py:2: note: Revealed type is "b.<subclass of "A" and "C">"

[case testIsInstanceAdHocIntersectionFineGrainedIncrementalIntersectionToUnreachable]
import c
[file a.py]
class A:
    x: int
class B:
    x: int
x: A
assert isinstance(x, B)
y = x

[file a.py.2]
class A:
    x: int
class B:
    x: str
x: A
assert isinstance(x, B)
y = x

[file b.py]
from a import y
z = y

[file c.py]
from b import z
reveal_type(z)
[builtins fixtures/isinstance.pyi]
[out]
c.py:2: note: Revealed type is "a.<subclass of "A" and "B">"
==
c.py:2: note: Revealed type is "a.A"

[case testIsInstanceAdHocIntersectionFineGrainedIncrementalUnreachaableToIntersection]
import c
[file a.py]
class A:
    x: int
class B:
    x: str
x: A
assert isinstance(x, B)
y = x

[file a.py.2]
class A:
    x: int
class B:
    x: int
x: A
assert isinstance(x, B)
y = x

[file b.py]
from a import y
z = y

[file c.py]
from b import z
reveal_type(z)
[builtins fixtures/isinstance.pyi]
[out]
c.py:2: note: Revealed type is "a.A"
==
c.py:2: note: Revealed type is "a.<subclass of "A" and "B">"

[case testStubFixupIssues]
[file a.py]
import p
[file a.py.2]
import p
# a change

[file p/__init__.pyi]
from p.util import *

[file p/util.pyi]
from p.params import N
class Test: ...

[file p/params.pyi]
import p.util
class N(p.util.Test):
    ...

[builtins fixtures/list.pyi]
[out]
==

[case testDunderCall1]
from a import C

c = C()
c(1)

[file a.py]
class C:
    def __call__(self, x: int) -> None: ...

[file a.py.2]
class C:
    def __call__(self, x: str) -> None: ...

[out]
==
main:4: error: Argument 1 to "__call__" of "C" has incompatible type "int"; expected "str"

[case testDunderCall2]
from a import C

C()(1)

[file a.py]
class C:
    def __call__(self, x: int) -> None: ...

[file a.py.2]
class C:
    def __call__(self, x: str) -> None: ...

[out]
==
main:3: error: Argument 1 to "__call__" of "C" has incompatible type "int"; expected "str"

[case testDunderCallAddition]
from a import C

c = C()
x = c()  # type: ignore
x + 42

[file a.py]
class C: ...

[file a.py.2]
class C:
    def __call__(self) -> str: ...

[out]
==
main:5: error: Unsupported left operand type for + ("str")<|MERGE_RESOLUTION|>--- conflicted
+++ resolved
@@ -7845,18 +7845,8 @@
 [builtins fixtures/list.pyi]
 [out]
 ==
-<<<<<<< HEAD
-<<<<<<< HEAD
 a.py:4: error: Module "b" has no attribute "A"
 a.py:4: error: Name 'A' already defined on line 3
-=======
-a.py:4: error: Module 'b' has no attribute 'A'
-a.py:4: error: Name "A" already defined on line 3
->>>>>>> Name already defined - double quotes
-=======
-a.py:4: error: Module 'b' has no attribute 'A'
-a.py:4: error: Name "A" already defined on line 3
->>>>>>> 7ff84d28
 
 -- the order of errors is different with cache
 [case testImportOnTopOfAlias2]
