--- conflicted
+++ resolved
@@ -1055,7 +1055,6 @@
     def __init__(self) -> None:
         some_module = self.a
 
-<<<<<<< HEAD
 [case testNewAnalyzerAliasToNotReadyClass]
 import a
 [file a.py]
@@ -1189,7 +1188,7 @@
 class C:
     y: int
 [builtins fixtures/list.pyi]
-=======
+
 [case testNewAnalyzerListComprehension]
 from typing import List
 a: List[A]
@@ -1345,7 +1344,6 @@
 strict_optional = True
 [[mypy-b]
 strict_optional = False
->>>>>>> e8c7ee77
 
 [case testNewAnalyzerProperty]
 class A:
