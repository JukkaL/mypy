--- conflicted
+++ resolved
@@ -2813,7 +2813,6 @@
 class Yes: ...
 [builtins fixtures/bool.pyi]
 
-<<<<<<< HEAD
 [case testNewAnalyzerDisallowAnyGenericsMessages]
 # mypy: disallow-any-generics
 from a import B
@@ -2828,7 +2827,7 @@
 B = A
 
 [builtins fixtures/list.pyi]
-=======
+
 [case testNewAnalyzerVarTypeVarNoCrash]
 from typing import Callable, TypeVar
 
@@ -2877,5 +2876,4 @@
 reveal_type(f)  # N: Revealed type is 'def [FooT <: a.Foo] (x: FooT`-1) -> builtins.bool'
 
 class B: ...
-[builtins fixtures/bool.pyi]
->>>>>>> 246ae3d6
+[builtins fixtures/bool.pyi]