-- Test cases for the new semantic analyzer

[case testNewAnalyzerEmpty]

[case testNewAnalyzerSimpleAssignment]
x = 1
x.y # E: "int" has no attribute "y"
y # E: Name 'y' is not defined

[case testNewAnalyzerSimpleAnnotation]
x: int = 0
y: str = 0 \
    # E: Incompatible types in assignment (expression has type "int", variable has type "str")

[case testNewAnalyzerSimpleClass]
class A:
    x: int
a: A
a.x
a.y # E: "A" has no attribute "y"

[case testNewAnalyzerErrorInClassBody]
class A:
    x # E: Name 'x' is not defined

[case testNewAnalyzerTypeAnnotationForwardReference]
class A:
    b: B
class B:
    a: A
a: A
b: B
a.b = a # E: Incompatible types in assignment (expression has type "A", variable has type "B")
a.b = b
b.a = a
b.a = b # E: Incompatible types in assignment (expression has type "B", variable has type "A")

[case testNewAnalyzerTypeAnnotationCycle1]
import b
[file a.py]
import b
class A: pass
y: b.B
y() # E: "B" not callable
[file b.py]
import a
class B: pass
x: a.A
reveal_type(x) # E: Revealed type is 'a.A'

[case testNewAnalyzerTypeAnnotationCycle2]
import a
[file a.py]
from b import B
class A: pass
y: B
y()
[file b.py]
from a import A
class B: pass
x: A
x()
[out]
tmp/b.py:4: error: "A" not callable
tmp/a.py:4: error: "B" not callable

[case testNewAnalyzerTypeAnnotationCycle3]
import b
[file a.py]
from b import bad # E: Module 'b' has no attribute 'bad'; maybe "bad2"?
[file b.py]
from a import bad2 # E: Module 'a' has no attribute 'bad2'; maybe "bad"?

[case testNewAnalyzerTypeAnnotationCycle4]
import b
[file a.py]
# TODO: Could we generate an error here as well?
from b import bad
[file b.py]
from a import bad # E: Module 'a' has no attribute 'bad'

[case testNewAnalyzerExportedValuesInImportAll]
from m import *
_ = a
_ = b
_ = c
_ = d
_e = e
_f = f # E: Name 'f' is not defined
_ = _g # E: Name '_g' is not defined
reveal_type(_e)  # E: Revealed type is 'm.A'
[file m.py]
__all__ = ['a']
__all__ += ('b',)
__all__.append('c')
__all__.extend(('d', 'e'))

a = b = c = d = _g = 1
e: 'A'
f: 'A'

class A: ...
[builtins fixtures/module_all.pyi]

[case testNewAnalyzerSimpleFunction]
def f(x: int) -> str:
    return 'x'

def g(x: int) -> int:
    y = f(1)
    return y # E: Incompatible return value type (got "str", expected "int")

[case testNewAnalyzerSimpleMethod]
class A:
    def __init__(self, x: int) -> None:
        self.x = x

    def f(self) -> str:
        return self.x # E: Incompatible return value type (got "int", expected "str")

    def g(self) -> int:
        return self.f() # E: Incompatible return value type (got "str", expected "int")

[case testNewAnalyzerFunctionForwardRef]
def f() -> None:
    x = g(1) # E: Argument 1 to "g" has incompatible type "int"; expected "str"
    reveal_type(x) # E: Revealed type is 'builtins.str'

def g(x: str) -> str:
    return x

[case testNewAnalyzerExportedImportThreePasses]
import b

[file a.py]
from b import b1 as a2
from b import b2 as a3

def a1() -> int: pass

reveal_type(a3()) # E: Revealed type is 'builtins.int'

[file b.py]
from a import a1 as b2
from a import a2 as b3

def b1() -> str: pass

reveal_type(b3()) # E: Revealed type is 'builtins.str'

[case testNewAnalyzerBool]
reveal_type(True) # E: Revealed type is 'builtins.bool'
reveal_type(False) # E: Revealed type is 'builtins.bool'

[case testNewAnalyzerNewTypeMultiplePasses]
import b

[file a.py]
from typing import NewType
import b
class A: pass
N2 = NewType('N2', b.N1)
def f1(x: A) -> None: pass
def f2(x: b.N1) -> None: pass
def f3(x: N2) -> None: pass
a = A()
n1 = b.N1(a)
n2 = N2(n1)
f1(a)
f1(n1)
f1(n2)
f2(a) # E: Argument 1 to "f2" has incompatible type "A"; expected "N1"
f2(n1)
f2(n2)
f3(a) # E: Argument 1 to "f3" has incompatible type "A"; expected "N2"
f3(n1) # E: Argument 1 to "f3" has incompatible type "N1"; expected "N2"
f3(n2)

# Test N2 etc.

[file b.py]
from typing import NewType
import a
N1 = NewType('N1', a.A)

[case testNewAnalyzerInheritanceForwardRef]
class C(B):
    pass
class B(A):
    pass
class A:
    def __init__(self, x: str) -> None: pass
    def f(self, x: int) -> None: pass

C(1) # E: Argument 1 to "C" has incompatible type "int"; expected "str"
B(1) # E: Argument 1 to "B" has incompatible type "int"; expected "str"
C('').f('') # E: Argument 1 to "f" of "A" has incompatible type "str"; expected "int"
B('').f('') # E: Argument 1 to "f" of "A" has incompatible type "str"; expected "int"

[case testNewAnalyzerInheritanceMROInCycle]
import a

[file a.py]
from b import A
import b

class B(A):
    b: int

class D(b.C):
    d: int

d = D()
reveal_type(d.a) # E: Revealed type is 'builtins.int'
reveal_type(d.b) # E: Revealed type is 'builtins.int'
reveal_type(d.c) # E: Revealed type is 'builtins.int'
reveal_type(d.d) # E: Revealed type is 'builtins.int'

[file b.py]
from a import B

class A:
    a: int

class C(B):
    c: int

[case testNewAnalyzerTypedDictClass]
from mypy_extensions import TypedDict
import a
class T1(TypedDict):
    x: A
class A: pass
reveal_type(T1(x=A())) # E

[file a.py]
from mypy_extensions import TypedDict
from b import TD1 as TD2, TD3
class T2(TD3):
    x: int
reveal_type(T2(x=2)) # E

[file b.py]
from a import TypedDict as TD1
from a import TD2 as TD3

[out]
tmp/a.py:5: error: Revealed type is 'TypedDict('a.T2', {'x': builtins.int})'
main:6: error: Revealed type is 'TypedDict('__main__.T1', {'x': __main__.A})'


[case testNewAnalyzerTypedDictClassInheritance]
from mypy_extensions import TypedDict

class T2(T1):
    y: int

class T1(TypedDict):
    x: str

class T3(TypedDict):
    x: str

class T4(T3):
    y: A

class A: pass

T2(x=0, y=0) # E: Incompatible types (expression has type "int", TypedDict item "x" has type "str")
x: T2
reveal_type(x) # E: Revealed type is 'TypedDict('__main__.T2', {'x': builtins.str, 'y': builtins.int})'
y: T4
reveal_type(y) # E: Revealed type is 'TypedDict('__main__.T4', {'x': builtins.str, 'y': __main__.A})'

[case testNewAnalyzerRedefinitionAndDeferral]
import a

[file a.py]
from b import x as y
x = 0

def y(): pass # E: Name 'y' already defined on line 2
reveal_type(y) # E: Revealed type is 'builtins.int'

y2 = y
class y2: pass # E: Name 'y2' already defined on line 7
reveal_type(y2) # E: Revealed type is 'builtins.int'

y3, y4 = y, y
from b import f as y3 # E: Incompatible import of "y3" (imported name has type "Callable[[], Any]", local name has type "int")
reveal_type(y3) # E: Revealed type is 'builtins.int'

[file b.py]
from a import x

def f(): pass

[case testNewAnalyzerRedefinitionAndDeferral2]
import a

[file a.py]
from b import C as C2
class C: pass

class C2: pass # E: Name 'C2' already defined on line 2
[file b.py]
from a import C

[case testNewAnalyzerRedefinitionAndDeferral3]
import a

[file a.py]
from b import f as g
def f(): pass

a, *b = g()
class b(): pass # E: Name 'b' already defined on line 4
reveal_type(b) # E: Revealed type is 'Any'

[file b.py]
from a import f

[case testNewAnalyzerImportStarForwardRef]
import a

[file a.py]
x: A
reveal_type(x) # E: Revealed type is 'b.A'

from b import *

class A: pass # E: Name 'A' already defined (possibly by an import)

[file b.py]
class A: pass
from a import x

[case testNewAnalyzerClassInFunction]
def main() -> None:
    x: C
    class C:
        def __init__(self) -> None:
            self.x: A
            x()  # E: "C" not callable
    reveal_type(x.x)  # E: Revealed type is '__main__.A@8'
    class A: pass

[case testNewAnalyzerMutuallyRecursiveFunctions]
def main() -> None:
    def f() -> int:
        reveal_type(g())  # E: Revealed type is 'builtins.str'
        return int()
    def g() -> str:
        reveal_type(f())  # E: Revealed type is 'builtins.int'
        return str()

[case testNewAnalyzerMissingNamesInFunctions]
def main() -> None:
    def f() -> None:
        x  # E: Name 'x' is not defined
        class C:
            x  # E: Name 'x' is not defined

[case testNewAnalyzerCyclicDefinitions]
gx = gy  # E: Cannot resolve name "gy" (possible cyclic definition)
gy = gx
def main() -> None:
    class C:
        def meth(self) -> None:
            lx = ly  # E: Cannot resolve name "ly" (possible cyclic definition)
            ly = lx

[case testNewAnalyzerCyclicDefinitionCrossModule]
import b
[file a.py]
import b
x = b.x  # E: Cannot determine type of 'x'
[file b.py]
import a
x = a.x  # E: Cannot resolve attribute "x" (possible cyclic definition) \
         # E: Module has no attribute "x"
[builtins fixtures/module.pyi]

[case testNewAnalyzerMutuallyRecursiveOverloadedFunctions]
from typing import overload, Union

def main() -> None:
    @overload
    def f(x: int) -> int: ...
    @overload
    def f(x: str) -> str: ...
    def f(x: Union[int, str]) -> Union[int, str]:
        reveal_type(g(str()))  # E: Revealed type is 'builtins.str'
        return x
    @overload
    def g(x: int) -> int: ...
    @overload
    def g(x: str) -> str: ...
    def g(x: Union[int, str]) -> Union[int, str]:
        reveal_type(f(int()))  # E: Revealed type is 'builtins.int'
        return float()  # E: Incompatible return value type (got "float", expected "Union[int, str]")

[case testNewAnalyzerNestedClassInMethod]
class C:
    class D:
        def meth(self) -> None:
            x: Out.In
            reveal_type(x.t)  # E: Revealed type is 'builtins.int'
            class Out:
                class In:
                    def meth(self) -> None:
                        self.t: int

[case testNewAnalyzerDeeplyNestedFunctions]
class Out:
    class In:
        def meth(self) -> None:
            x: C.D
            reveal_type(x.t)  # E: Revealed type is '__main__.Test@10'
            class C:
                class D:
                    def meth(self) -> None:
                        self.t: Test
                        class Test:
                            def test(self) -> None:
                                def one() -> int:
                                    reveal_type(other())  # E: Revealed type is 'builtins.str'
                                    return int()
                                def other() -> str:
                                    reveal_type(one())  # E: Revealed type is 'builtins.int'
                                    return str()

[case testNewAnalyzerNestedClass1]
class A:
    class B:
        x: int

        def __init__(self, x: int) -> None:
            self.x = x

        def f(self) -> str:
            return self.x # E: Incompatible return value type (got "int", expected "str")

b: A.B
b = A.B('') # E: Argument 1 to "B" has incompatible type "str"; expected "int"
reveal_type(b) # E: Revealed type is '__main__.A.B'
reveal_type(b.x) # E: Revealed type is 'builtins.int'
reveal_type(b.f()) # E: Revealed type is 'builtins.str'

[case testNewAnalyzerNestedClass2]
b: A.B
b = A.B('') # E: Argument 1 to "B" has incompatible type "str"; expected "int"
reveal_type(b) # E: Revealed type is '__main__.A.B'
reveal_type(b.x) # E: Revealed type is 'builtins.int'
reveal_type(b.f()) # E: Revealed type is 'builtins.str'

class A:
    class B:
        x: int

        def __init__(self, x: int) -> None:
            self.x = x

        def f(self) -> str:
            return self.x # E: Incompatible return value type (got "int", expected "str")

[case testNewAnalyzerGenerics]
from typing import TypeVar, Generic

c: C[int]
c2: C[int, str] # E: "C" expects 1 type argument, but 2 given
c3: C
c = C('') # E: Argument 1 to "C" has incompatible type "str"; expected "int"
reveal_type(c.get()) # E: Revealed type is 'builtins.int*'
reveal_type(c2) # E: Revealed type is '__main__.C[Any]'
reveal_type(c3) # E: Revealed type is '__main__.C[Any]'

T = TypeVar('T')

class C(Generic[T]):
    def __init__(self, x: T) -> None:
        self.x = x

    def get(self) -> T:
        return self.x

[case testNewAnalyzerGenericsTypeVarForwardRef]
from typing import TypeVar, Generic

class C(Generic[T]):
    def __init__(self, x: T) -> None:
        self.x = x

    def get(self) -> T:
        return self.x

T = TypeVar('T')

c: C[int]
reveal_type(c) # E: Revealed type is '__main__.C[builtins.int]'
c = C('') # E: Argument 1 to "C" has incompatible type "str"; expected "int"
reveal_type(c.get()) # E: Revealed type is 'builtins.int*'

[case testNewAnalyzerTypeAlias]
from typing import Union, TypeVar, Generic

C2 = C
U = Union[C, int]
G = D[T, C]

c: C2
reveal_type(c) # E: Revealed type is '__main__.C'
u: U
reveal_type(u) # E: Revealed type is 'Union[__main__.C, builtins.int]'
g: G[int]
reveal_type(g) # E: Revealed type is '__main__.D[builtins.int, __main__.C]'

class C: pass

T = TypeVar('T')
S = TypeVar('S')
class D(Generic[T, S]): pass

[case testNewAnalyzerTypeAlias2]
from typing import Union

class C(D): pass

A = Union[C, int]
x: A
reveal_type(x) # E: Revealed type is 'Union[__main__.C, builtins.int]'

class D: pass

[case testNewAnalyzerBuiltinTypeAliases]
from typing import List

x: List[C]
reveal_type(x) # E: Revealed type is 'builtins.list[__main__.C]'

class C: pass
[builtins fixtures/list.pyi]

[case testNewAnalyzerVersionCheck]
import sys

if sys.version_info[0] < 2:
    1()
    import nonexistent
else:
    def f(x: int) -> None: pass

f('') # E: Argument 1 to "f" has incompatible type "str"; expected "int"

def g() -> None:
    if sys.version_info[0] < 3:
        import nonexistent2
    else:
        1() # E: "int" not callable
[builtins fixtures/ops.pyi]

[case testNewAnalyzerVersionCheck2]
import sys

assert sys.version_info[0] == 3
1() # E: "int" not callable
assert sys.version_info[0] < 3
''()
[builtins fixtures/ops.pyi]

[case testNewAnalyzerOverload]
from typing import overload, Union

@overload
def f(x: int) -> int: ...
@overload
def f(x: str) -> str: ...
def f(x: Union[int, str]) -> Union[int, str]:
    return 1.0 # E: Incompatible return value type (got "float", expected "Union[int, str]")

f(1)
f('')
f(1.0) # E: No overload variant of "f" matches argument type "float" \
       # N: Possible overload variants: \
       # N:     def f(x: int) -> int \
       # N:     def f(x: str) -> str

[case testNewAnalyzerOverload2]
from typing import overload, Union

class A:
    @overload
    def f(self, x: int) -> int: ...
    @overload
    def f(self, x: str) -> str: ...
    def f(self, x: Union[int, str]) -> Union[int, str]:
        return 1.0 # E: Incompatible return value type (got "float", expected "Union[int, str]")

a = A()
a.f(1)
a.f('')
a.f(1.0) # E: No overload variant of "f" of "A" matches argument type "float" \
         # N: Possible overload variants: \
         # N:     def f(self, x: int) -> int \
         # N:     def f(self, x: str) -> str

[case testNewAnalyzerPromotion]
y: int
f(y)
f(1)
def f(x: float) -> None: pass
[builtins fixtures/primitives.pyi]

[case testNewAnalyzerFunctionDecorator]
from typing import Callable

@dec
def f1(x: int) -> int:
    return '' # E: Incompatible return value type (got "str", expected "int")

def dec(f: Callable[[int], int]) -> Callable[[str], str]: ...

@dec
def f2(x: int) -> int:
    return '' # E: Incompatible return value type (got "str", expected "int")

f1(1) # E: Argument 1 to "f1" has incompatible type "int"; expected "str"
reveal_type(f1('')) # E: Revealed type is 'builtins.str'
f2(1) # E: Argument 1 to "f2" has incompatible type "int"; expected "str"

[case testNewAnalyzerTypeVarForwardReference]
from typing import TypeVar, Generic

T = TypeVar('T')
XY = TypeVar('XY', X, Y)

class C(Generic[T]): pass

class D(C[XY], Generic[XY]): pass

class X: pass
class Y: pass

x: D[int]  # E: Value of type variable "XY" of "D" cannot be "int"
y: D[Y]

[case testNewAnalyzerTypeVarForwardReference2]
from typing import TypeVar, Generic

T = TypeVar('T')
XY = TypeVar('XY', X, Y)

class C(Generic[T]): pass

class D(C[XY]): pass

class X: pass
class Y: pass

x: D[int]  # E: Value of type variable "XY" of "D" cannot be "int"
y: D[Y]

[case testNewAnalyzerTypeVarForwardReferenceValuesDeferred]
from typing import TypeVar, Generic

T = TypeVar('T')
XY = TypeVar('XY', X, Y)

class C(Generic[T]): pass

class D(C[XY], Generic[XY]): pass

class X(Defer): pass
class Y(Defer): pass
class Defer: ...

x: D[int]  # E: Value of type variable "XY" of "D" cannot be "int"
y: D[Y]
[builtins fixtures/list.pyi]

[case testNewAnalyzerTypeVarForwardReferenceBoundDeferred]
from typing import TypeVar, Generic

T = TypeVar('T')
TY = TypeVar('TY', bound=Y)

class C(Generic[T]): pass

class D(C[TY], Generic[TY]): pass

class Y(Defer): pass
class Defer: ...

x: D[int]  # E: Type argument "builtins.int" of "D" must be a subtype of "__main__.Y"
y: D[Y]

[case testNewAnalyzerTypeVarForwardReferenceErrors]
from typing import TypeVar, Generic

class C(Generic[T]):
    def __init__(self, x: T) -> None: ...
def func(x: U) -> U: ...

U = TypeVar('U', asdf, asdf)  # E: Name 'asdf' is not defined
T = TypeVar('T', bound=asdf)  # E: Name 'asdf' is not defined

reveal_type(C)  # E: Revealed type is 'def [T <: Any] (x: T`1) -> __main__.C[T`1]'
reveal_type(func)  # E: Revealed type is 'def [U in (Any, Any)] (x: U`-1) -> U`-1'

[case testNewAnalyzerSubModuleInCycle]
import a
[file a.py]
MYPY = False
if MYPY:
    from b.c import x
[file b/__init__.pyi]
import b.c
[file b/c.pyi]
x = 0
import a

[case testNewAnalyzerBaseClassSelfReference]
from typing import TypeVar, Generic

T = TypeVar('T')

class A(Generic[T]): pass

a1: A[C] = C()
a2: A[D] = C() \
    # E: Incompatible types in assignment (expression has type "C", variable has type "A[D]")

class C(A[C]):
    pass

class D(A[D]):
    pass

[case testNewAnalyzerTypeVarBoundForwardRef]
from typing import TypeVar

T = TypeVar('T', bound='C')

class C: pass
class D(C): pass
class E: pass

def f(x: T) -> T:
    return x

reveal_type(f(D())) # E: Revealed type is '__main__.D*'
f(E()) # E: Value of type variable "T" of "f" cannot be "E"

[case testNewAnalyzerNameExprRefersToIncompleteType]
import a

[file a.py]
from b import f

class C(D): pass
class D: pass

[file b.py]
from a import C
reveal_type(C()) # E: Revealed type is 'a.C'
def f(): pass

[case testNewAnalyzerMemberExprRefersToIncompleteType]
import a

[file a.py]
from b import f

class C(D): pass
class D: pass

[file b.py]
import a
reveal_type(a.C()) # E: Revealed type is 'a.C'
def f(): pass

[case testNewAnalyzerNamedTupleCall]
from typing import NamedTuple

o: Out
i: In

Out = NamedTuple('Out', [('x', In), ('y', Other)])

reveal_type(o)  # E: Revealed type is 'Tuple[Tuple[builtins.str, __main__.Other, fallback=__main__.In], __main__.Other, fallback=__main__.Out]'
reveal_type(o.x)  # E: Revealed type is 'Tuple[builtins.str, __main__.Other, fallback=__main__.In]'
reveal_type(o.y)  # E: Revealed type is '__main__.Other'
reveal_type(o.x.t)  # E: Revealed type is '__main__.Other'
reveal_type(i.t)  # E: Revealed type is '__main__.Other'

In = NamedTuple('In', [('s', str), ('t', Other)])
class Other: pass

[case testNewAnalyzerNamedTupleClass]
from typing import NamedTuple

o: Out
i: In

class Out(NamedTuple):
    x: In
    y: Other

reveal_type(o)  # E: Revealed type is 'Tuple[Tuple[builtins.str, __main__.Other, fallback=__main__.In], __main__.Other, fallback=__main__.Out]'
reveal_type(o.x)  # E: Revealed type is 'Tuple[builtins.str, __main__.Other, fallback=__main__.In]'
reveal_type(o.y)  # E: Revealed type is '__main__.Other'
reveal_type(o.x.t)  # E: Revealed type is '__main__.Other'
reveal_type(i.t)  # E: Revealed type is '__main__.Other'

class In(NamedTuple):
    s: str
    t: Other
class Other: pass

[case testNewAnalyzerNamedTupleCallNested]
from typing import NamedTuple

o: C.Out
i: C.In

reveal_type(o)  # E: Revealed type is 'Tuple[Tuple[builtins.str, __main__.C.Other, fallback=__main__.C.In], __main__.C.Other, fallback=__main__.C.Out]'
reveal_type(o.x)  # E: Revealed type is 'Tuple[builtins.str, __main__.C.Other, fallback=__main__.C.In]'
reveal_type(o.y)  # E: Revealed type is '__main__.C.Other'
reveal_type(o.x.t)  # E: Revealed type is '__main__.C.Other'
reveal_type(i.t)  # E: Revealed type is '__main__.C.Other'

class C:
    In = NamedTuple('In', [('s', str), ('t', Other)])
    Out = NamedTuple('Out', [('x', In), ('y', Other)])
    class Other: pass


[case testNewAnalyzerNamedTupleClassNested]
from typing import NamedTuple

o: C.Out
i: C.In

reveal_type(o)  # E: Revealed type is 'Tuple[Tuple[builtins.str, __main__.C.Other, fallback=__main__.C.In], __main__.C.Other, fallback=__main__.C.Out]'
reveal_type(o.x)  # E: Revealed type is 'Tuple[builtins.str, __main__.C.Other, fallback=__main__.C.In]'
reveal_type(o.y)  # E: Revealed type is '__main__.C.Other'
reveal_type(o.x.t)  # E: Revealed type is '__main__.C.Other'
reveal_type(i.t)  # E: Revealed type is '__main__.C.Other'

class C:
    class Out(NamedTuple):
        x: C.In
        y: C.Other
    class In(NamedTuple):
        s: str
        t: C.Other
    class Other: pass

[case testNewAnalyzerNamedTupleCallNestedMethod]
from typing import NamedTuple

c = C()
reveal_type(c.o)  # E: Revealed type is 'Tuple[Tuple[builtins.str, __main__.Other@12, fallback=__main__.C.In@11], __main__.Other@12, fallback=__main__.C.Out@10]'
reveal_type(c.o.x)  # E: Revealed type is 'Tuple[builtins.str, __main__.Other@12, fallback=__main__.C.In@11]'

class C:
    def get_tuple(self) -> None:
        self.o: Out
        Out = NamedTuple('Out', [('x', In), ('y', Other)])
        In = NamedTuple('In', [('s', str), ('t', Other)])
        class Other: pass

[case testNewAnalyzerNamedTupleClassNestedMethod]
from typing import NamedTuple

c = C()
reveal_type(c.o)  # E: Revealed type is 'Tuple[Tuple[builtins.str, __main__.Other@18, fallback=__main__.C.In@15], __main__.Other@18, fallback=__main__.C.Out@11]'
reveal_type(c.o.x)  # E: Revealed type is 'Tuple[builtins.str, __main__.Other@18, fallback=__main__.C.In@15]'
reveal_type(c.o.method())  # E: Revealed type is 'Tuple[builtins.str, __main__.Other@18, fallback=__main__.C.In@15]'

class C:
    def get_tuple(self) -> None:
        self.o: Out
        class Out(NamedTuple):
            x: In
            y: Other
            def method(self) -> In: ...
        class In(NamedTuple):
            s: str
            t: Other
        class Other: pass

[case testNewAnalyzerNamedTupleClassForwardMethod]
from typing import NamedTuple

n: NT
reveal_type(n.get_other())  # E: Revealed type is 'Tuple[builtins.str, fallback=__main__.Other]'
reveal_type(n.get_other().s)  # E: Revealed type is 'builtins.str'

class NT(NamedTuple):
    x: int
    y: int
    def get_other(self) -> Other: pass

class Other(NamedTuple):
    s: str

[case testNewAnalyzerNamedTupleSpecialMethods]
from typing import NamedTuple

o: SubO

reveal_type(SubO._make)  # E: Revealed type is 'def (iterable: typing.Iterable[Any], *, new: Any =, len: Any =) -> Tuple[Tuple[builtins.str, __main__.Other, fallback=__main__.In], __main__.Other, fallback=__main__.SubO]'
reveal_type(o._replace(y=Other()))  # E: Revealed type is 'Tuple[Tuple[builtins.str, __main__.Other, fallback=__main__.In], __main__.Other, fallback=__main__.SubO]'

class SubO(Out): pass

Out = NamedTuple('Out', [('x', In), ('y', Other)])
In = NamedTuple('In', [('s', str), ('t', Other)])
class Other: pass

[case testNewAnalyzerNamedTupleBaseClass]
from typing import NamedTuple

o: Out
reveal_type(o)  # E: Revealed type is 'Tuple[Tuple[builtins.str, __main__.Other, fallback=__main__.In], __main__.Other, fallback=__main__.Out]'
reveal_type(o.x)  # E: Revealed type is 'Tuple[builtins.str, __main__.Other, fallback=__main__.In]'
reveal_type(o.x.t)  # E: Revealed type is '__main__.Other'
reveal_type(Out._make)  # E: Revealed type is 'def (iterable: typing.Iterable[Any], *, new: Any =, len: Any =) -> Tuple[Tuple[builtins.str, __main__.Other, fallback=__main__.In], __main__.Other, fallback=__main__.Out]'

class Out(NamedTuple('Out', [('x', In), ('y', Other)])):
    pass

class In(NamedTuple):
    s: str
    t: Other
class Other: pass

[case testNewAnalyzerIncompleteRefShadowsBuiltin1]
import a

[file a.py]
from typing import TypeVar, Generic

from b import C as int

x: int[str]

reveal_type(x) # E: Revealed type is 'a.C[builtins.str]'

T = TypeVar('T')
class C(Generic[T]): pass

[file b.py]
from a import C

[case testNewAnalyzerIncompleteRefShadowsBuiltin2]
import b

[file a.py]
import b

int = b.C

class C: pass

x: int
reveal_type(x) # E: Revealed type is 'b.C'

[file b.py]
import a

int = a.C

class C: pass

x: int
reveal_type(x) # E: Revealed type is 'a.C'

[case testNewAnalyzerNamespaceCompleteness]
import a

[file a.py]
import b

x: b.C

[file b.py]
from c import *
class C: pass

[file c.py]
import a
from b import C

[case testNewAnalyzerImportOverExistingInCycle]
import a
[file a.py]
C = 1
from b import C  # E: Incompatible import of "C" (imported name has type "Type[C]", local name has type "int")

[file b.py]
import a

class C(B): ...
class B: ...

[case testNewAnalyzerImportOverExistingInCycleStar]
import a
[file a.py]
C = 1
from b import *  # E: Name 'C' already defined on line 1 \
                 # E: Incompatible import of "C" (imported name has type "Type[C]", local name has type "int")

[file b.py]
import a

class C(B): ...
class B: ...

[case testNewAnalyzerIncompleteFixture]
from typing import Tuple

x: Tuple[int]  # E: Name 'tuple' is not defined
[builtins fixtures/complex.pyi]

[case testNewAnalyzerMetaclass1]
class A(metaclass=B):
    pass

class B(type):
    def f(cls) -> int:
        return 0

reveal_type(A.f()) # E: Revealed type is 'builtins.int'

[case testNewAnalyzerMetaclass2]
reveal_type(A.f()) # E: Revealed type is 'builtins.int'

class A(metaclass=B):
    pass

class AA(metaclass=C): # E: Metaclasses not inheriting from 'type' are not supported
    pass

class B(type):
    def f(cls) -> int:
        return 0

class C: pass

[case testNewAnalyzerMetaclassPlaceholder]
class B(C): pass

class A(metaclass=B):
    pass

class C(type):
    def f(cls) -> int:
        return 0

reveal_type(A.f()) # E: Revealed type is 'builtins.int'

[case testNewAnalyzerMetaclassSix1]
import six

class A(six.with_metaclass(B)):
    pass

class B(type):
    def f(cls) -> int:
        return 0

reveal_type(A.f()) # E: Revealed type is 'builtins.int'

[case testNewAnalyzerMetaclassSix2]
import six

@six.add_metaclass(B)
class A:
    pass

class B(type):
    def f(cls) -> int:
        return 0

reveal_type(A.f()) # E: Revealed type is 'builtins.int'

[case testNewAnalyzerMetaclassSix3]
import six

class A(six.with_metaclass(B, Defer)):
    pass

class B(type):
    def f(cls) -> int:
        return 0

class Defer:
    x: str

reveal_type(A.f()) # E: Revealed type is 'builtins.int'
reveal_type(A.x) # E: Revealed type is 'builtins.str'

[case testNewAnalyzerMetaclassSix4]
import six

class B(type):
    def f(cls) -> int:
        return 0

reveal_type(A.f()) # E: Revealed type is 'builtins.int'
reveal_type(A.x) # E: Revealed type is 'builtins.str'

class A(six.with_metaclass(B, Defer)):
    pass

class Defer:
    x: str

[case testNewAnalyzerMetaclass1_python2]
class A:
    __metaclass__ = B

reveal_type(A.f()) # E: Revealed type is 'builtins.int'

class B(type):
    def f(cls):
        # type: () -> int
        return 0

[case testNewAnalyzerMetaclass2_python2]
reveal_type(A.f()) # E: Revealed type is 'builtins.int'

class A:
    __metaclass__ = B

class AA:
    __metaclass__ = C  # E: Metaclasses not inheriting from 'type' are not supported

class B(type):
    def f(cls):
        # type: () -> int
        return 0

class C: pass

[case testNewAnalyzerFinalDefiningModuleVar]
from typing import Final

x: Final = C()
y: Final[C] = D()
bad: Final[D] = C()  # E: Incompatible types in assignment (expression has type "C", variable has type "D")

reveal_type(x)  # E: Revealed type is '__main__.C'
reveal_type(y)  # E: Revealed type is '__main__.C'
class D(C): ...
class C: ...

[case testNewAnalyzerFinalDefiningInstanceVar]
from typing import Final

class C:
    def __init__(self, x: D) -> None:
        self.x: Final = x
        self.y: Final[C] = E(D())
reveal_type(C(D()).x)  # E: Revealed type is '__main__.D'
reveal_type(C(D()).y)  # E: Revealed type is '__main__.C'

class D: ...
class E(C): ...

[case testNewAnalyzerFinalReassignModuleVar]
from typing import Final

x: Final = A()
x = A()  # E: Cannot assign to final name "x"

x2: Final = A()
def f2() -> None:
    global x2
    def f() -> None:
        g()
    x2 = A()  # E: Cannot assign to final name "x2"
    def g() -> None:
        f()

class A: ...

[case testNewAnalyzerFinalReassignModuleReexport]
import a
[file a.py]
from b import ID, A

class C(A): ...
ID = C()  # E: Cannot assign to final name "ID"
[file b.py]
from typing import Final
from a import C

class A:
    x: C

ID: Final = A()

[case testNewAnalyzerFinalOverrideInSubclass]
from typing import Final

class B:
    def __init__(self, x: int) -> None:
        self.x: Final = x

class C(B):
    x = 1  # E: Cannot assign to final name "x"

[case testNewAnalyzerAssignmentAfterStarImport]
import a
[file a.py]
from b import *

x = 1
def f(): ...
[file b.py]
from a import f
x: int

[case testNewAnalyzerClassLevelImport]
# flags: --ignore-missing-imports
class Test:
    import a
    def __init__(self) -> None:
        some_module = self.a

[case testNewAnalyzerAliasToNotReadyClass]
import a
[file a.py]
from b import B

x: A
A = B
[file b.py]
from typing import List
from a import x

class B(List[B]): pass

reveal_type(x[0][0])  # E: Revealed type is 'b.B*'
[builtins fixtures/list.pyi]

[case testNewAnalyzerAliasToNotReadyClass2]
from typing import List

x: A

class A(List[B]): pass
B = A

reveal_type(x[0][0])  # E: Revealed type is '__main__.A*'
[builtins fixtures/list.pyi]

[case testNewAnalyzerAliasToNotReadyClass3]
from typing import List

x: B
B = A
A = C
class C(List[B]): pass

reveal_type(x[0][0])  # E: Revealed type is '__main__.C*'
[builtins fixtures/list.pyi]

[case testNewAnalyzerAliasToNotReadyNestedClass]
import a
[file a.py]
from b import Out

x: A
A = Out.B
[file b.py]
from typing import List
from a import x

class Out:
    class B(List[B]): pass

reveal_type(x[0][0])  # E: Revealed type is 'b.Out.B*'
[builtins fixtures/list.pyi]

[case testNewAnalyzerAliasToNotReadyNestedClass2]
from typing import List

x: Out.A

class Out:
    class A(List[B]): pass
B = Out.A

reveal_type(x[0][0])  # E: Revealed type is '__main__.Out.A*'
[builtins fixtures/list.pyi]

[case testNewAnalyzerAliasToNotReadyClassGeneric]
import a
[file a.py]
from typing import Tuple
from b import B, T

x: A[int]
A = B[Tuple[T, T]]
[file b.py]
from typing import List, Generic, TypeVar
from a import x

class B(List[B], Generic[T]): pass
T = TypeVar('T')
reveal_type(x)  # E: Revealed type is 'b.B[Tuple[builtins.int, builtins.int]]'
[builtins fixtures/list.pyi]

[case testNewAnalyzerAliasToNotReadyClassInGeneric]
import a
[file a.py]
from typing import Tuple
from b import B

x: A
A = Tuple[B, B]
[file b.py]
from typing import List
from a import x

class B(List[B]): pass

reveal_type(x)  # E: Revealed type is 'Tuple[b.B, b.B]'
[builtins fixtures/list.pyi]

[case testNewAnalyzerAliasToNotReadyClassDoubleGeneric]
from typing import List, TypeVar, Union

T = TypeVar('T')

x: B[int]
B = A[List[T]]
A = Union[int, T]
class C(List[B[int]]): pass

reveal_type(x)  # E: Revealed type is 'Union[builtins.int, builtins.list[builtins.int]]'
reveal_type(y[0])  # E: Revealed type is 'Union[builtins.int, builtins.list[builtins.int]]'
y: C
[builtins fixtures/list.pyi]

[case testNewAnalyzerForwardAliasFromUnion]
from typing import Union, List

A = Union['B', 'C']

class D:
    x: List[A]

    def test(self) -> None:
        reveal_type(self.x[0].y)  # E: Revealed type is 'builtins.int'

class B:
    y: int
class C:
    y: int
[builtins fixtures/list.pyi]

[case testNewAnalyzerAliasToNotReadyTwoDeferrals]
from typing import List

x: B
B = List[C]
A = C
class C(List[A]): pass

reveal_type(x)  # E: Revealed type is 'builtins.list[__main__.C]'
reveal_type(x[0][0])  # E: Revealed type is '__main__.C*'
[builtins fixtures/list.pyi]

[case testNewAnalyzerAliasToNotReadyDirectBase]
from typing import List

x: B
B = List[C]
class C(B): pass

reveal_type(x)  # E: Revealed type is 'builtins.list[__main__.C]'
reveal_type(x[0][0])  # E: Revealed type is '__main__.C*'
[builtins fixtures/list.pyi]

[case testNewAnalyzerAliasToNotReadyTwoDeferralsFunction]
import a
[file a.py]
from typing import List
from b import D

def f(x: B) -> List[B]: ...
B = List[C]
A = C
class C(List[A]): pass
[file b.py]
from a import f
class D: ...
reveal_type(f)  # E: Revealed type is 'def (x: builtins.list[a.C]) -> builtins.list[builtins.list[a.C]]'
[builtins fixtures/list.pyi]

[case testNewAnalyzerAliasToNotReadyDirectBaseFunction]
import a
[file a.py]
from typing import List
from b import D

def f(x: B) -> List[B]: ...
B = List[C]
class C(B): pass

[file b.py]
from a import f
class D: ...
reveal_type(f)  # E: Revealed type is 'def (x: builtins.list[a.C]) -> builtins.list[builtins.list[a.C]]'
[builtins fixtures/list.pyi]

[case testNewAnalyzerAliasToNotReadyMixed]
from typing import List, Union
x: A

A = Union[B, C]

class B(List[A]): pass
class C(List[A]): pass

reveal_type(x)  # E: Revealed type is 'Union[__main__.B, __main__.C]'
reveal_type(x[0])  # E: Revealed type is 'Union[__main__.B, __main__.C]'
[builtins fixtures/list.pyi]

[case testNewAnalyzerTrickyAliasInFuncDef]
import a
[file a.py]
from b import B
def func() -> B: ...
reveal_type(func())  # E: Revealed type is 'builtins.list[Tuple[b.C, b.C]]'

[file b.py]
from typing import List, Tuple
from a import func

B = List[Tuple[C, C]]

class C(A): ...
class A: ...
[builtins fixtures/list.pyi]

[case testNewAnalyzerListComprehension]
from typing import List
a: List[A]
a = [x for x in a]
b: List[B] = [x for x in a] # E: List comprehension has incompatible type List[A]; expected List[B]
class A: pass
class B: pass
[builtins fixtures/for.pyi]

[case testNewAnalyzerDictionaryComprehension]
from typing import Dict, List, Tuple
abd: Dict[A, B]
abl: List[Tuple[A, B]]
abd = {a: b for a, b in abl}
x: Dict[B, A] = {a: b for a, b in abl} # E: Key expression in dictionary comprehension has incompatible type "A"; expected type "B" \
  # E: Value expression in dictionary comprehension has incompatible type "B"; expected type "A"
y: A = {a: b for a, b in abl} # E: Incompatible types in assignment (expression has type "Dict[A, B]", variable has type "A")
class A: pass
class B: pass
[builtins fixtures/dict.pyi]

[case testNewAnalyzerTypeArgBoundCheck]
from typing import TypeVar, Generic

class F(E): pass
class E: pass
T = TypeVar('T', bound=E)
class C(Generic[T]): pass

class D(B): pass

x: C[D] # E: Type argument "__main__.D" of "C" must be a subtype of "__main__.E"
y: C[F]

class B: pass

[case testNewAnalyzerTypeArgValueRestriction]
from typing import TypeVar, Generic

class F(E): pass
class E: pass
T = TypeVar('T', E, str)
class C(Generic[T]): pass

class D(B): pass

x: C[D] # E: Value of type variable "T" of "C" cannot be "D"
y: C[E]
z: C[str]

class B: pass

[case testNewAnalyzerTypeArgBoundCheckWithContext]
# flags: --show-error-context
import a
[file a.py]
from typing import TypeVar, Generic

T = TypeVar('T', bound=int)
class C(Generic[T]): pass

def f(x: C[str]) -> None: # E
    y: C[str] # E
class A(C[str]): # E
    z: C[str] # E
    def g(self, x: C[str]) -> None: # E
        a: C[str] # E
[out]
main:2: note: In module imported here:
tmp/a.py: note: In function "f":
tmp/a.py:6: error: Type argument "builtins.str" of "C" must be a subtype of "builtins.int"
tmp/a.py:7: error: Type argument "builtins.str" of "C" must be a subtype of "builtins.int"
tmp/a.py: note: In class "A":
tmp/a.py:8: error: Type argument "builtins.str" of "C" must be a subtype of "builtins.int"
tmp/a.py:9: error: Type argument "builtins.str" of "C" must be a subtype of "builtins.int"
tmp/a.py: note: In member "g" of class "A":
tmp/a.py:10: error: Type argument "builtins.str" of "C" must be a subtype of "builtins.int"
tmp/a.py:11: error: Type argument "builtins.str" of "C" must be a subtype of "builtins.int"

[case testNewAnalyzerTypeArgBoundCheckDifferentNodes]
from typing import TypeVar, Generic, NamedTuple, NewType, Union, Any, cast, overload
from mypy_extensions import TypedDict

T = TypeVar('T', bound=int)
class C(Generic[T]): pass
class C2(Generic[T]): pass

A = C[str] # E: Type argument "builtins.str" of "C" must be a subtype of "builtins.int" \
           # E: Value of type variable "T" of "C" cannot be "str"
B = Union[C[str], int] # E: Type argument "builtins.str" of "C" must be a subtype of "builtins.int"
S = TypeVar('S', bound=C[str]) # E: Type argument "builtins.str" of "C" must be a subtype of "builtins.int"
U = TypeVar('U', C[str], str) # E: Type argument "builtins.str" of "C" must be a subtype of "builtins.int"
N = NamedTuple('N', [
    ('x', C[str])]) # E: Type argument "builtins.str" of "C" must be a subtype of "builtins.int"
class N2(NamedTuple):
    x: C[str]  # E: Type argument "builtins.str" of "C" must be a subtype of "builtins.int"
class TD(TypedDict):
    x: C[str]  # E: Type argument "builtins.str" of "C" must be a subtype of "builtins.int"
class TD2(TD):
    y: C2[str]  # E: Type argument "builtins.str" of "C2" must be a subtype of "builtins.int"
NT = NewType('NT',
             C[str]) # E: Type argument "builtins.str" of "C" must be a subtype of "builtins.int"
class D(
        C[str]): # E: Type argument "builtins.str" of "C" must be a subtype of "builtins.int"
    pass

TD3 = TypedDict('TD3', {'x': C[str]}) # E: Type argument "builtins.str" of "C" must be a subtype of "builtins.int"

a: Any
for i in a: # type: C[str]  # E: Type argument "builtins.str" of "C" must be a subtype of "builtins.int"
    pass

with a as w: # type: C[str]  # E: Type argument "builtins.str" of "C" must be a subtype of "builtins.int"
    pass

cast(C[str], a)  # E: Type argument "builtins.str" of "C" must be a subtype of "builtins.int"
C[str]()  # E: Value of type variable "T" of "C" cannot be "str"

def f(s: S, y: U) -> None: pass  # No error here

@overload
def g(x: C[str]) -> int: ...  # E: Type argument "builtins.str" of "C" must be a subtype of "builtins.int"
@overload
def g(x: int) -> int: ...
def g(x: Union[C[str], int]) -> int:  # E: Type argument "builtins.str" of "C" must be a subtype of "builtins.int"
    y: C[object]  # E: Type argument "builtins.object" of "C" must be a subtype of "builtins.int"
    return 0

[case testNewAnalyzerTypeArgBoundCheckWithStrictOptional]
# flags: --config-file tmp/mypy.ini
import a

[file b.py]
from typing import TypeVar, Generic

x: C[None]
y: C[str]  # E: Type argument "builtins.str" of "C" must be a subtype of "builtins.int"
z: C[int]

T = TypeVar('T', bound=int)
class C(Generic[T]):
    pass

[file a.py]
from b import C

x: C[None]  # E: Type argument "None" of "C" must be a subtype of "builtins.int"
y: C[str]  # E: Type argument "builtins.str" of "C" must be a subtype of "builtins.int"
z: C[int]

[file mypy.ini]
[[mypy-a]
strict_optional = True
[[mypy-b]
strict_optional = False

-- ]]

[case testNewAnalyzerProperty]
class A:
    @property
    def x(self) -> B:
        return 0  # E: Incompatible return value type (got "int", expected "B")

    @property
    def y(self) -> B:
        pass

    @y.setter
    def y(self, x: B) -> None:
        pass

class B: pass

a = A()
reveal_type(a.x)  # E: Revealed type is '__main__.B'
a.y = 1  # E: Incompatible types in assignment (expression has type "int", variable has type "B")
[builtins fixtures/property.pyi]

[case testNewAnalyzerAliasesFixedFew]
from typing import List, Generic, TypeVar

def func(x: List[C[T]]) -> T:
    ...
x: A
A = List[C]

reveal_type(x)  # E: Revealed type is 'builtins.list[__main__.C[Any]]'
reveal_type(func(x))  # E: Revealed type is 'Any'
class C(Generic[T]):
    ...

T = TypeVar('T')
[builtins fixtures/list.pyi]

[case testNewAnalyzerAliasesFixedMany]
from typing import List, Generic, TypeVar

def func(x: List[C[T]]) -> T:
    ...

x: A
A = List[C[int, str]]  # E: "C" expects 1 type argument, but 2 given

reveal_type(x)  # E: Revealed type is 'builtins.list[__main__.C[Any]]'
reveal_type(func(x))  # E: Revealed type is 'Any'

class C(Generic[T]):
    ...
T = TypeVar('T')
[builtins fixtures/list.pyi]

[case testNewAnalyzerBuiltinAliasesFixed]
from typing import List, Optional
x: Optional[List] = None
y: List[str]

reveal_type(x)  # E: Revealed type is 'Union[builtins.list[Any], None]'
x = ['a', 'b']
reveal_type(x)  # E: Revealed type is 'builtins.list[Any]'
x.extend(y)
[builtins fixtures/list.pyi]

[case testNewAnalyzerImportPriosB]
import b
[file a.py]
from b import x
reveal_type(x)  # E: Revealed type is 'Tuple[builtins.int, builtins.int]'
[file b.py]
import a
x = (1, 2)

[case testNewAnalyzerImportPriosA]
import a
[file a.py]
from b import x
reveal_type(x)  # E: Revealed type is 'Tuple[builtins.int, builtins.int]'
[file b.py]
import a
x = (1, 2)

[case testNewAnalyzerConditionalFunc]
if int():
    def f(x: int) -> None:
        pass
    def g(x: int) -> None:
        pass
elif bool():
    def f(x: int) -> None:
        1()  # E: "int" not callable
    def g(x: str) -> None:  # E: All conditional function variants must have identical signatures
        pass
else:
    def f(x: int) -> None:
        ''()  # E: "str" not callable

reveal_type(g) # E: Revealed type is 'def (x: builtins.int)'

[case testNewAnalyzerConditionalFuncDefer]
if int():
    def f(x: A) -> None:
        pass
    def g(x: A) -> None:
        pass
else:
    def f(x: A) -> None:
        1()  # E: "int" not callable
    def g(x: str) -> None:  # E: All conditional function variants must have identical signatures
        pass

reveal_type(g) # E: Revealed type is 'def (x: __main__.A)'

class A: pass

[case testNewAnalyzerConditionalDecoratedFunc]
from typing import Callable

def dec(f: Callable[[int], None]) -> Callable[[str], None]:
    pass

if int():
    from m import f
else:
    @dec
    def f(x: int) -> None:
        1()  # E: "int" not callable
reveal_type(f) # E: Revealed type is 'def (x: builtins.str)'
[file m.py]
def f(x: str) -> None: pass

[case testNewAnalyzerConditionallyDefineFuncOverVar]
from typing import Callable

if int():
    f: Callable[[str], None]
else:
    def f(x: str) -> None:
        ...
reveal_type(f) # E: Revealed type is 'def (builtins.str)'

[case testNewAnalyzerConditionallyDefineFuncOverClass]
class C:
    1()  # E: "int" not callable
def C() -> None:  # E: Name 'C' already defined on line 1
    ''()  # E: "str" not callable

[case testNewAnalyzerTupleIteration]
from typing import Union, Tuple, NamedTuple

class T(Tuple[B, C]):
    pass

class A: pass
class B(A): pass
class C(A): pass

class NTInt(NamedTuple):
    x: int
    y: int

class NTStr(NamedTuple):
    x: str
    y: str

t1: T
reveal_type(t1.__iter__) # E: Revealed type is 'def () -> typing.Iterator[__main__.A*]'

t2: NTInt
reveal_type(t2.__iter__) # E: Revealed type is 'def () -> typing.Iterator[builtins.int*]'
nt: Union[NTInt, NTStr]
reveal_type(nt.__iter__) # E: Revealed type is 'Union[def () -> typing.Iterator[builtins.int*], def () -> typing.Iterator[builtins.str*]]'
for nx in nt:
    reveal_type(nx) # E: Revealed type is 'Union[builtins.int*, builtins.str*]'

t: Union[Tuple[int, int], Tuple[str, str]]
for x in t:
    reveal_type(x) # E: Revealed type is 'Union[builtins.int*, builtins.str*]'
[builtins fixtures/for.pyi]
[out]

[case testNewAnalyzerFallbackUpperBoundCheckAndFallbacks]
from typing import TypeVar, Generic, Tuple

class A: pass
class B: pass
class C(B): pass

S = TypeVar('S', bound=Tuple[G[A], ...])

class GG(Generic[S]): pass

g: GG[Tuple[G[B], G[C]]] \
  # E: Type argument "__main__.B" of "G" must be a subtype of "__main__.A" \
  # E: Type argument "__main__.C" of "G" must be a subtype of "__main__.A" \
  # E: Type argument "Tuple[__main__.G[__main__.B], __main__.G[__main__.C]]" of "GG" must be a subtype of "builtins.tuple[__main__.G[__main__.A]]"

T = TypeVar('T', bound=A, covariant=True)

class G(Generic[T]): pass

t: Tuple[G[B], G[C]] # E: Type argument "__main__.B" of "G" must be a subtype of "__main__.A" \
                     # E: Type argument "__main__.C" of "G" must be a subtype of "__main__.A"
reveal_type(t.__iter__) # E: Revealed type is 'def () -> typing.Iterator[__main__.G*[__main__.B]]'
[builtins fixtures/tuple.pyi]

[case testNewAnalyzerClassKeywordsForward]
class C(B, other=A): ...
class B: ...
class A: ...

[case testNewAnalyzerClassKeywordsCyclic]
from typing import List

class C(List[C], other=C): ...
[builtins fixtures/list.pyi]

[case testNewAnalyzerClassKeywordsError]
class C(other=asdf): ...  # E: Name 'asdf' is not defined

[case testNewAnalyzerMissingImport]
# flags: --ignore-missing-imports
import non_existing

x: C
class C: ...

[case testNewAnalyzerMissingImportFrom]
# flags: --ignore-missing-imports
from non_existing import stuff

x: C
class C: ...

[case testNewAnalyzerFollowSkip]
# flags: --follow-imports=skip
from other import y
x: C
class C: ...
[file other.py]
y = 1

[case testNewAnalyzerMissingImportErrors]
# flags: --ignore-missing-imports
from non_existing import stuff, other_stuff

stuff = 1  # OK
other_stuff: int = 1  # E: Name 'other_stuff' already defined (possibly by an import)

x: C
class C: ...

[case testNewAnalyzerMissingImportErrorsRedefinition]
# flags: --ignore-missing-imports

class Other: ...
from non_existing import Other  # E: Name 'Other' already defined on line 3
from non_existing import Cls
class Cls: ...  # E: Name 'Cls' already defined (possibly by an import)

x: C
class C: ...

[case testNewAnalyzerTupleInit]
from typing import Tuple

c: C
class C(Tuple[int, str]):
    def __init__(self) -> None: pass

[case testNewAnalyzerNotAnAlias]
class Meta(type):
    x = int()

y = C.x
reveal_type(y)  # E: Revealed type is 'builtins.int'

class C(metaclass=Meta):
    pass

[case testNewAnalyzerFunctionError]
def f(x: asdf) -> None:  # E: Name 'asdf' is not defined
    pass

[case testNewAnalyzerEnumRedefinition]
from enum import Enum

A = Enum('A', ['x', 'y'])
A = Enum('A', ['z', 't'])  # E: Name 'A' already defined on line 3

[case testNewAnalyzerNewTypeRedefinition]
from typing import NewType

A = NewType('A', int)
A = NewType('A', str)  # E: Cannot redefine 'A' as a NewType \
                       # E: Name 'A' already defined on line 3

[case testNewAnalyzerNewTypeForwardClass]
from typing import NewType, List

x: C
reveal_type(x[0])  # E: Revealed type is '__main__.C*'

C = NewType('C', B)

class B(List[C]):
    pass
[builtins fixtures/list.pyi]

[case testNewAnalyzerNewTypeForwardClassAlias]
from typing import NewType, List

x: D
reveal_type(x[0])  # E: Revealed type is '__main__.C*'

D = C
C = NewType('C', B)

class B(List[D]):
    pass
[builtins fixtures/list.pyi]

[case testNewAnalyzerNewTypeForwardClassAliasReversed]
from typing import NewType, List

x: D
reveal_type(x[0][0])  # E: Revealed type is '__main__.C*'

D = C
C = NewType('C', List[B])

class B(List[C]):
    pass
[builtins fixtures/list.pyi]

[case testNewAnalyzerNewTypeForwardClassAliasDirect]
from typing import NewType, List

x: D
reveal_type(x[0][0])  # E: Revealed type is '__main__.C*'

D = List[C]
C = NewType('C', B)

class B(D):
    pass
[builtins fixtures/list.pyi]

-- Copied from check-classes.test (tricky corner cases).
[case testNewAnalyzerNoCrashForwardRefToBrokenDoubleNewTypeClass]
from typing import Any, Dict, List, NewType

Foo = NewType('NotFoo', int)  # type: ignore
Foos = NewType('Foos', List[Foo])

x: C
class C:
    def frob(self, foos: Dict[Any, Foos]) -> None:
        foo = foos.get(1)
        dict(foo)
[builtins fixtures/dict.pyi]

[case testNewAnalyzerForwardTypeAliasInBase]
from typing import List, Generic, TypeVar, NamedTuple
T = TypeVar('T')

class C(A, B):
    pass
class G(Generic[T]): pass
A = G[C]
class B(NamedTuple):
    x: int

y: C
reveal_type(y.x)  # E: Revealed type is 'builtins.int'
reveal_type(y[0])  # E: Revealed type is 'builtins.int'
x: A
reveal_type(x)  # E: Revealed type is '__main__.G[Tuple[builtins.int, fallback=__main__.C]]'
[builtins fixtures/list.pyi]

[case testNewAnalyzerCastForward1]
from typing import cast

x = cast('C', None)
class A:
    def foo(self) -> None:
        self.x = cast('C', None)

reveal_type(x)  # E: Revealed type is '__main__.C'
reveal_type(A().x)  # E: Revealed type is '__main__.C'

class C(A): ...

[case testNewAnalyzerCastForward2]
from typing import cast

x = cast('C', None)

reveal_type(x)  # E: Revealed type is 'builtins.int'

C = int

[case testNewAnalyzerCastForward2]
from typing import cast, NamedTuple

x = cast('C', None)

reveal_type(x)  # E: Revealed type is 'Tuple[builtins.int, fallback=__main__.C]'
reveal_type(x.x)  # E: Revealed type is 'builtins.int'

C = NamedTuple('C', [('x', int)])

[case testNewAnalyzerApplicationForward1]
from typing import Generic, TypeVar

x = C[int]()
reveal_type(x)  # E: Revealed type is '__main__.C[builtins.int*]'

T = TypeVar('T')
class C(Generic[T]): ...

[case testNewAnalyzerApplicationForward2]
from typing import Generic, TypeVar

T = TypeVar('T')
class C(Generic[T]): ...

x = C['A']()
reveal_type(x)  # E: Revealed type is '__main__.C[__main__.A*]'

class A: ...

[case testNewAnalyzerApplicationForward3]
from typing import Generic, TypeVar

x = C[A]()
reveal_type(x)  # E: Revealed type is '__main__.C[__main__.A*]'

T = TypeVar('T')
class C(Generic[T]): ...

class A: ...

[case testNewAnalyzerApplicationForward4]
from typing import Generic, TypeVar

x = C[A]()  # E: Value of type variable "T" of "C" cannot be "A"
reveal_type(x)  # E: Revealed type is '__main__.C[__main__.A*]'

T = TypeVar('T', bound='D')
class C(Generic[T]): ...

class A: ...
class D: ...

[case testNewAnalyzerAddedSubStarImport_incremental]
# TODO: This can be removed once testAddedSubStarImport is enabled in check-incremental.test.
# cmd: mypy -m a pack pack.mod b
# cmd2: mypy -m other
[file a.py]
from pack import *
[file pack/__init__.py]
[file pack/mod.py]
[file b.py]
import pack.mod
[file other.py]
import a
[out]
[out2]

[case testNewAnalyzerModuleGetattrSerialize_incremental]
import a
[file a.py]
import p
[file a.py.2]
import p
reveal_type(p.y)
[file p.pyi]
from pp import x as y
[file pp.pyi]
def __getattr__(attr): ...
[out2]
tmp/a.py:2: error: Revealed type is 'Any'

[case testNewAnanlyzerTrickyImportPackage]
from lib import config
import lib

reveal_type(lib.config.x)  # E: Revealed type is 'builtins.int'
reveal_type(config.x)  # E: Revealed type is 'builtins.int'

[file lib/__init__.py]
from lib.config import config

[file lib/config.py]
class Config:
    x: int

config = Config()
[builtins fixtures/module.pyi]

[case testNewAnanlyzerTrickyImportPackageAlt]
import lib.config
import lib.config as tmp

reveal_type(lib.config.x)  # E: Revealed type is 'builtins.int'
# TODO: this actually doesn't match runtime behavior, variable wins.
tmp.x  # E: Module has no attribute "x"

[file lib/__init__.py]
from lib.config import config

[file lib/config.py]
class Config:
    x: int

config = Config()
[builtins fixtures/module.pyi]

[case testNewAnanlyzerTrickyImportPackage_incremental]
import a

[file a.py]
from lib import config
import lib

[file a.py.2]
from lib import config
import lib

reveal_type(lib.config.x)
reveal_type(config.x)

[file lib/__init__.py]
from lib.config import config

[file lib/config.py]
class Config:
    x: int

config = Config()
[builtins fixtures/module.pyi]
[out2]
tmp/a.py:4: error: Revealed type is 'builtins.int'
tmp/a.py:5: error: Revealed type is 'builtins.int'

[case testNewAnalyzerRedefineAsClass]
from typing import Any
from other import C  # type: ignore

y = 'bad'

class C:  # E: Name 'C' already defined (possibly by an import)
    def meth(self, other: int) -> None:
        y()  # E: "str" not callable

[case testNewAnalyzerRedefineAsOverload]
from typing import overload

y = 'bad'

if int():
    def f(x: int) -> None:
        pass
else:
    @overload  # E: Name 'f' already defined on line 6
    def f(x: int) -> None: ...
    @overload
    def f(x: str) -> None: ...
    def f(x) -> None:
        y()  # E: "str" not callable

[case testNewAnalyzerFirstAliasTargetWins]
if int():
    Alias = DesiredTarget
else:
    class DummyTarget:
        pass
    Alias = DummyTarget  # type: ignore

x: Alias
reveal_type(x.attr)  # E: Revealed type is 'builtins.int'

class DesiredTarget:
    attr: int

[case testNewAnalyzerFirstVarDefinitionWins]
x = y
x = 1

# We want to check that the first definition creates the variable.
def x() -> None: ...  # E: Name 'x' already defined on line 1
y = 2

[case testNewAnalyzerImportStarSpecialCase]
import unittest
[file unittest/__init__.pyi]
from unittest.suite import *

def load_tests() -> TestSuite: ...
[file unittest/suite.pyi]
from typing import Union # Iterable not imported
import unittest.case

_TestType = Union[unittest.case.TestCase]

class BaseTestSuite(Iterable[_TestType]):
    ...

class TestSuite(BaseTestSuite):
    ...

[file unittest/case.pyi]
class TestCase: ...

[out]
tmp/unittest/suite.pyi:6: error: Name 'Iterable' is not defined
tmp/unittest/suite.pyi:6: note: Did you forget to import it from "typing"? (Suggestion: "from typing import Iterable")

[case testNewAnalyzerNewTypeSpecialCase]
from typing import NewType
from typing_extensions import Final, Literal

X = NewType('X', int)

var1: Final = 1

def force1(x: Literal[1]) -> None: pass

force1(reveal_type(var1))            # E: Revealed type is 'Literal[1]'

[case testNewAnalyzerReportLoopInMRO]
class A(A): ... # E: Cannot resolve name "A" (possible cyclic definition)
[out]

[case testNewSemanticAnalyzerUnimportedSpecialCase]
# flags: --ignore-missing-imports
import other
import p.u

[file p/__init__.py]

[file p/u.pyi]
from . import c
x: c.C

[file other.py]
from p.c import B

[out]

[case testNewSemanticAnalyzerQualifiedFunctionAsType]
import m

x: m.C.a.b # E: Name 'm.C.a.b' is not defined

[file m.py]
def C(): pass

[case testNewSemanticAnalyzerModulePrivateRefInMiddleOfQualified]
import m

x: m.n.C # E: Name 'm.n.C' is not defined
reveal_type(x) # E: Revealed type is 'Any'

[file m.pyi]
import n

[file n.pyi]
class C: pass

[case testNewAnalyzerModuleGetAttrInPython36]
# flags: --python-version 3.6
import m
import n

x: m.n.C # E: Name 'm.n.C' is not defined
y: n.D # E: Name 'n.D' is not defined
[file m.py]
import n
[file n.py]
def __getattr__(x): pass

[case testNewAnalyzerModuleGetAttrInPython37]
# flags: --python-version 3.7
import m
import n

x: m.n.C
y: n.D
[file m.py]
import n
[file n.py]
def __getattr__(x): pass

[case testNewAnalyzerReportLoopInMRO2]
def f() -> None:
    class A(A): ... # E: Cannot resolve name "A" (possible cyclic definition)

[case testNewAnalyzerUnsupportedBaseClassInsideFunction]
class C:
    class E: pass

    def f(self) -> None:
        # TODO: Error message could be better
        class D(self.E): # E: Name 'self.E' is not defined
            pass

[case testNewAnalyzerShadowOuterDefinitionBasedOnOrderSinglePass]
# Only one semantic analysis pass
class X: pass
class C:
    X = X
    reveal_type(X)  # E: Revealed type is 'def () -> __main__.X'
reveal_type(C.X)  # E: Revealed type is 'def () -> __main__.X'

[case testNewAnalyzerShadowOuterDefinitionBasedOnOrderTwoPasses]
c: C  # Force second semantic analysis pass
class X: pass
class C:
    X = X
    reveal_type(X)  # E: Revealed type is 'def () -> __main__.X'

reveal_type(C.X)  # E: Revealed type is 'def () -> __main__.X'

[case testNewAnalyzerAnnotationConflictsWithAttributeSinglePass]
class C:
    def x(self) -> int:
        return 0

    def __init__(self) -> None:
        self.int = ''

    def y(self) -> int:
        return 0

    z: str

    def str(self) -> str:
        return 0 # E: Incompatible return value type (got "int", expected "str")

    zz: str # E: Invalid type "__main__.C.str"

reveal_type(C().x()) # E: Revealed type is 'builtins.int'
reveal_type(C().y()) # E: Revealed type is 'builtins.int'
reveal_type(C().z) # E: Revealed type is 'builtins.str'
reveal_type(C().str()) # E: Revealed type is 'builtins.str'

[case testNewAnalyzerAnnotationConflictsWithAttributeTwoPasses]
c: C  # Force second semantic analysis pass

class C:
    def x(self) -> int:
        return 0

    def __init__(self) -> None:
        self.int = ''

    def y(self) -> int:
        return 0

    z: str

    def str(self) -> str:
        return 0 # E: Incompatible return value type (got "int", expected "str")

    zz: str # E: Invalid type "__main__.C.str"

reveal_type(C().x()) # E: Revealed type is 'builtins.int'
reveal_type(C().y()) # E: Revealed type is 'builtins.int'
reveal_type(C().z) # E: Revealed type is 'builtins.str'
reveal_type(C().str()) # E: Revealed type is 'builtins.str'

[case testNewAnalyzerNameConflictsAndMultiLineDefinition]
c: C  # Force second semantic analysis pass

class X: pass

class C:
    X = (
        X)

    def str(self
            ) -> str:
        return 0 # E: Incompatible return value type (got "int", expected "str")

reveal_type(C.X) # E:  # E: Revealed type is 'def () -> __main__.X'
reveal_type(C().str()) # E: Revealed type is 'builtins.str'

[case testNewAnalyzerNameNotDefinedYetInClassBody]
class C:
    X = Y  # E: Name 'Y' is not defined
    Y = 1

    f = g  # E: Name 'g' is not defined

    def g(self) -> None: pass

reveal_type(C.X)  # E: Revealed type is 'Any'

[case testNewAnalyzerImportedNameUsedInClassBody]
import m

[file m.py]
class C:
    from mm import f
    @dec(f)
    def m(self): pass

def dec(f): pass
[file mm.py]
# 1 padding to increase line number of 'f'
# 2 padding
# 3 padding
# 4 padding
# 5 padding
# 6 padding
def f(): pass


[case testNewAnalyzerImportedNameUsedInClassBody2]
import m

[file m/__init__.py]
class C:
    from m.m import f
    @dec(f)
    def m(self): pass

def dec(f): pass
[file m/m.py]
# 1 padding to increase line number of 'f'
# 2 padding
# 3 padding
# 4 padding
# 5 padding
# 6 padding
def f(): pass

[case testNewAnalyzerOverrideClassWithTypeAlias]
from typing import Generic, TypeVar

T = TypeVar('T')

class C(Generic[T]):
    pass
# TODO: Error message is confusing
C = C[int]  # E: Cannot assign to a type \
            # E: Incompatible types in assignment (expression has type "Type[__main__.C[Any]]", variable has type "Type[__main__.C[Any]]")
x: C
reveal_type(x) # E: Revealed type is '__main__.C[Any]'
[out]
[out2]

<<<<<<< HEAD
=======
[case testNewAnalyzerClassVariableOrdering]
def foo(x: str) -> None: pass

class Something:
    def run(self) -> None:
        foo(self.IDS[0])  # E: Argument 1 to "foo" has incompatible type "int"; expected "str"

    IDS = [87]
[builtins fixtures/list.pyi]

>>>>>>> d90eb181
[case testNewAnalyzerFinalLiteralInferredAsLiteralWithDeferral]
from typing_extensions import Final, Literal

defer: Yes

var: Final = 42
def force(x: Literal[42]) -> None: pass
force(reveal_type(var))  # E: Revealed type is 'Literal[42]'

class Yes: ...
<<<<<<< HEAD
=======

[case testNewAnalyzerPlaceholderFromOuterScope]
import b
[file a.py]
import b
class A(B): ...
class B: ...

[file b.py]
from a import A

class C:
    A = A  # Initially rvalue will be a placeholder

reveal_type(C.A)  # E: Revealed type is 'def () -> a.A'
>>>>>>> d90eb181
<|MERGE_RESOLUTION|>--- conflicted
+++ resolved
@@ -2462,8 +2462,6 @@
 [out]
 [out2]
 
-<<<<<<< HEAD
-=======
 [case testNewAnalyzerClassVariableOrdering]
 def foo(x: str) -> None: pass
 
@@ -2474,7 +2472,21 @@
     IDS = [87]
 [builtins fixtures/list.pyi]
 
->>>>>>> d90eb181
+[case testNewAnalyzerPlaceholderFromOuterScope]
+import b
+[file a.py]
+import b
+class A(B): ...
+class B: ...
+
+[file b.py]
+from a import A
+
+class C:
+    A = A  # Initially rvalue will be a placeholder
+
+reveal_type(C.A)  # E: Revealed type is 'def () -> a.A'
+
 [case testNewAnalyzerFinalLiteralInferredAsLiteralWithDeferral]
 from typing_extensions import Final, Literal
 
@@ -2484,22 +2496,4 @@
 def force(x: Literal[42]) -> None: pass
 force(reveal_type(var))  # E: Revealed type is 'Literal[42]'
 
-class Yes: ...
-<<<<<<< HEAD
-=======
-
-[case testNewAnalyzerPlaceholderFromOuterScope]
-import b
-[file a.py]
-import b
-class A(B): ...
-class B: ...
-
-[file b.py]
-from a import A
-
-class C:
-    A = A  # Initially rvalue will be a placeholder
-
-reveal_type(C.A)  # E: Revealed type is 'def () -> a.A'
->>>>>>> d90eb181
+class Yes: ...