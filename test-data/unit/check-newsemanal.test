-- Test cases for the new semantic analyzer

[case testNewAnalyzerEmpty]

[case testNewAnalyzerSimpleAssignment]
x = 1
x.y # E: "int" has no attribute "y"
y # E: Name 'y' is not defined

[case testNewAnalyzerSimpleAnnotation]
x: int = 0
y: str = 0 \
    # E: Incompatible types in assignment (expression has type "int", variable has type "str")

[case testNewAnalyzerSimpleClass]
class A:
    x: int
a: A
a.x
a.y # E: "A" has no attribute "y"

[case testNewAnalyzerErrorInClassBody]
class A:
    x # E: Name 'x' is not defined

[case testNewAnalyzerTypeAnnotationForwardReference]
class A:
    b: B
class B:
    a: A
a: A
b: B
a.b = a # E: Incompatible types in assignment (expression has type "A", variable has type "B")
a.b = b
b.a = a
b.a = b # E: Incompatible types in assignment (expression has type "B", variable has type "A")

[case testNewAnalyzerTypeAnnotationCycle1]
import b
[file a.py]
import b
class A: pass
y: b.B
y() # E: "B" not callable
[file b.py]
import a
class B: pass
x: a.A
reveal_type(x) # E: Revealed type is 'a.A'

[case testNewAnalyzerTypeAnnotationCycle2]
import a
[file a.py]
from b import B
class A: pass
y: B
y()
[file b.py]
from a import A
class B: pass
x: A
x()
[out]
tmp/b.py:4: error: "A" not callable
tmp/a.py:4: error: "B" not callable

[case testNewAnalyzerTypeAnnotationCycle3]
import b
[file a.py]
from b import bad # E: Module 'b' has no attribute 'bad'
[file b.py]
from a import bad2 # E: Module 'a' has no attribute 'bad2'

[case testNewAnalyzerTypeAnnotationCycle4]
import b
[file a.py]
# TODO: Could we generate an error here as well?
from b import bad
[file b.py]
from a import bad # E: Module 'a' has no attribute 'bad'

[case testNewAnalyzerSimpleFunction]
def f(x: int) -> str:
    return 'x'

def g(x: int) -> int:
    y = f(1)
    return y # E: Incompatible return value type (got "str", expected "int")

[case testNewAnalyzerSimpleMethod]
class A:
    def __init__(self, x: int) -> None:
        self.x = x

    def f(self) -> str:
        return self.x # E: Incompatible return value type (got "int", expected "str")

    def g(self) -> int:
        return self.f() # E: Incompatible return value type (got "str", expected "int")

[case testNewAnalyzerFunctionForwardRef]
def f() -> None:
    x = g(1) # E: Argument 1 to "g" has incompatible type "int"; expected "str"
    reveal_type(x) # E: Revealed type is 'builtins.str'

def g(x: str) -> str:
    return x

[case testNewAnalyzerExportedImportThreePasses]
import b

[file a.py]
from b import b1 as a2
from b import b2 as a3

def a1() -> int: pass

reveal_type(a3()) # E: Revealed type is 'builtins.int'

[file b.py]
from a import a1 as b2
from a import a2 as b3

def b1() -> str: pass

reveal_type(b3()) # E: Revealed type is 'builtins.str'

[case testNewAnalyzerBool]
reveal_type(True) # E: Revealed type is 'builtins.bool'
reveal_type(False) # E: Revealed type is 'builtins.bool'

[case testNewAnalyzerNewTypeMultiplePasses]
import b

[file a.py]
from typing import NewType
import b
class A: pass
N2 = NewType('N2', b.N1)
def f1(x: A) -> None: pass
def f2(x: b.N1) -> None: pass
def f3(x: N2) -> None: pass
a = A()
n1 = b.N1(a)
n2 = N2(n1)
f1(a)
f1(n1)
f1(n2)
f2(a) # E: Argument 1 to "f2" has incompatible type "A"; expected "N1"
f2(n1)
f2(n2)
f3(a) # E: Argument 1 to "f3" has incompatible type "A"; expected "N2"
f3(n1) # E: Argument 1 to "f3" has incompatible type "N1"; expected "N2"
f3(n2)

# Test N2 etc.

[file b.py]
from typing import NewType
import a
N1 = NewType('N1', a.A)

[case testNewAnalyzerInheritanceForwardRef]
class C(B):
    pass
class B(A):
    pass
class A:
    def __init__(self, x: str) -> None: pass
    def f(self, x: int) -> None: pass

C(1) # E: Argument 1 to "C" has incompatible type "int"; expected "str"
B(1) # E: Argument 1 to "B" has incompatible type "int"; expected "str"
C('').f('') # E: Argument 1 to "f" of "A" has incompatible type "str"; expected "int"
B('').f('') # E: Argument 1 to "f" of "A" has incompatible type "str"; expected "int"

[case testNewAnalyzerInheritanceMROInCycle]
import a

[file a.py]
from b import A
import b

class B(A):
    b: int

class D(b.C):
    d: int

d = D()
reveal_type(d.a) # E: Revealed type is 'builtins.int'
reveal_type(d.b) # E: Revealed type is 'builtins.int'
reveal_type(d.c) # E: Revealed type is 'builtins.int'
reveal_type(d.d) # E: Revealed type is 'builtins.int'

[file b.py]
from a import B

class A:
    a: int

class C(B):
    c: int

[case testNewAnalyzerTypedDictClass]
from mypy_extensions import TypedDict
import a
class T1(TypedDict):
    x: A
class A: pass
reveal_type(T1(x=A())) # E

[file a.py]
from mypy_extensions import TypedDict
from b import TD1 as TD2, TD3
class T2(TD3):
    x: int
reveal_type(T2(x=2)) # E

[file b.py]
from a import TypedDict as TD1
from a import TD2 as TD3

[out]
tmp/a.py:5: error: Revealed type is 'TypedDict('a.T2', {'x': builtins.int})'
main:6: error: Revealed type is 'TypedDict('__main__.T1', {'x': __main__.A})'


[case testNewAnalyzerTypedDictClassInheritance]
from mypy_extensions import TypedDict

class T2(T1):
    y: int

class T1(TypedDict):
    x: str

class T3(TypedDict):
    x: str

class T4(T3):
    y: A

class A: pass

T2(x=0, y=0) # E: Incompatible types (expression has type "int", TypedDict item "x" has type "str")
x: T2
reveal_type(x) # E: Revealed type is 'TypedDict('__main__.T2', {'x': builtins.str, 'y': builtins.int})'
y: T4
reveal_type(y) # E: Revealed type is 'TypedDict('__main__.T4', {'x': builtins.str, 'y': __main__.A})'

[case testNewAnalyzerRedefinitionAndDeferral]
import a

[file a.py]
from b import x as y
x = 0

def y(): pass # E: Name 'y' already defined on line 2
reveal_type(y) # E: Revealed type is 'builtins.int'

y2 = y
class y2: pass # E: Name 'y2' already defined on line 7
reveal_type(y2) # E: Revealed type is 'builtins.int'

y3, y4 = y, y
from b import f as y3 # E: Incompatible import of "y3" (imported name has type "Callable[[], Any]", local name has type "int")
reveal_type(y3) # E: Revealed type is 'builtins.int'

[file b.py]
from a import x

def f(): pass

[case testNewAnalyzerRedefinitionAndDeferral2]
import a

[file a.py]
from b import C as C2
class C: pass

class C2: pass # E: Name 'C2' already defined on line 2
[file b.py]
from a import C

[case testNewAnalyzerRedefinitionAndDeferral3]
import a

[file a.py]
from b import f as g
def f(): pass

a, *b = g()
class b(): pass # E: Name 'b' already defined on line 4
reveal_type(b) # E: Revealed type is 'Any'

[file b.py]
from a import f

[case testNewAnalyzerImportStarForwardRef]
import a

[file a.py]
x: A
reveal_type(x) # E: Revealed type is 'b.A'

from b import *

class A: pass # E: Name 'A' already defined (possibly by an import)

[file b.py]
class A: pass
from a import x

[case testNewAnalyzerClassInFunction]
def main() -> None:
    x: C
    class C:
        def __init__(self) -> None:
            self.x: A
            x()  # E: "C" not callable
    reveal_type(x.x)  # E: Revealed type is '__main__.A@8'
    class A: pass

[case testNewAnalyzerMutuallyRecursiveFunctions]
def main() -> None:
    def f() -> int:
        reveal_type(g())  # E: Revealed type is 'builtins.str'
        return int()
    def g() -> str:
        reveal_type(f())  # E: Revealed type is 'builtins.int'
        return str()

[case testNewAnalyzerMissingNamesInFunctions]
def main() -> None:
    def f() -> None:
        x  # E: Name 'x' is not defined
        class C:
            x  # E: Name 'x' is not defined

[case testNewAnalyzerCyclicDefinitions]
gx = gy  # E: Cannot determine type of 'gy'
gy = gx
def main() -> None:
    class C:
        def meth(self) -> None:
            lx = ly  # E: Cannot determine type of 'ly'
            ly = lx

[case testNewAnalyzerMutuallyRecursiveOverloadedFunctions]
from typing import overload, Union

def main() -> None:
    @overload
    def f(x: int) -> int: ...
    @overload
    def f(x: str) -> str: ...
    def f(x: Union[int, str]) -> Union[int, str]:
        reveal_type(g(str()))  # E: Revealed type is 'builtins.str'
        return x
    @overload
    def g(x: int) -> int: ...
    @overload
    def g(x: str) -> str: ...
    def g(x: Union[int, str]) -> Union[int, str]:
        reveal_type(f(int()))  # E: Revealed type is 'builtins.int'
        return float()  # E: Incompatible return value type (got "float", expected "Union[int, str]")

[case testNewAnalyzerNestedClassInMethod]
class C:
    class D:
        def meth(self) -> None:
            x: Out.In
            reveal_type(x.t)  # E: Revealed type is 'builtins.int'
            class Out:
                class In:
                    def meth(self) -> None:
                        self.t: int

[case testNewAnalyzerDeeplyNestedFunctions]
class Out:
    class In:
        def meth(self) -> None:
            x: C.D
            reveal_type(x.t)  # E: Revealed type is '__main__.Test@10'
            class C:
                class D:
                    def meth(self) -> None:
                        self.t: Test
                        class Test:
                            def test(self) -> None:
                                def one() -> int:
                                    reveal_type(other())  # E: Revealed type is 'builtins.str'
                                    return int()
                                def other() -> str:
                                    reveal_type(one())  # E: Revealed type is 'builtins.int'
                                    return str()

[case testNewAnalyzerNestedClass1]
class A:
    class B:
        x: int

        def __init__(self, x: int) -> None:
            self.x = x

        def f(self) -> str:
            return self.x # E: Incompatible return value type (got "int", expected "str")

b: A.B
b = A.B('') # E: Argument 1 to "B" has incompatible type "str"; expected "int"
reveal_type(b) # E: Revealed type is '__main__.A.B'
reveal_type(b.x) # E: Revealed type is 'builtins.int'
reveal_type(b.f()) # E: Revealed type is 'builtins.str'

[case testNewAnalyzerNestedClass2]
b: A.B
b = A.B('') # E: Argument 1 to "B" has incompatible type "str"; expected "int"
reveal_type(b) # E: Revealed type is '__main__.A.B'
reveal_type(b.x) # E: Revealed type is 'builtins.int'
reveal_type(b.f()) # E: Revealed type is 'builtins.str'

class A:
    class B:
        x: int

        def __init__(self, x: int) -> None:
            self.x = x

        def f(self) -> str:
            return self.x # E: Incompatible return value type (got "int", expected "str")

[case testNewAnalyzerGenerics]
from typing import TypeVar, Generic

c: C[int]
c2: C[int, str] # E: "C" expects 1 type argument, but 2 given
c3: C
c = C('') # E: Argument 1 to "C" has incompatible type "str"; expected "int"
reveal_type(c.get()) # E: Revealed type is 'builtins.int*'
reveal_type(c2) # E: Revealed type is '__main__.C[Any]'
reveal_type(c3) # E: Revealed type is '__main__.C[Any]'

T = TypeVar('T')

class C(Generic[T]):
    def __init__(self, x: T) -> None:
        self.x = x

    def get(self) -> T:
        return self.x

[case testNewAnalyzerGenericsTypeVarForwardRef]
from typing import TypeVar, Generic

class C(Generic[T]):
    def __init__(self, x: T) -> None:
        self.x = x

    def get(self) -> T:
        return self.x

T = TypeVar('T')

c: C[int]
reveal_type(c) # E: Revealed type is '__main__.C[builtins.int]'
c = C('') # E: Argument 1 to "C" has incompatible type "str"; expected "int"
reveal_type(c.get()) # E: Revealed type is 'builtins.int*'

[case testNewAnalyzerTypeAlias]
from typing import Union, TypeVar, Generic

C2 = C
U = Union[C, int]
G = D[T, C]

c: C2
reveal_type(c) # E: Revealed type is '__main__.C'
u: U
reveal_type(u) # E: Revealed type is 'Union[__main__.C, builtins.int]'
g: G[int]
reveal_type(g) # E: Revealed type is '__main__.D[builtins.int, __main__.C]'

class C: pass

T = TypeVar('T')
S = TypeVar('S')
class D(Generic[T, S]): pass

[case testNewAnalyzerTypeAlias2]
from typing import Union

class C(D): pass

A = Union[C, int]
x: A
reveal_type(x) # E: Revealed type is 'Union[__main__.C, builtins.int]'

class D: pass

[case testNewAnalyzerBuiltinTypeAliases]
from typing import List

x: List[C]
reveal_type(x) # E: Revealed type is 'builtins.list[__main__.C]'

class C: pass
[builtins fixtures/list.pyi]

[case testNewAnalyzerVersionCheck]
import sys

if sys.version_info[0] < 2:
    1()
    import nonexistent
else:
    def f(x: int) -> None: pass

f('') # E: Argument 1 to "f" has incompatible type "str"; expected "int"

def g() -> None:
    if sys.version_info[0] < 3:
        import nonexistent2
    else:
        1() # E: "int" not callable
[builtins fixtures/ops.pyi]

[case testNewAnalyzerVersionCheck2]
import sys

assert sys.version_info[0] == 3
1() # E: "int" not callable
assert sys.version_info[0] < 3
''()
[builtins fixtures/ops.pyi]

[case testNewAnalyzerOverload]
from typing import overload, Union

@overload
def f(x: int) -> int: ...
@overload
def f(x: str) -> str: ...
def f(x: Union[int, str]) -> Union[int, str]:
    return 1.0 # E: Incompatible return value type (got "float", expected "Union[int, str]")

f(1)
f('')
f(1.0) # E: No overload variant of "f" matches argument type "float" \
       # N: Possible overload variants: \
       # N:     def f(x: int) -> int \
       # N:     def f(x: str) -> str

[case testNewAnalyzerOverload2]
from typing import overload, Union

class A:
    @overload
    def f(self, x: int) -> int: ...
    @overload
    def f(self, x: str) -> str: ...
    def f(self, x: Union[int, str]) -> Union[int, str]:
        return 1.0 # E: Incompatible return value type (got "float", expected "Union[int, str]")

a = A()
a.f(1)
a.f('')
a.f(1.0) # E: No overload variant of "f" of "A" matches argument type "float" \
         # N: Possible overload variants: \
         # N:     def f(self, x: int) -> int \
         # N:     def f(self, x: str) -> str

[case testNewAnalyzerFunctionDecorator]
from typing import Callable

@dec
def f1(x: int) -> int:
    return '' # E: Incompatible return value type (got "str", expected "int")

def dec(f: Callable[[int], int]) -> Callable[[str], str]: ...

@dec
def f2(x: int) -> int:
    return '' # E: Incompatible return value type (got "str", expected "int")

f1(1) # E: Argument 1 to "f1" has incompatible type "int"; expected "str"
reveal_type(f1('')) # E: Revealed type is 'builtins.str'
f2(1) # E: Argument 1 to "f2" has incompatible type "int"; expected "str"

[case testNewAnalyzerTypeApplicationForwardReference]
from typing import TypeVar, Generic

T = TypeVar('T')
XY = TypeVar('XY', X, Y)

class C(Generic[T]): pass

class D(C[XY], Generic[XY]): pass

class X: pass
class Y: pass

[case testNewAnalyzerTypeApplicationForwardReference2]
from typing import TypeVar, Generic

T = TypeVar('T')
XY = TypeVar('XY', X, Y)

class C(Generic[T]): pass

class D(C[XY]): pass

class X: pass
class Y: pass

[case testNewAnalyzerSubModuleInCycle]
import a
[file a.py]
MYPY = False
if MYPY:
    from b.c import x
[file b/__init__.pyi]
import b.c
[file b/c.pyi]
x = 0
import a

[case testNewAnalyzerBaseClassSelfReference]
from typing import TypeVar, Generic

T = TypeVar('T')

class A(Generic[T]): pass

a1: A[C] = C()
a2: A[D] = C() \
    # E: Incompatible types in assignment (expression has type "C", variable has type "A[D]")

class C(A[C]):
    pass

class D(A[D]):
    pass

[case testNewAnalyzerTypeVarBoundForwardRef]
from typing import TypeVar

T = TypeVar('T', bound='C')

class C: pass
class D(C): pass
class E: pass

def f(x: T) -> T:
    return x

reveal_type(f(D())) # E: Revealed type is '__main__.D*'
f(E()) # E: Value of type variable "T" of "f" cannot be "E"

[case testNewAnalyzerNameExprRefersToIncompleteType]
import a

[file a.py]
from b import f

class C(D): pass
class D: pass

[file b.py]
from a import C
reveal_type(C()) # E: Revealed type is 'a.C'
def f(): pass

[case testNewAnalyzerMemberExprRefersToIncompleteType]
import a

[file a.py]
from b import f

class C(D): pass
class D: pass

[file b.py]
import a
reveal_type(a.C()) # E: Revealed type is 'a.C'
def f(): pass

[case testNewAnalyzerNamedTupleCall]
from typing import NamedTuple

o: Out
i: In

Out = NamedTuple('Out', [('x', In), ('y', Other)])

reveal_type(o)  # E: Revealed type is 'Tuple[Tuple[builtins.str, __main__.Other, fallback=__main__.In], __main__.Other, fallback=__main__.Out]'
reveal_type(o.x)  # E: Revealed type is 'Tuple[builtins.str, __main__.Other, fallback=__main__.In]'
reveal_type(o.y)  # E: Revealed type is '__main__.Other'
reveal_type(o.x.t)  # E: Revealed type is '__main__.Other'
reveal_type(i.t)  # E: Revealed type is '__main__.Other'

In = NamedTuple('In', [('s', str), ('t', Other)])
class Other: pass

[case testNewAnalyzerNamedTupleClass]
from typing import NamedTuple

o: Out
i: In

class Out(NamedTuple):
    x: In
    y: Other

reveal_type(o)  # E: Revealed type is 'Tuple[Tuple[builtins.str, __main__.Other, fallback=__main__.In], __main__.Other, fallback=__main__.Out]'
reveal_type(o.x)  # E: Revealed type is 'Tuple[builtins.str, __main__.Other, fallback=__main__.In]'
reveal_type(o.y)  # E: Revealed type is '__main__.Other'
reveal_type(o.x.t)  # E: Revealed type is '__main__.Other'
reveal_type(i.t)  # E: Revealed type is '__main__.Other'

class In(NamedTuple):
    s: str
    t: Other
class Other: pass

[case testNewAnalyzerNamedTupleCallNested]
from typing import NamedTuple

o: C.Out
i: C.In

reveal_type(o)  # E: Revealed type is 'Tuple[Tuple[builtins.str, __main__.C.Other, fallback=__main__.C.In], __main__.C.Other, fallback=__main__.C.Out]'
reveal_type(o.x)  # E: Revealed type is 'Tuple[builtins.str, __main__.C.Other, fallback=__main__.C.In]'
reveal_type(o.y)  # E: Revealed type is '__main__.C.Other'
reveal_type(o.x.t)  # E: Revealed type is '__main__.C.Other'
reveal_type(i.t)  # E: Revealed type is '__main__.C.Other'

class C:
    Out = NamedTuple('Out', [('x', In), ('y', Other)])
    In = NamedTuple('In', [('s', str), ('t', Other)])
    class Other: pass


[case testNewAnalyzerNamedTupleClassNested]
from typing import NamedTuple

o: C.Out
i: C.In

reveal_type(o)  # E: Revealed type is 'Tuple[Tuple[builtins.str, __main__.C.Other, fallback=__main__.C.In], __main__.C.Other, fallback=__main__.C.Out]'
reveal_type(o.x)  # E: Revealed type is 'Tuple[builtins.str, __main__.C.Other, fallback=__main__.C.In]'
reveal_type(o.y)  # E: Revealed type is '__main__.C.Other'
reveal_type(o.x.t)  # E: Revealed type is '__main__.C.Other'
reveal_type(i.t)  # E: Revealed type is '__main__.C.Other'

class C:
    class Out(NamedTuple):
        x: C.In
        y: C.Other
    class In(NamedTuple):
        s: str
        t: C.Other
    class Other: pass

[case testNewAnalyzerNamedTupleCallNestedMethod]
from typing import NamedTuple

c = C()
reveal_type(c.o)  # E: Revealed type is 'Tuple[Tuple[builtins.str, __main__.Other@12, fallback=__main__.C.In@11], __main__.Other@12, fallback=__main__.C.Out@10]'
reveal_type(c.o.x)  # E: Revealed type is 'Tuple[builtins.str, __main__.Other@12, fallback=__main__.C.In@11]'

class C:
    def get_tuple(self) -> None:
        self.o: Out
        Out = NamedTuple('Out', [('x', In), ('y', Other)])
        In = NamedTuple('In', [('s', str), ('t', Other)])
        class Other: pass

[case testNewAnalyzerNamedTupleClassNestedMethod]
from typing import NamedTuple

c = C()
reveal_type(c.o)  # E: Revealed type is 'Tuple[Tuple[builtins.str, __main__.Other@18, fallback=__main__.C.In@15], __main__.Other@18, fallback=__main__.C.Out@11]'
reveal_type(c.o.x)  # E: Revealed type is 'Tuple[builtins.str, __main__.Other@18, fallback=__main__.C.In@15]'
reveal_type(c.o.method())  # E: Revealed type is 'Tuple[builtins.str, __main__.Other@18, fallback=__main__.C.In@15]'

class C:
    def get_tuple(self) -> None:
        self.o: Out
        class Out(NamedTuple):
            x: In
            y: Other
            def method(self) -> In: ...
        class In(NamedTuple):
            s: str
            t: Other
        class Other: pass

[case testNewAnalyzerNamedTupleClassForwardMethod]
from typing import NamedTuple

n: NT
reveal_type(n.get_other())  # E: Revealed type is 'Tuple[builtins.str, fallback=__main__.Other]'
reveal_type(n.get_other().s)  # E: Revealed type is 'builtins.str'

class NT(NamedTuple):
    x: int
    y: int
    def get_other(self) -> Other: pass

class Other(NamedTuple):
    s: str

[case testNewAnalyzerNamedTupleSpecialMethods]
from typing import NamedTuple

o: SubO

reveal_type(SubO._make)  # E: Revealed type is 'def (iterable: typing.Iterable[Any], *, new: Any =, len: Any =) -> Tuple[Tuple[builtins.str, __main__.Other, fallback=__main__.In], __main__.Other, fallback=__main__.SubO]'
reveal_type(o._replace(y=Other()))  # E: Revealed type is 'Tuple[Tuple[builtins.str, __main__.Other, fallback=__main__.In], __main__.Other, fallback=__main__.SubO]'

class SubO(Out): pass

Out = NamedTuple('Out', [('x', In), ('y', Other)])
In = NamedTuple('In', [('s', str), ('t', Other)])
class Other: pass

[case testNewAnalyzerNamedTupleBaseClass]
from typing import NamedTuple

o: Out
reveal_type(o)  # E: Revealed type is 'Tuple[Tuple[builtins.str, __main__.Other, fallback=__main__.In], __main__.Other, fallback=__main__.Out]'
reveal_type(o.x)  # E: Revealed type is 'Tuple[builtins.str, __main__.Other, fallback=__main__.In]'
reveal_type(o.x.t)  # E: Revealed type is '__main__.Other'
reveal_type(Out._make)  # E: Revealed type is 'def (iterable: typing.Iterable[Any], *, new: Any =, len: Any =) -> Tuple[Tuple[builtins.str, __main__.Other, fallback=__main__.In], __main__.Other, fallback=__main__.Out]'

class Out(NamedTuple('Out', [('x', In), ('y', Other)])):
    pass

class In(NamedTuple):
    s: str
    t: Other
class Other: pass

[case testNewAnalyzerIncompleteRefShadowsBuiltin1]
import a

[file a.py]
from typing import TypeVar, Generic

from b import C as int

x: int[str]

reveal_type(x) # E: Revealed type is 'a.C[builtins.str]'

T = TypeVar('T')
class C(Generic[T]): pass

[file b.py]
from a import C

[case testNewAnalyzerIncompleteRefShadowsBuiltin2]
import b

[file a.py]
import b

int = b.C

class C: pass

x: int
reveal_type(x) # E: Revealed type is 'b.C'

[file b.py]
import a

int = a.C

class C: pass

x: int
reveal_type(x) # E: Revealed type is 'a.C'

[case testNewAnalyzerNamespaceCompleteness]
import a

[file a.py]
import b

x: b.C

[file b.py]
from c import *
class C: pass

[file c.py]
import a
from b import C

[case testNewAnalyzerIncompleteFixture]
from typing import Tuple

x: Tuple[int]  # E: Name 'tuple' is not defined
[builtins fixtures/complex.pyi]

[case testNewAnalyzerMetaclass1]
class A(metaclass=B):
    pass

class B(type):
    def f(cls) -> int:
        return 0

reveal_type(A.f()) # E: Revealed type is 'builtins.int'

[case testNewAnalyzerMetaclass2]
reveal_type(A.f()) # E: Revealed type is 'builtins.int'

class A(metaclass=B):
    pass

class AA(metaclass=C): # E: Metaclasses not inheriting from 'type' are not supported
    pass

class B(type):
    def f(cls) -> int:
        return 0

class C: pass

[case testNewAnalyzerMetaclassPlaceholder]
class B(C): pass

class A(metaclass=B):
    pass

class C(type):
    def f(cls) -> int:
        return 0

reveal_type(A.f()) # E: Revealed type is 'builtins.int'

[case testNewAnalyzerMetaclass1_python2]
class A:
    __metaclass__ = B

reveal_type(A.f()) # E: Revealed type is 'builtins.int'

class B(type):
    def f(cls):
        # type: () -> int
        return 0

[case testNewAnalyzerMetaclass2_python2]
reveal_type(A.f()) # E: Revealed type is 'builtins.int'

class A:
    __metaclass__ = B

class AA:
    __metaclass__ = C  # E: Metaclasses not inheriting from 'type' are not supported

class B(type):
    def f(cls):
        # type: () -> int
        return 0

class C: pass

[case testNewAnalyzerFinalDefiningModuleVar]
from typing import Final

x: Final = C()
y: Final[C] = D()
bad: Final[D] = C()  # E: Incompatible types in assignment (expression has type "C", variable has type "D")

reveal_type(x)  # E: Revealed type is '__main__.C'
reveal_type(y)  # E: Revealed type is '__main__.C'
class D(C): ...
class C: ...

[case testNewAnalyzerFinalDefiningInstanceVar]
from typing import Final

class C:
    def __init__(self, x: D) -> None:
        self.x: Final = x
        self.y: Final[C] = E(D())
reveal_type(C(D()).x)  # E: Revealed type is '__main__.D'
reveal_type(C(D()).y)  # E: Revealed type is '__main__.C'

class D: ...
class E(C): ...

[case testNewAnalyzerFinalReassignModuleVar]
from typing import Final

x: Final = A()
x = A()  # E: Cannot assign to final name "x"

x2: Final = A()
def f2() -> None:
    global x2
    def f() -> None:
        g()
    x2 = A()  # E: Cannot assign to final name "x2"
    def g() -> None:
        f()

class A: ...

[case testNewAnalyzerFinalReassignModuleReexport]
import a
[file a.py]
from b import ID, A

class C(A): ...
ID = C()  # E: Cannot assign to final name "ID"
[file b.py]
from typing import Final
from a import C

class A:
    x: C

ID: Final = A()

[case testNewAnalyzerFinalOverrideInSubclass]
from typing import Final

class B:
    def __init__(self, x: int) -> None:
        self.x: Final = x

class C(B):
    x = 1  # E: Cannot assign to final name "x"

[case testNewAnalyzerAssignmentAfterStarImport]
import a
[file a.py]
from b import *

x = 1
def f(): ...
[file b.py]
from a import f
x: int

[case testNewAnalyzerClassLevelImport]
# flags: --ignore-missing-imports
class Test:
    import a
    def __init__(self) -> None:
        some_module = self.a

<<<<<<< HEAD
[case testNewAnalyzerListComprehension]
from typing import List
a: List[A]
a = [x for x in a]
b: List[B] = [x for x in a] # E: List comprehension has incompatible type List[A]; expected List[B]
class A: pass
class B: pass
[builtins fixtures/for.pyi]

[case testNewAnalyzerDictionaryComprehension]
from typing import Dict, List, Tuple
abd: Dict[A, B]
abl: List[Tuple[A, B]]
abd = {a: b for a, b in abl}
x: Dict[B, A] = {a: b for a, b in abl} # E: Key expression in dictionary comprehension has incompatible type "A"; expected type "B" \
  # E: Value expression in dictionary comprehension has incompatible type "B"; expected type "A"
y: A = {a: b for a, b in abl} # E: Incompatible types in assignment (expression has type "Dict[A, B]", variable has type "A")
class A: pass
class B: pass
[builtins fixtures/dict.pyi]
=======
[case testNewAnalyzerProperty]
class A:
    @property
    def x(self) -> B:
        return 0  # E: Incompatible return value type (got "int", expected "B")

    @property
    def y(self) -> B:
        pass

    @y.setter
    def y(self, x: B) -> None:
        pass

class B: pass

a = A()
reveal_type(a.x)  # E: Revealed type is '__main__.B'
a.y = 1  # E: Incompatible types in assignment (expression has type "int", variable has type "B")
[builtins fixtures/property.pyi]
>>>>>>> bae8f60b
<|MERGE_RESOLUTION|>--- conflicted
+++ resolved
@@ -1055,7 +1055,6 @@
     def __init__(self) -> None:
         some_module = self.a
 
-<<<<<<< HEAD
 [case testNewAnalyzerListComprehension]
 from typing import List
 a: List[A]
@@ -1076,7 +1075,7 @@
 class A: pass
 class B: pass
 [builtins fixtures/dict.pyi]
-=======
+
 [case testNewAnalyzerProperty]
 class A:
     @property
@@ -1096,5 +1095,4 @@
 a = A()
 reveal_type(a.x)  # E: Revealed type is '__main__.B'
 a.y = 1  # E: Incompatible types in assignment (expression has type "int", variable has type "B")
-[builtins fixtures/property.pyi]
->>>>>>> bae8f60b
+[builtins fixtures/property.pyi]