-- Test cases for the new semantic analyzer

[case testNewAnalyzerEmpty]

[case testNewAnalyzerSimpleAssignment]
x = 1
x.y # E: "int" has no attribute "y"
y # E: Name 'y' is not defined

[case testNewAnalyzerSimpleAnnotation]
x: int = 0
y: str = 0 \
    # E: Incompatible types in assignment (expression has type "int", variable has type "str")

[case testNewAnalyzerSimpleClass]
class A:
    x: int
a: A
a.x
a.y # E: "A" has no attribute "y"

[case testNewAnalyzerErrorInClassBody]
class A:
    x # E: Name 'x' is not defined

[case testNewAnalyzerTypeAnnotationForwardReference]
class A:
    b: B
class B:
    a: A
a: A
b: B
a.b = a # E: Incompatible types in assignment (expression has type "A", variable has type "B")
a.b = b
b.a = a
b.a = b # E: Incompatible types in assignment (expression has type "B", variable has type "A")

[case testNewAnalyzerTypeAnnotationCycle1]
import b
[file a.py]
import b
class A: pass
y: b.B
y() # E: "B" not callable
[file b.py]
import a
class B: pass
x: a.A
reveal_type(x) # E: Revealed type is 'a.A'

[case testNewAnalyzerTypeAnnotationCycle2]
import a
[file a.py]
from b import B
class A: pass
y: B
y()
[file b.py]
from a import A
class B: pass
x: A
x()
[out]
tmp/b.py:4: error: "A" not callable
tmp/a.py:4: error: "B" not callable

[case testNewAnalyzerTypeAnnotationCycle3]
import b
[file a.py]
from b import bad # E: Module 'b' has no attribute 'bad'; maybe "bad2"?
[file b.py]
from a import bad2 # E: Module 'a' has no attribute 'bad2'; maybe "bad"?

[case testNewAnalyzerTypeAnnotationCycle4]
import b
[file a.py]
# TODO: Could we generate an error here as well?
from b import bad
[file b.py]
from a import bad # E: Module 'a' has no attribute 'bad'

[case testNewAnalyzerExportedValuesInImportAll]
from m import *
_ = a
_ = b
_ = c
_ = d
_e = e
_f = f # E: Name 'f' is not defined
_ = _g # E: Name '_g' is not defined
reveal_type(_e)  # E: Revealed type is 'm.A'
[file m.py]
__all__ = ['a']
__all__ += ('b',)
__all__.append('c')
__all__.extend(('d', 'e'))

a = b = c = d = _g = 1
e: 'A'
f: 'A'

class A: ...
[builtins fixtures/module_all.pyi]

[case testNewAnalyzerSimpleFunction]
def f(x: int) -> str:
    return 'x'

def g(x: int) -> int:
    y = f(1)
    return y # E: Incompatible return value type (got "str", expected "int")

[case testNewAnalyzerSimpleMethod]
class A:
    def __init__(self, x: int) -> None:
        self.x = x

    def f(self) -> str:
        return self.x # E: Incompatible return value type (got "int", expected "str")

    def g(self) -> int:
        return self.f() # E: Incompatible return value type (got "str", expected "int")

[case testNewAnalyzerFunctionForwardRef]
def f() -> None:
    x = g(1) # E: Argument 1 to "g" has incompatible type "int"; expected "str"
    reveal_type(x) # E: Revealed type is 'builtins.str'

def g(x: str) -> str:
    return x

[case testNewAnalyzerExportedImportThreePasses]
import b

[file a.py]
from b import b1 as a2
from b import b2 as a3

def a1() -> int: pass

reveal_type(a3()) # E: Revealed type is 'builtins.int'

[file b.py]
from a import a1 as b2
from a import a2 as b3

def b1() -> str: pass

reveal_type(b3()) # E: Revealed type is 'builtins.str'

[case testNewAnalyzerBool]
reveal_type(True) # E: Revealed type is 'builtins.bool'
reveal_type(False) # E: Revealed type is 'builtins.bool'

[case testNewAnalyzerNewTypeMultiplePasses]
import b

[file a.py]
from typing import NewType
import b
class A: pass
N2 = NewType('N2', b.N1)
def f1(x: A) -> None: pass
def f2(x: b.N1) -> None: pass
def f3(x: N2) -> None: pass
a = A()
n1 = b.N1(a)
n2 = N2(n1)
f1(a)
f1(n1)
f1(n2)
f2(a) # E: Argument 1 to "f2" has incompatible type "A"; expected "N1"
f2(n1)
f2(n2)
f3(a) # E: Argument 1 to "f3" has incompatible type "A"; expected "N2"
f3(n1) # E: Argument 1 to "f3" has incompatible type "N1"; expected "N2"
f3(n2)

# Test N2 etc.

[file b.py]
from typing import NewType
import a
N1 = NewType('N1', a.A)

[case testNewAnalyzerInheritanceForwardRef]
class C(B):
    pass
class B(A):
    pass
class A:
    def __init__(self, x: str) -> None: pass
    def f(self, x: int) -> None: pass

C(1) # E: Argument 1 to "C" has incompatible type "int"; expected "str"
B(1) # E: Argument 1 to "B" has incompatible type "int"; expected "str"
C('').f('') # E: Argument 1 to "f" of "A" has incompatible type "str"; expected "int"
B('').f('') # E: Argument 1 to "f" of "A" has incompatible type "str"; expected "int"

[case testNewAnalyzerInheritanceMROInCycle]
import a

[file a.py]
from b import A
import b

class B(A):
    b: int

class D(b.C):
    d: int

d = D()
reveal_type(d.a) # E: Revealed type is 'builtins.int'
reveal_type(d.b) # E: Revealed type is 'builtins.int'
reveal_type(d.c) # E: Revealed type is 'builtins.int'
reveal_type(d.d) # E: Revealed type is 'builtins.int'

[file b.py]
from a import B

class A:
    a: int

class C(B):
    c: int

[case testNewAnalyzerTypedDictClass]
from mypy_extensions import TypedDict
import a
class T1(TypedDict):
    x: A
class A: pass
reveal_type(T1(x=A())) # E

[file a.py]
from mypy_extensions import TypedDict
from b import TD1 as TD2, TD3
class T2(TD3):
    x: int
reveal_type(T2(x=2)) # E

[file b.py]
from a import TypedDict as TD1
from a import TD2 as TD3

[out]
tmp/a.py:5: error: Revealed type is 'TypedDict('a.T2', {'x': builtins.int})'
main:6: error: Revealed type is 'TypedDict('__main__.T1', {'x': __main__.A})'


[case testNewAnalyzerTypedDictClassInheritance]
from mypy_extensions import TypedDict

class T2(T1):
    y: int

class T1(TypedDict):
    x: str

class T3(TypedDict):
    x: str

class T4(T3):
    y: A

class A: pass

T2(x=0, y=0) # E: Incompatible types (expression has type "int", TypedDict item "x" has type "str")
x: T2
reveal_type(x) # E: Revealed type is 'TypedDict('__main__.T2', {'x': builtins.str, 'y': builtins.int})'
y: T4
reveal_type(y) # E: Revealed type is 'TypedDict('__main__.T4', {'x': builtins.str, 'y': __main__.A})'

[case testNewAnalyzerRedefinitionAndDeferral]
import a

[file a.py]
from b import x as y
x = 0

def y(): pass # E: Name 'y' already defined on line 2
reveal_type(y) # E: Revealed type is 'builtins.int'

y2 = y
class y2: pass # E: Name 'y2' already defined on line 7
reveal_type(y2) # E: Revealed type is 'builtins.int'

y3, y4 = y, y
from b import f as y3 # E: Incompatible import of "y3" (imported name has type "Callable[[], Any]", local name has type "int")
reveal_type(y3) # E: Revealed type is 'builtins.int'

[file b.py]
from a import x

def f(): pass

[case testNewAnalyzerRedefinitionAndDeferral2]
import a

[file a.py]
from b import C as C2
class C: pass

class C2: pass # E: Name 'C2' already defined on line 2
[file b.py]
from a import C

[case testNewAnalyzerRedefinitionAndDeferral3]
import a

[file a.py]
from b import f as g
def f(): pass

a, *b = g()
class b(): pass # E: Name 'b' already defined on line 4
reveal_type(b) # E: Revealed type is 'Any'

[file b.py]
from a import f

[case testNewAnalyzerImportStarForwardRef]
import a

[file a.py]
x: A
reveal_type(x) # E: Revealed type is 'b.A'

from b import *

class A: pass # E: Name 'A' already defined (possibly by an import)

[file b.py]
class A: pass
from a import x

[case testNewAnalyzerClassInFunction]
def main() -> None:
    x: C
    class C:
        def __init__(self) -> None:
            self.x: A
            x()  # E: "C" not callable
    reveal_type(x.x)  # E: Revealed type is '__main__.A@8'
    class A: pass

[case testNewAnalyzerMutuallyRecursiveFunctions]
def main() -> None:
    def f() -> int:
        reveal_type(g())  # E: Revealed type is 'builtins.str'
        return int()
    def g() -> str:
        reveal_type(f())  # E: Revealed type is 'builtins.int'
        return str()

[case testNewAnalyzerMissingNamesInFunctions]
def main() -> None:
    def f() -> None:
        x  # E: Name 'x' is not defined
        class C:
            x  # E: Name 'x' is not defined

[case testNewAnalyzerCyclicDefinitions]
gx = gy  # E: Cannot resolve name "gy" (possible cyclic definition)
gy = gx
def main() -> None:
    class C:
        def meth(self) -> None:
            lx = ly  # E: Cannot resolve name "ly" (possible cyclic definition)
            ly = lx

[case testNewAnalyzerCyclicDefinitionCrossModule]
import b
[file a.py]
import b
x = b.x  # E: Cannot determine type of 'x'
[file b.py]
import a
x = a.x  # E: Cannot resolve attribute "x" (possible cyclic definition) \
         # E: Module has no attribute "x"
[builtins fixtures/module.pyi]

[case testNewAnalyzerMutuallyRecursiveOverloadedFunctions]
from typing import overload, Union

def main() -> None:
    @overload
    def f(x: int) -> int: ...
    @overload
    def f(x: str) -> str: ...
    def f(x: Union[int, str]) -> Union[int, str]:
        reveal_type(g(str()))  # E: Revealed type is 'builtins.str'
        return x
    @overload
    def g(x: int) -> int: ...
    @overload
    def g(x: str) -> str: ...
    def g(x: Union[int, str]) -> Union[int, str]:
        reveal_type(f(int()))  # E: Revealed type is 'builtins.int'
        return float()  # E: Incompatible return value type (got "float", expected "Union[int, str]")

[case testNewAnalyzerNestedClassInMethod]
class C:
    class D:
        def meth(self) -> None:
            x: Out.In
            reveal_type(x.t)  # E: Revealed type is 'builtins.int'
            class Out:
                class In:
                    def meth(self) -> None:
                        self.t: int

[case testNewAnalyzerDeeplyNestedFunctions]
class Out:
    class In:
        def meth(self) -> None:
            x: C.D
            reveal_type(x.t)  # E: Revealed type is '__main__.Test@10'
            class C:
                class D:
                    def meth(self) -> None:
                        self.t: Test
                        class Test:
                            def test(self) -> None:
                                def one() -> int:
                                    reveal_type(other())  # E: Revealed type is 'builtins.str'
                                    return int()
                                def other() -> str:
                                    reveal_type(one())  # E: Revealed type is 'builtins.int'
                                    return str()

[case testNewAnalyzerNestedClass1]
class A:
    class B:
        x: int

        def __init__(self, x: int) -> None:
            self.x = x

        def f(self) -> str:
            return self.x # E: Incompatible return value type (got "int", expected "str")

b: A.B
b = A.B('') # E: Argument 1 to "B" has incompatible type "str"; expected "int"
reveal_type(b) # E: Revealed type is '__main__.A.B'
reveal_type(b.x) # E: Revealed type is 'builtins.int'
reveal_type(b.f()) # E: Revealed type is 'builtins.str'

[case testNewAnalyzerNestedClass2]
b: A.B
b = A.B('') # E: Argument 1 to "B" has incompatible type "str"; expected "int"
reveal_type(b) # E: Revealed type is '__main__.A.B'
reveal_type(b.x) # E: Revealed type is 'builtins.int'
reveal_type(b.f()) # E: Revealed type is 'builtins.str'

class A:
    class B:
        x: int

        def __init__(self, x: int) -> None:
            self.x = x

        def f(self) -> str:
            return self.x # E: Incompatible return value type (got "int", expected "str")

[case testNewAnalyzerGenerics]
from typing import TypeVar, Generic

c: C[int]
c2: C[int, str] # E: "C" expects 1 type argument, but 2 given
c3: C
c = C('') # E: Argument 1 to "C" has incompatible type "str"; expected "int"
reveal_type(c.get()) # E: Revealed type is 'builtins.int*'
reveal_type(c2) # E: Revealed type is '__main__.C[Any]'
reveal_type(c3) # E: Revealed type is '__main__.C[Any]'

T = TypeVar('T')

class C(Generic[T]):
    def __init__(self, x: T) -> None:
        self.x = x

    def get(self) -> T:
        return self.x

[case testNewAnalyzerGenericsTypeVarForwardRef]
from typing import TypeVar, Generic

class C(Generic[T]):
    def __init__(self, x: T) -> None:
        self.x = x

    def get(self) -> T:
        return self.x

T = TypeVar('T')

c: C[int]
reveal_type(c) # E: Revealed type is '__main__.C[builtins.int]'
c = C('') # E: Argument 1 to "C" has incompatible type "str"; expected "int"
reveal_type(c.get()) # E: Revealed type is 'builtins.int*'

[case testNewAnalyzerTypeAlias]
from typing import Union, TypeVar, Generic

C2 = C
U = Union[C, int]
G = D[T, C]

c: C2
reveal_type(c) # E: Revealed type is '__main__.C'
u: U
reveal_type(u) # E: Revealed type is 'Union[__main__.C, builtins.int]'
g: G[int]
reveal_type(g) # E: Revealed type is '__main__.D[builtins.int, __main__.C]'

class C: pass

T = TypeVar('T')
S = TypeVar('S')
class D(Generic[T, S]): pass

[case testNewAnalyzerTypeAlias2]
from typing import Union

class C(D): pass

A = Union[C, int]
x: A
reveal_type(x) # E: Revealed type is 'Union[__main__.C, builtins.int]'

class D: pass

[case testNewAnalyzerBuiltinTypeAliases]
from typing import List

x: List[C]
reveal_type(x) # E: Revealed type is 'builtins.list[__main__.C]'

class C: pass
[builtins fixtures/list.pyi]

[case testNewAnalyzerVersionCheck]
import sys

if sys.version_info[0] < 2:
    1()
    import nonexistent
else:
    def f(x: int) -> None: pass

f('') # E: Argument 1 to "f" has incompatible type "str"; expected "int"

def g() -> None:
    if sys.version_info[0] < 3:
        import nonexistent2
    else:
        1() # E: "int" not callable
[builtins fixtures/ops.pyi]

[case testNewAnalyzerVersionCheck2]
import sys

assert sys.version_info[0] == 3
1() # E: "int" not callable
assert sys.version_info[0] < 3
''()
[builtins fixtures/ops.pyi]

[case testNewAnalyzerOverload]
from typing import overload, Union

@overload
def f(x: int) -> int: ...
@overload
def f(x: str) -> str: ...
def f(x: Union[int, str]) -> Union[int, str]:
    return 1.0 # E: Incompatible return value type (got "float", expected "Union[int, str]")

f(1)
f('')
f(1.0) # E: No overload variant of "f" matches argument type "float" \
       # N: Possible overload variants: \
       # N:     def f(x: int) -> int \
       # N:     def f(x: str) -> str

[case testNewAnalyzerOverload2]
from typing import overload, Union

class A:
    @overload
    def f(self, x: int) -> int: ...
    @overload
    def f(self, x: str) -> str: ...
    def f(self, x: Union[int, str]) -> Union[int, str]:
        return 1.0 # E: Incompatible return value type (got "float", expected "Union[int, str]")

a = A()
a.f(1)
a.f('')
a.f(1.0) # E: No overload variant of "f" of "A" matches argument type "float" \
         # N: Possible overload variants: \
         # N:     def f(self, x: int) -> int \
         # N:     def f(self, x: str) -> str

[case testNewAnalyzerPromotion]
y: int
f(y)
f(1)
def f(x: float) -> None: pass
[builtins fixtures/primitives.pyi]

[case testNewAnalyzerFunctionDecorator]
from typing import Callable

@dec
def f1(x: int) -> int:
    return '' # E: Incompatible return value type (got "str", expected "int")

def dec(f: Callable[[int], int]) -> Callable[[str], str]: ...

@dec
def f2(x: int) -> int:
    return '' # E: Incompatible return value type (got "str", expected "int")

f1(1) # E: Argument 1 to "f1" has incompatible type "int"; expected "str"
reveal_type(f1('')) # E: Revealed type is 'builtins.str'
f2(1) # E: Argument 1 to "f2" has incompatible type "int"; expected "str"

[case testNewAnalyzerTypeVarForwardReference]
from typing import TypeVar, Generic

T = TypeVar('T')
XY = TypeVar('XY', X, Y)

class C(Generic[T]): pass

class D(C[XY], Generic[XY]): pass

class X: pass
class Y: pass

x: D[int]  # E: Value of type variable "XY" of "D" cannot be "int"
y: D[Y]

[case testNewAnalyzerTypeVarForwardReference2]
from typing import TypeVar, Generic

T = TypeVar('T')
XY = TypeVar('XY', X, Y)

class C(Generic[T]): pass

class D(C[XY]): pass

class X: pass
class Y: pass

x: D[int]  # E: Value of type variable "XY" of "D" cannot be "int"
y: D[Y]

[case testNewAnalyzerTypeVarForwardReferenceValuesDeferred]
from typing import TypeVar, Generic

T = TypeVar('T')
XY = TypeVar('XY', X, Y)

class C(Generic[T]): pass

class D(C[XY], Generic[XY]): pass

class X(Defer): pass
class Y(Defer): pass
class Defer: ...

x: D[int]  # E: Value of type variable "XY" of "D" cannot be "int"
y: D[Y]
[builtins fixtures/list.pyi]

[case testNewAnalyzerTypeVarForwardReferenceBoundDeferred]
from typing import TypeVar, Generic

T = TypeVar('T')
TY = TypeVar('TY', bound=Y)

class C(Generic[T]): pass

class D(C[TY], Generic[TY]): pass

class Y(Defer): pass
class Defer: ...

x: D[int]  # E: Type argument "builtins.int" of "D" must be a subtype of "__main__.Y"
y: D[Y]

[case testNewAnalyzerTypeVarForwardReferenceErrors]
from typing import TypeVar, Generic

class C(Generic[T]):
    def __init__(self, x: T) -> None: ...
def func(x: U) -> U: ...

U = TypeVar('U', asdf, asdf)  # E: Name 'asdf' is not defined
T = TypeVar('T', bound=asdf)  # E: Name 'asdf' is not defined

reveal_type(C)  # E: Revealed type is 'def [T <: Any] (x: T`1) -> __main__.C[T`1]'
reveal_type(func)  # E: Revealed type is 'def [U in (Any, Any)] (x: U`-1) -> U`-1'

[case testNewAnalyzerSubModuleInCycle]
import a
[file a.py]
MYPY = False
if MYPY:
    from b.c import x
[file b/__init__.pyi]
import b.c
[file b/c.pyi]
x = 0
import a

[case testNewAnalyzerBaseClassSelfReference]
from typing import TypeVar, Generic

T = TypeVar('T')

class A(Generic[T]): pass

a1: A[C] = C()
a2: A[D] = C() \
    # E: Incompatible types in assignment (expression has type "C", variable has type "A[D]")

class C(A[C]):
    pass

class D(A[D]):
    pass

[case testNewAnalyzerTypeVarBoundForwardRef]
from typing import TypeVar

T = TypeVar('T', bound='C')

class C: pass
class D(C): pass
class E: pass

def f(x: T) -> T:
    return x

reveal_type(f(D())) # E: Revealed type is '__main__.D*'
f(E()) # E: Value of type variable "T" of "f" cannot be "E"

[case testNewAnalyzerNameExprRefersToIncompleteType]
import a

[file a.py]
from b import f

class C(D): pass
class D: pass

[file b.py]
from a import C
reveal_type(C()) # E: Revealed type is 'a.C'
def f(): pass

[case testNewAnalyzerMemberExprRefersToIncompleteType]
import a

[file a.py]
from b import f

class C(D): pass
class D: pass

[file b.py]
import a
reveal_type(a.C()) # E: Revealed type is 'a.C'
def f(): pass

[case testNewAnalyzerNamedTupleCall]
from typing import NamedTuple

o: Out
i: In

Out = NamedTuple('Out', [('x', In), ('y', Other)])

reveal_type(o)  # E: Revealed type is 'Tuple[Tuple[builtins.str, __main__.Other, fallback=__main__.In], __main__.Other, fallback=__main__.Out]'
reveal_type(o.x)  # E: Revealed type is 'Tuple[builtins.str, __main__.Other, fallback=__main__.In]'
reveal_type(o.y)  # E: Revealed type is '__main__.Other'
reveal_type(o.x.t)  # E: Revealed type is '__main__.Other'
reveal_type(i.t)  # E: Revealed type is '__main__.Other'

In = NamedTuple('In', [('s', str), ('t', Other)])
class Other: pass

[case testNewAnalyzerNamedTupleClass]
from typing import NamedTuple

o: Out
i: In

class Out(NamedTuple):
    x: In
    y: Other

reveal_type(o)  # E: Revealed type is 'Tuple[Tuple[builtins.str, __main__.Other, fallback=__main__.In], __main__.Other, fallback=__main__.Out]'
reveal_type(o.x)  # E: Revealed type is 'Tuple[builtins.str, __main__.Other, fallback=__main__.In]'
reveal_type(o.y)  # E: Revealed type is '__main__.Other'
reveal_type(o.x.t)  # E: Revealed type is '__main__.Other'
reveal_type(i.t)  # E: Revealed type is '__main__.Other'

class In(NamedTuple):
    s: str
    t: Other
class Other: pass

[case testNewAnalyzerNamedTupleCallNested]
from typing import NamedTuple

o: C.Out
i: C.In

reveal_type(o)  # E: Revealed type is 'Tuple[Tuple[builtins.str, __main__.C.Other, fallback=__main__.C.In], __main__.C.Other, fallback=__main__.C.Out]'
reveal_type(o.x)  # E: Revealed type is 'Tuple[builtins.str, __main__.C.Other, fallback=__main__.C.In]'
reveal_type(o.y)  # E: Revealed type is '__main__.C.Other'
reveal_type(o.x.t)  # E: Revealed type is '__main__.C.Other'
reveal_type(i.t)  # E: Revealed type is '__main__.C.Other'

class C:
    In = NamedTuple('In', [('s', str), ('t', Other)])
    Out = NamedTuple('Out', [('x', In), ('y', Other)])
    class Other: pass


[case testNewAnalyzerNamedTupleClassNested]
from typing import NamedTuple

o: C.Out
i: C.In

reveal_type(o)  # E: Revealed type is 'Tuple[Tuple[builtins.str, __main__.C.Other, fallback=__main__.C.In], __main__.C.Other, fallback=__main__.C.Out]'
reveal_type(o.x)  # E: Revealed type is 'Tuple[builtins.str, __main__.C.Other, fallback=__main__.C.In]'
reveal_type(o.y)  # E: Revealed type is '__main__.C.Other'
reveal_type(o.x.t)  # E: Revealed type is '__main__.C.Other'
reveal_type(i.t)  # E: Revealed type is '__main__.C.Other'

class C:
    class Out(NamedTuple):
        x: C.In
        y: C.Other
    class In(NamedTuple):
        s: str
        t: C.Other
    class Other: pass

[case testNewAnalyzerNamedTupleCallNestedMethod]
from typing import NamedTuple

c = C()
reveal_type(c.o)  # E: Revealed type is 'Tuple[Tuple[builtins.str, __main__.Other@12, fallback=__main__.C.In@11], __main__.Other@12, fallback=__main__.C.Out@10]'
reveal_type(c.o.x)  # E: Revealed type is 'Tuple[builtins.str, __main__.Other@12, fallback=__main__.C.In@11]'

class C:
    def get_tuple(self) -> None:
        self.o: Out
        Out = NamedTuple('Out', [('x', In), ('y', Other)])
        In = NamedTuple('In', [('s', str), ('t', Other)])
        class Other: pass

[case testNewAnalyzerNamedTupleClassNestedMethod]
from typing import NamedTuple

c = C()
reveal_type(c.o)  # E: Revealed type is 'Tuple[Tuple[builtins.str, __main__.Other@18, fallback=__main__.C.In@15], __main__.Other@18, fallback=__main__.C.Out@11]'
reveal_type(c.o.x)  # E: Revealed type is 'Tuple[builtins.str, __main__.Other@18, fallback=__main__.C.In@15]'
reveal_type(c.o.method())  # E: Revealed type is 'Tuple[builtins.str, __main__.Other@18, fallback=__main__.C.In@15]'

class C:
    def get_tuple(self) -> None:
        self.o: Out
        class Out(NamedTuple):
            x: In
            y: Other
            def method(self) -> In: ...
        class In(NamedTuple):
            s: str
            t: Other
        class Other: pass

[case testNewAnalyzerNamedTupleClassForwardMethod]
from typing import NamedTuple

n: NT
reveal_type(n.get_other())  # E: Revealed type is 'Tuple[builtins.str, fallback=__main__.Other]'
reveal_type(n.get_other().s)  # E: Revealed type is 'builtins.str'

class NT(NamedTuple):
    x: int
    y: int
    def get_other(self) -> Other: pass

class Other(NamedTuple):
    s: str

[case testNewAnalyzerNamedTupleSpecialMethods]
from typing import NamedTuple

o: SubO

reveal_type(SubO._make)  # E: Revealed type is 'def (iterable: typing.Iterable[Any], *, new: Any =, len: Any =) -> Tuple[Tuple[builtins.str, __main__.Other, fallback=__main__.In], __main__.Other, fallback=__main__.SubO]'
reveal_type(o._replace(y=Other()))  # E: Revealed type is 'Tuple[Tuple[builtins.str, __main__.Other, fallback=__main__.In], __main__.Other, fallback=__main__.SubO]'

class SubO(Out): pass

Out = NamedTuple('Out', [('x', In), ('y', Other)])
In = NamedTuple('In', [('s', str), ('t', Other)])
class Other: pass

[case testNewAnalyzerNamedTupleBaseClass]
from typing import NamedTuple

o: Out
reveal_type(o)  # E: Revealed type is 'Tuple[Tuple[builtins.str, __main__.Other, fallback=__main__.In], __main__.Other, fallback=__main__.Out]'
reveal_type(o.x)  # E: Revealed type is 'Tuple[builtins.str, __main__.Other, fallback=__main__.In]'
reveal_type(o.x.t)  # E: Revealed type is '__main__.Other'
reveal_type(Out._make)  # E: Revealed type is 'def (iterable: typing.Iterable[Any], *, new: Any =, len: Any =) -> Tuple[Tuple[builtins.str, __main__.Other, fallback=__main__.In], __main__.Other, fallback=__main__.Out]'

class Out(NamedTuple('Out', [('x', In), ('y', Other)])):
    pass

class In(NamedTuple):
    s: str
    t: Other
class Other: pass

[case testNewAnalyzerIncompleteRefShadowsBuiltin1]
import a

[file a.py]
from typing import TypeVar, Generic

from b import C as int

x: int[str]

reveal_type(x) # E: Revealed type is 'a.C[builtins.str]'

T = TypeVar('T')
class C(Generic[T]): pass

[file b.py]
from a import C

[case testNewAnalyzerIncompleteRefShadowsBuiltin2]
import b

[file a.py]
import b

int = b.C

class C: pass

x: int
reveal_type(x) # E: Revealed type is 'b.C'

[file b.py]
import a

int = a.C

class C: pass

x: int
reveal_type(x) # E: Revealed type is 'a.C'

[case testNewAnalyzerNamespaceCompleteness]
import a

[file a.py]
import b

x: b.C

[file b.py]
from c import *
class C: pass

[file c.py]
import a
from b import C

[case testNewAnalyzerImportOverExistingInCycle]
import a
[file a.py]
C = 1
from b import C  # E: Incompatible import of "C" (imported name has type "Type[C]", local name has type "int")

[file b.py]
import a

class C(B): ...
class B: ...

[case testNewAnalyzerImportOverExistingInCycleStar]
import a
[file a.py]
C = 1
from b import *  # E: Name 'C' already defined on line 1 \
                 # E: Incompatible import of "C" (imported name has type "Type[C]", local name has type "int")

[file b.py]
import a

class C(B): ...
class B: ...

[case testNewAnalyzerIncompleteFixture]
from typing import Tuple

x: Tuple[int]  # E: Name 'tuple' is not defined
[builtins fixtures/complex.pyi]

[case testNewAnalyzerMetaclass1]
class A(metaclass=B):
    pass

class B(type):
    def f(cls) -> int:
        return 0

reveal_type(A.f()) # E: Revealed type is 'builtins.int'

[case testNewAnalyzerMetaclass2]
reveal_type(A.f()) # E: Revealed type is 'builtins.int'

class A(metaclass=B):
    pass

class AA(metaclass=C): # E: Metaclasses not inheriting from 'type' are not supported
    pass

class B(type):
    def f(cls) -> int:
        return 0

class C: pass

[case testNewAnalyzerMetaclassPlaceholder]
class B(C): pass

class A(metaclass=B):
    pass

class C(type):
    def f(cls) -> int:
        return 0

reveal_type(A.f()) # E: Revealed type is 'builtins.int'

[case testNewAnalyzerMetaclassSix1]
import six

class A(six.with_metaclass(B)):
    pass

class B(type):
    def f(cls) -> int:
        return 0

reveal_type(A.f()) # E: Revealed type is 'builtins.int'

[case testNewAnalyzerMetaclassSix2]
import six

@six.add_metaclass(B)
class A:
    pass

class B(type):
    def f(cls) -> int:
        return 0

reveal_type(A.f()) # E: Revealed type is 'builtins.int'

[case testNewAnalyzerMetaclassSix3]
import six

class A(six.with_metaclass(B, Defer)):
    pass

class B(type):
    def f(cls) -> int:
        return 0

class Defer:
    x: str

reveal_type(A.f()) # E: Revealed type is 'builtins.int'
reveal_type(A.x) # E: Revealed type is 'builtins.str'

[case testNewAnalyzerMetaclassSix4]
import six

class B(type):
    def f(cls) -> int:
        return 0

reveal_type(A.f()) # E: Revealed type is 'builtins.int'
reveal_type(A.x) # E: Revealed type is 'builtins.str'

class A(six.with_metaclass(B, Defer)):
    pass

class Defer:
    x: str

[case testNewAnalyzerMetaclass1_python2]
class A:
    __metaclass__ = B

reveal_type(A.f()) # E: Revealed type is 'builtins.int'

class B(type):
    def f(cls):
        # type: () -> int
        return 0

[case testNewAnalyzerMetaclass2_python2]
reveal_type(A.f()) # E: Revealed type is 'builtins.int'

class A:
    __metaclass__ = B

class AA:
    __metaclass__ = C  # E: Metaclasses not inheriting from 'type' are not supported

class B(type):
    def f(cls):
        # type: () -> int
        return 0

class C: pass

[case testNewAnalyzerFinalDefiningModuleVar]
from typing import Final

x: Final = C()
y: Final[C] = D()
bad: Final[D] = C()  # E: Incompatible types in assignment (expression has type "C", variable has type "D")

reveal_type(x)  # E: Revealed type is '__main__.C'
reveal_type(y)  # E: Revealed type is '__main__.C'
class D(C): ...
class C: ...

[case testNewAnalyzerFinalDefiningInstanceVar]
from typing import Final

class C:
    def __init__(self, x: D) -> None:
        self.x: Final = x
        self.y: Final[C] = E(D())
reveal_type(C(D()).x)  # E: Revealed type is '__main__.D'
reveal_type(C(D()).y)  # E: Revealed type is '__main__.C'

class D: ...
class E(C): ...

[case testNewAnalyzerFinalReassignModuleVar]
from typing import Final

x: Final = A()
x = A()  # E: Cannot assign to final name "x"

x2: Final = A()
def f2() -> None:
    global x2
    def f() -> None:
        g()
    x2 = A()  # E: Cannot assign to final name "x2"
    def g() -> None:
        f()

class A: ...

[case testNewAnalyzerFinalReassignModuleReexport]
import a
[file a.py]
from b import ID, A

class C(A): ...
ID = C()  # E: Cannot assign to final name "ID"
[file b.py]
from typing import Final
from a import C

class A:
    x: C

ID: Final = A()

[case testNewAnalyzerFinalOverrideInSubclass]
from typing import Final

class B:
    def __init__(self, x: int) -> None:
        self.x: Final = x

class C(B):
    x = 1  # E: Cannot assign to final name "x"

[case testNewAnalyzerAssignmentAfterStarImport]
import a
[file a.py]
from b import *

x = 1
def f(): ...
[file b.py]
from a import f
x: int

[case testNewAnalyzerClassLevelImport]
# flags: --ignore-missing-imports
class Test:
    import a
    def __init__(self) -> None:
        some_module = self.a

[case testNewAnalyzerAliasToNotReadyClass]
import a
[file a.py]
from b import B

x: A
A = B
[file b.py]
from typing import List
from a import x

class B(List[B]): pass

reveal_type(x[0][0])  # E: Revealed type is 'b.B*'
[builtins fixtures/list.pyi]

[case testNewAnalyzerAliasToNotReadyClass2]
from typing import List

x: A

class A(List[B]): pass
B = A

reveal_type(x[0][0])  # E: Revealed type is '__main__.A*'
[builtins fixtures/list.pyi]

[case testNewAnalyzerAliasToNotReadyClass3]
from typing import List

x: B
B = A
A = C
class C(List[B]): pass

reveal_type(x[0][0])  # E: Revealed type is '__main__.C*'
[builtins fixtures/list.pyi]

[case testNewAnalyzerAliasToNotReadyNestedClass]
import a
[file a.py]
from b import Out

x: A
A = Out.B
[file b.py]
from typing import List
from a import x

class Out:
    class B(List[B]): pass

reveal_type(x[0][0])  # E: Revealed type is 'b.Out.B*'
[builtins fixtures/list.pyi]

[case testNewAnalyzerAliasToNotReadyNestedClass2]
from typing import List

x: Out.A

class Out:
    class A(List[B]): pass
B = Out.A

reveal_type(x[0][0])  # E: Revealed type is '__main__.Out.A*'
[builtins fixtures/list.pyi]

[case testNewAnalyzerAliasToNotReadyClassGeneric]
import a
[file a.py]
from typing import Tuple
from b import B, T

x: A[int]
A = B[Tuple[T, T]]
[file b.py]
from typing import List, Generic, TypeVar
from a import x

class B(List[B], Generic[T]): pass
T = TypeVar('T')
reveal_type(x)  # E: Revealed type is 'b.B[Tuple[builtins.int, builtins.int]]'
[builtins fixtures/list.pyi]

[case testNewAnalyzerAliasToNotReadyClassInGeneric]
import a
[file a.py]
from typing import Tuple
from b import B

x: A
A = Tuple[B, B]
[file b.py]
from typing import List
from a import x

class B(List[B]): pass

reveal_type(x)  # E: Revealed type is 'Tuple[b.B, b.B]'
[builtins fixtures/list.pyi]

[case testNewAnalyzerAliasToNotReadyClassDoubleGeneric]
from typing import List, TypeVar, Union

T = TypeVar('T')

x: B[int]
B = A[List[T]]
A = Union[int, T]
class C(List[B[int]]): pass

reveal_type(x)  # E: Revealed type is 'Union[builtins.int, builtins.list[builtins.int]]'
reveal_type(y[0])  # E: Revealed type is 'Union[builtins.int, builtins.list[builtins.int]]'
y: C
[builtins fixtures/list.pyi]

[case testNewAnalyzerForwardAliasFromUnion]
from typing import Union, List

A = Union['B', 'C']

class D:
    x: List[A]

    def test(self) -> None:
        reveal_type(self.x[0].y)  # E: Revealed type is 'builtins.int'

class B:
    y: int
class C:
    y: int
[builtins fixtures/list.pyi]

[case testNewAnalyzerAliasToNotReadyTwoDeferrals]
from typing import List

x: B
B = List[C]
A = C
class C(List[A]): pass

reveal_type(x)  # E: Revealed type is 'builtins.list[__main__.C]'
reveal_type(x[0][0])  # E: Revealed type is '__main__.C*'
[builtins fixtures/list.pyi]

[case testNewAnalyzerAliasToNotReadyDirectBase]
from typing import List

x: B
B = List[C]
class C(B): pass

reveal_type(x)  # E: Revealed type is 'builtins.list[__main__.C]'
reveal_type(x[0][0])  # E: Revealed type is '__main__.C*'
[builtins fixtures/list.pyi]

[case testNewAnalyzerAliasToNotReadyTwoDeferralsFunction]
import a
[file a.py]
from typing import List
from b import D

def f(x: B) -> List[B]: ...
B = List[C]
A = C
class C(List[A]): pass
[file b.py]
from a import f
class D: ...
reveal_type(f)  # E: Revealed type is 'def (x: builtins.list[a.C]) -> builtins.list[builtins.list[a.C]]'
[builtins fixtures/list.pyi]

[case testNewAnalyzerAliasToNotReadyDirectBaseFunction]
import a
[file a.py]
from typing import List
from b import D

def f(x: B) -> List[B]: ...
B = List[C]
class C(B): pass

[file b.py]
from a import f
class D: ...
reveal_type(f)  # E: Revealed type is 'def (x: builtins.list[a.C]) -> builtins.list[builtins.list[a.C]]'
[builtins fixtures/list.pyi]

[case testNewAnalyzerAliasToNotReadyMixed]
from typing import List, Union
x: A

A = Union[B, C]

class B(List[A]): pass
class C(List[A]): pass

reveal_type(x)  # E: Revealed type is 'Union[__main__.B, __main__.C]'
reveal_type(x[0])  # E: Revealed type is 'Union[__main__.B, __main__.C]'
[builtins fixtures/list.pyi]

[case testNewAnalyzerTrickyAliasInFuncDef]
import a
[file a.py]
from b import B
def func() -> B: ...
reveal_type(func())  # E: Revealed type is 'builtins.list[Tuple[b.C, b.C]]'

[file b.py]
from typing import List, Tuple
from a import func

B = List[Tuple[C, C]]

class C(A): ...
class A: ...
[builtins fixtures/list.pyi]

[case testNewAnalyzerListComprehension]
from typing import List
a: List[A]
a = [x for x in a]
b: List[B] = [x for x in a] # E: List comprehension has incompatible type List[A]; expected List[B]
class A: pass
class B: pass
[builtins fixtures/for.pyi]

[case testNewAnalyzerDictionaryComprehension]
from typing import Dict, List, Tuple
abd: Dict[A, B]
abl: List[Tuple[A, B]]
abd = {a: b for a, b in abl}
x: Dict[B, A] = {a: b for a, b in abl} # E: Key expression in dictionary comprehension has incompatible type "A"; expected type "B" \
  # E: Value expression in dictionary comprehension has incompatible type "B"; expected type "A"
y: A = {a: b for a, b in abl} # E: Incompatible types in assignment (expression has type "Dict[A, B]", variable has type "A")
class A: pass
class B: pass
[builtins fixtures/dict.pyi]

[case testNewAnalyzerTypeArgBoundCheck]
from typing import TypeVar, Generic

class F(E): pass
class E: pass
T = TypeVar('T', bound=E)
class C(Generic[T]): pass

class D(B): pass

x: C[D] # E: Type argument "__main__.D" of "C" must be a subtype of "__main__.E"
y: C[F]

class B: pass

[case testNewAnalyzerTypeArgValueRestriction]
from typing import TypeVar, Generic

class F(E): pass
class E: pass
T = TypeVar('T', E, str)
class C(Generic[T]): pass

class D(B): pass

x: C[D] # E: Value of type variable "T" of "C" cannot be "D"
y: C[E]
z: C[str]

class B: pass

[case testNewAnalyzerTypeArgBoundCheckWithContext]
# flags: --show-error-context
import a
[file a.py]
from typing import TypeVar, Generic

T = TypeVar('T', bound=int)
class C(Generic[T]): pass

def f(x: C[str]) -> None: # E
    y: C[str] # E
class A(C[str]): # E
    z: C[str] # E
    def g(self, x: C[str]) -> None: # E
        a: C[str] # E
[out]
main:2: note: In module imported here:
tmp/a.py: note: In function "f":
tmp/a.py:6: error: Type argument "builtins.str" of "C" must be a subtype of "builtins.int"
tmp/a.py:7: error: Type argument "builtins.str" of "C" must be a subtype of "builtins.int"
tmp/a.py: note: In class "A":
tmp/a.py:8: error: Type argument "builtins.str" of "C" must be a subtype of "builtins.int"
tmp/a.py:9: error: Type argument "builtins.str" of "C" must be a subtype of "builtins.int"
tmp/a.py: note: In member "g" of class "A":
tmp/a.py:10: error: Type argument "builtins.str" of "C" must be a subtype of "builtins.int"
tmp/a.py:11: error: Type argument "builtins.str" of "C" must be a subtype of "builtins.int"

[case testNewAnalyzerTypeArgBoundCheckDifferentNodes]
from typing import TypeVar, Generic, NamedTuple, NewType, Union, Any, cast, overload
from mypy_extensions import TypedDict

T = TypeVar('T', bound=int)
class C(Generic[T]): pass
class C2(Generic[T]): pass

A = C[str] # E: Type argument "builtins.str" of "C" must be a subtype of "builtins.int" \
           # E: Value of type variable "T" of "C" cannot be "str"
B = Union[C[str], int] # E: Type argument "builtins.str" of "C" must be a subtype of "builtins.int"
S = TypeVar('S', bound=C[str]) # E: Type argument "builtins.str" of "C" must be a subtype of "builtins.int"
U = TypeVar('U', C[str], str) # E: Type argument "builtins.str" of "C" must be a subtype of "builtins.int"
N = NamedTuple('N', [
    ('x', C[str])]) # E: Type argument "builtins.str" of "C" must be a subtype of "builtins.int"
class N2(NamedTuple):
    x: C[str]  # E: Type argument "builtins.str" of "C" must be a subtype of "builtins.int"
class TD(TypedDict):
    x: C[str]  # E: Type argument "builtins.str" of "C" must be a subtype of "builtins.int"
class TD2(TD):
    y: C2[str]  # E: Type argument "builtins.str" of "C2" must be a subtype of "builtins.int"
NT = NewType('NT',
             C[str]) # E: Type argument "builtins.str" of "C" must be a subtype of "builtins.int"
class D(
        C[str]): # E: Type argument "builtins.str" of "C" must be a subtype of "builtins.int"
    pass

TD3 = TypedDict('TD3', {'x': C[str]}) # E: Type argument "builtins.str" of "C" must be a subtype of "builtins.int"

a: Any
for i in a: # type: C[str]  # E: Type argument "builtins.str" of "C" must be a subtype of "builtins.int"
    pass

with a as w: # type: C[str]  # E: Type argument "builtins.str" of "C" must be a subtype of "builtins.int"
    pass

cast(C[str], a)  # E: Type argument "builtins.str" of "C" must be a subtype of "builtins.int"
C[str]()  # E: Value of type variable "T" of "C" cannot be "str"

def f(s: S, y: U) -> None: pass  # No error here

@overload
def g(x: C[str]) -> int: ...  # E: Type argument "builtins.str" of "C" must be a subtype of "builtins.int"
@overload
def g(x: int) -> int: ...
def g(x: Union[C[str], int]) -> int:  # E: Type argument "builtins.str" of "C" must be a subtype of "builtins.int"
    y: C[object]  # E: Type argument "builtins.object" of "C" must be a subtype of "builtins.int"
    return 0

[case testNewAnalyzerTypeArgBoundCheckWithStrictOptional]
# flags: --config-file tmp/mypy.ini
import a

[file b.py]
from typing import TypeVar, Generic

x: C[None]
y: C[str]  # E: Type argument "builtins.str" of "C" must be a subtype of "builtins.int"
z: C[int]

T = TypeVar('T', bound=int)
class C(Generic[T]):
    pass

[file a.py]
from b import C

x: C[None]  # E: Type argument "None" of "C" must be a subtype of "builtins.int"
y: C[str]  # E: Type argument "builtins.str" of "C" must be a subtype of "builtins.int"
z: C[int]

[file mypy.ini]
[[mypy-a]
strict_optional = True
[[mypy-b]
strict_optional = False

-- ]]

[case testNewAnalyzerProperty]
class A:
    @property
    def x(self) -> B:
        return 0  # E: Incompatible return value type (got "int", expected "B")

    @property
    def y(self) -> B:
        pass

    @y.setter
    def y(self, x: B) -> None:
        pass

class B: pass

a = A()
reveal_type(a.x)  # E: Revealed type is '__main__.B'
a.y = 1  # E: Incompatible types in assignment (expression has type "int", variable has type "B")
[builtins fixtures/property.pyi]

[case testNewAnalyzerAliasesFixedFew]
from typing import List, Generic, TypeVar

def func(x: List[C[T]]) -> T:
    ...
x: A
A = List[C]

reveal_type(x)  # E: Revealed type is 'builtins.list[__main__.C[Any]]'
reveal_type(func(x))  # E: Revealed type is 'Any'
class C(Generic[T]):
    ...

T = TypeVar('T')
[builtins fixtures/list.pyi]

[case testNewAnalyzerAliasesFixedMany]
from typing import List, Generic, TypeVar

def func(x: List[C[T]]) -> T:
    ...

x: A
A = List[C[int, str]]  # E: "C" expects 1 type argument, but 2 given

reveal_type(x)  # E: Revealed type is 'builtins.list[__main__.C[Any]]'
reveal_type(func(x))  # E: Revealed type is 'Any'

class C(Generic[T]):
    ...
T = TypeVar('T')
[builtins fixtures/list.pyi]

[case testNewAnalyzerBuiltinAliasesFixed]
from typing import List, Optional
x: Optional[List] = None
y: List[str]

reveal_type(x)  # E: Revealed type is 'Union[builtins.list[Any], None]'
x = ['a', 'b']
reveal_type(x)  # E: Revealed type is 'builtins.list[Any]'
x.extend(y)
[builtins fixtures/list.pyi]

[case testNewAnalyzerImportPriosB]
import b
[file a.py]
from b import x
reveal_type(x)  # E: Revealed type is 'Tuple[builtins.int, builtins.int]'
[file b.py]
import a
x = (1, 2)

[case testNewAnalyzerImportPriosA]
import a
[file a.py]
from b import x
reveal_type(x)  # E: Revealed type is 'Tuple[builtins.int, builtins.int]'
[file b.py]
import a
x = (1, 2)

[case testNewAnalyzerConditionalFunc]
if int():
    def f(x: int) -> None:
        pass
    def g(x: int) -> None:
        pass
elif bool():
    def f(x: int) -> None:
        1()  # E: "int" not callable
    def g(x: str) -> None:  # E: All conditional function variants must have identical signatures
        pass
else:
    def f(x: int) -> None:
        ''()  # E: "str" not callable

reveal_type(g) # E: Revealed type is 'def (x: builtins.int)'

[case testNewAnalyzerConditionalFuncDefer]
if int():
    def f(x: A) -> None:
        pass
    def g(x: A) -> None:
        pass
else:
    def f(x: A) -> None:
        1()  # E: "int" not callable
    def g(x: str) -> None:  # E: All conditional function variants must have identical signatures
        pass

reveal_type(g) # E: Revealed type is 'def (x: __main__.A)'

class A: pass

[case testNewAnalyzerConditionalDecoratedFunc]
from typing import Callable

def dec(f: Callable[[int], None]) -> Callable[[str], None]:
    pass

if int():
    from m import f
else:
    @dec
    def f(x: int) -> None:
        1()  # E: "int" not callable
reveal_type(f) # E: Revealed type is 'def (x: builtins.str)'
[file m.py]
def f(x: str) -> None: pass

[case testNewAnalyzerConditionallyDefineFuncOverVar]
from typing import Callable

if int():
    f: Callable[[str], None]
else:
    def f(x: str) -> None:
        ...
reveal_type(f) # E: Revealed type is 'def (builtins.str)'

[case testNewAnalyzerConditionallyDefineFuncOverClass]
class C:
    1()  # E: "int" not callable
def C() -> None:  # E: Name 'C' already defined on line 1
    ''()  # E: "str" not callable

[case testNewAnalyzerTupleIteration]
from typing import Union, Tuple, NamedTuple

class T(Tuple[B, C]):
    pass

class A: pass
class B(A): pass
class C(A): pass

class NTInt(NamedTuple):
    x: int
    y: int

class NTStr(NamedTuple):
    x: str
    y: str

t1: T
reveal_type(t1.__iter__) # E: Revealed type is 'def () -> typing.Iterator[__main__.A*]'

t2: NTInt
reveal_type(t2.__iter__) # E: Revealed type is 'def () -> typing.Iterator[builtins.int*]'
nt: Union[NTInt, NTStr]
reveal_type(nt.__iter__) # E: Revealed type is 'Union[def () -> typing.Iterator[builtins.int*], def () -> typing.Iterator[builtins.str*]]'
for nx in nt:
    reveal_type(nx) # E: Revealed type is 'Union[builtins.int*, builtins.str*]'

t: Union[Tuple[int, int], Tuple[str, str]]
for x in t:
    reveal_type(x) # E: Revealed type is 'Union[builtins.int*, builtins.str*]'
[builtins fixtures/for.pyi]
[out]

[case testNewAnalyzerFallbackUpperBoundCheckAndFallbacks]
from typing import TypeVar, Generic, Tuple

class A: pass
class B: pass
class C(B): pass

S = TypeVar('S', bound=Tuple[G[A], ...])

class GG(Generic[S]): pass

g: GG[Tuple[G[B], G[C]]] \
  # E: Type argument "__main__.B" of "G" must be a subtype of "__main__.A" \
  # E: Type argument "__main__.C" of "G" must be a subtype of "__main__.A" \
  # E: Type argument "Tuple[__main__.G[__main__.B], __main__.G[__main__.C]]" of "GG" must be a subtype of "builtins.tuple[__main__.G[__main__.A]]"

T = TypeVar('T', bound=A, covariant=True)

class G(Generic[T]): pass

t: Tuple[G[B], G[C]] # E: Type argument "__main__.B" of "G" must be a subtype of "__main__.A" \
                     # E: Type argument "__main__.C" of "G" must be a subtype of "__main__.A"
reveal_type(t.__iter__) # E: Revealed type is 'def () -> typing.Iterator[__main__.G*[__main__.B]]'
[builtins fixtures/tuple.pyi]

[case testNewAnalyzerClassKeywordsForward]
class C(B, other=A): ...
class B: ...
class A: ...

[case testNewAnalyzerClassKeywordsCyclic]
from typing import List

class C(List[C], other=C): ...
[builtins fixtures/list.pyi]

[case testNewAnalyzerClassKeywordsError]
class C(other=asdf): ...  # E: Name 'asdf' is not defined

[case testNewAnalyzerMissingImport]
# flags: --ignore-missing-imports
import non_existing

x: C
class C: ...

[case testNewAnalyzerMissingImportFrom]
# flags: --ignore-missing-imports
from non_existing import stuff

x: C
class C: ...

[case testNewAnalyzerFollowSkip]
# flags: --follow-imports=skip
from other import y
x: C
class C: ...
[file other.py]
y = 1

[case testNewAnalyzerMissingImportErrors]
# flags: --ignore-missing-imports
from non_existing import stuff, other_stuff

stuff = 1  # OK
other_stuff: int = 1  # E: Name 'other_stuff' already defined (possibly by an import)

x: C
class C: ...

[case testNewAnalyzerMissingImportErrorsRedefinition]
# flags: --ignore-missing-imports

class Other: ...
from non_existing import Other  # E: Name 'Other' already defined on line 3
from non_existing import Cls
class Cls: ...  # E: Name 'Cls' already defined (possibly by an import)

x: C
class C: ...

[case testNewAnalyzerTupleInit]
from typing import Tuple

c: C
class C(Tuple[int, str]):
    def __init__(self) -> None: pass

[case testNewAnalyzerNotAnAlias]
class Meta(type):
    x = int()

y = C.x
reveal_type(y)  # E: Revealed type is 'builtins.int'

class C(metaclass=Meta):
    pass

[case testNewAnalyzerFunctionError]
def f(x: asdf) -> None:  # E: Name 'asdf' is not defined
    pass

[case testNewAnalyzerEnumRedefinition]
from enum import Enum

A = Enum('A', ['x', 'y'])
A = Enum('A', ['z', 't'])  # E: Name 'A' already defined on line 3

[case testNewAnalyzerNewTypeRedefinition]
from typing import NewType

A = NewType('A', int)
A = NewType('A', str)  # E: Cannot redefine 'A' as a NewType \
                       # E: Name 'A' already defined on line 3

[case testNewAnalyzerNewTypeForwardClass]
from typing import NewType, List

x: C
reveal_type(x[0])  # E: Revealed type is '__main__.C*'

C = NewType('C', B)

class B(List[C]):
    pass
[builtins fixtures/list.pyi]

[case testNewAnalyzerNewTypeForwardClassAlias]
from typing import NewType, List

x: D
reveal_type(x[0])  # E: Revealed type is '__main__.C*'

D = C
C = NewType('C', B)

class B(List[D]):
    pass
[builtins fixtures/list.pyi]

[case testNewAnalyzerNewTypeForwardClassAliasReversed]
from typing import NewType, List

x: D
reveal_type(x[0][0])  # E: Revealed type is '__main__.C*'

D = C
C = NewType('C', List[B])

class B(List[C]):
    pass
[builtins fixtures/list.pyi]

[case testNewAnalyzerNewTypeForwardClassAliasDirect]
from typing import NewType, List

x: D
reveal_type(x[0][0])  # E: Revealed type is '__main__.C*'

D = List[C]
C = NewType('C', B)

class B(D):
    pass
[builtins fixtures/list.pyi]

-- Copied from check-classes.test (tricky corner cases).
[case testNewAnalyzerNoCrashForwardRefToBrokenDoubleNewTypeClass]
from typing import Any, Dict, List, NewType

Foo = NewType('NotFoo', int)  # type: ignore
Foos = NewType('Foos', List[Foo])

x: C
class C:
    def frob(self, foos: Dict[Any, Foos]) -> None:
        foo = foos.get(1)
        dict(foo)
[builtins fixtures/dict.pyi]

[case testNewAnalyzerForwardTypeAliasInBase]
from typing import List, Generic, TypeVar, NamedTuple
T = TypeVar('T')

class C(A, B):
    pass
class G(Generic[T]): pass
A = G[C]
class B(NamedTuple):
    x: int

y: C
reveal_type(y.x)  # E: Revealed type is 'builtins.int'
reveal_type(y[0])  # E: Revealed type is 'builtins.int'
x: A
reveal_type(x)  # E: Revealed type is '__main__.G[Tuple[builtins.int, fallback=__main__.C]]'
[builtins fixtures/list.pyi]

[case testNewAnalyzerCastForward1]
from typing import cast

x = cast('C', None)
class A:
    def foo(self) -> None:
        self.x = cast('C', None)

reveal_type(x)  # E: Revealed type is '__main__.C'
reveal_type(A().x)  # E: Revealed type is '__main__.C'

class C(A): ...

[case testNewAnalyzerCastForward2]
from typing import cast

x = cast('C', None)

reveal_type(x)  # E: Revealed type is 'builtins.int'

C = int

[case testNewAnalyzerCastForward2]
from typing import cast, NamedTuple

x = cast('C', None)

reveal_type(x)  # E: Revealed type is 'Tuple[builtins.int, fallback=__main__.C]'
reveal_type(x.x)  # E: Revealed type is 'builtins.int'

C = NamedTuple('C', [('x', int)])

[case testNewAnalyzerApplicationForward1]
from typing import Generic, TypeVar

x = C[int]()
reveal_type(x)  # E: Revealed type is '__main__.C[builtins.int*]'

T = TypeVar('T')
class C(Generic[T]): ...

[case testNewAnalyzerApplicationForward2]
from typing import Generic, TypeVar

T = TypeVar('T')
class C(Generic[T]): ...

x = C['A']()
reveal_type(x)  # E: Revealed type is '__main__.C[__main__.A*]'

class A: ...

[case testNewAnalyzerApplicationForward3]
from typing import Generic, TypeVar

x = C[A]()
reveal_type(x)  # E: Revealed type is '__main__.C[__main__.A*]'

T = TypeVar('T')
class C(Generic[T]): ...

class A: ...

[case testNewAnalyzerApplicationForward4]
from typing import Generic, TypeVar

x = C[A]()  # E: Value of type variable "T" of "C" cannot be "A"
reveal_type(x)  # E: Revealed type is '__main__.C[__main__.A*]'

T = TypeVar('T', bound='D')
class C(Generic[T]): ...

class A: ...
class D: ...

[case testNewAnalyzerAddedSubStarImport_incremental]
# TODO: This can be removed once testAddedSubStarImport is enabled in check-incremental.test.
# cmd: mypy -m a pack pack.mod b
# cmd2: mypy -m other
[file a.py]
from pack import *
[file pack/__init__.py]
[file pack/mod.py]
[file b.py]
import pack.mod
[file other.py]
import a
[out]
[out2]

[case testNewAnalyzerModuleGetattrSerialize_incremental]
import a
[file a.py]
import p
[file a.py.2]
import p
reveal_type(p.y)
[file p.pyi]
from pp import x as y
[file pp.pyi]
def __getattr__(attr): ...
[out2]
tmp/a.py:2: error: Revealed type is 'Any'

[case testNewAnanlyzerTrickyImportPackage]
from lib import config
import lib

reveal_type(lib.config.x)  # E: Revealed type is 'builtins.int'
reveal_type(config.x)  # E: Revealed type is 'builtins.int'

[file lib/__init__.py]
from lib.config import config

[file lib/config.py]
class Config:
    x: int

config = Config()
[builtins fixtures/module.pyi]

[case testNewAnanlyzerTrickyImportPackageAlt]
import lib.config
import lib.config as tmp

reveal_type(lib.config.x)  # E: Revealed type is 'builtins.int'
# TODO: this actually doesn't match runtime behavior, variable wins.
tmp.x  # E: Module has no attribute "x"

[file lib/__init__.py]
from lib.config import config

[file lib/config.py]
class Config:
    x: int

config = Config()
[builtins fixtures/module.pyi]

[case testNewAnanlyzerTrickyImportPackage_incremental]
import a

[file a.py]
from lib import config
import lib

[file a.py.2]
from lib import config
import lib

reveal_type(lib.config.x)
reveal_type(config.x)

[file lib/__init__.py]
from lib.config import config

[file lib/config.py]
class Config:
    x: int

config = Config()
[builtins fixtures/module.pyi]
[out2]
tmp/a.py:4: error: Revealed type is 'builtins.int'
tmp/a.py:5: error: Revealed type is 'builtins.int'

[case testNewAnalyzerRedefineAsClass]
from typing import Any
from other import C  # type: ignore

y = 'bad'

class C:  # E: Name 'C' already defined (possibly by an import)
    def meth(self, other: int) -> None:
        y()  # E: "str" not callable

[case testNewAnalyzerRedefineAsOverload]
from typing import overload

y = 'bad'

if int():
    def f(x: int) -> None:
        pass
else:
    @overload  # E: Name 'f' already defined on line 6
    def f(x: int) -> None: ...
    @overload
    def f(x: str) -> None: ...
    def f(x) -> None:
        y()  # E: "str" not callable

[case testNewAnalyzerFirstAliasTargetWins]
if int():
    Alias = DesiredTarget
else:
    class DummyTarget:
        pass
    Alias = DummyTarget  # type: ignore

x: Alias
reveal_type(x.attr)  # E: Revealed type is 'builtins.int'

class DesiredTarget:
    attr: int

[case testNewAnalyzerFirstVarDefinitionWins]
x = y
x = 1

# We want to check that the first definition creates the variable.
def x() -> None: ...  # E: Name 'x' already defined on line 1
y = 2

[case testNewAnalyzerImportStarSpecialCase]
import unittest
[file unittest/__init__.pyi]
from unittest.suite import *

def load_tests() -> TestSuite: ...
[file unittest/suite.pyi]
from typing import Union # Iterable not imported
import unittest.case

_TestType = Union[unittest.case.TestCase]

class BaseTestSuite(Iterable[_TestType]):
    ...

class TestSuite(BaseTestSuite):
    ...

[file unittest/case.pyi]
class TestCase: ...

[out]
tmp/unittest/suite.pyi:6: error: Name 'Iterable' is not defined
tmp/unittest/suite.pyi:6: note: Did you forget to import it from "typing"? (Suggestion: "from typing import Iterable")

[case testNewAnalyzerNewTypeSpecialCase]
from typing import NewType
from typing_extensions import Final, Literal

X = NewType('X', int)

var1: Final = 1

def force1(x: Literal[1]) -> None: pass

force1(reveal_type(var1))            # E: Revealed type is 'Literal[1]'

[case testNewAnalyzerReportLoopInMRO]
class A(A): ... # E: Cannot resolve name "A" (possible cyclic definition)
[out]

[case testNewSemanticAnalyzerUnimportedSpecialCase]
# flags: --ignore-missing-imports
import other
import p.u

[file p/__init__.py]

[file p/u.pyi]
from . import c
x: c.C

[file other.py]
from p.c import B

[out]

[case testNewSemanticAnalyzerQualifiedFunctionAsType]
import m

x: m.C.a.b # E: Name 'm.C.a.b' is not defined

[file m.py]
def C(): pass

[case testNewSemanticAnalyzerModulePrivateRefInMiddleOfQualified]
import m

x: m.n.C # E: Name 'm.n.C' is not defined
reveal_type(x) # E: Revealed type is 'Any'

[file m.pyi]
import n

[file n.pyi]
class C: pass

[case testNewAnalyzerModuleGetAttrInPython36]
# flags: --python-version 3.6
import m
import n

x: m.n.C # E: Name 'm.n.C' is not defined
y: n.D # E: Name 'n.D' is not defined
[file m.py]
import n
[file n.py]
def __getattr__(x): pass

[case testNewAnalyzerModuleGetAttrInPython37]
# flags: --python-version 3.7
import m
import n

x: m.n.C
y: n.D
[file m.py]
import n
[file n.py]
def __getattr__(x): pass

[case testNewAnalyzerReportLoopInMRO2]
def f() -> None:
    class A(A): ... # E: Cannot resolve name "A" (possible cyclic definition)

[case testNewAnalyzerUnsupportedBaseClassInsideFunction]
class C:
    class E: pass

    def f(self) -> None:
        # TODO: Error message could be better
        class D(self.E): # E: Name 'self.E' is not defined
            pass

[case testNewAnalyzerShadowOuterDefinitionBasedOnOrderSinglePass]
# Only one semantic analysis pass
class X: pass
class C:
    X = X
    reveal_type(X)  # E: Revealed type is 'def () -> __main__.X'
reveal_type(C.X)  # E: Revealed type is 'def () -> __main__.X'

[case testNewAnalyzerShadowOuterDefinitionBasedOnOrderTwoPasses]
c: C  # Force second semantic analysis pass
class X: pass
class C:
    X = X
    reveal_type(X)  # E: Revealed type is 'def () -> __main__.X'

reveal_type(C.X)  # E: Revealed type is 'def () -> __main__.X'

[case testNewAnalyzerAnnotationConflictsWithAttributeSinglePass]
class C:
    def x(self) -> int:
        return 0

    def __init__(self) -> None:
        self.int = ''

    def y(self) -> int:
        return 0

    z: str

    def str(self) -> str:
        return 0 # E: Incompatible return value type (got "int", expected "str")

    zz: str # E: Invalid type "__main__.C.str"

reveal_type(C().x()) # E: Revealed type is 'builtins.int'
reveal_type(C().y()) # E: Revealed type is 'builtins.int'
reveal_type(C().z) # E: Revealed type is 'builtins.str'
reveal_type(C().str()) # E: Revealed type is 'builtins.str'

[case testNewAnalyzerAnnotationConflictsWithAttributeTwoPasses]
c: C  # Force second semantic analysis pass

class C:
    def x(self) -> int:
        return 0

    def __init__(self) -> None:
        self.int = ''

    def y(self) -> int:
        return 0

    z: str

    def str(self) -> str:
        return 0 # E: Incompatible return value type (got "int", expected "str")

    zz: str # E: Invalid type "__main__.C.str"

reveal_type(C().x()) # E: Revealed type is 'builtins.int'
reveal_type(C().y()) # E: Revealed type is 'builtins.int'
reveal_type(C().z) # E: Revealed type is 'builtins.str'
reveal_type(C().str()) # E: Revealed type is 'builtins.str'

[case testNewAnalyzerNameConflictsAndMultiLineDefinition]
c: C  # Force second semantic analysis pass

class X: pass

class C:
    X = (
        X)

    def str(self
            ) -> str:
        return 0 # E: Incompatible return value type (got "int", expected "str")

reveal_type(C.X) # E:  # E: Revealed type is 'def () -> __main__.X'
reveal_type(C().str()) # E: Revealed type is 'builtins.str'

[case testNewAnalyzerNameNotDefinedYetInClassBody]
class C:
    X = Y  # E: Name 'Y' is not defined
    Y = 1

    f = g  # E: Name 'g' is not defined

    def g(self) -> None: pass

reveal_type(C.X)  # E: Revealed type is 'Any'

[case testNewAnalyzerImportedNameUsedInClassBody]
import m

[file m.py]
class C:
    from mm import f
    @dec(f)
    def m(self): pass

def dec(f): pass
[file mm.py]
# 1 padding to increase line number of 'f'
# 2 padding
# 3 padding
# 4 padding
# 5 padding
# 6 padding
def f(): pass


[case testNewAnalyzerImportedNameUsedInClassBody2]
import m

[file m/__init__.py]
class C:
    from m.m import f
    @dec(f)
    def m(self): pass

def dec(f): pass
[file m/m.py]
# 1 padding to increase line number of 'f'
# 2 padding
# 3 padding
# 4 padding
# 5 padding
# 6 padding
def f(): pass

[case testNewAnalyzerOverrideClassWithTypeAlias]
from typing import Generic, TypeVar

T = TypeVar('T')

class C(Generic[T]):
    pass
# TODO: Error message is confusing
C = C[int]  # E: Cannot assign to a type \
            # E: Incompatible types in assignment (expression has type "Type[__main__.C[Any]]", variable has type "Type[__main__.C[Any]]")
x: C
reveal_type(x) # E: Revealed type is '__main__.C[Any]'
[out]
[out2]

[case testNewAnalyzerClassVariableOrdering]
def foo(x: str) -> None: pass

class Something:
    def run(self) -> None:
        foo(self.IDS[0])  # E: Argument 1 to "foo" has incompatible type "int"; expected "str"

    IDS = [87]
[builtins fixtures/list.pyi]

<<<<<<< HEAD
[case testNewAnalyzerFinalLiteralInferredAsLiteralWithDeferral]
from typing_extensions import Final, Literal

defer: Yes

var: Final = 42
def force(x: Literal[42]) -> None: pass
force(reveal_type(var))  # E: Revealed type is 'Literal[42]'

class Yes: ...
=======
[case testNewAnalyzerPlaceholderFromOuterScope]
import b
[file a.py]
import b
class A(B): ...
class B: ...

[file b.py]
from a import A

class C:
    A = A  # Initially rvalue will be a placeholder

reveal_type(C.A)  # E: Revealed type is 'def () -> a.A'
>>>>>>> 7692f56f
<|MERGE_RESOLUTION|>--- conflicted
+++ resolved
@@ -2472,7 +2472,6 @@
     IDS = [87]
 [builtins fixtures/list.pyi]
 
-<<<<<<< HEAD
 [case testNewAnalyzerFinalLiteralInferredAsLiteralWithDeferral]
 from typing_extensions import Final, Literal
 
@@ -2483,7 +2482,7 @@
 force(reveal_type(var))  # E: Revealed type is 'Literal[42]'
 
 class Yes: ...
-=======
+
 [case testNewAnalyzerPlaceholderFromOuterScope]
 import b
 [file a.py]
@@ -2497,5 +2496,4 @@
 class C:
     A = A  # Initially rvalue will be a placeholder
 
-reveal_type(C.A)  # E: Revealed type is 'def () -> a.A'
->>>>>>> 7692f56f
+reveal_type(C.A)  # E: Revealed type is 'def () -> a.A'