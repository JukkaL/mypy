[case testForcedAssignment]
x = 1 # type: object
y = 1
y = x # E: Incompatible types in assignment (expression has type "object", variable has type "int")
x = 2
y = x
[case testJoinAny]
from typing import List, Any

x = None # type: List[Any]

def foo() -> List[int]: pass
def bar() -> List[str]: pass

if bool():
    x = foo()
else:
    x = bar()

x * 2
[builtins fixtures/list.pyi]

[case testGeneratorExpressionTypes]

class A: y = 1
x = [A()]
y = [x]

z = [1,2]
z = [a.y for b in y for a in b]

[builtins fixtures/list.pyi]

[case testIsinstanceNestedTuple]
from typing import Union, List, Tuple, Dict
def f(x: Union[int, str, List]) -> None:
    if isinstance(x, (str, (int,))):
        reveal_type(x)  # E: Revealed type is 'Union[builtins.int, builtins.str]'
        x[1]  # E: Value of type "Union[int, str]" is not indexable
    else:
        reveal_type(x)  # E: Revealed type is 'builtins.list[Any]'
        x[1]
    reveal_type(x)  # E: Revealed type is 'Union[builtins.int, builtins.str, builtins.list[Any]]'
    if isinstance(x, (str, (list,))):
        reveal_type(x)  # E: Revealed type is 'Union[builtins.str, builtins.list[Any]]'
        x[1]
    reveal_type(x)  # E: Revealed type is 'Union[builtins.int, builtins.str, builtins.list[Any]]'
[builtins fixtures/isinstancelist.pyi]

[case testClassAttributeInitialization-skip]
class A:
    x = None # type: int
    def __init__(self) -> None:
        self.y = None # type: int
        z = self.x
        w = self.y
[case testAssignmentSubtypes-skip]
from typing import Union

def foo(x: Union[str, int]):
    if isinstance(x, int):
        x = 'a'
    x + 'a'         # Works in the current code
    z = x           # We probably want this to be of type str.
    y = [x]         # But what type should this be?
    y[0] + 'a'      #  (1) Should this work?
    y + [1]         #  (2) Or this?
    z = 1           # Also, is this valid?

x = None # type: int
y = [x]
[builtins fixtures/isinstancelist.pyi]
[out]

[case testFunctionDefaultArgs]

class A: pass
class B(A): y = 1

x =  A()

def foo(x: A = B()):
    x.y   # E: "A" has no attribute "y"
[builtins fixtures/isinstance.pyi]
[out]

[case testIsinstanceFancyConditionals]

class A: pass
class B(A): y = 1

x =  A()

if isinstance(x, B):
    x.y

while isinstance(x, B):
    x.y

while isinstance(x, B):
    x.y
    x = B()

[builtins fixtures/isinstance.pyi]


[case testSubtypingWithAny]

class A: y = 1
class B(A): z = 1

def foo(): pass

x = A()
x = B()
x.z
x = foo()
x.z          # E: "A" has no attribute "z"
x.y

[case testSingleMultiAssignment-skip]

x = 'a'
(x, ) = ('a',)

[case testUnionMultiAssignment]
from typing import Union

x = None # type: Union[int, str]
x = 1
x = 'a'
x + 1    # E: Unsupported operand types for + ("str" and "int")
x = 1
(x, y) = ('a', 1)
x + 1    # E: Unsupported operand types for + ("str" and "int")

[builtins fixtures/isinstancelist.pyi]

[case testUnionIfZigzag]
from typing import Union

def f(x: Union[int, str]) -> None:
    x = 1
    if x:
        x = 'a'
        x = 1
    x + 1
[builtins fixtures/isinstancelist.pyi]


[case testTwoLoopsUnion]
from typing import Union

def foo() -> Union[int, str]: pass

def bar() -> None:
    x = foo()
    if isinstance(x, int):
        return
    while bool():
        x + 'a'
        while bool():
            x = foo()
            if bool():
                return
            x = 'a'
    x + 'a'

[builtins fixtures/isinstancelist.pyi]

[case testComplicatedBlocks]
from typing import Union

def foo() -> Union[int, str]: pass

def bar() -> None:
    x = foo()
    if isinstance(x, int):
        return
    while bool():
        x + 'a'
        while bool():
            x = foo()
            if bool():
                return
            x = 'a'
    x + 'a'

    x = foo()
    if isinstance(x, int):
        return
    while bool():
        x + 'a'
        while bool():
            x + 'a'         # E: Unsupported operand types for + (likely involving Union)
            x = foo()
            if bool():
                continue
            x = 'a'
        x = 'a'
    x + 'a'
[builtins fixtures/isinstancelist.pyi]
[out]

[case testUnionTryExcept]

class A: y = A()
class B(A): z = 1

x = A()
x = B()
x.z
try:
    x.z
    x = A()
    x = B()
    x.z
except:
    pass
x.z           # E: "A" has no attribute "z"


[case testUnionTryExcept2]

class A: y = A()
class B(A): z = 1

x = A()
try:
    x.z # E: "A" has no attribute "z"
    x = A()
    x = B()
    x.z
except:
    x.z # E: "A" has no attribute "z"
    x = B()
    x.z
else:
    x = B()
x.z

[case testUnionTryExcept3]
class A: y = A()
class B(A): z = 1
x = A()
x = B()
try:
    raise BaseException()
    x = A()
except:
    pass
x.z
x = B()
try:
    x = A()
    raise BaseException()
except:
    pass
x.z           # E: "A" has no attribute "z"
x = B()
try:
    pass
except:
    x = A()
    raise BaseException()
x.z
try:
    x = A()
except:
    pass
x.z           # E: "A" has no attribute "z"
x = B()
try:
    pass
except:
    x = A()
x.z           # E: "A" has no attribute "z"
[builtins fixtures/exception.pyi]
[case testUnionTryExcept4]

class A: pass
class B(A): z = 1

x = A()
while bool():
    try:
        x.z # E: "A" has no attribute "z"
        x = A()
    except:
        x = B()
    else:
        x = B()
    x.z
[builtins fixtures/exception.pyi]
[case testUnionTryFinally]
class A: pass
class B(A): b = 1

x = A()
x = B()
try:
    x = A()
    x.b # E: "A" has no attribute "b"
    x = B()
finally:
    x.b  # E: "A" has no attribute "b"
x.b
[case testUnionTryFinally2]
class A: pass
class B(A): b = 1

x = A()
x = B()
try:
    x = A()
    x = B()
except:
    pass
finally:
    pass
x.b      # E: "A" has no attribute "b"
[case testUnionTryFinally3]
class A: pass
class B(A): b = 1

x = A()
x = B()
try:
    x = A()
    x = B()
except:
    pass
finally:
    x = B()
x.b
[case testUnionTryFinally4]
class A: pass
class B(A): b = 1

while 2:
    x = A()
    x = B()
    try:
        x = A()
        x = B()
    except:
        pass
    finally:
        x.b     # E: "A" has no attribute "b"
        if not isinstance(x, B):
            break
    x.b
[builtins fixtures/isinstancelist.pyi]
[case testUnionTryFinally5]
class A: pass
class B(A): b = 1

while 2:
    x = A()
    try:
        x = A()
        x = B()
    finally:
        x.b    # E: "A" has no attribute "b"
        break
        x.b
    x.b
[case testUnionTryFinally6]
class A: pass
class B(A): b = 1

def f() -> int:
    x = B()  # type: A
    try:
        x = B()
    except:
        x = A()
        # An exception could occur here
        x = B()
    finally:
        return x.b # E: "A" has no attribute "b"
[out]
[case testUnionListIsinstance]

from typing import Union, List

class A: y = A()
class B(A): z = C()

class C: pass
class D(C): d = 1


def f(x: Union[List[int], List[str], int]) -> None:
    if isinstance(x, list):
        a = x[0]
        if isinstance(a, int):
            a + 1
            a + 'x' # E: Unsupported operand types for + ("int" and "str")

        # type of a?
        reveal_type(x) # E: Revealed type is 'Union[builtins.list[builtins.int], builtins.list[builtins.str]]'
        x + 1 # E: Unsupported operand types for + (likely involving Union)
    else:
        x[0] # E: Value of type "int" is not indexable
        x + 1
    x[0] # E: Value of type "Union[List[int], List[str], int]" is not indexable
    x + 1 # E: Unsupported operand types for + (likely involving Union)
[builtins fixtures/isinstancelist.pyi]
[out]

[case testUnionListIsinstance2]

from typing import Union, List
class A: a = 1
class B: pass
class C: pass

def g(x: Union[A, B]) -> A: pass
def h(x: C) -> A: pass

def f(x: Union[A, B, C]) -> None:
    if isinstance(x, C):
        x = h(x)
    else:
        x = g(x)
    x.a
[builtins fixtures/isinstancelist.pyi]

[case testUnionStrictDefnBasic]
from typing import Union

def foo() -> Union[int, str]: pass

x = foo()
x = 1
x = x + 1
x = foo()
x = x + 1                # E: Unsupported operand types for + (likely involving Union)
if isinstance(x, str):
   x = x + 1             # E: Unsupported operand types for + ("str" and "int")
   x = 1
   x = x + 1

[builtins fixtures/isinstancelist.pyi]

[case testSubtypeRedefinitionBasic]
from typing import Union

class A: pass
class B(A): y = 1

x = A()
x.y        # E: "A" has no attribute "y"
x = B()
x.y        # OK: x is known to be a B

[builtins fixtures/isinstancelist.pyi]

[case testIsInstanceBasic]
from typing import Union

x = None # type: Union[int, str]

if isinstance(x, str):
    x = x + 1   # E: Unsupported operand types for + ("str" and "int")
    x = x + 'a'
else:
    x = x + 'a' # E: Unsupported operand types for + ("int" and "str")
    x = x + 1
[builtins fixtures/isinstancelist.pyi]

[case testIsInstanceIndexing]
from typing import Union

x = None # type: Union[int, str]
j = [x]

if isinstance(j[0], str):
    j[0] = j[0] + 'a'
    j[0] = j[0] + 1   # E: Unsupported operand types for + ("str" and "int")
else:
    j[0] = j[0] + 'a' # E: Unsupported operand types for + ("int" and "str")
    j[0] = j[0] + 1
[builtins fixtures/isinstancelist.pyi]

[case testIsInstanceSubClassMember]
from typing import Union

class Animal:
    pass

class Dog(Animal):
    paws = 4  # type: Union[int, str]

    def bark(self): pass

class House:
    pet = None  # type: Animal

h = House()
h.pet = Dog()

while bool():
    if isinstance(h.pet, Dog):
        if isinstance(h.pet.paws, str):
            x = h.pet.paws + 'a'
        y = h.pet.paws + 1   # E: Unsupported operand types for + (likely involving Union)
        z = h.pet.paws + 'a' # E: Unsupported operand types for + (likely involving Union)
        if isinstance(h.pet.paws, str):
            x = h.pet.paws + 'a'
            break
        y = h.pet.paws + 1
        z = h.pet.paws + 'a' # E: Unsupported operand types for + ("int" and "str")
[builtins fixtures/isinstancelist.pyi]
[case testIsInstanceSubClassReset]
class A: pass
class B(A): b=1

class C:
    a = A()

x = C()
x.a.b                   # E: "A" has no attribute "b"
if isinstance(x.a, B):
    x.a.b
    x = C()
    x.a.b               # E: "A" has no attribute "b"
[builtins fixtures/isinstance.pyi]
[case testIsinstanceTuple]
from typing import Union

class A:
    pass

class B:
    def method2(self, arg: int):
        return 123

class C:
    def method2(self, arg: int):
        return 456

    def method3(self, arg: str):
        return 'abc'

v = A() # type: Union[A, B, C]

if isinstance(v, (B, C)):
    v.method2(123)
    v.method3('xyz') # E: Some element of union has no attribute "method3"
[builtins fixtures/isinstance.pyi]

[case testIsinstanceNeverWidens]
from typing import Union

class A: pass
class B: pass
class C: pass

a = A()  # type: A
assert isinstance(a, (A, B))
reveal_type(a)  # E: Revealed type is '__main__.A'

b = A()  # type: Union[A, B]
assert isinstance(b, (A, B, C))
reveal_type(b)  # E: Revealed type is 'Union[__main__.A, __main__.B]'
[builtins fixtures/isinstance.pyi]

[case testMemberAssignmentChanges-skip]
from typing import Union

class Dog:
    paws = 1  # type: Union[int, str]

pet = Dog()

pet.paws + 'a'  # E: moo
pet.paws = 'a'
pet.paws + 'a'
pet.paws = 1
pet.paws + 1

[builtins fixtures/isinstancelist.pyi]

[case testIsInstanceSubClassMemberHard-skip]
from typing import Union

class Animal:
    pass

class Dog(Animal):
    paws = 4  # type: Union[int, str]

    def bark(self): pass

class House:
    pet = None  # type: Animal

h = House()
h.pet = Dog()

if isinstance(h.pet, Dog):
    if isinstance(h.pet.paws, str):
        for i in [1]:
            h.pet.paws + 'a'
            if bool():
                break
            h.pet.paws = 1
            h.pet.paws + 1

    if isinstance(h.pet.paws, str):
        h.pet.paws + 'a'
    else:
        h.pet.paws + 1

[builtins fixtures/isinstancelist.pyi]

[case testIsInstanceReturn]
from typing import Union

def foo() -> None:
    x = 1 # type: Union[int, str]
    if isinstance(x, int):
        return
    y = x + 'asdad'

def bar() -> None:
    x = 1 # type: Union[int, str]
    if isinstance(x, int):
        return
    else:
        pass
    y = x + 'asdad'

foo()
[builtins fixtures/isinstancelist.pyi]
[case testIsInstanceBadBreak]
from typing import Union

def foo() -> None:
    x = None # type: Union[int, str]
    if isinstance(x, int):
        for z in [1,2]:
            break
    else:
        pass
    y = x + 'asdad'    # E: Unsupported operand types for + (likely involving Union)

foo()
[builtins fixtures/isinstancelist.pyi]
[out]
[case testIsInstanceThreeUnion]
from typing import Union, List

x = None # type: Union[int, str, List[int]]

while bool():
    if isinstance(x, int):
        x + 1
    elif isinstance(x, str):
        x + 'a'
    else:
        x + [1]
    x + 'a'           # E: Unsupported operand types for + (likely involving Union)
x + [1]               # E: Unsupported operand types for + (likely involving Union)

[builtins fixtures/isinstancelist.pyi]
[case testIsInstanceThreeUnion2]
from typing import Union, List

x = None # type: Union[int, str, List[int]]

while bool():
    if isinstance(x, int):
        x + 1
        break
    elif isinstance(x, str):
        x + 'a'
        break
    x + [1]
    x + 'a'           # E: Unsupported operand types for + ("list" and "str")
x + [1]               # E: Unsupported operand types for + (likely involving Union)

[builtins fixtures/isinstancelist.pyi]

[case testIsInstanceThreeUnion3]
from typing import Union, List

while bool():
    x = None # type: Union[int, str, List[int]]
    x = 1
    if isinstance(x, int):
        x + 1
        break
    elif isinstance(x, str):
        x + 'a'
        break
    x + [1]           # These lines aren't reached because x was an int
    x + 'a'
x + [1]               # E: Unsupported operand types for + (likely involving Union)

[builtins fixtures/isinstancelist.pyi]

[case testRemovingTypeRepeatedly]
from typing import Union

def foo() -> Union[int, str]: pass

for i in [1, 2]:
    x = foo()
    x + 'a'                 # E: Unsupported operand types for + (likely involving Union)
    if isinstance(x, int):
        break
    x + 'a'

    x = foo()
    x + 'a'                 # E: Unsupported operand types for + (likely involving Union)
    if isinstance(x, int):
        break
    x + 'a'

    x = foo()
    x + 'a'                 # E: Unsupported operand types for + (likely involving Union)
    if isinstance(x, int):
        break
    x + 'a'

x + 'a'                    # E: Unsupported operand types for + (likely involving Union)

[builtins fixtures/isinstancelist.pyi]



[case testModifyRepeatedly]
from typing import Union

def foo() -> Union[int, str]: pass

x = foo()
x + 1     # E: Unsupported operand types for + (likely involving Union)
x + 'a'   # E: Unsupported operand types for + (likely involving Union)

x = 1
x + 1
x + 'a'   # E: Unsupported operand types for + ("int" and "str")

x = 'a'
x + 1     # E: Unsupported operand types for + ("str" and "int")
x + 'a'

x = foo()
x + 1     # E: Unsupported operand types for + (likely involving Union)
x + 'a'   # E: Unsupported operand types for + (likely involving Union)

[builtins fixtures/isinstancelist.pyi]

[case testModifyLoop]
from typing import Union

def foo() -> Union[int, str]: pass

x = foo()
x + 1      # E: Unsupported operand types for + (likely involving Union)
x = 'a'
x + 1      # E: Unsupported operand types for + ("str" and "int")
x = 1
x + 1

while bool():
      x + 1    # E: Unsupported operand types for + (likely involving Union)
      x = 'a'
[builtins fixtures/isinstancelist.pyi]

[case testModifyLoop2]
from typing import Union

def foo() -> Union[int, str]: pass

x = foo()
x + 1      # E: Unsupported operand types for + (likely involving Union)
x = 'a'
x + 1      # E: Unsupported operand types for + ("str" and "int")
x = 1
x + 1

for i in [1]:
      x = 'a'

x + 1    # E: Unsupported operand types for + (likely involving Union)

[builtins fixtures/isinstancelist.pyi]


[case testModifyLoop3]
from typing import Union

def foo() -> Union[int, str]: pass

x = foo()
x = 1

while bool():
    x + 1
    x = 'a'
    break
else:
    x + 1
x + 1      # E: Unsupported operand types for + (likely involving Union)
x = 1
for y in [1]:
    x + 1
    x = 'a'
    break
else:
    x + 1
x + 1      # E: Unsupported operand types for + (likely involving Union)
[builtins fixtures/isinstancelist.pyi]

[case testModifyLoopWhile4]
from typing import Union

def foo() -> Union[int, str]: pass

x = foo()
x = 1

while bool():
    x + 1
    if bool():
        x = 'a'
        break
else:
    x + 1
    x = 'a'
x + 'a'
x = 1
while bool():
    x + 1 # E: Unsupported operand types for + (likely involving Union)
    if bool():
        x = 'a'
        continue
else:
    x + 1 # E: Unsupported operand types for + (likely involving Union)
    x = 'a'
x + 'a'
[builtins fixtures/isinstancelist.pyi]
[case testModifyLoopFor4]
from typing import Union

def foo() -> Union[int, str]: pass

x = foo()
x = 1

for y in [1]:
    x + 1
    if bool():
        x = 'a'
        break
else:
    x + 1
    x = 'a'
x + 'a'
x = 1
for y in [1]:
    x + 1 # E: Unsupported operand types for + (likely involving Union)
    if bool():
        x = 'a'
        continue
else:
    x + 1 # E: Unsupported operand types for + (likely involving Union)
    x = 'a'
x + 'a'
[builtins fixtures/isinstancelist.pyi]
[case testModifyNestedLoop]
from typing import Union

def foo() -> Union[int, str]: pass

x = foo()
x = 1

for y in [1]:
    for z in [1]:
        break
    else:
        x = 'a'
        break
else:
    x + 1
x + 1 # E: Unsupported operand types for + (likely involving Union)
x = 1
while bool():
    while bool():
        break
    else:
        x = 'a'
        break
else:
    x + 1
x + 1 # E: Unsupported operand types for + (likely involving Union)
[builtins fixtures/isinstancelist.pyi]

[case testModifyLoopLong]
from typing import Union

class A: a = 1

def foo() -> Union[int, str, A]: pass

def bar() -> None:
    x = foo()
    x + 1  # E: Unsupported left operand type for + (some union) \
           # E: Unsupported operand types for + (likely involving Union)
    if isinstance(x, A):
       x.a
    else:
       if isinstance(x, int):
          x + 1
          x + 'a'  # E: Unsupported operand types for + ("int" and "str")
       else:
          x + 'a'
          x.a      # E: "str" has no attribute "a"
       x = A()

    if isinstance(x, str):
       x + 'a'
    else:
       while bool():
          if isinstance(x, int):
             x + 1
          else:
             x.a
          break
       while bool():
          if isinstance(x, int):
             x + 1
          else:
             x.a
          continue

       #for i in [1]:
       while bool():
          if isinstance(x, int):
             x + 1
          else:
             x.a     # E: Some element of union has no attribute "a"
          x = 'a'

[builtins fixtures/isinstancelist.pyi]
[out]

[case testWhileExitCondition1]
from typing import Union
x = 1  # type: Union[int, str]
while isinstance(x, int):
    if bool():
        continue
    x = 'a'
else:
    reveal_type(x)  # E: Revealed type is 'builtins.str'
reveal_type(x)  # E: Revealed type is 'builtins.str'
[builtins fixtures/isinstance.pyi]

[case testWhileExitCondition2]
from typing import Union
x = 1  # type: Union[int, str]
while isinstance(x, int):
    if bool():
        break
    x = 'a'
else:
    reveal_type(x)  # E: Revealed type is 'builtins.str'
reveal_type(x)  # E: Revealed type is 'Union[builtins.int, builtins.str]'
[builtins fixtures/isinstance.pyi]

[case testWhileLinkedList]
from typing import Union
LinkedList = Union['Cons', 'Nil']
class Nil: pass
class Cons:
    tail = None  # type: LinkedList
def last(x: LinkedList) -> Nil:
    while isinstance(x, Cons):
        x = x.tail
    return x
[builtins fixtures/isinstance.pyi]

[case testReturnAndFlow]
def foo() -> int:
    return 1 and 2
    return 'a'
[case testCastIsinstance]
from typing import Union

def foo() -> Union[int, str]: pass

x = foo()
y = 1 # type: int

if isinstance(x, str):
    x = y
x + 1
x + 'a'   # E: Unsupported operand types for + ("int" and "str")

[builtins fixtures/isinstancelist.pyi]


[case testUnreachableCode]
x = 1 # type: int

while bool():
    x = 'a'           # E: Incompatible types in assignment (expression has type "str", variable has type "int")
    break
    x = 'a'           # Note: no error because unreachable code
[builtins fixtures/isinstancelist.pyi]

[case testUnreachableCode2]
x = 1
while bool():
    try:
        pass
    except:
        continue
    else:
        continue
    x + 'a'
[builtins fixtures/isinstance.pyi]

[case testUnreachableWhileTrue]
def f(x: int) -> None:
    while True:
        if x:
            return
    1()
[builtins fixtures/bool.pyi]

[case testUnreachableAssertFalse]
def f() -> None:
    assert False
    1()
[builtins fixtures/bool.pyi]

[case testUnreachableAssertFalse2]

def f() -> None:
    # The old parser doesn't understand the syntax below
    assert False, "hi"
    1()
[builtins fixtures/bool.pyi]

[case testUnreachableReturnOrAssertFalse]
def f(x: int) -> int:
    if x:
        return x
    else:
        assert False
    1()
[builtins fixtures/bool.pyi]

[case testUnreachableTryExcept]
def f() -> None:
    try:
        f()
        return
    except BaseException:
        return
    1()
[builtins fixtures/exception.pyi]

[case testUnreachableTryExceptElse]
def f() -> None:
    try:
        f()
    except BaseException:
        return
    else:
        return
    1()
[builtins fixtures/exception.pyi]

[case testUnreachableTryReturnFinally1]
def f() -> None:
    try:
        return
    finally:
        pass
    1()

[case testUnreachableTryReturnFinally2]
def f() -> None:
    try:
        pass
    finally:
        return
    1()

[case testUnreachableTryReturnExceptRaise]
def f() -> None:
    try:
        return
    except:
        raise
    1()

[case testUnreachableReturnLambda]
from typing import Callable
def g(t: Callable[[int], int]) -> int: pass
def f() -> int:
    return g(lambda x: x)
    1()

[case testIsinstanceAnd]
class A:
    pass

class B(A):
    flag = 1

x = B() # type: A

if isinstance(x, B) and 1:
   x.flag
[builtins fixtures/isinstancelist.pyi]
[case testIsinstanceShortcircuit]
class A:
    pass

class B(A):
    flag = 1

x = B() # type: A

if isinstance(x, B) and x.flag:
    pass
if isinstance(x, B) or x.flag: # E: "A" has no attribute "flag"
    pass
if not isinstance(x, B) or x.flag:
    pass
if not isinstance(x, B) and x.flag: # E: "A" has no attribute "flag"
    pass
[builtins fixtures/isinstancelist.pyi]
[case testIsinstanceExpression]
class A:
    pass

class B(A):
    flag = 1

x = B() # type: A

x.flag if isinstance(x, B) else 0
0 if not isinstance(x, B) else x.flag
0 if isinstance(x, B) else x.flag # E: "A" has no attribute "flag"
[builtins fixtures/isinstancelist.pyi]

[case testIsinstanceMultiAnd]
class A:
    pass

class B(A):
    flag = 1

class C(A):
    glaf = 1

x = B() # type: A
y = C() # type: A

if isinstance(x, B) and isinstance(y, C):
    x.flag += 1
    y.glaf += 1
    x() # E: "B" not callable
    y() # E: "C" not callable
else:
    x() # E: "A" not callable
    y() # E: "A" not callable
[builtins fixtures/isinstancelist.pyi]

[case testIsinstanceMultiAndSpecialCase]
class A:
    pass

class B(A):
    flag = 1

class C(A):
    glaf = 1

x = B() # type: A
y = C() # type: A

if isinstance(x, B) and isinstance(y, int):
    1() # type checking skipped
if isinstance(y, int) and isinstance(x, B):
    1() # type checking skipped
[builtins fixtures/isinstancelist.pyi]

[case testReturnWithCallExprAndIsinstance]

from typing import Union
def f(x: Union[int, str]) -> None:
    if not isinstance(x, int):
        return foo()
    x()  # E: "int" not callable
def foo(): pass
[builtins fixtures/isinstancelist.pyi]
[out]

[case testIsinstanceOr1]
from typing import Optional
def f(a: bool, x: object) -> Optional[int]:
    if a or not isinstance(x, int):
        return None
    reveal_type(x) # E: Revealed type is 'builtins.int'
    return x
[builtins fixtures/isinstance.pyi]
[out]

[case testIsinstanceOr2]
from typing import Optional
def g(a: bool, x: object) -> Optional[int]:
    if not isinstance(x, int) or a:
        return None
    reveal_type(x) # E: Revealed type is 'builtins.int'
    return x
[builtins fixtures/isinstance.pyi]
[out]

[case testIsinstanceOr3]
from typing import Optional
def h(a: bool, x: object) -> Optional[int]:
    if a or isinstance(x, int):
        return None
    return x # E: Incompatible return value type (got "object", expected "int")
[builtins fixtures/isinstance.pyi]
[out]

[case testIsinstanceWithOverlappingUnionType]
from typing import Union
def f(x: Union[float, int]) -> None:
    if isinstance(x, float):
        pass
    if not isinstance(x, int):
        f(x)
[builtins fixtures/isinstance.pyi]

[case testIsinstanceWithOverlappingUnionType2]
from typing import Union
class A: pass
class B(A): pass
def f(x: Union[A, B]) -> None:
    if isinstance(x, A):
        pass
    if not isinstance(x, B):
        f(x)
[builtins fixtures/isinstance.pyi]

[case testIsinstanceOfSuperclass]
class A: pass
class B(A): pass
x = B()
if isinstance(x, A):
    reveal_type(x)  # E: Revealed type is '__main__.B'
if not isinstance(x, A):
    reveal_type(x)  # unreachable
    x = A()
reveal_type(x)  # E: Revealed type is '__main__.B'
[builtins fixtures/isinstance.pyi]

[case testIsinstanceOfNonoverlapping]
class A: pass
class B: pass
x = B()
if isinstance(x, A):
    reveal_type(x)  # unreachable
else:
    reveal_type(x)  # E: Revealed type is '__main__.B'
reveal_type(x)  # E: Revealed type is '__main__.B'
[builtins fixtures/isinstance.pyi]

[case testAssertIsinstance]
def f(x: object):
    assert isinstance(x, int)
    y = 0 # type: int
    y = x
[builtins fixtures/isinstance.pyi]

[case testUnionAssertIsinstance]
from typing import Union
def f(x: Union[str, int]):
    assert isinstance(x, int)
    y = 0 # type: int
    y = x
[builtins fixtures/isinstance.pyi]

[case testAnyAssertIsinstance]
from typing import Any
def f(x: Any):
    assert isinstance(x, int)  # this should narrow x to type int
    x + "foo"  # E: Unsupported operand types for + ("int" and "str")
[builtins fixtures/isinstance.pyi]
[out]

[case testIsinstanceOfGenericClassRetainsParameters]
from typing import List, Union
def f(x: Union[List[int], str]) -> None:
    if isinstance(x, list):
        x[0]()
    else:
        reveal_type(x) # E: Revealed type is 'builtins.str'
    reveal_type(x) # E: Revealed type is 'Union[builtins.list[builtins.int], builtins.str]'
[builtins fixtures/isinstancelist.pyi]
[out]
main:4: error: "int" not callable

[case testIsinstanceOrIsinstance]
class A: pass
class B(A):
    flag = 1
class C(A):
    flag = 2
x1 = A()
if isinstance(x1, B) or isinstance(x1, C):
    reveal_type(x1) # E: Revealed type is 'Union[__main__.B, __main__.C]'
    f = x1.flag  # type: int
else:
    reveal_type(x1) # E: Revealed type is '__main__.A'
    f = 0
reveal_type(x1) # E: Revealed type is '__main__.A'
x2 = A()
if isinstance(x2, A) or isinstance(x2, C):
    reveal_type(x2) # E: Revealed type is '__main__.A'
    f = x2.flag # E: "A" has no attribute "flag"
else:
    # unreachable
    1()
reveal_type(x2) # E: Revealed type is '__main__.A'
[builtins fixtures/isinstance.pyi]
[out]
[case testComprehensionIsInstance]
from typing import List, Union
a = [] # type: List[Union[int, str]]
l = [x for x in a if isinstance(x, int)]
g = (x for x in a if isinstance(x, int))
d = {0: x for x in a if isinstance(x, int)}
reveal_type(l) # E: Revealed type is 'builtins.list[builtins.int*]'
reveal_type(g) # E: Revealed type is 'typing.Iterator[builtins.int*]'
reveal_type(d) # E: Revealed type is 'builtins.dict[builtins.int*, builtins.int*]'
[builtins fixtures/isinstancelist.pyi]

[case testIsinstanceInWrongOrderInBooleanOp]
class A:
    m = 1
def f(x: object) -> None:
    if x.m and isinstance(x, A) or False:  # E: "object" has no attribute "m"
        pass
[builtins fixtures/isinstance.pyi]
[out]

[case testIsinstanceAndOr]
class A:
    a = None  # type: A

def f(x: object) -> None:
    b = isinstance(x, A) and x.a or A()
    reveal_type(b)  # E: Revealed type is '__main__.A'
[builtins fixtures/isinstance.pyi]
[out]


[case testIsInstanceWithUnknownType]
from typing import Union
def f(x: Union[int, str], typ: type) -> None:
    if isinstance(x, (typ, int)):
        x + 1  # E: Unsupported operand types for + (likely involving Union)
        reveal_type(x)  # E: Revealed type is 'Union[builtins.int, builtins.str]'
    else:
        reveal_type(x)  # E: Revealed type is 'builtins.str'
    reveal_type(x) # E: Revealed type is 'Union[builtins.int, builtins.str]'
[builtins fixtures/isinstancelist.pyi]


[case testIsInstanceWithBoundedType]
from typing import Union, Type

class A: pass
def f(x: Union[int, A], a: Type[A]) -> None:
    if isinstance(x, (a, int)):
        reveal_type(x)  # E: Revealed type is 'Union[builtins.int, __main__.A]'
    else:
        reveal_type(x)  # E: Revealed type is '__main__.A'
    reveal_type(x) # E: Revealed type is 'Union[builtins.int, __main__.A]'

[builtins fixtures/isinstancelist.pyi]


[case testIsInstanceWithEmtpy2ndArg]
from typing import Union
def f(x: Union[int, str]) -> None:
    if isinstance(x, ()):
        reveal_type(x)  # E: Revealed type is 'Union[builtins.int, builtins.str]'
    else:
        reveal_type(x)  # E: Revealed type is 'Union[builtins.int, builtins.str]'
[builtins fixtures/isinstancelist.pyi]


[case testIsInstanceWithTypeObject]
from typing import Union, Type

class A: pass

def f(x: Union[int, A], a: Type[A]) -> None:
    if isinstance(x, a):
        reveal_type(x)  # E: Revealed type is '__main__.A'
    elif isinstance(x, int):
        reveal_type(x)  # E: Revealed type is 'builtins.int'
    else:
        reveal_type(x)  # E: Revealed type is '__main__.A'
    reveal_type(x)  # E: Revealed type is 'Union[builtins.int, __main__.A]'

[builtins fixtures/isinstancelist.pyi]


<<<<<<< HEAD
[case testIsinstanceAndNarrowTypeVariable]
from typing import TypeVar

class A: pass
class B(A): pass

T = TypeVar('T', bound=A)

def f(x: T) -> None:
    if isinstance(x, B):
        reveal_type(x) # E: Revealed type is '__main__.B'
    else:
        reveal_type(x) # E: Revealed type is 'T`-1'
    reveal_type(x) # E: Revealed type is 'T`-1'
[builtins fixtures/isinstance.pyi]

[case testIsinstanceAndTypeType]
from typing import Type
def f(x: Type[int]) -> None:
    if isinstance(x, type):
        reveal_type(x) # E: Revealed type is 'Type[builtins.int]'
    else:
        reveal_type(x)  # Unreachable
    reveal_type(x) # E: Revealed type is 'Type[builtins.int]'
=======
[case testIsinstanceVariableSubstitution]
T = (int, str)
U = (list, T)
x: object = None

if isinstance(x, T):
    reveal_type(x)  # E: Revealed type is 'Union[builtins.int, builtins.str]'

if isinstance(x, U):
    reveal_type(x)  # E: Revealed type is 'Union[builtins.list[Any], builtins.int, builtins.str]'

if isinstance(x, (set, (list, T))):
    reveal_type(x)  # E: Revealed type is 'Union[builtins.set[Any], builtins.list[Any], builtins.int, builtins.str]'

>>>>>>> 61cdbf37
[builtins fixtures/isinstancelist.pyi]<|MERGE_RESOLUTION|>--- conflicted
+++ resolved
@@ -1423,7 +1423,6 @@
 [builtins fixtures/isinstancelist.pyi]
 
 
-<<<<<<< HEAD
 [case testIsinstanceAndNarrowTypeVariable]
 from typing import TypeVar
 
@@ -1439,6 +1438,7 @@
         reveal_type(x) # E: Revealed type is 'T`-1'
     reveal_type(x) # E: Revealed type is 'T`-1'
 [builtins fixtures/isinstance.pyi]
+
 
 [case testIsinstanceAndTypeType]
 from typing import Type
@@ -1448,7 +1448,8 @@
     else:
         reveal_type(x)  # Unreachable
     reveal_type(x) # E: Revealed type is 'Type[builtins.int]'
-=======
+
+
 [case testIsinstanceVariableSubstitution]
 T = (int, str)
 U = (list, T)
@@ -1463,5 +1464,4 @@
 if isinstance(x, (set, (list, T))):
     reveal_type(x)  # E: Revealed type is 'Union[builtins.set[Any], builtins.list[Any], builtins.int, builtins.str]'
 
->>>>>>> 61cdbf37
 [builtins fixtures/isinstancelist.pyi]