--- conflicted
+++ resolved
@@ -309,12 +309,7 @@
     def __add__(self, o: 'C') -> 'C': pass
 [out]
 main:7: error: Unsupported operand types for + ("C" and "B")
-<<<<<<< HEAD
-main:8: error: Invalid index type "C" for "A"; expected type "B"
-=======
-main:7: error: Incompatible types in assignment (expression has type "B", target has type "C")
 main:8: error: Invalid index type "C" for A[C]; expected type "B"
->>>>>>> 784c72dc
 
 [case testOperatorAssignmentWithIndexLvalue2]
 from typing import TypeVar, Generic
