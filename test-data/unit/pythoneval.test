-- Test cases for type checking mypy programs using full stubs and running
-- using CPython.
--
-- These are mostly regression tests -- no attempt is made to make these
-- complete.


[case testHello]
import typing
print('hello, world')
[out]
hello, world

[case testReversed]
from typing import Reversible
class A(Reversible):
    def __iter__(self): return iter('oof')
    def __reversed__(self): return iter('foo')
print(list(reversed(range(5))))
print(list(reversed([1,2,3])))
print(list(reversed('abc')))
print(list(reversed(A())))
[out]
-- Escape bracket at line beginning
\[4, 3, 2, 1, 0]
\[3, 2, 1]
\['c', 'b', 'a']
\['f', 'o', 'o']

[case testIntAndFloatConversion]
from typing import SupportsInt, SupportsFloat
class A(SupportsInt):
    def __int__(self): return 5
class B(SupportsFloat):
    def __float__(self): return 1.2
print(int(1))
print(int(6.2))
print(int('3'))
print(int(b'4'))
print(int(A()))
print(float(-9))
print(float(B()))
[out]
1
6
3
4
5
-9.0
1.2

[case testAbs]
from typing import SupportsAbs
class A(SupportsAbs[float]):
    def __abs__(self) -> float: return 5.5

print(abs(-1))
print(abs(-1.2))
print(abs(A()))
[out]
1
1.2
5.5

[case testAbs2]
n = None  # type: int
f = None  # type: float
n = abs(1)
abs(1) + 'x'  # Error
f = abs(1.1)
abs(1.1) + 'x'  # Error
[out]
_program.py:4: error: Unsupported operand types for + ("int" and "str")
_program.py:6: error: Unsupported operand types for + ("float" and "str")

[case testRound]
from typing import SupportsRound
class A(SupportsRound):
    def __round__(self, ndigits=0): return 'x%d' % ndigits
print(round(1.6))
print(round(A()))
print(round(A(), 2))
[out]
2
x0
x2

[case testCallMethodViaTypeObject]
import typing
print(list.__add__([1, 2], [3, 4]))
[out]
\[1, 2, 3, 4]

[case testInheritedClassAttribute]
import typing
class A:
    x = 1
    def f(self) -> None: print('f')
class B(A):
    pass
B.f(None)
print(B.x)
[out]
f
1

[case testModuleAttributes]
import math
import typing
print(math.__name__)
print(type(math.__dict__))
print(type(math.__doc__ or ''))
print(math.__class__)
[out]
math
<class 'dict'>
<class 'str'>
<class 'module'>

[case testSpecialAttributes]
import typing
class A:
    """A docstring!"""
print(A().__doc__)
print(A().__class__)
[out]
A docstring!
<class '__main__.A'>

[case testFunctionAttributes]
import typing
ord.__class__
print(type(ord.__doc__ + ''))
print(ord.__name__)
print(ord.__module__)
[out]
<class 'str'>
ord
builtins

[case testTypeAttributes]
import typing
print(str.__class__)
print(type(str.__doc__))
print(str.__name__)
print(str.__module__)
print(str.__dict__ is not None)
[out]
<class 'type'>
<class 'str'>
str
builtins
True

[case testBoolCompatibilityWithInt]
import typing
x = 0
x = True
print(bool('x'))
print(bool(''))
[out]
True
False

[case testCannotExtendBoolUnlessIgnored]
class A(bool): pass
class B(bool): pass  # type: ignore
[out]
_program.py:1: error: Cannot inherit from final class "bool"

[case testCallBuiltinTypeObjectsWithoutArguments]
import typing
print(int())
print(repr(str()))
print(repr(bytes()))
print(float())
print(bool())
[out]
0
''
b''
0.0
False

[case testIntegerDivision]
import typing
x = 1 / 2
x = 1.5
[out]

[case testIntMethods]
import typing
print(int.from_bytes(b'ab', 'big'))
n = 0
print(n.from_bytes(b'ac', 'big'))
print(n.from_bytes([2, 3], 'big'))
print(n.to_bytes(2, 'big'))
[out]
24930
24931
515
b'\x00\x00'

[case testFloatMethods]
import typing
print(1.5.as_integer_ratio())
print(1.5.hex())
print(2.0.is_integer())
print(float.fromhex('0x1.8'))
[out]
(3, 2)
0x1.8000000000000p+0
True
1.5

[case testDictFromkeys]
import typing
d = dict.fromkeys('foo')
d['x'] = 2
d2 = dict.fromkeys([1, 2], b'')
d2[2] = b'foo'
[out]

[case testIsinstanceWithTuple]
from typing import cast, Any
x = cast(Any, (1, 'x'))
if isinstance(x, tuple):
    print(x[0], x[1])
[out]
1 x

[case testAnyStr]
from typing import AnyStr
def f(x: AnyStr) -> AnyStr:
    if isinstance(x, str):
        return 'foo'
    else:
        return b'zar'
print(f(''))
print(f(b''))
[out]
foo
b'zar'

[case testNameNotImportedFromTyping]
import typing
cast(int, 2)
[out]
_program.py:2: error: Name "cast" is not defined
_program.py:2: note: Did you forget to import it from "typing"? (Suggestion: "from typing import cast")

[case testBinaryIOType]
from typing import BinaryIO
def f(f: BinaryIO) -> None:
    f.write(b'foo')
    f.write(bytearray(b'foo'))
[out]

[case testIOTypes]
from typing import IO
import sys
def txt(f: IO[str]) -> None:
    f.write('foo')
    f.write(b'foo')
def bin(f: IO[bytes]) -> None:
    f.write(b'foo')
    f.write(bytearray(b'foo'))
txt(sys.stdout)
bin(sys.stdout)
[out]
_program.py:5: error: No overload variant of "write" of "IO" matches argument type "bytes"
_program.py:5: note: Possible overload variants:
_program.py:5: note:     def write(self, str, /) -> int
_program.py:10: error: Argument 1 to "bin" has incompatible type "TextIO"; expected "IO[bytes]"

[case testBuiltinOpen]
f = open('x')
f.write('x')
f.write(b'x')
f.foobar()
[out]
_program.py:3: error: Argument 1 to "write" of "TextIOBase" has incompatible type "bytes"; expected "str"
_program.py:4: error: "TextIOWrapper" has no attribute "foobar"

[case testOpenReturnTypeInference]
reveal_type(open('x'))
reveal_type(open('x', 'r'))
reveal_type(open('x', 'rb'))
mode = 'rb'
reveal_type(open('x', mode))
[out]
_program.py:1: note: Revealed type is "io.TextIOWrapper"
_program.py:2: note: Revealed type is "io.TextIOWrapper"
_program.py:3: note: Revealed type is "io.BufferedReader"
_program.py:5: note: Revealed type is "typing.IO[Any]"

[case testOpenReturnTypeInferenceSpecialCases]
reveal_type(open(mode='rb', file='x'))
reveal_type(open(file='x', mode='rb'))
mode = 'rb'
reveal_type(open(mode=mode, file='r'))
[out]
_testOpenReturnTypeInferenceSpecialCases.py:1: note: Revealed type is "io.BufferedReader"
_testOpenReturnTypeInferenceSpecialCases.py:2: note: Revealed type is "io.BufferedReader"
_testOpenReturnTypeInferenceSpecialCases.py:4: note: Revealed type is "typing.IO[Any]"

[case testPathOpenReturnTypeInference]
from pathlib import Path
p = Path("x")
reveal_type(p.open())
reveal_type(p.open('r'))
reveal_type(p.open('rb'))
mode = 'rb'
reveal_type(p.open(mode))
[out]
_program.py:3: note: Revealed type is "io.TextIOWrapper"
_program.py:4: note: Revealed type is "io.TextIOWrapper"
_program.py:5: note: Revealed type is "io.BufferedReader"
_program.py:7: note: Revealed type is "typing.IO[Any]"

[case testPathOpenReturnTypeInferenceSpecialCases]
from pathlib import Path
p = Path("x")
reveal_type(p.open(mode='r', errors='replace'))
reveal_type(p.open(errors='replace', mode='r'))
mode = 'r'
reveal_type(p.open(mode=mode, errors='replace'))
[out]
_program.py:3: note: Revealed type is "io.TextIOWrapper"
_program.py:4: note: Revealed type is "io.TextIOWrapper"
_program.py:6: note: Revealed type is "typing.IO[Any]"

[case testGenericPatterns]
from typing import Pattern
import re
p = None  # type: Pattern[str]
p = re.compile('foo*')
b = None  # type: Pattern[bytes]
b = re.compile(b'foo*')
print(p.match('fooo').group(0))
[out]
fooo

[case testGenericMatch]
from typing import Match
import re
def f(m: Match[bytes]) -> None:
    print(m.group(0))
f(re.match(b'x*', b'xxy'))
[out]
b'xx'

[case testIntFloatDucktyping]
x = None  # type: float
x = 2.2
x = 2
def f(x: float) -> None: pass
f(1.1)
f(1)
[out]

[case testsFloatOperations]
import typing
print(1.5 + 1.5)
print(1.5 + 1)
[out]
3.0
2.5

[case testMathFunctionWithIntArgument]
import typing
import math
math.sin(2)
math.sin(2.2)

[case testAbsReturnType]

f = None  # type: float
n = None  # type: int
n = abs(2)
f = abs(2.2)
abs(2.2) + 'x'
[out]
_program.py:6: error: Unsupported operand types for + ("float" and "str")

[case testROperatorMethods]
b = None  # type: bytes
s = None  # type: str
if int():
    s = b'foo' * 5 # Error
if int():
    b = 5 * b'foo'
if int():
    b = b'foo' * 5
if int():
    s = 5 * 'foo'
if int():
    s = 'foo' * 5
[out]
_program.py:4: error: Incompatible types in assignment (expression has type "bytes", variable has type "str")

[case testROperatorMethods2]
import typing
print(2 / 0.5)
print(' ', 2 * [3, 4])
[out]
4.0
  [3, 4, 3, 4]

[case testNotImplemented]
import typing
class A:
    def __add__(self, x: int) -> int:
        if isinstance(x, int):
            return x + 1
        return NotImplemented
class B:
    def __radd__(self, x: A) -> str:
        return 'x'
print(A() + 1)
print(A() + B())
[out]
2
x

[case testMappingMethods]
# Regression test
from typing import Mapping
x = {'x': 'y'} # type: Mapping[str, str]
print('x' in x)
print('y' in x)
[out]
True
False

[case testOverlappingOperatorMethods]

class X: pass
class A:
    def __add__(self, x) -> int:
        if isinstance(x, X):
            return 1
        return NotImplemented
class B:
    def __radd__(self, x: A) -> str: return 'x'
class C(X, B): pass
b = None  # type: B
b = C()
print(A() + b)
[out]
_program.py:9: error: Signatures of "__radd__" of "B" and "__add__" of "A" are unsafely overlapping

[case testBytesAndBytearrayComparisons]
import typing
print(b'ab' < bytearray(b'b'))
print(bytearray(b'ab') < b'a')
[out]
True
False

[case testBytesAndBytearrayComparisons2]
import typing
'' < b''
b'' < ''
'' < bytearray()
bytearray() < ''
[out]
_program.py:2: error: Unsupported operand types for < ("str" and "bytes")
_program.py:3: error: Unsupported operand types for < ("bytes" and "str")
_program.py:4: error: Unsupported operand types for < ("str" and "bytearray")
_program.py:5: error: Unsupported operand types for < ("bytearray" and "str")

[case testInplaceOperatorMethod]
import typing
a = [1]
print('', a.__iadd__([2]))
print('', a)
[out]
 [1, 2]
 [1, 2]

[case testListInplaceAdd]
import typing
a = [1]
a += iter([2, 3])
print(tuple(a))
[out]
(1, 2, 3)

[case testInferHeterogeneousListOfIterables]
from typing import Sequence
s = ['x', 'y'] # type: Sequence[str]
a = [['x', 'x'], 'fo', s, iter('foo'), {'aa'}]
for i, x in enumerate(a):
    print(i, next(iter(x)))
[out]
0 x
1 f
2 x
3 f
4 aa

[case testTextIOProperties]
import typing
import sys
print(type(sys.stdin.encoding))
print(type(sys.stdin.errors))
sys.stdin.line_buffering
sys.stdin.buffer
sys.stdin.newlines
[out]
<class 'str'>
<class 'str'>

[case testIOProperties]
import typing
import sys
print(sys.stdin.name)
print(sys.stdin.buffer.mode)
[out]
<stdin>
rb

[case testFromFuturePrintFunction]
from __future__ import print_function
print('a', 'b')
[out]
a b

[case testListMethods]
import typing
import sys
l = [0, 1, 2, 3, 4]
if sys.version >= '3.3':
    l.clear()
else:
    l = []
l.append(0)
print('>', l)
if sys.version >= '3.3':
    m = l.copy()
else:
    m = l[:]
m.extend([1, 2, 3, 4])
print('>', m)
print(l.index(0))
print(l.index(0, 0))
print(l.index(0, 0, 1))
try:
    print(l.index(1))
    print('expected ValueError')
except ValueError:
    pass
l.insert(0, 1)
print('>', l)
print(l.pop(0))
print(l.pop())
m.remove(0)
try:
    m.remove(0)
    print('expected ValueError')
except ValueError:
    pass
m.reverse()
m.sort()
m.sort(key=lambda x: -x)
m.sort(reverse=False)
m.sort(key=lambda x: -x, reverse=True)
print('>', m)
[out]
> [0]
> [0, 1, 2, 3, 4]
0
0
0
> [1, 0]
1
0
> [1, 2, 3, 4]

[case testListOperators]
import typing
l = [0, 1]
print('+', l + [2])
print('*', l * 2)
print('*', 2 * l)
print('in', 1 in l)
print('==', l == [1, 2])
print('!=', l != [1, 2])
print('>', l > [1, 2, 3])
print('>=', l >= [1, 2, 3])
print('<', l < [1, 2, 3])
print('<=', l <= [1, 2, 3])
print('>[0]', l[0])
l += [2]
print('+=', l)
l *= 2
print('*=', l)
print('iter', list(iter(l)))
print('len', len(l))
print('repr', repr(l))
l[:3] = []
print('setslice', l)
print('reversed', list(reversed(l)))
[out]
+ [0, 1, 2]
* [0, 1, 0, 1]
* [0, 1, 0, 1]
in True
== False
!= True
> False
>= False
< True
<= True
>[0] 0
+= [0, 1, 2]
*= [0, 1, 2, 0, 1, 2]
iter [0, 1, 2, 0, 1, 2]
len 6
repr [0, 1, 2, 0, 1, 2]
setslice [0, 1, 2]
reversed [2, 1, 0]

[case testTupleAsSubtypeOfSequence]
from typing import TypeVar, Sequence
T = TypeVar('T')
def f(a: Sequence[T]) -> None: print(a)
f(tuple())
[out]
()

[case testMapWithLambdaSpecialCase]
from typing import List, Iterator
a = [[1], [3]]
b = map(lambda y: y[0], a)
print('>', list(b))
[out]
> [1, 3]

[case testInternalBuiltinDefinition]
import typing
def f(x: _T) -> None: pass
s: FrozenSet
[out]
_program.py:2: error: Name "_T" is not defined
_program.py:3: error: Name "FrozenSet" is not defined

[case testVarArgsFunctionSubtyping]
import typing
def f(*args: str) -> str: return args[0]
map(f, ['x'])
map(f, [1])
[out]
_program.py:4: error: Argument 1 to "map" has incompatible type "Callable[[VarArg(str)], str]"; expected "Callable[[int], str]"

[case testMapStr]
import typing
x = range(3)
a = list(map(str, x))
a + 1
[out]
_testMapStr.py:4: error: No overload variant of "__add__" of "list" matches argument type "int"
_testMapStr.py:4: note: Possible overload variants:
_testMapStr.py:4: note:     def __add__(self, List[str], /) -> List[str]
_testMapStr.py:4: note:     def [_S] __add__(self, List[_S], /) -> List[Union[_S, str]]

[case testRelativeImport]
import typing
from m import x
print(x)
[file m/__init__.py]
from .n import x
[file m/n.py]
x = 1
[out]
1

[case testRelativeImport2]
import typing
from m.n import x
print(x)
[file m/__init__.py]
[file m/n.py]
from .nn import x
[file m/nn.py]
x = 2
[out]
2

[case testPyiTakesPrecedenceOverPy]
import m
m.f(1)
[file m.py]
def f(x):
    print(x)
[file m.pyi]
import typing
def f(x: str) -> None: pass
[out]
_program.py:2: error: Argument 1 to "f" has incompatible type "int"; expected "str"

[case testComplexArithmetic]
import typing
print(5 + 8j)
print(3j * 2.0)
print(4J / 2.0)
[out]
(5+8j)
6j
2j

[case testComplexArithmetic2]
x = 5 + 8j
if int():
    x = '' # E
y = 3j * 2.0
if int():
    y = '' # E
[out]
_program.py:3: error: Incompatible types in assignment (expression has type "str", variable has type "complex")
_program.py:6: error: Incompatible types in assignment (expression has type "str", variable has type "complex")

[case testSuperNew]
from typing import Dict, Any
class MyType(type):
    def __new__(cls, name: str, bases: tuple, namespace: Dict[str, Any]) -> Any:
        return super().__new__(cls, name + 'x', bases, namespace)
class A(metaclass=MyType): pass
print(type(A()).__name__)
[out]
Ax

[case testSubclassBothGenericAndNonGenericABC]
from typing import Generic, TypeVar
from abc import ABCMeta
T = TypeVar('T')
class A(metaclass=ABCMeta): pass
class B(Generic[T]): pass
class C(A, B): pass
class D(B, A): pass
class E(A, B[T], Generic[T]): pass
class F(B[T], A, Generic[T]): pass
def f(e: E[int], f: F[int]) -> None: pass
[out]

[case testTypeVariableTypeComparability]
from typing import TypeVar
T = TypeVar('T')
def eq(x: T, y: T, z: T) -> T:
    if x == y:
        return y
    else:
        return z
print(eq(1, 2, 3))
print(eq('x', 'x', 'z'))
[out]
3
x

[case testIntDecimalCompatibility]
import typing
from decimal import Decimal
print(Decimal(1) + 2)
print(Decimal(1) - 2)
print(1 + Decimal('2.34'))
print(1 - Decimal('2.34'))
print(2 * Decimal('2.34'))
[out]
3
-1
3.34
-1.34
4.68

[case testInstantiateBuiltinTypes]
from typing import Dict, Set, List
d = dict()  # type: Dict[int, str]
s = set()   # type: Set[int]
l = list()  # type: List[int]
str()
bytes()
bytearray()
int()
float()
complex()
slice(1)
bool()

[case testVariableLengthTupleError]
from typing import Tuple
def p(t: Tuple[str, ...]) -> None:
    n = 5
    print(t[n])
    for s in t:
        s()
''.startswith(('x', 'y'))
''.startswith(('x', b'y'))
[out]
_program.py:6: error: "str" not callable
_program.py:8: error: Argument 1 to "startswith" of "str" has incompatible type "Tuple[str, bytes]"; expected "Union[str, Tuple[str, ...]]"

[case testMultiplyTupleByInteger]
n = 4
t = ('',) * n
t + 1
[out]
_program.py:3: error: No overload variant of "__add__" of "tuple" matches argument type "int"
_program.py:3: note: Possible overload variants:
_program.py:3: note:     def __add__(self, Tuple[str, ...], /) -> Tuple[str, ...]
_program.py:3: note:     def [_T] __add__(self, Tuple[_T, ...], /) -> Tuple[Union[str, _T], ...]

[case testMultiplyTupleByIntegerReverse]
n = 4
t = n * ('',)
t + 1
[out]
_program.py:3: error: No overload variant of "__add__" of "tuple" matches argument type "int"
_program.py:3: note: Possible overload variants:
_program.py:3: note:     def __add__(self, Tuple[str, ...], /) -> Tuple[str, ...]
_program.py:3: note:     def [_T] __add__(self, Tuple[_T, ...], /) -> Tuple[Union[str, _T], ...]

[case testDictWithKeywordArgs]
from typing import Dict, Any, List
d1 = dict(a=1, b=2) # type: Dict[str, int]
d2 = dict(a=1, b='') # type: Dict[str, int] # E
d3 = dict(a=1, b=1)
d3.xyz # E
d4 = dict(a=1, b='') # type: Dict[str, Any]
result = dict(x=[], y=[]) # type: Dict[str, List[str]]
[out]
_program.py:3: error: Dict entry 1 has incompatible type "str": "str"; expected "str": "int"
_program.py:5: error: "Dict[str, int]" has no attribute "xyz"

[case testDefaultDict]
# flags: --new-type-inference
import typing as t
from collections import defaultdict

T = t.TypeVar('T')

d1 = defaultdict(list) # type: t.DefaultDict[int, str]
d2 = defaultdict() # type: t.DefaultDict[int, str]
d2[0] = '0'
d2['0'] = 0

def tst(dct: t.DefaultDict[int, T]) -> T:
    return dct[0]

collections = ['coins', 'stamps', 'comics'] # type: t.List[str]
d3 = defaultdict(str) # type: t.DefaultDict[int, str]
collections[2]

tst(defaultdict(list, {0: []}))
tst(defaultdict(list, {'0': []}))

class MyDDict(t.DefaultDict[int,T], t.Generic[T]):
    pass
MyDDict(dict)['0']
MyDDict(dict)[0]
[out]
_program.py:7: error: Argument 1 to "defaultdict" has incompatible type "Type[List[Any]]"; expected "Callable[[], str]"
_program.py:10: error: Invalid index type "str" for "defaultdict[int, str]"; expected type "int"
_program.py:10: error: Incompatible types in assignment (expression has type "int", target has type "str")
_program.py:20: error: Argument 1 to "tst" has incompatible type "defaultdict[str, List[<nothing>]]"; expected "defaultdict[int, List[<nothing>]]"
_program.py:24: error: Invalid index type "str" for "MyDDict[Dict[<nothing>, <nothing>]]"; expected type "int"

[case testNoSubcriptionOfStdlibCollections]
# flags: --python-version 3.6
import collections
from collections import Counter
from typing import TypeVar

collections.defaultdict[int, str]()
Counter[int]()

T = TypeVar('T')
DDint = collections.defaultdict[T, int]

d = DDint[str]()
d[0] = 1

def f(d: collections.defaultdict[int, str]) -> None:
    ...
[out]
_program.py:6: error: "defaultdict" is not subscriptable
_program.py:7: error: "Counter" is not subscriptable
_program.py:10: error: "defaultdict" is not subscriptable
_program.py:13: error: Invalid index type "int" for "defaultdict[str, int]"; expected type "str"
_program.py:15: error: "defaultdict" is not subscriptable, use "typing.DefaultDict" instead

[case testCollectionsAliases]
import typing as t
import collections as c

o1 = c.Counter()  # type: t.Counter[int]
reveal_type(o1)
o1['string']

o2 = c.ChainMap()  # type: t.ChainMap[int, str]
reveal_type(o2)

o3 = c.deque()  # type: t.Deque[int]
reveal_type(o3)

o4 = t.Counter[int]()
reveal_type(o4)

o5 = t.ChainMap[int, str]()
reveal_type(o5)

o6 = t.Deque[int]()
reveal_type(o6)

[out]
_testCollectionsAliases.py:5: note: Revealed type is "collections.Counter[builtins.int]"
_testCollectionsAliases.py:6: error: Invalid index type "str" for "Counter[int]"; expected type "int"
_testCollectionsAliases.py:9: note: Revealed type is "collections.ChainMap[builtins.int, builtins.str]"
_testCollectionsAliases.py:12: note: Revealed type is "collections.deque[builtins.int]"
_testCollectionsAliases.py:15: note: Revealed type is "collections.Counter[builtins.int]"
_testCollectionsAliases.py:18: note: Revealed type is "collections.ChainMap[builtins.int, builtins.str]"
_testCollectionsAliases.py:21: note: Revealed type is "collections.deque[builtins.int]"

[case testChainMapUnimported]
ChainMap[int, str]()

[out]
_testChainMapUnimported.py:1: error: Name "ChainMap" is not defined

[case testDequeWrongCase]
import collections
import typing

collections.Deque()
typing.deque()

[out]
_testDequeWrongCase.py:4: error: Module has no attribute "Deque"; maybe "deque"?
_testDequeWrongCase.py:5: error: Module has no attribute "deque"; maybe "Deque"?

[case testDictUpdateInference]
from typing import Dict, Optional
d = {}  # type: Dict[str, Optional[int]]
d.update({str(i): None for i in range(4)})

[case testSuperAndSetattr]
class A:
    def __init__(self) -> None:
        super().__setattr__('a', 1)
        super().__setattr__(1, 'a')
[out]
_program.py:4: error: Argument 1 to "__setattr__" of "object" has incompatible type "int"; expected "str"

[case testMetaclassAndSuper]
from typing import Any

class A(type):
    def __new__(cls, name, bases, namespace) -> Any:
        return super().__new__(cls, '', (object,), {'x': 7})

class B(metaclass=A):
    pass

print(getattr(B(), 'x'))
[out]
7

[case testSortedNoError]
from typing import Iterable, Callable, TypeVar, List, Dict
T = TypeVar('T')
def sorted(x: Iterable[T], *, key: Callable[[T], object] = None) -> None: ...
a = None # type: List[Dict[str, str]]
sorted(a, key=lambda y: y[''])

[case testAbstractProperty]
from abc import abstractproperty, ABCMeta
class A(metaclass=ABCMeta):
    @abstractproperty
    def x(self) -> int: pass
class B(A):
    @property
    def x(self) -> int:
        return 3
b = B()
print(b.x + 1)
[out]
4

[case testInferenceWithLambda]
from typing import TypeVar, Iterable, Iterator, List
import itertools

_T = TypeVar('_T')

def f(iterable): # type: (Iterable[_T]) -> Iterator[List[_T]]
    grouped = itertools.groupby(enumerate(iterable), lambda pair: pair[0] // 2)
    return ([elem for _, elem in group] for _, group in grouped)

[case testReModuleBytes]
# Regression tests for various overloads in the re module -- bytes version
import re
bre = b'a+'
bpat = re.compile(bre)
bpat = re.compile(bpat)
re.search(bre, b'').groups()
re.search(bre, u'') # Error
re.search(bpat, b'').groups()
re.search(bpat, u'') # Error
# match(), split(), findall(), finditer() are much the same, so skip those.
# sub(), subn() have more overloads and we are checking these:
re.sub(bre, b'', b'') + b''
re.sub(bpat, b'', b'') + b''
re.sub(bre, lambda m: b'', b'') + b''
re.sub(bpat, lambda m: b'', b'') + b''
re.subn(bre, b'', b'')[0] + b''
re.subn(bpat, b'', b'')[0] + b''
re.subn(bre, lambda m: b'', b'')[0] + b''
re.subn(bpat, lambda m: b'', b'')[0] + b''
[out]
_testReModuleBytes.py:7: error: No overload variant of "search" matches argument types "bytes", "str"
_testReModuleBytes.py:7: note: Possible overload variants:
_testReModuleBytes.py:7: note:     def search(pattern: Union[str, Pattern[str]], string: str, flags: Union[int, RegexFlag] = ...) -> Optional[Match[str]]
_testReModuleBytes.py:7: note:     def search(pattern: Union[bytes, Pattern[bytes]], string: Buffer, flags: Union[int, RegexFlag] = ...) -> Optional[Match[bytes]]
_testReModuleBytes.py:9: error: Argument 1 to "search" has incompatible type "Pattern[bytes]"; expected "Union[str, Pattern[str]]"

[case testReModuleString]
# Regression tests for various overloads in the re module -- string version
import re
sre = 'a+'
spat = re.compile(sre)
spat = re.compile(spat)
re.search(sre, '').groups()
re.search(sre, b'') # Error
re.search(spat, '').groups()
re.search(spat, b'') # Error
# match(), split(), findall(), finditer() are much the same, so skip those.
# sus(), susn() have more overloads and we are checking these:
re.sub(sre, '', '') + ''
re.sub(spat, '', '') + ''
re.sub(sre, lambda m: '', '') + ''
re.sub(spat, lambda m: '', '') + ''
re.subn(sre, '', '')[0] + ''
re.subn(spat, '', '')[0] + ''
re.subn(sre, lambda m: '', '')[0] + ''
re.subn(spat, lambda m: '', '')[0] + ''
[out]
_testReModuleString.py:7: error: No overload variant of "search" matches argument types "str", "bytes"
_testReModuleString.py:7: note: Possible overload variants:
_testReModuleString.py:7: note:     def search(pattern: Union[str, Pattern[str]], string: str, flags: Union[int, RegexFlag] = ...) -> Optional[Match[str]]
_testReModuleString.py:7: note:     def search(pattern: Union[bytes, Pattern[bytes]], string: Buffer, flags: Union[int, RegexFlag] = ...) -> Optional[Match[bytes]]
_testReModuleString.py:9: error: Argument 1 to "search" has incompatible type "Pattern[str]"; expected "Union[bytes, Pattern[bytes]]"

[case testListSetitemTuple]
from typing import List, Tuple
a = []  # type: List[Tuple[str, int]]
a[0] = 'x', 1
a[1] = 2, 'y'
a[:] = [('z', 3)]
[out]
_program.py:4: error: Incompatible types in assignment (expression has type "Tuple[int, str]", target has type "Tuple[str, int]")

[case testContextManager]
import contextlib
from contextlib import contextmanager
from typing import Iterator

@contextmanager
def f(x: int) -> Iterator[str]:
    yield 'foo'

@contextlib.contextmanager
def g(*x: str) -> Iterator[int]:
    yield 1

reveal_type(f)
reveal_type(g)

with f('') as s:
    reveal_type(s)
[out]
_program.py:13: note: Revealed type is "def (x: builtins.int) -> contextlib._GeneratorContextManager[builtins.str]"
_program.py:14: note: Revealed type is "def (*x: builtins.str) -> contextlib._GeneratorContextManager[builtins.int]"
_program.py:16: error: Argument 1 to "f" has incompatible type "str"; expected "int"
_program.py:17: note: Revealed type is "builtins.str"

[case testTypedDictGet]
# Test that TypedDict get plugin works with typeshed stubs
# TODO: Make it possible to use strict optional here
from mypy_extensions import TypedDict
class A: pass
D = TypedDict('D', {'x': int, 'y': str})
d: D
reveal_type(d.get('x'))
reveal_type(d.get('y'))
reveal_type(d.get('z'))
d.get()
s = ''
reveal_type(d.get(s))
[out]
_testTypedDictGet.py:7: note: Revealed type is "builtins.int"
_testTypedDictGet.py:8: note: Revealed type is "builtins.str"
_testTypedDictGet.py:9: note: Revealed type is "builtins.object"
_testTypedDictGet.py:10: error: All overload variants of "get" of "Mapping" require at least one argument
_testTypedDictGet.py:10: note: Possible overload variants:
_testTypedDictGet.py:10: note:     def get(self, str, /) -> object
_testTypedDictGet.py:10: note:     def [_T] get(self, str, /, default: object) -> object
_testTypedDictGet.py:12: note: Revealed type is "builtins.object"

[case testTypedDictMappingMethods]
from mypy_extensions import TypedDict
Cell = TypedDict('Cell', {'value': int})
c = Cell(value=42)
for x in c:
    reveal_type(x)
reveal_type(iter(c))
reveal_type(len(c))
reveal_type('value' in c)
reveal_type(c.keys())
reveal_type(c.items())
reveal_type(c.values())
reveal_type(c.copy())
reveal_type(c.setdefault('value', False))
c.update({'value': 2})
c.update({'invalid': 2})
c.pop('value')
c == c
c != c
Cell2 = TypedDict('Cell2', {'value': int}, total=False)
c2 = Cell2()
reveal_type(c2.pop('value'))
[out]
_testTypedDictMappingMethods.py:5: note: Revealed type is "builtins.str"
_testTypedDictMappingMethods.py:6: note: Revealed type is "typing.Iterator[builtins.str]"
_testTypedDictMappingMethods.py:7: note: Revealed type is "builtins.int"
_testTypedDictMappingMethods.py:8: note: Revealed type is "builtins.bool"
_testTypedDictMappingMethods.py:9: note: Revealed type is "_collections_abc.dict_keys[builtins.str, builtins.object]"
_testTypedDictMappingMethods.py:10: note: Revealed type is "_collections_abc.dict_items[builtins.str, builtins.object]"
_testTypedDictMappingMethods.py:11: note: Revealed type is "_collections_abc.dict_values[builtins.str, builtins.object]"
_testTypedDictMappingMethods.py:12: note: Revealed type is "TypedDict('_testTypedDictMappingMethods.Cell', {'value': builtins.int})"
_testTypedDictMappingMethods.py:13: note: Revealed type is "builtins.int"
_testTypedDictMappingMethods.py:15: error: Unexpected TypedDict key "invalid"
_testTypedDictMappingMethods.py:16: error: Key "value" of TypedDict "Cell" cannot be deleted
_testTypedDictMappingMethods.py:21: note: Revealed type is "builtins.int"

[case testCrashOnComplexCheckWithNamedTupleNext]
from typing import NamedTuple

MyNamedTuple = NamedTuple('MyNamedTuple', [('parent', 'MyNamedTuple')]) # type: ignore
def foo(mymap) -> MyNamedTuple:
    return next((mymap[key] for key in mymap), None)
[out]

[case testCanConvertTypedDictToAnySuperclassOfMapping]
from mypy_extensions import TypedDict
from typing import Sized, Iterable, Container

Point = TypedDict('Point', {'x': int, 'y': int})

p: Point
s: Sized = p
it: Iterable[str] = p
c: Container[str] = p
o: object = p
it2: Iterable[int] = p
[out]
_testCanConvertTypedDictToAnySuperclassOfMapping.py:11: error: Incompatible types in assignment (expression has type "Point", variable has type "Iterable[int]")
_testCanConvertTypedDictToAnySuperclassOfMapping.py:11: note: Following member(s) of "Point" have conflicts:
_testCanConvertTypedDictToAnySuperclassOfMapping.py:11: note:     Expected:
_testCanConvertTypedDictToAnySuperclassOfMapping.py:11: note:         def __iter__(self) -> Iterator[int]
_testCanConvertTypedDictToAnySuperclassOfMapping.py:11: note:     Got:
_testCanConvertTypedDictToAnySuperclassOfMapping.py:11: note:         def __iter__(self) -> Iterator[str]

[case testAsyncioGatherPreciseType-xfail]
# Mysteriously regressed in #11905
import asyncio
from typing import Tuple

async def get_location(arg: str) -> Tuple[str, str]:
    return arg, arg

async def main() -> None:
    ((a_x, a_y),) = await asyncio.gather(get_location('start'))
    reveal_type(a_x)
    reveal_type(a_y)
reveal_type(asyncio.gather(*[asyncio.sleep(1), asyncio.sleep(1)]))
[out]
_testAsyncioGatherPreciseType.py:9: note: Revealed type is "builtins.str"
_testAsyncioGatherPreciseType.py:10: note: Revealed type is "builtins.str"
_testAsyncioGatherPreciseType.py:11: note: Revealed type is "asyncio.futures.Future[builtins.list[Any]]"

[case testMultipleInheritanceWorksWithTupleTypeGeneric]
from typing import SupportsAbs, NamedTuple

class Point(NamedTuple('Point', [('x', int), ('y', int)]), SupportsAbs[int]):
    def __abs__(p) -> int:
        return abs(p.x) + abs(p.y)

def test(a: Point) -> bool:
    return abs(a) == 2
[out]

[case testNoCrashOnGenericUnionUnpacking]
from typing import Union, Dict

TEST = {'key': ('a', 'b')}
def test() -> None:
    a, b = TEST.get('foo', ('x', 'y'))
    reveal_type(a)
    reveal_type(b)
def test2() -> None:
    a, b = TEST.get('foo', (1, 2))
    reveal_type(a)
    reveal_type(b)

x: Union[Dict[int, int], Dict[str, str]] = dict(a='b')
for a, b in x.items():
    reveal_type(a)
    reveal_type(b)
[out]
_testNoCrashOnGenericUnionUnpacking.py:6: note: Revealed type is "builtins.str"
_testNoCrashOnGenericUnionUnpacking.py:7: note: Revealed type is "builtins.str"
_testNoCrashOnGenericUnionUnpacking.py:10: note: Revealed type is "Union[builtins.str, builtins.int]"
_testNoCrashOnGenericUnionUnpacking.py:11: note: Revealed type is "Union[builtins.str, builtins.int]"
_testNoCrashOnGenericUnionUnpacking.py:15: note: Revealed type is "Union[builtins.int, builtins.str]"
_testNoCrashOnGenericUnionUnpacking.py:16: note: Revealed type is "Union[builtins.int, builtins.str]"

[case testMetaclassOpAccess]
from typing import Type
class A:
    pass

class Meta(type):
    def __mul__(self, other: int) -> Type[A]:
        pass
    def __add__(self, other: int) -> Type[C]:
        pass
    def __radd__(self, other: int) -> Type[C]:
        pass
class C(metaclass=Meta):
    pass

bar: Type[C]
def get_c_type() -> Type[C]:
    pass

res = bar * 4
other = 4 + get_c_type() + 5
reveal_type(res)
reveal_type(other)
[out]
_testMetaclassOpAccess.py:21: note: Revealed type is "Type[_testMetaclassOpAccess.A]"
_testMetaclassOpAccess.py:22: note: Revealed type is "Type[_testMetaclassOpAccess.C]"

[case testMetaclassOpAccessUnion]
from typing import Type, Union

class MetaA(type):
    def __mul__(self, other: int) -> str:
        pass
class A(metaclass=MetaA):
    pass
class MetaB(type):
    def __mul__(self, other: int) -> int:
        pass
class B(metaclass=MetaB):
    pass

bar: Type[Union[A, B]]
res = bar * 4
reveal_type(res)
[out]
_testMetaclassOpAccessUnion.py:16: note: Revealed type is "Union[builtins.str, builtins.int]"

[case testMetaclassOpAccessAny]
from typing import Type
from nonexistent import C
bar: Type[C]

bar * 4 + bar + 3  # should not produce more errors
[out]
_testMetaclassOpAccessAny.py:2: error: Cannot find implementation or library stub for module named "nonexistent"
_testMetaclassOpAccessAny.py:2: note: See https://mypy.readthedocs.io/en/stable/running_mypy.html#missing-imports

[case testEnumIterationAndPreciseElementType]
# Regression test for #2305
from enum import Enum
class E(Enum):
    A = 'a'
(reveal_type(e) for e in E)
for e in E:
    reveal_type(e)
[out]
_testEnumIterationAndPreciseElementType.py:5: note: Revealed type is "_testEnumIterationAndPreciseElementType.E"
_testEnumIterationAndPreciseElementType.py:7: note: Revealed type is "_testEnumIterationAndPreciseElementType.E"

[case testEnumIterable]
from enum import Enum
from typing import Iterable
class E(Enum):
    A = 'a'
def f(ie: Iterable[E]):
    pass
f(E)

[case testIntEnumIterable]
from enum import IntEnum
from typing import Iterable
class N(IntEnum):
    X = 1
def f(ni: Iterable[N]):
    pass
def g(ii: Iterable[int]):
    pass
f(N)
g(N)
reveal_type(list(N))
[out]
_testIntEnumIterable.py:11: note: Revealed type is "builtins.list[_testIntEnumIterable.N]"

[case testDerivedEnumIterable]
from enum import Enum
from typing import Iterable
class E(str, Enum):
    A = 'foo'
def f(ei: Iterable[E]):
    pass
def g(si: Iterable[str]):
    pass
f(E)
g(E)

[case testInvalidSlots]
from typing import List
class A:
    __slots__ = 1
class B:
    __slots__ = (1, 2)
class C:
    __slots__: List[int] = []
[out]
_testInvalidSlots.py:3: error: Invalid type for "__slots__" (actual type "int", expected type "Union[str, Iterable[str]]")
_testInvalidSlots.py:5: error: Invalid type for "__slots__" (actual type "Tuple[int, int]", expected type "Union[str, Iterable[str]]")
_testInvalidSlots.py:7: error: Invalid type for "__slots__" (actual type "List[int]", expected type "Union[str, Iterable[str]]")

[case testDictWithStarStarSpecialCase]
from typing import Dict

def f() -> Dict[int, str]:
    return {1: '', **d()}

def d() -> Dict[int, int]:
    return {}
[out]
_testDictWithStarStarSpecialCase.py:4: error: Unpacked dict entry 1 has incompatible type "Dict[int, int]"; expected "SupportsKeysAndGetItem[int, str]"

[case testLoadsOfOverloads]
from typing import overload, Any, TypeVar, Iterable, List, Dict, Callable, Union

S = TypeVar('S')
T = TypeVar('T')

@overload
def simple_map() -> None: ...
@overload
def simple_map(func: Callable[[T], S], one: Iterable[T]) -> S: ...
@overload
def simple_map(func: Callable[..., S], *iterables: Iterable[Any]) -> S: ...
def simple_map(*args): pass

def format_row(*entries: object) -> str: pass

class DateTime: pass
JsonBlob = Dict[str, Any]
Column = Union[List[str], List[int], List[bool], List[float], List[DateTime], List[JsonBlob]]

def print_custom_table() -> None:
    a = None  # type: Column

    for row in simple_map(format_row, a, a, a, a, a, a, a, a):  # 8 columns
        reveal_type(row)
[out]
_testLoadsOfOverloads.py:24: note: Revealed type is "builtins.str"

[case testReduceWithAnyInstance]
from typing import Iterable
from functools import reduce
M = Iterable
def f(m1: M, m2):
    ...
def g(ms: 'T[M]') -> None:
    reduce(f, ms)
T = Iterable
[out]

[case testNamedTupleNew]
# This is an eval test because there was a snag found only with full stubs
from typing import NamedTuple

Base = NamedTuple('Base', [('param', int)])

class Child(Base):
    def __new__(cls, param: int = 1) -> 'Child':
        return Base.__new__(cls, param)

Base(param=10)
Child(param=10)
reveal_type(Child())

from collections import namedtuple
X = namedtuple('X', ['a', 'b'])
x = X(a=1, b='s')

[out]
_testNamedTupleNew.py:12: note: Revealed type is "Tuple[builtins.int, fallback=_testNamedTupleNew.Child]"

[case testNamedTupleTypeInheritanceSpecialCase]
from typing import NamedTuple, Tuple
from collections import namedtuple

A = NamedTuple('A', [('param', int)])
B = namedtuple('B', ['param'])

def accepts_named_tuple(arg: NamedTuple):
    reveal_type(arg._asdict())
    reveal_type(arg._fields)
    reveal_type(arg._field_defaults)

a = A(1)
b = B(1)

accepts_named_tuple(a)
accepts_named_tuple(b)
accepts_named_tuple(1)
accepts_named_tuple((1, 2))
[out]
_testNamedTupleTypeInheritanceSpecialCase.py:8: note: Revealed type is "collections.OrderedDict[builtins.str, Any]"
_testNamedTupleTypeInheritanceSpecialCase.py:9: note: Revealed type is "builtins.tuple[builtins.str, ...]"
_testNamedTupleTypeInheritanceSpecialCase.py:10: note: Revealed type is "builtins.dict[builtins.str, Any]"
_testNamedTupleTypeInheritanceSpecialCase.py:17: error: Argument 1 to "accepts_named_tuple" has incompatible type "int"; expected "NamedTuple"
_testNamedTupleTypeInheritanceSpecialCase.py:18: error: Argument 1 to "accepts_named_tuple" has incompatible type "Tuple[int, int]"; expected "NamedTuple"

[case testNewAnalyzerBasicTypeshed_newsemanal]
from typing import Dict, List, Tuple

x: Dict[str, List[int]]
reveal_type(x['test'][0])
[out]
_testNewAnalyzerBasicTypeshed_newsemanal.py:4: note: Revealed type is "builtins.int"

[case testNewAnalyzerTypedDictInStub_newsemanal]
import stub
reveal_type(stub.thing)

[file stub.pyi]
from typing_extensions import TypedDict

class StuffDict(TypedDict):
    foo: str
    bar: int

def thing(stuff: StuffDict) -> int: ...

[out]
_testNewAnalyzerTypedDictInStub_newsemanal.py:2: note: Revealed type is "def (stuff: TypedDict('stub.StuffDict', {'foo': builtins.str, 'bar': builtins.int})) -> builtins.int"

[case testStrictEqualityAllowlist]
# mypy: strict-equality
{1} == frozenset({1})
frozenset({1}) == {1}

frozenset({1}) == [1]  # Error

{1: 2}.keys() == {1}
{1: 2}.keys() == frozenset({1})
{1: 2}.items() == {(1, 2)}

{1: 2}.keys() == {'no'}  # Error
{1: 2}.values() == {2}  # Error
{1: 2}.keys() == [1]  # Error
[out]
_testStrictEqualityAllowlist.py:5: error: Non-overlapping equality check (left operand type: "FrozenSet[int]", right operand type: "List[int]")
_testStrictEqualityAllowlist.py:11: error: Non-overlapping equality check (left operand type: "dict_keys[int, int]", right operand type: "Set[str]")
_testStrictEqualityAllowlist.py:12: error: Non-overlapping equality check (left operand type: "dict_values[int, int]", right operand type: "Set[int]")
_testStrictEqualityAllowlist.py:13: error: Non-overlapping equality check (left operand type: "dict_keys[int, int]", right operand type: "List[int]")

[case testUnreachableWithStdlibContextManagers]
# mypy: warn-unreachable, strict-optional

from contextlib import suppress

# This test overlaps with some of the warn-unreachable tests in check-unreachable-code,
# but 'open(...)' is a very common function so we want to make sure we don't regress
# against it specifically
def f_open() -> str:
    with open("foo.txt", "r") as f:
        return f.read()
    print("noop")

# contextlib.suppress is less common, but it's a fairly prominent example of an
# exception-suppressing context manager, so it'd be good to double-check.
def f_suppresses() -> int:
    with suppress(Exception):
        return 3
    print("noop")
[out]
_testUnreachableWithStdlibContextManagers.py:11: error: Statement is unreachable
_testUnreachableWithStdlibContextManagers.py:15: error: Missing return statement

[case testUnreachableWithStdlibContextManagersNoStrictOptional]
# mypy: warn-unreachable, no-strict-optional

from contextlib import suppress

# When strict-optional is disabled, 'open' should still behave in the same way as before
def f_open() -> str:
    with open("foo.txt", "r") as f:
        return f.read()
    print("noop")

# ...but unfortunately, we can't
def f_suppresses() -> int:
    with suppress(Exception):
        return 3
    print("noop")
[out]
_testUnreachableWithStdlibContextManagersNoStrictOptional.py:9: error: Statement is unreachable
_testUnreachableWithStdlibContextManagersNoStrictOptional.py:15: error: Statement is unreachable

[case testIsInstanceAdHocIntersectionWithStrAndBytes]
# mypy: warn-unreachable
x: str
if isinstance(x, bytes):
    reveal_type(x)
y: str
if isinstance(x, int):
    reveal_type(x)
[out]
_testIsInstanceAdHocIntersectionWithStrAndBytes.py:3: error: Subclass of "str" and "bytes" cannot exist: would have incompatible method signatures
_testIsInstanceAdHocIntersectionWithStrAndBytes.py:4: error: Statement is unreachable
_testIsInstanceAdHocIntersectionWithStrAndBytes.py:6: error: Subclass of "str" and "int" cannot exist: would have incompatible method signatures
_testIsInstanceAdHocIntersectionWithStrAndBytes.py:7: error: Statement is unreachable

[case testAsyncioFutureWait]
# mypy: strict-optional
from asyncio import Future, wait
from typing import List

async def foo() -> None:
    f = []  # type: List[Future[None]]
    await wait(f)

[case testShadowTypingModule]
1 + ''
[file typing.py]
x = 0
1 + ''
[out]
mypy: "tmp/typing.py" shadows library module "typing"
note: A user-defined top-level module with name "typing" is not supported

[case testIgnoreImportIfNoPython3StubAvailable]
# flags: --ignore-missing-imports
import scribe  # No Python 3 stubs available for scribe
from scribe import x
import maxminddb  # Python 3 stubs available for maxminddb
import foobar_asdf
import jack  # This has a stubs package but was never bundled with mypy, so ignoring works
[out]
_testIgnoreImportIfNoPython3StubAvailable.py:4: error: Library stubs not installed for "maxminddb"
_testIgnoreImportIfNoPython3StubAvailable.py:4: note: Hint: "python3 -m pip install types-maxminddb"
_testIgnoreImportIfNoPython3StubAvailable.py:4: note: (or run "mypy --install-types" to install all missing stub packages)
_testIgnoreImportIfNoPython3StubAvailable.py:4: note: See https://mypy.readthedocs.io/en/stable/running_mypy.html#missing-imports

[case testNoPython3StubAvailable]
import scribe
from scribe import x
import maxminddb
[out]
_testNoPython3StubAvailable.py:1: error: Cannot find implementation or library stub for module named "scribe"
_testNoPython3StubAvailable.py:1: note: See https://mypy.readthedocs.io/en/stable/running_mypy.html#missing-imports
_testNoPython3StubAvailable.py:3: error: Library stubs not installed for "maxminddb"
_testNoPython3StubAvailable.py:3: note: Hint: "python3 -m pip install types-maxminddb"
_testNoPython3StubAvailable.py:3: note: (or run "mypy --install-types" to install all missing stub packages)


[case testTypingOrderedDictAlias]
# flags: --python-version 3.7
from typing import OrderedDict
x: OrderedDict[str, int] = OrderedDict({})
reveal_type(x)
[out]
_testTypingOrderedDictAlias.py:4: note: Revealed type is "collections.OrderedDict[builtins.str, builtins.int]"

[case testTypingExtensionsOrderedDictAlias]
from typing_extensions import OrderedDict
x: OrderedDict[str, str] = OrderedDict({})
reveal_type(x)  # Revealed type is "collections.OrderedDict[builtins.str, builtins.int]"
[out]
_testTypingExtensionsOrderedDictAlias.py:3: note: Revealed type is "collections.OrderedDict[builtins.str, builtins.str]"

[case testSpecialTypingProtocols]
# flags: --warn-unreachable
from typing import Awaitable, Hashable, Union, Tuple, List

obj: Union[Tuple[int], List[int]]
if isinstance(obj, Hashable):
    reveal_type(obj)
if isinstance(obj, Awaitable):
    reveal_type(obj)
[out]
_testSpecialTypingProtocols.py:6: note: Revealed type is "Tuple[builtins.int]"
_testSpecialTypingProtocols.py:8: error: Statement is unreachable

[case testEnumValueWithPlaceholderNodeType]
# https://github.com/python/mypy/issues/11971
from enum import Enum
from typing import Callable, Dict
class Foo(Enum):
    Bar: Foo = Callable[[str], None]
    Baz: Foo = Callable[[Dict[str, "Missing"]], None]
[out]
_testEnumValueWithPlaceholderNodeType.py:5: error: Incompatible types in assignment (expression has type "object", variable has type "Foo")
_testEnumValueWithPlaceholderNodeType.py:6: error: Incompatible types in assignment (expression has type "object", variable has type "Foo")
_testEnumValueWithPlaceholderNodeType.py:6: error: Name "Missing" is not defined

[case testTypeshedRecursiveTypesExample]
from typing import List, Union

Recursive = Union[str, List["Recursive"]]

def foo(r: Recursive) -> None:
    if not isinstance(r, str):
        if r:
            foo(r[0])
    if not isinstance(r, list):
        r.casefold()

foo("")
foo(list(""))
foo(list((list(""), "")))
[out]

[case testNarrowTypeForDictKeys]
# flags: --strict-optional
from typing import Dict, KeysView, Optional

d: Dict[str, int]
key: Optional[str]
if key in d.keys():
    reveal_type(key)
else:
    reveal_type(key)

kv: KeysView[str]
k: Optional[str]
if k in kv:
    reveal_type(k)
else:
    reveal_type(k)

[out]
_testNarrowTypeForDictKeys.py:7: note: Revealed type is "builtins.str"
_testNarrowTypeForDictKeys.py:9: note: Revealed type is "Union[builtins.str, None]"
_testNarrowTypeForDictKeys.py:14: note: Revealed type is "builtins.str"
_testNarrowTypeForDictKeys.py:16: note: Revealed type is "Union[builtins.str, None]"

[case testTypeAliasWithNewStyleUnion]
# flags: --python-version 3.10
from typing import Literal, Type, TypeAlias, TypeVar

Foo = Literal[1, 2]
reveal_type(Foo)
Bar1 = Foo | Literal[3]
Bar2 = Literal[3] | Foo
Bar3 = Foo | Foo | Literal[3] | Foo

U1 = int | str
U2 = U1 | bytes
U3 = bytes | U1

Opt1 = None | int
Opt2 = None | float
Opt3 = int | None
Opt4 = float | None

A = Type[int] | str
B: TypeAlias = Type[int] | str
C = type[int] | str

D = type[int] | str
x: D
reveal_type(x)
E: TypeAlias = type[int] | str
y: E
reveal_type(y)
F = list[type[int] | str]

T = TypeVar("T", int, str)
def foo(x: T) -> T:
    A = type[int] | str
    a: A
    return x
[out]
_testTypeAliasWithNewStyleUnion.py:5: note: Revealed type is "typing._SpecialForm"
_testTypeAliasWithNewStyleUnion.py:25: note: Revealed type is "Union[Type[builtins.int], builtins.str]"
_testTypeAliasWithNewStyleUnion.py:28: note: Revealed type is "Union[Type[builtins.int], builtins.str]"

[case testTypeAliasWithNewStyleUnionInStub]
# flags: --python-version 3.7
import m
a: m.A
reveal_type(a)
b: m.B
reveal_type(b)
c: m.C
reveal_type(c)
d: m.D
reveal_type(d)
e: m.E
reveal_type(e)
f: m.F
reveal_type(f)

[file m.pyi]
from typing import Type, Callable
from typing_extensions import Literal, TypeAlias

Foo = Literal[1, 2]
reveal_type(Foo)
Bar1 = Foo | Literal[3]
Bar2 = Literal[3] | Foo
Bar3 = Foo | Foo | Literal[3] | Foo

U1 = int | str
U2 = U1 | bytes
U3 = bytes | U1

Opt1 = None | int
Opt2 = None | float
Opt3 = int | None
Opt4 = float | None

A = Type[int] | str
B: TypeAlias = Type[int] | str
C = type[int] | str
reveal_type(C)
D: TypeAlias = type[int] | str
E = str | type[int]
F: TypeAlias = str | type[int]
G = list[type[int] | str]
H = list[str | type[int]]

CU1 = int | Callable[[], str | bool]
CU2: TypeAlias = int | Callable[[], str | bool]
CU3 = int | Callable[[str | bool], str]
CU4: TypeAlias = int | Callable[[str | bool], str]
[out]
m.pyi:5: note: Revealed type is "typing._SpecialForm"
m.pyi:22: note: Revealed type is "typing._SpecialForm"
_testTypeAliasWithNewStyleUnionInStub.py:4: note: Revealed type is "Union[Type[builtins.int], builtins.str]"
_testTypeAliasWithNewStyleUnionInStub.py:6: note: Revealed type is "Union[Type[builtins.int], builtins.str]"
_testTypeAliasWithNewStyleUnionInStub.py:8: note: Revealed type is "Union[Type[builtins.int], builtins.str]"
_testTypeAliasWithNewStyleUnionInStub.py:10: note: Revealed type is "Union[Type[builtins.int], builtins.str]"
_testTypeAliasWithNewStyleUnionInStub.py:12: note: Revealed type is "Union[builtins.str, Type[builtins.int]]"
_testTypeAliasWithNewStyleUnionInStub.py:14: note: Revealed type is "Union[builtins.str, Type[builtins.int]]"

[case testEnumNameWorkCorrectlyOn311]
# flags: --python-version 3.11
import enum

class E(enum.Enum):
    X = 1
    Y = 2
    @enum.property
    def foo(self) -> int: ...

e: E
reveal_type(e.name)
reveal_type(e.value)
reveal_type(E.X.name)
reveal_type(e.foo)
reveal_type(E.Y.foo)
[out]
_testEnumNameWorkCorrectlyOn311.py:11: note: Revealed type is "builtins.str"
_testEnumNameWorkCorrectlyOn311.py:12: note: Revealed type is "Union[Literal[1]?, Literal[2]?]"
_testEnumNameWorkCorrectlyOn311.py:13: note: Revealed type is "Literal['X']?"
_testEnumNameWorkCorrectlyOn311.py:14: note: Revealed type is "builtins.int"
_testEnumNameWorkCorrectlyOn311.py:15: note: Revealed type is "builtins.int"

[case testTypeAliasNotSupportedWithNewStyleUnion]
# flags: --python-version 3.9
from typing_extensions import TypeAlias
A = type[int] | str
B = str | type[int]
C = str | int
D: TypeAlias = str | int
[out]
_testTypeAliasNotSupportedWithNewStyleUnion.py:3: error: Invalid type alias: expression is not a valid type
_testTypeAliasNotSupportedWithNewStyleUnion.py:3: error: Value of type "Type[type]" is not indexable
_testTypeAliasNotSupportedWithNewStyleUnion.py:4: error: Invalid type alias: expression is not a valid type
_testTypeAliasNotSupportedWithNewStyleUnion.py:4: error: Value of type "Type[type]" is not indexable
_testTypeAliasNotSupportedWithNewStyleUnion.py:5: error: Invalid type alias: expression is not a valid type
_testTypeAliasNotSupportedWithNewStyleUnion.py:5: error: Unsupported left operand type for | ("Type[str]")
_testTypeAliasNotSupportedWithNewStyleUnion.py:6: error: Invalid type alias: expression is not a valid type
_testTypeAliasNotSupportedWithNewStyleUnion.py:6: error: Unsupported left operand type for | ("Type[str]")

[case testTypedDictUnionGetFull]
from typing import Dict
from typing_extensions import TypedDict

class TD(TypedDict, total=False):
    x: int
    y: int

A = Dict[str, TD]
x: A
def foo(k: str) -> TD:
    reveal_type(x.get(k, {}))
    return x.get(k, {})
[out]
_testTypedDictUnionGetFull.py:11: note: Revealed type is "TypedDict('_testTypedDictUnionGetFull.TD', {'x'?: builtins.int, 'y'?: builtins.int})"

[case testTupleWithDifferentArgsPy310]
# https://github.com/python/mypy/issues/11098
# flags: --python-version 3.10
Correct1 = str | tuple[float, float, str]
Correct2 = tuple[float] | str
Correct3 = tuple[float, ...] | str
Correct4 = tuple[float, str]
Correct5 = tuple[float, ...]
Correct6 = list[tuple[int, str]]
c1: Correct1
c2: Correct2
c3: Correct3
c4: Correct4
c5: Correct5
c6: Correct6
reveal_type(c1)
reveal_type(c2)
reveal_type(c3)
reveal_type(c4)
reveal_type(c5)
reveal_type(c6)

RHSAlias1: type = tuple[int, int]
RHSAlias2: type = tuple[int]
RHSAlias3: type = tuple[int, ...]

WrongTypeElement = str | tuple[float, 1]  # Error
WrongEllipsis = tuple[float, float, ...] | str  # Error

# TODO: This should produce a fixed-length tuple
reveal_type(tuple[int, str]((1, "x")))
[out]
_testTupleWithDifferentArgsPy310.py:15: note: Revealed type is "Union[builtins.str, Tuple[builtins.float, builtins.float, builtins.str]]"
_testTupleWithDifferentArgsPy310.py:16: note: Revealed type is "Union[Tuple[builtins.float], builtins.str]"
_testTupleWithDifferentArgsPy310.py:17: note: Revealed type is "Union[builtins.tuple[builtins.float, ...], builtins.str]"
_testTupleWithDifferentArgsPy310.py:18: note: Revealed type is "Tuple[builtins.float, builtins.str]"
_testTupleWithDifferentArgsPy310.py:19: note: Revealed type is "builtins.tuple[builtins.float, ...]"
_testTupleWithDifferentArgsPy310.py:20: note: Revealed type is "builtins.list[Tuple[builtins.int, builtins.str]]"
_testTupleWithDifferentArgsPy310.py:26: error: Invalid type: try using Literal[1] instead?
_testTupleWithDifferentArgsPy310.py:27: error: Unexpected "..."
_testTupleWithDifferentArgsPy310.py:30: note: Revealed type is "builtins.tuple[builtins.object, ...]"

[case testEnumIterMetaInference]
import socket
from enum import Enum
from typing import Iterable, Iterator, Type, TypeVar

_E = TypeVar("_E", bound=Enum)

def enum_iter(cls: Type[_E]) -> Iterable[_E]:
    reveal_type(iter(cls))
    reveal_type(next(iter(cls)))
    return iter(cls)

for value in enum_iter(socket.SocketKind):
    reveal_type(value)
[out]
_testEnumIterMetaInference.py:8: note: Revealed type is "typing.Iterator[_E`-1]"
_testEnumIterMetaInference.py:9: note: Revealed type is "_E`-1"
_testEnumIterMetaInference.py:13: note: Revealed type is "socket.SocketKind"

[case testEnumUnpackedViaMetaclass]
from enum import Enum

class FooEnum(Enum):
    A = 1
    B = 2
    C = 3

a, b, c = FooEnum
reveal_type(a)
reveal_type(b)
reveal_type(c)
[out]
_testEnumUnpackedViaMetaclass.py:9: note: Revealed type is "_testEnumUnpackedViaMetaclass.FooEnum"
_testEnumUnpackedViaMetaclass.py:10: note: Revealed type is "_testEnumUnpackedViaMetaclass.FooEnum"
_testEnumUnpackedViaMetaclass.py:11: note: Revealed type is "_testEnumUnpackedViaMetaclass.FooEnum"

[case testNativeIntTypes]
# Spot check various native int operations with full stubs.
from mypy_extensions import i64, i32

x: i64 = 0
y: int = x
x = i64(0)
y = int(x)
i64()
i64("12")
i64("ab", 16)
i64(1.2)
float(i64(1))

i64(1) + i32(2)  # Error
reveal_type(x + y)
reveal_type(y + x)
a = [0]
a[x]
[out]
_testNativeIntTypes.py:14: error: Unsupported operand types for + ("i64" and "i32")
_testNativeIntTypes.py:15: note: Revealed type is "mypy_extensions.i64"
_testNativeIntTypes.py:16: note: Revealed type is "mypy_extensions.i64"

[case testStarUnpackNestedUnderscore]
from typing import Tuple, Dict, List

def crash() -> None:
    d: Dict[int, Tuple[str, int, str]] = {}
    k, (v1, *_) = next(iter(d.items()))

def test1() -> None:
    vs: List[str]
    d: Dict[int, Tuple[str, int, int]] = {}
    k, (v1, *vs) = next(iter(d.items()))
    reveal_type(vs)

def test2() -> None:
    d: Dict[int, Tuple[str, int, str]] = {}
    k, (v1, *vs) = next(iter(d.items()))
    reveal_type(vs)
[out]
_testStarUnpackNestedUnderscore.py:10: error: List item 0 has incompatible type "int"; expected "str"
_testStarUnpackNestedUnderscore.py:10: error: List item 1 has incompatible type "int"; expected "str"
_testStarUnpackNestedUnderscore.py:11: note: Revealed type is "builtins.list[builtins.str]"
_testStarUnpackNestedUnderscore.py:16: note: Revealed type is "builtins.list[builtins.object]"

[case testStrictEqualitywithParamSpec]
# flags: --strict-equality
from typing import Generic
from typing_extensions import Concatenate, ParamSpec

P = ParamSpec("P")

class Foo(Generic[P]): ...
class Bar(Generic[P]): ...

def bad(foo: Foo[[int]], bar: Bar[[int]]) -> bool:
    return foo == bar

def good1(foo1: Foo[[int]], foo2: Foo[[str]]) -> bool:
    return foo1 == foo2

def good2(foo1: Foo[[int, str]], foo2: Foo[[int, bytes]]) -> bool:
    return foo1 == foo2

def good3(foo1: Foo[[int]], foo2: Foo[[int, int]]) -> bool:
    return foo1 == foo2

def good4(foo1: Foo[[int]], foo2: Foo[[int]]) -> bool:
    return foo1 == foo2

def good5(foo1: Foo[[int]], foo2: Foo[[bool]]) -> bool:
    return foo1 == foo2

def good6(foo1: Foo[[int, int]], foo2: Foo[[bool, bool]]) -> bool:
    return foo1 == foo2

def good7(foo1: Foo[[int]], foo2: Foo[P], *args: P.args, **kwargs: P.kwargs) -> bool:
    return foo1 == foo2

def good8(foo1: Foo[P], foo2: Foo[[int, str, bytes]], *args: P.args, **kwargs: P.kwargs) -> bool:
    return foo1 == foo2

def good9(foo1: Foo[Concatenate[int, P]], foo2: Foo[[int, str, bytes]], *args: P.args, **kwargs: P.kwargs) -> bool:
    return foo1 == foo2

[out]
_testStrictEqualitywithParamSpec.py:11: error: Non-overlapping equality check (left operand type: "Foo[[int]]", right operand type: "Bar[[int]]")

[case testInferenceOfDunderDictOnClassObjects]
class Foo: ...
reveal_type(Foo.__dict__)
reveal_type(Foo().__dict__)
Foo.__dict__ = {}
Foo().__dict__ = {}

[out]
_testInferenceOfDunderDictOnClassObjects.py:2: note: Revealed type is "types.MappingProxyType[builtins.str, Any]"
_testInferenceOfDunderDictOnClassObjects.py:3: note: Revealed type is "builtins.dict[builtins.str, Any]"
_testInferenceOfDunderDictOnClassObjects.py:4: error: Property "__dict__" defined in "type" is read-only
_testInferenceOfDunderDictOnClassObjects.py:4: error: Incompatible types in assignment (expression has type "Dict[<nothing>, <nothing>]", variable has type "MappingProxyType[str, Any]")

[case testTypeVarTuple]
# flags: --enable-incomplete-feature=TypeVarTuple --enable-incomplete-feature=Unpack --python-version=3.11
from typing import Any, Callable, Unpack, TypeVarTuple

Ts = TypeVarTuple("Ts")

def foo(callback: Callable[[], Any]) -> None:
    call(callback)

def call(callback: Callable[[Unpack[Ts]], Any], *args: Unpack[Ts]) -> Any:
    ...

[case testTypeVarTupleTypingExtensions]
# flags: --enable-incomplete-feature=TypeVarTuple --enable-incomplete-feature=Unpack
from typing_extensions import Unpack, TypeVarTuple
from typing import Any, Callable

Ts = TypeVarTuple("Ts")

def foo(callback: Callable[[], Any]) -> None:
    call(callback)

def call(callback: Callable[[Unpack[Ts]], Any], *args: Unpack[Ts]) -> Any:
    ...

<<<<<<< HEAD
[case testGenericInferenceWithTuple]
# flags: --new-type-inference
from typing import TypeVar, Callable, Tuple

T = TypeVar("T")

def f(x: Callable[..., T]) -> T:
    return x()

x: Tuple[str, ...] = f(tuple)
[out]

[case testGenericInferenceWithDataclass]
# flags: --new-type-inference
from typing import Any, Collection, List
from dataclasses import dataclass, field

class Foo:
    pass

@dataclass
class A:
    items: Collection[Foo] = field(default_factory=list)
[out]

[case testGenericInferenceWithItertools]
# flags: --new-type-inference
from typing import TypeVar, Tuple
from itertools import groupby
K = TypeVar("K")
V = TypeVar("V")

def fst(kv: Tuple[K, V]) -> K:
    k, v = kv
    return k

pairs = [(len(s), s) for s in ["one", "two", "three"]]
grouped = groupby(pairs, key=fst)
[out]
=======
[case testDataclassReplace]
from dataclasses import dataclass, replace

@dataclass
class A:
    x: int


a = A(x=42)
a2 = replace(a, x=42)
reveal_type(a2)
a2 = replace()
a2 = replace(a, x='spam')
a2 = replace(a, x=42, q=42)
[out]
_testDataclassReplace.py:10: note: Revealed type is "_testDataclassReplace.A"
_testDataclassReplace.py:11: error: Too few arguments for "replace"
_testDataclassReplace.py:12: error: Argument "x" to "replace" of "A" has incompatible type "str"; expected "int"
_testDataclassReplace.py:13: error: Unexpected keyword argument "q" for "replace" of "A"
>>>>>>> 6f2bfff5
<|MERGE_RESOLUTION|>--- conflicted
+++ resolved
@@ -2026,7 +2026,25 @@
 def call(callback: Callable[[Unpack[Ts]], Any], *args: Unpack[Ts]) -> Any:
     ...
 
-<<<<<<< HEAD
+[case testDataclassReplace]
+from dataclasses import dataclass, replace
+
+@dataclass
+class A:
+    x: int
+
+a = A(x=42)
+a2 = replace(a, x=42)
+reveal_type(a2)
+a2 = replace()
+a2 = replace(a, x='spam')
+a2 = replace(a, x=42, q=42)
+[out]
+_testDataclassReplace.py:9: note: Revealed type is "_testDataclassReplace.A"
+_testDataclassReplace.py:10: error: Too few arguments for "replace"
+_testDataclassReplace.py:11: error: Argument "x" to "replace" of "A" has incompatible type "str"; expected "int"
+_testDataclassReplace.py:12: error: Unexpected keyword argument "q" for "replace" of "A"
+
 [case testGenericInferenceWithTuple]
 # flags: --new-type-inference
 from typing import TypeVar, Callable, Tuple
@@ -2065,25 +2083,4 @@
 
 pairs = [(len(s), s) for s in ["one", "two", "three"]]
 grouped = groupby(pairs, key=fst)
-[out]
-=======
-[case testDataclassReplace]
-from dataclasses import dataclass, replace
-
-@dataclass
-class A:
-    x: int
-
-
-a = A(x=42)
-a2 = replace(a, x=42)
-reveal_type(a2)
-a2 = replace()
-a2 = replace(a, x='spam')
-a2 = replace(a, x=42, q=42)
-[out]
-_testDataclassReplace.py:10: note: Revealed type is "_testDataclassReplace.A"
-_testDataclassReplace.py:11: error: Too few arguments for "replace"
-_testDataclassReplace.py:12: error: Argument "x" to "replace" of "A" has incompatible type "str"; expected "int"
-_testDataclassReplace.py:13: error: Unexpected keyword argument "q" for "replace" of "A"
->>>>>>> 6f2bfff5
+[out]