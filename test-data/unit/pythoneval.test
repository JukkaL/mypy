-- Test cases for type checking mypy programs using full stubs and running
-- using CPython.
--
-- These are mostly regression tests -- no attempt is made to make these
-- complete.


[case testHello]
import typing
print('hello, world')
[out]
hello, world

-- Skipped because different typing package versions have different repr()s.
[case testAbstractBaseClasses-skip]
import re
from typing import Sized, Sequence, Iterator, Iterable, Mapping, AbstractSet

def check(o, t):
    rep = re.sub('0x[0-9a-fA-F]+', '0x...', repr(o))
    rep = rep.replace('sequenceiterator', 'str_iterator')
    trep = str(t).replace('_abcoll.Sized', 'collections.abc.Sized')
    print(rep, trep, isinstance(o, t))

def f():
    check('x', Sized)
    check([1], Sequence)
    check({1:3}, Sequence)
    check(iter('x'), Iterator)
    check('x', Iterable)
    check({}, Mapping)
    check(set([1]), AbstractSet)

f()
[out]
'x' <class 'collections.abc.Sized'> True
[1] typing.Sequence True
{1: 3} typing.Sequence False
<str_iterator object at 0x...> typing.Iterator True
'x' typing.Iterable True
{} typing.Mapping True
{1} typing.AbstractSet True

[case testSized]
from typing import Sized
class A(Sized):
    def __len__(self): return 5
print(len(A()))
[out]
5

[case testReversed]
from typing import Reversible
class A(Reversible):
    def __iter__(self): return iter('oof')
    def __reversed__(self): return iter('foo')
print(list(reversed(range(5))))
print(list(reversed([1,2,3])))
print(list(reversed('abc')))
print(list(reversed(A())))
[out]
-- Duplicate [ at line beginning.
[[4, 3, 2, 1, 0]
[[3, 2, 1]
[['c', 'b', 'a']
[['f', 'o', 'o']

[case testIntAndFloatConversion]
from typing import SupportsInt, SupportsFloat
class A(SupportsInt):
    def __int__(self): return 5
class B(SupportsFloat):
    def __float__(self): return 1.2
print(int(1))
print(int(6.2))
print(int('3'))
print(int(b'4'))
print(int(A()))
print(float(-9))
print(float(B()))
[out]
1
6
3
4
5
-9.0
1.2

[case testAbs]
from typing import SupportsAbs
class A(SupportsAbs[float]):
    def __abs__(self) -> float: return 5.5

print(abs(-1))
print(abs(-1.2))
print(abs(A()))
[out]
1
1.2
5.5

[case testAbs2]

n = None  # type: int
f = None  # type: float
n = abs(1)
abs(1) + 'x'  # Error
f = abs(1.1)
abs(1.1) + 'x'  # Error
[out]
_program.py:5: error: Unsupported operand types for + ("int" and "str")
_program.py:7: error: Unsupported operand types for + ("float" and "str")

[case testRound]
from typing import SupportsRound
class A(SupportsRound):
    def __round__(self, ndigits=0): return 'x%d' % ndigits
print(round(1.6))
print(round(A()))
print(round(A(), 2))
[out]
2
x0
x2

[case testCallMethodViaTypeObject]
import typing
print(list.__add__([1, 2], [3, 4]))
[out]
[[1, 2, 3, 4]

[case testClassDataAttribute]
import typing
class A:
    x = 0
print(A.x)
A.x += 1
print(A.x)
[out]
0
1

[case testInheritedClassAttribute]
import typing
class A:
    x = 1
    def f(self) -> None: print('f')
class B(A):
    pass
B.f(None)
print(B.x)
[out]
f
1

[case testFunctionDecorator]
from typing import TypeVar, cast
ftype = TypeVar('ftype')
def logged(f: ftype) -> ftype:
    def g(*args, **kwargs):
        print('enter', f.__name__)
        r = f(*args, **kwargs)
        print('exit', f.__name__)
        return r
    return cast(ftype, g)

@logged
def foo(s: str) -> str:
    print('foo', s)
    return s + '!'

print(foo('y'))
print(foo('x'))
[out]
enter foo
foo y
exit foo
y!
enter foo
foo x
exit foo
x!

[case testModuleAttributes]
import math
import typing
print(math.__name__)
print(type(math.__dict__))
print(type(math.__doc__ or ''))
print(math.__class__)
[out]
math
<class 'dict'>
<class 'str'>
<class 'module'>

[case testSpecialAttributes]
import typing
class A: pass
print(object().__doc__)
print(A().__class__)
[out]
The most base type
<class '__main__.A'>

[case testFunctionAttributes]
import typing
ord.__class__
print(type(ord.__doc__ + ''))
print(ord.__name__)
print(ord.__module__)
[out]
<class 'str'>
ord
builtins

[case testTypeAttributes]
import typing
print(str.__class__)
print(type(str.__doc__))
print(str.__name__)
print(str.__module__)
print(str.__dict__ is not None)
[out]
<class 'type'>
<class 'str'>
str
builtins
True

[case testBoolCompatibilityWithInt]
import typing
x = 0
x = True
print(bool('x'))
print(bool(''))
[out]
True
False

[case testCallBuiltinTypeObjectsWithoutArguments]
import typing
print(int())
print(repr(str()))
print(repr(bytes()))
print(float())
print(bool())
[out]
0
''
b''
0.0
False

[case testIntegerDivision]
import typing
x = 1 / 2
x = 1.5
[out]

[case testStaticmethod]
import typing
class A:
    @staticmethod
    def f(x: str) -> int: return int(x)
print(A.f('12'))
print(A().f('34'))
[out]
12
34

[case testClassmethod]
import typing
class A:
    @classmethod
    def f(cls, x: str) -> int: return int(x)
print(A.f('12'))
print(A().f('34'))
[out]
12
34

[case testIntMethods]
import typing
print(int.from_bytes(b'ab', 'big'))
n = 0
print(n.from_bytes(b'ac', 'big'))
print(n.from_bytes([2, 3], 'big'))
print(n.to_bytes(2, 'big'))
[out]
24930
24931
515
b'\x00\x00'

[case testFloatMethods]
import typing
print(1.5.as_integer_ratio())
print(1.5.hex())
print(2.0.is_integer())
print(float.fromhex('0x1.8'))
[out]
(3, 2)
0x1.8000000000000p+0
True
1.5

[case testArray]
import typing
import array
array.array('b', [1, 2])
[out]

[case testDictFromkeys]
import typing
d = dict.fromkeys('foo')
d['x'] = 2
d2 = dict.fromkeys([1, 2], b'')
d2[2] = b'foo'
[out]

[case testReadOnlyProperty]
class A:
    x = 2
    @property
    def f(self) -> int:
        return self.x + 1
print(A().f)
[out]
3

[case testIsinstanceWithTuple]
from typing import cast, Any
x = cast(Any, (1, 'x'))
if isinstance(x, tuple):
    print(x[0], x[1])
[out]
1 x

[case testTypevarValues]
from typing import TypeVar
T = TypeVar('T', str, bytes)
def f(x: T) -> T:
    if isinstance(x, str):
        return 'foo'
    else:
        return b'bar'
print(f(''))
print(f(b''))
[out]
foo
b'bar'

[case testAnyStr]
from typing import AnyStr
def f(x: AnyStr) -> AnyStr:
    if isinstance(x, str):
        return 'foo'
    else:
        return b'zar'
print(f(''))
print(f(b''))
[out]
foo
b'zar'

[case testNameNotImportedFromTyping]
import typing
cast(int, 2)
[out]
_program.py:2: error: Name 'cast' is not defined

[case testBinaryIOType]
from typing import BinaryIO
def f(f: BinaryIO) -> None:
    f.write(b'foo')
    f.write(bytearray(b'foo'))
[out]

[case testIOTypes]
from typing import IO
import sys
def txt(f: IO[str]) -> None:
    f.write('foo')
    f.write(b'foo')
def bin(f: IO[bytes]) -> None:
    f.write(b'foo')
    f.write(bytearray(b'foo'))
txt(sys.stdout)
bin(sys.stdout)
[out]
_program.py:5: error: Argument 1 to "write" of "IO" has incompatible type "bytes"; expected "str"
_program.py:10: error: Argument 1 to "bin" has incompatible type "TextIO"; expected IO[bytes]

[case testBuiltinOpen]
f = open('x')
f.write('x')
f.write(b'x')
f.foobar()
[out]
_program.py:4: error: IO[Any] has no attribute "foobar"

[case testGenericPatterns]
from typing import Pattern
import re
p = None  # type: Pattern[str]
p = re.compile('foo*')
b = None  # type: Pattern[bytes]
b = re.compile(b'foo*')
print(p.match('fooo').group(0))
[out]
fooo

[case testGenericMatch]
from typing import Match
import re
def f(m: Match[bytes]) -> None:
    print(m.group(0))
f(re.match(b'x*', b'xxy'))
[out]
b'xx'

[case testMultipleTypevarsWithValues]
from typing import TypeVar

T = TypeVar('T', int, str)
S = TypeVar('S', int, str)

def f(t: T, s: S) -> None:
    t + s
[out]
_program.py:7: error: Unsupported operand types for + ("int" and "str")
_program.py:7: error: Unsupported operand types for + ("str" and "int")

[case testSystemExitCode]
import typing
print(SystemExit(5).code)
[out]
5

[case testIntFloatDucktyping]

x = None  # type: float
x = 2.2
x = 2
def f(x: float) -> None: pass
f(1.1)
f(1)
[out]

[case testsFloatOperations]
import typing
print(1.5 + 1.5)
print(1.5 + 1)
[out]
3.0
2.5

[case testMathFunctionWithIntArgument]
import typing
import math
math.sin(2)
math.sin(2.2)

[case testAbsReturnType]

f = None  # type: float
n = None  # type: int
n = abs(2)
f = abs(2.2)
abs(2.2) + 'x'
[out]
_program.py:6: error: Unsupported operand types for + ("float" and "str")

[case testROperatorMethods]

b = None  # type: bytes
s = None  # type: str
s = b'foo' * 5 # Error
b = 5 * b'foo'
b = b'foo' * 5
s = 5 * 'foo'
s = 'foo' * 5
[out]
_program.py:4: error: Incompatible types in assignment (expression has type "bytes", variable has type "str")

[case testROperatorMethods2]
import typing
print(2 / 0.5)
print(' ', 2 * [3, 4])
[out]
4.0
  [3, 4, 3, 4]

[case testNotImplemented]
import typing
class A:
    def __add__(self, x: int) -> int:
        if isinstance(x, int):
            return x + 1
        return NotImplemented
class B:
    def __radd__(self, x: A) -> str:
        return 'x'
print(A() + 1)
print(A() + B())
[out]
2
x

[case testMappingMethods]
# Regression test
from typing import Mapping
x = {'x': 'y'} # type: Mapping[str, str]
print('x' in x)
print('y' in x)
[out]
True
False

[case testOverlappingOperatorMethods]

class X: pass
class A:
    def __add__(self, x) -> int:
        if isinstance(x, X):
            return 1
        return NotImplemented
class B:
    def __radd__(self, x: A) -> str: return 'x'
class C(X, B): pass
b = None  # type: B
b = C()
print(A() + b)
[out]
_program.py:9: error: Signatures of "__radd__" of "B" and "__add__" of "A" are unsafely overlapping

[case testBytesAndBytearrayComparisons]
import typing
print(b'ab' < bytearray(b'b'))
print(bytearray(b'ab') < b'a')
[out]
True
False

[case testBytesAndBytearrayComparisons2]
import typing
'' < b''
b'' < ''
'' < bytearray()
bytearray() < ''
[out]
_program.py:2: error: Unsupported operand types for > ("bytes" and "str")
_program.py:3: error: Unsupported operand types for > ("str" and "bytes")
_program.py:4: error: Unsupported operand types for > ("bytearray" and "str")
_program.py:5: error: Unsupported operand types for > ("str" and "bytearray")

[case testInplaceOperatorMethod]
import typing
a = [1]
print('', a.__iadd__([2]))
print('', a)
[out]
 [1, 2]
 [1, 2]

[case testListInplaceAdd]
import typing
a = [1]
a += iter([2, 3])
print(tuple(a))
[out]
(1, 2, 3)

[case testListConcatenateWithIterable]
import typing
[1] + iter([2, 3])
[out]
_program.py:2: error: Unsupported operand types for + ("list" and Iterator[int])

[case testInferHeterogeneousListOfIterables]
from typing import Sequence
s = ['x', 'y'] # type: Sequence[str]
a = [['x', 'x'], 'fo', s, iter('foo'), {'aa'}]
for i, x in enumerate(a):
    print(i, next(iter(x)))
[out]
0 x
1 f
2 x
3 f
4 aa

[case testTextIOProperties]
import typing
import sys
print(type(sys.stdin.encoding))
print(type(sys.stdin.errors))
sys.stdin.line_buffering
sys.stdin.buffer
sys.stdin.newlines
[out]
<class 'str'>
<class 'str'>

[case testIOProperties]
import typing
import sys
print(sys.stdin.name)
print(sys.stdin.buffer.mode)
[out]
<stdin>
rb

[case testSetUnion]
import typing
s = {'x', 'y'}
print('>', sorted(s.union('foo')))
[out]
> ['f', 'o', 'x', 'y']

[case testFromFuturePrintFunction]
from __future__ import print_function
print('a', 'b')
[out]
a b

[case testLenOfTuple]
import typing
print(len((1, 'x')))
[out]
2

[case testListMethods]
import typing
import sys
l = [0, 1, 2, 3, 4]
if sys.version >= '3.3':
    l.clear()
else:
    l = []
l.append(0)
print('>', l)
if sys.version >= '3.3':
    m = l.copy()
else:
    m = l[:]
m.extend([1, 2, 3, 4])
print('>', m)
print(l.index(0))
print(l.index(0, 0))
print(l.index(0, 0, 1))
try:
    print(l.index(1))
    print('expected ValueError')
except ValueError:
    pass
l.insert(0, 1)
print('>', l)
print(l.pop(0))
print(l.pop())
m.remove(0)
try:
    m.remove(0)
    print('expected ValueError')
except ValueError:
    pass
m.reverse()
m.sort()
m.sort(key=lambda x: -x)
m.sort(reverse=False)
m.sort(key=lambda x: -x, reverse=True)
print('>', m)
[out]
> [0]
> [0, 1, 2, 3, 4]
0
0
0
> [1, 0]
1
0
> [1, 2, 3, 4]

[case testListOperators]
import typing
l = [0, 1]
print('+', l + [2])
print('*', l * 2)
print('*', 2 * l)
print('in', 1 in l)
print('==', l == [1, 2])
print('!=', l != [1, 2])
print('>', l > [1, 2, 3])
print('>=', l >= [1, 2, 3])
print('<', l < [1, 2, 3])
print('<=', l <= [1, 2, 3])
print('>[0]', l[0])
l += [2]
print('+=', l)
l *= 2
print('*=', l)
print('iter', list(iter(l)))
print('len', len(l))
print('repr', repr(l))
l[:3] = []
print('setslice', l)
print('reversed', list(reversed(l)))
[out]
+ [0, 1, 2]
* [0, 1, 0, 1]
* [0, 1, 0, 1]
in True
== False
!= True
> False
>= False
< True
<= True
>[0] 0
+= [0, 1, 2]
*= [0, 1, 2, 0, 1, 2]
iter [0, 1, 2, 0, 1, 2]
len 6
repr [0, 1, 2, 0, 1, 2]
setslice [0, 1, 2]
reversed [2, 1, 0]

[case testTupleAsSubtypeOfSequence]
from typing import TypeVar, Sequence
T = TypeVar('T')
def f(a: Sequence[T]) -> None: print(a)
f(tuple())
[out]
()

[case testMapWithLambdaSpecialCase-skip]
# TODO: Fix this; this was broken at some point but not sure why.
from typing import List, Iterator
a = [[1], [3]]
b = map(lambda y: y[0], a)
print('>', list(b))
[out]
> [1, 3]

[case testInternalBuiltinDefinition]
import typing
def f(x: _T) -> None: pass
[out]
_program.py:2: error: Name '_T' is not defined

[case testVarArgsFunctionSubtyping]
import typing
def f(*args: str) -> str: return args[0]
map(f, ['x'])
map(f, [1])
[out]
_program.py:4: error: Argument 1 to "map" has incompatible type Callable[[StarArg(str)], str]; expected Callable[[int], str]

[case testMapStr]
import typing
x = range(3)
a = list(map(str, x))
a + 1
[out]
_program.py:4: error: Unsupported operand types for + (List[str] and "int")

[case testNamedTuple]
import typing
from collections import namedtuple
X = namedtuple('X', ['a', 'b'])
x = X(a=1, b='s')
print(x.a, x.b)
[out]
1 s

[case testNamedTupleShortSyntax]
import typing
from collections import namedtuple
X = namedtuple('X', ' a  b ')
x = X(a=1, b='s')
print(x.a, x.b)
[out]
1 s

[case testNamedTupleError]
import typing
from collections import namedtuple
X = namedtuple('X', ['a', 'b'])
x = X(a=1, b='s')
x.c
[out]
_program.py:5: error: "X" has no attribute "c"

[case testNamedTupleTupleOperations]
from typing import Iterable
from collections import namedtuple
X = namedtuple('X', ['a', 'b'])
def f(x: Iterable[int]) -> None: pass
x = X(a=1, b='s')
f(x)
print(len(x))
print(x.index(1))
print(x.count(1))
print(x + x)
[out]
2
0
1
(1, 's', 1, 's')

[case testNamedTupleWithTypes]
from typing import NamedTuple
N = NamedTuple('N', [('a', int), ('b', str)])
n = N(1, 'x')
print(n)
a, b = n
print(a, b)
print(n[0])
[out]
N(a=1, b='x')
1 x
1

[case testRelativeImport]
import typing
from m import x
print(x)
[file m/__init__.py]
from .n import x
[file m/n.py]
x = 1
[out]
1

[case testRelativeImport2]
import typing
from m.n import x
print(x)
[file m/__init__.py]
[file m/n.py]
from .nn import x
[file m/nn.py]
x = 2
[out]
2

[case testPyiTakesPrecedenceOverPy]
import m
m.f(1)
[file m.py]
def f(x):
    print(x)
[file m.pyi]
import typing
def f(x: str) -> None: pass
[out]
_program.py:2: error: Argument 1 to "f" has incompatible type "int"; expected "str"

[case testAssignToComplexReal]
import typing
x = 4j
y = x.real
y = x         # Error
x.real = 2.0  # Error
[out]
_program.py:4: error: Incompatible types in assignment (expression has type "complex", variable has type "float")
_program.py:5: error: Property "real" defined in "complex" is read-only

[case testComplexArithmetic]
import typing
print(5 + 8j)
print(3j * 2.0)
print(4J / 2.0)
[out]
(5+8j)
6j
2j

[case testComplexArithmetic2]
import typing
x = 5 + 8j
x = ''
y = 3j * 2.0
y = ''
[out]
_program.py:3: error: Incompatible types in assignment (expression has type "str", variable has type "complex")
_program.py:5: error: Incompatible types in assignment (expression has type "str", variable has type "complex")

[case testUnionTypeAlias]
from typing import Union
U = Union[int, str]
u = 1 # type: U
u = 1.1
[out]
_program.py:4: error: Incompatible types in assignment (expression has type "float", variable has type "Union[int, str]")

[case testTupleTypeAlias]
from typing import Tuple
A = Tuple[int, str]
u = 1, 'x' # type: A
u = 1
[out]
_program.py:4: error: Incompatible types in assignment (expression has type "int", variable has type "Tuple[int, str]")

[case testCallableTypeAlias]
from typing import Callable
A = Callable[[int], None]
def f(x: A) -> None:
    x(1)
    x('')
[out]
_program.py:5: error: Argument 1 has incompatible type "str"; expected "int"

[case testSuperNew]
from typing import Dict, Any
class MyType(type):
    def __new__(cls, name: str, bases: tuple, namespace: Dict[str, Any]) -> type:
        return super().__new__(cls, name + 'x', bases, namespace)
class A(metaclass=MyType): pass
print(type(A()).__name__)
[out]
Ax

[case testSequenceIndexAndCount]
from typing import Sequence
def f(x: Sequence[int]) -> None:
    print(x.index(1))
    print(x.count(1))
f([0, 0, 1, 1, 1])
[out]
2
3

[case testEscapeInTripleQuotedStrLiteral]
print('''\'''')
print(r"""\"""$""")
[out]
'
\"""$

[case testSubclassBothGenericAndNonGenericABC]
from typing import Generic, TypeVar
from abc import ABCMeta
T = TypeVar('T')
class A(metaclass=ABCMeta): pass
class B(Generic[T]): pass
class C(A, B): pass
class D(B, A): pass
class E(A, B[T], Generic[T]): pass
class F(B[T], A, Generic[T]): pass
def f(e: E[int], f: F[int]) -> None: pass
[out]

[case testOptional]
from typing import Optional
def f() -> Optional[int]: pass
x = f()
y = 1
y = x

[case testAppendToStarArg]
import typing
def f(*x: int) -> None:
    x.append(1)
f(1)
[out]
_program.py:3: error: Tuple[int, ...] has no attribute "append"

[case testExit]
print('a')
exit(2)
print('b')
[out]
a

[case testTypeVariableTypeComparability]
from typing import TypeVar
T = TypeVar('T')
def eq(x: T, y: T, z: T) -> T:
    if x == y:
        return y
    else:
        return z
print(eq(1, 2, 3))
print(eq('x', 'x', 'z'))
[out]
3
x

[case testIntDecimalCompatibility]
import typing
from decimal import Decimal
print(Decimal(1) + 2)
print(Decimal(1) - 2)
print(1 + Decimal('2.34'))
print(1 - Decimal('2.34'))
print(2 * Decimal('2.34'))
[out]
3
-1
3.34
-1.34
4.68

[case testInstantiateBuiltinTypes]
from typing import Dict, Set, List
d = dict()  # type: Dict[int, str]
s = set()   # type: Set[int]
l = list()  # type: List[int]
str()
bytes()
bytearray()
int()
float()
complex()
slice(1)
bool()

[case testVariableLengthTuple]
from typing import Tuple
def p(t: Tuple[int, ...]) -> None:
    for n in t:
        print(n)
p((1, 3, 2))
[out]
1
3
2

[case testVariableLengthTupleError]
from typing import Tuple
def p(t: Tuple[str, ...]) -> None:
    n = 5
    print(t[n])
    for s in t:
        s()
''.startswith(('x', 'y'))
''.startswith(('x', b'y'))
[out]
_program.py:6: error: "str" not callable
_program.py:8: error: Argument 1 to "startswith" of "str" has incompatible type "Tuple[str, bytes]"; expected "Union[str, Tuple[str, ...]]"

[case testMultiplyTupleByInteger]
n = 4
t = ('',) * n
t + 1
[out]
_program.py:3: error: Unsupported operand types for + (Tuple[str, ...] and "int")

[case testMultiplyTupleByIntegerReverse]
n = 4
t = n * ('',)
t + 1
[out]
_program.py:3: error: Unsupported operand types for + (Tuple[str, ...] and "int")

[case testDictWithKeywordArgs]
from typing import Dict, Any, List
d1 = dict(a=1, b=2) # type: Dict[str, int]
d2 = dict(a=1, b='') # type: Dict[str, int] # E
d3 = dict(a=1, b=1)
d3.xyz # E
d4 = dict(a=1, b='') # type: Dict[str, Any]
result = dict(x=[], y=[]) # type: Dict[str, List[str]]
[out]
_program.py:3: error: List item 1 has incompatible type "Tuple[str, str]"
_program.py:5: error: Dict[str, int] has no attribute "xyz"

[case testDefaultDict]
import typing as t
from collections import defaultdict

T = t.TypeVar('T')

d1 = defaultdict(list) # type: t.DefaultDict[int, str]
d2 = defaultdict() # type: t.DefaultDict[int, str]
d2[0] = '0'
d2['0'] = 0

def tst(dct: t.DefaultDict[int, T]) -> T:
    return dct[0]

collections = ['coins', 'stamps', 'comics'] # type: t.List[str]
d3 = defaultdict(str) # type: t.DefaultDict[int, str]
collections[2]

tst(defaultdict(list, {0: []}))
tst(defaultdict(list, {'0': []}))

class MyDDict(t.DefaultDict[int,T], t.Generic[T]):
    pass
MyDDict(dict)['0']
MyDDict(dict)[0]
[out]
_program.py:6: error: Argument 1 to "defaultdict" has incompatible type List[_T]; expected Callable[[], str]
_program.py:9: error: Invalid index type "str" for "dict"; expected type "int"
_program.py:9: error: Incompatible types in assignment (expression has type "int", target has type "str")
_program.py:19: error: List item 0 has incompatible type "Tuple[str, List[None]]"
_program.py:23: error: Invalid index type "str" for "dict"; expected type "int"

<<<<<<< HEAD
[case testNoSubcriptionOfStdlibCollections]
import collections
from collections import Counter
from typing import TypeVar

collections.defaultdict[int, str]()
Counter[int]()

T = TypeVar('T')
DDint = collections.defaultdict[T, int]

d = DDint[str]()
d[0] = 1
[out]
_program.py:5: error: "defaultdict" is not subscriptable, use "typing.DefaultDict" instead
_program.py:6: error: "Counter" is not subscriptable, use "typing.Counter" instead
_program.py:9: error: "defaultdict" is not subscriptable, use "typing.DefaultDict" instead
_program.py:12: error: Invalid index type "int" for "dict"; expected type "str"
=======
[case testCollectionsAliases]
import typing as t
import collections as c

o1 = c.Counter()  # type: t.Counter[int]
reveal_type(o1)
o1['string']

o2 = c.ChainMap()  # type: t.ChainMap[int, str]
reveal_type(o2)

o3 = c.deque()  # type: t.Deque[int]
reveal_type(o3)

o4 = t.Counter[int]()
reveal_type(o4)

o5 = t.ChainMap[int, str]()
reveal_type(o5)

o6 = t.Deque[int]()
reveal_type(o6)

[out]
_testCollectionsAliases.py:5: error: Revealed type is 'collections.Counter[builtins.int]'
_testCollectionsAliases.py:6: error: Invalid index type "str" for "dict"; expected type "int"
_testCollectionsAliases.py:9: error: Revealed type is 'collections.ChainMap[builtins.int, builtins.str]'
_testCollectionsAliases.py:12: error: Revealed type is 'collections.deque[builtins.int]'
_testCollectionsAliases.py:15: error: Revealed type is 'collections.Counter[builtins.int*]'
_testCollectionsAliases.py:18: error: Revealed type is 'collections.ChainMap[builtins.int*, builtins.str*]'
_testCollectionsAliases.py:21: error: Revealed type is 'collections.deque[builtins.int*]'

[case testChainMapUnimported]
ChainMap[int, str]()

[out]
_testChainMapUnimported.py:1: error: Name 'ChainMap' is not defined

[case testDequeWrongCase]
import collections
import typing

collections.Deque()
typing.deque()

[out]
_testDequeWrongCase.py:4: error: "module" has no attribute "Deque"
_testDequeWrongCase.py:5: error: "module" has no attribute "deque"
>>>>>>> b50e51f2

[case testDictUpdateInference]
from typing import Dict, Optional
d = {}  # type: Dict[str, Optional[int]]
d.update({str(i): None for i in range(4)})

[case testSuperAndSetattr]
class A:
    def __init__(self) -> None:
        super().__setattr__('a', 1)
        super().__setattr__(1, 'a')
[out]
_program.py:4: error: Argument 1 to "__setattr__" of "object" has incompatible type "int"; expected "str"

[case testMetaclassAndSuper]
class A(type):
    def __new__(cls, name, bases, namespace) -> 'type':
        return super().__new__(cls, '', (object,), {'x': 7})

class B(metaclass=A):
    pass

print(getattr(B(), 'x'))
[out]
7

[case testSortedNoError]
from typing import Iterable, Callable, TypeVar, List, Dict
T = TypeVar('T')
def sorted(x: Iterable[T], *, key: Callable[[T], object] = None) -> None: ...
a = None # type: List[Dict[str, str]]
sorted(a, key=lambda y: y[''])

[case testAbstractProperty]
from abc import abstractproperty, ABCMeta
class A(metaclass=ABCMeta):
    @abstractproperty
    def x(self) -> int: pass
class B(A):
    @property
    def x(self) -> int:
        return 3
b = B()
print(b.x + 1)
[out]
4

[case testInferenceWithLambda]
from typing import TypeVar, Iterable, Iterator, List
import itertools

_T = TypeVar('_T')

def f(iterable): # type: (Iterable[_T]) -> Iterator[List[_T]]
    grouped = itertools.groupby(enumerate(iterable), lambda pair: pair[0] // 2)
    return ([elem for _, elem in group] for _, group in grouped)

[case testReModuleBytes]
# Regression tests for various overloads in the re module -- bytes version
import re
bre = b'a+'
bpat = re.compile(bre)
bpat = re.compile(bpat)
re.search(bre, b'').groups()
re.search(bre, u'') # Error
re.search(bpat, b'').groups()
re.search(bpat, u'') # Error
# match(), split(), findall(), finditer() are much the same, so skip those.
# sub(), subn() have more overloads and we are checking these:
re.sub(bre, b'', b'') + b''
re.sub(bpat, b'', b'') + b''
re.sub(bre, lambda m: b'', b'') + b''
re.sub(bpat, lambda m: b'', b'') + b''
re.subn(bre, b'', b'')[0] + b''
re.subn(bpat, b'', b'')[0] + b''
re.subn(bre, lambda m: b'', b'')[0] + b''
re.subn(bpat, lambda m: b'', b'')[0] + b''
[out]
_program.py:7: error: Type argument 1 of "search" has incompatible value "object"
_program.py:9: error: Cannot infer type argument 1 of "search"

[case testReModuleString]
# Regression tests for various overloads in the re module -- string version
import re
sre = 'a+'
spat = re.compile(sre)
spat = re.compile(spat)
re.search(sre, '').groups()
re.search(sre, b'') # Error
re.search(spat, '').groups()
re.search(spat, b'') # Error
# match(), split(), findall(), finditer() are much the same, so skip those.
# sus(), susn() have more overloads and we are checking these:
re.sub(sre, '', '') + ''
re.sub(spat, '', '') + ''
re.sub(sre, lambda m: '', '') + ''
re.sub(spat, lambda m: '', '') + ''
re.subn(sre, '', '')[0] + ''
re.subn(spat, '', '')[0] + ''
re.subn(sre, lambda m: '', '')[0] + ''
re.subn(spat, lambda m: '', '')[0] + ''
[out]
_program.py:7: error: Type argument 1 of "search" has incompatible value "object"
_program.py:9: error: Cannot infer type argument 1 of "search"

[case testListSetitemTuple]
from typing import List, Tuple
a = []  # type: List[Tuple[str, int]]
a[0] = 'x', 1
a[1] = 2, 'y'
a[:] = [('z', 3)]
[out]
_program.py:4: error: Incompatible types in assignment (expression has type "Tuple[int, str]", target has type "Tuple[str, int]")<|MERGE_RESOLUTION|>--- conflicted
+++ resolved
@@ -1100,7 +1100,6 @@
 _program.py:19: error: List item 0 has incompatible type "Tuple[str, List[None]]"
 _program.py:23: error: Invalid index type "str" for "dict"; expected type "int"
 
-<<<<<<< HEAD
 [case testNoSubcriptionOfStdlibCollections]
 import collections
 from collections import Counter
@@ -1119,7 +1118,7 @@
 _program.py:6: error: "Counter" is not subscriptable, use "typing.Counter" instead
 _program.py:9: error: "defaultdict" is not subscriptable, use "typing.DefaultDict" instead
 _program.py:12: error: Invalid index type "int" for "dict"; expected type "str"
-=======
+
 [case testCollectionsAliases]
 import typing as t
 import collections as c
@@ -1168,7 +1167,6 @@
 [out]
 _testDequeWrongCase.py:4: error: "module" has no attribute "Deque"
 _testDequeWrongCase.py:5: error: "module" has no attribute "deque"
->>>>>>> b50e51f2
 
 [case testDictUpdateInference]
 from typing import Dict, Optional
