--- conflicted
+++ resolved
@@ -1878,30 +1878,6 @@
 _testEnumIterMetaInference.py:9: note: Revealed type is "_E`-1"
 _testEnumIterMetaInference.py:13: note: Revealed type is "socket.SocketKind"
 
-<<<<<<< HEAD
-[case testStarUnpackNestedUnderscore]
-from typing import Tuple, Dict, List
-
-def crash() -> None:
-    d: Dict[int, Tuple[str, int, str]] = {}
-    k, (v1, *_) = next(iter(d.items()))
-
-def test1() -> None:
-    vs: List[str]
-    d: Dict[int, Tuple[str, int, int]] = {}
-    k, (v1, *vs) = next(iter(d.items()))
-    reveal_type(vs)
-
-def test2() -> None:
-    d: Dict[int, Tuple[str, int, str]] = {}
-    k, (v1, *vs) = next(iter(d.items()))
-    reveal_type(vs)
-[out]
-_testStarUnpackNestedUnderscore.py:10: error: List item 0 has incompatible type "int"; expected "str"
-_testStarUnpackNestedUnderscore.py:10: error: List item 1 has incompatible type "int"; expected "str"
-_testStarUnpackNestedUnderscore.py:11: note: Revealed type is "builtins.list[builtins.str]"
-_testStarUnpackNestedUnderscore.py:16: note: Revealed type is "builtins.list[builtins.object]"
-=======
 [case testNativeIntTypes]
 # Spot check various native int operations with full stubs.
 from mypy_extensions import i64, i32
@@ -1925,4 +1901,26 @@
 _testNativeIntTypes.py:14: error: Unsupported operand types for + ("i64" and "i32")
 _testNativeIntTypes.py:15: note: Revealed type is "mypy_extensions.i64"
 _testNativeIntTypes.py:16: note: Revealed type is "mypy_extensions.i64"
->>>>>>> dc034786
+
+[case testStarUnpackNestedUnderscore]
+from typing import Tuple, Dict, List
+
+def crash() -> None:
+    d: Dict[int, Tuple[str, int, str]] = {}
+    k, (v1, *_) = next(iter(d.items()))
+
+def test1() -> None:
+    vs: List[str]
+    d: Dict[int, Tuple[str, int, int]] = {}
+    k, (v1, *vs) = next(iter(d.items()))
+    reveal_type(vs)
+
+def test2() -> None:
+    d: Dict[int, Tuple[str, int, str]] = {}
+    k, (v1, *vs) = next(iter(d.items()))
+    reveal_type(vs)
+[out]
+_testStarUnpackNestedUnderscore.py:10: error: List item 0 has incompatible type "int"; expected "str"
+_testStarUnpackNestedUnderscore.py:10: error: List item 1 has incompatible type "int"; expected "str"
+_testStarUnpackNestedUnderscore.py:11: note: Revealed type is "builtins.list[builtins.str]"
+_testStarUnpackNestedUnderscore.py:16: note: Revealed type is "builtins.list[builtins.object]"