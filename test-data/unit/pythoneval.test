-- Test cases for type checking mypy programs using full stubs and running
-- using CPython.
--
-- These are mostly regression tests -- no attempt is made to make these
-- complete.


[case testHello]
import typing
print('hello, world')
[out]
hello, world

-- Skipped because different typing package versions have different repr()s.
[case testAbstractBaseClasses-skip]
import re
from typing import Sized, Sequence, Iterator, Iterable, Mapping, AbstractSet

def check(o, t):
    rep = re.sub('0x[0-9a-fA-F]+', '0x...', repr(o))
    rep = rep.replace('sequenceiterator', 'str_iterator')
    trep = str(t).replace('_abcoll.Sized', 'collections.abc.Sized')
    print(rep, trep, isinstance(o, t))

def f():
    check('x', Sized)
    check([1], Sequence)
    check({1:3}, Sequence)
    check(iter('x'), Iterator)
    check('x', Iterable)
    check({}, Mapping)
    check(set([1]), AbstractSet)

f()
[out]
'x' <class 'collections.abc.Sized'> True
[1] typing.Sequence True
{1: 3} typing.Sequence False
<str_iterator object at 0x...> typing.Iterator True
'x' typing.Iterable True
{} typing.Mapping True
{1} typing.AbstractSet True

[case testSized]
from typing import Sized
class A(Sized):
    def __len__(self): return 5
print(len(A()))
[out]
5

[case testReversed]
from typing import Reversible
class A(Reversible):
    def __iter__(self): return iter('oof')
    def __reversed__(self): return iter('foo')
print(list(reversed(range(5))))
print(list(reversed([1,2,3])))
print(list(reversed('abc')))
print(list(reversed(A())))
[out]
-- Duplicate [ at line beginning.
[[4, 3, 2, 1, 0]
[[3, 2, 1]
[['c', 'b', 'a']
[['f', 'o', 'o']

[case testIntAndFloatConversion]
from typing import SupportsInt, SupportsFloat
class A(SupportsInt):
    def __int__(self): return 5
class B(SupportsFloat):
    def __float__(self): return 1.2
print(int(1))
print(int(6.2))
print(int('3'))
print(int(b'4'))
print(int(A()))
print(float(-9))
print(float(B()))
[out]
1
6
3
4
5
-9.0
1.2

[case testAbs]
from typing import SupportsAbs
class A(SupportsAbs[float]):
    def __abs__(self) -> float: return 5.5

print(abs(-1))
print(abs(-1.2))
print(abs(A()))
[out]
1
1.2
5.5

[case testAbs2]

n = None  # type: int
f = None  # type: float
n = abs(1)
abs(1) + 'x'  # Error
f = abs(1.1)
abs(1.1) + 'x'  # Error
[out]
_program.py:5: error: Unsupported operand types for + ("int" and "str")
_program.py:7: error: Unsupported operand types for + ("float" and "str")

[case testRound]
from typing import SupportsRound
class A(SupportsRound):
    def __round__(self, ndigits=0): return 'x%d' % ndigits
print(round(1.6))
print(round(A()))
print(round(A(), 2))
[out]
2
x0
x2

[case testCallMethodViaTypeObject]
import typing
print(list.__add__([1, 2], [3, 4]))
[out]
[[1, 2, 3, 4]

[case testClassDataAttribute]
import typing
class A:
    x = 0
print(A.x)
A.x += 1
print(A.x)
[out]
0
1

[case testInheritedClassAttribute]
import typing
class A:
    x = 1
    def f(self) -> None: print('f')
class B(A):
    pass
B.f(None)
print(B.x)
[out]
f
1

[case testFunctionDecorator]
from typing import TypeVar, cast
ftype = TypeVar('ftype')
def logged(f: ftype) -> ftype:
    def g(*args, **kwargs):
        print('enter', f.__name__)
        r = f(*args, **kwargs)
        print('exit', f.__name__)
        return r
    return cast(ftype, g)

@logged
def foo(s: str) -> str:
    print('foo', s)
    return s + '!'

print(foo('y'))
print(foo('x'))
[out]
enter foo
foo y
exit foo
y!
enter foo
foo x
exit foo
x!

[case testModuleAttributes]
import math
import typing
print(math.__name__)
print(type(math.__dict__))
print(type(math.__doc__ or ''))
print(math.__class__)
[out]
math
<class 'dict'>
<class 'str'>
<class 'module'>

[case testSpecialAttributes]
import typing
class A: pass
print(object().__doc__)
print(A().__class__)
[out]
The most base type
<class '__main__.A'>

[case testFunctionAttributes]
import typing
ord.__class__
print(type(ord.__doc__ + ''))
print(ord.__name__)
print(ord.__module__)
[out]
<class 'str'>
ord
builtins

[case testTypeAttributes]
import typing
print(str.__class__)
print(type(str.__doc__))
print(str.__name__)
print(str.__module__)
print(str.__dict__ is not None)
[out]
<class 'type'>
<class 'str'>
str
builtins
True

[case testBoolCompatibilityWithInt]
import typing
x = 0
x = True
print(bool('x'))
print(bool(''))
[out]
True
False

[case testCallBuiltinTypeObjectsWithoutArguments]
import typing
print(int())
print(repr(str()))
print(repr(bytes()))
print(float())
print(bool())
[out]
0
''
b''
0.0
False

[case testIntegerDivision]
import typing
x = 1 / 2
x = 1.5
[out]

[case testStaticmethod]
import typing
class A:
    @staticmethod
    def f(x: str) -> int: return int(x)
print(A.f('12'))
print(A().f('34'))
[out]
12
34

[case testClassmethod]
import typing
class A:
    @classmethod
    def f(cls, x: str) -> int: return int(x)
print(A.f('12'))
print(A().f('34'))
[out]
12
34

[case testIntMethods]
import typing
print(int.from_bytes(b'ab', 'big'))
n = 0
print(n.from_bytes(b'ac', 'big'))
print(n.from_bytes([2, 3], 'big'))
print(n.to_bytes(2, 'big'))
[out]
24930
24931
515
b'\x00\x00'

[case testFloatMethods]
import typing
print(1.5.as_integer_ratio())
print(1.5.hex())
print(2.0.is_integer())
print(float.fromhex('0x1.8'))
[out]
(3, 2)
0x1.8000000000000p+0
True
1.5

[case testArray]
import typing
import array
array.array('b', [1, 2])
[out]

[case testDictFromkeys]
import typing
d = dict.fromkeys('foo')
d['x'] = 2
d2 = dict.fromkeys([1, 2], b'')
d2[2] = b'foo'
[out]

[case testReadOnlyProperty]
class A:
    x = 2
    @property
    def f(self) -> int:
        return self.x + 1
print(A().f)
[out]
3

[case testIsinstanceWithTuple]
from typing import cast, Any
x = cast(Any, (1, 'x'))
if isinstance(x, tuple):
    print(x[0], x[1])
[out]
1 x

[case testTypevarValues]
from typing import TypeVar
T = TypeVar('T', str, bytes)
def f(x: T) -> T:
    if isinstance(x, str):
        return 'foo'
    else:
        return b'bar'
print(f(''))
print(f(b''))
[out]
foo
b'bar'

[case testAnyStr]
from typing import AnyStr
def f(x: AnyStr) -> AnyStr:
    if isinstance(x, str):
        return 'foo'
    else:
        return b'zar'
print(f(''))
print(f(b''))
[out]
foo
b'zar'

[case testNameNotImportedFromTyping]
import typing
cast(int, 2)
[out]
_program.py:2: error: Name 'cast' is not defined

[case testBinaryIOType]
from typing import BinaryIO
def f(f: BinaryIO) -> None:
    f.write(b'foo')
    f.write(bytearray(b'foo'))
[out]

[case testIOTypes]
from typing import IO
import sys
def txt(f: IO[str]) -> None:
    f.write('foo')
    f.write(b'foo')
def bin(f: IO[bytes]) -> None:
    f.write(b'foo')
    f.write(bytearray(b'foo'))
txt(sys.stdout)
bin(sys.stdout)
[out]
_program.py:5: error: Argument 1 to "write" of "IO" has incompatible type "bytes"; expected "str"
_program.py:10: error: Argument 1 to "bin" has incompatible type "TextIO"; expected "IO[bytes]"

[case testBuiltinOpen]
f = open('x')
f.write('x')
f.write(b'x')
f.foobar()
[out]
<<<<<<< HEAD
_program.py:4: error: "IO[Any]" has no attribute "foobar"
=======
_program.py:3: error: Argument 1 to "write" of "IO" has incompatible type "bytes"; expected "str"
_program.py:4: error: "TextIO" has no attribute "foobar"

[case testOpenReturnTypeInference]
reveal_type(open('x'))
reveal_type(open('x', 'r'))
reveal_type(open('x', 'rb'))
mode = 'rb'
reveal_type(open('x', mode))
[out]
_program.py:1: error: Revealed type is 'typing.TextIO'
_program.py:2: error: Revealed type is 'typing.TextIO'
_program.py:3: error: Revealed type is 'typing.BinaryIO'
_program.py:5: error: Revealed type is 'typing.IO[Any]'

[case testOpenReturnTypeInferenceSpecialCases]
reveal_type(open())
reveal_type(open(mode='rb', file='x'))
reveal_type(open(file='x', mode='rb'))
mode = 'rb'
reveal_type(open(mode=mode, file='r'))
[out]
_testOpenReturnTypeInferenceSpecialCases.py:1: error: Revealed type is 'typing.TextIO'
_testOpenReturnTypeInferenceSpecialCases.py:1: error: Too few arguments for "open"
_testOpenReturnTypeInferenceSpecialCases.py:2: error: Revealed type is 'typing.BinaryIO'
_testOpenReturnTypeInferenceSpecialCases.py:3: error: Revealed type is 'typing.BinaryIO'
_testOpenReturnTypeInferenceSpecialCases.py:5: error: Revealed type is 'typing.IO[Any]'
>>>>>>> 23a81aba

[case testGenericPatterns]
from typing import Pattern
import re
p = None  # type: Pattern[str]
p = re.compile('foo*')
b = None  # type: Pattern[bytes]
b = re.compile(b'foo*')
print(p.match('fooo').group(0))
[out]
fooo

[case testGenericMatch]
from typing import Match
import re
def f(m: Match[bytes]) -> None:
    print(m.group(0))
f(re.match(b'x*', b'xxy'))
[out]
b'xx'

[case testMultipleTypevarsWithValues]
from typing import TypeVar

T = TypeVar('T', int, str)
S = TypeVar('S', int, str)

def f(t: T, s: S) -> None:
    t + s
[out]
_program.py:7: error: Unsupported operand types for + ("int" and "str")
_program.py:7: error: Unsupported operand types for + ("str" and "int")

[case testSystemExitCode]
import typing
print(SystemExit(5).code)
[out]
5

[case testIntFloatDucktyping]

x = None  # type: float
x = 2.2
x = 2
def f(x: float) -> None: pass
f(1.1)
f(1)
[out]

[case testsFloatOperations]
import typing
print(1.5 + 1.5)
print(1.5 + 1)
[out]
3.0
2.5

[case testMathFunctionWithIntArgument]
import typing
import math
math.sin(2)
math.sin(2.2)

[case testAbsReturnType]

f = None  # type: float
n = None  # type: int
n = abs(2)
f = abs(2.2)
abs(2.2) + 'x'
[out]
_program.py:6: error: Unsupported operand types for + ("float" and "str")

[case testROperatorMethods]

b = None  # type: bytes
s = None  # type: str
s = b'foo' * 5 # Error
b = 5 * b'foo'
b = b'foo' * 5
s = 5 * 'foo'
s = 'foo' * 5
[out]
_program.py:4: error: Incompatible types in assignment (expression has type "bytes", variable has type "str")

[case testROperatorMethods2]
import typing
print(2 / 0.5)
print(' ', 2 * [3, 4])
[out]
4.0
  [3, 4, 3, 4]

[case testNotImplemented]
import typing
class A:
    def __add__(self, x: int) -> int:
        if isinstance(x, int):
            return x + 1
        return NotImplemented
class B:
    def __radd__(self, x: A) -> str:
        return 'x'
print(A() + 1)
print(A() + B())
[out]
2
x

[case testMappingMethods]
# Regression test
from typing import Mapping
x = {'x': 'y'} # type: Mapping[str, str]
print('x' in x)
print('y' in x)
[out]
True
False

[case testOverlappingOperatorMethods]

class X: pass
class A:
    def __add__(self, x) -> int:
        if isinstance(x, X):
            return 1
        return NotImplemented
class B:
    def __radd__(self, x: A) -> str: return 'x'
class C(X, B): pass
b = None  # type: B
b = C()
print(A() + b)
[out]
_program.py:9: error: Signatures of "__radd__" of "B" and "__add__" of "A" are unsafely overlapping

[case testBytesAndBytearrayComparisons]
import typing
print(b'ab' < bytearray(b'b'))
print(bytearray(b'ab') < b'a')
[out]
True
False

[case testBytesAndBytearrayComparisons2]
import typing
'' < b''
b'' < ''
'' < bytearray()
bytearray() < ''
[out]
_program.py:2: error: Unsupported operand types for > ("bytes" and "str")
_program.py:3: error: Unsupported operand types for > ("str" and "bytes")
_program.py:4: error: Unsupported operand types for > ("bytearray" and "str")
_program.py:5: error: Unsupported operand types for > ("str" and "bytearray")

[case testInplaceOperatorMethod]
import typing
a = [1]
print('', a.__iadd__([2]))
print('', a)
[out]
 [1, 2]
 [1, 2]

[case testListInplaceAdd]
import typing
a = [1]
a += iter([2, 3])
print(tuple(a))
[out]
(1, 2, 3)

[case testListConcatenateWithIterable]
import typing
[1] + iter([2, 3])
[out]
_program.py:2: error: Unsupported operand types for + ("List[int]" and "Iterator[int]")

[case testInferHeterogeneousListOfIterables]
from typing import Sequence
s = ['x', 'y'] # type: Sequence[str]
a = [['x', 'x'], 'fo', s, iter('foo'), {'aa'}]
for i, x in enumerate(a):
    print(i, next(iter(x)))
[out]
0 x
1 f
2 x
3 f
4 aa

[case testTextIOProperties]
import typing
import sys
print(type(sys.stdin.encoding))
print(type(sys.stdin.errors))
sys.stdin.line_buffering
sys.stdin.buffer
sys.stdin.newlines
[out]
<class 'str'>
<class 'str'>

[case testIOProperties]
import typing
import sys
print(sys.stdin.name)
print(sys.stdin.buffer.mode)
[out]
<stdin>
rb

[case testSetUnion]
import typing
s = {'x', 'y'}
print('>', sorted(s.union('foo')))
[out]
> ['f', 'o', 'x', 'y']

[case testFromFuturePrintFunction]
from __future__ import print_function
print('a', 'b')
[out]
a b

[case testLenOfTuple]
import typing
print(len((1, 'x')))
[out]
2

[case testListMethods]
import typing
import sys
l = [0, 1, 2, 3, 4]
if sys.version >= '3.3':
    l.clear()
else:
    l = []
l.append(0)
print('>', l)
if sys.version >= '3.3':
    m = l.copy()
else:
    m = l[:]
m.extend([1, 2, 3, 4])
print('>', m)
print(l.index(0))
print(l.index(0, 0))
print(l.index(0, 0, 1))
try:
    print(l.index(1))
    print('expected ValueError')
except ValueError:
    pass
l.insert(0, 1)
print('>', l)
print(l.pop(0))
print(l.pop())
m.remove(0)
try:
    m.remove(0)
    print('expected ValueError')
except ValueError:
    pass
m.reverse()
m.sort()
m.sort(key=lambda x: -x)
m.sort(reverse=False)
m.sort(key=lambda x: -x, reverse=True)
print('>', m)
[out]
> [0]
> [0, 1, 2, 3, 4]
0
0
0
> [1, 0]
1
0
> [1, 2, 3, 4]

[case testListOperators]
import typing
l = [0, 1]
print('+', l + [2])
print('*', l * 2)
print('*', 2 * l)
print('in', 1 in l)
print('==', l == [1, 2])
print('!=', l != [1, 2])
print('>', l > [1, 2, 3])
print('>=', l >= [1, 2, 3])
print('<', l < [1, 2, 3])
print('<=', l <= [1, 2, 3])
print('>[0]', l[0])
l += [2]
print('+=', l)
l *= 2
print('*=', l)
print('iter', list(iter(l)))
print('len', len(l))
print('repr', repr(l))
l[:3] = []
print('setslice', l)
print('reversed', list(reversed(l)))
[out]
+ [0, 1, 2]
* [0, 1, 0, 1]
* [0, 1, 0, 1]
in True
== False
!= True
> False
>= False
< True
<= True
>[0] 0
+= [0, 1, 2]
*= [0, 1, 2, 0, 1, 2]
iter [0, 1, 2, 0, 1, 2]
len 6
repr [0, 1, 2, 0, 1, 2]
setslice [0, 1, 2]
reversed [2, 1, 0]

[case testTupleAsSubtypeOfSequence]
from typing import TypeVar, Sequence
T = TypeVar('T')
def f(a: Sequence[T]) -> None: print(a)
f(tuple())
[out]
()

[case testMapWithLambdaSpecialCase-skip]
# TODO: Fix this; this was broken at some point but not sure why.
from typing import List, Iterator
a = [[1], [3]]
b = map(lambda y: y[0], a)
print('>', list(b))
[out]
> [1, 3]

[case testInternalBuiltinDefinition]
import typing
def f(x: _T) -> None: pass
s: FrozenSet
[out]
_program.py:2: error: Name '_T' is not defined
_program.py:3: error: Name 'FrozenSet' is not defined

[case testVarArgsFunctionSubtyping]
import typing
def f(*args: str) -> str: return args[0]
map(f, ['x'])
map(f, [1])
[out]
_program.py:4: error: Argument 1 to "map" has incompatible type Callable[[VarArg(str)], str]; expected Callable[[int], str]

[case testMapStr]
import typing
x = range(3)
a = list(map(str, x))
a + 1
[out]
_program.py:4: error: Unsupported operand types for + ("List[str]" and "int")

[case testNamedTuple]
import typing
from collections import namedtuple
X = namedtuple('X', ['a', 'b'])
x = X(a=1, b='s')
print(x.a, x.b)
[out]
1 s

[case testNamedTupleShortSyntax]
import typing
from collections import namedtuple
X = namedtuple('X', ' a  b ')
x = X(a=1, b='s')
print(x.a, x.b)
[out]
1 s

[case testNamedTupleError]
import typing
from collections import namedtuple
X = namedtuple('X', ['a', 'b'])
x = X(a=1, b='s')
x.c
[out]
_program.py:5: error: "X" has no attribute "c"

[case testNamedTupleTupleOperations]
from typing import Iterable
from collections import namedtuple
X = namedtuple('X', ['a', 'b'])
def f(x: Iterable[int]) -> None: pass
x = X(a=1, b='s')
f(x)
print(len(x))
print(x.index(1))
print(x.count(1))
print(x + x)
[out]
2
0
1
(1, 's', 1, 's')

[case testNamedTupleWithTypes]
from typing import NamedTuple
N = NamedTuple('N', [('a', int), ('b', str)])
n = N(1, 'x')
print(n)
a, b = n
print(a, b)
print(n[0])
[out]
N(a=1, b='x')
1 x
1

[case testRelativeImport]
import typing
from m import x
print(x)
[file m/__init__.py]
from .n import x
[file m/n.py]
x = 1
[out]
1

[case testRelativeImport2]
import typing
from m.n import x
print(x)
[file m/__init__.py]
[file m/n.py]
from .nn import x
[file m/nn.py]
x = 2
[out]
2

[case testPyiTakesPrecedenceOverPy]
import m
m.f(1)
[file m.py]
def f(x):
    print(x)
[file m.pyi]
import typing
def f(x: str) -> None: pass
[out]
_program.py:2: error: Argument 1 to "f" has incompatible type "int"; expected "str"

[case testAssignToComplexReal]
import typing
x = 4j
y = x.real
y = x         # Error
x.real = 2.0  # Error
[out]
_program.py:4: error: Incompatible types in assignment (expression has type "complex", variable has type "float")
_program.py:5: error: Property "real" defined in "complex" is read-only

[case testComplexArithmetic]
import typing
print(5 + 8j)
print(3j * 2.0)
print(4J / 2.0)
[out]
(5+8j)
6j
2j

[case testComplexArithmetic2]
import typing
x = 5 + 8j
x = ''
y = 3j * 2.0
y = ''
[out]
_program.py:3: error: Incompatible types in assignment (expression has type "str", variable has type "complex")
_program.py:5: error: Incompatible types in assignment (expression has type "str", variable has type "complex")

[case testUnionTypeAlias]
from typing import Union
U = Union[int, str]
u = 1 # type: U
u = 1.1
[out]
_program.py:4: error: Incompatible types in assignment (expression has type "float", variable has type "Union[int, str]")

[case testTupleTypeAlias]
from typing import Tuple
A = Tuple[int, str]
u = 1, 'x' # type: A
u = 1
[out]
_program.py:4: error: Incompatible types in assignment (expression has type "int", variable has type "Tuple[int, str]")

[case testCallableTypeAlias]
from typing import Callable
A = Callable[[int], None]
def f(x: A) -> None:
    x(1)
    x('')
[out]
_program.py:5: error: Argument 1 has incompatible type "str"; expected "int"

[case testSuperNew]
from typing import Dict, Any
class MyType(type):
    def __new__(cls, name: str, bases: tuple, namespace: Dict[str, Any]) -> type:
        return super().__new__(cls, name + 'x', bases, namespace)
class A(metaclass=MyType): pass
print(type(A()).__name__)
[out]
Ax

[case testSequenceIndexAndCount]
from typing import Sequence
def f(x: Sequence[int]) -> None:
    print(x.index(1))
    print(x.count(1))
f([0, 0, 1, 1, 1])
[out]
2
3

[case testEscapeInTripleQuotedStrLiteral]
print('''\'''')
print(r"""\"""$""")
[out]
'
\"""$

[case testSubclassBothGenericAndNonGenericABC]
from typing import Generic, TypeVar
from abc import ABCMeta
T = TypeVar('T')
class A(metaclass=ABCMeta): pass
class B(Generic[T]): pass
class C(A, B): pass
class D(B, A): pass
class E(A, B[T], Generic[T]): pass
class F(B[T], A, Generic[T]): pass
def f(e: E[int], f: F[int]) -> None: pass
[out]

[case testOptional]
from typing import Optional
def f() -> Optional[int]: pass
x = f()
y = 1
y = x

[case testAppendToStarArg]
import typing
def f(*x: int) -> None:
    x.append(1)
f(1)
[out]
_program.py:3: error: "Tuple[int, ...]" has no attribute "append"

[case testExit]
print('a')
exit(2)
print('b')
[out]
a

[case testTypeVariableTypeComparability]
from typing import TypeVar
T = TypeVar('T')
def eq(x: T, y: T, z: T) -> T:
    if x == y:
        return y
    else:
        return z
print(eq(1, 2, 3))
print(eq('x', 'x', 'z'))
[out]
3
x

[case testIntDecimalCompatibility]
import typing
from decimal import Decimal
print(Decimal(1) + 2)
print(Decimal(1) - 2)
print(1 + Decimal('2.34'))
print(1 - Decimal('2.34'))
print(2 * Decimal('2.34'))
[out]
3
-1
3.34
-1.34
4.68

[case testInstantiateBuiltinTypes]
from typing import Dict, Set, List
d = dict()  # type: Dict[int, str]
s = set()   # type: Set[int]
l = list()  # type: List[int]
str()
bytes()
bytearray()
int()
float()
complex()
slice(1)
bool()

[case testVariableLengthTuple]
from typing import Tuple
def p(t: Tuple[int, ...]) -> None:
    for n in t:
        print(n)
p((1, 3, 2))
[out]
1
3
2

[case testVariableLengthTupleError]
from typing import Tuple
def p(t: Tuple[str, ...]) -> None:
    n = 5
    print(t[n])
    for s in t:
        s()
''.startswith(('x', 'y'))
''.startswith(('x', b'y'))
[out]
_program.py:6: error: "str" not callable
_program.py:8: error: Argument 1 to "startswith" of "str" has incompatible type "Tuple[str, bytes]"; expected "Union[str, Tuple[str, ...]]"

[case testMultiplyTupleByInteger]
n = 4
t = ('',) * n
t + 1
[out]
_program.py:3: error: Unsupported operand types for + ("Tuple[str, ...]" and "int")

[case testMultiplyTupleByIntegerReverse]
n = 4
t = n * ('',)
t + 1
[out]
_program.py:3: error: Unsupported operand types for + ("Tuple[str, ...]" and "int")

[case testDictWithKeywordArgs]
from typing import Dict, Any, List
d1 = dict(a=1, b=2) # type: Dict[str, int]
d2 = dict(a=1, b='') # type: Dict[str, int] # E
d3 = dict(a=1, b=1)
d3.xyz # E
d4 = dict(a=1, b='') # type: Dict[str, Any]
result = dict(x=[], y=[]) # type: Dict[str, List[str]]
[out]
<<<<<<< HEAD
_program.py:3: error: Dict entry 1 has incompatible type "str": "str"
_program.py:5: error: "Dict[str, int]" has no attribute "xyz"
=======
_program.py:3: error: Dict entry 1 has incompatible type "str": "str"; expected "str": "int"
_program.py:5: error: Dict[str, int] has no attribute "xyz"
>>>>>>> 23a81aba

[case testDefaultDict]
import typing as t
from collections import defaultdict

T = t.TypeVar('T')

d1 = defaultdict(list) # type: t.DefaultDict[int, str]
d2 = defaultdict() # type: t.DefaultDict[int, str]
d2[0] = '0'
d2['0'] = 0

def tst(dct: t.DefaultDict[int, T]) -> T:
    return dct[0]

collections = ['coins', 'stamps', 'comics'] # type: t.List[str]
d3 = defaultdict(str) # type: t.DefaultDict[int, str]
collections[2]

tst(defaultdict(list, {0: []}))
tst(defaultdict(list, {'0': []}))

class MyDDict(t.DefaultDict[int,T], t.Generic[T]):
    pass
MyDDict(dict)['0']
MyDDict(dict)[0]
[out]
_program.py:6: error: Argument 1 to "defaultdict" has incompatible type "Type[List[Any]]"; expected Callable[[], str]
_program.py:9: error: Invalid index type "str" for "defaultdict[int, str]"; expected type "int"
_program.py:9: error: Incompatible types in assignment (expression has type "int", target has type "str")
<<<<<<< HEAD
_program.py:19: error: Dict entry 0 has incompatible type "str": "List[<nothing>]"
_program.py:23: error: Invalid index type "str" for "MyDDict[Dict[_KT, _VT]]"; expected type "int"
=======
_program.py:19: error: Dict entry 0 has incompatible type "str": List[<nothing>]; expected "int": List[<nothing>]
_program.py:23: error: Invalid index type "str" for MyDDict[Dict[_KT, _VT]]; expected type "int"
>>>>>>> 23a81aba

[case testNoSubcriptionOfStdlibCollections]
import collections
from collections import Counter
from typing import TypeVar

collections.defaultdict[int, str]()
Counter[int]()

T = TypeVar('T')
DDint = collections.defaultdict[T, int]

d = DDint[str]()
d[0] = 1

def f(d: collections.defaultdict[int, str]) -> None:
    ...
[out]
_program.py:5: error: "defaultdict" is not subscriptable
_program.py:6: error: "Counter" is not subscriptable
_program.py:9: error: "defaultdict" is not subscriptable
_program.py:12: error: Invalid index type "int" for "defaultdict[str, int]"; expected type "str"
_program.py:14: error: "defaultdict" is not subscriptable, use "typing.DefaultDict" instead

[case testCollectionsAliases]
import typing as t
import collections as c

o1 = c.Counter()  # type: t.Counter[int]
reveal_type(o1)
o1['string']

o2 = c.ChainMap()  # type: t.ChainMap[int, str]
reveal_type(o2)

o3 = c.deque()  # type: t.Deque[int]
reveal_type(o3)

o4 = t.Counter[int]()
reveal_type(o4)

o5 = t.ChainMap[int, str]()
reveal_type(o5)

o6 = t.Deque[int]()
reveal_type(o6)

[out]
_testCollectionsAliases.py:5: error: Revealed type is 'collections.Counter[builtins.int]'
_testCollectionsAliases.py:6: error: Invalid index type "str" for "Counter[int]"; expected type "int"
_testCollectionsAliases.py:9: error: Revealed type is 'collections.ChainMap[builtins.int, builtins.str]'
_testCollectionsAliases.py:12: error: Revealed type is 'collections.deque[builtins.int]'
_testCollectionsAliases.py:15: error: Revealed type is 'collections.Counter[builtins.int*]'
_testCollectionsAliases.py:18: error: Revealed type is 'collections.ChainMap[builtins.int*, builtins.str*]'
_testCollectionsAliases.py:21: error: Revealed type is 'collections.deque[builtins.int*]'

[case testChainMapUnimported]
ChainMap[int, str]()

[out]
_testChainMapUnimported.py:1: error: Name 'ChainMap' is not defined

[case testDequeWrongCase]
import collections
import typing

collections.Deque()
typing.deque()

[out]
_testDequeWrongCase.py:4: error: Module has no attribute "Deque"
_testDequeWrongCase.py:5: error: Module has no attribute "deque"

[case testDictUpdateInference]
from typing import Dict, Optional
d = {}  # type: Dict[str, Optional[int]]
d.update({str(i): None for i in range(4)})

[case testSuperAndSetattr]
class A:
    def __init__(self) -> None:
        super().__setattr__('a', 1)
        super().__setattr__(1, 'a')
[out]
_program.py:4: error: Argument 1 to "__setattr__" of "object" has incompatible type "int"; expected "str"

[case testMetaclassAndSuper]
class A(type):
    def __new__(cls, name, bases, namespace) -> 'type':
        return super().__new__(cls, '', (object,), {'x': 7})

class B(metaclass=A):
    pass

print(getattr(B(), 'x'))
[out]
7

[case testSortedNoError]
from typing import Iterable, Callable, TypeVar, List, Dict
T = TypeVar('T')
def sorted(x: Iterable[T], *, key: Callable[[T], object] = None) -> None: ...
a = None # type: List[Dict[str, str]]
sorted(a, key=lambda y: y[''])

[case testAbstractProperty]
from abc import abstractproperty, ABCMeta
class A(metaclass=ABCMeta):
    @abstractproperty
    def x(self) -> int: pass
class B(A):
    @property
    def x(self) -> int:
        return 3
b = B()
print(b.x + 1)
[out]
4

[case testInferenceWithLambda]
from typing import TypeVar, Iterable, Iterator, List
import itertools

_T = TypeVar('_T')

def f(iterable): # type: (Iterable[_T]) -> Iterator[List[_T]]
    grouped = itertools.groupby(enumerate(iterable), lambda pair: pair[0] // 2)
    return ([elem for _, elem in group] for _, group in grouped)

[case testReModuleBytes]
# Regression tests for various overloads in the re module -- bytes version
import re
bre = b'a+'
bpat = re.compile(bre)
bpat = re.compile(bpat)
re.search(bre, b'').groups()
re.search(bre, u'') # Error
re.search(bpat, b'').groups()
re.search(bpat, u'') # Error
# match(), split(), findall(), finditer() are much the same, so skip those.
# sub(), subn() have more overloads and we are checking these:
re.sub(bre, b'', b'') + b''
re.sub(bpat, b'', b'') + b''
re.sub(bre, lambda m: b'', b'') + b''
re.sub(bpat, lambda m: b'', b'') + b''
re.subn(bre, b'', b'')[0] + b''
re.subn(bpat, b'', b'')[0] + b''
re.subn(bre, lambda m: b'', b'')[0] + b''
re.subn(bpat, lambda m: b'', b'')[0] + b''
[out]
_program.py:7: error: Value of type variable "AnyStr" of "search" cannot be "object"
_program.py:9: error: Cannot infer type argument 1 of "search"

[case testReModuleString]
# Regression tests for various overloads in the re module -- string version
import re
sre = 'a+'
spat = re.compile(sre)
spat = re.compile(spat)
re.search(sre, '').groups()
re.search(sre, b'') # Error
re.search(spat, '').groups()
re.search(spat, b'') # Error
# match(), split(), findall(), finditer() are much the same, so skip those.
# sus(), susn() have more overloads and we are checking these:
re.sub(sre, '', '') + ''
re.sub(spat, '', '') + ''
re.sub(sre, lambda m: '', '') + ''
re.sub(spat, lambda m: '', '') + ''
re.subn(sre, '', '')[0] + ''
re.subn(spat, '', '')[0] + ''
re.subn(sre, lambda m: '', '')[0] + ''
re.subn(spat, lambda m: '', '')[0] + ''
[out]
_program.py:7: error: Value of type variable "AnyStr" of "search" cannot be "object"
_program.py:9: error: Cannot infer type argument 1 of "search"

[case testListSetitemTuple]
from typing import List, Tuple
a = []  # type: List[Tuple[str, int]]
a[0] = 'x', 1
a[1] = 2, 'y'
a[:] = [('z', 3)]
[out]
<<<<<<< HEAD
_program.py:4: error: Incompatible types in assignment (expression has type "Tuple[int, str]", target has type "Tuple[str, int]")
=======
_program.py:4: error: Incompatible types in assignment (expression has type "Tuple[int, str]", target has type "Tuple[str, int]")

[case testContextManager]
import contextlib
from contextlib import contextmanager
from typing import Iterator

@contextmanager
def f(x: int) -> Iterator[str]:
    yield 'foo'

@contextlib.contextmanager
def g(*x: str) -> Iterator[int]:
    yield 1

reveal_type(f)
reveal_type(g)

with f('') as s:
    reveal_type(s)
[out]
_program.py:13: error: Revealed type is 'def (x: builtins.int) -> contextlib.GeneratorContextManager[builtins.str*]'
_program.py:14: error: Revealed type is 'def (*x: builtins.str) -> contextlib.GeneratorContextManager[builtins.int*]'
_program.py:16: error: Argument 1 to "f" has incompatible type "str"; expected "int"
_program.py:17: error: Revealed type is 'builtins.str*'

[case testTypedDictGet]
# Test that TypedDict get plugin works with typeshed stubs
# TODO: Make it possible to use strict optional here
from mypy_extensions import TypedDict
class A: pass
D = TypedDict('D', {'x': int, 'y': str})
d: D
reveal_type(d.get('x'))
reveal_type(d.get('y'))
d.get('z')
d.get()
s = ''
reveal_type(d.get(s))
[out]
_testTypedDictGet.py:7: error: Revealed type is 'builtins.int'
_testTypedDictGet.py:8: error: Revealed type is 'builtins.str'
_testTypedDictGet.py:9: error: TypedDict "D" has no key 'z'
_testTypedDictGet.py:10: error: No overload variant of "get" of "Mapping" matches argument types []
_testTypedDictGet.py:12: error: Revealed type is 'builtins.object*'

[case testTypedDictMappingMethods]
from mypy_extensions import TypedDict
Cell = TypedDict('Cell', {'value': int})
c = Cell(value=42)
for x in c:
    reveal_type(x)
reveal_type(iter(c))
reveal_type(len(c))
reveal_type('value' in c)
reveal_type(c.keys())
reveal_type(c.items())
reveal_type(c.values())
c == c
c != c
[out]
_testTypedDictMappingMethods.py:5: error: Revealed type is 'builtins.str*'
_testTypedDictMappingMethods.py:6: error: Revealed type is 'typing.Iterator[builtins.str*]'
_testTypedDictMappingMethods.py:7: error: Revealed type is 'builtins.int'
_testTypedDictMappingMethods.py:8: error: Revealed type is 'builtins.bool'
_testTypedDictMappingMethods.py:9: error: Revealed type is 'typing.AbstractSet[builtins.str*]'
_testTypedDictMappingMethods.py:10: error: Revealed type is 'typing.AbstractSet[Tuple[builtins.str*, builtins.int*]]'
_testTypedDictMappingMethods.py:11: error: Revealed type is 'typing.ValuesView[builtins.int*]'

[case testCanConvertTypedDictToAnySuperclassOfMapping]
from mypy_extensions import TypedDict
from typing import Sized, Iterable, Container

Point = TypedDict('Point', {'x': int, 'y': int})

p: Point
s: Sized = p
it: Iterable[str] = p
c: Container[str] = p
o: object = p
it2: Iterable[int] = p
[out]
_testCanConvertTypedDictToAnySuperclassOfMapping.py:11: error: Incompatible types in assignment (expression has type "Point", variable has type Iterable[int])
>>>>>>> 23a81aba
<|MERGE_RESOLUTION|>--- conflicted
+++ resolved
@@ -399,9 +399,6 @@
 f.write(b'x')
 f.foobar()
 [out]
-<<<<<<< HEAD
-_program.py:4: error: "IO[Any]" has no attribute "foobar"
-=======
 _program.py:3: error: Argument 1 to "write" of "IO" has incompatible type "bytes"; expected "str"
 _program.py:4: error: "TextIO" has no attribute "foobar"
 
@@ -429,7 +426,6 @@
 _testOpenReturnTypeInferenceSpecialCases.py:2: error: Revealed type is 'typing.BinaryIO'
 _testOpenReturnTypeInferenceSpecialCases.py:3: error: Revealed type is 'typing.BinaryIO'
 _testOpenReturnTypeInferenceSpecialCases.py:5: error: Revealed type is 'typing.IO[Any]'
->>>>>>> 23a81aba
 
 [case testGenericPatterns]
 from typing import Pattern
@@ -1097,13 +1093,8 @@
 d4 = dict(a=1, b='') # type: Dict[str, Any]
 result = dict(x=[], y=[]) # type: Dict[str, List[str]]
 [out]
-<<<<<<< HEAD
-_program.py:3: error: Dict entry 1 has incompatible type "str": "str"
+_program.py:3: error: Dict entry 1 has incompatible type "str": "str"; expected "str": "int"
 _program.py:5: error: "Dict[str, int]" has no attribute "xyz"
-=======
-_program.py:3: error: Dict entry 1 has incompatible type "str": "str"; expected "str": "int"
-_program.py:5: error: Dict[str, int] has no attribute "xyz"
->>>>>>> 23a81aba
 
 [case testDefaultDict]
 import typing as t
@@ -1134,13 +1125,8 @@
 _program.py:6: error: Argument 1 to "defaultdict" has incompatible type "Type[List[Any]]"; expected Callable[[], str]
 _program.py:9: error: Invalid index type "str" for "defaultdict[int, str]"; expected type "int"
 _program.py:9: error: Incompatible types in assignment (expression has type "int", target has type "str")
-<<<<<<< HEAD
-_program.py:19: error: Dict entry 0 has incompatible type "str": "List[<nothing>]"
+_program.py:19: error: Dict entry 0 has incompatible type "str": "List[<nothing>]"; expected "int": "List[<nothing>]"
 _program.py:23: error: Invalid index type "str" for "MyDDict[Dict[_KT, _VT]]"; expected type "int"
-=======
-_program.py:19: error: Dict entry 0 has incompatible type "str": List[<nothing>]; expected "int": List[<nothing>]
-_program.py:23: error: Invalid index type "str" for MyDDict[Dict[_KT, _VT]]; expected type "int"
->>>>>>> 23a81aba
 
 [case testNoSubcriptionOfStdlibCollections]
 import collections
@@ -1325,9 +1311,6 @@
 a[1] = 2, 'y'
 a[:] = [('z', 3)]
 [out]
-<<<<<<< HEAD
-_program.py:4: error: Incompatible types in assignment (expression has type "Tuple[int, str]", target has type "Tuple[str, int]")
-=======
 _program.py:4: error: Incompatible types in assignment (expression has type "Tuple[int, str]", target has type "Tuple[str, int]")
 
 [case testContextManager]
@@ -1410,5 +1393,4 @@
 o: object = p
 it2: Iterable[int] = p
 [out]
-_testCanConvertTypedDictToAnySuperclassOfMapping.py:11: error: Incompatible types in assignment (expression has type "Point", variable has type Iterable[int])
->>>>>>> 23a81aba
+_testCanConvertTypedDictToAnySuperclassOfMapping.py:11: error: Incompatible types in assignment (expression has type "Point", variable has type Iterable[int])