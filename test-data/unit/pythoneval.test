--- conflicted
+++ resolved
@@ -1277,12 +1277,8 @@
 re.subn(bre, lambda m: b'', b'')[0] + b''
 re.subn(bpat, lambda m: b'', b'')[0] + b''
 [out]
-<<<<<<< HEAD
-_program.py:7: error: Type argument 1 of "search" has incompatible value
+_program.py:7: error: Type arguments 1 of "search" have incompatible values
 _program.py:7: note: "AnyStr" must be all one type: str or bytes
-=======
-_program.py:7: error: Value of type variable "AnyStr" of "search" cannot be "object"
->>>>>>> 133d207c
 _program.py:9: error: Cannot infer type argument 1 of "search"
 
 [case testReModuleString]
@@ -1306,12 +1302,8 @@
 re.subn(sre, lambda m: '', '')[0] + ''
 re.subn(spat, lambda m: '', '')[0] + ''
 [out]
-<<<<<<< HEAD
-_program.py:7: error: Type argument 1 of "search" has incompatible value
+_program.py:7: error: Type arguments 1 of "search" have incompatible values
 _program.py:7: note: "AnyStr" must be all one type: str or bytes
-=======
-_program.py:7: error: Value of type variable "AnyStr" of "search" cannot be "object"
->>>>>>> 133d207c
 _program.py:9: error: Cannot infer type argument 1 of "search"
 
 [case testListSetitemTuple]
