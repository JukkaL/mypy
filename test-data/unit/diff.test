--- conflicted
+++ resolved
@@ -880,7 +880,6 @@
         pass
 [out]
 
-<<<<<<< HEAD
 [case testProtocolVsNominal]
 from typing import Protocol
 class A(Protocol):
@@ -926,7 +925,7 @@
 __main__.P
 __main__.P.x
 __main__.P2.y
-=======
+
 [case testAddAbstractMethod]
 from abc import abstractmethod
 class A:
@@ -941,5 +940,4 @@
     def g(self) -> None: pass
 [out]
 __main__.A.(abstract)
-__main__.A.g
->>>>>>> 8248a684
+__main__.A.g