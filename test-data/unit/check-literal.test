--- conflicted
+++ resolved
@@ -327,11 +327,6 @@
 a1 = c3  # E: Incompatible types in assignment (expression has type "Literal['¬b ∧ λ(p)']", variable has type "Literal['\x00¬b ∧ λ(p)']")
 [builtins fixtures/tuple.pyi]
 
-<<<<<<< HEAD
-=======
-[out]
-
->>>>>>> 14418bc3
 [case testLiteralRenamingImportWorks]
 from typing_extensions import Literal as Foo
 
