--- conflicted
+++ resolved
@@ -2083,377 +2083,6 @@
 
 
 --
-<<<<<<< HEAD
--- Interactions with 'Final'
---
-
-[case testLiteralFinalInferredAsLiteral]
-from typing_extensions import Final, Literal
-
-var1: Final = 1
-var2: Final = "foo"
-var3: Final = True
-var4: Final = None
-
-class Foo:
-    classvar1: Final = 1
-    classvar2: Final = "foo"
-    classvar3: Final = True
-    classvar4: Final = None
-
-    def __init__(self) -> None:
-        self.instancevar1: Final = 1
-        self.instancevar2: Final = "foo"
-        self.instancevar3: Final = True
-        self.instancevar4: Final = None
-
-def force1(x: Literal[1]) -> None: pass
-def force2(x: Literal["foo"]) -> None: pass
-def force3(x: Literal[True]) -> None: pass
-def force4(x: Literal[None]) -> None: pass
-
-reveal_type(var1)                    # E: Revealed type is 'builtins.int'
-reveal_type(var2)                    # E: Revealed type is 'builtins.str'
-reveal_type(var3)                    # E: Revealed type is 'builtins.bool'
-reveal_type(var4)                    # E: Revealed type is 'None'
-force1(reveal_type(var1))            # E: Revealed type is 'Literal[1]'
-force2(reveal_type(var2))            # E: Revealed type is 'Literal['foo']'
-force3(reveal_type(var3))            # E: Revealed type is 'Literal[True]'
-force4(reveal_type(var4))            # E: Revealed type is 'None'
-
-reveal_type(Foo.classvar1)           # E: Revealed type is 'builtins.int'
-reveal_type(Foo.classvar2)           # E: Revealed type is 'builtins.str'
-reveal_type(Foo.classvar3)           # E: Revealed type is 'builtins.bool'
-reveal_type(Foo.classvar4)           # E: Revealed type is 'None'
-force1(reveal_type(Foo.classvar1))   # E: Revealed type is 'Literal[1]'
-force2(reveal_type(Foo.classvar2))   # E: Revealed type is 'Literal['foo']'
-force3(reveal_type(Foo.classvar3))   # E: Revealed type is 'Literal[True]'
-force4(reveal_type(Foo.classvar4))   # E: Revealed type is 'None'
-
-f = Foo()
-reveal_type(f.instancevar1)          # E: Revealed type is 'builtins.int'
-reveal_type(f.instancevar2)          # E: Revealed type is 'builtins.str'
-reveal_type(f.instancevar3)          # E: Revealed type is 'builtins.bool'
-reveal_type(f.instancevar4)          # E: Revealed type is 'None'
-force1(reveal_type(f.instancevar1))  # E: Revealed type is 'Literal[1]'
-force2(reveal_type(f.instancevar2))  # E: Revealed type is 'Literal['foo']'
-force3(reveal_type(f.instancevar3))  # E: Revealed type is 'Literal[True]'
-force4(reveal_type(f.instancevar4))  # E: Revealed type is 'None'
-[builtins fixtures/primitives.pyi]
-[out]
-
-[case testLiteralFinalDirectInstanceTypesSupercedeInferredLiteral]
-from typing_extensions import Final, Literal
-
-var1: Final[int] = 1
-var2: Final[str] = "foo"
-var3: Final[bool] = True
-var4: Final[None] = None
-
-class Foo:
-    classvar1: Final[int] = 1
-    classvar2: Final[str] = "foo"
-    classvar3: Final[bool] = True
-    classvar4: Final[None] = None
-
-    def __init__(self) -> None:
-        self.instancevar1: Final[int] = 1
-        self.instancevar2: Final[str] = "foo"
-        self.instancevar3: Final[bool] = True
-        self.instancevar4: Final[None] = None
-
-def force1(x: Literal[1]) -> None: pass
-def force2(x: Literal["foo"]) -> None: pass
-def force3(x: Literal[True]) -> None: pass
-def force4(x: Literal[None]) -> None: pass
-
-reveal_type(var1)            # E: Revealed type is 'builtins.int'
-reveal_type(var2)            # E: Revealed type is 'builtins.str'
-reveal_type(var3)            # E: Revealed type is 'builtins.bool'
-reveal_type(var4)            # E: Revealed type is 'None'
-force1(var1)                 # E: Argument 1 to "force1" has incompatible type "int"; expected "Literal[1]"
-force2(var2)                 # E: Argument 1 to "force2" has incompatible type "str"; expected "Literal['foo']"
-force3(var3)                 # E: Argument 1 to "force3" has incompatible type "bool"; expected "Literal[True]"
-force4(var4)
-
-reveal_type(Foo.classvar1)   # E: Revealed type is 'builtins.int'
-reveal_type(Foo.classvar2)   # E: Revealed type is 'builtins.str'
-reveal_type(Foo.classvar3)   # E: Revealed type is 'builtins.bool'
-reveal_type(Foo.classvar4)   # E: Revealed type is 'None'
-force1(Foo.classvar1)        # E: Argument 1 to "force1" has incompatible type "int"; expected "Literal[1]"
-force2(Foo.classvar2)        # E: Argument 1 to "force2" has incompatible type "str"; expected "Literal['foo']"
-force3(Foo.classvar3)        # E: Argument 1 to "force3" has incompatible type "bool"; expected "Literal[True]"
-force4(Foo.classvar4)
-
-f = Foo()
-reveal_type(f.instancevar1)  # E: Revealed type is 'builtins.int'
-reveal_type(f.instancevar2)  # E: Revealed type is 'builtins.str'
-reveal_type(f.instancevar3)  # E: Revealed type is 'builtins.bool'
-reveal_type(f.instancevar4)  # E: Revealed type is 'None'
-force1(f.instancevar1)       # E: Argument 1 to "force1" has incompatible type "int"; expected "Literal[1]"
-force2(f.instancevar2)       # E: Argument 1 to "force2" has incompatible type "str"; expected "Literal['foo']"
-force3(f.instancevar3)       # E: Argument 1 to "force3" has incompatible type "bool"; expected "Literal[True]"
-force4(f.instancevar4)
-[builtins fixtures/primitives.pyi]
-[out]
-
-[case testLiteralFinalDirectLiteralTypesForceLiteral]
-from typing_extensions import Final, Literal
-
-var1: Final[Literal[1]] = 1
-var2: Final[Literal["foo"]] = "foo"
-var3: Final[Literal[True]] = True
-var4: Final[Literal[None]] = None
-
-class Foo:
-    classvar1: Final[Literal[1]] = 1
-    classvar2: Final[Literal["foo"]] = "foo"
-    classvar3: Final[Literal[True]] = True
-    classvar4: Final[Literal[None]] = None
-
-    def __init__(self) -> None:
-        self.instancevar1: Final[Literal[1]] = 1
-        self.instancevar2: Final[Literal["foo"]] = "foo"
-        self.instancevar3: Final[Literal[True]] = True
-        self.instancevar4: Final[Literal[None]] = None
-
-def force1(x: Literal[1]) -> None: pass
-def force2(x: Literal["foo"]) -> None: pass
-def force3(x: Literal[True]) -> None: pass
-def force4(x: Literal[None]) -> None: pass
-
-reveal_type(var1)                    # E: Revealed type is 'Literal[1]'
-reveal_type(var2)                    # E: Revealed type is 'Literal['foo']'
-reveal_type(var3)                    # E: Revealed type is 'Literal[True]'
-reveal_type(var4)                    # E: Revealed type is 'None'
-force1(reveal_type(var1))            # E: Revealed type is 'Literal[1]'
-force2(reveal_type(var2))            # E: Revealed type is 'Literal['foo']'
-force3(reveal_type(var3))            # E: Revealed type is 'Literal[True]'
-force4(reveal_type(var4))            # E: Revealed type is 'None'
-
-reveal_type(Foo.classvar1)           # E: Revealed type is 'Literal[1]'
-reveal_type(Foo.classvar2)           # E: Revealed type is 'Literal['foo']'
-reveal_type(Foo.classvar3)           # E: Revealed type is 'Literal[True]'
-reveal_type(Foo.classvar4)           # E: Revealed type is 'None'
-force1(reveal_type(Foo.classvar1))   # E: Revealed type is 'Literal[1]'
-force2(reveal_type(Foo.classvar2))   # E: Revealed type is 'Literal['foo']'
-force3(reveal_type(Foo.classvar3))   # E: Revealed type is 'Literal[True]'
-force4(reveal_type(Foo.classvar4))   # E: Revealed type is 'None'
-
-f = Foo()
-reveal_type(f.instancevar1)          # E: Revealed type is 'Literal[1]'
-reveal_type(f.instancevar2)          # E: Revealed type is 'Literal['foo']'
-reveal_type(f.instancevar3)          # E: Revealed type is 'Literal[True]'
-reveal_type(f.instancevar4)          # E: Revealed type is 'None'
-force1(reveal_type(f.instancevar1))  # E: Revealed type is 'Literal[1]'
-force2(reveal_type(f.instancevar2))  # E: Revealed type is 'Literal['foo']'
-force3(reveal_type(f.instancevar3))  # E: Revealed type is 'Literal[True]'
-force4(reveal_type(f.instancevar4))  # E: Revealed type is 'None'
-[builtins fixtures/primitives.pyi]
-[out]
-
-[case testLiteralFinalMismatchCausesError]
-from typing_extensions import Final, Literal
-
-var1: Final[Literal[4]]     = 1      # E: Incompatible types in assignment (expression has type "Literal[1]", variable has type "Literal[4]")
-var2: Final[Literal['bad']] = "foo"  # E: Incompatible types in assignment (expression has type "Literal['foo']", variable has type "Literal['bad']")
-var3: Final[Literal[False]] = True   # E: Incompatible types in assignment (expression has type "Literal[True]", variable has type "Literal[False]")
-
-class Foo:
-    classvar1: Final[Literal[4]]     = 1      # E: Incompatible types in assignment (expression has type "Literal[1]", variable has type "Literal[4]")
-    classvar2: Final[Literal['bad']] = "foo"  # E: Incompatible types in assignment (expression has type "Literal['foo']", variable has type "Literal['bad']")
-    classvar3: Final[Literal[False]] = True   # E: Incompatible types in assignment (expression has type "Literal[True]", variable has type "Literal[False]")
-
-    def __init__(self) -> None:
-        self.instancevar1: Final[Literal[4]]     = 1      # E: Incompatible types in assignment (expression has type "Literal[1]", variable has type "Literal[4]")
-        self.instancevar2: Final[Literal['bad']] = "foo"  # E: Incompatible types in assignment (expression has type "Literal['foo']", variable has type "Literal['bad']")
-        self.instancevar3: Final[Literal[False]] = True    # E: Incompatible types in assignment (expression has type "Literal[True]", variable has type "Literal[False]")
-
-# TODO: Fix the order in which these error messages are shown to be more consistent.
-var1 = 10                # E: Incompatible types in assignment (expression has type "Literal[10]", variable has type "Literal[4]") \
-                         # E: Cannot assign to final name "var1"
-
-Foo.classvar1 = 10       # E: Cannot assign to final attribute "classvar1" \
-                         # E: Incompatible types in assignment (expression has type "Literal[10]", variable has type "Literal[4]")
-
-Foo().instancevar1 = 10  # E: Cannot assign to final attribute "instancevar1" \
-                         # E: Incompatible types in assignment (expression has type "Literal[10]", variable has type "Literal[4]")
-[builtins fixtures/primitives.pyi]
-[out]
-
-[case testLiteralFinalGoesOnlyOneLevelDown]
-from typing import Tuple
-from typing_extensions import Final, Literal
-
-a: Final = 1
-b: Final = (1, 2)
-
-def force1(x: Literal[1]) -> None: pass
-def force2(x: Tuple[Literal[1], Literal[2]]) -> None: pass
-
-reveal_type(a)          # E: Revealed type is 'builtins.int'
-reveal_type(b)          # E: Revealed type is 'Tuple[builtins.int, builtins.int]'
-
-force1(reveal_type(a))  # E: Revealed type is 'Literal[1]'
-force2(reveal_type(b))  # E: Argument 1 to "force2" has incompatible type "Tuple[int, int]"; expected "Tuple[Literal[1], Literal[2]]" \
-                        # E: Revealed type is 'Tuple[builtins.int, builtins.int]'
-[builtins fixtures/tuple.pyi]
-[out]
-
-[case testLiteralFinalCollectionPropagation]
-from typing import List
-from typing_extensions import Final, Literal
-
-a: Final = 1
-implicit = [a]
-explicit: List[Literal[1]] = [a]
-
-def force1(x: List[Literal[1]]) -> None: pass
-def force2(x: Literal[1]) -> None: pass
-
-reveal_type(implicit)            # E: Revealed type is 'builtins.list[builtins.int*]'
-force1(reveal_type(implicit))    # E: Argument 1 to "force1" has incompatible type "List[int]"; expected "List[Literal[1]]" \
-                                 # E: Revealed type is 'builtins.list[builtins.int*]'
-force2(reveal_type(implicit[0])) # E: Argument 1 to "force2" has incompatible type "int"; expected "Literal[1]" \
-                                 # E: Revealed type is 'builtins.int*'
-
-reveal_type(explicit)            # E: Revealed type is 'builtins.list[Literal[1]]'
-force1(reveal_type(explicit))    # E: Revealed type is 'builtins.list[Literal[1]]'
-force2(reveal_type(explicit[0])) # E: Revealed type is 'Literal[1]'
-[builtins fixtures/list.pyi]
-[out]
-
-[case testLiteralFinalStringTypesPython3]
-from typing_extensions import Final, Literal
-
-a: Final = u"foo"
-b: Final = "foo"
-c: Final = b"foo"
-
-def force_unicode(x: Literal[u"foo"]) -> None: pass
-def force_bytes(x: Literal[b"foo"]) -> None: pass
-
-force_unicode(reveal_type(a))  # E: Revealed type is 'Literal['foo']'
-force_unicode(reveal_type(b))  # E: Revealed type is 'Literal['foo']'
-force_unicode(reveal_type(c))  # E: Argument 1 to "force_unicode" has incompatible type "Literal[b'foo']"; expected "Literal['foo']" \
-                               # E: Revealed type is 'Literal[b'foo']'
-
-force_bytes(reveal_type(a))    # E: Argument 1 to "force_bytes" has incompatible type "Literal['foo']"; expected "Literal[b'foo']" \
-                               # E: Revealed type is 'Literal['foo']'
-force_bytes(reveal_type(b))    # E: Argument 1 to "force_bytes" has incompatible type "Literal['foo']"; expected "Literal[b'foo']" \
-                               # E: Revealed type is 'Literal['foo']'
-force_bytes(reveal_type(c))    # E: Revealed type is 'Literal[b'foo']'
-[out]
-
-[case testLiteralFinalStringTypesPython2UnicodeLiterals]
-# flags: --python-version 2.7
-from __future__ import unicode_literals
-from typing_extensions import Final, Literal
-
-a = u"foo"  # type: Final
-b = "foo"   # type: Final
-c = b"foo"  # type: Final
-
-def force_unicode(x):
-    # type: (Literal[u"foo"]) -> None
-    pass
-def force_bytes(x):
-    # type: (Literal[b"foo"]) -> None
-    pass
-
-force_unicode(reveal_type(a))  # E: Revealed type is 'Literal[u'foo']'
-force_unicode(reveal_type(b))  # E: Revealed type is 'Literal[u'foo']'
-force_unicode(reveal_type(c))  # E: Argument 1 to "force_unicode" has incompatible type "Literal['foo']"; expected "Literal[u'foo']" \
-                               # E: Revealed type is 'Literal['foo']'
-
-force_bytes(reveal_type(a))    # E: Argument 1 to "force_bytes" has incompatible type "Literal[u'foo']"; expected "Literal['foo']" \
-                               # E: Revealed type is 'Literal[u'foo']'
-force_bytes(reveal_type(b))    # E: Argument 1 to "force_bytes" has incompatible type "Literal[u'foo']"; expected "Literal['foo']" \
-                               # E: Revealed type is 'Literal[u'foo']'
-force_bytes(reveal_type(c))    # E: Revealed type is 'Literal['foo']'
-[out]
-
-[case testLiteralFinalStringTypesPython2]
-# flags: --python-version 2.7
-from typing_extensions import Final, Literal
-
-a = u"foo"  # type: Final
-b = "foo"   # type: Final
-c = b"foo"  # type: Final
-
-def force_unicode(x):
-    # type: (Literal[u"foo"]) -> None
-    pass
-def force_bytes(x):
-    # type: (Literal[b"foo"]) -> None
-    pass
-
-force_unicode(reveal_type(a))  # E: Revealed type is 'Literal[u'foo']'
-force_unicode(reveal_type(b))  # E: Argument 1 to "force_unicode" has incompatible type "Literal['foo']"; expected "Literal[u'foo']" \
-                               # E: Revealed type is 'Literal['foo']'
-force_unicode(reveal_type(c))  # E: Argument 1 to "force_unicode" has incompatible type "Literal['foo']"; expected "Literal[u'foo']" \
-                               # E: Revealed type is 'Literal['foo']'
-
-force_bytes(reveal_type(a))    # E: Argument 1 to "force_bytes" has incompatible type "Literal[u'foo']"; expected "Literal['foo']" \
-                               # E: Revealed type is 'Literal[u'foo']'
-force_bytes(reveal_type(b))    # E: Revealed type is 'Literal['foo']'
-force_bytes(reveal_type(c))    # E: Revealed type is 'Literal['foo']'
-[out]
-
-[case testLiteralFinalPropagatesThroughGenerics]
-from typing import TypeVar, Generic
-from typing_extensions import Final, Literal
-
-
-T = TypeVar('T')
-
-class WrapperClass(Generic[T]):
-    def __init__(self, data: T) -> None:
-        self.data = data
-
-def wrapper_func(x: T) -> T:
-    return x
-
-def force(x: Literal[99]) -> None: pass
-def over_int(x: WrapperClass[int]) -> None: pass
-def over_literal(x: WrapperClass[Literal[99]]) -> None: pass
-
-var1: Final = 99
-w1 = WrapperClass(var1)
-force(reveal_type(w1.data))                     # E: Argument 1 to "force" has incompatible type "int"; expected "Literal[99]" \
-                                                # E: Revealed type is 'builtins.int*'
-force(reveal_type(WrapperClass(var1).data))     # E: Argument 1 to "force" has incompatible type "int"; expected "Literal[99]" \
-                                                # E: Revealed type is 'builtins.int*'
-force(reveal_type(wrapper_func(var1)))          # E: Revealed type is 'Literal[99]'
-over_int(reveal_type(w1))                       # E: Revealed type is '__main__.WrapperClass[builtins.int*]'
-over_literal(reveal_type(w1))                   # E: Argument 1 to "over_literal" has incompatible type "WrapperClass[int]"; expected "WrapperClass[Literal[99]]" \
-                                                # E: Revealed type is '__main__.WrapperClass[builtins.int*]'
-over_int(reveal_type(WrapperClass(var1)))       # E: Revealed type is '__main__.WrapperClass[builtins.int]'
-over_literal(reveal_type(WrapperClass(var1)))   # E: Revealed type is '__main__.WrapperClass[Literal[99]]'
-
-w2 = WrapperClass(99)
-force(reveal_type(w2.data))                     # E: Argument 1 to "force" has incompatible type "int"; expected "Literal[99]" \
-                                                # E: Revealed type is 'builtins.int*'
-force(reveal_type(WrapperClass(99).data))       # E: Argument 1 to "force" has incompatible type "int"; expected "Literal[99]" \
-                                                # E: Revealed type is 'builtins.int*'
-force(reveal_type(wrapper_func(99)))            # E: Revealed type is 'Literal[99]'
-over_int(reveal_type(w2))                       # E: Revealed type is '__main__.WrapperClass[builtins.int*]'
-over_literal(reveal_type(w2))                   # E: Argument 1 to "over_literal" has incompatible type "WrapperClass[int]"; expected "WrapperClass[Literal[99]]" \
-                                                # E: Revealed type is '__main__.WrapperClass[builtins.int*]'
-over_int(reveal_type(WrapperClass(99)))         # E: Revealed type is '__main__.WrapperClass[builtins.int]'
-over_literal(reveal_type(WrapperClass(99)))     # E: Revealed type is '__main__.WrapperClass[Literal[99]]'
-
-var3: Literal[99] = 99
-w3 = WrapperClass(var3)
-force(reveal_type(w3.data))                     # E: Revealed type is 'Literal[99]'
-force(reveal_type(WrapperClass(var3).data))     # E: Revealed type is 'Literal[99]'
-force(reveal_type(wrapper_func(var3)))          # E: Revealed type is 'Literal[99]'
-over_int(reveal_type(w3))                       # E: Argument 1 to "over_int" has incompatible type "WrapperClass[Literal[99]]"; expected "WrapperClass[int]" \
-                                                # E: Revealed type is '__main__.WrapperClass[Literal[99]]'
-over_literal(reveal_type(w3))                   # E: Revealed type is '__main__.WrapperClass[Literal[99]]'
-over_int(reveal_type(WrapperClass(var3)))       # E: Revealed type is '__main__.WrapperClass[builtins.int]'
-over_literal(reveal_type(WrapperClass(var3)))   # E: Revealed type is '__main__.WrapperClass[Literal[99]]'
-=======
 -- Checks for intelligent indexing
 --
 
@@ -2585,5 +2214,376 @@
 
 [builtins fixtures/dict.pyi]
 [typing fixtures/typing-full.pyi]
->>>>>>> 2b8691d8
+
+
+--
+-- Interactions with 'Final'
+--
+
+[case testLiteralFinalInferredAsLiteral]
+from typing_extensions import Final, Literal
+
+var1: Final = 1
+var2: Final = "foo"
+var3: Final = True
+var4: Final = None
+
+class Foo:
+    classvar1: Final = 1
+    classvar2: Final = "foo"
+    classvar3: Final = True
+    classvar4: Final = None
+
+    def __init__(self) -> None:
+        self.instancevar1: Final = 1
+        self.instancevar2: Final = "foo"
+        self.instancevar3: Final = True
+        self.instancevar4: Final = None
+
+def force1(x: Literal[1]) -> None: pass
+def force2(x: Literal["foo"]) -> None: pass
+def force3(x: Literal[True]) -> None: pass
+def force4(x: Literal[None]) -> None: pass
+
+reveal_type(var1)                    # E: Revealed type is 'builtins.int'
+reveal_type(var2)                    # E: Revealed type is 'builtins.str'
+reveal_type(var3)                    # E: Revealed type is 'builtins.bool'
+reveal_type(var4)                    # E: Revealed type is 'None'
+force1(reveal_type(var1))            # E: Revealed type is 'Literal[1]'
+force2(reveal_type(var2))            # E: Revealed type is 'Literal['foo']'
+force3(reveal_type(var3))            # E: Revealed type is 'Literal[True]'
+force4(reveal_type(var4))            # E: Revealed type is 'None'
+
+reveal_type(Foo.classvar1)           # E: Revealed type is 'builtins.int'
+reveal_type(Foo.classvar2)           # E: Revealed type is 'builtins.str'
+reveal_type(Foo.classvar3)           # E: Revealed type is 'builtins.bool'
+reveal_type(Foo.classvar4)           # E: Revealed type is 'None'
+force1(reveal_type(Foo.classvar1))   # E: Revealed type is 'Literal[1]'
+force2(reveal_type(Foo.classvar2))   # E: Revealed type is 'Literal['foo']'
+force3(reveal_type(Foo.classvar3))   # E: Revealed type is 'Literal[True]'
+force4(reveal_type(Foo.classvar4))   # E: Revealed type is 'None'
+
+f = Foo()
+reveal_type(f.instancevar1)          # E: Revealed type is 'builtins.int'
+reveal_type(f.instancevar2)          # E: Revealed type is 'builtins.str'
+reveal_type(f.instancevar3)          # E: Revealed type is 'builtins.bool'
+reveal_type(f.instancevar4)          # E: Revealed type is 'None'
+force1(reveal_type(f.instancevar1))  # E: Revealed type is 'Literal[1]'
+force2(reveal_type(f.instancevar2))  # E: Revealed type is 'Literal['foo']'
+force3(reveal_type(f.instancevar3))  # E: Revealed type is 'Literal[True]'
+force4(reveal_type(f.instancevar4))  # E: Revealed type is 'None'
+[builtins fixtures/primitives.pyi]
+[out]
+
+[case testLiteralFinalDirectInstanceTypesSupercedeInferredLiteral]
+from typing_extensions import Final, Literal
+
+var1: Final[int] = 1
+var2: Final[str] = "foo"
+var3: Final[bool] = True
+var4: Final[None] = None
+
+class Foo:
+    classvar1: Final[int] = 1
+    classvar2: Final[str] = "foo"
+    classvar3: Final[bool] = True
+    classvar4: Final[None] = None
+
+    def __init__(self) -> None:
+        self.instancevar1: Final[int] = 1
+        self.instancevar2: Final[str] = "foo"
+        self.instancevar3: Final[bool] = True
+        self.instancevar4: Final[None] = None
+
+def force1(x: Literal[1]) -> None: pass
+def force2(x: Literal["foo"]) -> None: pass
+def force3(x: Literal[True]) -> None: pass
+def force4(x: Literal[None]) -> None: pass
+
+reveal_type(var1)            # E: Revealed type is 'builtins.int'
+reveal_type(var2)            # E: Revealed type is 'builtins.str'
+reveal_type(var3)            # E: Revealed type is 'builtins.bool'
+reveal_type(var4)            # E: Revealed type is 'None'
+force1(var1)                 # E: Argument 1 to "force1" has incompatible type "int"; expected "Literal[1]"
+force2(var2)                 # E: Argument 1 to "force2" has incompatible type "str"; expected "Literal['foo']"
+force3(var3)                 # E: Argument 1 to "force3" has incompatible type "bool"; expected "Literal[True]"
+force4(var4)
+
+reveal_type(Foo.classvar1)   # E: Revealed type is 'builtins.int'
+reveal_type(Foo.classvar2)   # E: Revealed type is 'builtins.str'
+reveal_type(Foo.classvar3)   # E: Revealed type is 'builtins.bool'
+reveal_type(Foo.classvar4)   # E: Revealed type is 'None'
+force1(Foo.classvar1)        # E: Argument 1 to "force1" has incompatible type "int"; expected "Literal[1]"
+force2(Foo.classvar2)        # E: Argument 1 to "force2" has incompatible type "str"; expected "Literal['foo']"
+force3(Foo.classvar3)        # E: Argument 1 to "force3" has incompatible type "bool"; expected "Literal[True]"
+force4(Foo.classvar4)
+
+f = Foo()
+reveal_type(f.instancevar1)  # E: Revealed type is 'builtins.int'
+reveal_type(f.instancevar2)  # E: Revealed type is 'builtins.str'
+reveal_type(f.instancevar3)  # E: Revealed type is 'builtins.bool'
+reveal_type(f.instancevar4)  # E: Revealed type is 'None'
+force1(f.instancevar1)       # E: Argument 1 to "force1" has incompatible type "int"; expected "Literal[1]"
+force2(f.instancevar2)       # E: Argument 1 to "force2" has incompatible type "str"; expected "Literal['foo']"
+force3(f.instancevar3)       # E: Argument 1 to "force3" has incompatible type "bool"; expected "Literal[True]"
+force4(f.instancevar4)
+[builtins fixtures/primitives.pyi]
+[out]
+
+[case testLiteralFinalDirectLiteralTypesForceLiteral]
+from typing_extensions import Final, Literal
+
+var1: Final[Literal[1]] = 1
+var2: Final[Literal["foo"]] = "foo"
+var3: Final[Literal[True]] = True
+var4: Final[Literal[None]] = None
+
+class Foo:
+    classvar1: Final[Literal[1]] = 1
+    classvar2: Final[Literal["foo"]] = "foo"
+    classvar3: Final[Literal[True]] = True
+    classvar4: Final[Literal[None]] = None
+
+    def __init__(self) -> None:
+        self.instancevar1: Final[Literal[1]] = 1
+        self.instancevar2: Final[Literal["foo"]] = "foo"
+        self.instancevar3: Final[Literal[True]] = True
+        self.instancevar4: Final[Literal[None]] = None
+
+def force1(x: Literal[1]) -> None: pass
+def force2(x: Literal["foo"]) -> None: pass
+def force3(x: Literal[True]) -> None: pass
+def force4(x: Literal[None]) -> None: pass
+
+reveal_type(var1)                    # E: Revealed type is 'Literal[1]'
+reveal_type(var2)                    # E: Revealed type is 'Literal['foo']'
+reveal_type(var3)                    # E: Revealed type is 'Literal[True]'
+reveal_type(var4)                    # E: Revealed type is 'None'
+force1(reveal_type(var1))            # E: Revealed type is 'Literal[1]'
+force2(reveal_type(var2))            # E: Revealed type is 'Literal['foo']'
+force3(reveal_type(var3))            # E: Revealed type is 'Literal[True]'
+force4(reveal_type(var4))            # E: Revealed type is 'None'
+
+reveal_type(Foo.classvar1)           # E: Revealed type is 'Literal[1]'
+reveal_type(Foo.classvar2)           # E: Revealed type is 'Literal['foo']'
+reveal_type(Foo.classvar3)           # E: Revealed type is 'Literal[True]'
+reveal_type(Foo.classvar4)           # E: Revealed type is 'None'
+force1(reveal_type(Foo.classvar1))   # E: Revealed type is 'Literal[1]'
+force2(reveal_type(Foo.classvar2))   # E: Revealed type is 'Literal['foo']'
+force3(reveal_type(Foo.classvar3))   # E: Revealed type is 'Literal[True]'
+force4(reveal_type(Foo.classvar4))   # E: Revealed type is 'None'
+
+f = Foo()
+reveal_type(f.instancevar1)          # E: Revealed type is 'Literal[1]'
+reveal_type(f.instancevar2)          # E: Revealed type is 'Literal['foo']'
+reveal_type(f.instancevar3)          # E: Revealed type is 'Literal[True]'
+reveal_type(f.instancevar4)          # E: Revealed type is 'None'
+force1(reveal_type(f.instancevar1))  # E: Revealed type is 'Literal[1]'
+force2(reveal_type(f.instancevar2))  # E: Revealed type is 'Literal['foo']'
+force3(reveal_type(f.instancevar3))  # E: Revealed type is 'Literal[True]'
+force4(reveal_type(f.instancevar4))  # E: Revealed type is 'None'
+[builtins fixtures/primitives.pyi]
+[out]
+
+[case testLiteralFinalMismatchCausesError]
+from typing_extensions import Final, Literal
+
+var1: Final[Literal[4]]     = 1      # E: Incompatible types in assignment (expression has type "Literal[1]", variable has type "Literal[4]")
+var2: Final[Literal['bad']] = "foo"  # E: Incompatible types in assignment (expression has type "Literal['foo']", variable has type "Literal['bad']")
+var3: Final[Literal[False]] = True   # E: Incompatible types in assignment (expression has type "Literal[True]", variable has type "Literal[False]")
+
+class Foo:
+    classvar1: Final[Literal[4]]     = 1      # E: Incompatible types in assignment (expression has type "Literal[1]", variable has type "Literal[4]")
+    classvar2: Final[Literal['bad']] = "foo"  # E: Incompatible types in assignment (expression has type "Literal['foo']", variable has type "Literal['bad']")
+    classvar3: Final[Literal[False]] = True   # E: Incompatible types in assignment (expression has type "Literal[True]", variable has type "Literal[False]")
+
+    def __init__(self) -> None:
+        self.instancevar1: Final[Literal[4]]     = 1      # E: Incompatible types in assignment (expression has type "Literal[1]", variable has type "Literal[4]")
+        self.instancevar2: Final[Literal['bad']] = "foo"  # E: Incompatible types in assignment (expression has type "Literal['foo']", variable has type "Literal['bad']")
+        self.instancevar3: Final[Literal[False]] = True    # E: Incompatible types in assignment (expression has type "Literal[True]", variable has type "Literal[False]")
+
+# TODO: Fix the order in which these error messages are shown to be more consistent.
+var1 = 10                # E: Incompatible types in assignment (expression has type "Literal[10]", variable has type "Literal[4]") \
+                         # E: Cannot assign to final name "var1"
+
+Foo.classvar1 = 10       # E: Cannot assign to final attribute "classvar1" \
+                         # E: Incompatible types in assignment (expression has type "Literal[10]", variable has type "Literal[4]")
+
+Foo().instancevar1 = 10  # E: Cannot assign to final attribute "instancevar1" \
+                         # E: Incompatible types in assignment (expression has type "Literal[10]", variable has type "Literal[4]")
+[builtins fixtures/primitives.pyi]
+[out]
+
+[case testLiteralFinalGoesOnlyOneLevelDown]
+from typing import Tuple
+from typing_extensions import Final, Literal
+
+a: Final = 1
+b: Final = (1, 2)
+
+def force1(x: Literal[1]) -> None: pass
+def force2(x: Tuple[Literal[1], Literal[2]]) -> None: pass
+
+reveal_type(a)          # E: Revealed type is 'builtins.int'
+reveal_type(b)          # E: Revealed type is 'Tuple[builtins.int, builtins.int]'
+
+force1(reveal_type(a))  # E: Revealed type is 'Literal[1]'
+force2(reveal_type(b))  # E: Argument 1 to "force2" has incompatible type "Tuple[int, int]"; expected "Tuple[Literal[1], Literal[2]]" \
+                        # E: Revealed type is 'Tuple[builtins.int, builtins.int]'
+[builtins fixtures/tuple.pyi]
+[out]
+
+[case testLiteralFinalCollectionPropagation]
+from typing import List
+from typing_extensions import Final, Literal
+
+a: Final = 1
+implicit = [a]
+explicit: List[Literal[1]] = [a]
+
+def force1(x: List[Literal[1]]) -> None: pass
+def force2(x: Literal[1]) -> None: pass
+
+reveal_type(implicit)            # E: Revealed type is 'builtins.list[builtins.int*]'
+force1(reveal_type(implicit))    # E: Argument 1 to "force1" has incompatible type "List[int]"; expected "List[Literal[1]]" \
+                                 # E: Revealed type is 'builtins.list[builtins.int*]'
+force2(reveal_type(implicit[0])) # E: Argument 1 to "force2" has incompatible type "int"; expected "Literal[1]" \
+                                 # E: Revealed type is 'builtins.int*'
+
+reveal_type(explicit)            # E: Revealed type is 'builtins.list[Literal[1]]'
+force1(reveal_type(explicit))    # E: Revealed type is 'builtins.list[Literal[1]]'
+force2(reveal_type(explicit[0])) # E: Revealed type is 'Literal[1]'
+[builtins fixtures/list.pyi]
+[out]
+
+[case testLiteralFinalStringTypesPython3]
+from typing_extensions import Final, Literal
+
+a: Final = u"foo"
+b: Final = "foo"
+c: Final = b"foo"
+
+def force_unicode(x: Literal[u"foo"]) -> None: pass
+def force_bytes(x: Literal[b"foo"]) -> None: pass
+
+force_unicode(reveal_type(a))  # E: Revealed type is 'Literal['foo']'
+force_unicode(reveal_type(b))  # E: Revealed type is 'Literal['foo']'
+force_unicode(reveal_type(c))  # E: Argument 1 to "force_unicode" has incompatible type "Literal[b'foo']"; expected "Literal['foo']" \
+                               # E: Revealed type is 'Literal[b'foo']'
+
+force_bytes(reveal_type(a))    # E: Argument 1 to "force_bytes" has incompatible type "Literal['foo']"; expected "Literal[b'foo']" \
+                               # E: Revealed type is 'Literal['foo']'
+force_bytes(reveal_type(b))    # E: Argument 1 to "force_bytes" has incompatible type "Literal['foo']"; expected "Literal[b'foo']" \
+                               # E: Revealed type is 'Literal['foo']'
+force_bytes(reveal_type(c))    # E: Revealed type is 'Literal[b'foo']'
+[out]
+
+[case testLiteralFinalStringTypesPython2UnicodeLiterals]
+# flags: --python-version 2.7
+from __future__ import unicode_literals
+from typing_extensions import Final, Literal
+
+a = u"foo"  # type: Final
+b = "foo"   # type: Final
+c = b"foo"  # type: Final
+
+def force_unicode(x):
+    # type: (Literal[u"foo"]) -> None
+    pass
+def force_bytes(x):
+    # type: (Literal[b"foo"]) -> None
+    pass
+
+force_unicode(reveal_type(a))  # E: Revealed type is 'Literal[u'foo']'
+force_unicode(reveal_type(b))  # E: Revealed type is 'Literal[u'foo']'
+force_unicode(reveal_type(c))  # E: Argument 1 to "force_unicode" has incompatible type "Literal['foo']"; expected "Literal[u'foo']" \
+                               # E: Revealed type is 'Literal['foo']'
+
+force_bytes(reveal_type(a))    # E: Argument 1 to "force_bytes" has incompatible type "Literal[u'foo']"; expected "Literal['foo']" \
+                               # E: Revealed type is 'Literal[u'foo']'
+force_bytes(reveal_type(b))    # E: Argument 1 to "force_bytes" has incompatible type "Literal[u'foo']"; expected "Literal['foo']" \
+                               # E: Revealed type is 'Literal[u'foo']'
+force_bytes(reveal_type(c))    # E: Revealed type is 'Literal['foo']'
+[out]
+
+[case testLiteralFinalStringTypesPython2]
+# flags: --python-version 2.7
+from typing_extensions import Final, Literal
+
+a = u"foo"  # type: Final
+b = "foo"   # type: Final
+c = b"foo"  # type: Final
+
+def force_unicode(x):
+    # type: (Literal[u"foo"]) -> None
+    pass
+def force_bytes(x):
+    # type: (Literal[b"foo"]) -> None
+    pass
+
+force_unicode(reveal_type(a))  # E: Revealed type is 'Literal[u'foo']'
+force_unicode(reveal_type(b))  # E: Argument 1 to "force_unicode" has incompatible type "Literal['foo']"; expected "Literal[u'foo']" \
+                               # E: Revealed type is 'Literal['foo']'
+force_unicode(reveal_type(c))  # E: Argument 1 to "force_unicode" has incompatible type "Literal['foo']"; expected "Literal[u'foo']" \
+                               # E: Revealed type is 'Literal['foo']'
+
+force_bytes(reveal_type(a))    # E: Argument 1 to "force_bytes" has incompatible type "Literal[u'foo']"; expected "Literal['foo']" \
+                               # E: Revealed type is 'Literal[u'foo']'
+force_bytes(reveal_type(b))    # E: Revealed type is 'Literal['foo']'
+force_bytes(reveal_type(c))    # E: Revealed type is 'Literal['foo']'
+[out]
+
+[case testLiteralFinalPropagatesThroughGenerics]
+from typing import TypeVar, Generic
+from typing_extensions import Final, Literal
+
+
+T = TypeVar('T')
+
+class WrapperClass(Generic[T]):
+    def __init__(self, data: T) -> None:
+        self.data = data
+
+def wrapper_func(x: T) -> T:
+    return x
+
+def force(x: Literal[99]) -> None: pass
+def over_int(x: WrapperClass[int]) -> None: pass
+def over_literal(x: WrapperClass[Literal[99]]) -> None: pass
+
+var1: Final = 99
+w1 = WrapperClass(var1)
+force(reveal_type(w1.data))                     # E: Argument 1 to "force" has incompatible type "int"; expected "Literal[99]" \
+                                                # E: Revealed type is 'builtins.int*'
+force(reveal_type(WrapperClass(var1).data))     # E: Argument 1 to "force" has incompatible type "int"; expected "Literal[99]" \
+                                                # E: Revealed type is 'builtins.int*'
+force(reveal_type(wrapper_func(var1)))          # E: Revealed type is 'Literal[99]'
+over_int(reveal_type(w1))                       # E: Revealed type is '__main__.WrapperClass[builtins.int*]'
+over_literal(reveal_type(w1))                   # E: Argument 1 to "over_literal" has incompatible type "WrapperClass[int]"; expected "WrapperClass[Literal[99]]" \
+                                                # E: Revealed type is '__main__.WrapperClass[builtins.int*]'
+over_int(reveal_type(WrapperClass(var1)))       # E: Revealed type is '__main__.WrapperClass[builtins.int]'
+over_literal(reveal_type(WrapperClass(var1)))   # E: Revealed type is '__main__.WrapperClass[Literal[99]]'
+
+w2 = WrapperClass(99)
+force(reveal_type(w2.data))                     # E: Argument 1 to "force" has incompatible type "int"; expected "Literal[99]" \
+                                                # E: Revealed type is 'builtins.int*'
+force(reveal_type(WrapperClass(99).data))       # E: Argument 1 to "force" has incompatible type "int"; expected "Literal[99]" \
+                                                # E: Revealed type is 'builtins.int*'
+force(reveal_type(wrapper_func(99)))            # E: Revealed type is 'Literal[99]'
+over_int(reveal_type(w2))                       # E: Revealed type is '__main__.WrapperClass[builtins.int*]'
+over_literal(reveal_type(w2))                   # E: Argument 1 to "over_literal" has incompatible type "WrapperClass[int]"; expected "WrapperClass[Literal[99]]" \
+                                                # E: Revealed type is '__main__.WrapperClass[builtins.int*]'
+over_int(reveal_type(WrapperClass(99)))         # E: Revealed type is '__main__.WrapperClass[builtins.int]'
+over_literal(reveal_type(WrapperClass(99)))     # E: Revealed type is '__main__.WrapperClass[Literal[99]]'
+
+var3: Literal[99] = 99
+w3 = WrapperClass(var3)
+force(reveal_type(w3.data))                     # E: Revealed type is 'Literal[99]'
+force(reveal_type(WrapperClass(var3).data))     # E: Revealed type is 'Literal[99]'
+force(reveal_type(wrapper_func(var3)))          # E: Revealed type is 'Literal[99]'
+over_int(reveal_type(w3))                       # E: Argument 1 to "over_int" has incompatible type "WrapperClass[Literal[99]]"; expected "WrapperClass[int]" \
+                                                # E: Revealed type is '__main__.WrapperClass[Literal[99]]'
+over_literal(reveal_type(w3))                   # E: Revealed type is '__main__.WrapperClass[Literal[99]]'
+over_int(reveal_type(WrapperClass(var3)))       # E: Revealed type is '__main__.WrapperClass[builtins.int]'
+over_literal(reveal_type(WrapperClass(var3)))   # E: Revealed type is '__main__.WrapperClass[Literal[99]]'
 [out]