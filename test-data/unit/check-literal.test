--
-- Check to see how we handle raw types, error handling, and other
-- semantic analysis shenanigans
--

[case testLiteralInvalidString]
from typing_extensions import Literal
def f1(x: 'A[') -> None: pass  # E: Invalid type comment or annotation
def g1(x: Literal['A[']) -> None: pass
reveal_type(f1)  # N: Revealed type is 'def (x: Any)'
reveal_type(g1)  # N: Revealed type is 'def (x: Literal['A['])'

def f2(x: 'A B') -> None: pass  # E: Invalid type comment or annotation
def g2(x: Literal['A B']) -> None: pass
reveal_type(f2)  # N: Revealed type is 'def (x: Any)'
reveal_type(g2)  # N: Revealed type is 'def (x: Literal['A B'])'
[builtins fixtures/tuple.pyi]
[out]

[case testLiteralInvalidTypeComment]
from typing_extensions import Literal
def f(x):  # E: syntax error in type comment '(A[) -> None'
    # type: (A[) -> None
    pass

[case testLiteralInvalidTypeComment2]
from typing_extensions import Literal
def f(x):  # E: Invalid type comment or annotation
    # type: ("A[") -> None
    pass

def g(x):
    # type: (Literal["A["]) -> None
    pass

reveal_type(f)  # N: Revealed type is 'def (x: Any)'
reveal_type(g)  # N: Revealed type is 'def (x: Literal['A['])'
[builtins fixtures/tuple.pyi]
[out]

[case testLiteralFromTypingWorks]
from typing import Literal

x: Literal[42]
x = 43  # E: Incompatible types in assignment (expression has type "Literal[43]", variable has type "Literal[42]")

y: Literal[43]
y = 43
[typing fixtures/typing-medium.pyi]

[case testLiteralParsingPython2]
# flags: --python-version 2.7
from typing import Optional
from typing_extensions import Literal

def f(x):  # E: Invalid type comment or annotation
    # type: ("A[") -> None
    pass

def g(x):
    # type: (Literal["A["]) -> None
    pass

x = None  # type: Optional[1]   # E: Invalid type: try using Literal[1] instead?
y = None  # type: Optional[Literal[1]]

reveal_type(x)  # N: Revealed type is 'Union[Any, None]'
reveal_type(y)  # N: Revealed type is 'Union[Literal[1], None]'
[out]

[case testLiteralInsideOtherTypes]
from typing import Tuple
from typing_extensions import Literal

x: Tuple[1]                         # E: Invalid type: try using Literal[1] instead?
def foo(x: Tuple[1]) -> None: ...   # E: Invalid type: try using Literal[1] instead?

y: Tuple[Literal[2]]
def bar(x: Tuple[Literal[2]]) -> None: ...
reveal_type(x)                      # N: Revealed type is 'Tuple[Any]'
reveal_type(y)                      # N: Revealed type is 'Tuple[Literal[2]]'
reveal_type(bar)                    # N: Revealed type is 'def (x: Tuple[Literal[2]])'
[builtins fixtures/tuple.pyi]
[out]

[case testLiteralInsideOtherTypesPython2]
# flags: --python-version 2.7
from typing import Tuple, Optional
from typing_extensions import Literal

x = None  # type: Optional[Tuple[1]]  # E: Invalid type: try using Literal[1] instead?
def foo(x):                           # E: Invalid type: try using Literal[1] instead?
    # type: (Tuple[1]) -> None
    pass

y = None  # type: Optional[Tuple[Literal[2]]]
def bar(x):
    # type: (Tuple[Literal[2]]) -> None
    pass
reveal_type(x)                      # N: Revealed type is 'Union[Tuple[Any], None]'
reveal_type(y)                      # N: Revealed type is 'Union[Tuple[Literal[2]], None]'
reveal_type(bar)                    # N: Revealed type is 'def (x: Tuple[Literal[2]])'
[out]

[case testLiteralInsideOtherTypesTypeCommentsPython3]
# flags: --python-version 3.7
from typing import Tuple, Optional
from typing_extensions import Literal

x = None  # type: Optional[Tuple[1]]  # E: Invalid type: try using Literal[1] instead?
def foo(x):                           # E: Invalid type: try using Literal[1] instead?
    # type: (Tuple[1]) -> None
    pass

y = None  # type: Optional[Tuple[Literal[2]]]
def bar(x):
    # type: (Tuple[Literal[2]]) -> None
    pass
reveal_type(x)                      # N: Revealed type is 'Union[Tuple[Any], None]'
reveal_type(y)                      # N: Revealed type is 'Union[Tuple[Literal[2]], None]'
reveal_type(bar)                    # N: Revealed type is 'def (x: Tuple[Literal[2]])'
[builtins fixtures/tuple.pyi]
[out]

[case testLiteralValidExpressionsInStringsPython3]
from wrapper import *

[file wrapper.pyi]
from typing_extensions import Literal

alias_1 = Literal['a+b']
alias_2 = Literal['1+2']
alias_3 = Literal['3']
alias_4 = Literal['True']
alias_5 = Literal['None']
alias_6 = Literal['"foo"']
expr_of_alias_1: alias_1
expr_of_alias_2: alias_2
expr_of_alias_3: alias_3
expr_of_alias_4: alias_4
expr_of_alias_5: alias_5
expr_of_alias_6: alias_6
reveal_type(expr_of_alias_1)  # N: Revealed type is 'Literal['a+b']'
reveal_type(expr_of_alias_2)  # N: Revealed type is 'Literal['1+2']'
reveal_type(expr_of_alias_3)  # N: Revealed type is 'Literal['3']'
reveal_type(expr_of_alias_4)  # N: Revealed type is 'Literal['True']'
reveal_type(expr_of_alias_5)  # N: Revealed type is 'Literal['None']'
reveal_type(expr_of_alias_6)  # N: Revealed type is 'Literal['"foo"']'

expr_ann_1: Literal['a+b']
expr_ann_2: Literal['1+2']
expr_ann_3: Literal['3']
expr_ann_4: Literal['True']
expr_ann_5: Literal['None']
expr_ann_6: Literal['"foo"']
reveal_type(expr_ann_1)  # N: Revealed type is 'Literal['a+b']'
reveal_type(expr_ann_2)  # N: Revealed type is 'Literal['1+2']'
reveal_type(expr_ann_3)  # N: Revealed type is 'Literal['3']'
reveal_type(expr_ann_4)  # N: Revealed type is 'Literal['True']'
reveal_type(expr_ann_5)  # N: Revealed type is 'Literal['None']'
reveal_type(expr_ann_6)  # N: Revealed type is 'Literal['"foo"']'

expr_str_1: "Literal['a+b']"
expr_str_2: "Literal['1+2']"
expr_str_3: "Literal['3']"
expr_str_4: "Literal['True']"
expr_str_5: "Literal['None']"
expr_str_6: "Literal['\"foo\"']"
reveal_type(expr_str_1)  # N: Revealed type is 'Literal['a+b']'
reveal_type(expr_str_2)  # N: Revealed type is 'Literal['1+2']'
reveal_type(expr_str_3)  # N: Revealed type is 'Literal['3']'
reveal_type(expr_str_4)  # N: Revealed type is 'Literal['True']'
reveal_type(expr_str_5)  # N: Revealed type is 'Literal['None']'
reveal_type(expr_str_6)  # N: Revealed type is 'Literal['"foo"']'

expr_com_1 = ...   # type: Literal['a+b']
expr_com_2 = ...   # type: Literal['1+2']
expr_com_3 = ...   # type: Literal['3']
expr_com_4 = ...   # type: Literal['True']
expr_com_5 = ...   # type: Literal['None']
expr_com_6 = ...   # type: Literal['"foo"']
reveal_type(expr_com_1)  # N: Revealed type is 'Literal['a+b']'
reveal_type(expr_com_2)  # N: Revealed type is 'Literal['1+2']'
reveal_type(expr_com_3)  # N: Revealed type is 'Literal['3']'
reveal_type(expr_com_4)  # N: Revealed type is 'Literal['True']'
reveal_type(expr_com_5)  # N: Revealed type is 'Literal['None']'
reveal_type(expr_com_6)  # N: Revealed type is 'Literal['"foo"']'
[builtins fixtures/bool.pyi]
[out]

[case testLiteralValidExpressionsInStringsPython2]
# flags: --python-version=2.7
from wrapper import *

[file wrapper.pyi]
from typing_extensions import Literal

alias_1 = Literal['a+b']
alias_2 = Literal['1+2']
alias_3 = Literal['3']
alias_4 = Literal['True']
alias_5 = Literal['None']
alias_6 = Literal['"foo"']
expr_of_alias_1: alias_1
expr_of_alias_2: alias_2
expr_of_alias_3: alias_3
expr_of_alias_4: alias_4
expr_of_alias_5: alias_5
expr_of_alias_6: alias_6
reveal_type(expr_of_alias_1)  # N: Revealed type is 'Literal['a+b']'
reveal_type(expr_of_alias_2)  # N: Revealed type is 'Literal['1+2']'
reveal_type(expr_of_alias_3)  # N: Revealed type is 'Literal['3']'
reveal_type(expr_of_alias_4)  # N: Revealed type is 'Literal['True']'
reveal_type(expr_of_alias_5)  # N: Revealed type is 'Literal['None']'
reveal_type(expr_of_alias_6)  # N: Revealed type is 'Literal['"foo"']'

expr_com_1 = ...   # type: Literal['a+b']
expr_com_2 = ...   # type: Literal['1+2']
expr_com_3 = ...   # type: Literal['3']
expr_com_4 = ...   # type: Literal['True']
expr_com_5 = ...   # type: Literal['None']
expr_com_6 = ...   # type: Literal['"foo"']
reveal_type(expr_com_1)  # N: Revealed type is 'Literal[u'a+b']'
reveal_type(expr_com_2)  # N: Revealed type is 'Literal[u'1+2']'
reveal_type(expr_com_3)  # N: Revealed type is 'Literal[u'3']'
reveal_type(expr_com_4)  # N: Revealed type is 'Literal[u'True']'
reveal_type(expr_com_5)  # N: Revealed type is 'Literal[u'None']'
reveal_type(expr_com_6)  # N: Revealed type is 'Literal[u'"foo"']'
[builtins fixtures/bool.pyi]
[out]

[case testLiteralMixingUnicodeAndBytesPython3]
from typing_extensions import Literal

a_ann: Literal[u"foo"]
b_ann: Literal["foo"]
c_ann: Literal[b"foo"]

a_hint = u"foo"  # type: Literal[u"foo"]
b_hint = "foo"   # type: Literal["foo"]
c_hint = b"foo"  # type: Literal[b"foo"]

AAlias = Literal[u"foo"]
BAlias = Literal["foo"]
CAlias = Literal[b"foo"]
a_alias: AAlias
b_alias: BAlias
c_alias: CAlias

def accepts_str_1(x: Literal[u"foo"]) -> None: pass
def accepts_str_2(x: Literal["foo"]) -> None: pass
def accepts_bytes(x: Literal[b"foo"]) -> None: pass

reveal_type(a_ann)      # N: Revealed type is 'Literal['foo']'
reveal_type(b_ann)      # N: Revealed type is 'Literal['foo']'
reveal_type(c_ann)      # N: Revealed type is 'Literal[b'foo']'
reveal_type(a_hint)     # N: Revealed type is 'Literal['foo']'
reveal_type(b_hint)     # N: Revealed type is 'Literal['foo']'
reveal_type(c_hint)     # N: Revealed type is 'Literal[b'foo']'
reveal_type(a_alias)    # N: Revealed type is 'Literal['foo']'
reveal_type(b_alias)    # N: Revealed type is 'Literal['foo']'
reveal_type(c_alias)    # N: Revealed type is 'Literal[b'foo']'

accepts_str_1(a_ann)
accepts_str_1(b_ann)
accepts_str_1(c_ann)    # E: Argument 1 to "accepts_str_1" has incompatible type "Literal[b'foo']"; expected "Literal['foo']"
accepts_str_1(a_hint)
accepts_str_1(b_hint)
accepts_str_1(c_hint)   # E: Argument 1 to "accepts_str_1" has incompatible type "Literal[b'foo']"; expected "Literal['foo']"
accepts_str_1(a_alias)
accepts_str_1(b_alias)
accepts_str_1(c_alias)  # E: Argument 1 to "accepts_str_1" has incompatible type "Literal[b'foo']"; expected "Literal['foo']"

accepts_str_2(a_ann)
accepts_str_2(b_ann)
accepts_str_2(c_ann)    # E: Argument 1 to "accepts_str_2" has incompatible type "Literal[b'foo']"; expected "Literal['foo']"
accepts_str_2(a_hint)
accepts_str_2(b_hint)
accepts_str_2(c_hint)   # E: Argument 1 to "accepts_str_2" has incompatible type "Literal[b'foo']"; expected "Literal['foo']"
accepts_str_2(a_alias)
accepts_str_2(b_alias)
accepts_str_2(c_alias)  # E: Argument 1 to "accepts_str_2" has incompatible type "Literal[b'foo']"; expected "Literal['foo']"

accepts_bytes(a_ann)    # E: Argument 1 to "accepts_bytes" has incompatible type "Literal['foo']"; expected "Literal[b'foo']"
accepts_bytes(b_ann)    # E: Argument 1 to "accepts_bytes" has incompatible type "Literal['foo']"; expected "Literal[b'foo']"
accepts_bytes(c_ann)
accepts_bytes(a_hint)   # E: Argument 1 to "accepts_bytes" has incompatible type "Literal['foo']"; expected "Literal[b'foo']"
accepts_bytes(b_hint)   # E: Argument 1 to "accepts_bytes" has incompatible type "Literal['foo']"; expected "Literal[b'foo']"
accepts_bytes(c_hint)
accepts_bytes(a_alias)  # E: Argument 1 to "accepts_bytes" has incompatible type "Literal['foo']"; expected "Literal[b'foo']"
accepts_bytes(b_alias)  # E: Argument 1 to "accepts_bytes" has incompatible type "Literal['foo']"; expected "Literal[b'foo']"
accepts_bytes(c_alias)
[builtins fixtures/tuple.pyi]
[out]

[case testLiteralMixingUnicodeAndBytesPython2]
# flags: --python-version 2.7
from typing_extensions import Literal

a_hint = u"foo"  # type: Literal[u"foo"]
b_hint = "foo"   # type: Literal["foo"]
c_hint = b"foo"  # type: Literal[b"foo"]

AAlias = Literal[u"foo"]
BAlias = Literal["foo"]
CAlias = Literal[b"foo"]
a_alias = u"foo"  # type: AAlias
b_alias = "foo"   # type: BAlias
c_alias = b"foo"  # type: CAlias

def accepts_unicode(x):
    # type: (Literal[u"foo"]) -> None
    pass
def accepts_bytes_1(x):
    # type: (Literal["foo"]) -> None
    pass
def accepts_bytes_2(x):
    # type: (Literal[b"foo"]) -> None
    pass

reveal_type(a_hint)       # N: Revealed type is 'Literal[u'foo']'
reveal_type(b_hint)       # N: Revealed type is 'Literal['foo']'
reveal_type(c_hint)       # N: Revealed type is 'Literal['foo']'
reveal_type(a_alias)      # N: Revealed type is 'Literal[u'foo']'
reveal_type(b_alias)      # N: Revealed type is 'Literal['foo']'
reveal_type(c_alias)      # N: Revealed type is 'Literal['foo']'

accepts_unicode(a_hint)
accepts_unicode(b_hint)   # E: Argument 1 to "accepts_unicode" has incompatible type "Literal['foo']"; expected "Literal[u'foo']"
accepts_unicode(c_hint)   # E: Argument 1 to "accepts_unicode" has incompatible type "Literal['foo']"; expected "Literal[u'foo']"
accepts_unicode(a_alias)
accepts_unicode(b_alias)  # E: Argument 1 to "accepts_unicode" has incompatible type "Literal['foo']"; expected "Literal[u'foo']"
accepts_unicode(c_alias)  # E: Argument 1 to "accepts_unicode" has incompatible type "Literal['foo']"; expected "Literal[u'foo']"

accepts_bytes_1(a_hint)   # E: Argument 1 to "accepts_bytes_1" has incompatible type "Literal[u'foo']"; expected "Literal['foo']"
accepts_bytes_1(b_hint)
accepts_bytes_1(c_hint)
accepts_bytes_1(a_alias)  # E: Argument 1 to "accepts_bytes_1" has incompatible type "Literal[u'foo']"; expected "Literal['foo']"
accepts_bytes_1(b_alias)
accepts_bytes_1(c_alias)

accepts_bytes_2(a_hint)   # E: Argument 1 to "accepts_bytes_2" has incompatible type "Literal[u'foo']"; expected "Literal['foo']"
accepts_bytes_2(b_hint)
accepts_bytes_2(c_hint)
accepts_bytes_2(a_alias)  # E: Argument 1 to "accepts_bytes_2" has incompatible type "Literal[u'foo']"; expected "Literal['foo']"
accepts_bytes_2(b_alias)
accepts_bytes_2(c_alias)
[builtins fixtures/primitives.pyi]
[out]

[case testLiteralMixingUnicodeAndBytesPython2UnicodeLiterals]
# flags: --python-version 2.7
from __future__ import unicode_literals
from typing_extensions import Literal

a_hint = u"foo"  # type: Literal[u"foo"]
b_hint = "foo"   # type: Literal["foo"]
c_hint = b"foo"  # type: Literal[b"foo"]

AAlias = Literal[u"foo"]
BAlias = Literal["foo"]
CAlias = Literal[b"foo"]
a_alias = u"foo"  # type: AAlias
b_alias = "foo"   # type: BAlias
c_alias = b"foo"  # type: CAlias

def accepts_unicode_1(x):
    # type: (Literal[u"foo"]) -> None
    pass
def accepts_unicode_2(x):
    # type: (Literal["foo"]) -> None
    pass
def accepts_bytes(x):
    # type: (Literal[b"foo"]) -> None
    pass

reveal_type(a_hint)       # N: Revealed type is 'Literal[u'foo']'
reveal_type(b_hint)       # N: Revealed type is 'Literal[u'foo']'
reveal_type(c_hint)       # N: Revealed type is 'Literal['foo']'
reveal_type(a_alias)      # N: Revealed type is 'Literal[u'foo']'
reveal_type(b_alias)      # N: Revealed type is 'Literal[u'foo']'
reveal_type(c_alias)      # N: Revealed type is 'Literal['foo']'

accepts_unicode_1(a_hint)
accepts_unicode_1(b_hint)
accepts_unicode_1(c_hint)   # E: Argument 1 to "accepts_unicode_1" has incompatible type "Literal['foo']"; expected "Literal[u'foo']"
accepts_unicode_1(a_alias)
accepts_unicode_1(b_alias)
accepts_unicode_1(c_alias)  # E: Argument 1 to "accepts_unicode_1" has incompatible type "Literal['foo']"; expected "Literal[u'foo']"

accepts_unicode_2(a_hint)
accepts_unicode_2(b_hint)
accepts_unicode_2(c_hint)   # E: Argument 1 to "accepts_unicode_2" has incompatible type "Literal['foo']"; expected "Literal[u'foo']"
accepts_unicode_2(a_alias)
accepts_unicode_2(b_alias)
accepts_unicode_2(c_alias)  # E: Argument 1 to "accepts_unicode_2" has incompatible type "Literal['foo']"; expected "Literal[u'foo']"

accepts_bytes(a_hint)       # E: Argument 1 to "accepts_bytes" has incompatible type "Literal[u'foo']"; expected "Literal['foo']"
accepts_bytes(b_hint)       # E: Argument 1 to "accepts_bytes" has incompatible type "Literal[u'foo']"; expected "Literal['foo']"
accepts_bytes(c_hint)
accepts_bytes(a_alias)      # E: Argument 1 to "accepts_bytes" has incompatible type "Literal[u'foo']"; expected "Literal['foo']"
accepts_bytes(b_alias)      # E: Argument 1 to "accepts_bytes" has incompatible type "Literal[u'foo']"; expected "Literal['foo']"
accepts_bytes(c_alias)
[builtins fixtures/primitives.pyi]
[out]

[case testLiteralMixingUnicodeAndBytesPython3ForwardStrings]
from typing import TypeVar, Generic
from typing_extensions import Literal

a_unicode_wrapper: u"Literal[u'foo']"
b_unicode_wrapper: u"Literal['foo']"
c_unicode_wrapper: u"Literal[b'foo']"

a_str_wrapper: "Literal[u'foo']"
b_str_wrapper: "Literal['foo']"
c_str_wrapper: "Literal[b'foo']"

# In Python 3, forward references MUST be str, not bytes
a_bytes_wrapper: b"Literal[u'foo']"  # E: Invalid type comment or annotation
b_bytes_wrapper: b"Literal['foo']"   # E: Invalid type comment or annotation
c_bytes_wrapper: b"Literal[b'foo']"  # E: Invalid type comment or annotation

reveal_type(a_unicode_wrapper)  # N: Revealed type is 'Literal['foo']'
reveal_type(b_unicode_wrapper)  # N: Revealed type is 'Literal['foo']'
reveal_type(c_unicode_wrapper)  # N: Revealed type is 'Literal[b'foo']'

reveal_type(a_str_wrapper)      # N: Revealed type is 'Literal['foo']'
reveal_type(b_str_wrapper)      # N: Revealed type is 'Literal['foo']'
reveal_type(c_str_wrapper)      # N: Revealed type is 'Literal[b'foo']'

T = TypeVar('T')
class Wrap(Generic[T]): pass

AUnicodeWrapperAlias = Wrap[u"Literal[u'foo']"]
BUnicodeWrapperAlias = Wrap[u"Literal['foo']"]
CUnicodeWrapperAlias = Wrap[u"Literal[b'foo']"]
a_unicode_wrapper_alias: AUnicodeWrapperAlias
b_unicode_wrapper_alias: BUnicodeWrapperAlias
c_unicode_wrapper_alias: CUnicodeWrapperAlias

AStrWrapperAlias = Wrap["Literal[u'foo']"]
BStrWrapperAlias = Wrap["Literal['foo']"]
CStrWrapperAlias = Wrap["Literal[b'foo']"]
a_str_wrapper_alias: AStrWrapperAlias
b_str_wrapper_alias: BStrWrapperAlias
c_str_wrapper_alias: CStrWrapperAlias

ABytesWrapperAlias = Wrap[b"Literal[u'foo']"]
BBytesWrapperAlias = Wrap[b"Literal['foo']"]
CBytesWrapperAlias = Wrap[b"Literal[b'foo']"]
a_bytes_wrapper_alias: ABytesWrapperAlias
b_bytes_wrapper_alias: BBytesWrapperAlias
c_bytes_wrapper_alias: CBytesWrapperAlias

# In Python 3, we assume that Literal['foo'] and Literal[u'foo'] are always
# equivalent, no matter what.
reveal_type(a_unicode_wrapper_alias)  # N: Revealed type is '__main__.Wrap[Literal['foo']]'
reveal_type(b_unicode_wrapper_alias)  # N: Revealed type is '__main__.Wrap[Literal['foo']]'
reveal_type(c_unicode_wrapper_alias)  # N: Revealed type is '__main__.Wrap[Literal[b'foo']]'

reveal_type(a_str_wrapper_alias)      # N: Revealed type is '__main__.Wrap[Literal['foo']]'
reveal_type(b_str_wrapper_alias)      # N: Revealed type is '__main__.Wrap[Literal['foo']]'
reveal_type(c_str_wrapper_alias)      # N: Revealed type is '__main__.Wrap[Literal[b'foo']]'

reveal_type(a_bytes_wrapper_alias)    # N: Revealed type is '__main__.Wrap[Literal['foo']]'
reveal_type(b_bytes_wrapper_alias)    # N: Revealed type is '__main__.Wrap[Literal['foo']]'
reveal_type(c_bytes_wrapper_alias)    # N: Revealed type is '__main__.Wrap[Literal[b'foo']]'
[builtins fixtures/tuple.pyi]
[out]

[case testLiteralMixingUnicodeAndBytesPython2ForwardStrings]
# flags: --python-version 2.7
from typing import TypeVar, Generic
from typing_extensions import Literal

T = TypeVar('T')
class Wrap(Generic[T]): pass

AUnicodeWrapperAlias = Wrap[u"Literal[u'foo']"]
BUnicodeWrapperAlias = Wrap[u"Literal['foo']"]
CUnicodeWrapperAlias = Wrap[u"Literal[b'foo']"]
a_unicode_wrapper_alias = Wrap()  # type: AUnicodeWrapperAlias
b_unicode_wrapper_alias = Wrap()  # type: BUnicodeWrapperAlias
c_unicode_wrapper_alias = Wrap()  # type: CUnicodeWrapperAlias

AStrWrapperAlias = Wrap["Literal[u'foo']"]
BStrWrapperAlias = Wrap["Literal['foo']"]
CStrWrapperAlias = Wrap["Literal[b'foo']"]
a_str_wrapper_alias = Wrap()  # type: AStrWrapperAlias
b_str_wrapper_alias = Wrap()  # type: BStrWrapperAlias
c_str_wrapper_alias = Wrap()  # type: CStrWrapperAlias

ABytesWrapperAlias = Wrap[b"Literal[u'foo']"]
BBytesWrapperAlias = Wrap[b"Literal['foo']"]
CBytesWrapperAlias = Wrap[b"Literal[b'foo']"]
a_bytes_wrapper_alias = Wrap()  # type: ABytesWrapperAlias
b_bytes_wrapper_alias = Wrap()  # type: BBytesWrapperAlias
c_bytes_wrapper_alias = Wrap()  # type: CBytesWrapperAlias

# Unlike Python 3, the exact meaning of Literal['foo'] is "inherited" from the "outer"
# string. For example, the "outer" string is unicode in the first example here. So
# we treat Literal['foo'] as the same as Literal[u'foo'].
reveal_type(a_unicode_wrapper_alias)  # N: Revealed type is '__main__.Wrap[Literal[u'foo']]'
reveal_type(b_unicode_wrapper_alias)  # N: Revealed type is '__main__.Wrap[Literal[u'foo']]'
reveal_type(c_unicode_wrapper_alias)  # N: Revealed type is '__main__.Wrap[Literal['foo']]'

# However, for both of these examples, the "outer" string is bytes, so we don't treat
# Literal['foo'] as a unicode Literal.
reveal_type(a_str_wrapper_alias)      # N: Revealed type is '__main__.Wrap[Literal[u'foo']]'
reveal_type(b_str_wrapper_alias)      # N: Revealed type is '__main__.Wrap[Literal['foo']]'
reveal_type(c_str_wrapper_alias)      # N: Revealed type is '__main__.Wrap[Literal['foo']]'

reveal_type(a_bytes_wrapper_alias)    # N: Revealed type is '__main__.Wrap[Literal[u'foo']]'
reveal_type(b_bytes_wrapper_alias)    # N: Revealed type is '__main__.Wrap[Literal['foo']]'
reveal_type(c_bytes_wrapper_alias)    # N: Revealed type is '__main__.Wrap[Literal['foo']]'
[out]

[case testLiteralMixingUnicodeAndBytesPython2ForwardStringsUnicodeLiterals]
# flags: --python-version 2.7
from __future__ import unicode_literals
from typing import TypeVar, Generic
from typing_extensions import Literal

T = TypeVar('T')
class Wrap(Generic[T]): pass

AUnicodeWrapperAlias = Wrap[u"Literal[u'foo']"]
BUnicodeWrapperAlias = Wrap[u"Literal['foo']"]
CUnicodeWrapperAlias = Wrap[u"Literal[b'foo']"]
a_unicode_wrapper_alias = Wrap()  # type: AUnicodeWrapperAlias
b_unicode_wrapper_alias = Wrap()  # type: BUnicodeWrapperAlias
c_unicode_wrapper_alias = Wrap()  # type: CUnicodeWrapperAlias

AStrWrapperAlias = Wrap["Literal[u'foo']"]
BStrWrapperAlias = Wrap["Literal['foo']"]
CStrWrapperAlias = Wrap["Literal[b'foo']"]
a_str_wrapper_alias = Wrap()  # type: AStrWrapperAlias
b_str_wrapper_alias = Wrap()  # type: BStrWrapperAlias
c_str_wrapper_alias = Wrap()  # type: CStrWrapperAlias

ABytesWrapperAlias = Wrap[b"Literal[u'foo']"]
BBytesWrapperAlias = Wrap[b"Literal['foo']"]
CBytesWrapperAlias = Wrap[b"Literal[b'foo']"]
a_bytes_wrapper_alias = Wrap()  # type: ABytesWrapperAlias
b_bytes_wrapper_alias = Wrap()  # type: BBytesWrapperAlias
c_bytes_wrapper_alias = Wrap()  # type: CBytesWrapperAlias

# This example is almost identical to the previous one, except that we're using
# unicode literals. The first and last examples remain the same, but the middle
# one changes:
reveal_type(a_unicode_wrapper_alias)  # N: Revealed type is '__main__.Wrap[Literal[u'foo']]'
reveal_type(b_unicode_wrapper_alias)  # N: Revealed type is '__main__.Wrap[Literal[u'foo']]'
reveal_type(c_unicode_wrapper_alias)  # N: Revealed type is '__main__.Wrap[Literal['foo']]'

# Since unicode_literals is enabled, the "outer" string in Wrap["Literal['foo']"] is now
# a unicode string, so we end up treating Literal['foo'] as the same as Literal[u'foo'].
reveal_type(a_str_wrapper_alias)      # N: Revealed type is '__main__.Wrap[Literal[u'foo']]'
reveal_type(b_str_wrapper_alias)      # N: Revealed type is '__main__.Wrap[Literal[u'foo']]'
reveal_type(c_str_wrapper_alias)      # N: Revealed type is '__main__.Wrap[Literal['foo']]'

reveal_type(a_bytes_wrapper_alias)    # N: Revealed type is '__main__.Wrap[Literal[u'foo']]'
reveal_type(b_bytes_wrapper_alias)    # N: Revealed type is '__main__.Wrap[Literal['foo']]'
reveal_type(c_bytes_wrapper_alias)    # N: Revealed type is '__main__.Wrap[Literal['foo']]'
[out]

[case testLiteralMixingUnicodeAndBytesInconsistentUnicodeLiterals]
# flags: --python-version 2.7
import mod_unicode as u
import mod_bytes as b

reveal_type(u.func)   # N: Revealed type is 'def (x: Literal[u'foo'])'
reveal_type(u.var)    # N: Revealed type is 'Literal[u'foo']'
reveal_type(b.func)   # N: Revealed type is 'def (x: Literal['foo'])'
reveal_type(b.var)    # N: Revealed type is 'Literal['foo']'

from_u = u"foo"       # type: u.Alias
from_b = "foo"        # type: b.Alias

u.func(u.var)
u.func(from_u)
u.func(b.var)         # E: Argument 1 to "func" has incompatible type "Literal['foo']"; expected "Literal[u'foo']"
u.func(from_b)        # E: Argument 1 to "func" has incompatible type "Literal['foo']"; expected "Literal[u'foo']"

b.func(u.var)         # E: Argument 1 to "func" has incompatible type "Literal[u'foo']"; expected "Literal['foo']"
b.func(from_u)        # E: Argument 1 to "func" has incompatible type "Literal[u'foo']"; expected "Literal['foo']"
b.func(b.var)
b.func(from_b)

[file mod_unicode.py]
from __future__ import unicode_literals
from typing_extensions import Literal

def func(x):
    # type: (Literal["foo"]) -> None
    pass

Alias = Literal["foo"]
var = "foo"  # type: Alias

[file mod_bytes.py]
from typing_extensions import Literal

def func(x):
    # type: (Literal["foo"]) -> None
    pass

Alias = Literal["foo"]
var = "foo"  # type: Alias
[out]

[case testLiteralUnicodeWeirdCharacters]
from typing import Any
from typing_extensions import Literal

a1: Literal["\x00\xAC\x62 \u2227 \u03bb(p)"]
b1: Literal["\x00¬b ∧ λ(p)"]
c1: Literal["¬b ∧ λ(p)"]
d1: Literal["\U0001F600"]
e1: Literal["😀"]

Alias1 = Literal["\x00\xAC\x62 \u2227 \u03bb(p)"]
Alias2 = Literal["\x00¬b ∧ λ(p)"]
Alias3 = Literal["¬b ∧ λ(p)"]
Alias4 = Literal["\U0001F600"]
Alias5 = Literal["😀"]
a2: Alias1
b2: Alias2
c2: Alias3
d2: Alias4
e2: Alias5

blah: Any
a3 = blah  # type: Literal["\x00\xAC\x62 \u2227 \u03bb(p)"]
b3 = blah  # type: Literal["\x00¬b ∧ λ(p)"]
c3 = blah  # type: Literal["¬b ∧ λ(p)"]
d3 = blah  # type: Literal["\U0001F600"]
e3 = blah  # type: Literal["😀"]

reveal_type(a1)  # N: Revealed type is 'Literal['\x00¬b ∧ λ(p)']'
reveal_type(b1)  # N: Revealed type is 'Literal['\x00¬b ∧ λ(p)']'
reveal_type(c1)  # N: Revealed type is 'Literal['¬b ∧ λ(p)']'
reveal_type(d1)  # N: Revealed type is 'Literal['😀']'
reveal_type(e1)  # N: Revealed type is 'Literal['😀']'

reveal_type(a2)  # N: Revealed type is 'Literal['\x00¬b ∧ λ(p)']'
reveal_type(b2)  # N: Revealed type is 'Literal['\x00¬b ∧ λ(p)']'
reveal_type(c2)  # N: Revealed type is 'Literal['¬b ∧ λ(p)']'
reveal_type(d2)  # N: Revealed type is 'Literal['😀']'
reveal_type(e2)  # N: Revealed type is 'Literal['😀']'

reveal_type(a3)  # N: Revealed type is 'Literal['\x00¬b ∧ λ(p)']'
reveal_type(b3)  # N: Revealed type is 'Literal['\x00¬b ∧ λ(p)']'
reveal_type(c3)  # N: Revealed type is 'Literal['¬b ∧ λ(p)']'
reveal_type(d3)  # N: Revealed type is 'Literal['😀']'
reveal_type(e3)  # N: Revealed type is 'Literal['😀']'

a1 = b1
a1 = c1  # E: Incompatible types in assignment (expression has type "Literal['¬b ∧ λ(p)']", variable has type "Literal['\x00¬b ∧ λ(p)']")
a1 = a2
a1 = b2
a1 = c2  # E: Incompatible types in assignment (expression has type "Literal['¬b ∧ λ(p)']", variable has type "Literal['\x00¬b ∧ λ(p)']")
a1 = a3
a1 = b3
a1 = c3  # E: Incompatible types in assignment (expression has type "Literal['¬b ∧ λ(p)']", variable has type "Literal['\x00¬b ∧ λ(p)']")
[builtins fixtures/tuple.pyi]

[out skip-path-normalization]

[case testLiteralRenamingImportWorks]
from typing_extensions import Literal as Foo

x: Foo[3]
reveal_type(x)   # N: Revealed type is 'Literal[3]'

y: Foo["hello"]
reveal_type(y)   # N: Revealed type is 'Literal['hello']'
[builtins fixtures/tuple.pyi]
[out]

[case testLiteralRenamingImportViaAnotherImportWorks]
from other_module import Foo, Bar

x: Foo[3]
y: Bar

reveal_type(x)  # N: Revealed type is 'Literal[3]'
reveal_type(y)  # N: Revealed type is 'Literal[4]'

[file other_module.py]
from typing_extensions import Literal as Foo
Bar = Foo[4]
[builtins fixtures/tuple.pyi]
[out]

[case testLiteralRenamingImportNameConfusion]
from typing_extensions import Literal as Foo

x: Foo["Foo"]
reveal_type(x)  # N: Revealed type is 'Literal['Foo']'

y: Foo[Foo]     # E: Literal[...] must have at least one parameter
[builtins fixtures/tuple.pyi]
[out]

[case testLiteralBadRawExpressionWithBadType]

NotAType = 3
def f() -> NotAType['also' + 'not' + 'a' + 'type']: ... # E: Variable "__main__.NotAType" is not valid as a type \
                                                        # N: See https://mypy.readthedocs.io/en/latest/common_issues.html#differentiate-variables-and-aliases \
                                                        # E: Invalid type comment or annotation

# Note: this makes us re-inspect the type (e.g. via '_patch_indirect_dependencies'
# in build.py) so we can confirm the RawExpressionType did not leak out.
indirect = f()
[out]

--
-- Check to make sure we can construct the correct range of literal
-- types (and correctly reject invalid literal types)
--
-- Note: the assignment tests exercise the logic in 'fastparse.py';
-- the type alias tests exercise the logic in 'exprtotype.py'.
--

[case testLiteralBasicIntUsage]
from typing_extensions import Literal

a1: Literal[4]
b1: Literal[0x2a]
c1: Literal[-300]

reveal_type(a1)  # N: Revealed type is 'Literal[4]'
reveal_type(b1)  # N: Revealed type is 'Literal[42]'
reveal_type(c1)  # N: Revealed type is 'Literal[-300]'

a2t = Literal[4]
b2t = Literal[0x2a]
c2t = Literal[-300]
a2: a2t
b2: b2t
c2: c2t

reveal_type(a2)  # N: Revealed type is 'Literal[4]'
reveal_type(b2)  # N: Revealed type is 'Literal[42]'
reveal_type(c2)  # N: Revealed type is 'Literal[-300]'

def f1(x: Literal[4]) -> Literal[4]: pass
def f2(x: Literal[0x2a]) -> Literal[0x2a]: pass
def f3(x: Literal[-300]) -> Literal[-300]: pass

reveal_type(f1)  # N: Revealed type is 'def (x: Literal[4]) -> Literal[4]'
reveal_type(f2)  # N: Revealed type is 'def (x: Literal[42]) -> Literal[42]'
reveal_type(f3)  # N: Revealed type is 'def (x: Literal[-300]) -> Literal[-300]'
[builtins fixtures/tuple.pyi]
[out]

[case testLiteralBasicBoolUsage]
from typing_extensions import Literal

a1: Literal[True]
b1: Literal[False]

reveal_type(a1)  # N: Revealed type is 'Literal[True]'
reveal_type(b1)  # N: Revealed type is 'Literal[False]'

a2t = Literal[True]
b2t = Literal[False]
a2: a2t
b2: b2t

reveal_type(a2)  # N: Revealed type is 'Literal[True]'
reveal_type(b2)  # N: Revealed type is 'Literal[False]'

def f1(x: Literal[True]) -> Literal[True]: pass
def f2(x: Literal[False]) -> Literal[False]: pass

reveal_type(f1)  # N: Revealed type is 'def (x: Literal[True]) -> Literal[True]'
reveal_type(f2)  # N: Revealed type is 'def (x: Literal[False]) -> Literal[False]'
[builtins fixtures/bool.pyi]
[out]

[case testLiteralBasicStrUsage]
from typing_extensions import Literal

a: Literal[""]
b: Literal["  foo bar  "]
c: Literal['  foo bar  ']
d: Literal["foo"]
e: Literal['foo']

reveal_type(a)  # N: Revealed type is 'Literal['']'
reveal_type(b)  # N: Revealed type is 'Literal['  foo bar  ']'
reveal_type(c)  # N: Revealed type is 'Literal['  foo bar  ']'
reveal_type(d)  # N: Revealed type is 'Literal['foo']'
reveal_type(e)  # N: Revealed type is 'Literal['foo']'

def f1(x: Literal[""]) -> Literal[""]: pass
def f2(x: Literal["  foo bar  "]) -> Literal["  foo bar  "]: pass
def f3(x: Literal['  foo bar  ']) -> Literal['  foo bar  ']: pass
def f4(x: Literal["foo"]) -> Literal["foo"]: pass
def f5(x: Literal['foo']) -> Literal['foo']: pass

reveal_type(f1)  # N: Revealed type is 'def (x: Literal['']) -> Literal['']'
reveal_type(f2)  # N: Revealed type is 'def (x: Literal['  foo bar  ']) -> Literal['  foo bar  ']'
reveal_type(f3)  # N: Revealed type is 'def (x: Literal['  foo bar  ']) -> Literal['  foo bar  ']'
reveal_type(f4)  # N: Revealed type is 'def (x: Literal['foo']) -> Literal['foo']'
reveal_type(f5)  # N: Revealed type is 'def (x: Literal['foo']) -> Literal['foo']'
[builtins fixtures/tuple.pyi]
[out]

[case testLiteralBasicStrUsageSlashes]
from typing_extensions import Literal

a: Literal[r"foo\nbar"]
b: Literal["foo\nbar"]

reveal_type(a)
reveal_type(b)
[builtins fixtures/tuple.pyi]
[out skip-path-normalization]
main:6: note: Revealed type is 'Literal['foo\\nbar']'
main:7: note: Revealed type is 'Literal['foo\nbar']'

[case testLiteralBasicNoneUsage]
# Note: Literal[None] and None are equivalent
from typing_extensions import Literal
a: Literal[None]
reveal_type(a)   # N: Revealed type is 'None'

def f1(x: Literal[None]) -> None: pass
def f2(x: None) -> Literal[None]: pass
def f3(x: Literal[None]) -> Literal[None]: pass

reveal_type(f1)  # N: Revealed type is 'def (x: None)'
reveal_type(f2)  # N: Revealed type is 'def (x: None)'
reveal_type(f3)  # N: Revealed type is 'def (x: None)'
[builtins fixtures/tuple.pyi]
[out]

[case testLiteralCallingUnionFunction]
from typing_extensions import Literal

def func(x: Literal['foo', 'bar', '  foo  ']) -> None: ...

func('foo')
func('bar')
func('  foo  ')
func('baz')       # E: Argument 1 to "func" has incompatible type "Literal['baz']"; expected "Union[Literal['foo'], Literal['bar'], Literal['  foo  ']]"

a: Literal['foo']
b: Literal['bar']
c: Literal['  foo  ']
d: Literal['foo', 'bar']
e: Literal['foo', 'bar', '  foo  ']
f: Literal['foo', 'bar', 'baz']

func(a)
func(b)
func(c)
func(d)
func(e)
func(f)  # E: Argument 1 to "func" has incompatible type "Union[Literal['foo'], Literal['bar'], Literal['baz']]"; expected "Union[Literal['foo'], Literal['bar'], Literal['  foo  ']]"
[builtins fixtures/tuple.pyi]
[out]

[case testLiteralDisallowAny]
from typing import Any
from typing_extensions import Literal
from missing_module import BadAlias     # E: Cannot find implementation or library stub for module named 'missing_module' \
                                        # N: See https://mypy.readthedocs.io/en/latest/running_mypy.html#missing-imports

a: Literal[Any]                         # E: Parameter 1 of Literal[...] cannot be of type "Any"
b: Literal[BadAlias]                    # E: Parameter 1 of Literal[...] cannot be of type "Any"

reveal_type(a)                          # N: Revealed type is 'Any'
reveal_type(b)                          # N: Revealed type is 'Any'
[builtins fixtures/tuple.pyi]
[out]

[case testLiteralDisallowActualTypes]
from typing_extensions import Literal

a: Literal[int]     # E: Parameter 1 of Literal[...] is invalid
b: Literal[float]   # E: Parameter 1 of Literal[...] is invalid
c: Literal[bool]    # E: Parameter 1 of Literal[...] is invalid
d: Literal[str]     # E: Parameter 1 of Literal[...] is invalid

reveal_type(a)      # N: Revealed type is 'Any'
reveal_type(b)      # N: Revealed type is 'Any'
reveal_type(c)      # N: Revealed type is 'Any'
reveal_type(d)      # N: Revealed type is 'Any'
[builtins fixtures/primitives.pyi]
[out]

[case testLiteralDisallowFloatsAndComplex]

from typing_extensions import Literal
a1: Literal[3.14]    # E: Parameter 1 of Literal[...] cannot be of type "float"
b1: 3.14             # E: Invalid type: float literals cannot be used as a type
c1: Literal[3j]      # E: Parameter 1 of Literal[...] cannot be of type "complex"
d1: 3j               # E: Invalid type: complex literals cannot be used as a type

a2t = Literal[3.14]  # E: Parameter 1 of Literal[...] cannot be of type "float"
b2t = 3.14
c2t = Literal[3j]    # E: Parameter 1 of Literal[...] cannot be of type "complex"
d2t = 3j

a2: a2t
reveal_type(a2)      # N: Revealed type is 'Any'
b2: b2t              # E: Variable "__main__.b2t" is not valid as a type \
                     # N: See https://mypy.readthedocs.io/en/latest/common_issues.html#differentiate-variables-and-aliases
c2: c2t
reveal_type(c2)      # N: Revealed type is 'Any'
d2: d2t              # E: Variable "__main__.d2t" is not valid as a type \
                     # N: See https://mypy.readthedocs.io/en/latest/common_issues.html#differentiate-variables-and-aliases
[builtins fixtures/complex_tuple.pyi]
[out]

[case testLiteralDisallowComplexExpressions]
from typing_extensions import Literal
def dummy() -> int: return 3
a: Literal[3 + 4]               # E: Invalid type: Literal[...] cannot contain arbitrary expressions
b: Literal["  foo  ".trim()]    # E: Invalid type: Literal[...] cannot contain arbitrary expressions
c: Literal[+42]                 # E: Invalid type: Literal[...] cannot contain arbitrary expressions
d: Literal[~12]                 # E: Invalid type: Literal[...] cannot contain arbitrary expressions
e: Literal[dummy()]             # E: Invalid type: Literal[...] cannot contain arbitrary expressions
[builtins fixtures/tuple.pyi]
[out]

[case testLiteralDisallowCollections]
from typing_extensions import Literal
a: Literal[{"a": 1, "b": 2}]    # E: Invalid type: Literal[...] cannot contain arbitrary expressions
b: Literal[{1, 2, 3}]           # E: Invalid type: Literal[...] cannot contain arbitrary expressions
c: {"a": 1, "b": 2}             # E: Invalid type comment or annotation
d: {1, 2, 3}                    # E: Invalid type comment or annotation
[builtins fixtures/tuple.pyi]

[case testLiteralDisallowCollections2]

from typing_extensions import Literal
a: (1, 2, 3)                    # E: Syntax error in type annotation \
                                # N: Suggestion: Use Tuple[T1, ..., Tn] instead of (T1, ..., Tn)
b: Literal[[1, 2, 3]]           # E: Parameter 1 of Literal[...] is invalid
c: [1, 2, 3]                    # E: Bracketed expression "[...]" is not valid as a type \
                                # N: Did you mean "List[...]"?
[builtins fixtures/tuple.pyi]
[out]

[case testLiteralDisallowCollectionsTypeAlias]

from typing_extensions import Literal
at = Literal[{"a": 1, "b": 2}]  # E: Invalid type alias: expression is not a valid type
bt = {"a": 1, "b": 2}
a: at                           # E: Variable "__main__.at" is not valid as a type \
                                # N: See https://mypy.readthedocs.io/en/latest/common_issues.html#differentiate-variables-and-aliases
b: bt                           # E: Variable "__main__.bt" is not valid as a type \
                                # N: See https://mypy.readthedocs.io/en/latest/common_issues.html#differentiate-variables-and-aliases
[builtins fixtures/dict.pyi]
[out]

[case testLiteralDisallowCollectionsTypeAlias2]

from typing_extensions import Literal
at = Literal[{1, 2, 3}]         # E: Invalid type alias: expression is not a valid type
bt = {1, 2, 3}
a: at                           # E: Variable "__main__.at" is not valid as a type \
                                # N: See https://mypy.readthedocs.io/en/latest/common_issues.html#differentiate-variables-and-aliases
b: bt                           # E: Variable "__main__.bt" is not valid as a type \
                                # N: See https://mypy.readthedocs.io/en/latest/common_issues.html#differentiate-variables-and-aliases
[builtins fixtures/set.pyi]
[out]

[case testLiteralDisallowTypeVar]
from typing import TypeVar
from typing_extensions import Literal

T = TypeVar('T')

at = Literal[T]  # E: Parameter 1 of Literal[...] is invalid
a: at

def foo(b: Literal[T]) -> T: pass   # E: Parameter 1 of Literal[...] is invalid
[builtins fixtures/tuple.pyi]
[out]


--
-- Test mixing and matching literals with other types
--

[case testLiteralMultipleValues]
# flags: --strict-optional
from typing_extensions import Literal
a: Literal[1, 2, 3]
b: Literal["a", "b", "c"]
c: Literal[1, "b", True, None]
d: Literal[1, 1, 1]
e: Literal[None, None, None]
reveal_type(a)   # N: Revealed type is 'Union[Literal[1], Literal[2], Literal[3]]'
reveal_type(b)   # N: Revealed type is 'Union[Literal['a'], Literal['b'], Literal['c']]'
reveal_type(c)   # N: Revealed type is 'Union[Literal[1], Literal['b'], Literal[True], None]'

# Note: I was thinking these should be simplified, but it seems like
# mypy doesn't simplify unions with duplicate values with other types.
reveal_type(d)   # N: Revealed type is 'Union[Literal[1], Literal[1], Literal[1]]'
reveal_type(e)   # N: Revealed type is 'Union[None, None, None]'
[builtins fixtures/bool.pyi]
[out]

[case testLiteralMultipleValuesExplicitTuple]
from typing_extensions import Literal
# Unfortunately, it seems like typed_ast is unable to distinguish this from
# Literal[1, 2, 3]. So we treat the two as being equivalent for now.
a: Literal[1, 2, 3]
b: Literal[(1, 2, 3)]
reveal_type(a)  # N: Revealed type is 'Union[Literal[1], Literal[2], Literal[3]]'
reveal_type(b)  # N: Revealed type is 'Union[Literal[1], Literal[2], Literal[3]]'
[builtins fixtures/tuple.pyi]
[out]

[case testLiteralNestedUsage]
# flags: --strict-optional

from typing_extensions import Literal
a: Literal[Literal[3], 4, Literal["foo"]]
reveal_type(a)  # N: Revealed type is 'Union[Literal[3], Literal[4], Literal['foo']]'

alias_for_literal = Literal[5]
b: Literal[alias_for_literal]
reveal_type(b)  # N: Revealed type is 'Literal[5]'

another_alias = Literal[1, None]
c: Literal[alias_for_literal, another_alias, "r"]
reveal_type(c)  # N: Revealed type is 'Union[Literal[5], Literal[1], None, Literal['r']]'

basic_mode = Literal["r", "w", "a"]
basic_with_plus = Literal["r+", "w+", "a+"]
combined: Literal[basic_mode, basic_with_plus]
reveal_type(combined)  # N: Revealed type is 'Union[Literal['r'], Literal['w'], Literal['a'], Literal['r+'], Literal['w+'], Literal['a+']]'
[builtins fixtures/tuple.pyi]
[out]

[case testLiteralBiasTowardsAssumingForwardReference]
from typing_extensions import Literal

a: "Foo"
reveal_type(a)      # N: Revealed type is '__main__.Foo'

b: Literal["Foo"]
reveal_type(b)      # N: Revealed type is 'Literal['Foo']'

c: "Literal[Foo]"   # E: Parameter 1 of Literal[...] is invalid

d: "Literal['Foo']"
reveal_type(d)      # N: Revealed type is 'Literal['Foo']'

class Foo: pass
[builtins fixtures/tuple.pyi]
[out]

[case testLiteralBiasTowardsAssumingForwardReferenceForTypeAliases]
from typing_extensions import Literal

a: "Foo"
reveal_type(a)      # N: Revealed type is 'Literal[5]'

b: Literal["Foo"]
reveal_type(b)      # N: Revealed type is 'Literal['Foo']'

c: "Literal[Foo]"
reveal_type(c)      # N: Revealed type is 'Literal[5]'

d: "Literal['Foo']"
reveal_type(d)      # N: Revealed type is 'Literal['Foo']'

e: Literal[Foo, 'Foo']
reveal_type(e)      # N: Revealed type is 'Union[Literal[5], Literal['Foo']]'

Foo = Literal[5]
[builtins fixtures/tuple.pyi]
[out]

[case testLiteralBiasTowardsAssumingForwardReferencesForTypeComments]
from typing_extensions import Literal

a = None  # type: Foo
reveal_type(a)      # N: Revealed type is '__main__.Foo'

b = None  # type: "Foo"
reveal_type(b)      # N: Revealed type is '__main__.Foo'

c = None  # type: Literal["Foo"]
reveal_type(c)      # N: Revealed type is 'Literal['Foo']'

d = None  # type: Literal[Foo]   # E: Parameter 1 of Literal[...] is invalid

class Foo: pass
[builtins fixtures/tuple.pyi]
[out]


--
-- Check how we handle very basic subtyping and other useful things
--

[case testLiteralCallingFunction]
from typing_extensions import Literal
def foo(x: Literal[3]) -> None: pass

a: Literal[1]
b: Literal[2]
c: int

foo(a)  # E: Argument 1 to "foo" has incompatible type "Literal[1]"; expected "Literal[3]"
foo(b)  # E: Argument 1 to "foo" has incompatible type "Literal[2]"; expected "Literal[3]"
foo(c)  # E: Argument 1 to "foo" has incompatible type "int"; expected "Literal[3]"
[builtins fixtures/tuple.pyi]
[out]

[case testLiteralCallingFunctionWithUnionLiteral]
from typing_extensions import Literal
def foo(x: Literal[1, 2, 3]) -> None: pass

a: Literal[1]
b: Literal[2, 3]
c: Literal[4, 5]
d: int

foo(a)
foo(b)
foo(c)  # E: Argument 1 to "foo" has incompatible type "Union[Literal[4], Literal[5]]"; expected "Union[Literal[1], Literal[2], Literal[3]]"
foo(d)  # E: Argument 1 to "foo" has incompatible type "int"; expected "Union[Literal[1], Literal[2], Literal[3]]"
[builtins fixtures/tuple.pyi]
[out]

[case testLiteralCallingFunctionWithStandardBase]
from typing_extensions import Literal
def foo(x: int) -> None: pass

a: Literal[1]
b: Literal[1, -4]
c: Literal[4, 'foo']

foo(a)
foo(b)
foo(c)  # E: Argument 1 to "foo" has incompatible type "Union[Literal[4], Literal['foo']]"; expected "int"
[builtins fixtures/tuple.pyi]
[out]

[case testLiteralCheckSubtypingStrictOptional]
# flags: --strict-optional
from typing import Any, NoReturn
from typing_extensions import Literal

lit: Literal[1]
def f_lit(x: Literal[1]) -> None: pass

def fa(x: Any) -> None: pass
def fb(x: NoReturn) -> None: pass
def fc(x: None) -> None: pass

a: Any
b: NoReturn
c: None

fa(lit)
fb(lit)  # E: Argument 1 to "fb" has incompatible type "Literal[1]"; expected "NoReturn"
fc(lit)  # E: Argument 1 to "fc" has incompatible type "Literal[1]"; expected "None"

f_lit(a)
f_lit(b)
f_lit(c) # E: Argument 1 to "f_lit" has incompatible type "None"; expected "Literal[1]"
[builtins fixtures/tuple.pyi]
[out]

[case testLiteralCheckSubtypingNoStrictOptional]
# flags: --no-strict-optional
from typing import Any, NoReturn
from typing_extensions import Literal

lit: Literal[1]
def f_lit(x: Literal[1]) -> None: pass

def fa(x: Any) -> None: pass
def fb(x: NoReturn) -> None: pass
def fc(x: None) -> None: pass

a: Any
b: NoReturn
c: None

fa(lit)
fb(lit)  # E: Argument 1 to "fb" has incompatible type "Literal[1]"; expected "NoReturn"
fc(lit)  # E: Argument 1 to "fc" has incompatible type "Literal[1]"; expected "None"

f_lit(a)
f_lit(b)
f_lit(c)
[builtins fixtures/tuple.pyi]
[out]

[case testLiteralCallingOverloadedFunction]
from typing import overload, Generic, TypeVar, Any
from typing_extensions import Literal

T = TypeVar('T')
class IOLike(Generic[T]): pass

@overload
def foo(x: Literal[1]) -> IOLike[int]: ...
@overload
def foo(x: Literal[2]) -> IOLike[str]: ...
@overload
def foo(x: int) -> IOLike[Any]: ...
def foo(x: int) -> IOLike[Any]:
    if x == 1:
        return IOLike[int]()
    elif x == 2:
        return IOLike[str]()
    else:
        return IOLike()

a: Literal[1]
b: Literal[2]
c: int
d: Literal[3]

reveal_type(foo(a))  # N: Revealed type is '__main__.IOLike[builtins.int]'
reveal_type(foo(b))  # N: Revealed type is '__main__.IOLike[builtins.str]'
reveal_type(foo(c))  # N: Revealed type is '__main__.IOLike[Any]'
foo(d)
[builtins fixtures/ops.pyi]
[out]

[case testLiteralVariance]
from typing import Generic, TypeVar
from typing_extensions import Literal

T = TypeVar('T')
T_co = TypeVar('T_co', covariant=True)
T_contra = TypeVar('T_contra', contravariant=True)

class Invariant(Generic[T]): pass
class Covariant(Generic[T_co]): pass
class Contravariant(Generic[T_contra]): pass

a1: Invariant[Literal[1]]
a2: Invariant[Literal[1, 2]]
a3: Invariant[Literal[1, 2, 3]]
a2 = a1  # E: Incompatible types in assignment (expression has type "Invariant[Literal[1]]", variable has type "Invariant[Union[Literal[1], Literal[2]]]")
a2 = a3  # E: Incompatible types in assignment (expression has type "Invariant[Union[Literal[1], Literal[2], Literal[3]]]", variable has type "Invariant[Union[Literal[1], Literal[2]]]")

b1: Covariant[Literal[1]]
b2: Covariant[Literal[1, 2]]
b3: Covariant[Literal[1, 2, 3]]
b2 = b1
b2 = b3  # E: Incompatible types in assignment (expression has type "Covariant[Union[Literal[1], Literal[2], Literal[3]]]", variable has type "Covariant[Union[Literal[1], Literal[2]]]")

c1: Contravariant[Literal[1]]
c2: Contravariant[Literal[1, 2]]
c3: Contravariant[Literal[1, 2, 3]]
c2 = c1  # E: Incompatible types in assignment (expression has type "Contravariant[Literal[1]]", variable has type "Contravariant[Union[Literal[1], Literal[2]]]")
c2 = c3
[builtins fixtures/tuple.pyi]
[out]

[case testLiteralInListAndSequence]
from typing import List, Sequence
from typing_extensions import Literal

def foo(x: List[Literal[1, 2]]) -> None: pass
def bar(x: Sequence[Literal[1, 2]]) -> None: pass

a: List[Literal[1]]
b: List[Literal[1, 2, 3]]

foo(a)  # E: Argument 1 to "foo" has incompatible type "List[Literal[1]]"; expected "List[Union[Literal[1], Literal[2]]]" \
        # N: "List" is invariant -- see http://mypy.readthedocs.io/en/latest/common_issues.html#variance \
        # N: Consider using "Sequence" instead, which is covariant
foo(b)  # E: Argument 1 to "foo" has incompatible type "List[Union[Literal[1], Literal[2], Literal[3]]]"; expected "List[Union[Literal[1], Literal[2]]]"
bar(a)
bar(b)  # E: Argument 1 to "bar" has incompatible type "List[Union[Literal[1], Literal[2], Literal[3]]]"; expected "Sequence[Union[Literal[1], Literal[2]]]"
[builtins fixtures/list.pyi]
[out]

[case testLiteralRenamingDoesNotChangeTypeChecking]
from typing_extensions import Literal as Foo
from other_module import Bar1, Bar2, c

def func(x: Foo[15]) -> None: pass

a: Bar1
b: Bar2
func(a)
func(b)  # E: Argument 1 to "func" has incompatible type "Literal[14]"; expected "Literal[15]"
func(c)

[file other_module.py]
from typing_extensions import Literal

Bar1 = Literal[15]
Bar2 = Literal[14]
c: Literal[15]
[builtins fixtures/tuple.pyi]


--
-- Check to make sure we handle inference of literal values correctly,
-- especially when doing assignments or calls
--

[case testLiteralInferredInAssignment]
from typing_extensions import Literal

int1: Literal[1] = 1
int2 = 1
int3: int = 1

str1: Literal["foo"] = "foo"
str2 = "foo"
str3: str = "foo"

bool1: Literal[True] = True
bool2 = True
bool3: bool = True

none1: Literal[None] = None
none2 = None
none3: None = None

reveal_type(int1)   # N: Revealed type is 'Literal[1]'
reveal_type(int2)   # N: Revealed type is 'builtins.int'
reveal_type(int3)   # N: Revealed type is 'builtins.int'
reveal_type(str1)   # N: Revealed type is 'Literal['foo']'
reveal_type(str2)   # N: Revealed type is 'builtins.str'
reveal_type(str3)   # N: Revealed type is 'builtins.str'
reveal_type(bool1)  # N: Revealed type is 'Literal[True]'
reveal_type(bool2)  # N: Revealed type is 'builtins.bool'
reveal_type(bool3)  # N: Revealed type is 'builtins.bool'
reveal_type(none1)  # N: Revealed type is 'None'
reveal_type(none2)  # N: Revealed type is 'None'
reveal_type(none3)  # N: Revealed type is 'None'
[builtins fixtures/primitives.pyi]
[out]

[case testLiteralInferredOnlyForActualLiterals]
from typing_extensions import Literal

w: Literal[1]
x: Literal["foo"]
y: Literal[True]
z: Literal[None]
combined: Literal[1, "foo", True, None]

a = 1
b = "foo"
c = True
d = None

w = a  # E: Incompatible types in assignment (expression has type "int", variable has type "Literal[1]")
x = b  # E: Incompatible types in assignment (expression has type "str", variable has type "Literal['foo']")
y = c  # E: Incompatible types in assignment (expression has type "bool", variable has type "Literal[True]")
z = d  # This is ok: Literal[None] and None are equivalent.

combined = a  # E: Incompatible types in assignment (expression has type "int", variable has type "Union[Literal[1], Literal['foo'], Literal[True], None]")
combined = b  # E: Incompatible types in assignment (expression has type "str", variable has type "Union[Literal[1], Literal['foo'], Literal[True], None]")
combined = c  # E: Incompatible types in assignment (expression has type "bool", variable has type "Union[Literal[1], Literal['foo'], Literal[True], None]")
combined = d  # Also ok, for similar reasons.

e: Literal[1] = 1
f: Literal["foo"] = "foo"
g: Literal[True] = True
h: Literal[None] = None

w = e
x = f
y = g
z = h
combined = e
combined = f
combined = g
combined = h

[builtins fixtures/primitives.pyi]
[out]

[case testLiteralInferredTypeMustMatchExpected]
from typing_extensions import Literal

a: Literal[1] = 2           # E: Incompatible types in assignment (expression has type "Literal[2]", variable has type "Literal[1]")
b: Literal["foo"] = "bar"   # E: Incompatible types in assignment (expression has type "Literal['bar']", variable has type "Literal['foo']")
c: Literal[True] = False    # E: Incompatible types in assignment (expression has type "Literal[False]", variable has type "Literal[True]")

d: Literal[1, 2] = 3                # E: Incompatible types in assignment (expression has type "Literal[3]", variable has type "Union[Literal[1], Literal[2]]")
e: Literal["foo", "bar"] = "baz"    # E: Incompatible types in assignment (expression has type "Literal['baz']", variable has type "Union[Literal['foo'], Literal['bar']]")
f: Literal[True, 4] = False         # E: Incompatible types in assignment (expression has type "Literal[False]", variable has type "Union[Literal[True], Literal[4]]")

[builtins fixtures/primitives.pyi]
[out]

[case testLiteralInferredInCall]
from typing_extensions import Literal

def f_int_lit(x: Literal[1]) -> None: pass
def f_int(x: int) -> None: pass

def f_str_lit(x: Literal["foo"]) -> None: pass
def f_str(x: str) -> None: pass

def f_bool_lit(x: Literal[True]) -> None: pass
def f_bool(x: bool) -> None: pass

def f_none_lit(x: Literal[None]) -> None: pass
def f_none(x: None) -> None: pass

i1: Literal[1]
i2: Literal[2]
f_int_lit(1)
f_int_lit(2)  # E: Argument 1 to "f_int_lit" has incompatible type "Literal[2]"; expected "Literal[1]"
f_int(1)
f_int_lit(i1)
f_int_lit(i2) # E: Argument 1 to "f_int_lit" has incompatible type "Literal[2]"; expected "Literal[1]"

s1: Literal["foo"]
s2: Literal["bar"]
f_str_lit("foo")
f_str_lit("bar")  # E: Argument 1 to "f_str_lit" has incompatible type "Literal['bar']"; expected "Literal['foo']"
f_str("baz")
f_str_lit(s1)
f_str_lit(s2)     # E: Argument 1 to "f_str_lit" has incompatible type "Literal['bar']"; expected "Literal['foo']"

b1: Literal[True]
b2: Literal[False]
f_bool_lit(True)
f_bool_lit(False)  # E: Argument 1 to "f_bool_lit" has incompatible type "Literal[False]"; expected "Literal[True]"
f_bool(True)
f_bool_lit(b1)
f_bool_lit(b2)     # E: Argument 1 to "f_bool_lit" has incompatible type "Literal[False]"; expected "Literal[True]"

n1: Literal[None]
f_none_lit(None)
f_none(None)
f_none_lit(n1)
[builtins fixtures/primitives.pyi]
[out]

[case testLiteralInferredInReturnContext]
from typing_extensions import Literal

def f1() -> int:
    return 1

def f2() -> Literal[1]:
    return 1

def f3() -> Literal[1]:
    return 2  # E: Incompatible return value type (got "Literal[2]", expected "Literal[1]")

def f4(x: Literal[1]) -> Literal[1]:
    return x

def f5(x: Literal[2]) -> Literal[1]:
    return x  # E: Incompatible return value type (got "Literal[2]", expected "Literal[1]")
[builtins fixtures/tuple.pyi]

[out]

[case testLiteralInferredInListContext]
from typing import List
from typing_extensions import Literal

a: List[Literal[1]] = [1, 1, 1]
b = [1, 1, 1]
c: List[Literal[1, 2, 3]] = [1, 2, 3]
d = [1, 2, 3]
e: List[Literal[1, "x"]] = [1, "x"]
f = [1, "x"]
g: List[List[List[Literal[1, 2, 3]]]] = [[[1, 2, 3], [3]]]
h: List[Literal[1]] = []

reveal_type(a)  # N: Revealed type is 'builtins.list[Literal[1]]'
reveal_type(b)  # N: Revealed type is 'builtins.list[builtins.int*]'
reveal_type(c)  # N: Revealed type is 'builtins.list[Union[Literal[1], Literal[2], Literal[3]]]'
reveal_type(d)  # N: Revealed type is 'builtins.list[builtins.int*]'
reveal_type(e)  # N: Revealed type is 'builtins.list[Union[Literal[1], Literal['x']]]'
reveal_type(f)  # N: Revealed type is 'builtins.list[builtins.object*]'
reveal_type(g)  # N: Revealed type is 'builtins.list[builtins.list[builtins.list[Union[Literal[1], Literal[2], Literal[3]]]]]'
reveal_type(h)  # N: Revealed type is 'builtins.list[Literal[1]]'

lit1: Literal[1]
lit2: Literal[2]
lit3: Literal["foo"]

arr1 = [lit1, lit1, lit1]
arr2 = [lit1, lit2]
arr3 = [lit1, 4, 5]
arr4 = [lit1, lit2, lit3]
arr5 = [object(), lit1]

reveal_type(arr1)  # N: Revealed type is 'builtins.list[Literal[1]]'
reveal_type(arr2)  # N: Revealed type is 'builtins.list[builtins.int*]'
reveal_type(arr3)  # N: Revealed type is 'builtins.list[builtins.int*]'
reveal_type(arr4)  # N: Revealed type is 'builtins.list[builtins.object*]'
reveal_type(arr5)  # N: Revealed type is 'builtins.list[builtins.object*]'

bad: List[Literal[1, 2]] = [1, 2, 3]  # E: List item 2 has incompatible type "Literal[3]"; expected "Union[Literal[1], Literal[2]]"

[builtins fixtures/list.pyi]
[out]

[case testLiteralInferredInTupleContext]
# Note: most of the 'are we handling context correctly' tests should have been
# handled up above, so we keep things comparatively simple for tuples and dicts.
from typing import Tuple
from typing_extensions import Literal

a: Tuple[Literal[1], Literal[2]] = (1, 2)
b: Tuple[int, Literal[1, 2], Literal[3], Tuple[Literal["foo"]]] = (1, 2, 3, ("foo",))
c: Tuple[Literal[1], Literal[2]] = (2, 1)  # E: Incompatible types in assignment (expression has type "Tuple[Literal[2], Literal[1]]", variable has type "Tuple[Literal[1], Literal[2]]")
d = (1, 2)

reveal_type(d)  # N: Revealed type is 'Tuple[builtins.int, builtins.int]'

[builtins fixtures/tuple.pyi]
[out]

[case testLiteralInferredInDictContext]
from typing import Dict
from typing_extensions import Literal

a = {"x": 1, "y": 2}
b: Dict[str, Literal[1, 2]] = {"x": 1, "y": 2}
c: Dict[Literal["x", "y"], int] = {"x": 1, "y": 2}

reveal_type(a)  # N: Revealed type is 'builtins.dict[builtins.str*, builtins.int*]'

[builtins fixtures/dict.pyi]
[out]

[case testLiteralInferredInOverloadContextBasic]
from typing import overload
from typing_extensions import Literal

@overload
def func(x: Literal[1]) -> str: ...
@overload
def func(x: Literal[2]) -> int: ...
@overload
def func(x: int) -> object: ...
def func(x: int) -> object: pass

a: Literal[1]
b: Literal[2]
c: Literal[1, 2]

reveal_type(func(1))  # N: Revealed type is 'builtins.str'
reveal_type(func(2))  # N: Revealed type is 'builtins.int'
reveal_type(func(3))  # N: Revealed type is 'builtins.object'
reveal_type(func(a))  # N: Revealed type is 'builtins.str'
reveal_type(func(b))  # N: Revealed type is 'builtins.int'

# Note: the fact that we don't do union math here is consistent
# with the output we would have gotten if we replaced int and the
# Literal types here with regular classes/subclasses.
reveal_type(func(c))  # N: Revealed type is 'builtins.object'
[builtins fixtures/tuple.pyi]
[out]

[case testLiteralOverloadProhibitUnsafeOverlaps]
from typing import overload
from typing_extensions import Literal

@overload
def func1(x: Literal[1]) -> str: ...  # E: Overloaded function signatures 1 and 2 overlap with incompatible return types
@overload
def func1(x: int) -> int: ...
def func1(x): pass

@overload
def func2(x: Literal['a']) -> int: ...  # E: Overloaded function signatures 1 and 2 overlap with incompatible return types
@overload
def func2(x: str) -> Literal[2]: ...
def func2(x): pass

# This one is typesafe
@overload
def func3(x: Literal['a']) -> Literal[2]: ...
@overload
def func3(x: str) -> int: ...
def func3(x): pass
[builtins fixtures/tuple.pyi]
[out]

[case testLiteralInferredInOverloadContextUnionMath]
from typing import overload, Union
from typing_extensions import Literal

class A: pass
class B: pass
class C: pass

@overload
def func(x: Literal[-40]) -> A: ...
@overload
def func(x: Literal[3, 4, 5, 6]) -> B: ...
@overload
def func(x: Literal["foo"]) -> C: ...
def func(x: Union[int, str]) -> Union[A, B, C]: pass

a: Literal[-40, "foo"]
b: Literal[3]
c: Literal[3, -40]
d: Literal[6, 7]
e: int
f: Literal[7, "bar"]

reveal_type(func(a))  # N: Revealed type is 'Union[__main__.A, __main__.C]'
reveal_type(func(b))  # N: Revealed type is '__main__.B'
reveal_type(func(c))  # N: Revealed type is 'Union[__main__.B, __main__.A]'
reveal_type(func(d))  # N: Revealed type is '__main__.B' \
                      # E: Argument 1 to "func" has incompatible type "Union[Literal[6], Literal[7]]"; expected "Union[Literal[3], Literal[4], Literal[5], Literal[6]]"

reveal_type(func(e))  # E: No overload variant of "func" matches argument type "int" \
                      # N: Possible overload variants: \
                      # N:     def func(x: Literal[-40]) -> A \
                      # N:     def func(x: Union[Literal[3], Literal[4], Literal[5], Literal[6]]) -> B \
                      # N:     def func(x: Literal['foo']) -> C \
                      # N: Revealed type is 'Any'

reveal_type(func(f))  # E: No overload variant of "func" matches argument type "Union[Literal[7], Literal['bar']]" \
                      # N: Possible overload variants: \
                      # N:     def func(x: Literal[-40]) -> A \
                      # N:     def func(x: Union[Literal[3], Literal[4], Literal[5], Literal[6]]) -> B \
                      # N:     def func(x: Literal['foo']) -> C \
                      # N: Revealed type is 'Any'
[builtins fixtures/tuple.pyi]
[out]

[case testLiteralInferredInOverloadContextUnionMathOverloadingReturnsBestType]
# This test is a transliteration of check-overloading::testUnionMathOverloadingReturnsBestType
from typing import overload
from typing_extensions import Literal

@overload
def f(x: Literal[1, 2]) -> int: ...
@overload
def f(x: int) -> object: ...
def f(x):
    pass

x: Literal[1, 2]
y: Literal[1, 2, 3]
z: Literal[1, 2, "three"]
reveal_type(f(x))  # N: Revealed type is 'builtins.int'
reveal_type(f(1))  # N: Revealed type is 'builtins.int'
reveal_type(f(2))  # N: Revealed type is 'builtins.int'
reveal_type(f(y))  # N: Revealed type is 'builtins.object'
reveal_type(f(z))  # N: Revealed type is 'builtins.int' \
                   # E: Argument 1 to "f" has incompatible type "Union[Literal[1], Literal[2], Literal['three']]"; expected "Union[Literal[1], Literal[2]]"
[builtins fixtures/tuple.pyi]
[out]

[case testLiteralInferredInOverloadContextWithTypevars]
from typing import TypeVar, overload, Union
from typing_extensions import Literal

T = TypeVar('T')

@overload
def f1(x: T, y: int) -> T: ...
@overload
def f1(x: T, y: str) -> Union[T, str]: ...
def f1(x, y): pass

a: Literal[1]
reveal_type(f1(1, 1))  # N: Revealed type is 'builtins.int*'
reveal_type(f1(a, 1))  # N: Revealed type is 'Literal[1]'

@overload
def f2(x: T, y: Literal[3]) -> T: ...
@overload
def f2(x: T, y: str) -> Union[T]: ...
def f2(x, y): pass

reveal_type(f2(1, 3))  # N: Revealed type is 'builtins.int*'
reveal_type(f2(a, 3))  # N: Revealed type is 'Literal[1]'

@overload
def f3(x: Literal[3]) -> Literal[3]: ...
@overload
def f3(x: T) -> T: ...
def f3(x): pass

reveal_type(f3(1))  # N: Revealed type is 'builtins.int*'
reveal_type(f3(a))  # N: Revealed type is 'Literal[1]'

@overload
def f4(x: str) -> str: ...
@overload
def f4(x: T) -> T: ...
def f4(x): pass

b: Literal['foo']
reveal_type(f4(1))      # N: Revealed type is 'builtins.int*'
reveal_type(f4(a))      # N: Revealed type is 'Literal[1]'
reveal_type(f4("foo"))  # N: Revealed type is 'builtins.str'

# Note: first overload is selected and prevents the typevar from
# ever inferring a Literal["something"].
reveal_type(f4(b))      # N: Revealed type is 'builtins.str'
[builtins fixtures/tuple.pyi]
[out]

[case testLiteralInferredInOverloadContextUnionMathTrickyOverload]
# This test is a transliteration of check-overloading::testUnionMathTrickyOverload1
from typing import overload
from typing_extensions import Literal

@overload
def f(x: Literal['a'], y: Literal['a']) -> int: ...
@overload
def f(x: str, y: Literal['b']) -> str: ...
def f(x):
    pass

x: Literal['a', 'b']
y: Literal['a', 'b']
f(x, y)  # E: Argument 1 to "f" has incompatible type "Union[Literal['a'], Literal['b']]"; expected "Literal['a']" \
         # E: Argument 2 to "f" has incompatible type "Union[Literal['a'], Literal['b']]"; expected "Literal['a']" \
[builtins fixtures/tuple.pyi]
[out]


---
--- Tests that make sure we're correctly using the fallback
---

[case testLiteralFallbackOperatorsWorkCorrectly]
from typing_extensions import Literal

a: Literal[3]
b: int
c: Literal[4]
d: Literal['foo']
e: str

reveal_type(a + a)      # N: Revealed type is 'builtins.int'
reveal_type(a + b)      # N: Revealed type is 'builtins.int'
reveal_type(b + a)      # N: Revealed type is 'builtins.int'
reveal_type(a + 1)      # N: Revealed type is 'builtins.int'
reveal_type(1 + a)      # N: Revealed type is 'builtins.int'
reveal_type(a + c)      # N: Revealed type is 'builtins.int'
reveal_type(c + a)      # N: Revealed type is 'builtins.int'

reveal_type(d + d)      # N: Revealed type is 'builtins.str'
reveal_type(d + e)      # N: Revealed type is 'builtins.str'
reveal_type(e + d)      # N: Revealed type is 'builtins.str'
reveal_type(d + 'foo')  # N: Revealed type is 'builtins.str'
reveal_type('foo' + d)  # N: Revealed type is 'builtins.str'

reveal_type(a.__add__(b))  # N: Revealed type is 'builtins.int'
reveal_type(b.__add__(a))  # N: Revealed type is 'builtins.int'

a *= b                  # E: Incompatible types in assignment (expression has type "int", variable has type "Literal[3]")
b *= a

reveal_type(b)          # N: Revealed type is 'builtins.int'
[builtins fixtures/primitives.pyi]

[case testLiteralFallbackInheritedMethodsWorkCorrectly]
from typing_extensions import Literal
a: Literal['foo']
b: str

reveal_type(a.startswith(a))    # N: Revealed type is 'builtins.bool'
reveal_type(b.startswith(a))    # N: Revealed type is 'builtins.bool'
reveal_type(a.startswith(b))    # N: Revealed type is 'builtins.bool'
reveal_type(a.strip())          # N: Revealed type is 'builtins.str'
[builtins fixtures/ops.pyi]
[out]

[case testLiteralFallbackMethodsDoNotCoerceToLiteral]
from typing_extensions import Literal

a: Literal[3]
b: int
c: Literal["foo"]

if int():
    a = a * a  # E: Incompatible types in assignment (expression has type "int", variable has type "Literal[3]")
    a = a * b  # E: Incompatible types in assignment (expression has type "int", variable has type "Literal[3]")
    a = b * a  # E: Incompatible types in assignment (expression has type "int", variable has type "Literal[3]")

    b = a * a
    b = a * b
    b = b * a

    c = c.strip()  # E: Incompatible types in assignment (expression has type "str", variable has type "Literal['foo']")
[builtins fixtures/ops.pyi]
[out]


--
-- Tests that check we report errors when we try using Literal[...]
-- in invalid places.
--

[case testLiteralErrorsWithIsInstanceAndIsSubclass]
from typing_extensions import Literal
from typing_extensions import Literal as Renamed
import typing_extensions as indirect

Alias = Literal[3]

isinstance(3, Literal[3])           # E: Cannot use isinstance() with Literal type
isinstance(3, Alias)                # E: Cannot use isinstance() with Literal type \
                                    # E: The type alias to Literal is invalid in runtime context
isinstance(3, Renamed[3])           # E: Cannot use isinstance() with Literal type
isinstance(3, indirect.Literal[3])  # E: Cannot use isinstance() with Literal type

issubclass(int, Literal[3])           # E: Cannot use issubclass() with Literal type
issubclass(int, Alias)                # E: Cannot use issubclass() with Literal type \
                                      # E: The type alias to Literal is invalid in runtime context
issubclass(int, Renamed[3])           # E: Cannot use issubclass() with Literal type
issubclass(int, indirect.Literal[3])  # E: Cannot use issubclass() with Literal type
[builtins fixtures/isinstancelist.pyi]
[out]

[case testLiteralErrorsWhenSubclassed]

from typing_extensions import Literal
from typing_extensions import Literal as Renamed
import typing_extensions as indirect

Alias = Literal[3]

class Bad1(Literal[3]): pass            # E: Invalid base class "Literal"
class Bad2(Renamed[3]): pass            # E: Invalid base class "Renamed"
class Bad3(indirect.Literal[3]): pass   # E: Invalid base class "indirect.Literal"
class Bad4(Alias): pass                 # E: Invalid base class "Alias"
[builtins fixtures/tuple.pyi]
[out]

[case testLiteralErrorsWhenInvoked-skip]
# TODO: We don't seem to correctly handle invoking types like
# 'Final' and 'Protocol' as well. When fixing this, also fix
# those types?
from typing_extensions import Literal
from typing_extensions import Literal as Renamed
import typing_extensions as indirect

Alias = Literal[3]

Literal[3]()           # E: The type "Type[Literal]" is not generic and not indexable
Renamed[3]()           # E: The type "Type[Literal]" is not generic and not indexable
indirect.Literal[3]()  # E: The type "Type[Literal]" is not generic and not indexable
Alias()                # E: The type alias to Literal is invalid in runtime context

# TODO: Add appropriate error messages to the following lines
Literal()
Renamed()
indirect.Literal()
[builtins fixtures/isinstancelist.pyi]
[out]


--
-- Test to make sure literals interact with generics as expected
--

[case testLiteralAndGenericsWithSimpleFunctions]
from typing import TypeVar
from typing_extensions import Literal

T = TypeVar('T')
def foo(x: T) -> T: pass
def expects_literal(x: Literal[3]) -> None: pass
def expects_int(x: int) -> None: pass

a: Literal[3]
reveal_type(foo(3))  # N: Revealed type is 'builtins.int*'
reveal_type(foo(a))  # N: Revealed type is 'Literal[3]'

expects_literal(3)
expects_literal(foo(3))
expects_literal(foo(foo(3)))

expects_literal(a)
expects_literal(foo(a))
expects_literal(foo(foo(a)))

expects_literal(5)              # E: Argument 1 to "expects_literal" has incompatible type "Literal[5]"; expected "Literal[3]"
expects_literal(foo(5))         # E: Argument 1 to "foo" has incompatible type "Literal[5]"; expected "Literal[3]"
expects_literal(foo(foo(5)))    # E: Argument 1 to "foo" has incompatible type "Literal[5]"; expected "Literal[3]"

expects_int(a)
expects_int(foo(a))
expects_int(foo(foo(a)))
[builtins fixtures/tuple.pyi]
[out]

[case testLiteralAndGenericWithUnion]
from typing import TypeVar, Union
from typing_extensions import Literal

T = TypeVar('T')
def identity(x: T) -> T: return x

a: Union[int, Literal['foo']] = identity('foo')
b: Union[int, Literal['foo']] = identity('bar')  # E: Argument 1 to "identity" has incompatible type "Literal['bar']"; expected "Union[int, Literal['foo']]"
[builtins fixtures/tuple.pyi]
[out]

[case testLiteralAndGenericsNoMatch]
from typing import TypeVar, Union, List
from typing_extensions import Literal

def identity(x: T) -> T:
    return x

Ok1 = Union[List[int], Literal['bad']]
Ok2 = Union[List[Literal[42]], Literal['bad']]
Bad = Union[List[Literal[43]], Literal['bad']]

x: Ok1 = identity([42])
y: Ok2 = identity([42])
z: Bad = identity([42])  # E: List item 0 has incompatible type "Literal[42]"; expected "Literal[43]"
[builtins fixtures/list.pyi]
[out]

[case testLiteralAndGenericsWithSimpleClasses]
from typing import TypeVar, Generic
from typing_extensions import Literal

T = TypeVar('T')
class Wrapper(Generic[T]):
    def __init__(self, val: T) -> None:
        self.val = val
    def inner(self) -> T:
        return self.val

def expects_literal(a: Literal[3]) -> None: pass
def expects_literal_wrapper(x: Wrapper[Literal[3]]) -> None: pass

a: Literal[3]
reveal_type(Wrapper(3))              # N: Revealed type is '__main__.Wrapper[builtins.int*]'
reveal_type(Wrapper[Literal[3]](3))  # N: Revealed type is '__main__.Wrapper[Literal[3]]'
reveal_type(Wrapper(a))              # N: Revealed type is '__main__.Wrapper[Literal[3]]'

expects_literal(Wrapper(a).inner())

# Note: the following probably ought to type-check: it's reasonable to infer
# Wrapper[Literal[3]] here.
# TODO: Consider finding a way to handle this edge case better
expects_literal(Wrapper(3).inner())  # E: Argument 1 to "expects_literal" has incompatible type "int"; expected "Literal[3]"

# Note: if we handle the edge case above, we should make sure this error
# message switches to warning about an incompatible type 'Literal[5]' rather
# then an incompatible type 'int'
expects_literal(Wrapper(5).inner())  # E: Argument 1 to "expects_literal" has incompatible type "int"; expected "Literal[3]"

expects_literal_wrapper(Wrapper(a))
expects_literal_wrapper(Wrapper(3))
expects_literal_wrapper(Wrapper(5))  # E: Argument 1 to "Wrapper" has incompatible type "Literal[5]"; expected "Literal[3]"
[builtins fixtures/tuple.pyi]
[out]

[case testLiteralAndGenericsRespectsUpperBound]
from typing import TypeVar
from typing_extensions import Literal

TLiteral = TypeVar('TLiteral', bound=Literal[3])
TInt = TypeVar('TInt', bound=int)

def func1(x: TLiteral) -> TLiteral: pass
def func2(x: TInt) -> TInt: pass

def func3(x: TLiteral) -> TLiteral:
    y = func2(x)
    return y
def func4(x: TInt) -> TInt:
    y = func1(x)  # E: Value of type variable "TLiteral" of "func1" cannot be "TInt"
    return y

a: Literal[3]
b: Literal[4]
c: int

reveal_type(func1)      # N: Revealed type is 'def [TLiteral <: Literal[3]] (x: TLiteral`-1) -> TLiteral`-1'

reveal_type(func1(3))   # N: Revealed type is 'Literal[3]'
reveal_type(func1(a))   # N: Revealed type is 'Literal[3]'
reveal_type(func1(4))   # E: Value of type variable "TLiteral" of "func1" cannot be "Literal[4]" \
                        # N: Revealed type is 'Literal[4]'
reveal_type(func1(b))   # E: Value of type variable "TLiteral" of "func1" cannot be "Literal[4]" \
                        # N: Revealed type is 'Literal[4]'
reveal_type(func1(c))   # E: Value of type variable "TLiteral" of "func1" cannot be "int" \
                        # N: Revealed type is 'builtins.int*'

reveal_type(func2(3))   # N: Revealed type is 'builtins.int*'
reveal_type(func2(a))   # N: Revealed type is 'Literal[3]'
reveal_type(func2(4))   # N: Revealed type is 'builtins.int*'
reveal_type(func2(b))   # N: Revealed type is 'Literal[4]'
reveal_type(func2(c))   # N: Revealed type is 'builtins.int*'
[builtins fixtures/tuple.pyi]
[out]

[case testLiteralAndGenericsRespectsValueRestriction]
from typing import TypeVar
from typing_extensions import Literal

TLiteral = TypeVar('TLiteral', Literal[3], Literal['foo'])
TNormal = TypeVar('TNormal', int, str)

def func1(x: TLiteral) -> TLiteral: pass
def func2(x: TNormal) -> TNormal: pass

def func3(x: TLiteral) -> TLiteral:
    y = func2(x)
    return y      # E: Incompatible return value type (got "int", expected "Literal[3]") \
                  # E: Incompatible return value type (got "str", expected "Literal['foo']")
def func4(x: TNormal) -> TNormal:
    y = func1(x)  # E: Value of type variable "TLiteral" of "func1" cannot be "int" \
                  # E: Value of type variable "TLiteral" of "func1" cannot be "str"
    return y

i1: Literal[3]
i2: Literal[4]
i: int

s1: Literal['foo']
s2: Literal['bar']
s: str

reveal_type(func1)          # N: Revealed type is 'def [TLiteral in (Literal[3], Literal['foo'])] (x: TLiteral`-1) -> TLiteral`-1'

reveal_type(func1(3))       # N: Revealed type is 'Literal[3]'
reveal_type(func1(i1))      # N: Revealed type is 'Literal[3]'
reveal_type(func1(4))       # E: Value of type variable "TLiteral" of "func1" cannot be "Literal[4]" \
                            # N: Revealed type is 'Literal[4]'
reveal_type(func1(i2))      # E: Value of type variable "TLiteral" of "func1" cannot be "Literal[4]" \
                            # N: Revealed type is 'Literal[4]'
reveal_type(func1(i))       # E: Value of type variable "TLiteral" of "func1" cannot be "int" \
                            # N: Revealed type is 'builtins.int*'
reveal_type(func1("foo"))   # N: Revealed type is 'Literal['foo']'
reveal_type(func1(s1))      # N: Revealed type is 'Literal['foo']'
reveal_type(func1("bar"))   # E: Value of type variable "TLiteral" of "func1" cannot be "Literal['bar']" \
                            # N: Revealed type is 'Literal['bar']'
reveal_type(func1(s2))      # E: Value of type variable "TLiteral" of "func1" cannot be "Literal['bar']" \
                            # N: Revealed type is 'Literal['bar']'
reveal_type(func1(s))       # E: Value of type variable "TLiteral" of "func1" cannot be "str" \
                            # N: Revealed type is 'builtins.str*'

reveal_type(func2(3))       # N: Revealed type is 'builtins.int*'
reveal_type(func2(i1))      # N: Revealed type is 'builtins.int*'
reveal_type(func2(4))       # N: Revealed type is 'builtins.int*'
reveal_type(func2(i2))      # N: Revealed type is 'builtins.int*'
reveal_type(func2("foo"))   # N: Revealed type is 'builtins.str*'
reveal_type(func2(s1))      # N: Revealed type is 'builtins.str*'
reveal_type(func2("bar"))   # N: Revealed type is 'builtins.str*'
reveal_type(func2(s2))      # N: Revealed type is 'builtins.str*'
[builtins fixtures/tuple.pyi]
[out]

[case testLiteralAndGenericsWithOverloads]
from typing import TypeVar, overload, Union
from typing_extensions import Literal

@overload
def func1(x: Literal[4]) -> Literal[19]: ...
@overload
def func1(x: int) -> int: ...
def func1(x: int) -> int: pass

T = TypeVar('T')
def identity(x: T) -> T: pass

a: Literal[4]
b: Literal[5]

reveal_type(func1(identity(4)))  # N: Revealed type is 'Literal[19]'
reveal_type(func1(identity(5)))  # N: Revealed type is 'builtins.int'
reveal_type(func1(identity(a)))  # N: Revealed type is 'Literal[19]'
reveal_type(func1(identity(b)))  # N: Revealed type is 'builtins.int'
[builtins fixtures/tuple.pyi]

--
-- Interactions with meets
--

[case testLiteralMeets]
from typing import TypeVar, List, Callable, Union
from typing_extensions import Literal

a: Callable[[Literal[1]], int]
b: Callable[[Literal[2]], str]
c: Callable[[int], str]
d: Callable[[object], str]
e: Callable[[Union[Literal[1], Literal[2]]], str]

arr1 = [a, a]
arr2 = [a, b]
arr3 = [a, c]
arr4 = [a, d]
arr5 = [a, e]

reveal_type(arr1)  # N: Revealed type is 'builtins.list[def (Literal[1]) -> builtins.int]'
reveal_type(arr2)  # N: Revealed type is 'builtins.list[builtins.function*]'
reveal_type(arr3)  # N: Revealed type is 'builtins.list[def (Literal[1]) -> builtins.object]'
reveal_type(arr4)  # N: Revealed type is 'builtins.list[def (Literal[1]) -> builtins.object]'
reveal_type(arr5)  # N: Revealed type is 'builtins.list[def (Literal[1]) -> builtins.object]'

# Inspect just only one interesting one
lit: Literal[1]
reveal_type(arr2[0](lit))  # E: Cannot call function of unknown type \
                           # N: Revealed type is 'Any'

T = TypeVar('T')
def unify(func: Callable[[T, T], None]) -> T: pass

def f1(x: Literal[1], y: Literal[1]) -> None: pass
def f2(x: Literal[1], y: Literal[2]) -> None: pass
def f3(x: Literal[1], y: int) -> None: pass
def f4(x: Literal[1], y: object) -> None: pass
def f5(x: Literal[1], y: Union[Literal[1], Literal[2]]) -> None: pass

reveal_type(unify(f1))  # N: Revealed type is 'Literal[1]'
reveal_type(unify(f2))  # N: Revealed type is 'None'
reveal_type(unify(f3))  # N: Revealed type is 'Literal[1]'
reveal_type(unify(f4))  # N: Revealed type is 'Literal[1]'
reveal_type(unify(f5))  # N: Revealed type is 'Literal[1]'
[builtins fixtures/list.pyi]
[out]

[case testLiteralMeetsWithStrictOptional]
# flags: --strict-optional
from typing import TypeVar, Callable, Union
from typing_extensions import Literal

a: Callable[[Literal[1]], int]
b: Callable[[Literal[2]], str]
lit: Literal[1]

arr = [a, b]
reveal_type(arr)  # N: Revealed type is 'builtins.list[builtins.function*]'
reveal_type(arr[0](lit))  # E: Cannot call function of unknown type \
                          # N: Revealed type is 'Any'

T = TypeVar('T')
def unify(func: Callable[[T, T], None]) -> T: pass
def func(x: Literal[1], y: Literal[2]) -> None: pass

reveal_type(unify(func))  # N: Revealed type is '<nothing>'
[builtins fixtures/list.pyi]
[out]


--
-- Checks for intelligent indexing
--

[case testLiteralIntelligentIndexingTuples]
from typing import Tuple, NamedTuple
from typing_extensions import Literal

class A: pass
class B: pass
class C: pass
class D: pass
class E: pass

idx0: Literal[0]
idx1: Literal[1]
idx2: Literal[2]
idx3: Literal[3]
idx4: Literal[4]
idx5: Literal[5]
idx_neg1: Literal[-1]

tup1: Tuple[A, B, C, D, E]
reveal_type(tup1[idx0])       # N: Revealed type is '__main__.A'
reveal_type(tup1[idx1])       # N: Revealed type is '__main__.B'
reveal_type(tup1[idx2])       # N: Revealed type is '__main__.C'
reveal_type(tup1[idx3])       # N: Revealed type is '__main__.D'
reveal_type(tup1[idx4])       # N: Revealed type is '__main__.E'
reveal_type(tup1[idx_neg1])   # N: Revealed type is '__main__.E'
tup1[idx5]                    # E: Tuple index out of range
reveal_type(tup1[idx2:idx4])  # N: Revealed type is 'Tuple[__main__.C, __main__.D]'
reveal_type(tup1[::idx2])     # N: Revealed type is 'Tuple[__main__.A, __main__.C, __main__.E]'

Tup2Class = NamedTuple('Tup2Class', [('a', A), ('b', B), ('c', C), ('d', D), ('e', E)])
tup2: Tup2Class
reveal_type(tup2[idx0])       # N: Revealed type is '__main__.A'
reveal_type(tup2[idx1])       # N: Revealed type is '__main__.B'
reveal_type(tup2[idx2])       # N: Revealed type is '__main__.C'
reveal_type(tup2[idx3])       # N: Revealed type is '__main__.D'
reveal_type(tup2[idx4])       # N: Revealed type is '__main__.E'
reveal_type(tup2[idx_neg1])   # N: Revealed type is '__main__.E'
tup2[idx5]                    # E: Tuple index out of range
reveal_type(tup2[idx2:idx4])  # N: Revealed type is 'Tuple[__main__.C, __main__.D, fallback=__main__.Tup2Class]'
reveal_type(tup2[::idx2])     # N: Revealed type is 'Tuple[__main__.A, __main__.C, __main__.E, fallback=__main__.Tup2Class]'
[builtins fixtures/slice.pyi]
[out]

[case testLiteralIntelligentIndexingTypedDict]
from typing_extensions import Literal
from mypy_extensions import TypedDict

class Unrelated: pass
u: Unrelated

class Inner(TypedDict):
    a: int
class Outer(Inner, total=False):
    b: str

a_key: Literal["a"]
b_key: Literal["b"]
c_key: Literal["c"]

d: Outer

reveal_type(d[a_key])         # N: Revealed type is 'builtins.int'
reveal_type(d[b_key])         # N: Revealed type is 'builtins.str'
d[c_key]                      # E: TypedDict "Outer" has no key 'c'

reveal_type(d.get(a_key, u))  # N: Revealed type is 'Union[builtins.int, __main__.Unrelated]'
reveal_type(d.get(b_key, u))  # N: Revealed type is 'Union[builtins.str, __main__.Unrelated]'
d.get(c_key, u)               # E: TypedDict "Outer" has no key 'c'

reveal_type(d.pop(a_key))     # E: Key 'a' of TypedDict "Outer" cannot be deleted \
                              # N: Revealed type is 'builtins.int'
reveal_type(d.pop(b_key))     # N: Revealed type is 'builtins.str'
d.pop(c_key)                  # E: TypedDict "Outer" has no key 'c'

del d[a_key]                  # E: Key 'a' of TypedDict "Outer" cannot be deleted
del d[b_key]
del d[c_key]                  # E: TypedDict "Outer" has no key 'c'
[builtins fixtures/dict.pyi]
[typing fixtures/typing-typeddict.pyi]
[out]

[case testLiteralIntelligentIndexingUsingFinal]
from typing import Tuple, NamedTuple
from typing_extensions import Literal, Final
from mypy_extensions import TypedDict

int_key_good: Final = 0
int_key_bad: Final = 3
str_key_good: Final = "foo"
str_key_bad: Final = "missing"

class Unrelated: pass

MyTuple = NamedTuple('MyTuple', [
    ('foo', int),
    ('bar', str),
])

class MyDict(TypedDict):
    foo: int
    bar: str

a: Tuple[int, str]
b: MyTuple
c: MyDict
u: Unrelated

reveal_type(a[int_key_good])         # N: Revealed type is 'builtins.int'
reveal_type(b[int_key_good])         # N: Revealed type is 'builtins.int'
reveal_type(c[str_key_good])         # N: Revealed type is 'builtins.int'
reveal_type(c.get(str_key_good, u))  # N: Revealed type is 'Union[builtins.int, __main__.Unrelated]'

a[int_key_bad]                       # E: Tuple index out of range
b[int_key_bad]                       # E: Tuple index out of range
c[str_key_bad]                       # E: TypedDict "MyDict" has no key 'missing'
c.get(str_key_bad, u)                # E: TypedDict "MyDict" has no key 'missing'
[builtins fixtures/dict.pyi]
[typing fixtures/typing-typeddict.pyi]
[out]

[case testLiteralIntelligentIndexingTupleUnions]
from typing import Tuple, NamedTuple
from typing_extensions import Literal

class A: pass
class B: pass
class C: pass
class D: pass
class E: pass

idx1: Literal[1, 2]
idx2: Literal[3, 4]
idx_bad: Literal[1, 20]

tup1: Tuple[A, B, C, D, E]
Tup2Class = NamedTuple('Tup2Class', [('a', A), ('b', B), ('c', C), ('d', D), ('e', E)])
tup2: Tup2Class

reveal_type(tup1[idx1])         # N: Revealed type is 'Union[__main__.B, __main__.C]'
reveal_type(tup1[idx1:idx2])    # N: Revealed type is 'Union[Tuple[__main__.B, __main__.C], Tuple[__main__.B, __main__.C, __main__.D], Tuple[__main__.C], Tuple[__main__.C, __main__.D]]'
reveal_type(tup1[0::idx1])      # N: Revealed type is 'Union[Tuple[__main__.A, __main__.B, __main__.C, __main__.D, __main__.E], Tuple[__main__.A, __main__.C, __main__.E]]'
tup1[idx_bad]                   # E: Tuple index out of range

reveal_type(tup2[idx1])         # N: Revealed type is 'Union[__main__.B, __main__.C]'
reveal_type(tup2[idx1:idx2])    # N: Revealed type is 'Union[Tuple[__main__.B, __main__.C, fallback=__main__.Tup2Class], Tuple[__main__.B, __main__.C, __main__.D, fallback=__main__.Tup2Class], Tuple[__main__.C, fallback=__main__.Tup2Class], Tuple[__main__.C, __main__.D, fallback=__main__.Tup2Class]]'
reveal_type(tup2[0::idx1])      # N: Revealed type is 'Union[Tuple[__main__.A, __main__.B, __main__.C, __main__.D, __main__.E, fallback=__main__.Tup2Class], Tuple[__main__.A, __main__.C, __main__.E, fallback=__main__.Tup2Class]]'
tup2[idx_bad]                   # E: Tuple index out of range
[builtins fixtures/slice.pyi]
[out]

[case testLiteralIntelligentIndexingTypedDictUnions]
from typing_extensions import Literal, Final
from mypy_extensions import TypedDict

class A: pass
class B: pass
class C: pass
class D: pass
class E: pass

class Base(TypedDict):
    a: A
    b: B
    c: C

class Test(Base, total=False):
    d: D
    e: E

class AAndB(A, B): pass

test: Test
good_keys: Literal["a", "b"]
optional_keys: Literal["d", "e"]
bad_keys: Literal["a", "bad"]

reveal_type(test[good_keys])                      # N: Revealed type is 'Union[__main__.A, __main__.B]'
reveal_type(test.get(good_keys))                  # N: Revealed type is 'Union[__main__.A, __main__.B]'
reveal_type(test.get(good_keys, 3))               # N: Revealed type is 'Union[__main__.A, Literal[3]?, __main__.B]'
reveal_type(test.pop(optional_keys))              # N: Revealed type is 'Union[__main__.D, __main__.E]'
reveal_type(test.pop(optional_keys, 3))           # N: Revealed type is 'Union[__main__.D, __main__.E, Literal[3]?]'
reveal_type(test.setdefault(good_keys, AAndB()))  # N: Revealed type is 'Union[__main__.A, __main__.B]'
del test[optional_keys]


test[bad_keys]                  # E: TypedDict "Test" has no key 'bad'
test.get(bad_keys)              # E: TypedDict "Test" has no key 'bad'
test.get(bad_keys, 3)           # E: TypedDict "Test" has no key 'bad'
test.pop(good_keys)             # E: Key 'a' of TypedDict "Test" cannot be deleted \
                                # E: Key 'b' of TypedDict "Test" cannot be deleted
test.pop(bad_keys)              # E: Key 'a' of TypedDict "Test" cannot be deleted \
                                # E: TypedDict "Test" has no key 'bad'
test.setdefault(good_keys, 3)   # E: Argument 2 to "setdefault" of "TypedDict" has incompatible type "int"; expected "A"
test.setdefault(bad_keys, 3 )   # E: Argument 2 to "setdefault" of "TypedDict" has incompatible type "int"; expected "A"
del test[good_keys]             # E: Key 'a' of TypedDict "Test" cannot be deleted \
                                # E: Key 'b' of TypedDict "Test" cannot be deleted
del test[bad_keys]              # E: Key 'a' of TypedDict "Test" cannot be deleted \
                                # E: TypedDict "Test" has no key 'bad'
[builtins fixtures/dict.pyi]
[typing fixtures/typing-typeddict.pyi]
[out]

[case testLiteralIntelligentIndexingTypedDictPython2-skip]
# flags: --python-version 2.7
from normal_mod import NormalDict
from unicode_mod import UnicodeDict

from typing_extensions import Literal

normal_dict = NormalDict(key=4)
unicode_dict = UnicodeDict(key=4)

normal_key = "key"    # type: Literal["key"]
unicode_key = u"key"  # type: Literal[u"key"]

# TODO: Make the runtime and mypy behaviors here consistent
#
# At runtime, all eight of the below operations will successfully return
# the int because b"key" == u"key" in Python 2.
#
# Mypy, in contrast, will accept all the four calls to `some_dict[...]`
# but will reject `normal_dict.get(unicode_key)` and `unicode_dict.get(unicode_key)`
# because the signature of `.get(...)` accepts only a str, not unicode.
#
# We get the same behavior if we replace all of the Literal[...] types for
# actual string literals.
#
# See https://github.com/python/mypy/issues/6123 for more details.
reveal_type(normal_dict[normal_key])        # N: Revealed type is 'builtins.int'
reveal_type(normal_dict[unicode_key])       # N: Revealed type is 'builtins.int'
reveal_type(unicode_dict[normal_key])       # N: Revealed type is 'builtins.int'
reveal_type(unicode_dict[unicode_key])      # N: Revealed type is 'builtins.int'

reveal_type(normal_dict.get(normal_key))    # N: Revealed type is 'builtins.int'
reveal_type(normal_dict.get(unicode_key))   # N: Revealed type is 'builtins.int'
reveal_type(unicode_dict.get(normal_key))   # N: Revealed type is 'builtins.int'
reveal_type(unicode_dict.get(unicode_key))  # N: Revealed type is 'builtins.int'

[file normal_mod.py]
from mypy_extensions import TypedDict
NormalDict = TypedDict('NormalDict', {'key': int})

[file unicode_mod.py]
from __future__ import unicode_literals
from mypy_extensions import TypedDict
UnicodeDict = TypedDict(b'UnicodeDict', {'key': int})

[builtins fixtures/dict.pyi]
[typing fixtures/typing-medium.pyi]

[case testLiteralIntelligentIndexingMultiTypedDict]
from typing import Union
from typing_extensions import Literal
from mypy_extensions import TypedDict

class A: pass
class B: pass
class C: pass
class D: pass

class D1(TypedDict):
    a: A
    b: B
    c: C

class D2(TypedDict):
    b: B
    c: C
    d: D

x: Union[D1, D2]
bad_keys: Literal['a', 'b', 'c', 'd']
good_keys: Literal['b', 'c']

x[bad_keys]         # E: TypedDict "D1" has no key 'd' \
                    # E: TypedDict "D2" has no key 'a'
x.get(bad_keys)     # E: TypedDict "D1" has no key 'd' \
                    # E: TypedDict "D2" has no key 'a'
x.get(bad_keys, 3)  # E: TypedDict "D1" has no key 'd' \
                    # E: TypedDict "D2" has no key 'a'

reveal_type(x[good_keys])           # N: Revealed type is 'Union[__main__.B, __main__.C]'
reveal_type(x.get(good_keys))       # N: Revealed type is 'Union[__main__.B, __main__.C]'
reveal_type(x.get(good_keys, 3))    # N: Revealed type is 'Union[__main__.B, Literal[3]?, __main__.C]'

[builtins fixtures/dict.pyi]
[typing fixtures/typing-typeddict.pyi]

--
-- Interactions with 'Final'
--

[case testLiteralFinalInferredAsLiteral]
from typing_extensions import Final, Literal

var1: Final = 1
var2: Final = "foo"
var3: Final = True
var4: Final = None

class Foo:
    classvar1: Final = 1
    classvar2: Final = "foo"
    classvar3: Final = True
    classvar4: Final = None

    def __init__(self) -> None:
        self.instancevar1: Final = 1
        self.instancevar2: Final = "foo"
        self.instancevar3: Final = True
        self.instancevar4: Final = None

def force1(x: Literal[1]) -> None: pass
def force2(x: Literal["foo"]) -> None: pass
def force3(x: Literal[True]) -> None: pass
def force4(x: Literal[None]) -> None: pass

reveal_type(var1)                    # N: Revealed type is 'Literal[1]?'
reveal_type(var2)                    # N: Revealed type is 'Literal['foo']?'
reveal_type(var3)                    # N: Revealed type is 'Literal[True]?'
reveal_type(var4)                    # N: Revealed type is 'None'
force1(reveal_type(var1))            # N: Revealed type is 'Literal[1]'
force2(reveal_type(var2))            # N: Revealed type is 'Literal['foo']'
force3(reveal_type(var3))            # N: Revealed type is 'Literal[True]'
force4(reveal_type(var4))            # N: Revealed type is 'None'

reveal_type(Foo.classvar1)           # N: Revealed type is 'Literal[1]?'
reveal_type(Foo.classvar2)           # N: Revealed type is 'Literal['foo']?'
reveal_type(Foo.classvar3)           # N: Revealed type is 'Literal[True]?'
reveal_type(Foo.classvar4)           # N: Revealed type is 'None'
force1(reveal_type(Foo.classvar1))   # N: Revealed type is 'Literal[1]'
force2(reveal_type(Foo.classvar2))   # N: Revealed type is 'Literal['foo']'
force3(reveal_type(Foo.classvar3))   # N: Revealed type is 'Literal[True]'
force4(reveal_type(Foo.classvar4))   # N: Revealed type is 'None'

f = Foo()
reveal_type(f.instancevar1)          # N: Revealed type is 'Literal[1]?'
reveal_type(f.instancevar2)          # N: Revealed type is 'Literal['foo']?'
reveal_type(f.instancevar3)          # N: Revealed type is 'Literal[True]?'
reveal_type(f.instancevar4)          # N: Revealed type is 'None'
force1(reveal_type(f.instancevar1))  # N: Revealed type is 'Literal[1]'
force2(reveal_type(f.instancevar2))  # N: Revealed type is 'Literal['foo']'
force3(reveal_type(f.instancevar3))  # N: Revealed type is 'Literal[True]'
force4(reveal_type(f.instancevar4))  # N: Revealed type is 'None'
[builtins fixtures/primitives.pyi]
[out]

[case testLiteralFinalDirectInstanceTypesSupercedeInferredLiteral]
from typing_extensions import Final, Literal

var1: Final[int] = 1
var2: Final[str] = "foo"
var3: Final[bool] = True
var4: Final[None] = None

class Foo:
    classvar1: Final[int] = 1
    classvar2: Final[str] = "foo"
    classvar3: Final[bool] = True
    classvar4: Final[None] = None

    def __init__(self) -> None:
        self.instancevar1: Final[int] = 1
        self.instancevar2: Final[str] = "foo"
        self.instancevar3: Final[bool] = True
        self.instancevar4: Final[None] = None

def force1(x: Literal[1]) -> None: pass
def force2(x: Literal["foo"]) -> None: pass
def force3(x: Literal[True]) -> None: pass
def force4(x: Literal[None]) -> None: pass

reveal_type(var1)            # N: Revealed type is 'builtins.int'
reveal_type(var2)            # N: Revealed type is 'builtins.str'
reveal_type(var3)            # N: Revealed type is 'builtins.bool'
reveal_type(var4)            # N: Revealed type is 'None'
force1(var1)                 # E: Argument 1 to "force1" has incompatible type "int"; expected "Literal[1]"
force2(var2)                 # E: Argument 1 to "force2" has incompatible type "str"; expected "Literal['foo']"
force3(var3)                 # E: Argument 1 to "force3" has incompatible type "bool"; expected "Literal[True]"
force4(var4)

reveal_type(Foo.classvar1)   # N: Revealed type is 'builtins.int'
reveal_type(Foo.classvar2)   # N: Revealed type is 'builtins.str'
reveal_type(Foo.classvar3)   # N: Revealed type is 'builtins.bool'
reveal_type(Foo.classvar4)   # N: Revealed type is 'None'
force1(Foo.classvar1)        # E: Argument 1 to "force1" has incompatible type "int"; expected "Literal[1]"
force2(Foo.classvar2)        # E: Argument 1 to "force2" has incompatible type "str"; expected "Literal['foo']"
force3(Foo.classvar3)        # E: Argument 1 to "force3" has incompatible type "bool"; expected "Literal[True]"
force4(Foo.classvar4)

f = Foo()
reveal_type(f.instancevar1)  # N: Revealed type is 'builtins.int'
reveal_type(f.instancevar2)  # N: Revealed type is 'builtins.str'
reveal_type(f.instancevar3)  # N: Revealed type is 'builtins.bool'
reveal_type(f.instancevar4)  # N: Revealed type is 'None'
force1(f.instancevar1)       # E: Argument 1 to "force1" has incompatible type "int"; expected "Literal[1]"
force2(f.instancevar2)       # E: Argument 1 to "force2" has incompatible type "str"; expected "Literal['foo']"
force3(f.instancevar3)       # E: Argument 1 to "force3" has incompatible type "bool"; expected "Literal[True]"
force4(f.instancevar4)
[builtins fixtures/primitives.pyi]
[out]

[case testLiteralFinalDirectLiteralTypesForceLiteral]
from typing_extensions import Final, Literal

var1: Final[Literal[1]] = 1
var2: Final[Literal["foo"]] = "foo"
var3: Final[Literal[True]] = True
var4: Final[Literal[None]] = None

class Foo:
    classvar1: Final[Literal[1]] = 1
    classvar2: Final[Literal["foo"]] = "foo"
    classvar3: Final[Literal[True]] = True
    classvar4: Final[Literal[None]] = None

    def __init__(self) -> None:
        self.instancevar1: Final[Literal[1]] = 1
        self.instancevar2: Final[Literal["foo"]] = "foo"
        self.instancevar3: Final[Literal[True]] = True
        self.instancevar4: Final[Literal[None]] = None

def force1(x: Literal[1]) -> None: pass
def force2(x: Literal["foo"]) -> None: pass
def force3(x: Literal[True]) -> None: pass
def force4(x: Literal[None]) -> None: pass

reveal_type(var1)                    # N: Revealed type is 'Literal[1]'
reveal_type(var2)                    # N: Revealed type is 'Literal['foo']'
reveal_type(var3)                    # N: Revealed type is 'Literal[True]'
reveal_type(var4)                    # N: Revealed type is 'None'
force1(reveal_type(var1))            # N: Revealed type is 'Literal[1]'
force2(reveal_type(var2))            # N: Revealed type is 'Literal['foo']'
force3(reveal_type(var3))            # N: Revealed type is 'Literal[True]'
force4(reveal_type(var4))            # N: Revealed type is 'None'

reveal_type(Foo.classvar1)           # N: Revealed type is 'Literal[1]'
reveal_type(Foo.classvar2)           # N: Revealed type is 'Literal['foo']'
reveal_type(Foo.classvar3)           # N: Revealed type is 'Literal[True]'
reveal_type(Foo.classvar4)           # N: Revealed type is 'None'
force1(reveal_type(Foo.classvar1))   # N: Revealed type is 'Literal[1]'
force2(reveal_type(Foo.classvar2))   # N: Revealed type is 'Literal['foo']'
force3(reveal_type(Foo.classvar3))   # N: Revealed type is 'Literal[True]'
force4(reveal_type(Foo.classvar4))   # N: Revealed type is 'None'

f = Foo()
reveal_type(f.instancevar1)          # N: Revealed type is 'Literal[1]'
reveal_type(f.instancevar2)          # N: Revealed type is 'Literal['foo']'
reveal_type(f.instancevar3)          # N: Revealed type is 'Literal[True]'
reveal_type(f.instancevar4)          # N: Revealed type is 'None'
force1(reveal_type(f.instancevar1))  # N: Revealed type is 'Literal[1]'
force2(reveal_type(f.instancevar2))  # N: Revealed type is 'Literal['foo']'
force3(reveal_type(f.instancevar3))  # N: Revealed type is 'Literal[True]'
force4(reveal_type(f.instancevar4))  # N: Revealed type is 'None'
[builtins fixtures/primitives.pyi]
[out]

[case testLiteralFinalErasureInMutableDatastructures1]
# flags: --strict-optional
from typing_extensions import Final

var1: Final = [0, None]
var2: Final = (0, None)

reveal_type(var1)  # N: Revealed type is 'builtins.list[Union[builtins.int, None]]'
reveal_type(var2)  # N: Revealed type is 'Tuple[Literal[0]?, None]'
[builtins fixtures/tuple.pyi]

[case testLiteralFinalErasureInMutableDatastructures2]
from typing_extensions import Final, Literal

var1: Final = []
var1.append(0)
reveal_type(var1)  # N: Revealed type is 'builtins.list[builtins.int]'

var2 = []
var2.append(0)
reveal_type(var2)  # N: Revealed type is 'builtins.list[builtins.int]'

x: Literal[0] = 0
var3 = []
var3.append(x)
reveal_type(var3)  # N: Revealed type is 'builtins.list[Literal[0]]'

[builtins fixtures/list.pyi]

[case testLiteralFinalMismatchCausesError]
from typing_extensions import Final, Literal

var1: Final[Literal[4]]     = 1      # E: Incompatible types in assignment (expression has type "Literal[1]", variable has type "Literal[4]")
var2: Final[Literal['bad']] = "foo"  # E: Incompatible types in assignment (expression has type "Literal['foo']", variable has type "Literal['bad']")
var3: Final[Literal[False]] = True   # E: Incompatible types in assignment (expression has type "Literal[True]", variable has type "Literal[False]")

class Foo:
    classvar1: Final[Literal[4]]     = 1      # E: Incompatible types in assignment (expression has type "Literal[1]", variable has type "Literal[4]")
    classvar2: Final[Literal['bad']] = "foo"  # E: Incompatible types in assignment (expression has type "Literal['foo']", variable has type "Literal['bad']")
    classvar3: Final[Literal[False]] = True   # E: Incompatible types in assignment (expression has type "Literal[True]", variable has type "Literal[False]")

    def __init__(self) -> None:
        self.instancevar1: Final[Literal[4]]     = 1      # E: Incompatible types in assignment (expression has type "Literal[1]", variable has type "Literal[4]")
        self.instancevar2: Final[Literal['bad']] = "foo"  # E: Incompatible types in assignment (expression has type "Literal['foo']", variable has type "Literal['bad']")
        self.instancevar3: Final[Literal[False]] = True    # E: Incompatible types in assignment (expression has type "Literal[True]", variable has type "Literal[False]")

# TODO: Fix the order in which these error messages are shown to be more consistent.
var1 = 10                # E: Cannot assign to final name "var1" \
                         # E: Incompatible types in assignment (expression has type "Literal[10]", variable has type "Literal[4]")


Foo.classvar1 = 10       # E: Cannot assign to final attribute "classvar1" \
                         # E: Incompatible types in assignment (expression has type "Literal[10]", variable has type "Literal[4]")

Foo().instancevar1 = 10  # E: Cannot assign to final attribute "instancevar1" \
                         # E: Incompatible types in assignment (expression has type "Literal[10]", variable has type "Literal[4]")
[builtins fixtures/primitives.pyi]
[out]

[case testLiteralFinalGoesOnlyOneLevelDown]
from typing import Tuple
from typing_extensions import Final, Literal

a: Final = 1
b: Final = (1, 2)

def force1(x: Literal[1]) -> None: pass
def force2(x: Tuple[Literal[1], Literal[2]]) -> None: pass

reveal_type(a)          # N: Revealed type is 'Literal[1]?'
reveal_type(b)          # N: Revealed type is 'Tuple[Literal[1]?, Literal[2]?]'

# TODO: This test seems somewhat broken and might need a rewrite (and a fix somewhere in mypy).
# See https://github.com/python/mypy/issues/7399#issuecomment-554188073 for more context.
force1(reveal_type(a))  # N: Revealed type is 'Literal[1]'
force2(reveal_type(b))  # E: Argument 1 to "force2" has incompatible type "Tuple[int, int]"; expected "Tuple[Literal[1], Literal[2]]" \
                        # N: Revealed type is 'Tuple[Literal[1]?, Literal[2]?]'
[builtins fixtures/tuple.pyi]
[out]

[case testLiteralFinalCollectionPropagation]
from typing import List
from typing_extensions import Final, Literal

a: Final = 1
implicit = [a]
explicit: List[Literal[1]] = [a]
direct = [1]

def force1(x: List[Literal[1]]) -> None: pass
def force2(x: Literal[1]) -> None: pass

reveal_type(implicit)            # N: Revealed type is 'builtins.list[builtins.int*]'
force1(reveal_type(implicit))    # E: Argument 1 to "force1" has incompatible type "List[int]"; expected "List[Literal[1]]" \
                                 # N: Revealed type is 'builtins.list[builtins.int*]'
force2(reveal_type(implicit[0])) # E: Argument 1 to "force2" has incompatible type "int"; expected "Literal[1]" \
                                 # N: Revealed type is 'builtins.int*'

reveal_type(explicit)            # N: Revealed type is 'builtins.list[Literal[1]]'
force1(reveal_type(explicit))    # N: Revealed type is 'builtins.list[Literal[1]]'
force2(reveal_type(explicit[0])) # N: Revealed type is 'Literal[1]'

reveal_type(direct)              # N: Revealed type is 'builtins.list[builtins.int*]'
force1(reveal_type(direct))      # E: Argument 1 to "force1" has incompatible type "List[int]"; expected "List[Literal[1]]" \
                                 # N: Revealed type is 'builtins.list[builtins.int*]'
force2(reveal_type(direct[0]))   # E: Argument 1 to "force2" has incompatible type "int"; expected "Literal[1]" \
                                 # N: Revealed type is 'builtins.int*'
[builtins fixtures/list.pyi]
[out]

[case testLiteralFinalStringTypesPython3]
from typing_extensions import Final, Literal

a: Final = u"foo"
b: Final = "foo"
c: Final = b"foo"

def force_unicode(x: Literal[u"foo"]) -> None: pass
def force_bytes(x: Literal[b"foo"]) -> None: pass

force_unicode(reveal_type(a))  # N: Revealed type is 'Literal['foo']'
force_unicode(reveal_type(b))  # N: Revealed type is 'Literal['foo']'
force_unicode(reveal_type(c))  # E: Argument 1 to "force_unicode" has incompatible type "Literal[b'foo']"; expected "Literal['foo']" \
                               # N: Revealed type is 'Literal[b'foo']'

force_bytes(reveal_type(a))    # E: Argument 1 to "force_bytes" has incompatible type "Literal['foo']"; expected "Literal[b'foo']" \
                               # N: Revealed type is 'Literal['foo']'
force_bytes(reveal_type(b))    # E: Argument 1 to "force_bytes" has incompatible type "Literal['foo']"; expected "Literal[b'foo']" \
                               # N: Revealed type is 'Literal['foo']'
force_bytes(reveal_type(c))    # N: Revealed type is 'Literal[b'foo']'
[builtins fixtures/tuple.pyi]
[out]

[case testLiteralFinalStringTypesPython2UnicodeLiterals]
# flags: --python-version 2.7
from __future__ import unicode_literals
from typing_extensions import Final, Literal

a = u"foo"  # type: Final
b = "foo"   # type: Final
c = b"foo"  # type: Final

def force_unicode(x):
    # type: (Literal[u"foo"]) -> None
    pass
def force_bytes(x):
    # type: (Literal[b"foo"]) -> None
    pass

force_unicode(reveal_type(a))  # N: Revealed type is 'Literal[u'foo']'
force_unicode(reveal_type(b))  # N: Revealed type is 'Literal[u'foo']'
force_unicode(reveal_type(c))  # E: Argument 1 to "force_unicode" has incompatible type "Literal['foo']"; expected "Literal[u'foo']" \
                               # N: Revealed type is 'Literal['foo']'

force_bytes(reveal_type(a))    # E: Argument 1 to "force_bytes" has incompatible type "Literal[u'foo']"; expected "Literal['foo']" \
                               # N: Revealed type is 'Literal[u'foo']'
force_bytes(reveal_type(b))    # E: Argument 1 to "force_bytes" has incompatible type "Literal[u'foo']"; expected "Literal['foo']" \
                               # N: Revealed type is 'Literal[u'foo']'
force_bytes(reveal_type(c))    # N: Revealed type is 'Literal['foo']'
[out]

[case testLiteralFinalStringTypesPython2]
# flags: --python-version 2.7
from typing_extensions import Final, Literal

a = u"foo"  # type: Final
b = "foo"   # type: Final
c = b"foo"  # type: Final

def force_unicode(x):
    # type: (Literal[u"foo"]) -> None
    pass
def force_bytes(x):
    # type: (Literal[b"foo"]) -> None
    pass

force_unicode(reveal_type(a))  # N: Revealed type is 'Literal[u'foo']'
force_unicode(reveal_type(b))  # E: Argument 1 to "force_unicode" has incompatible type "Literal['foo']"; expected "Literal[u'foo']" \
                               # N: Revealed type is 'Literal['foo']'
force_unicode(reveal_type(c))  # E: Argument 1 to "force_unicode" has incompatible type "Literal['foo']"; expected "Literal[u'foo']" \
                               # N: Revealed type is 'Literal['foo']'

force_bytes(reveal_type(a))    # E: Argument 1 to "force_bytes" has incompatible type "Literal[u'foo']"; expected "Literal['foo']" \
                               # N: Revealed type is 'Literal[u'foo']'
force_bytes(reveal_type(b))    # N: Revealed type is 'Literal['foo']'
force_bytes(reveal_type(c))    # N: Revealed type is 'Literal['foo']'
[out]

[case testLiteralFinalPropagatesThroughGenerics]
from typing import TypeVar, Generic
from typing_extensions import Final, Literal


T = TypeVar('T')

class WrapperClass(Generic[T]):
    def __init__(self, data: T) -> None:
        self.data = data

def wrapper_func(x: T) -> T:
    return x

def force(x: Literal[99]) -> None: pass
def over_int(x: WrapperClass[int]) -> None: pass
def over_literal(x: WrapperClass[Literal[99]]) -> None: pass

var1: Final = 99
w1 = WrapperClass(var1)
force(reveal_type(w1.data))                     # E: Argument 1 to "force" has incompatible type "int"; expected "Literal[99]" \
                                                # N: Revealed type is 'builtins.int*'
force(reveal_type(WrapperClass(var1).data))     # E: Argument 1 to "force" has incompatible type "int"; expected "Literal[99]" \
                                                # N: Revealed type is 'builtins.int*'
force(reveal_type(wrapper_func(var1)))          # N: Revealed type is 'Literal[99]'
over_int(reveal_type(w1))                       # N: Revealed type is '__main__.WrapperClass[builtins.int*]'
over_literal(reveal_type(w1))                   # E: Argument 1 to "over_literal" has incompatible type "WrapperClass[int]"; expected "WrapperClass[Literal[99]]" \
                                                # N: Revealed type is '__main__.WrapperClass[builtins.int*]'
over_int(reveal_type(WrapperClass(var1)))       # N: Revealed type is '__main__.WrapperClass[builtins.int]'
over_literal(reveal_type(WrapperClass(var1)))   # N: Revealed type is '__main__.WrapperClass[Literal[99]]'

w2 = WrapperClass(99)
force(reveal_type(w2.data))                     # E: Argument 1 to "force" has incompatible type "int"; expected "Literal[99]" \
                                                # N: Revealed type is 'builtins.int*'
force(reveal_type(WrapperClass(99).data))       # E: Argument 1 to "force" has incompatible type "int"; expected "Literal[99]" \
                                                # N: Revealed type is 'builtins.int*'
force(reveal_type(wrapper_func(99)))            # N: Revealed type is 'Literal[99]'
over_int(reveal_type(w2))                       # N: Revealed type is '__main__.WrapperClass[builtins.int*]'
over_literal(reveal_type(w2))                   # E: Argument 1 to "over_literal" has incompatible type "WrapperClass[int]"; expected "WrapperClass[Literal[99]]" \
                                                # N: Revealed type is '__main__.WrapperClass[builtins.int*]'
over_int(reveal_type(WrapperClass(99)))         # N: Revealed type is '__main__.WrapperClass[builtins.int]'
over_literal(reveal_type(WrapperClass(99)))     # N: Revealed type is '__main__.WrapperClass[Literal[99]]'

var3: Literal[99] = 99
w3 = WrapperClass(var3)
force(reveal_type(w3.data))                     # N: Revealed type is 'Literal[99]'
force(reveal_type(WrapperClass(var3).data))     # N: Revealed type is 'Literal[99]'
force(reveal_type(wrapper_func(var3)))          # N: Revealed type is 'Literal[99]'
over_int(reveal_type(w3))                       # E: Argument 1 to "over_int" has incompatible type "WrapperClass[Literal[99]]"; expected "WrapperClass[int]" \
                                                # N: Revealed type is '__main__.WrapperClass[Literal[99]]'
over_literal(reveal_type(w3))                   # N: Revealed type is '__main__.WrapperClass[Literal[99]]'
over_int(reveal_type(WrapperClass(var3)))       # N: Revealed type is '__main__.WrapperClass[builtins.int]'
over_literal(reveal_type(WrapperClass(var3)))   # N: Revealed type is '__main__.WrapperClass[Literal[99]]'
[builtins fixtures/tuple.pyi]
[out]

[case testLiteralFinalUsedInLiteralType]

from typing_extensions import Literal, Final
a: Final[int] = 3
b: Final = 3
c: Final[Literal[3]] = 3
d: Literal[3]

# TODO: Consider if we want to support cases 'b' and 'd' or not.
# Probably not: we want to mostly keep the 'types' and 'value' worlds distinct.
# However, according to final semantics, we ought to be able to substitute "b" with
# "3" wherever it's used and get the same behavior -- so maybe we do need to support
# at least case "b" for consistency?
a_wrap: Literal[4, a]  # E: Parameter 2 of Literal[...] is invalid \
                       # E: Variable "__main__.a" is not valid as a type \
                       # N: See https://mypy.readthedocs.io/en/latest/common_issues.html#differentiate-variables-and-aliases
b_wrap: Literal[4, b]  # E: Parameter 2 of Literal[...] is invalid \
                       # E: Variable "__main__.b" is not valid as a type \
                       # N: See https://mypy.readthedocs.io/en/latest/common_issues.html#differentiate-variables-and-aliases
c_wrap: Literal[4, c]  # E: Parameter 2 of Literal[...] is invalid \
                       # E: Variable "__main__.c" is not valid as a type \
                       # N: See https://mypy.readthedocs.io/en/latest/common_issues.html#differentiate-variables-and-aliases
d_wrap: Literal[4, d]  # E: Parameter 2 of Literal[...] is invalid \
<<<<<<< HEAD
                       # E: Variable "__main__.d" is not valid as a type \
                       # N: See https://mypy.readthedocs.io/en/latest/common_issues.html#differentiate-variables-and-aliases
=======
                       # E: Variable "__main__.d" is not valid as a type
[builtins fixtures/tuple.pyi]
>>>>>>> be883f67
[out]

[case testLiteralWithFinalPropagation]
from typing_extensions import Final, Literal

a: Final = 3
b: Final = a
c = a

def expect_3(x: Literal[3]) -> None: pass
expect_3(a)
expect_3(b)
expect_3(c)  # E: Argument 1 to "expect_3" has incompatible type "int"; expected "Literal[3]"
[builtins fixtures/tuple.pyi]
[out]

[case testLiteralWithFinalPropagationIsNotLeaking]
from typing_extensions import Final, Literal

final_tuple_direct: Final = (2, 3)
final_tuple_indirect: Final = final_tuple_direct
mutable_tuple = final_tuple_direct
final_list_1: Final = [2]
final_list_2: Final = [2, 2]
final_dict: Final = {"foo": 2}
final_set_1: Final = {2}
final_set_2: Final = {2, 2}

def expect_2(x: Literal[2]) -> None: pass

expect_2(final_tuple_direct[0])
expect_2(final_tuple_indirect[0])

expect_2(mutable_tuple[0])   # E: Argument 1 to "expect_2" has incompatible type "int"; expected "Literal[2]"
expect_2(final_list_1[0])    # E: Argument 1 to "expect_2" has incompatible type "int"; expected "Literal[2]"
expect_2(final_list_2[0])    # E: Argument 1 to "expect_2" has incompatible type "int"; expected "Literal[2]"
expect_2(final_dict["foo"])  # E: Argument 1 to "expect_2" has incompatible type "int"; expected "Literal[2]"
expect_2(final_set_1.pop())  # E: Argument 1 to "expect_2" has incompatible type "int"; expected "Literal[2]"
expect_2(final_set_2.pop())  # E: Argument 1 to "expect_2" has incompatible type "int"; expected "Literal[2]"
[builtins fixtures/isinstancelist.pyi]
[typing fixtures/typing-medium.pyi]

--
-- Tests for Literals and enums
--

[case testLiteralWithEnumsBasic]

from typing_extensions import Literal
from enum import Enum

class Color(Enum):
    RED = 1
    GREEN = 2
    BLUE = 3

    def func(self) -> int: pass

r: Literal[Color.RED]
g: Literal[Color.GREEN]
b: Literal[Color.BLUE]
bad1: Literal[Color]         # E: Parameter 1 of Literal[...] is invalid
bad2: Literal[Color.func]    # E: Function "__main__.Color.func" is not valid as a type \
                             # N: Perhaps you need "Callable[...]" or a callback protocol? \
                             # E: Parameter 1 of Literal[...] is invalid
bad3: Literal[Color.func()]  # E: Invalid type: Literal[...] cannot contain arbitrary expressions

def expects_color(x: Color) -> None: pass
def expects_red(x: Literal[Color.RED]) -> None: pass
def bad_func(x: Color.RED) -> None: pass             # E: Invalid type: try using Literal[Color.RED] instead?

expects_color(r)
expects_color(g)
expects_color(b)
expects_red(r)
expects_red(g)  # E: Argument 1 to "expects_red" has incompatible type "Literal[Color.GREEN]"; expected "Literal[Color.RED]"
expects_red(b)  # E: Argument 1 to "expects_red" has incompatible type "Literal[Color.BLUE]"; expected "Literal[Color.RED]"

reveal_type(expects_red)  # N: Revealed type is 'def (x: Literal[__main__.Color.RED])'
reveal_type(r)            # N: Revealed type is 'Literal[__main__.Color.RED]'
reveal_type(r.func())     # N: Revealed type is 'builtins.int'
[builtins fixtures/tuple.pyi]
[out]

[case testLiteralWithEnumsDefinedInClass]
from typing_extensions import Literal
from enum import Enum

class Wrapper:
    class Color(Enum):
        RED = 1
        GREEN = 2
        BLUE = 3

def foo(x: Literal[Wrapper.Color.RED]) -> None: pass

r: Literal[Wrapper.Color.RED]
g: Literal[Wrapper.Color.GREEN]

foo(r)
foo(g)  # E: Argument 1 to "foo" has incompatible type "Literal[Color.GREEN]"; expected "Literal[Color.RED]"

reveal_type(foo)  # N: Revealed type is 'def (x: Literal[__main__.Wrapper.Color.RED])'
reveal_type(r)    # N: Revealed type is 'Literal[__main__.Wrapper.Color.RED]'
[builtins fixtures/tuple.pyi]
[out]

[case testLiteralWithEnumsSimilarDefinitions]
from typing_extensions import Literal
import mod_a
import mod_b

def f(x: Literal[mod_a.Test.FOO]) -> None: pass

a: Literal[mod_a.Test.FOO]
b: Literal[mod_a.Test2.FOO]
c: Literal[mod_b.Test.FOO]

f(a)
f(b)  # E: Argument 1 to "f" has incompatible type "Literal[Test2.FOO]"; expected "Literal[Test.FOO]"
f(c)  # E: Argument 1 to "f" has incompatible type "Literal[mod_b.Test.FOO]"; expected "Literal[mod_a.Test.FOO]"

[file mod_a.py]
from enum import Enum

class Test(Enum):
    FOO = 1
    BAR = 2

class Test2(Enum):
    FOO = 1
    BAR = 2

[file mod_b.py]
from enum import Enum

class Test(Enum):
    FOO = 1
    BAR = 2
[builtins fixtures/tuple.pyi]
[out]

[case testLiteralWithEnumsDeclaredUsingCallSyntax]
from typing_extensions import Literal
from enum import Enum

A = Enum('A', 'FOO BAR')
B = Enum('B', ['FOO', 'BAR'])
C = Enum('C', [('FOO', 1), ('BAR', 2)])
D = Enum('D', {'FOO': 1, 'BAR': 2})

a: Literal[A.FOO]
b: Literal[B.FOO]
c: Literal[C.FOO]
d: Literal[D.FOO]

reveal_type(a)  # N: Revealed type is 'Literal[__main__.A.FOO]'
reveal_type(b)  # N: Revealed type is 'Literal[__main__.B.FOO]'
reveal_type(c)  # N: Revealed type is 'Literal[__main__.C.FOO]'
reveal_type(d)  # N: Revealed type is 'Literal[__main__.D.FOO]'
[builtins fixtures/dict.pyi]
[out]

[case testLiteralWithEnumsDerivedEnums]
from typing_extensions import Literal
from enum import Enum, IntEnum, IntFlag, Flag

def expects_int(x: int) -> None: pass

class A(Enum):
    FOO = 1

class B(IntEnum):
    FOO = 1

class C(IntFlag):
    FOO = 1

class D(Flag):
    FOO = 1

a: Literal[A.FOO]
b: Literal[B.FOO]
c: Literal[C.FOO]
d: Literal[D.FOO]

expects_int(a)  # E: Argument 1 to "expects_int" has incompatible type "Literal[A.FOO]"; expected "int"
expects_int(b)
expects_int(c)
expects_int(d)  # E: Argument 1 to "expects_int" has incompatible type "Literal[D.FOO]"; expected "int"
[builtins fixtures/tuple.pyi]
[out]

[case testLiteralWithEnumsAliases]
from typing_extensions import Literal
from enum import Enum

class Test(Enum):
    FOO = 1
    BAR = 2

Alias = Test

x: Literal[Alias.FOO]
reveal_type(x)  # N: Revealed type is 'Literal[__main__.Test.FOO]'
[builtins fixtures/tuple.pyi]
[out]

[case testLiteralUsingEnumAttributesInLiteralContexts]
from typing_extensions import Literal, Final
from enum import Enum

class Test1(Enum):
    FOO = 1
    BAR = 2
Test2 = Enum('Test2', [('FOO', 1), ('BAR', 2)])

def expects_test1_foo(x: Literal[Test1.FOO]) -> None: ...
def expects_test2_foo(x: Literal[Test2.FOO]) -> None: ...

expects_test1_foo(Test1.FOO)
expects_test1_foo(Test1.BAR)  # E: Argument 1 to "expects_test1_foo" has incompatible type "Literal[Test1.BAR]"; expected "Literal[Test1.FOO]"
expects_test2_foo(Test2.FOO)
expects_test2_foo(Test2.BAR)  # E: Argument 1 to "expects_test2_foo" has incompatible type "Literal[Test2.BAR]"; expected "Literal[Test2.FOO]"

# Make sure the two 'FOO's are not interchangeable
expects_test1_foo(Test2.FOO)  # E: Argument 1 to "expects_test1_foo" has incompatible type "Literal[Test2.FOO]"; expected "Literal[Test1.FOO]"
expects_test2_foo(Test1.FOO)  # E: Argument 1 to "expects_test2_foo" has incompatible type "Literal[Test1.FOO]"; expected "Literal[Test2.FOO]"

# Make sure enums follow the same semantics as 'x = 1' vs 'x: Final = 1'
var1 = Test1.FOO
final1: Final = Test1.FOO
expects_test1_foo(var1)       # E: Argument 1 to "expects_test1_foo" has incompatible type "Test1"; expected "Literal[Test1.FOO]"
expects_test1_foo(final1)

var2 = Test2.FOO
final2: Final = Test2.FOO
expects_test2_foo(var2)       # E: Argument 1 to "expects_test2_foo" has incompatible type "Test2"; expected "Literal[Test2.FOO]"
expects_test2_foo(final2)
[builtins fixtures/tuple.pyi]
[out]

[case testLiteralUsingEnumAttributeNamesInLiteralContexts]
from typing_extensions import Literal, Final
from enum import Enum

class Test1(Enum):
    FOO = 1
    BAR = 2
Test2 = Enum('Test2', [('FOO', 1), ('BAR', 2)])
Test3 = Enum('Test3', 'FOO BAR')
Test4 = Enum('Test4', ['FOO', 'BAR'])
Test5 = Enum('Test5', {'FOO': 1, 'BAR': 2})

def expects_foo(x: Literal['FOO']) -> None: ...

expects_foo(Test1.FOO.name)
expects_foo(Test2.FOO.name)
expects_foo(Test3.FOO.name)
expects_foo(Test4.FOO.name)
expects_foo(Test5.FOO.name)

expects_foo(Test1.BAR.name)  # E: Argument 1 to "expects_foo" has incompatible type "Literal['BAR']"; expected "Literal['FOO']"
expects_foo(Test2.BAR.name)  # E: Argument 1 to "expects_foo" has incompatible type "Literal['BAR']"; expected "Literal['FOO']"
expects_foo(Test3.BAR.name)  # E: Argument 1 to "expects_foo" has incompatible type "Literal['BAR']"; expected "Literal['FOO']"
expects_foo(Test4.BAR.name)  # E: Argument 1 to "expects_foo" has incompatible type "Literal['BAR']"; expected "Literal['FOO']"
expects_foo(Test5.BAR.name)  # E: Argument 1 to "expects_foo" has incompatible type "Literal['BAR']"; expected "Literal['FOO']"

reveal_type(Test1.FOO.name)  # N: Revealed type is 'Literal['FOO']?'
reveal_type(Test2.FOO.name)  # N: Revealed type is 'Literal['FOO']?'
reveal_type(Test3.FOO.name)  # N: Revealed type is 'Literal['FOO']?'
reveal_type(Test4.FOO.name)  # N: Revealed type is 'Literal['FOO']?'
reveal_type(Test5.FOO.name)  # N: Revealed type is 'Literal['FOO']?'
[builtins fixtures/tuple.pyi]
[out]

[case testLiteralBinderLastValueErased]
# mypy: strict-equality

from typing_extensions import Literal

def takes_three(x: Literal[3]) -> None: ...
x: object
x = 3

takes_three(x)  # E: Argument 1 to "takes_three" has incompatible type "int"; expected "Literal[3]"
if x == 2:  # OK
    ...
[builtins fixtures/bool.pyi]

[case testLiteralBinderLastValueErasedPartialTypes]
# mypy: strict-equality

def test() -> None:
    x = None
    if bool():
        x = 1

    if x == 2:  # OK
        ...
[builtins fixtures/bool.pyi]

[case testNegativeIntLiteral]
from typing_extensions import Literal

a: Literal[-2] = -2
b: Literal[-1] = -1
c: Literal[0] = 0
d: Literal[1] = 1
e: Literal[2] = 2
[out]
[builtins fixtures/float.pyi]

[case testNegativeIntLiteralWithFinal]
from typing_extensions import Literal, Final

ONE: Final = 1
x: Literal[-1] = -ONE

TWO: Final = 2
THREE: Final = 3

err_code = -TWO
if bool():
    err_code = -THREE
[builtins fixtures/float.pyi]

[case testAliasForEnumTypeAsLiteral]
from typing_extensions import Literal
from enum import Enum

class Foo(Enum):
    A = 1

F = Foo

x: Literal[Foo.A]
y: Literal[F.A]
reveal_type(x)  # N: Revealed type is 'Literal[__main__.Foo.A]'
reveal_type(y)  # N: Revealed type is 'Literal[__main__.Foo.A]'
[builtins fixtures/tuple.pyi]<|MERGE_RESOLUTION|>--- conflicted
+++ resolved
@@ -2884,13 +2884,9 @@
                        # E: Variable "__main__.c" is not valid as a type \
                        # N: See https://mypy.readthedocs.io/en/latest/common_issues.html#differentiate-variables-and-aliases
 d_wrap: Literal[4, d]  # E: Parameter 2 of Literal[...] is invalid \
-<<<<<<< HEAD
                        # E: Variable "__main__.d" is not valid as a type \
                        # N: See https://mypy.readthedocs.io/en/latest/common_issues.html#differentiate-variables-and-aliases
-=======
-                       # E: Variable "__main__.d" is not valid as a type
-[builtins fixtures/tuple.pyi]
->>>>>>> be883f67
+[builtins fixtures/tuple.pyi]
 [out]
 
 [case testLiteralWithFinalPropagation]
