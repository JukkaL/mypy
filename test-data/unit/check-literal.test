--
-- Check to see how we handle raw types, error handling, and other
-- semantic analysis shenanigans
--

[case testLiteralInvalidString]
from typing_extensions import Literal
def f1(x: 'A[') -> None: pass  # E: Invalid type comment or annotation
def g1(x: Literal['A[']) -> None: pass
reveal_type(f1)  # N: Revealed type is "def (x: Any)"
reveal_type(g1)  # N: Revealed type is "def (x: Literal['A['])"

def f2(x: 'A B') -> None: pass  # E: Invalid type comment or annotation
def g2(x: Literal['A B']) -> None: pass
def h2(x: 'A|int') -> None: pass  # E: Name "A" is not defined
def i2(x: Literal['A|B']) -> None: pass
reveal_type(f2)  # N: Revealed type is "def (x: Any)"
reveal_type(g2)  # N: Revealed type is "def (x: Literal['A B'])"
reveal_type(h2)  # N: Revealed type is "def (x: Union[Any, builtins.int])"
reveal_type(i2)  # N: Revealed type is "def (x: Literal['A|B'])"
[builtins fixtures/tuple.pyi]
[out]

[case testLiteralInvalidTypeComment]
from typing_extensions import Literal
def f(x):  # E: Syntax error in type comment "(A[) -> None"
    # type: (A[) -> None
    pass

[case testLiteralInvalidTypeComment2]
from typing_extensions import Literal
def f(x):  # E: Invalid type comment or annotation
    # type: ("A[") -> None
    pass

def g(x):
    # type: (Literal["A["]) -> None
    pass

reveal_type(f)  # N: Revealed type is "def (x: Any)"
reveal_type(g)  # N: Revealed type is "def (x: Literal['A['])"
[builtins fixtures/tuple.pyi]
[out]

[case testLiteralFromTypingWorks]
from typing import Literal

x: Literal[42]
x = 43  # E: Incompatible types in assignment (expression has type "Literal[43]", variable has type "Literal[42]")

y: Literal[43]
y = 43
[typing fixtures/typing-medium.pyi]

[case testLiteralInsideOtherTypes]
from typing import Tuple
from typing_extensions import Literal

x: Tuple[1]                         # E: Invalid type: try using Literal[1] instead?
def foo(x: Tuple[1]) -> None: ...   # E: Invalid type: try using Literal[1] instead?

y: Tuple[Literal[2]]
def bar(x: Tuple[Literal[2]]) -> None: ...
reveal_type(x)                      # N: Revealed type is "Tuple[Any]"
reveal_type(y)                      # N: Revealed type is "Tuple[Literal[2]]"
reveal_type(bar)                    # N: Revealed type is "def (x: Tuple[Literal[2]])"
[builtins fixtures/tuple.pyi]
[out]

[case testLiteralInsideOtherTypesTypeCommentsPython3]
from typing import Tuple, Optional
from typing_extensions import Literal

x = None  # type: Optional[Tuple[1]]  # E: Invalid type: try using Literal[1] instead?
def foo(x):                           # E: Invalid type: try using Literal[1] instead?
    # type: (Tuple[1]) -> None
    pass

y = None  # type: Optional[Tuple[Literal[2]]]
def bar(x):
    # type: (Tuple[Literal[2]]) -> None
    pass
reveal_type(x)                      # N: Revealed type is "Union[Tuple[Any], None]"
reveal_type(y)                      # N: Revealed type is "Union[Tuple[Literal[2]], None]"
reveal_type(bar)                    # N: Revealed type is "def (x: Tuple[Literal[2]])"
[builtins fixtures/tuple.pyi]
[out]

[case testLiteralValidExpressionsInStringsPython3]
from wrapper import *

[file wrapper.pyi]
from typing_extensions import Literal

alias_1 = Literal['a+b']
alias_2 = Literal['1+2']
alias_3 = Literal['3']
alias_4 = Literal['True']
alias_5 = Literal['None']
alias_6 = Literal['"foo"']
expr_of_alias_1: alias_1
expr_of_alias_2: alias_2
expr_of_alias_3: alias_3
expr_of_alias_4: alias_4
expr_of_alias_5: alias_5
expr_of_alias_6: alias_6
reveal_type(expr_of_alias_1)  # N: Revealed type is "Literal['a+b']"
reveal_type(expr_of_alias_2)  # N: Revealed type is "Literal['1+2']"
reveal_type(expr_of_alias_3)  # N: Revealed type is "Literal['3']"
reveal_type(expr_of_alias_4)  # N: Revealed type is "Literal['True']"
reveal_type(expr_of_alias_5)  # N: Revealed type is "Literal['None']"
reveal_type(expr_of_alias_6)  # N: Revealed type is "Literal['"foo"']"

expr_ann_1: Literal['a+b']
expr_ann_2: Literal['1+2']
expr_ann_3: Literal['3']
expr_ann_4: Literal['True']
expr_ann_5: Literal['None']
expr_ann_6: Literal['"foo"']
reveal_type(expr_ann_1)  # N: Revealed type is "Literal['a+b']"
reveal_type(expr_ann_2)  # N: Revealed type is "Literal['1+2']"
reveal_type(expr_ann_3)  # N: Revealed type is "Literal['3']"
reveal_type(expr_ann_4)  # N: Revealed type is "Literal['True']"
reveal_type(expr_ann_5)  # N: Revealed type is "Literal['None']"
reveal_type(expr_ann_6)  # N: Revealed type is "Literal['"foo"']"

expr_str_1: "Literal['a+b']"
expr_str_2: "Literal['1+2']"
expr_str_3: "Literal['3']"
expr_str_4: "Literal['True']"
expr_str_5: "Literal['None']"
expr_str_6: "Literal['\"foo\"']"
reveal_type(expr_str_1)  # N: Revealed type is "Literal['a+b']"
reveal_type(expr_str_2)  # N: Revealed type is "Literal['1+2']"
reveal_type(expr_str_3)  # N: Revealed type is "Literal['3']"
reveal_type(expr_str_4)  # N: Revealed type is "Literal['True']"
reveal_type(expr_str_5)  # N: Revealed type is "Literal['None']"
reveal_type(expr_str_6)  # N: Revealed type is "Literal['"foo"']"

expr_com_1 = ...   # type: Literal['a+b']
expr_com_2 = ...   # type: Literal['1+2']
expr_com_3 = ...   # type: Literal['3']
expr_com_4 = ...   # type: Literal['True']
expr_com_5 = ...   # type: Literal['None']
expr_com_6 = ...   # type: Literal['"foo"']
reveal_type(expr_com_1)  # N: Revealed type is "Literal['a+b']"
reveal_type(expr_com_2)  # N: Revealed type is "Literal['1+2']"
reveal_type(expr_com_3)  # N: Revealed type is "Literal['3']"
reveal_type(expr_com_4)  # N: Revealed type is "Literal['True']"
reveal_type(expr_com_5)  # N: Revealed type is "Literal['None']"
reveal_type(expr_com_6)  # N: Revealed type is "Literal['"foo"']"
[builtins fixtures/bool.pyi]
[out]

[case testLiteralMixingUnicodeAndBytesPython3]
from typing_extensions import Literal

a_ann: Literal[u"foo"]
b_ann: Literal["foo"]
c_ann: Literal[b"foo"]

a_hint = u"foo"  # type: Literal[u"foo"]
b_hint = "foo"   # type: Literal["foo"]
c_hint = b"foo"  # type: Literal[b"foo"]

AAlias = Literal[u"foo"]
BAlias = Literal["foo"]
CAlias = Literal[b"foo"]
a_alias: AAlias
b_alias: BAlias
c_alias: CAlias

def accepts_str_1(x: Literal[u"foo"]) -> None: pass
def accepts_str_2(x: Literal["foo"]) -> None: pass
def accepts_bytes(x: Literal[b"foo"]) -> None: pass

reveal_type(a_ann)      # N: Revealed type is "Literal['foo']"
reveal_type(b_ann)      # N: Revealed type is "Literal['foo']"
reveal_type(c_ann)      # N: Revealed type is "Literal[b'foo']"
reveal_type(a_hint)     # N: Revealed type is "Literal['foo']"
reveal_type(b_hint)     # N: Revealed type is "Literal['foo']"
reveal_type(c_hint)     # N: Revealed type is "Literal[b'foo']"
reveal_type(a_alias)    # N: Revealed type is "Literal['foo']"
reveal_type(b_alias)    # N: Revealed type is "Literal['foo']"
reveal_type(c_alias)    # N: Revealed type is "Literal[b'foo']"

accepts_str_1(a_ann)
accepts_str_1(b_ann)
accepts_str_1(c_ann)    # E: Argument 1 to "accepts_str_1" has incompatible type "Literal[b'foo']"; expected "Literal['foo']"
accepts_str_1(a_hint)
accepts_str_1(b_hint)
accepts_str_1(c_hint)   # E: Argument 1 to "accepts_str_1" has incompatible type "Literal[b'foo']"; expected "Literal['foo']"
accepts_str_1(a_alias)
accepts_str_1(b_alias)
accepts_str_1(c_alias)  # E: Argument 1 to "accepts_str_1" has incompatible type "Literal[b'foo']"; expected "Literal['foo']"

accepts_str_2(a_ann)
accepts_str_2(b_ann)
accepts_str_2(c_ann)    # E: Argument 1 to "accepts_str_2" has incompatible type "Literal[b'foo']"; expected "Literal['foo']"
accepts_str_2(a_hint)
accepts_str_2(b_hint)
accepts_str_2(c_hint)   # E: Argument 1 to "accepts_str_2" has incompatible type "Literal[b'foo']"; expected "Literal['foo']"
accepts_str_2(a_alias)
accepts_str_2(b_alias)
accepts_str_2(c_alias)  # E: Argument 1 to "accepts_str_2" has incompatible type "Literal[b'foo']"; expected "Literal['foo']"

accepts_bytes(a_ann)    # E: Argument 1 to "accepts_bytes" has incompatible type "Literal['foo']"; expected "Literal[b'foo']"
accepts_bytes(b_ann)    # E: Argument 1 to "accepts_bytes" has incompatible type "Literal['foo']"; expected "Literal[b'foo']"
accepts_bytes(c_ann)
accepts_bytes(a_hint)   # E: Argument 1 to "accepts_bytes" has incompatible type "Literal['foo']"; expected "Literal[b'foo']"
accepts_bytes(b_hint)   # E: Argument 1 to "accepts_bytes" has incompatible type "Literal['foo']"; expected "Literal[b'foo']"
accepts_bytes(c_hint)
accepts_bytes(a_alias)  # E: Argument 1 to "accepts_bytes" has incompatible type "Literal['foo']"; expected "Literal[b'foo']"
accepts_bytes(b_alias)  # E: Argument 1 to "accepts_bytes" has incompatible type "Literal['foo']"; expected "Literal[b'foo']"
accepts_bytes(c_alias)
[builtins fixtures/tuple.pyi]
[out]

[case testLiteralMixingUnicodeAndBytesPython3ForwardStrings]
from typing import TypeVar, Generic
from typing_extensions import Literal

a_unicode_wrapper: u"Literal[u'foo']"
b_unicode_wrapper: u"Literal['foo']"
c_unicode_wrapper: u"Literal[b'foo']"

a_str_wrapper: "Literal[u'foo']"
b_str_wrapper: "Literal['foo']"
c_str_wrapper: "Literal[b'foo']"

# In Python 3, forward references MUST be str, not bytes
a_bytes_wrapper: b"Literal[u'foo']"  # E: Invalid type comment or annotation
b_bytes_wrapper: b"Literal['foo']"   # E: Invalid type comment or annotation
c_bytes_wrapper: b"Literal[b'foo']"  # E: Invalid type comment or annotation

reveal_type(a_unicode_wrapper)  # N: Revealed type is "Literal['foo']"
reveal_type(b_unicode_wrapper)  # N: Revealed type is "Literal['foo']"
reveal_type(c_unicode_wrapper)  # N: Revealed type is "Literal[b'foo']"

reveal_type(a_str_wrapper)      # N: Revealed type is "Literal['foo']"
reveal_type(b_str_wrapper)      # N: Revealed type is "Literal['foo']"
reveal_type(c_str_wrapper)      # N: Revealed type is "Literal[b'foo']"

T = TypeVar('T')
class Wrap(Generic[T]): pass

AUnicodeWrapperAlias = Wrap[u"Literal[u'foo']"]
BUnicodeWrapperAlias = Wrap[u"Literal['foo']"]
CUnicodeWrapperAlias = Wrap[u"Literal[b'foo']"]
a_unicode_wrapper_alias: AUnicodeWrapperAlias
b_unicode_wrapper_alias: BUnicodeWrapperAlias
c_unicode_wrapper_alias: CUnicodeWrapperAlias

AStrWrapperAlias = Wrap["Literal[u'foo']"]
BStrWrapperAlias = Wrap["Literal['foo']"]
CStrWrapperAlias = Wrap["Literal[b'foo']"]
a_str_wrapper_alias: AStrWrapperAlias
b_str_wrapper_alias: BStrWrapperAlias
c_str_wrapper_alias: CStrWrapperAlias

ABytesWrapperAlias = Wrap[b"Literal[u'foo']"]
BBytesWrapperAlias = Wrap[b"Literal['foo']"]
CBytesWrapperAlias = Wrap[b"Literal[b'foo']"]
a_bytes_wrapper_alias: ABytesWrapperAlias
b_bytes_wrapper_alias: BBytesWrapperAlias
c_bytes_wrapper_alias: CBytesWrapperAlias

# In Python 3, we assume that Literal['foo'] and Literal[u'foo'] are always
# equivalent, no matter what.
reveal_type(a_unicode_wrapper_alias)  # N: Revealed type is "__main__.Wrap[Literal['foo']]"
reveal_type(b_unicode_wrapper_alias)  # N: Revealed type is "__main__.Wrap[Literal['foo']]"
reveal_type(c_unicode_wrapper_alias)  # N: Revealed type is "__main__.Wrap[Literal[b'foo']]"

reveal_type(a_str_wrapper_alias)      # N: Revealed type is "__main__.Wrap[Literal['foo']]"
reveal_type(b_str_wrapper_alias)      # N: Revealed type is "__main__.Wrap[Literal['foo']]"
reveal_type(c_str_wrapper_alias)      # N: Revealed type is "__main__.Wrap[Literal[b'foo']]"

reveal_type(a_bytes_wrapper_alias)    # N: Revealed type is "__main__.Wrap[Literal['foo']]"
reveal_type(b_bytes_wrapper_alias)    # N: Revealed type is "__main__.Wrap[Literal['foo']]"
reveal_type(c_bytes_wrapper_alias)    # N: Revealed type is "__main__.Wrap[Literal[b'foo']]"
[builtins fixtures/tuple.pyi]
[out]

[case testLiteralUnicodeWeirdCharacters-skip_path_normalization]
from typing import Any
from typing_extensions import Literal

a1: Literal["\x00\xAC\x62 \u2227 \u03bb(p)"]
b1: Literal["\x00¬b ∧ λ(p)"]
c1: Literal["¬b ∧ λ(p)"]
d1: Literal["\U0001F600"]
e1: Literal["😀"]

Alias1 = Literal["\x00\xAC\x62 \u2227 \u03bb(p)"]
Alias2 = Literal["\x00¬b ∧ λ(p)"]
Alias3 = Literal["¬b ∧ λ(p)"]
Alias4 = Literal["\U0001F600"]
Alias5 = Literal["😀"]
a2: Alias1
b2: Alias2
c2: Alias3
d2: Alias4
e2: Alias5

blah: Any
a3 = blah  # type: Literal["\x00\xAC\x62 \u2227 \u03bb(p)"]
b3 = blah  # type: Literal["\x00¬b ∧ λ(p)"]
c3 = blah  # type: Literal["¬b ∧ λ(p)"]
d3 = blah  # type: Literal["\U0001F600"]
e3 = blah  # type: Literal["😀"]

reveal_type(a1)  # N: Revealed type is "Literal['\x00¬b ∧ λ(p)']"
reveal_type(b1)  # N: Revealed type is "Literal['\x00¬b ∧ λ(p)']"
reveal_type(c1)  # N: Revealed type is "Literal['¬b ∧ λ(p)']"
reveal_type(d1)  # N: Revealed type is "Literal['😀']"
reveal_type(e1)  # N: Revealed type is "Literal['😀']"

reveal_type(a2)  # N: Revealed type is "Literal['\x00¬b ∧ λ(p)']"
reveal_type(b2)  # N: Revealed type is "Literal['\x00¬b ∧ λ(p)']"
reveal_type(c2)  # N: Revealed type is "Literal['¬b ∧ λ(p)']"
reveal_type(d2)  # N: Revealed type is "Literal['😀']"
reveal_type(e2)  # N: Revealed type is "Literal['😀']"

reveal_type(a3)  # N: Revealed type is "Literal['\x00¬b ∧ λ(p)']"
reveal_type(b3)  # N: Revealed type is "Literal['\x00¬b ∧ λ(p)']"
reveal_type(c3)  # N: Revealed type is "Literal['¬b ∧ λ(p)']"
reveal_type(d3)  # N: Revealed type is "Literal['😀']"
reveal_type(e3)  # N: Revealed type is "Literal['😀']"

a1 = b1
a1 = c1  # E: Incompatible types in assignment (expression has type "Literal['¬b ∧ λ(p)']", variable has type "Literal['\x00¬b ∧ λ(p)']")
a1 = a2
a1 = b2
a1 = c2  # E: Incompatible types in assignment (expression has type "Literal['¬b ∧ λ(p)']", variable has type "Literal['\x00¬b ∧ λ(p)']")
a1 = a3
a1 = b3
a1 = c3  # E: Incompatible types in assignment (expression has type "Literal['¬b ∧ λ(p)']", variable has type "Literal['\x00¬b ∧ λ(p)']")
[builtins fixtures/tuple.pyi]

[out]

[case testLiteralRenamingImportWorks]
from typing_extensions import Literal as Foo

x: Foo[3]
reveal_type(x)   # N: Revealed type is "Literal[3]"

y: Foo["hello"]
reveal_type(y)   # N: Revealed type is "Literal['hello']"
[builtins fixtures/tuple.pyi]
[out]

[case testLiteralRenamingImportViaAnotherImportWorks]
from other_module import Foo, Bar

x: Foo[3]
y: Bar

reveal_type(x)  # N: Revealed type is "Literal[3]"
reveal_type(y)  # N: Revealed type is "Literal[4]"

[file other_module.py]
from typing_extensions import Literal as Foo
Bar = Foo[4]
[builtins fixtures/tuple.pyi]
[out]

[case testLiteralRenamingImportNameConfusion]
from typing_extensions import Literal as Foo

x: Foo["Foo"]
reveal_type(x)  # N: Revealed type is "Literal['Foo']"

y: Foo[Foo]     # E: Literal[...] must have at least one parameter
[builtins fixtures/tuple.pyi]
[out]

[case testLiteralBadRawExpressionWithBadType]

NotAType = 3
def f() -> NotAType['also' + 'not' + 'a' + 'type']: ... # E: Variable "__main__.NotAType" is not valid as a type \
                                                        # N: See https://mypy.readthedocs.io/en/stable/common_issues.html#variables-vs-type-aliases \
                                                        # E: Invalid type comment or annotation

# Note: this makes us re-inspect the type (e.g. via '_patch_indirect_dependencies'
# in build.py) so we can confirm the RawExpressionType did not leak out.
indirect = f()
[out]

--
-- Check to make sure we can construct the correct range of literal
-- types (and correctly reject invalid literal types)
--
-- Note: the assignment tests exercise the logic in 'fastparse.py';
-- the type alias tests exercise the logic in 'exprtotype.py'.
--

[case testLiteralBasicIntUsage]
from typing_extensions import Literal

a1: Literal[4]
b1: Literal[0x2a]
c1: Literal[-300]
d1: Literal[+8]

reveal_type(a1)  # N: Revealed type is "Literal[4]"
reveal_type(b1)  # N: Revealed type is "Literal[42]"
reveal_type(c1)  # N: Revealed type is "Literal[-300]"
reveal_type(d1)  # N: Revealed type is "Literal[8]"

a2t = Literal[4]
b2t = Literal[0x2a]
c2t = Literal[-300]
d2t = Literal[+8]
a2: a2t
b2: b2t
c2: c2t
d2: d2t

reveal_type(a2)  # N: Revealed type is "Literal[4]"
reveal_type(b2)  # N: Revealed type is "Literal[42]"
reveal_type(c2)  # N: Revealed type is "Literal[-300]"
reveal_type(d2)  # N: Revealed type is "Literal[8]"

def f1(x: Literal[4]) -> Literal[4]: pass
def f2(x: Literal[0x2a]) -> Literal[0x2a]: pass
def f3(x: Literal[-300]) -> Literal[-300]: pass
def f4(x: Literal[+8]) -> Literal[+8]: pass

reveal_type(f1)  # N: Revealed type is "def (x: Literal[4]) -> Literal[4]"
reveal_type(f2)  # N: Revealed type is "def (x: Literal[42]) -> Literal[42]"
reveal_type(f3)  # N: Revealed type is "def (x: Literal[-300]) -> Literal[-300]"
reveal_type(f4)  # N: Revealed type is "def (x: Literal[8]) -> Literal[8]"
[builtins fixtures/tuple.pyi]
[out]

[case testLiteralBasicBoolUsage]
from typing_extensions import Literal

a1: Literal[True]
b1: Literal[False]

reveal_type(a1)  # N: Revealed type is "Literal[True]"
reveal_type(b1)  # N: Revealed type is "Literal[False]"

a2t = Literal[True]
b2t = Literal[False]
a2: a2t
b2: b2t

reveal_type(a2)  # N: Revealed type is "Literal[True]"
reveal_type(b2)  # N: Revealed type is "Literal[False]"

def f1(x: Literal[True]) -> Literal[True]: pass
def f2(x: Literal[False]) -> Literal[False]: pass

reveal_type(f1)  # N: Revealed type is "def (x: Literal[True]) -> Literal[True]"
reveal_type(f2)  # N: Revealed type is "def (x: Literal[False]) -> Literal[False]"
[builtins fixtures/bool.pyi]
[out]

[case testLiteralBasicStrUsage]
from typing_extensions import Literal

a: Literal[""]
b: Literal["  foo bar  "]
c: Literal['  foo bar  ']
d: Literal["foo"]
e: Literal['foo']

reveal_type(a)  # N: Revealed type is "Literal['']"
reveal_type(b)  # N: Revealed type is "Literal['  foo bar  ']"
reveal_type(c)  # N: Revealed type is "Literal['  foo bar  ']"
reveal_type(d)  # N: Revealed type is "Literal['foo']"
reveal_type(e)  # N: Revealed type is "Literal['foo']"

def f1(x: Literal[""]) -> Literal[""]: pass
def f2(x: Literal["  foo bar  "]) -> Literal["  foo bar  "]: pass
def f3(x: Literal['  foo bar  ']) -> Literal['  foo bar  ']: pass
def f4(x: Literal["foo"]) -> Literal["foo"]: pass
def f5(x: Literal['foo']) -> Literal['foo']: pass

reveal_type(f1)  # N: Revealed type is "def (x: Literal['']) -> Literal['']"
reveal_type(f2)  # N: Revealed type is "def (x: Literal['  foo bar  ']) -> Literal['  foo bar  ']"
reveal_type(f3)  # N: Revealed type is "def (x: Literal['  foo bar  ']) -> Literal['  foo bar  ']"
reveal_type(f4)  # N: Revealed type is "def (x: Literal['foo']) -> Literal['foo']"
reveal_type(f5)  # N: Revealed type is "def (x: Literal['foo']) -> Literal['foo']"
[builtins fixtures/tuple.pyi]
[out]

[case testLiteralBasicStrUsageSlashes-skip_path_normalization]
from typing_extensions import Literal

a: Literal[r"foo\nbar"]
b: Literal["foo\nbar"]

reveal_type(a)
reveal_type(b)
[builtins fixtures/tuple.pyi]
[out]
main:6: note: Revealed type is "Literal['foo\\nbar']"
main:7: note: Revealed type is "Literal['foo\nbar']"

[case testLiteralBasicNoneUsage]
# Note: Literal[None] and None are equivalent
from typing_extensions import Literal
a: Literal[None]
reveal_type(a)   # N: Revealed type is "None"

def f1(x: Literal[None]) -> None: pass
def f2(x: None) -> Literal[None]: pass
def f3(x: Literal[None]) -> Literal[None]: pass

reveal_type(f1)  # N: Revealed type is "def (x: None)"
reveal_type(f2)  # N: Revealed type is "def (x: None)"
reveal_type(f3)  # N: Revealed type is "def (x: None)"
[builtins fixtures/tuple.pyi]
[out]

[case testLiteralCallingUnionFunction]
from typing_extensions import Literal

def func(x: Literal['foo', 'bar', '  foo  ']) -> None: ...

func('foo')
func('bar')
func('  foo  ')
func('baz')       # E: Argument 1 to "func" has incompatible type "Literal['baz']"; expected "Literal['foo', 'bar', '  foo  ']"

a: Literal['foo']
b: Literal['bar']
c: Literal['  foo  ']
d: Literal['foo', 'bar']
e: Literal['foo', 'bar', '  foo  ']
f: Literal['foo', 'bar', 'baz']

func(a)
func(b)
func(c)
func(d)
func(e)
func(f)  # E: Argument 1 to "func" has incompatible type "Literal['foo', 'bar', 'baz']"; expected "Literal['foo', 'bar', '  foo  ']"
[builtins fixtures/tuple.pyi]
[out]

[case testLiteralDisallowAny]
from typing import Any
from typing_extensions import Literal
from missing_module import BadAlias     # E: Cannot find implementation or library stub for module named "missing_module" \
                                        # N: See https://mypy.readthedocs.io/en/stable/running_mypy.html#missing-imports

a: Literal[Any]                         # E: Parameter 1 of Literal[...] cannot be of type "Any"
b: Literal[BadAlias]                    # E: Parameter 1 of Literal[...] cannot be of type "Any"

reveal_type(a)                          # N: Revealed type is "Any"
reveal_type(b)                          # N: Revealed type is "Any"
[builtins fixtures/tuple.pyi]
[out]

[case testLiteralDisallowActualTypes]
from typing_extensions import Literal

a: Literal[int]     # E: Parameter 1 of Literal[...] is invalid
b: Literal[float]   # E: Parameter 1 of Literal[...] is invalid
c: Literal[bool]    # E: Parameter 1 of Literal[...] is invalid
d: Literal[str]     # E: Parameter 1 of Literal[...] is invalid

reveal_type(a)      # N: Revealed type is "Any"
reveal_type(b)      # N: Revealed type is "Any"
reveal_type(c)      # N: Revealed type is "Any"
reveal_type(d)      # N: Revealed type is "Any"
[builtins fixtures/primitives.pyi]
[out]

[case testLiteralDisallowFloatsAndComplex]

from typing_extensions import Literal
a1: Literal[3.14]    # E: Parameter 1 of Literal[...] cannot be of type "float"
b1: 3.14             # E: Invalid type: float literals cannot be used as a type
c1: Literal[3j]      # E: Parameter 1 of Literal[...] cannot be of type "complex"
d1: 3j               # E: Invalid type: complex literals cannot be used as a type

a2t = Literal[3.14]  # E: Parameter 1 of Literal[...] cannot be of type "float"
b2t = 3.14
c2t = Literal[3j]    # E: Parameter 1 of Literal[...] cannot be of type "complex"
d2t = 3j

a2: a2t
reveal_type(a2)      # N: Revealed type is "Any"
b2: b2t              # E: Variable "__main__.b2t" is not valid as a type \
                     # N: See https://mypy.readthedocs.io/en/stable/common_issues.html#variables-vs-type-aliases
c2: c2t
reveal_type(c2)      # N: Revealed type is "Any"
d2: d2t              # E: Variable "__main__.d2t" is not valid as a type \
                     # N: See https://mypy.readthedocs.io/en/stable/common_issues.html#variables-vs-type-aliases
[builtins fixtures/complex_tuple.pyi]
[out]

[case testLiteralDisallowComplexExpressions]
from typing_extensions import Literal
def dummy() -> int: return 3
a: Literal[3 + 4]               # E: Invalid type: Literal[...] cannot contain arbitrary expressions
b: Literal["  foo  ".trim()]    # E: Invalid type: Literal[...] cannot contain arbitrary expressions
d: Literal[~12]                 # E: Invalid type: Literal[...] cannot contain arbitrary expressions
e: Literal[dummy()]             # E: Invalid type: Literal[...] cannot contain arbitrary expressions
[builtins fixtures/tuple.pyi]
[out]

[case testLiteralDisallowCollections]
from typing_extensions import Literal
a: Literal[{"a": 1, "b": 2}]    # E: Parameter 1 of Literal[...] is invalid
b: Literal[{1, 2, 3}]           # E: Invalid type: Literal[...] cannot contain arbitrary expressions
c: {"a": 1, "b": 2}             # E: Inline TypedDict is experimental, must be enabled with --enable-incomplete-feature=InlineTypedDict \
                                # E: Invalid type: try using Literal[1] instead? \
                                # E: Invalid type: try using Literal[2] instead?
d: {1, 2, 3}                    # E: Invalid type comment or annotation
[builtins fixtures/tuple.pyi]
[typing fixtures/typing-full.pyi]

[case testLiteralDisallowCollections2]
from typing_extensions import Literal
a: (1, 2, 3)                    # E: Syntax error in type annotation \
                                # N: Suggestion: Use Tuple[T1, ..., Tn] instead of (T1, ..., Tn)
b: Literal[[1, 2, 3]]           # E: Parameter 1 of Literal[...] is invalid
c: [1, 2, 3]                    # E: Bracketed expression "[...]" is not valid as a type
[builtins fixtures/tuple.pyi]

[case testLiteralDisallowCollectionsTypeAlias]
from typing_extensions import Literal
at = Literal[{"a": 1, "b": 2}]  # E: Parameter 1 of Literal[...] is invalid
bt = {"a": 1, "b": 2}
a: at
reveal_type(a)                  # N: Revealed type is "Any"
b: bt                           # E: Variable "__main__.bt" is not valid as a type \
                                # N: See https://mypy.readthedocs.io/en/stable/common_issues.html#variables-vs-type-aliases
[builtins fixtures/dict.pyi]
[typing fixtures/typing-typeddict.pyi]

[case testLiteralDisallowCollectionsTypeAlias2]
from typing_extensions import Literal
at = Literal[{1, 2, 3}]         # E: Invalid type alias: expression is not a valid type
bt = {1, 2, 3}
a: at                           # E: Variable "__main__.at" is not valid as a type \
                                # N: See https://mypy.readthedocs.io/en/stable/common_issues.html#variables-vs-type-aliases
b: bt                           # E: Variable "__main__.bt" is not valid as a type \
                                # N: See https://mypy.readthedocs.io/en/stable/common_issues.html#variables-vs-type-aliases
[builtins fixtures/set.pyi]
[out]

[case testLiteralDisallowTypeVar]
from typing import TypeVar, Tuple
from typing_extensions import Literal

T = TypeVar('T')

at = Literal[T]  # E: Parameter 1 of Literal[...] is invalid
a: at

def foo(b: Literal[T]) -> Tuple[T]: pass   # E: Parameter 1 of Literal[...] is invalid
[builtins fixtures/tuple.pyi]
[out]


--
-- Test mixing and matching literals with other types
--

[case testLiteralMultipleValues]
from typing_extensions import Literal
a: Literal[1, 2, 3]
b: Literal["a", "b", "c"]
c: Literal[1, "b", True, None]
d: Literal[1, 1, 1]
e: Literal[None, None, None]
reveal_type(a)   # N: Revealed type is "Union[Literal[1], Literal[2], Literal[3]]"
reveal_type(b)   # N: Revealed type is "Union[Literal['a'], Literal['b'], Literal['c']]"
reveal_type(c)   # N: Revealed type is "Union[Literal[1], Literal['b'], Literal[True], None]"

# Note: I was thinking these should be simplified, but it seems like
# mypy doesn't simplify unions with duplicate values with other types.
reveal_type(d)   # N: Revealed type is "Union[Literal[1], Literal[1], Literal[1]]"
reveal_type(e)   # N: Revealed type is "Union[None, None, None]"
[builtins fixtures/bool.pyi]
[out]

[case testLiteralMultipleValuesExplicitTuple]
from typing_extensions import Literal
# Unfortunately, it seems like typed_ast is unable to distinguish this from
# Literal[1, 2, 3]. So we treat the two as being equivalent for now.
a: Literal[1, 2, 3]
b: Literal[(1, 2, 3)]
reveal_type(a)  # N: Revealed type is "Union[Literal[1], Literal[2], Literal[3]]"
reveal_type(b)  # N: Revealed type is "Union[Literal[1], Literal[2], Literal[3]]"
[builtins fixtures/tuple.pyi]
[out]

[case testLiteralNestedUsage]

from typing_extensions import Literal
a: Literal[Literal[3], 4, Literal["foo"]]
reveal_type(a)  # N: Revealed type is "Union[Literal[3], Literal[4], Literal['foo']]"

alias_for_literal = Literal[5]
b: Literal[alias_for_literal]
reveal_type(b)  # N: Revealed type is "Literal[5]"

another_alias = Literal[1, None]
c: Literal[alias_for_literal, another_alias, "r"]
reveal_type(c)  # N: Revealed type is "Union[Literal[5], Literal[1], None, Literal['r']]"

basic_mode = Literal["r", "w", "a"]
basic_with_plus = Literal["r+", "w+", "a+"]
combined: Literal[basic_mode, basic_with_plus]
reveal_type(combined)  # N: Revealed type is "Union[Literal['r'], Literal['w'], Literal['a'], Literal['r+'], Literal['w+'], Literal['a+']]"
[builtins fixtures/tuple.pyi]
[out]

[case testLiteralBiasTowardsAssumingForwardReference]
from typing_extensions import Literal

a: "Foo"
reveal_type(a)      # N: Revealed type is "__main__.Foo"

b: Literal["Foo"]
reveal_type(b)      # N: Revealed type is "Literal['Foo']"

c: "Literal[Foo]"   # E: Parameter 1 of Literal[...] is invalid

d: "Literal['Foo']"
reveal_type(d)      # N: Revealed type is "Literal['Foo']"

class Foo: pass
[builtins fixtures/tuple.pyi]
[out]

[case testLiteralBiasTowardsAssumingForwardReferenceForTypeAliases]
from typing_extensions import Literal

a: "Foo"
reveal_type(a)      # N: Revealed type is "Literal[5]"

b: Literal["Foo"]
reveal_type(b)      # N: Revealed type is "Literal['Foo']"

c: "Literal[Foo]"
reveal_type(c)      # N: Revealed type is "Literal[5]"

d: "Literal['Foo']"
reveal_type(d)      # N: Revealed type is "Literal['Foo']"

e: Literal[Foo, 'Foo']
reveal_type(e)      # N: Revealed type is "Union[Literal[5], Literal['Foo']]"

Foo = Literal[5]
[builtins fixtures/tuple.pyi]
[out]

[case testLiteralBiasTowardsAssumingForwardReferencesForTypeComments]
from typing_extensions import Literal

a: Foo
reveal_type(a)      # N: Revealed type is "__main__.Foo"

b: "Foo"
reveal_type(b)      # N: Revealed type is "__main__.Foo"

c: Literal["Foo"]
reveal_type(c)      # N: Revealed type is "Literal['Foo']"

d: Literal[Foo]     # E: Parameter 1 of Literal[...] is invalid

class Foo: pass
[builtins fixtures/tuple.pyi]
[out]


--
-- Check how we handle very basic subtyping and other useful things
--

[case testLiteralCallingFunction]
from typing_extensions import Literal
def foo(x: Literal[3]) -> None: pass

a: Literal[1]
b: Literal[2]
c: int

foo(a)  # E: Argument 1 to "foo" has incompatible type "Literal[1]"; expected "Literal[3]"
foo(b)  # E: Argument 1 to "foo" has incompatible type "Literal[2]"; expected "Literal[3]"
foo(c)  # E: Argument 1 to "foo" has incompatible type "int"; expected "Literal[3]"
[builtins fixtures/tuple.pyi]
[out]

[case testLiteralCallingFunctionWithUnionLiteral]
from typing_extensions import Literal
def foo(x: Literal[1, 2, 3]) -> None: pass

a: Literal[1]
b: Literal[2, 3]
c: Literal[4, 5]
d: int

foo(a)
foo(b)
foo(c)  # E: Argument 1 to "foo" has incompatible type "Literal[4, 5]"; expected "Literal[1, 2, 3]"
foo(d)  # E: Argument 1 to "foo" has incompatible type "int"; expected "Literal[1, 2, 3]"
[builtins fixtures/tuple.pyi]
[out]

[case testLiteralCallingFunctionWithStandardBase]
from typing_extensions import Literal
def foo(x: int) -> None: pass

a: Literal[1]
b: Literal[1, -4]
c: Literal[4, 'foo']

foo(a)
foo(b)
foo(c)  # E: Argument 1 to "foo" has incompatible type "Literal[4, 'foo']"; expected "int"
[builtins fixtures/tuple.pyi]
[out]

[case testLiteralCheckSubtypingStrictOptional]
from typing import Any, NoReturn
from typing_extensions import Literal

lit: Literal[1]
def f_lit(x: Literal[1]) -> None: pass

def fa(x: Any) -> None: pass
def fb(x: NoReturn) -> None: pass
def fc(x: None) -> None: pass

a: Any
b: NoReturn
c: None

fa(lit)
fb(lit)  # E: Argument 1 to "fb" has incompatible type "Literal[1]"; expected "Never"
fc(lit)  # E: Argument 1 to "fc" has incompatible type "Literal[1]"; expected "None"

f_lit(a)
f_lit(b)
f_lit(c) # E: Argument 1 to "f_lit" has incompatible type "None"; expected "Literal[1]"
[builtins fixtures/tuple.pyi]

[case testLiteralCheckSubtypingNoStrictOptional]
# flags: --no-strict-optional
from typing import Any, NoReturn
from typing_extensions import Literal

lit: Literal[1]
def f_lit(x: Literal[1]) -> None: pass

def fa(x: Any) -> None: pass
def fb(x: NoReturn) -> None: pass
def fc(x: None) -> None: pass

a: Any
b: NoReturn
c: None

fa(lit)
fb(lit)  # E: Argument 1 to "fb" has incompatible type "Literal[1]"; expected "Never"
fc(lit)  # E: Argument 1 to "fc" has incompatible type "Literal[1]"; expected "None"

f_lit(a)
f_lit(b)
f_lit(c)
[builtins fixtures/tuple.pyi]

[case testLiteralCallingOverloadedFunction]
from typing import overload, Generic, TypeVar, Any
from typing_extensions import Literal

T = TypeVar('T')
class IOLike(Generic[T]): pass

@overload
def foo(x: Literal[1]) -> IOLike[int]: ...
@overload
def foo(x: Literal[2]) -> IOLike[str]: ...
@overload
def foo(x: int) -> IOLike[Any]: ...
def foo(x: int) -> IOLike[Any]:
    if x == 1:
        return IOLike[int]()
    elif x == 2:
        return IOLike[str]()
    else:
        return IOLike()

a: Literal[1]
b: Literal[2]
c: int
d: Literal[3]

reveal_type(foo(a))  # N: Revealed type is "__main__.IOLike[builtins.int]"
reveal_type(foo(b))  # N: Revealed type is "__main__.IOLike[builtins.str]"
reveal_type(foo(c))  # N: Revealed type is "__main__.IOLike[Any]"
foo(d)
[builtins fixtures/ops.pyi]
[out]

[case testLiteralVariance]
from typing import Generic, TypeVar
from typing_extensions import Literal

T = TypeVar('T')
T_co = TypeVar('T_co', covariant=True)
T_contra = TypeVar('T_contra', contravariant=True)

class Invariant(Generic[T]): pass
class Covariant(Generic[T_co]): pass
class Contravariant(Generic[T_contra]): pass

a1: Invariant[Literal[1]]
a2: Invariant[Literal[1, 2]]
a3: Invariant[Literal[1, 2, 3]]
a2 = a1  # E: Incompatible types in assignment (expression has type "Invariant[Literal[1]]", variable has type "Invariant[Literal[1, 2]]")
a2 = a3  # E: Incompatible types in assignment (expression has type "Invariant[Literal[1, 2, 3]]", variable has type "Invariant[Literal[1, 2]]")

b1: Covariant[Literal[1]]
b2: Covariant[Literal[1, 2]]
b3: Covariant[Literal[1, 2, 3]]
b2 = b1
b2 = b3  # E: Incompatible types in assignment (expression has type "Covariant[Literal[1, 2, 3]]", variable has type "Covariant[Literal[1, 2]]")

c1: Contravariant[Literal[1]]
c2: Contravariant[Literal[1, 2]]
c3: Contravariant[Literal[1, 2, 3]]
c2 = c1  # E: Incompatible types in assignment (expression has type "Contravariant[Literal[1]]", variable has type "Contravariant[Literal[1, 2]]")
c2 = c3
[builtins fixtures/tuple.pyi]
[out]

[case testLiteralInListAndSequence]
from typing import List, Sequence
from typing_extensions import Literal

def foo(x: List[Literal[1, 2]]) -> None: pass
def bar(x: Sequence[Literal[1, 2]]) -> None: pass

a: List[Literal[1]]
b: List[Literal[1, 2, 3]]

foo(a)  # E: Argument 1 to "foo" has incompatible type "List[Literal[1]]"; expected "List[Literal[1, 2]]" \
        # N: "List" is invariant -- see https://mypy.readthedocs.io/en/stable/common_issues.html#variance \
        # N: Consider using "Sequence" instead, which is covariant
foo(b)  # E: Argument 1 to "foo" has incompatible type "List[Literal[1, 2, 3]]"; expected "List[Literal[1, 2]]"
bar(a)
bar(b)  # E: Argument 1 to "bar" has incompatible type "List[Literal[1, 2, 3]]"; expected "Sequence[Literal[1, 2]]"
[builtins fixtures/list.pyi]
[out]

[case testLiteralRenamingDoesNotChangeTypeChecking]
from typing_extensions import Literal as Foo
from other_module import Bar1, Bar2, c

def func(x: Foo[15]) -> None: pass

a: Bar1
b: Bar2
func(a)
func(b)  # E: Argument 1 to "func" has incompatible type "Literal[14]"; expected "Literal[15]"
func(c)

[file other_module.py]
from typing_extensions import Literal

Bar1 = Literal[15]
Bar2 = Literal[14]
c: Literal[15]
[builtins fixtures/tuple.pyi]


--
-- Check to make sure we handle inference of literal values correctly,
-- especially when doing assignments or calls
--

[case testLiteralInferredInAssignment]
from typing_extensions import Literal

int1: Literal[1] = 1
int2 = 1
int3: int = 1

str1: Literal["foo"] = "foo"
str2 = "foo"
str3: str = "foo"

bool1: Literal[True] = True
bool2 = True
bool3: bool = True

none1: Literal[None] = None
none2 = None
none3: None = None

reveal_type(int1)   # N: Revealed type is "Literal[1]"
reveal_type(int2)   # N: Revealed type is "builtins.int"
reveal_type(int3)   # N: Revealed type is "builtins.int"
reveal_type(str1)   # N: Revealed type is "Literal['foo']"
reveal_type(str2)   # N: Revealed type is "builtins.str"
reveal_type(str3)   # N: Revealed type is "builtins.str"
reveal_type(bool1)  # N: Revealed type is "Literal[True]"
reveal_type(bool2)  # N: Revealed type is "builtins.bool"
reveal_type(bool3)  # N: Revealed type is "builtins.bool"
reveal_type(none1)  # N: Revealed type is "None"
reveal_type(none2)  # N: Revealed type is "None"
reveal_type(none3)  # N: Revealed type is "None"
[builtins fixtures/primitives.pyi]
[out]

[case testLiteralInferredOnlyForActualLiterals]
from typing_extensions import Literal

w: Literal[1]
x: Literal["foo"]
y: Literal[True]
z: Literal[None]
combined: Literal[1, "foo", True, None]

a = 1
b = "foo"
c = True
d = None

w = a  # E: Incompatible types in assignment (expression has type "int", variable has type "Literal[1]")
x = b  # E: Incompatible types in assignment (expression has type "str", variable has type "Literal['foo']")
y = c  # E: Incompatible types in assignment (expression has type "bool", variable has type "Literal[True]")
z = d  # This is ok: Literal[None] and None are equivalent.

combined = a  # E: Incompatible types in assignment (expression has type "int", variable has type "Optional[Literal[1, 'foo', True]]")
combined = b  # E: Incompatible types in assignment (expression has type "str", variable has type "Optional[Literal[1, 'foo', True]]")
combined = c  # E: Incompatible types in assignment (expression has type "bool", variable has type "Optional[Literal[1, 'foo', True]]")
combined = d  # Also ok, for similar reasons.

e: Literal[1] = 1
f: Literal["foo"] = "foo"
g: Literal[True] = True
h: Literal[None] = None

w = e
x = f
y = g
z = h
combined = e
combined = f
combined = g
combined = h

[builtins fixtures/primitives.pyi]
[out]

[case testLiteralInferredTypeMustMatchExpected]
from typing_extensions import Literal

a: Literal[1] = 2           # E: Incompatible types in assignment (expression has type "Literal[2]", variable has type "Literal[1]")
b: Literal["foo"] = "bar"   # E: Incompatible types in assignment (expression has type "Literal['bar']", variable has type "Literal['foo']")
c: Literal[True] = False    # E: Incompatible types in assignment (expression has type "Literal[False]", variable has type "Literal[True]")

d: Literal[1, 2] = 3                # E: Incompatible types in assignment (expression has type "Literal[3]", variable has type "Literal[1, 2]")
e: Literal["foo", "bar"] = "baz"    # E: Incompatible types in assignment (expression has type "Literal['baz']", variable has type "Literal['foo', 'bar']")
f: Literal[True, 4] = False         # E: Incompatible types in assignment (expression has type "Literal[False]", variable has type "Literal[True, 4]")

[builtins fixtures/primitives.pyi]
[out]

[case testLiteralInferredInCall]
from typing_extensions import Literal

def f_int_lit(x: Literal[1]) -> None: pass
def f_int(x: int) -> None: pass

def f_str_lit(x: Literal["foo"]) -> None: pass
def f_str(x: str) -> None: pass

def f_bool_lit(x: Literal[True]) -> None: pass
def f_bool(x: bool) -> None: pass

def f_none_lit(x: Literal[None]) -> None: pass
def f_none(x: None) -> None: pass

i1: Literal[1]
i2: Literal[2]
f_int_lit(1)
f_int_lit(2)  # E: Argument 1 to "f_int_lit" has incompatible type "Literal[2]"; expected "Literal[1]"
f_int(1)
f_int_lit(i1)
f_int_lit(i2) # E: Argument 1 to "f_int_lit" has incompatible type "Literal[2]"; expected "Literal[1]"

s1: Literal["foo"]
s2: Literal["bar"]
f_str_lit("foo")
f_str_lit("bar")  # E: Argument 1 to "f_str_lit" has incompatible type "Literal['bar']"; expected "Literal['foo']"
f_str("baz")
f_str_lit(s1)
f_str_lit(s2)     # E: Argument 1 to "f_str_lit" has incompatible type "Literal['bar']"; expected "Literal['foo']"

b1: Literal[True]
b2: Literal[False]
f_bool_lit(True)
f_bool_lit(False)  # E: Argument 1 to "f_bool_lit" has incompatible type "Literal[False]"; expected "Literal[True]"
f_bool(True)
f_bool_lit(b1)
f_bool_lit(b2)     # E: Argument 1 to "f_bool_lit" has incompatible type "Literal[False]"; expected "Literal[True]"

n1: Literal[None]
f_none_lit(None)
f_none(None)
f_none_lit(n1)
[builtins fixtures/primitives.pyi]
[out]

[case testLiteralInferredInReturnContext]
from typing_extensions import Literal

def f1() -> int:
    return 1

def f2() -> Literal[1]:
    return 1

def f3() -> Literal[1]:
    return 2  # E: Incompatible return value type (got "Literal[2]", expected "Literal[1]")

def f4(x: Literal[1]) -> Literal[1]:
    return x

def f5(x: Literal[2]) -> Literal[1]:
    return x  # E: Incompatible return value type (got "Literal[2]", expected "Literal[1]")
[builtins fixtures/tuple.pyi]

[out]

[case testLiteralInferredInListContext]
from typing import List
from typing_extensions import Literal

a: List[Literal[1]] = [1, 1, 1]
b = [1, 1, 1]
c: List[Literal[1, 2, 3]] = [1, 2, 3]
d = [1, 2, 3]
e: List[Literal[1, "x"]] = [1, "x"]
f = [1, "x"]
g: List[List[List[Literal[1, 2, 3]]]] = [[[1, 2, 3], [3]]]
h: List[Literal[1]] = []

reveal_type(a)  # N: Revealed type is "builtins.list[Literal[1]]"
reveal_type(b)  # N: Revealed type is "builtins.list[builtins.int]"
reveal_type(c)  # N: Revealed type is "builtins.list[Union[Literal[1], Literal[2], Literal[3]]]"
reveal_type(d)  # N: Revealed type is "builtins.list[builtins.int]"
reveal_type(e)  # N: Revealed type is "builtins.list[Union[Literal[1], Literal['x']]]"
reveal_type(f)  # N: Revealed type is "builtins.list[builtins.object]"
reveal_type(g)  # N: Revealed type is "builtins.list[builtins.list[builtins.list[Union[Literal[1], Literal[2], Literal[3]]]]]"
reveal_type(h)  # N: Revealed type is "builtins.list[Literal[1]]"

lit1: Literal[1]
lit2: Literal[2]
lit3: Literal["foo"]

arr1 = [lit1, lit1, lit1]
arr2 = [lit1, lit2]
arr3 = [lit1, 4, 5]
arr4 = [lit1, lit2, lit3]
arr5 = [object(), lit1]

reveal_type(arr1)  # N: Revealed type is "builtins.list[Literal[1]]"
reveal_type(arr2)  # N: Revealed type is "builtins.list[builtins.int]"
reveal_type(arr3)  # N: Revealed type is "builtins.list[builtins.int]"
reveal_type(arr4)  # N: Revealed type is "builtins.list[builtins.object]"
reveal_type(arr5)  # N: Revealed type is "builtins.list[builtins.object]"

bad: List[Literal[1, 2]] = [1, 2, 3]  # E: List item 2 has incompatible type "Literal[3]"; expected "Literal[1, 2]"

[builtins fixtures/list.pyi]
[out]

[case testLiteralInferredInTupleContext]
# Note: most of the 'are we handling context correctly' tests should have been
# handled up above, so we keep things comparatively simple for tuples and dicts.
from typing import Tuple
from typing_extensions import Literal

a: Tuple[Literal[1], Literal[2]] = (1, 2)
b: Tuple[int, Literal[1, 2], Literal[3], Tuple[Literal["foo"]]] = (1, 2, 3, ("foo",))
c: Tuple[Literal[1], Literal[2]] = (2, 1)  # E: Incompatible types in assignment (expression has type "Tuple[Literal[2], Literal[1]]", variable has type "Tuple[Literal[1], Literal[2]]")
d = (1, 2)

reveal_type(d)  # N: Revealed type is "Tuple[builtins.int, builtins.int]"

[builtins fixtures/tuple.pyi]
[out]

[case testLiteralInferredInDictContext]
from typing import Dict
from typing_extensions import Literal

a = {"x": 1, "y": 2}
b: Dict[str, Literal[1, 2]] = {"x": 1, "y": 2}
c: Dict[Literal["x", "y"], int] = {"x": 1, "y": 2}

reveal_type(a)  # N: Revealed type is "builtins.dict[builtins.str, builtins.int]"

[builtins fixtures/dict.pyi]
[out]

[case testLiteralInferredInOverloadContextBasic]
from typing import overload
from typing_extensions import Literal

@overload
def func(x: Literal[1]) -> str: ...
@overload
def func(x: Literal[2]) -> int: ...
@overload
def func(x: int) -> object: ...
def func(x: int) -> object: pass

a: Literal[1]
b: Literal[2]
c: Literal[1, 2]

reveal_type(func(1))  # N: Revealed type is "builtins.str"
reveal_type(func(2))  # N: Revealed type is "builtins.int"
reveal_type(func(3))  # N: Revealed type is "builtins.object"
reveal_type(func(a))  # N: Revealed type is "builtins.str"
reveal_type(func(b))  # N: Revealed type is "builtins.int"

# Note: the fact that we don't do union math here is consistent
# with the output we would have gotten if we replaced int and the
# Literal types here with regular classes/subclasses.
reveal_type(func(c))  # N: Revealed type is "builtins.object"
[builtins fixtures/tuple.pyi]
[out]

[case testLiteralOverloadProhibitUnsafeOverlaps]
from typing import overload
from typing_extensions import Literal

@overload
def func1(x: Literal[1]) -> str: ...  # E: Overloaded function signatures 1 and 2 overlap with incompatible return types
@overload
def func1(x: int) -> int: ...
def func1(x): pass

@overload
def func2(x: Literal['a']) -> int: ...  # E: Overloaded function signatures 1 and 2 overlap with incompatible return types
@overload
def func2(x: str) -> Literal[2]: ...
def func2(x): pass

# This one is typesafe
@overload
def func3(x: Literal['a']) -> Literal[2]: ...
@overload
def func3(x: str) -> int: ...
def func3(x): pass
[builtins fixtures/tuple.pyi]
[out]

[case testLiteralInferredInOverloadContextUnionMath]
from typing import overload, Union
from typing_extensions import Literal

class A: pass
class B: pass
class C: pass

@overload
def func(x: Literal[-40]) -> A: ...
@overload
def func(x: Literal[3, 4, 5, 6]) -> B: ...
@overload
def func(x: Literal["foo"]) -> C: ...
def func(x: Union[int, str]) -> Union[A, B, C]: pass

a: Literal[-40, "foo"]
b: Literal[3]
c: Literal[3, -40]
d: Literal[6, 7]
e: int
f: Literal[7, "bar"]

reveal_type(func(a))  # N: Revealed type is "Union[__main__.A, __main__.C]"
reveal_type(func(b))  # N: Revealed type is "__main__.B"
reveal_type(func(c))  # N: Revealed type is "Union[__main__.B, __main__.A]"
reveal_type(func(d))  # N: Revealed type is "__main__.B" \
                      # E: Argument 1 to "func" has incompatible type "Literal[6, 7]"; expected "Literal[3, 4, 5, 6]"

reveal_type(func(e))  # E: No overload variant of "func" matches argument type "int" \
                      # N: Possible overload variants: \
                      # N:     def func(x: Literal[-40]) -> A \
                      # N:     def func(x: Literal[3, 4, 5, 6]) -> B \
                      # N:     def func(x: Literal['foo']) -> C \
                      # N: Revealed type is "Any"

reveal_type(func(f))  # E: No overload variant of "func" matches argument type "Literal[7, 'bar']" \
                      # N: Possible overload variants: \
                      # N:     def func(x: Literal[-40]) -> A \
                      # N:     def func(x: Literal[3, 4, 5, 6]) -> B \
                      # N:     def func(x: Literal['foo']) -> C \
                      # N: Revealed type is "Any"
[builtins fixtures/tuple.pyi]
[out]

[case testLiteralInferredInOverloadContextUnionMathOverloadingReturnsBestType]
# This test is a transliteration of check-overloading::testUnionMathOverloadingReturnsBestType
from typing import overload
from typing_extensions import Literal

@overload
def f(x: Literal[1, 2]) -> int: ...
@overload
def f(x: int) -> object: ...
def f(x):
    pass

x: Literal[1, 2]
y: Literal[1, 2, 3]
z: Literal[1, 2, "three"]
reveal_type(f(x))  # N: Revealed type is "builtins.int"
reveal_type(f(1))  # N: Revealed type is "builtins.int"
reveal_type(f(2))  # N: Revealed type is "builtins.int"
reveal_type(f(y))  # N: Revealed type is "builtins.object"
reveal_type(f(z))  # N: Revealed type is "builtins.int" \
                   # E: Argument 1 to "f" has incompatible type "Literal[1, 2, 'three']"; expected "Literal[1, 2]"
[builtins fixtures/tuple.pyi]
[out]

[case testLiteralInferredInOverloadContextWithTypevars]
from typing import TypeVar, overload, Union
from typing_extensions import Literal

T = TypeVar('T')

@overload
def f1(x: T, y: int) -> T: ...
@overload
def f1(x: T, y: str) -> Union[T, str]: ...
def f1(x, y): pass

a: Literal[1]
reveal_type(f1(1, 1))  # N: Revealed type is "builtins.int"
reveal_type(f1(a, 1))  # N: Revealed type is "Literal[1]"

@overload
def f2(x: T, y: Literal[3]) -> T: ...
@overload
def f2(x: T, y: str) -> Union[T]: ...
def f2(x, y): pass

reveal_type(f2(1, 3))  # N: Revealed type is "builtins.int"
reveal_type(f2(a, 3))  # N: Revealed type is "Literal[1]"

@overload
def f3(x: Literal[3]) -> Literal[3]: ...
@overload
def f3(x: T) -> T: ...
def f3(x): pass

reveal_type(f3(1))  # N: Revealed type is "builtins.int"
reveal_type(f3(a))  # N: Revealed type is "Literal[1]"

@overload
def f4(x: str) -> str: ...
@overload
def f4(x: T) -> T: ...
def f4(x): pass

b: Literal['foo']
reveal_type(f4(1))      # N: Revealed type is "builtins.int"
reveal_type(f4(a))      # N: Revealed type is "Literal[1]"
reveal_type(f4("foo"))  # N: Revealed type is "builtins.str"

# Note: first overload is selected and prevents the typevar from
# ever inferring a Literal["something"].
reveal_type(f4(b))      # N: Revealed type is "builtins.str"
[builtins fixtures/tuple.pyi]
[out]

[case testLiteralInferredInOverloadContextUnionMathTrickyOverload]
# This test is a transliteration of check-overloading::testUnionMathTrickyOverload1
from typing import overload
from typing_extensions import Literal

@overload
def f(x: Literal['a'], y: Literal['a']) -> int: ...
@overload
def f(x: str, y: Literal['b']) -> str: ...
def f(x):
    pass

x: Literal['a', 'b']
y: Literal['a', 'b']
f(x, y)  # E: Argument 1 to "f" has incompatible type "Literal['a', 'b']"; expected "Literal['a']" \
         # E: Argument 2 to "f" has incompatible type "Literal['a', 'b']"; expected "Literal['a']" \
[builtins fixtures/tuple.pyi]
[out]


---
--- Tests that make sure we're correctly using the fallback
---

[case testLiteralFallbackOperatorsWorkCorrectly]
from typing_extensions import Literal

a: Literal[3]
b: int
c: Literal[4]
d: Literal['foo']
e: str

reveal_type(a + a)      # N: Revealed type is "builtins.int"
reveal_type(a + b)      # N: Revealed type is "builtins.int"
reveal_type(b + a)      # N: Revealed type is "builtins.int"
reveal_type(a + 1)      # N: Revealed type is "builtins.int"
reveal_type(1 + a)      # N: Revealed type is "builtins.int"
reveal_type(a + c)      # N: Revealed type is "builtins.int"
reveal_type(c + a)      # N: Revealed type is "builtins.int"

reveal_type(d + d)      # N: Revealed type is "builtins.str"
reveal_type(d + e)      # N: Revealed type is "builtins.str"
reveal_type(e + d)      # N: Revealed type is "builtins.str"
reveal_type(d + 'foo')  # N: Revealed type is "builtins.str"
reveal_type('foo' + d)  # N: Revealed type is "builtins.str"

reveal_type(a.__add__(b))  # N: Revealed type is "builtins.int"
reveal_type(b.__add__(a))  # N: Revealed type is "builtins.int"

a *= b                  # E: Incompatible types in assignment (expression has type "int", variable has type "Literal[3]")
b *= a

reveal_type(b)          # N: Revealed type is "builtins.int"
[builtins fixtures/primitives.pyi]

[case testLiteralFallbackInheritedMethodsWorkCorrectly]
from typing_extensions import Literal
a: Literal['foo']
b: str

reveal_type(a.startswith(a))    # N: Revealed type is "builtins.bool"
reveal_type(b.startswith(a))    # N: Revealed type is "builtins.bool"
reveal_type(a.startswith(b))    # N: Revealed type is "builtins.bool"
reveal_type(a.strip())          # N: Revealed type is "builtins.str"
[builtins fixtures/ops.pyi]
[out]

[case testLiteralFallbackMethodsDoNotCoerceToLiteral]
from typing_extensions import Literal

a: Literal[3]
b: int
c: Literal["foo"]

if int():
    a = a * a  # E: Incompatible types in assignment (expression has type "int", variable has type "Literal[3]")
    a = a * b  # E: Incompatible types in assignment (expression has type "int", variable has type "Literal[3]")
    a = b * a  # E: Incompatible types in assignment (expression has type "int", variable has type "Literal[3]")

    b = a * a
    b = a * b
    b = b * a

    c = c.strip()  # E: Incompatible types in assignment (expression has type "str", variable has type "Literal['foo']")
[builtins fixtures/ops.pyi]
[out]


--
-- Tests that check we report errors when we try using Literal[...]
-- in invalid places.
--

[case testLiteralErrorsWithIsInstanceAndIsSubclass]
from typing_extensions import Literal
from typing_extensions import Literal as Renamed
import typing_extensions as indirect

Alias = Literal[3]

isinstance(3, Literal[3])           # E: Cannot use isinstance() with Literal type
isinstance(3, Alias)                # E: Cannot use isinstance() with Literal type \
                                    # E: Argument 2 to "isinstance" has incompatible type "<typing special form>"; expected "Union[type, Tuple[Any, ...]]"
isinstance(3, Renamed[3])           # E: Cannot use isinstance() with Literal type
isinstance(3, indirect.Literal[3])  # E: Cannot use isinstance() with Literal type

issubclass(int, Literal[3])           # E: Cannot use issubclass() with Literal type
issubclass(int, Alias)                # E: Cannot use issubclass() with Literal type \
                                      # E: Argument 2 to "issubclass" has incompatible type "<typing special form>"; expected "Union[type, Tuple[Any, ...]]"
issubclass(int, Renamed[3])           # E: Cannot use issubclass() with Literal type
issubclass(int, indirect.Literal[3])  # E: Cannot use issubclass() with Literal type
[builtins fixtures/isinstancelist.pyi]
[typing fixtures/typing-medium.pyi]
[out]

[case testLiteralErrorsWhenSubclassed]

from typing_extensions import Literal
from typing_extensions import Literal as Renamed
import typing_extensions as indirect

Alias = Literal[3]

class Bad1(Literal[3]): pass            # E: Invalid base class "Literal"
class Bad2(Renamed[3]): pass            # E: Invalid base class "Renamed"
class Bad3(indirect.Literal[3]): pass   # E: Invalid base class "indirect.Literal"
class Bad4(Alias): pass                 # E: Invalid base class "Alias"
[builtins fixtures/tuple.pyi]
[out]

[case testLiteralErrorsWhenInvoked-skip]
# TODO: We don't seem to correctly handle invoking types like
# 'Final' and 'Protocol' as well. When fixing this, also fix
# those types?
from typing_extensions import Literal
from typing_extensions import Literal as Renamed
import typing_extensions as indirect

Alias = Literal[3]

Literal[3]()           # E: The type "Type[Literal]" is not generic and not indexable
Renamed[3]()           # E: The type "Type[Literal]" is not generic and not indexable
indirect.Literal[3]()  # E: The type "Type[Literal]" is not generic and not indexable
Alias()                # E: "object" not callable

# TODO: Add appropriate error messages to the following lines
Literal()
Renamed()
indirect.Literal()
[builtins fixtures/isinstancelist.pyi]
[out]


--
-- Test to make sure literals interact with generics as expected
--

[case testLiteralAndGenericsWithSimpleFunctions]
from typing import TypeVar
from typing_extensions import Literal

T = TypeVar('T')
def foo(x: T) -> T: pass
def expects_literal(x: Literal[3]) -> None: pass
def expects_int(x: int) -> None: pass

a: Literal[3]
reveal_type(foo(3))  # N: Revealed type is "builtins.int"
reveal_type(foo(a))  # N: Revealed type is "Literal[3]"

expects_literal(3)
expects_literal(foo(3))
expects_literal(foo(foo(3)))

expects_literal(a)
expects_literal(foo(a))
expects_literal(foo(foo(a)))

expects_literal(5)              # E: Argument 1 to "expects_literal" has incompatible type "Literal[5]"; expected "Literal[3]"
expects_literal(foo(5))         # E: Argument 1 to "foo" has incompatible type "Literal[5]"; expected "Literal[3]"
expects_literal(foo(foo(5)))    # E: Argument 1 to "foo" has incompatible type "Literal[5]"; expected "Literal[3]"

expects_int(a)
expects_int(foo(a))
expects_int(foo(foo(a)))
[builtins fixtures/tuple.pyi]
[out]

[case testLiteralAndGenericWithUnion]
from typing import TypeVar, Union
from typing_extensions import Literal

T = TypeVar('T')
def identity(x: T) -> T: return x

a: Union[int, Literal['foo']] = identity('foo')
b: Union[int, Literal['foo']] = identity('bar')  # E: Argument 1 to "identity" has incompatible type "Literal['bar']"; expected "Union[int, Literal['foo']]"
[builtins fixtures/tuple.pyi]
[out]

[case testLiteralAndGenericsNoMatch]
from typing import TypeVar, Union, List
from typing_extensions import Literal

def identity(x: T) -> T:
    return x

Ok1 = Union[List[int], Literal['bad']]
Ok2 = Union[List[Literal[42]], Literal['bad']]
Bad = Union[List[Literal[43]], Literal['bad']]

x: Ok1 = identity([42])
y: Ok2 = identity([42])
z: Bad = identity([42])  # E: List item 0 has incompatible type "Literal[42]"; expected "Literal[43]"
[builtins fixtures/list.pyi]
[out]

[case testLiteralAndGenericsWithSimpleClasses]
from typing import TypeVar, Generic
from typing_extensions import Literal

T = TypeVar('T')
class Wrapper(Generic[T]):
    def __init__(self, val: T) -> None:
        self.val = val
    def inner(self) -> T:
        return self.val

def expects_literal(a: Literal[3]) -> None: pass
def expects_literal_wrapper(x: Wrapper[Literal[3]]) -> None: pass

a: Literal[3]
reveal_type(Wrapper(3))              # N: Revealed type is "__main__.Wrapper[builtins.int]"
reveal_type(Wrapper[Literal[3]](3))  # N: Revealed type is "__main__.Wrapper[Literal[3]]"
reveal_type(Wrapper(a))              # N: Revealed type is "__main__.Wrapper[Literal[3]]"

expects_literal(Wrapper(a).inner())

# Note: the following probably ought to type-check: it's reasonable to infer
# Wrapper[Literal[3]] here.
# TODO: Consider finding a way to handle this edge case better
expects_literal(Wrapper(3).inner())  # E: Argument 1 to "expects_literal" has incompatible type "int"; expected "Literal[3]"

# Note: if we handle the edge case above, we should make sure this error
# message switches to warning about an incompatible type 'Literal[5]' rather
# then an incompatible type 'int'
expects_literal(Wrapper(5).inner())  # E: Argument 1 to "expects_literal" has incompatible type "int"; expected "Literal[3]"

expects_literal_wrapper(Wrapper(a))
expects_literal_wrapper(Wrapper(3))
expects_literal_wrapper(Wrapper(5))  # E: Argument 1 to "Wrapper" has incompatible type "Literal[5]"; expected "Literal[3]"
[builtins fixtures/tuple.pyi]
[out]

[case testLiteralAndGenericsRespectsUpperBound]
from typing import TypeVar
from typing_extensions import Literal

TLiteral = TypeVar('TLiteral', bound=Literal[3])
TInt = TypeVar('TInt', bound=int)

def func1(x: TLiteral) -> TLiteral: pass
def func2(x: TInt) -> TInt: pass

def func3(x: TLiteral) -> TLiteral:
    y = func2(x)
    return y
def func4(x: TInt) -> TInt:
    y = func1(x)  # E: Value of type variable "TLiteral" of "func1" cannot be "TInt"
    return y

a: Literal[3]
b: Literal[4]
c: int

reveal_type(func1)      # N: Revealed type is "def [TLiteral <: Literal[3]] (x: TLiteral`-1) -> TLiteral`-1"

reveal_type(func1(3))   # N: Revealed type is "Literal[3]"
reveal_type(func1(a))   # N: Revealed type is "Literal[3]"
reveal_type(func1(4))   # E: Value of type variable "TLiteral" of "func1" cannot be "Literal[4]" \
                        # N: Revealed type is "Literal[4]"
reveal_type(func1(b))   # E: Value of type variable "TLiteral" of "func1" cannot be "Literal[4]" \
                        # N: Revealed type is "Literal[4]"
reveal_type(func1(c))   # E: Value of type variable "TLiteral" of "func1" cannot be "int" \
                        # N: Revealed type is "builtins.int"

reveal_type(func2(3))   # N: Revealed type is "builtins.int"
reveal_type(func2(a))   # N: Revealed type is "Literal[3]"
reveal_type(func2(4))   # N: Revealed type is "builtins.int"
reveal_type(func2(b))   # N: Revealed type is "Literal[4]"
reveal_type(func2(c))   # N: Revealed type is "builtins.int"
[builtins fixtures/tuple.pyi]
[out]

[case testLiteralAndGenericsRespectsValueRestriction]
from typing import TypeVar
from typing_extensions import Literal

TLiteral = TypeVar('TLiteral', Literal[3], Literal['foo'])
TNormal = TypeVar('TNormal', int, str)

def func1(x: TLiteral) -> TLiteral: pass
def func2(x: TNormal) -> TNormal: pass

def func3(x: TLiteral) -> TLiteral:
    y = func2(x)
    return y      # E: Incompatible return value type (got "int", expected "Literal[3]") \
                  # E: Incompatible return value type (got "str", expected "Literal['foo']")
def func4(x: TNormal) -> TNormal:
    y = func1(x)  # E: Value of type variable "TLiteral" of "func1" cannot be "int" \
                  # E: Value of type variable "TLiteral" of "func1" cannot be "str"
    return y

i1: Literal[3]
i2: Literal[4]
i: int

s1: Literal['foo']
s2: Literal['bar']
s: str

reveal_type(func1)          # N: Revealed type is "def [TLiteral in (Literal[3], Literal['foo'])] (x: TLiteral`-1) -> TLiteral`-1"

reveal_type(func1(3))       # N: Revealed type is "Literal[3]"
reveal_type(func1(i1))      # N: Revealed type is "Literal[3]"
reveal_type(func1(4))       # E: Value of type variable "TLiteral" of "func1" cannot be "Literal[4]" \
                            # N: Revealed type is "Literal[4]"
reveal_type(func1(i2))      # E: Value of type variable "TLiteral" of "func1" cannot be "Literal[4]" \
                            # N: Revealed type is "Literal[4]"
reveal_type(func1(i))       # E: Value of type variable "TLiteral" of "func1" cannot be "int" \
                            # N: Revealed type is "builtins.int"
reveal_type(func1("foo"))   # N: Revealed type is "Literal['foo']"
reveal_type(func1(s1))      # N: Revealed type is "Literal['foo']"
reveal_type(func1("bar"))   # E: Value of type variable "TLiteral" of "func1" cannot be "Literal['bar']" \
                            # N: Revealed type is "Literal['bar']"
reveal_type(func1(s2))      # E: Value of type variable "TLiteral" of "func1" cannot be "Literal['bar']" \
                            # N: Revealed type is "Literal['bar']"
reveal_type(func1(s))       # E: Value of type variable "TLiteral" of "func1" cannot be "str" \
                            # N: Revealed type is "builtins.str"

reveal_type(func2(3))       # N: Revealed type is "builtins.int"
reveal_type(func2(i1))      # N: Revealed type is "builtins.int"
reveal_type(func2(4))       # N: Revealed type is "builtins.int"
reveal_type(func2(i2))      # N: Revealed type is "builtins.int"
reveal_type(func2("foo"))   # N: Revealed type is "builtins.str"
reveal_type(func2(s1))      # N: Revealed type is "builtins.str"
reveal_type(func2("bar"))   # N: Revealed type is "builtins.str"
reveal_type(func2(s2))      # N: Revealed type is "builtins.str"
[builtins fixtures/tuple.pyi]
[out]

[case testLiteralAndGenericsWithOverloads]
from typing import TypeVar, overload, Union
from typing_extensions import Literal

@overload
def func1(x: Literal[4]) -> Literal[19]: ...
@overload
def func1(x: int) -> int: ...
def func1(x: int) -> int: pass

T = TypeVar('T')
def identity(x: T) -> T: pass

a: Literal[4]
b: Literal[5]

reveal_type(func1(identity(4)))  # N: Revealed type is "Literal[19]"
reveal_type(func1(identity(5)))  # N: Revealed type is "builtins.int"
reveal_type(func1(identity(a)))  # N: Revealed type is "Literal[19]"
reveal_type(func1(identity(b)))  # N: Revealed type is "builtins.int"
[builtins fixtures/tuple.pyi]

--
-- Interactions with meets
--

[case testLiteralMeets]
from typing import TypeVar, List, Callable, Union, Optional
from typing_extensions import Literal

a: Callable[[Literal[1]], int]
b: Callable[[Literal[2]], str]
c: Callable[[int], str]
d: Callable[[object], str]
e: Callable[[Union[Literal[1], Literal[2]]], str]

arr1 = [a, a]
arr2 = [a, b]
arr3 = [a, c]
arr4 = [a, d]
arr5 = [a, e]

reveal_type(arr1)  # N: Revealed type is "builtins.list[def (Literal[1]) -> builtins.int]"
reveal_type(arr2)  # N: Revealed type is "builtins.list[builtins.function]"
reveal_type(arr3)  # N: Revealed type is "builtins.list[def (Literal[1]) -> builtins.object]"
reveal_type(arr4)  # N: Revealed type is "builtins.list[def (Literal[1]) -> builtins.object]"
reveal_type(arr5)  # N: Revealed type is "builtins.list[def (Literal[1]) -> builtins.object]"

# Inspect just only one interesting one
lit: Literal[1]
reveal_type(arr2[0](lit))  # E: Cannot call function of unknown type \
                           # N: Revealed type is "Any"

T = TypeVar('T')
def unify(func: Callable[[T, T], None]) -> T: pass

def f1(x: Literal[1], y: Literal[1]) -> None: pass
def f2(x: Literal[1], y: Literal[2]) -> None: pass
def f3(x: Literal[1], y: int) -> None: pass
def f4(x: Literal[1], y: object) -> None: pass
def f5(x: Literal[1], y: Union[Literal[1], Literal[2]]) -> None: pass
def f6(x: Optional[Literal[1]], y: Optional[Literal[2]]) -> None: pass

reveal_type(unify(f1))  # N: Revealed type is "Literal[1]"
if object():
    reveal_type(unify(f2))  # N: Revealed type is "Never"
reveal_type(unify(f3))  # N: Revealed type is "Literal[1]"
reveal_type(unify(f4))  # N: Revealed type is "Literal[1]"
reveal_type(unify(f5))  # N: Revealed type is "Literal[1]"
reveal_type(unify(f6))  # N: Revealed type is "None"
[builtins fixtures/list.pyi]
[out]

[case testLiteralMeetsWithStrictOptional]
from typing import TypeVar, Callable, Union
from typing_extensions import Literal

a: Callable[[Literal[1]], int]
b: Callable[[Literal[2]], str]
lit: Literal[1]

arr = [a, b]
reveal_type(arr)  # N: Revealed type is "builtins.list[builtins.function]"
reveal_type(arr[0](lit))  # E: Cannot call function of unknown type \
                          # N: Revealed type is "Any"

T = TypeVar('T')
def unify(func: Callable[[T, T], None]) -> T: pass
def func(x: Literal[1], y: Literal[2]) -> None: pass

reveal_type(unify(func))  # N: Revealed type is "Never"
[builtins fixtures/list.pyi]
[out]


--
-- Checks for intelligent indexing
--

[case testLiteralIntelligentIndexingTuples]
from typing import Tuple, NamedTuple, Optional, Final
from typing_extensions import Literal

class A: pass
class B: pass
class C: pass
class D: pass
class E: pass

idx0: Literal[0]
idx1: Literal[1]
idx2: Literal[2]
idx3: Literal[3]
idx4: Literal[4]
idx5: Literal[5]
idx_neg1: Literal[-1]
idx_final: Final = 2

tup1: Tuple[A, B, Optional[C], D, E]
reveal_type(tup1[idx0])       # N: Revealed type is "__main__.A"
reveal_type(tup1[idx1])       # N: Revealed type is "__main__.B"
reveal_type(tup1[idx2])       # N: Revealed type is "Union[__main__.C, None]"
reveal_type(tup1[idx_final])  # N: Revealed type is "Union[__main__.C, None]"
reveal_type(tup1[idx3])       # N: Revealed type is "__main__.D"
reveal_type(tup1[idx4])       # N: Revealed type is "__main__.E"
reveal_type(tup1[idx_neg1])   # N: Revealed type is "__main__.E"
tup1[idx5]                    # E: Tuple index out of range
reveal_type(tup1[idx2:idx4])  # N: Revealed type is "Tuple[Union[__main__.C, None], __main__.D]"
reveal_type(tup1[::idx2])     # N: Revealed type is "Tuple[__main__.A, Union[__main__.C, None], __main__.E]"
if tup1[idx2] is not None:
    reveal_type(tup1[idx2])   # N: Revealed type is "Union[__main__.C, None]"
if tup1[idx_final] is not None:
    reveal_type(tup1[idx_final]) # N: Revealed type is "__main__.C"

Tup2Class = NamedTuple('Tup2Class', [('a', A), ('b', B), ('c', C), ('d', D), ('e', E)])
tup2: Tup2Class
reveal_type(tup2[idx0])       # N: Revealed type is "__main__.A"
reveal_type(tup2[idx1])       # N: Revealed type is "__main__.B"
reveal_type(tup2[idx2])       # N: Revealed type is "__main__.C"
reveal_type(tup2[idx3])       # N: Revealed type is "__main__.D"
reveal_type(tup2[idx4])       # N: Revealed type is "__main__.E"
reveal_type(tup2[idx_neg1])   # N: Revealed type is "__main__.E"
tup2[idx5]                    # E: Tuple index out of range
reveal_type(tup2[idx2:idx4])  # N: Revealed type is "Tuple[__main__.C, __main__.D]"
reveal_type(tup2[::idx2])     # N: Revealed type is "Tuple[__main__.A, __main__.C, __main__.E]"
tup3: Tup2Class = tup2[:]     # E: Incompatible types in assignment (expression has type "Tuple[A, B, C, D, E]", variable has type "Tup2Class")
[builtins fixtures/slice.pyi]

[case testLiteralIntelligentIndexingTypedDict]
from typing_extensions import Literal, TypedDict

class Unrelated: pass
u: Unrelated

class Inner(TypedDict):
    a: int
class Outer(Inner, total=False):
    b: str

a_key: Literal["a"]
b_key: Literal["b"]
c_key: Literal["c"]

d: Outer

reveal_type(d[a_key])         # N: Revealed type is "builtins.int"
reveal_type(d[b_key])         # N: Revealed type is "builtins.str"
d[c_key]                      # E: TypedDict "Outer" has no key "c"

reveal_type(d.get(a_key, u))  # N: Revealed type is "Union[builtins.int, __main__.Unrelated]"
reveal_type(d.get(b_key, u))  # N: Revealed type is "Union[builtins.str, __main__.Unrelated]"
reveal_type(d.get(c_key, u))  # N: Revealed type is "builtins.object"

reveal_type(d.pop(a_key))     # N: Revealed type is "builtins.int" \
                              # E: Key "a" of TypedDict "Outer" cannot be deleted

reveal_type(d.pop(b_key))     # N: Revealed type is "builtins.str"
d.pop(c_key)                  # E: TypedDict "Outer" has no key "c"

del d[a_key]                  # E: Key "a" of TypedDict "Outer" cannot be deleted
del d[b_key]
del d[c_key]                  # E: TypedDict "Outer" has no key "c"
[builtins fixtures/dict.pyi]
[typing fixtures/typing-typeddict.pyi]
[out]

[case testLiteralIntelligentIndexingUsingFinal]
from typing import Tuple, NamedTuple
from typing_extensions import Literal, Final, TypedDict

int_key_good: Final = 0
int_key_bad: Final = 3
str_key_good: Final = "foo"
str_key_bad: Final = "missing"

class Unrelated: pass

MyTuple = NamedTuple('MyTuple', [
    ('foo', int),
    ('bar', str),
])

class MyDict(TypedDict):
    foo: int
    bar: str

a: Tuple[int, str]
b: MyTuple
c: MyDict
u: Unrelated

reveal_type(a[int_key_good])         # N: Revealed type is "builtins.int"
reveal_type(b[int_key_good])         # N: Revealed type is "builtins.int"
reveal_type(c[str_key_good])         # N: Revealed type is "builtins.int"
reveal_type(c.get(str_key_good, u))  # N: Revealed type is "Union[builtins.int, __main__.Unrelated]"
reveal_type(c.get(str_key_bad, u))   # N: Revealed type is "builtins.object"

a[int_key_bad]                       # E: Tuple index out of range
b[int_key_bad]                       # E: Tuple index out of range
c[str_key_bad]                       # E: TypedDict "MyDict" has no key "missing"
[builtins fixtures/dict.pyi]
[typing fixtures/typing-typeddict.pyi]
[out]

[case testLiteralIntelligentIndexingTupleUnions]
from typing import Tuple, NamedTuple
from typing_extensions import Literal

class A: pass
class B: pass
class C: pass
class D: pass
class E: pass

idx1: Literal[1, 2]
idx2: Literal[3, 4]
idx_bad: Literal[1, 20]

tup1: Tuple[A, B, C, D, E]
Tup2Class = NamedTuple('Tup2Class', [('a', A), ('b', B), ('c', C), ('d', D), ('e', E)])
tup2: Tup2Class

reveal_type(tup1[idx1])         # N: Revealed type is "Union[__main__.B, __main__.C]"
reveal_type(tup1[idx1:idx2])    # N: Revealed type is "Union[Tuple[__main__.B, __main__.C], Tuple[__main__.B, __main__.C, __main__.D], Tuple[__main__.C], Tuple[__main__.C, __main__.D]]"
reveal_type(tup1[0::idx1])      # N: Revealed type is "Union[Tuple[__main__.A, __main__.B, __main__.C, __main__.D, __main__.E], Tuple[__main__.A, __main__.C, __main__.E]]"
tup1[idx_bad]                   # E: Tuple index out of range

reveal_type(tup2[idx1])         # N: Revealed type is "Union[__main__.B, __main__.C]"
reveal_type(tup2[idx1:idx2])    # N: Revealed type is "Union[Tuple[__main__.B, __main__.C], Tuple[__main__.B, __main__.C, __main__.D], Tuple[__main__.C], Tuple[__main__.C, __main__.D]]"
reveal_type(tup2[0::idx1])      # N: Revealed type is "Union[Tuple[__main__.A, __main__.B, __main__.C, __main__.D, __main__.E], Tuple[__main__.A, __main__.C, __main__.E]]"
tup2[idx_bad]                   # E: Tuple index out of range
[builtins fixtures/slice.pyi]
[out]

[case testLiteralIntelligentIndexingTypedDictUnions]
from typing_extensions import Literal, Final, TypedDict

class A: pass
class B: pass
class C: pass
class D: pass
class E: pass

class Base(TypedDict):
    a: A
    b: B
    c: C

class Test(Base, total=False):
    d: D
    e: E

class AAndB(A, B): pass

test: Test
good_keys: Literal["a", "b"]
optional_keys: Literal["d", "e"]
bad_keys: Literal["a", "bad"]

reveal_type(test[good_keys])                      # N: Revealed type is "Union[__main__.A, __main__.B]"
reveal_type(test.get(good_keys))                  # N: Revealed type is "Union[__main__.A, __main__.B, None]"
reveal_type(test.get(good_keys, 3))               # N: Revealed type is "Union[__main__.A, Literal[3]?, __main__.B]"
reveal_type(test.pop(optional_keys))              # N: Revealed type is "Union[__main__.D, __main__.E]"
reveal_type(test.pop(optional_keys, 3))           # N: Revealed type is "Union[__main__.D, __main__.E, Literal[3]?]"
reveal_type(test.setdefault(good_keys, AAndB()))  # N: Revealed type is "Union[__main__.A, __main__.B]"
reveal_type(test.get(bad_keys))                   # N: Revealed type is "builtins.object"
reveal_type(test.get(bad_keys, 3))                # N: Revealed type is "builtins.object"
del test[optional_keys]


test[bad_keys]                  # E: TypedDict "Test" has no key "bad"
test.pop(good_keys)             # E: Key "a" of TypedDict "Test" cannot be deleted \
                                # E: Key "b" of TypedDict "Test" cannot be deleted
test.pop(bad_keys)              # E: Key "a" of TypedDict "Test" cannot be deleted \
                                # E: TypedDict "Test" has no key "bad"
test.setdefault(good_keys, 3)   # E: Argument 2 to "setdefault" of "TypedDict" has incompatible type "int"; expected "A"
test.setdefault(bad_keys, 3 )   # E: Argument 2 to "setdefault" of "TypedDict" has incompatible type "int"; expected "A"
del test[good_keys]             # E: Key "a" of TypedDict "Test" cannot be deleted \
                                # E: Key "b" of TypedDict "Test" cannot be deleted
del test[bad_keys]              # E: Key "a" of TypedDict "Test" cannot be deleted \
                                # E: TypedDict "Test" has no key "bad"
[builtins fixtures/dict.pyi]
[typing fixtures/typing-typeddict.pyi]
[out]

[case testLiteralIntelligentIndexingMultiTypedDict]
from typing import Union
from typing_extensions import Literal, TypedDict

class A: pass
class B: pass
class C: pass
class D: pass

class D1(TypedDict):
    a: A
    b: B
    c: C

class D2(TypedDict):
    b: B
    c: C
    d: D

x: Union[D1, D2]
bad_keys: Literal['a', 'b', 'c', 'd']
good_keys: Literal['b', 'c']

x[bad_keys]         # E: TypedDict "D1" has no key "d" \
                    # E: TypedDict "D2" has no key "a"

reveal_type(x[good_keys])           # N: Revealed type is "Union[__main__.B, __main__.C]"
reveal_type(x.get(good_keys))       # N: Revealed type is "Union[__main__.B, __main__.C, None]"
reveal_type(x.get(good_keys, 3))    # N: Revealed type is "Union[__main__.B, Literal[3]?, __main__.C]"
reveal_type(x.get(bad_keys))        # N: Revealed type is "builtins.object"
reveal_type(x.get(bad_keys, 3))     # N: Revealed type is "builtins.object"

[builtins fixtures/dict.pyi]
[typing fixtures/typing-typeddict.pyi]

--
-- Interactions with 'Final'
--

[case testLiteralFinalInferredAsLiteral]
from typing_extensions import Final, Literal

var1: Final = 1
var2: Final = "foo"
var3: Final = True
var4: Final = None

class Foo:
    classvar1: Final = 1
    classvar2: Final = "foo"
    classvar3: Final = True
    classvar4: Final = None

    def __init__(self) -> None:
        self.instancevar1: Final = 1
        self.instancevar2: Final = "foo"
        self.instancevar3: Final = True
        self.instancevar4: Final = None

def force1(x: Literal[1]) -> None: pass
def force2(x: Literal["foo"]) -> None: pass
def force3(x: Literal[True]) -> None: pass
def force4(x: Literal[None]) -> None: pass

reveal_type(var1)                    # N: Revealed type is "Literal[1]?"
reveal_type(var2)                    # N: Revealed type is "Literal['foo']?"
reveal_type(var3)                    # N: Revealed type is "Literal[True]?"
reveal_type(var4)                    # N: Revealed type is "None"
force1(reveal_type(var1))            # N: Revealed type is "Literal[1]"
force2(reveal_type(var2))            # N: Revealed type is "Literal['foo']"
force3(reveal_type(var3))            # N: Revealed type is "Literal[True]"
force4(reveal_type(var4))            # N: Revealed type is "None"

reveal_type(Foo.classvar1)           # N: Revealed type is "Literal[1]?"
reveal_type(Foo.classvar2)           # N: Revealed type is "Literal['foo']?"
reveal_type(Foo.classvar3)           # N: Revealed type is "Literal[True]?"
reveal_type(Foo.classvar4)           # N: Revealed type is "None"
force1(reveal_type(Foo.classvar1))   # N: Revealed type is "Literal[1]"
force2(reveal_type(Foo.classvar2))   # N: Revealed type is "Literal['foo']"
force3(reveal_type(Foo.classvar3))   # N: Revealed type is "Literal[True]"
force4(reveal_type(Foo.classvar4))   # N: Revealed type is "None"

f = Foo()
reveal_type(f.instancevar1)          # N: Revealed type is "Literal[1]?"
reveal_type(f.instancevar2)          # N: Revealed type is "Literal['foo']?"
reveal_type(f.instancevar3)          # N: Revealed type is "Literal[True]?"
reveal_type(f.instancevar4)          # N: Revealed type is "None"
force1(reveal_type(f.instancevar1))  # N: Revealed type is "Literal[1]"
force2(reveal_type(f.instancevar2))  # N: Revealed type is "Literal['foo']"
force3(reveal_type(f.instancevar3))  # N: Revealed type is "Literal[True]"
force4(reveal_type(f.instancevar4))  # N: Revealed type is "None"
[builtins fixtures/primitives.pyi]
[out]

[case testLiteralFinalDirectInstanceTypesSupersedeInferredLiteral]
from typing_extensions import Final, Literal

var1: Final[int] = 1
var2: Final[str] = "foo"
var3: Final[bool] = True
var4: Final[None] = None

class Foo:
    classvar1: Final[int] = 1
    classvar2: Final[str] = "foo"
    classvar3: Final[bool] = True
    classvar4: Final[None] = None

    def __init__(self) -> None:
        self.instancevar1: Final[int] = 1
        self.instancevar2: Final[str] = "foo"
        self.instancevar3: Final[bool] = True
        self.instancevar4: Final[None] = None

def force1(x: Literal[1]) -> None: pass
def force2(x: Literal["foo"]) -> None: pass
def force3(x: Literal[True]) -> None: pass
def force4(x: Literal[None]) -> None: pass

reveal_type(var1)            # N: Revealed type is "builtins.int"
reveal_type(var2)            # N: Revealed type is "builtins.str"
reveal_type(var3)            # N: Revealed type is "builtins.bool"
reveal_type(var4)            # N: Revealed type is "None"
force1(var1)                 # E: Argument 1 to "force1" has incompatible type "int"; expected "Literal[1]"
force2(var2)                 # E: Argument 1 to "force2" has incompatible type "str"; expected "Literal['foo']"
force3(var3)                 # E: Argument 1 to "force3" has incompatible type "bool"; expected "Literal[True]"
force4(var4)

reveal_type(Foo.classvar1)   # N: Revealed type is "builtins.int"
reveal_type(Foo.classvar2)   # N: Revealed type is "builtins.str"
reveal_type(Foo.classvar3)   # N: Revealed type is "builtins.bool"
reveal_type(Foo.classvar4)   # N: Revealed type is "None"
force1(Foo.classvar1)        # E: Argument 1 to "force1" has incompatible type "int"; expected "Literal[1]"
force2(Foo.classvar2)        # E: Argument 1 to "force2" has incompatible type "str"; expected "Literal['foo']"
force3(Foo.classvar3)        # E: Argument 1 to "force3" has incompatible type "bool"; expected "Literal[True]"
force4(Foo.classvar4)

f = Foo()
reveal_type(f.instancevar1)  # N: Revealed type is "builtins.int"
reveal_type(f.instancevar2)  # N: Revealed type is "builtins.str"
reveal_type(f.instancevar3)  # N: Revealed type is "builtins.bool"
reveal_type(f.instancevar4)  # N: Revealed type is "None"
force1(f.instancevar1)       # E: Argument 1 to "force1" has incompatible type "int"; expected "Literal[1]"
force2(f.instancevar2)       # E: Argument 1 to "force2" has incompatible type "str"; expected "Literal['foo']"
force3(f.instancevar3)       # E: Argument 1 to "force3" has incompatible type "bool"; expected "Literal[True]"
force4(f.instancevar4)
[builtins fixtures/primitives.pyi]
[out]

[case testLiteralFinalDirectLiteralTypesForceLiteral]
from typing_extensions import Final, Literal

var1: Final[Literal[1]] = 1
var2: Final[Literal["foo"]] = "foo"
var3: Final[Literal[True]] = True
var4: Final[Literal[None]] = None

class Foo:
    classvar1: Final[Literal[1]] = 1
    classvar2: Final[Literal["foo"]] = "foo"
    classvar3: Final[Literal[True]] = True
    classvar4: Final[Literal[None]] = None

    def __init__(self) -> None:
        self.instancevar1: Final[Literal[1]] = 1
        self.instancevar2: Final[Literal["foo"]] = "foo"
        self.instancevar3: Final[Literal[True]] = True
        self.instancevar4: Final[Literal[None]] = None

def force1(x: Literal[1]) -> None: pass
def force2(x: Literal["foo"]) -> None: pass
def force3(x: Literal[True]) -> None: pass
def force4(x: Literal[None]) -> None: pass

reveal_type(var1)                    # N: Revealed type is "Literal[1]"
reveal_type(var2)                    # N: Revealed type is "Literal['foo']"
reveal_type(var3)                    # N: Revealed type is "Literal[True]"
reveal_type(var4)                    # N: Revealed type is "None"
force1(reveal_type(var1))            # N: Revealed type is "Literal[1]"
force2(reveal_type(var2))            # N: Revealed type is "Literal['foo']"
force3(reveal_type(var3))            # N: Revealed type is "Literal[True]"
force4(reveal_type(var4))            # N: Revealed type is "None"

reveal_type(Foo.classvar1)           # N: Revealed type is "Literal[1]"
reveal_type(Foo.classvar2)           # N: Revealed type is "Literal['foo']"
reveal_type(Foo.classvar3)           # N: Revealed type is "Literal[True]"
reveal_type(Foo.classvar4)           # N: Revealed type is "None"
force1(reveal_type(Foo.classvar1))   # N: Revealed type is "Literal[1]"
force2(reveal_type(Foo.classvar2))   # N: Revealed type is "Literal['foo']"
force3(reveal_type(Foo.classvar3))   # N: Revealed type is "Literal[True]"
force4(reveal_type(Foo.classvar4))   # N: Revealed type is "None"

f = Foo()
reveal_type(f.instancevar1)          # N: Revealed type is "Literal[1]"
reveal_type(f.instancevar2)          # N: Revealed type is "Literal['foo']"
reveal_type(f.instancevar3)          # N: Revealed type is "Literal[True]"
reveal_type(f.instancevar4)          # N: Revealed type is "None"
force1(reveal_type(f.instancevar1))  # N: Revealed type is "Literal[1]"
force2(reveal_type(f.instancevar2))  # N: Revealed type is "Literal['foo']"
force3(reveal_type(f.instancevar3))  # N: Revealed type is "Literal[True]"
force4(reveal_type(f.instancevar4))  # N: Revealed type is "None"
[builtins fixtures/primitives.pyi]
[out]

[case testLiteralFinalErasureInMutableDatastructures1]
from typing_extensions import Final

var1: Final = [0, None]
var2: Final = (0, None)

reveal_type(var1)  # N: Revealed type is "builtins.list[Union[builtins.int, None]]"
reveal_type(var2)  # N: Revealed type is "Tuple[Literal[0]?, None]"
[builtins fixtures/tuple.pyi]

[case testLiteralFinalErasureInMutableDatastructures2]
from typing_extensions import Final, Literal

var1: Final = []
var1.append(0)
reveal_type(var1)  # N: Revealed type is "builtins.list[builtins.int]"

var2 = []
var2.append(0)
reveal_type(var2)  # N: Revealed type is "builtins.list[builtins.int]"

x: Literal[0] = 0
var3 = []
var3.append(x)
reveal_type(var3)  # N: Revealed type is "builtins.list[Literal[0]]"

[builtins fixtures/list.pyi]

[case testLiteralFinalMismatchCausesError]
from typing_extensions import Final, Literal

var1: Final[Literal[4]]     = 1      # E: Incompatible types in assignment (expression has type "Literal[1]", variable has type "Literal[4]")
var2: Final[Literal['bad']] = "foo"  # E: Incompatible types in assignment (expression has type "Literal['foo']", variable has type "Literal['bad']")
var3: Final[Literal[False]] = True   # E: Incompatible types in assignment (expression has type "Literal[True]", variable has type "Literal[False]")

class Foo:
    classvar1: Final[Literal[4]]     = 1      # E: Incompatible types in assignment (expression has type "Literal[1]", variable has type "Literal[4]")
    classvar2: Final[Literal['bad']] = "foo"  # E: Incompatible types in assignment (expression has type "Literal['foo']", variable has type "Literal['bad']")
    classvar3: Final[Literal[False]] = True   # E: Incompatible types in assignment (expression has type "Literal[True]", variable has type "Literal[False]")

    def __init__(self) -> None:
        self.instancevar1: Final[Literal[4]]     = 1      # E: Incompatible types in assignment (expression has type "Literal[1]", variable has type "Literal[4]")
        self.instancevar2: Final[Literal['bad']] = "foo"  # E: Incompatible types in assignment (expression has type "Literal['foo']", variable has type "Literal['bad']")
        self.instancevar3: Final[Literal[False]] = True    # E: Incompatible types in assignment (expression has type "Literal[True]", variable has type "Literal[False]")

# TODO: Fix the order in which these error messages are shown to be more consistent.
var1 = 10                # E: Cannot assign to final name "var1" \
                         # E: Incompatible types in assignment (expression has type "Literal[10]", variable has type "Literal[4]")


Foo.classvar1 = 10       # E: Cannot assign to final attribute "classvar1" \
                         # E: Incompatible types in assignment (expression has type "Literal[10]", variable has type "Literal[4]")

Foo().instancevar1 = 10  # E: Cannot assign to final attribute "instancevar1" \
                         # E: Incompatible types in assignment (expression has type "Literal[10]", variable has type "Literal[4]")
[builtins fixtures/primitives.pyi]
[out]

[case testLiteralFinalGoesOnlyOneLevelDown]
from typing import Tuple
from typing_extensions import Final, Literal

a: Final = 1
b: Final = (1, 2)

def force1(x: Literal[1]) -> None: pass
def force2(x: Tuple[Literal[1], Literal[2]]) -> None: pass

reveal_type(a)          # N: Revealed type is "Literal[1]?"
reveal_type(b)          # N: Revealed type is "Tuple[Literal[1]?, Literal[2]?]"

force1(a)  # ok
force2(b)  # ok
[builtins fixtures/tuple.pyi]
[out]

[case testLiteralFinalCollectionPropagation]
from typing import List
from typing_extensions import Final, Literal

a: Final = 1
implicit = [a]
explicit: List[Literal[1]] = [a]
direct = [1]

def force1(x: List[Literal[1]]) -> None: pass
def force2(x: Literal[1]) -> None: pass

reveal_type(implicit)            # N: Revealed type is "builtins.list[builtins.int]"
force1(reveal_type(implicit))    # E: Argument 1 to "force1" has incompatible type "List[int]"; expected "List[Literal[1]]" \
                                 # N: Revealed type is "builtins.list[builtins.int]"
force2(reveal_type(implicit[0])) # E: Argument 1 to "force2" has incompatible type "int"; expected "Literal[1]" \
                                 # N: Revealed type is "builtins.int"

reveal_type(explicit)            # N: Revealed type is "builtins.list[Literal[1]]"
force1(reveal_type(explicit))    # N: Revealed type is "builtins.list[Literal[1]]"
force2(reveal_type(explicit[0])) # N: Revealed type is "Literal[1]"

reveal_type(direct)              # N: Revealed type is "builtins.list[builtins.int]"
force1(reveal_type(direct))      # E: Argument 1 to "force1" has incompatible type "List[int]"; expected "List[Literal[1]]" \
                                 # N: Revealed type is "builtins.list[builtins.int]"
force2(reveal_type(direct[0]))   # E: Argument 1 to "force2" has incompatible type "int"; expected "Literal[1]" \
                                 # N: Revealed type is "builtins.int"
[builtins fixtures/list.pyi]
[out]

[case testLiteralFinalStringTypesPython3]
from typing_extensions import Final, Literal

a: Final = u"foo"
b: Final = "foo"
c: Final = b"foo"

def force_unicode(x: Literal[u"foo"]) -> None: pass
def force_bytes(x: Literal[b"foo"]) -> None: pass

force_unicode(reveal_type(a))  # N: Revealed type is "Literal['foo']"
force_unicode(reveal_type(b))  # N: Revealed type is "Literal['foo']"
force_unicode(reveal_type(c))  # E: Argument 1 to "force_unicode" has incompatible type "Literal[b'foo']"; expected "Literal['foo']" \
                               # N: Revealed type is "Literal[b'foo']"

force_bytes(reveal_type(a))    # E: Argument 1 to "force_bytes" has incompatible type "Literal['foo']"; expected "Literal[b'foo']" \
                               # N: Revealed type is "Literal['foo']"
force_bytes(reveal_type(b))    # E: Argument 1 to "force_bytes" has incompatible type "Literal['foo']"; expected "Literal[b'foo']" \
                               # N: Revealed type is "Literal['foo']"
force_bytes(reveal_type(c))    # N: Revealed type is "Literal[b'foo']"
[builtins fixtures/tuple.pyi]
[out]

[case testLiteralFinalPropagatesThroughGenerics]
from typing import TypeVar, Generic
from typing_extensions import Final, Literal


T = TypeVar('T')

class WrapperClass(Generic[T]):
    def __init__(self, data: T) -> None:
        self.data = data

def wrapper_func(x: T) -> T:
    return x

def force(x: Literal[99]) -> None: pass
def over_int(x: WrapperClass[int]) -> None: pass
def over_literal(x: WrapperClass[Literal[99]]) -> None: pass

var1: Final = 99
w1 = WrapperClass(var1)
force(reveal_type(w1.data))                     # E: Argument 1 to "force" has incompatible type "int"; expected "Literal[99]" \
                                                # N: Revealed type is "builtins.int"
force(reveal_type(WrapperClass(var1).data))     # E: Argument 1 to "force" has incompatible type "int"; expected "Literal[99]" \
                                                # N: Revealed type is "builtins.int"
force(reveal_type(wrapper_func(var1)))          # N: Revealed type is "Literal[99]"
over_int(reveal_type(w1))                       # N: Revealed type is "__main__.WrapperClass[builtins.int]"
over_literal(reveal_type(w1))                   # E: Argument 1 to "over_literal" has incompatible type "WrapperClass[int]"; expected "WrapperClass[Literal[99]]" \
                                                # N: Revealed type is "__main__.WrapperClass[builtins.int]"
over_int(reveal_type(WrapperClass(var1)))       # N: Revealed type is "__main__.WrapperClass[builtins.int]"
over_literal(reveal_type(WrapperClass(var1)))   # N: Revealed type is "__main__.WrapperClass[Literal[99]]"

w2 = WrapperClass(99)
force(reveal_type(w2.data))                     # E: Argument 1 to "force" has incompatible type "int"; expected "Literal[99]" \
                                                # N: Revealed type is "builtins.int"
force(reveal_type(WrapperClass(99).data))       # E: Argument 1 to "force" has incompatible type "int"; expected "Literal[99]" \
                                                # N: Revealed type is "builtins.int"
force(reveal_type(wrapper_func(99)))            # N: Revealed type is "Literal[99]"
over_int(reveal_type(w2))                       # N: Revealed type is "__main__.WrapperClass[builtins.int]"
over_literal(reveal_type(w2))                   # E: Argument 1 to "over_literal" has incompatible type "WrapperClass[int]"; expected "WrapperClass[Literal[99]]" \
                                                # N: Revealed type is "__main__.WrapperClass[builtins.int]"
over_int(reveal_type(WrapperClass(99)))         # N: Revealed type is "__main__.WrapperClass[builtins.int]"
over_literal(reveal_type(WrapperClass(99)))     # N: Revealed type is "__main__.WrapperClass[Literal[99]]"

var3: Literal[99] = 99
w3 = WrapperClass(var3)
force(reveal_type(w3.data))                     # N: Revealed type is "Literal[99]"
force(reveal_type(WrapperClass(var3).data))     # N: Revealed type is "Literal[99]"
force(reveal_type(wrapper_func(var3)))          # N: Revealed type is "Literal[99]"
over_int(reveal_type(w3))                       # E: Argument 1 to "over_int" has incompatible type "WrapperClass[Literal[99]]"; expected "WrapperClass[int]" \
                                                # N: Revealed type is "__main__.WrapperClass[Literal[99]]"
over_literal(reveal_type(w3))                   # N: Revealed type is "__main__.WrapperClass[Literal[99]]"
over_int(reveal_type(WrapperClass(var3)))       # N: Revealed type is "__main__.WrapperClass[builtins.int]"
over_literal(reveal_type(WrapperClass(var3)))   # N: Revealed type is "__main__.WrapperClass[Literal[99]]"
[builtins fixtures/tuple.pyi]
[out]

[case testLiteralFinalUsedInLiteralType]

from typing_extensions import Literal, Final
a: Final[int] = 3
b: Final = 3
c: Final[Literal[3]] = 3
d: Literal[3]

a_wrap: Literal[4, a]  # E: Parameter 2 of Literal[...] is invalid
b_wrap: Literal[4, b]  # E: Parameter 2 of Literal[...] is invalid
c_wrap: Literal[4, c]  # E: Parameter 2 of Literal[...] is invalid
d_wrap: Literal[4, d]  # E: Parameter 2 of Literal[...] is invalid
[builtins fixtures/tuple.pyi]
[out]

[case testLiteralWithFinalPropagation]
from typing_extensions import Final, Literal

a: Final = 3
b: Final = a
c = a

def expect_3(x: Literal[3]) -> None: pass
expect_3(a)
expect_3(b)
expect_3(c)  # E: Argument 1 to "expect_3" has incompatible type "int"; expected "Literal[3]"
[builtins fixtures/tuple.pyi]
[out]

[case testLiteralWithFinalPropagationIsNotLeaking]
from typing_extensions import Final, Literal

final_tuple_direct: Final = (2, 3)
final_tuple_indirect: Final = final_tuple_direct
mutable_tuple = final_tuple_direct
final_list_1: Final = [2]
final_list_2: Final = [2, 2]
final_dict: Final = {"foo": 2}
final_set_1: Final = {2}
final_set_2: Final = {2, 2}

def expect_2(x: Literal[2]) -> None: pass

expect_2(final_tuple_direct[0])
expect_2(final_tuple_indirect[0])

expect_2(mutable_tuple[0])   # E: Argument 1 to "expect_2" has incompatible type "int"; expected "Literal[2]"
expect_2(final_list_1[0])    # E: Argument 1 to "expect_2" has incompatible type "int"; expected "Literal[2]"
expect_2(final_list_2[0])    # E: Argument 1 to "expect_2" has incompatible type "int"; expected "Literal[2]"
expect_2(final_dict["foo"])  # E: Argument 1 to "expect_2" has incompatible type "int"; expected "Literal[2]"
expect_2(final_set_1.pop())  # E: Argument 1 to "expect_2" has incompatible type "int"; expected "Literal[2]"
expect_2(final_set_2.pop())  # E: Argument 1 to "expect_2" has incompatible type "int"; expected "Literal[2]"
[builtins fixtures/isinstancelist.pyi]
[typing fixtures/typing-medium.pyi]

--
-- Tests for Literals and enums
--

[case testLiteralWithEnumsBasic]

from typing_extensions import Literal
from enum import Enum

class Color(Enum):
    RED = 1
    GREEN = 2
    BLUE = 3
    __ROUGE = RED
    def func(self) -> int: pass

r: Literal[Color.RED]
g: Literal[Color.GREEN]
b: Literal[Color.BLUE]
bad1: Literal[Color]         # E: Parameter 1 of Literal[...] is invalid
bad2: Literal[Color.func]    # E: Parameter 1 of Literal[...] is invalid
bad3: Literal[Color.func()]  # E: Invalid type: Literal[...] cannot contain arbitrary expressions
# TODO: change the next line to use Color._Color__ROUGE when mypy implements name mangling
bad4: Literal[Color.__ROUGE]  # E: Parameter 1 of Literal[...] is invalid

def expects_color(x: Color) -> None: pass
def expects_red(x: Literal[Color.RED]) -> None: pass
def bad_func(x: Color.RED) -> None: pass             # E: Invalid type: try using Literal[Color.RED] instead?

expects_color(r)
expects_color(g)
expects_color(b)
expects_red(r)
expects_red(g)  # E: Argument 1 to "expects_red" has incompatible type "Literal[Color.GREEN]"; expected "Literal[Color.RED]"
expects_red(b)  # E: Argument 1 to "expects_red" has incompatible type "Literal[Color.BLUE]"; expected "Literal[Color.RED]"

reveal_type(expects_red)  # N: Revealed type is "def (x: Literal[__main__.Color.RED])"
reveal_type(r)            # N: Revealed type is "Literal[__main__.Color.RED]"
reveal_type(r.func())     # N: Revealed type is "builtins.int"
[builtins fixtures/tuple.pyi]
[out]

[case testLiteralWithEnumsDefinedInClass]
from typing_extensions import Literal
from enum import Enum

class Wrapper:
    class Color(Enum):
        RED = 1
        GREEN = 2
        BLUE = 3

def foo(x: Literal[Wrapper.Color.RED]) -> None: pass

r: Literal[Wrapper.Color.RED]
g: Literal[Wrapper.Color.GREEN]

foo(r)
foo(g)  # E: Argument 1 to "foo" has incompatible type "Literal[Color.GREEN]"; expected "Literal[Color.RED]"

reveal_type(foo)  # N: Revealed type is "def (x: Literal[__main__.Wrapper.Color.RED])"
reveal_type(r)    # N: Revealed type is "Literal[__main__.Wrapper.Color.RED]"
[builtins fixtures/tuple.pyi]
[out]

[case testLiteralWithEnumsSimilarDefinitions]
from typing_extensions import Literal
import mod_a
import mod_b

def f(x: Literal[mod_a.Test.FOO]) -> None: pass

a: Literal[mod_a.Test.FOO]
b: Literal[mod_a.Test2.FOO]
c: Literal[mod_b.Test.FOO]

f(a)
f(b)  # E: Argument 1 to "f" has incompatible type "Literal[Test2.FOO]"; expected "Literal[Test.FOO]"
f(c)  # E: Argument 1 to "f" has incompatible type "Literal[mod_b.Test.FOO]"; expected "Literal[mod_a.Test.FOO]"

[file mod_a.py]
from enum import Enum

class Test(Enum):
    FOO = 1
    BAR = 2

class Test2(Enum):
    FOO = 1
    BAR = 2

[file mod_b.py]
from enum import Enum

class Test(Enum):
    FOO = 1
    BAR = 2
[builtins fixtures/tuple.pyi]
[out]

[case testLiteralWithEnumsDeclaredUsingCallSyntax]
from typing_extensions import Literal
from enum import Enum

A = Enum('A', 'FOO BAR')
B = Enum('B', ['FOO', 'BAR'])
C = Enum('C', [('FOO', 1), ('BAR', 2)])
D = Enum('D', {'FOO': 1, 'BAR': 2})

a: Literal[A.FOO]
b: Literal[B.FOO]
c: Literal[C.FOO]
d: Literal[D.FOO]

reveal_type(a)  # N: Revealed type is "Literal[__main__.A.FOO]"
reveal_type(b)  # N: Revealed type is "Literal[__main__.B.FOO]"
reveal_type(c)  # N: Revealed type is "Literal[__main__.C.FOO]"
reveal_type(d)  # N: Revealed type is "Literal[__main__.D.FOO]"
[builtins fixtures/dict.pyi]
[out]

[case testLiteralWithEnumsDerivedEnums]
from typing_extensions import Literal
from enum import Enum, IntEnum, IntFlag, Flag

def expects_int(x: int) -> None: pass

class A(Enum):
    FOO = 1

class B(IntEnum):
    FOO = 1

class C(IntFlag):
    FOO = 1

class D(Flag):
    FOO = 1

a: Literal[A.FOO]
b: Literal[B.FOO]
c: Literal[C.FOO]
d: Literal[D.FOO]

expects_int(a)  # E: Argument 1 to "expects_int" has incompatible type "Literal[A.FOO]"; expected "int"
expects_int(b)
expects_int(c)
expects_int(d)  # E: Argument 1 to "expects_int" has incompatible type "Literal[D.FOO]"; expected "int"
[builtins fixtures/tuple.pyi]
[out]

[case testLiteralWithEnumsAliases]
from typing_extensions import Literal
from enum import Enum

class Test(Enum):
    FOO = 1
    BAR = 2

Alias = Test

x: Literal[Alias.FOO]
reveal_type(x)  # N: Revealed type is "Literal[__main__.Test.FOO]"
[builtins fixtures/tuple.pyi]
[out]

[case testLiteralUsingEnumAttributesInLiteralContexts]
from typing_extensions import Literal, Final
from enum import Enum

class Test1(Enum):
    FOO = 1
    BAR = 2
Test2 = Enum('Test2', [('FOO', 1), ('BAR', 2)])

def expects_test1_foo(x: Literal[Test1.FOO]) -> None: ...
def expects_test2_foo(x: Literal[Test2.FOO]) -> None: ...

expects_test1_foo(Test1.FOO)
expects_test1_foo(Test1.BAR)  # E: Argument 1 to "expects_test1_foo" has incompatible type "Literal[Test1.BAR]"; expected "Literal[Test1.FOO]"
expects_test2_foo(Test2.FOO)
expects_test2_foo(Test2.BAR)  # E: Argument 1 to "expects_test2_foo" has incompatible type "Literal[Test2.BAR]"; expected "Literal[Test2.FOO]"

# Make sure the two 'FOO's are not interchangeable
expects_test1_foo(Test2.FOO)  # E: Argument 1 to "expects_test1_foo" has incompatible type "Literal[Test2.FOO]"; expected "Literal[Test1.FOO]"
expects_test2_foo(Test1.FOO)  # E: Argument 1 to "expects_test2_foo" has incompatible type "Literal[Test1.FOO]"; expected "Literal[Test2.FOO]"

# Make sure enums follow the same semantics as 'x = 1' vs 'x: Final = 1'
var1 = Test1.FOO
final1: Final = Test1.FOO
expects_test1_foo(var1)       # E: Argument 1 to "expects_test1_foo" has incompatible type "Test1"; expected "Literal[Test1.FOO]"
expects_test1_foo(final1)

var2 = Test2.FOO
final2: Final = Test2.FOO
expects_test2_foo(var2)       # E: Argument 1 to "expects_test2_foo" has incompatible type "Test2"; expected "Literal[Test2.FOO]"
expects_test2_foo(final2)
[builtins fixtures/tuple.pyi]
[out]

[case testLiteralUsingEnumAttributeNamesInLiteralContexts]
from typing_extensions import Literal, Final
from enum import Enum

class Test1(Enum):
    FOO = 1
    BAR = 2
Test2 = Enum('Test2', [('FOO', 1), ('BAR', 2)])
Test3 = Enum('Test3', 'FOO BAR')
Test4 = Enum('Test4', ['FOO', 'BAR'])
Test5 = Enum('Test5', {'FOO': 1, 'BAR': 2})

def expects_foo(x: Literal['FOO']) -> None: ...

expects_foo(Test1.FOO.name)
expects_foo(Test2.FOO.name)
expects_foo(Test3.FOO.name)
expects_foo(Test4.FOO.name)
expects_foo(Test5.FOO.name)

expects_foo(Test1.BAR.name)  # E: Argument 1 to "expects_foo" has incompatible type "Literal['BAR']"; expected "Literal['FOO']"
expects_foo(Test2.BAR.name)  # E: Argument 1 to "expects_foo" has incompatible type "Literal['BAR']"; expected "Literal['FOO']"
expects_foo(Test3.BAR.name)  # E: Argument 1 to "expects_foo" has incompatible type "Literal['BAR']"; expected "Literal['FOO']"
expects_foo(Test4.BAR.name)  # E: Argument 1 to "expects_foo" has incompatible type "Literal['BAR']"; expected "Literal['FOO']"
expects_foo(Test5.BAR.name)  # E: Argument 1 to "expects_foo" has incompatible type "Literal['BAR']"; expected "Literal['FOO']"

reveal_type(Test1.FOO.name)  # N: Revealed type is "Literal['FOO']?"
reveal_type(Test2.FOO.name)  # N: Revealed type is "Literal['FOO']?"
reveal_type(Test3.FOO.name)  # N: Revealed type is "Literal['FOO']?"
reveal_type(Test4.FOO.name)  # N: Revealed type is "Literal['FOO']?"
reveal_type(Test5.FOO.name)  # N: Revealed type is "Literal['FOO']?"
[builtins fixtures/tuple.pyi]
[out]

[case testLiteralBinderLastValueErased]
# mypy: strict-equality

from typing_extensions import Literal

def takes_three(x: Literal[3]) -> None: ...
x: object
x = 3

takes_three(x)  # E: Argument 1 to "takes_three" has incompatible type "int"; expected "Literal[3]"
if x == 2:  # OK
    ...
[builtins fixtures/bool.pyi]

[case testLiteralBinderLastValueErasedPartialTypes]
# mypy: strict-equality

def test() -> None:
    x = None
    if bool():
        x = 1

    if x == 2:  # OK
        ...
[builtins fixtures/bool.pyi]

[case testUnaryOpLiteral]
from typing_extensions import Literal

a: Literal[-2] = -2
b: Literal[-1] = -1
c: Literal[0] = 0
d: Literal[1] = 1
e: Literal[2] = 2
f: Literal[+1] = 1
g: Literal[+2] = 2
h: Literal[1] = +1
i: Literal[+2] = 2
j: Literal[+3] = +3

x: Literal[+True] = True  # E: Invalid type: Literal[...] cannot contain arbitrary expressions
y: Literal[-True] = -1  # E: Invalid type: Literal[...] cannot contain arbitrary expressions
z: Literal[~0] = 0  # E: Invalid type: Literal[...] cannot contain arbitrary expressions
[out]
[builtins fixtures/ops.pyi]

[case testNegativeIntLiteralWithFinal]
from typing_extensions import Literal, Final

ONE: Final = 1
x: Literal[-1] = -ONE
y: Literal[+1] = +ONE

TWO: Final = 2
THREE: Final = 3

err_code = -TWO
if bool():
    err_code = -THREE
[builtins fixtures/ops.pyi]

[case testAliasForEnumTypeAsLiteral]
from typing_extensions import Literal
from enum import Enum

class Foo(Enum):
    A = 1

F = Foo

x: Literal[Foo.A]
y: Literal[F.A]
reveal_type(x)  # N: Revealed type is "Literal[__main__.Foo.A]"
reveal_type(y)  # N: Revealed type is "Literal[__main__.Foo.A]"
[builtins fixtures/tuple.pyi]

[case testStrictEqualityLiteralTrueVsFalse]
# mypy: strict-equality

class C:
    a = True

    def update(self) -> None:
        self.a = False

c = C()
assert c.a is True
c.update()
assert c.a is False
[builtins fixtures/bool.pyi]

[case testConditionalBoolLiteralUnionNarrowing]
# flags: --warn-unreachable

from typing import Union
from typing_extensions import Literal

class Truth:
    def __bool__(self) -> Literal[True]: ...

class AlsoTruth:
    def __bool__(self) -> Literal[True]: ...

class Lie:
    def __bool__(self) -> Literal[False]: ...

class AnyAnswer:
    def __bool__(self) -> bool: ...

class NoAnswerSpecified:
    pass

x: Union[Truth, Lie]

if x:
    reveal_type(x)  # N: Revealed type is "__main__.Truth"
else:
    reveal_type(x)  # N: Revealed type is "__main__.Lie"

if not x:
    reveal_type(x)  # N: Revealed type is "__main__.Lie"
else:
    reveal_type(x)  # N: Revealed type is "__main__.Truth"

y: Union[Truth, AlsoTruth, Lie]

if y:
    reveal_type(y)  # N: Revealed type is "Union[__main__.Truth, __main__.AlsoTruth]"
else:
    reveal_type(y)  # N: Revealed type is "__main__.Lie"

z: Union[Truth, AnyAnswer]

if z:
    reveal_type(z)  # N: Revealed type is "Union[__main__.Truth, __main__.AnyAnswer]"
else:
    reveal_type(z)  # N: Revealed type is "__main__.AnyAnswer"

q: Union[Truth, NoAnswerSpecified]

if q:
    reveal_type(q)  # N: Revealed type is "Union[__main__.Truth, __main__.NoAnswerSpecified]"
else:
    reveal_type(q)  # N: Revealed type is "__main__.NoAnswerSpecified"

w: Union[Truth, AlsoTruth]

if w:
    reveal_type(w)  # N: Revealed type is "Union[__main__.Truth, __main__.AlsoTruth]"
else:
    reveal_type(w)  # E: Statement is unreachable

[builtins fixtures/bool.pyi]

[case testLiteralAndInstanceSubtyping]
# https://github.com/python/mypy/issues/7399
# https://github.com/python/mypy/issues/11232
from typing import Tuple, Union
from typing_extensions import Literal, Final

x: bool

def f() -> Union[Tuple[Literal[True], int], Tuple[Literal[False], str]]:
    if x:
        return (True, 5)
    else:
        return (False, 'oops')

reveal_type(f())  # N: Revealed type is "Union[Tuple[Literal[True], builtins.int], Tuple[Literal[False], builtins.str]]"

def does_work() -> Tuple[Literal[1]]:
    x: Final = (1,)
    return x

def also_works() -> Tuple[Literal[1]]:
    x: Tuple[Literal[1]] = (1,)
    return x

def invalid_literal_value() -> Tuple[Literal[1]]:
    x: Final = (2,)
    return x  # E: Incompatible return value type (got "Tuple[int]", expected "Tuple[Literal[1]]")

def invalid_literal_type() -> Tuple[Literal[1]]:
    x: Final = (True,)
    return x  # E: Incompatible return value type (got "Tuple[bool]", expected "Tuple[Literal[1]]")

def incorrect_return1() -> Union[Tuple[Literal[True], int], Tuple[Literal[False], str]]:
    if x:
        return (False, 5)  # E: Incompatible return value type (got "Tuple[bool, int]", expected "Union[Tuple[Literal[True], int], Tuple[Literal[False], str]]")
    else:
        return (True, 'oops')  # E: Incompatible return value type (got "Tuple[bool, str]", expected "Union[Tuple[Literal[True], int], Tuple[Literal[False], str]]")

def incorrect_return2() -> Union[Tuple[Literal[True], int], Tuple[Literal[False], str]]:
    if x:
        return (bool(), 5)  # E: Incompatible return value type (got "Tuple[bool, int]", expected "Union[Tuple[Literal[True], int], Tuple[Literal[False], str]]")
    else:
        return (bool(), 'oops')  # E: Incompatible return value type (got "Tuple[bool, str]", expected "Union[Tuple[Literal[True], int], Tuple[Literal[False], str]]")
[builtins fixtures/bool.pyi]

[case testLiteralSubtypeContext]
from typing_extensions import Literal

class A:
    foo: Literal['bar', 'spam']
class B(A):
    foo = 'spam'

reveal_type(B().foo)  # N: Revealed type is "Literal['spam']"
[builtins fixtures/tuple.pyi]

[case testLiteralSubtypeContextNested]
from typing import List
from typing_extensions import Literal

class A:
    foo: List[Literal['bar', 'spam']]
class B(A):
    foo = ['spam']

reveal_type(B().foo)  # N: Revealed type is "builtins.list[Union[Literal['bar'], Literal['spam']]]"
[builtins fixtures/tuple.pyi]

[case testLiteralSubtypeContextGeneric]
from typing_extensions import Literal
from typing import Generic, List, TypeVar

T = TypeVar("T", bound=str)

class B(Generic[T]):
    collection: List[T]
    word: T

class C(B[Literal["word"]]):
   collection = ["word"]
   word = "word"

reveal_type(C().collection)  # N: Revealed type is "builtins.list[Literal['word']]"
reveal_type(C().word)  # N: Revealed type is "Literal['word']"
[builtins fixtures/tuple.pyi]

[case testLiteralTernaryUnionNarrowing]
from typing_extensions import Literal
from typing import Optional

SEP = Literal["a", "b"]

class Base:
    def feed_data(
        self,
        sep: SEP,
    ) -> int:
        return 0

class C(Base):
    def feed_data(
        self,
        sep: Optional[SEP] = None,
    ) -> int:
        if sep is None:
            sep = "a" if int() else "b"
            reveal_type(sep)  # N: Revealed type is "Union[Literal['a'], Literal['b']]"
        return super().feed_data(sep)
[builtins fixtures/tuple.pyi]

<<<<<<< HEAD

-- This is constructed so that when mypy performs first pass
-- type analysis on _LiteralInteger, builtins.int is still a
-- placeholder, and the analysis must defer to avoid an error.
[case testDeferIntLiteral]
[file typing.py]
import abc

[file abc.py]
import collections.abc

[file collections/__init__.py]

[file collections/abc.py]
from _collections_abc import *

[file _collections_abc.py]

[file typing_extensions.py]
Literal: object

[file numbers.py]
class Number: ...

[file builtins.py]
import numbers
import typing
from typing_extensions import Literal

_LiteralInteger: Literal[0]

class int(numbers.Number): ...
class str: ...
class list: ...
class dict: ...
class ellipsis: ...


-- In this version, looking up the node for builtins.int
-- during type analysis of _LiteralInteger returns None
[case testDeferIntLiteral2]
[file _collections_abc.pyi]
[file abc.pyi]
[file collections/__init__.pyi]
[file collections/abc.pyi]
[file types.pyi]
class UnionType: ...

[file typing_extensions.pyi]
from typing import Any
TypeAlias: Any

[file typing.pyi]
Any = object()
Literal: Any

[file builtins.pyi]
import _collections_abc
import abc
import collections.abc
import types
from typing import Literal
from typing_extensions import TypeAlias

_PositiveInteger: TypeAlias = Literal[1]
_LiteralInteger = _PositiveInteger | Literal[0]

class int: ...
class ellipsis: ...
class str: ...
class list: ...
class dict: ...
=======
[case testLiteralInsideAType]
from typing_extensions import Literal
from typing import Type, Union

x: Type[Literal[1]]  # E: Type[...] can't contain "Literal[...]"
y: Type[Union[Literal[1], Literal[2]]]  # E: Type[...] can't contain "Union[Literal[...], Literal[...]]"
z: Type[Literal[1, 2]]  # E: Type[...] can't contain "Union[Literal[...], Literal[...]]"
[builtins fixtures/tuple.pyi]
>>>>>>> 1eb9d4ce
<|MERGE_RESOLUTION|>--- conflicted
+++ resolved
@@ -2982,7 +2982,14 @@
         return super().feed_data(sep)
 [builtins fixtures/tuple.pyi]
 
-<<<<<<< HEAD
+[case testLiteralInsideAType]
+from typing_extensions import Literal
+from typing import Type, Union
+
+x: Type[Literal[1]]  # E: Type[...] can't contain "Literal[...]"
+y: Type[Union[Literal[1], Literal[2]]]  # E: Type[...] can't contain "Union[Literal[...], Literal[...]]"
+z: Type[Literal[1, 2]]  # E: Type[...] can't contain "Union[Literal[...], Literal[...]]"
+[builtins fixtures/tuple.pyi]
 
 -- This is constructed so that when mypy performs first pass
 -- type analysis on _LiteralInteger, builtins.int is still a
@@ -3054,14 +3061,4 @@
 class ellipsis: ...
 class str: ...
 class list: ...
-class dict: ...
-=======
-[case testLiteralInsideAType]
-from typing_extensions import Literal
-from typing import Type, Union
-
-x: Type[Literal[1]]  # E: Type[...] can't contain "Literal[...]"
-y: Type[Union[Literal[1], Literal[2]]]  # E: Type[...] can't contain "Union[Literal[...], Literal[...]]"
-z: Type[Literal[1, 2]]  # E: Type[...] can't contain "Union[Literal[...], Literal[...]]"
-[builtins fixtures/tuple.pyi]
->>>>>>> 1eb9d4ce
+class dict: ...