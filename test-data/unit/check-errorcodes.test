--- conflicted
+++ resolved
@@ -657,7 +657,6 @@
 
 A.f = g  # E: Cannot assign to a method  [assignment]
 
-<<<<<<< HEAD
 [case testErrorCodeDefinedHereNoteIgnore]
 import m
 m.f(kw=1)  # type: ignore[call-arg]
@@ -680,7 +679,7 @@
 a + a  # type: ignore[operator]
 a + Foo()  # type: ignore[operator]
 Foo() + a  # type: ignore[operator]
-=======
+
 [case testErrorCodeTypeIgnoreMisspelled1]
 x = y  # type: ignored[foo]
 xx = y  # type: ignored [foo]
@@ -695,5 +694,4 @@
 x = y  # type: int  # type: ignored [foo]
 [out]
 main:1: error: syntax error in type comment 'int'  [syntax]
-main:2: error: syntax error in type comment 'int'  [syntax]
->>>>>>> df628420
+main:2: error: syntax error in type comment 'int'  [syntax]