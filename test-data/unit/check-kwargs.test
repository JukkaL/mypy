-- Test cases for keyword arguments.


[case testTypeErrorInKeywordArgument]
import typing
def f(o: object) -> None: pass
f(o=None()) # E: "None" not callable

[case testSimpleKeywordArgument]
import typing
def f(a: 'A') -> None: pass
f(a=A())
f(a=object()) # E: Argument "a" to "f" has incompatible type "object"; expected "A"
class A: pass

[case testTwoKeywordArgumentsNotInOrder]
import typing
def f(a: 'A', b: 'B') -> None: pass
f(b=A(), a=A()) # E: Argument "b" to "f" has incompatible type "A"; expected "B"
f(b=B(), a=B()) # E: Argument "a" to "f" has incompatible type "B"; expected "A"
f(a=A(), b=B())
f(b=B(), a=A())
class A: pass
class B: pass

[case testOneOfSeveralOptionalKeywordArguments]
import typing
def f(a: 'A' = None, b: 'B' = None, c: 'C' = None) -> None: pass
f(a=A())
f(b=B())
f(c=C())
f(b=B(), c=C())
f(a=B()) # E: Argument "a" to "f" has incompatible type "B"; expected "Optional[A]"
f(b=A()) # E: Argument "b" to "f" has incompatible type "A"; expected "Optional[B]"
f(c=B()) # E: Argument "c" to "f" has incompatible type "B"; expected "Optional[C]"
f(b=B(), c=A()) # E: Argument "c" to "f" has incompatible type "A"; expected "Optional[C]"
class A: pass
class B: pass
class C: pass

[case testBothPositionalAndKeywordArguments]
import typing
def f(a: 'A', b: 'B') -> None: pass
f(A(), b=A()) # E: Argument "b" to "f" has incompatible type "A"; expected "B"
f(A(), b=B())
class A: pass
class B: pass

[case testContextSensitiveTypeInferenceForKeywordArg]
from typing import List
def f(a: 'A', b: 'List[A]') -> None: pass
f(b=[], a=A())
class A: pass
[builtins fixtures/list.pyi]

[case testGivingArgumentAsPositionalAndKeywordArg]
import typing
def f(a: 'A', b: 'B' = None) -> None: pass
f(A(), a=A()) # E: "f" gets multiple values for keyword argument "a"
class A: pass
class B: pass

[case testGivingArgumentAsPositionalAndKeywordArg2]
import typing
def f(a: 'A' = None, b: 'B' = None) -> None: pass
f(A(), a=A()) # E: "f" gets multiple values for keyword argument "a"
class A: pass
class B: pass

[case testPositionalAndKeywordForSameArg]
# This used to crash in check_argument_count(). See #1095.
def f(a: int): pass
def g(): f(0, a=1)
[out]

[case testInvalidKeywordArgument]
import typing
def f(a: 'A') -> None: pass # N: "f" defined here
f(b=object()) # E: Unexpected keyword argument "b" for "f"
class A: pass

[case testKeywordMisspelling]
def f(other: 'A') -> None: pass # N: "f" defined here
f(otter=A()) # E: Unexpected keyword argument "otter" for "f"; did you mean "other"?
class A: pass

[case testMultipleKeywordsForMisspelling]
def f(thing : 'A', other: 'A', atter: 'A', btter: 'B') -> None: pass # N: "f" defined here
f(otter=A()) # E: Unexpected keyword argument "otter" for "f"; did you mean "other" or "atter"?
class A: pass
class B: pass

[case testKeywordMisspellingDifferentType]
def f(other: 'A') -> None: pass # N: "f" defined here
f(otter=B()) # E: Unexpected keyword argument "otter" for "f"; did you mean "other"?
class A: pass
class B: pass

[case testKeywordMisspellingInheritance]
def f(atter: 'A', btter: 'B', ctter: 'C') -> None: pass # N: "f" defined here
f(otter=B()) # E: Unexpected keyword argument "otter" for "f"; did you mean "btter" or "atter"?
class A: pass
class B(A): pass
class C: pass

[case testKeywordMisspellingFloatInt]
def f(atter: float, btter: int) -> None: pass # N: "f" defined here
x: int = 5
f(otter=x) # E: Unexpected keyword argument "otter" for "f"; did you mean "btter" or "atter"?

[case testKeywordMisspellingVarArgs]
def f(other: 'A', *atter: 'A') -> None: pass # N: "f" defined here
f(otter=A()) # E: Unexpected keyword argument "otter" for "f"; did you mean "other"?
class A: pass
[builtins fixtures/tuple.pyi]

[case testKeywordMisspellingOnlyVarArgs]
def f(*other: 'A') -> None: pass # N: "f" defined here
f(otter=A()) # E: Unexpected keyword argument "otter" for "f"
class A: pass
[builtins fixtures/tuple.pyi]

[case testKeywordMisspellingVarArgsDifferentTypes]
def f(other: 'B', *atter: 'A') -> None: pass # N: "f" defined here
f(otter=A()) # E: Unexpected keyword argument "otter" for "f"; did you mean "other"?
class A: pass
class B: pass
[builtins fixtures/tuple.pyi]

[case testKeywordMisspellingVarKwargs]
def f(other: 'A', **atter: 'A') -> None: pass
f(otter=A()) # E: Missing positional argument "other" in call to "f"
class A: pass
[builtins fixtures/dict.pyi]

[case testKeywordArgumentsWithDynamicallyTypedCallable]
from typing import Any
f: Any = None
f(x=f(), z=None()) # E: "None" not callable
f(f, zz=None()) # E: "None" not callable
f(x=None)

[case testKeywordArgumentWithFunctionObject]
from typing import Callable
f: Callable[[A, B], None] = None
f(a=A(), b=B())
f(A(), b=B())
class A: pass
class B: pass
[out]
main:3: error: Unexpected keyword argument "a"
main:3: error: Unexpected keyword argument "b"
main:4: error: Unexpected keyword argument "b"

[case testKeywordOnlyArguments]
import typing
def f(a: 'A', *, b: 'B' = None) -> None: pass
def g(a: 'A', *, b: 'B') -> None: pass
def h(a: 'A', *, b: 'B', aa: 'A') -> None: pass
def i(a: 'A', *, b: 'B', aa: 'A' = None) -> None: pass
f(A(), b=B())
f(b=B(), a=A())
f(A())
f(A(), B()) # E: Too many positional arguments for "f"
g(A(), b=B())
g(b=B(), a=A())
g(A()) # E: Missing named argument "b" for "g"
g(A(), B()) # E: Too many positional arguments for "g"
h(A()) # E: Missing named argument "b" for "h" # E: Missing named argument "aa" for "h"
h(A(), b=B()) # E: Missing named argument "aa" for "h"
h(A(), aa=A()) # E: Missing named argument "b" for "h"
h(A(), b=B(), aa=A())
h(A(), aa=A(), b=B())
i(A()) # E: Missing named argument "b" for "i"
i(A(), b=B())
i(A(), aa=A()) # E: Missing named argument "b" for "i"
i(A(), b=B(), aa=A())
i(A(), aa=A(), b=B())

class A: pass
class B: pass

[case testKeywordOnlyArgumentsFastparse]

import typing
def f(a: 'A', *, b: 'B' = None) -> None: pass
def g(a: 'A', *, b: 'B') -> None: pass
def h(a: 'A', *, b: 'B', aa: 'A') -> None: pass
def i(a: 'A', *, b: 'B', aa: 'A' = None) -> None: pass
f(A(), b=B())
f(b=B(), a=A())
f(A())
f(A(), B()) # E: Too many positional arguments for "f"
g(A(), b=B())
g(b=B(), a=A())
g(A()) # E: Missing named argument "b" for "g"
g(A(), B()) # E: Too many positional arguments for "g"
h(A()) # E: Missing named argument "b" for "h" # E: Missing named argument "aa" for "h"
h(A(), b=B()) # E: Missing named argument "aa" for "h"
h(A(), aa=A()) # E: Missing named argument "b" for "h"
h(A(), b=B(), aa=A())
h(A(), aa=A(), b=B())
i(A()) # E: Missing named argument "b" for "i"
i(A(), b=B())
i(A(), aa=A()) # E: Missing named argument "b" for "i"
i(A(), b=B(), aa=A())
i(A(), aa=A(), b=B())

class A: pass
class B: pass

[case testKwargsAfterBareArgs]
from typing import Tuple, Any
def f(a, *, b=None) -> None: pass
a: Any = None
b: Any = None
f(a, **b)

[builtins fixtures/dict.pyi]

[case testKeywordArgAfterVarArgs]
import typing
def f(*a: 'A', b: 'B' = None) -> None: pass
f()
f(A())
f(A(), A())
f(b=B())
f(A(), b=B())
f(A(), A(), b=B())
f(B())      # E: Argument 1 to "f" has incompatible type "B"; expected "A"
f(A(), B()) # E: Argument 2 to "f" has incompatible type "B"; expected "A"
f(b=A())    # E: Argument "b" to "f" has incompatible type "A"; expected "Optional[B]"
class A: pass
class B: pass
[builtins fixtures/list.pyi]

[case testKeywordArgAfterVarArgsWithBothCallerAndCalleeVarArgs]
from typing import List
def f(*a: 'A', b: 'B' = None) -> None: pass
a: List[A] = None
f(*a)
f(A(), *a)
f(b=B())
f(*a, b=B())
f(A(), *a, b=B())
f(A(), B())   # E: Argument 2 to "f" has incompatible type "B"; expected "A"
f(A(), b=A()) # E: Argument "b" to "f" has incompatible type "A"; expected "Optional[B]"
f(*a, b=A())  # E: Argument "b" to "f" has incompatible type "A"; expected "Optional[B]"
class A: pass
class B: pass
[builtins fixtures/list.pyi]

[case testCallingDynamicallyTypedFunctionWithKeywordArgs]
import typing
def f(x, y=A()): pass  # N: "f" defined here
f(x=A(), y=A())
f(y=A(), x=A())
f(y=A())      # E: Missing positional argument "x" in call to "f"
f(A(), z=A()) # E: Unexpected keyword argument "z" for "f"
class A: pass

[case testKwargsArgumentInFunctionBody]
from typing import Dict, Any
def f( **kwargs: 'A') -> None:
    d1: Dict[str, A] = kwargs
    d2: Dict[A, Any] = kwargs # E: Incompatible types in assignment (expression has type "Dict[str, A]", variable has type "Dict[A, Any]")
    d3: Dict[Any, str] = kwargs # E: Incompatible types in assignment (expression has type "Dict[str, A]", variable has type "Dict[Any, str]")
class A: pass
[builtins fixtures/dict.pyi]

[case testKwargsArgumentInFunctionBodyWithImplicitAny]
from typing import Dict, Any
def f(**kwargs) -> None:
    d1: Dict[str, A] = kwargs
    d2: Dict[str, str] = kwargs
    d3: Dict[A, Any] = kwargs # E: Incompatible types in assignment (expression has type "Dict[str, Any]", variable has type "Dict[A, Any]")
class A: pass
[builtins fixtures/dict.pyi]

[case testCallingFunctionThatAcceptsVarKwargs]
import typing
def f( **kwargs: 'A') -> None: pass
f()
f(x=A())
f(y=A(), z=A())
f(x=B()) # E: Argument "x" to "f" has incompatible type "B"; expected "A"
f(A())   # E: Too many arguments for "f"
# Perhaps a better message would be "Too many *positional* arguments..."
class A: pass
class B: pass
[builtins fixtures/dict.pyi]

[case testCallingFunctionWithKeywordVarArgs]
from typing import Dict
def f( **kwargs: 'A') -> None: pass
d: Dict[str, A] = None
f(**d)
f(x=A(), **d)
d2: Dict[str, B] = None
f(**d2)         # E: Argument 1 to "f" has incompatible type "**Dict[str, B]"; expected "A"
f(x=A(), **d2)  # E: Argument 2 to "f" has incompatible type "**Dict[str, B]"; expected "A"
f(**{'x': B()}) # E: Argument 1 to "f" has incompatible type "**Dict[str, B]"; expected "A"
class A: pass
class B: pass
[builtins fixtures/dict.pyi]

[case testKwargsAllowedInDunderCall]
class Formatter:
    def __call__(self, message: str, bold: bool = False) -> str:
        pass

formatter = Formatter()
formatter("test", bold=True)
reveal_type(formatter.__call__)  # N: Revealed type is "def (message: builtins.str, bold: builtins.bool =) -> builtins.str"
[builtins fixtures/bool.pyi]
[out]

[case testKwargsAllowedInDunderCallKwOnly]
class Formatter:
    def __call__(self, message: str, *, bold: bool = False) -> str:
        pass

formatter = Formatter()
formatter("test", bold=True)
reveal_type(formatter.__call__)  # N: Revealed type is "def (message: builtins.str, *, bold: builtins.bool =) -> builtins.str"
[builtins fixtures/bool.pyi]
[out]

[case testPassingMappingForKeywordVarArg]
from typing import Mapping
def f(**kwargs: 'A') -> None: pass
b: Mapping = None
d: Mapping[A, A] = None
m: Mapping[str, A] = None
f(**d)         # E: Keywords must be strings
f(**m)
f(**b)
class A: pass
[builtins fixtures/dict.pyi]

[case testPassingMappingSubclassForKeywordVarArg]
from typing import Mapping
class MappingSubclass(Mapping[str, str]): pass
def f(**kwargs: 'A') -> None: pass
d: MappingSubclass = None
f(**d)
class A: pass
[builtins fixtures/dict.pyi]

[case testPassingMappingLiteralsForKeywordVarArg]
from typing import Mapping, Any, Union
from typing_extensions import Literal
def f(a=None, b=None, **kwargs) -> None: pass
def g(a: int, b: int) -> None: pass # N: "g" defined here
def h(a: int, b: int, **kwargs) -> None: pass

s: Mapping[Literal[3], int] = {3: 2}
f(**s) # E: Keywords must be strings

t: Mapping[Literal['b'], int] = {'b':2}
f(**t)
h(**t)

u: Mapping[Literal['c'], int] = {'b':2} \
# E: Dict entry 0 has incompatible type "Literal['b']": "int"; expected "Literal['c']": "int"
f(**u)

v: Mapping[Literal['a','b'], int] = {'a':2, 'b':1}
f(**v)

w: Mapping[Literal['d'], int] = {'c':2} \
# E: Dict entry 0 has incompatible type "Literal['c']": "int"; expected "Literal['d']": "int"
f(**w)

x: Mapping[Literal['c','d'], int] = {'c':1, 'd': 2}
g(**x) # E: Unexpected keyword argument "c" for "g"
h(**x) # E: Missing positional arguments "a", "b" in call to "h"

[builtins fixtures/dict.pyi]

[case testInvalidTypeForKeywordVarArg]
# flags: --strict-optional
from typing import Dict, Any, Optional
def f(**kwargs: 'A') -> None: pass
<<<<<<< HEAD
d: Dict[A, A] = None
=======
d = {} # type: Dict[A, A]
>>>>>>> 24ef8d06
f(**d)         # E: Keywords must be strings
f(**A())       # E: Argument after ** must be a mapping, not "A"
class A: pass
kwargs: Optional[Any]
f(**kwargs)    # E: Argument after ** must be a mapping, not "Optional[Any]"
[builtins fixtures/dict.pyi]

[case testPassingKeywordVarArgsToNonVarArgsFunction]
from typing import Any, Dict
def f(a: 'A', b: 'B') -> None: pass
d: Dict[str, Any] = None
f(**d)
d2: Dict[str, A] = None
f(**d2) # E: Argument 1 to "f" has incompatible type "**Dict[str, A]"; expected "B"
class A: pass
class B: pass
[builtins fixtures/dict.pyi]

[case testBothKindsOfVarArgs]
from typing import Any, List, Dict
def f(a: 'A', b: 'A') -> None: pass
l: List[Any] = None
d: Dict[Any, Any] = None
f(*l, **d)
class A: pass
[builtins fixtures/dict.pyi]

[case testPassingMultipleKeywordVarArgs]
from typing import Any, Dict
def f1(a: 'A', b: 'A') -> None: pass
def f2(a: 'A') -> None: pass
def f3(a: 'A', **kwargs: 'A') -> None: pass
def f4(**kwargs: 'A') -> None: pass
d: Dict[Any, Any] = None
d2: Dict[Any, Any] = None
f1(**d, **d2)
f2(**d, **d2)
f3(**d, **d2)
f4(**d, **d2)
class A: pass
[builtins fixtures/dict.pyi]

[case testPassingKeywordVarArgsToVarArgsOnlyFunction]
from typing import Any, Dict
def f(*args: 'A') -> None: pass
d: Dict[Any, Any] = None
f(**d)
class A: pass
[builtins fixtures/dict.pyi]

[case testKeywordArgumentAndCommentSignature]
import typing
def f(x: int) -> str: # N: "f" defined here
    pass
f(x='') # E: Argument "x" to "f" has incompatible type "str"; expected "int"
f(x=0)
f(y=0) # E: Unexpected keyword argument "y" for "f"

[case testKeywordArgumentAndCommentSignature2]
import typing
class A:
    def f(self, x: int) -> str:  # N: "f" of "A" defined here
        pass
A().f(x='') # E: Argument "x" to "f" of "A" has incompatible type "str"; expected "int"
A().f(x=0)
A().f(y=0) # E: Unexpected keyword argument "y" for "f" of "A"

[case testKeywordVarArgsAndCommentSignature]
import typing
def f(**kwargs: int):
    pass
f(z=1)
f(x=1, y=1)
f(x='', y=1) # E: Argument "x" to "f" has incompatible type "str"; expected "int"
f(x=1, y='') # E: Argument "y" to "f" has incompatible type "str"; expected "int"
[builtins fixtures/dict.pyi]

[case testCallsWithStars]
def f(a: int) -> None:
    pass

s = ('',)
f(*s) # E: Argument 1 to "f" has incompatible type "*Tuple[str]"; expected "int"

a = {'': 0}
f(a) # E: Argument 1 to "f" has incompatible type "Dict[str, int]"; expected "int"
f(**a) # okay

b = {'': ''}
f(b) # E: Argument 1 to "f" has incompatible type "Dict[str, str]"; expected "int"
f(**b) # E: Argument 1 to "f" has incompatible type "**Dict[str, str]"; expected "int"

c = {0: 0}
f(**c) # E: Keywords must be strings
[builtins fixtures/dict.pyi]

[case testCallStar2WithStar]
def f(**k): pass
f(*(1, 2))  # E: Too many arguments for "f"
[builtins fixtures/dict.pyi]

[case testUnexpectedMethodKwargInNestedClass]
class A:
    class B:
        def __init__(self) -> None:  # N: "B" defined here
            pass
A.B(x=1)  # E: Unexpected keyword argument "x" for "B"

[case testUnexpectedMethodKwargFromOtherModule]
import m
m.A(x=1)
[file m.py]
1+'asdf'
class A:
    def __init__(self) -> None:
        pass
[out]
-- Note that the messages appear "out of order" because the m.py:3
-- message is really an attachment to the main:2 error and should be
-- reported with it.
tmp/m.py:1: error: Unsupported operand types for + ("int" and "str")
main:2: error: Unexpected keyword argument "x" for "A"
tmp/m.py:3: note: "A" defined here

[case testStarArgsAndKwArgsSpecialCase]
from typing import Dict, Mapping

def f(*vargs: int, **kwargs: object) -> None:
	pass

def g(arg: int = 0, **kwargs: object) -> None:
	pass

d: Dict[str, object] = {}
f(**d)
g(**d)  # E: Argument 1 to "g" has incompatible type "**Dict[str, object]"; expected "int"

m: Mapping[str, object] = {}
f(**m)
g(**m)  # E: Argument 1 to "g" has incompatible type "**Mapping[str, object]"; expected "int"
[builtins fixtures/dict.pyi]

[case testPassingEmptyDictWithStars]
def f(): pass
def g(x=1): pass

f(**{})
g(**{})
[builtins fixtures/dict.pyi]

[case testKeywordUnpackWithDifferentTypes]
# https://github.com/python/mypy/issues/11144
from typing import Dict, Generic, TypeVar, Mapping

T = TypeVar("T")
T2 = TypeVar("T2")

class A(Dict[T, T2]):
    ...

class B(Mapping[T, T2]):
    ...

class C(Generic[T, T2]):
    ...

class D:
    ...

def foo(**i: float) -> float:
    ...

a: A[str, str]
b: B[str, str]
c: C[str, float]
d: D
e = {"a": "b"}

foo(k=1.5)
foo(**a)
foo(**b)
foo(**c)
foo(**d)
foo(**e)

# Correct:

class Good(Mapping[str, float]):
    ...

good1: Good
good2: A[str, float]
good3: B[str, float]
foo(**good1)
foo(**good2)
foo(**good3)
[out]
main:29: error: Argument 1 to "foo" has incompatible type "**A[str, str]"; expected "float"
main:30: error: Argument 1 to "foo" has incompatible type "**B[str, str]"; expected "float"
main:31: error: Argument after ** must be a mapping, not "C[str, float]"
main:32: error: Argument after ** must be a mapping, not "D"
main:33: error: Argument 1 to "foo" has incompatible type "**Dict[str, str]"; expected "float"
[builtins fixtures/dict.pyi]<|MERGE_RESOLUTION|>--- conflicted
+++ resolved
@@ -382,11 +382,7 @@
 # flags: --strict-optional
 from typing import Dict, Any, Optional
 def f(**kwargs: 'A') -> None: pass
-<<<<<<< HEAD
 d: Dict[A, A] = None
-=======
-d = {} # type: Dict[A, A]
->>>>>>> 24ef8d06
 f(**d)         # E: Keywords must be strings
 f(**A())       # E: Argument after ** must be a mapping, not "A"
 class A: pass
