-- Capture Pattern --

[case testMatchCapturePatternType]
class A: ...
m: A

match m:
    case a:
        reveal_type(a)  # N: Revealed type is "__main__.A"

-- Literal Pattern --

[case testMatchLiteralPatternNarrows]
m: object

match m:
    case 1:
        reveal_type(m)  # N: Revealed type is "Literal[1]"

[case testMatchLiteralPatternAlreadyNarrower-skip]
m: bool

match m:
    case 1:
        reveal_type(m)  # This should probably be unreachable, but isn't detected as such.
[builtins fixtures/primitives.pyi]

[case testMatchLiteralPatternUnreachable]
# primitives are needed because otherwise mypy doesn't see that int and str are incompatible
m: int

match m:
    case "str":
        reveal_type(m)
[builtins fixtures/primitives.pyi]

-- Value Pattern --

[case testMatchValuePatternNarrows]
import b
m: object

match m:
    case b.b:
        reveal_type(m)  # N: Revealed type is "builtins.int"
[file b.py]
b: int

[case testMatchValuePatternAlreadyNarrower]
import b
m: bool

match m:
    case b.b:
        reveal_type(m)  # N: Revealed type is "builtins.bool"
[file b.py]
b: int

[case testMatchValuePatternIntersect]
import b

class A: ...
m: A

match m:
    case b.b:
        reveal_type(m)  # N: Revealed type is "__main__.<subclass of "A" and "B">1"
[file b.py]
class B: ...
b: B

[case testMatchValuePatternUnreachable]
# primitives are needed because otherwise mypy doesn't see that int and str are incompatible
import b

m: int

match m:
    case b.b:
        reveal_type(m)
[file b.py]
b: str
[builtins fixtures/primitives.pyi]

-- Sequence Pattern --

[case testMatchSequencePatternCaptures]
from typing import List
m: List[int]

match m:
    case [a]:
        reveal_type(a)  # N: Revealed type is "builtins.int"
[builtins fixtures/list.pyi]

[case testMatchSequencePatternCapturesStarred]
from typing import Sequence
m: Sequence[int]

match m:
    case [a, *b]:
        reveal_type(a)  # N: Revealed type is "builtins.int"
        reveal_type(b)  # N: Revealed type is "builtins.list[builtins.int]"
[builtins fixtures/list.pyi]

[case testMatchSequencePatternNarrowsInner]
from typing import Sequence
m: Sequence[object]

match m:
    case [1, True]:
        reveal_type(m)  # N: Revealed type is "typing.Sequence[builtins.int]"

[case testMatchSequencePatternNarrowsOuter]
from typing import Sequence
m: object

match m:
    case [1, True]:
        reveal_type(m)  # N: Revealed type is "typing.Sequence[builtins.int]"

[case testMatchSequencePatternAlreadyNarrowerInner]
from typing import Sequence
m: Sequence[bool]

match m:
    case [1, True]:
        reveal_type(m)  # N: Revealed type is "typing.Sequence[builtins.bool]"

[case testMatchSequencePatternAlreadyNarrowerOuter]
from typing import Sequence
m: Sequence[object]

match m:
    case [1, True]:
        reveal_type(m)  # N: Revealed type is "typing.Sequence[builtins.int]"

[case testMatchSequencePatternAlreadyNarrowerBoth]
from typing import Sequence
m: Sequence[bool]

match m:
    case [1, True]:
        reveal_type(m)  # N: Revealed type is "typing.Sequence[builtins.bool]"

[case testMatchNestedSequencePatternNarrowsInner]
from typing import Sequence
m: Sequence[Sequence[object]]

match m:
    case [[1], [True]]:
        reveal_type(m)  # N: Revealed type is "typing.Sequence[typing.Sequence[builtins.int]]"

[case testMatchNestedSequencePatternNarrowsOuter]
from typing import Sequence
m: object

match m:
    case [[1], [True]]:
        reveal_type(m)  # N: Revealed type is "typing.Sequence[typing.Sequence[builtins.int]]"

[case testMatchSequencePatternDoesntNarrowInvariant]
from typing import List
m: List[object]

match m:
    case [1]:
        reveal_type(m)  # N: Revealed type is "builtins.list[builtins.object]"
[builtins fixtures/list.pyi]

[case testMatchSequencePatternMatches]
import array, collections
from typing import Sequence, Iterable

m1: object
m2: Sequence[int]
m3: array.array[int]
m4: collections.deque[int]
m5: list[int]
m6: memoryview
m7: range
m8: tuple[int]

m9: str
m10: bytes
m11: bytearray

match m1:
    case [a]:
        reveal_type(a)  # N: Revealed type is "builtins.object"

match m2:
    case [b]:
        reveal_type(b)  # N: Revealed type is "builtins.int"

match m3:
    case [c]:
        reveal_type(c)  # N: Revealed type is "builtins.int"

match m4:
    case [d]:
        reveal_type(d)  # N: Revealed type is "builtins.int"

match m5:
    case [e]:
        reveal_type(e)  # N: Revealed type is "builtins.int"

match m6:
    case [f]:
        reveal_type(f)  # N: Revealed type is "builtins.int"

match m7:
    case [g]:
        reveal_type(g)  # N: Revealed type is "builtins.int"

match m8:
    case [h]:
        reveal_type(h)  # N: Revealed type is "builtins.int"

match m9:
    case [i]:
        reveal_type(i)

match m10:
    case [j]:
        reveal_type(j)

match m11:
    case [k]:
        reveal_type(k)
[builtins fixtures/primitives.pyi]
[typing fixtures/typing-full.pyi]

[case testMatchSequencePatternCapturesTuple]
from typing import Tuple
m: Tuple[int, str, bool]

match m:
    case [a, b, c]:
        reveal_type(a)  # N: Revealed type is "builtins.int"
        reveal_type(b)  # N: Revealed type is "builtins.str"
        reveal_type(c)  # N: Revealed type is "builtins.bool"
        reveal_type(m)  # N: Revealed type is "Tuple[builtins.int, builtins.str, builtins.bool]"
[builtins fixtures/list.pyi]

[case testMatchSequencePatternTupleTooLong]
from typing import Tuple
m: Tuple[int, str]

match m:
    case [a, b, c]:
        reveal_type(a)
        reveal_type(b)
        reveal_type(c)
[builtins fixtures/list.pyi]

[case testMatchSequencePatternTupleTooShort]
from typing import Tuple
m: Tuple[int, str, bool]

match m:
    case [a, b]:
        reveal_type(a)
        reveal_type(b)
[builtins fixtures/list.pyi]

[case testMatchSequencePatternTupleNarrows]
from typing import Tuple
m: Tuple[object, object]

match m:
    case [1, "str"]:
        reveal_type(m)  # N: Revealed type is "Tuple[Literal[1], Literal['str']]"
[builtins fixtures/list.pyi]

[case testMatchSequencePatternTupleStarred]
from typing import Tuple
m: Tuple[int, str, bool]

match m:
    case [a, *b, c]:
        reveal_type(a)  # N: Revealed type is "builtins.int"
        reveal_type(b)  # N: Revealed type is "builtins.list[builtins.str]"
        reveal_type(c)  # N: Revealed type is "builtins.bool"
        reveal_type(m)  # N: Revealed type is "Tuple[builtins.int, builtins.str, builtins.bool]"
[builtins fixtures/list.pyi]

[case testMatchSequencePatternTupleStarredUnion]
from typing import Tuple
m: Tuple[int, str, float, bool]

match m:
    case [a, *b, c]:
        reveal_type(a)  # N: Revealed type is "builtins.int"
        reveal_type(b)  # N: Revealed type is "builtins.list[Union[builtins.str, builtins.float]]"
        reveal_type(c)  # N: Revealed type is "builtins.bool"
        reveal_type(m)  # N: Revealed type is "Tuple[builtins.int, builtins.str, builtins.float, builtins.bool]"
[builtins fixtures/list.pyi]

[case testMatchSequencePatternTupleStarredTooShort]
from typing import Tuple
m: Tuple[int]
reveal_type(m)  # N: Revealed type is "Tuple[builtins.int]"

match m:
    case [a, *b, c]:
        reveal_type(a)
        reveal_type(b)
        reveal_type(c)
[builtins fixtures/list.pyi]

[case testMatchNonMatchingSequencePattern]
from typing import List

x: List[int]
match x:
    case [str()]:
        pass

[case testMatchSequencePatternWithInvalidClassPattern]
class Example:
    __match_args__ = ("value",)
    def __init__(self, value: str) -> None:
        self.value = value

SubClass: type[Example]

match [SubClass("a"), SubClass("b")]:
    case [SubClass(value), *rest]:  # E: Expected type in class pattern; found "Type[__main__.Example]"
        reveal_type(value)  # E: Cannot determine type of "value" \
                            # N: Revealed type is "Any"
        reveal_type(rest)  # N: Revealed type is "builtins.list[__main__.Example]"
[builtins fixtures/tuple.pyi]

[case testMatchSequenceUnion-skip]
from typing import List, Union
m: Union[List[List[str]], str]

match m:
    case [list(['str'])]:
        reveal_type(m)  # N: Revealed type is "builtins.list[builtins.list[builtins.str]]"
[builtins fixtures/list.pyi]

[case testMatchSequencePatternNarrowSubjectItems]
m: int
n: str
o: bool

match m, n, o:
    case [3, "foo", True]:
        reveal_type(m)  # N: Revealed type is "Literal[3]"
        reveal_type(n)  # N: Revealed type is "Literal['foo']"
        reveal_type(o)  # N: Revealed type is "Literal[True]"
    case [a, b, c]:
        reveal_type(m)  # N: Revealed type is "builtins.int"
        reveal_type(n)  # N: Revealed type is "builtins.str"
        reveal_type(o)  # N: Revealed type is "builtins.bool"

reveal_type(m)  # N: Revealed type is "builtins.int"
reveal_type(n)  # N: Revealed type is "builtins.str"
reveal_type(o)  # N: Revealed type is "builtins.bool"
[builtins fixtures/tuple.pyi]

[case testMatchSequencePatternNarrowSubjectItemsRecursive]
m: int
n: int
o: int
p: int
q: int
r: int

match m, (n, o), (p, (q, r)):
    case [0, [1, 2], [3, [4, 5]]]:
        reveal_type(m)  # N: Revealed type is "Literal[0]"
        reveal_type(n)  # N: Revealed type is "Literal[1]"
        reveal_type(o)  # N: Revealed type is "Literal[2]"
        reveal_type(p)  # N: Revealed type is "Literal[3]"
        reveal_type(q)  # N: Revealed type is "Literal[4]"
        reveal_type(r)  # N: Revealed type is "Literal[5]"
[builtins fixtures/tuple.pyi]

[case testMatchSequencePatternSequencesLengthMismatchNoNarrowing]
m: int
n: str
o: bool

match m, n, o:
    case [3, "foo"]:
        pass
    case [3, "foo", True, True]:
        pass
[builtins fixtures/tuple.pyi]

[case testMatchSequencePatternSequencesLengthMismatchNoNarrowingRecursive]
m: int
n: int
o: int

match m, (n, o):
    case [0]:
        pass
    case [0, 1, [2]]:
        pass
    case [0, [1]]:
        pass
    case [0, [1, 2, 3]]:
        pass
[builtins fixtures/tuple.pyi]

-- Mapping Pattern --

[case testMatchMappingPatternCaptures]
from typing import Dict
import b
m: Dict[str, int]

match m:
    case {"key": v}:
        reveal_type(v)  # N: Revealed type is "builtins.int"
    case {b.b: v2}:
        reveal_type(v2)  # N: Revealed type is "builtins.int"
[file b.py]
b: str
[builtins fixtures/dict.pyi]

[case testMatchMappingPatternCapturesWrongKeyType]
# This is not actually unreachable, as a subclass of dict could accept keys with different types
from typing import Dict
import b
m: Dict[str, int]

match m:
    case {1: v}:
        reveal_type(v)  # N: Revealed type is "builtins.int"
    case {b.b: v2}:
        reveal_type(v2)  # N: Revealed type is "builtins.int"
[file b.py]
b: int
[builtins fixtures/dict.pyi]

[case testMatchMappingPatternCapturesTypedDict]
from typing import TypedDict

class A(TypedDict):
    a: str
    b: int

m: A

match m:
    case {"a": v}:
        reveal_type(v)  # N: Revealed type is "builtins.str"
    case {"b": v2}:
        reveal_type(v2)  # N: Revealed type is "builtins.int"
    case {"a": v3, "b": v4}:
        reveal_type(v3)  # N: Revealed type is "builtins.str"
        reveal_type(v4)  # N: Revealed type is "builtins.int"
    case {"o": v5}:
        reveal_type(v5)  # N: Revealed type is "builtins.object"
[typing fixtures/typing-typeddict.pyi]

[case testMatchMappingPatternCapturesTypedDictWithLiteral]
from typing import TypedDict
import b

class A(TypedDict):
    a: str
    b: int

m: A

match m:
    case {b.a: v}:
        reveal_type(v)  # N: Revealed type is "builtins.str"
    case {b.b: v2}:
        reveal_type(v2)  # N: Revealed type is "builtins.int"
    case {b.a: v3, b.b: v4}:
        reveal_type(v3)  # N: Revealed type is "builtins.str"
        reveal_type(v4)  # N: Revealed type is "builtins.int"
    case {b.o: v5}:
        reveal_type(v5)  # N: Revealed type is "builtins.object"
[file b.py]
from typing import Final, Literal
a: Final = "a"
b: Literal["b"] = "b"
o: Final[str] = "o"
[typing fixtures/typing-typeddict.pyi]

[case testMatchMappingPatternCapturesTypedDictWithNonLiteral]
from typing import TypedDict
import b

class A(TypedDict):
    a: str
    b: int

m: A

match m:
    case {b.a: v}:
        reveal_type(v)  # N: Revealed type is "builtins.object"
[file b.py]
from typing import Final, Literal
a: str
[typing fixtures/typing-typeddict.pyi]

[case testMatchMappingPatternCapturesTypedDictUnreachable]
# TypedDict keys are always str, so this is actually unreachable
from typing import TypedDict
import b

class A(TypedDict):
    a: str
    b: int

m: A

match m:
    case {1: v}:
        reveal_type(v)
    case {b.b: v2}:
        reveal_type(v2)
[file b.py]
b: int
[typing fixtures/typing-typeddict.pyi]

[case testMatchMappingPatternCaptureRest]
m: object

match m:
    case {'k': 1, **r}:
        reveal_type(r)  # N: Revealed type is "builtins.dict[builtins.object, builtins.object]"
[builtins fixtures/dict.pyi]

[case testMatchMappingPatternCaptureRestFromMapping]
from typing import Mapping

m: Mapping[str, int]

match m:
    case {'k': 1, **r}:
        reveal_type(r)  # N: Revealed type is "builtins.dict[builtins.str, builtins.int]"
[builtins fixtures/dict.pyi]

-- Mapping patterns currently do not narrow --

-- Class Pattern --

[case testMatchClassPatternCapturePositional]
from typing import Final

class A:
    __match_args__: Final = ("a", "b")
    a: str
    b: int

m: A

match m:
    case A(i, j):
        reveal_type(i)  # N: Revealed type is "builtins.str"
        reveal_type(j)  # N: Revealed type is "builtins.int"
[builtins fixtures/tuple.pyi]

[case testMatchClassPatternMemberClassCapturePositional]
import b

m: b.A

match m:
    case b.A(i, j):
        reveal_type(i)  # N: Revealed type is "builtins.str"
        reveal_type(j)  # N: Revealed type is "builtins.int"
[file b.py]
from typing import Final

class A:
    __match_args__: Final = ("a", "b")
    a: str
    b: int
[builtins fixtures/tuple.pyi]

[case testMatchClassPatternCaptureKeyword]
class A:
    a: str
    b: int

m: A

match m:
    case A(a=i, b=j):
        reveal_type(i)  # N: Revealed type is "builtins.str"
        reveal_type(j)  # N: Revealed type is "builtins.int"

[case testMatchClassPatternCaptureSelf]
m: object

match m:
    case bool(a):
        reveal_type(a)  # N: Revealed type is "builtins.bool"
    case bytearray(b):
        reveal_type(b)  # N: Revealed type is "builtins.bytearray"
    case bytes(c):
        reveal_type(c)  # N: Revealed type is "builtins.bytes"
    case dict(d):
        reveal_type(d)  # N: Revealed type is "builtins.dict[Any, Any]"
    case float(e):
        reveal_type(e)  # N: Revealed type is "builtins.float"
    case frozenset(f):
        reveal_type(f)  # N: Revealed type is "builtins.frozenset[Any]"
    case int(g):
        reveal_type(g)  # N: Revealed type is "builtins.int"
    case list(h):
        reveal_type(h)  # N: Revealed type is "builtins.list[Any]"
    case set(i):
        reveal_type(i)  # N: Revealed type is "builtins.set[Any]"
    case str(j):
        reveal_type(j)  # N: Revealed type is "builtins.str"
    case tuple(k):
        reveal_type(k)  # N: Revealed type is "builtins.tuple[Any, ...]"
[builtins fixtures/primitives.pyi]

[case testMatchClassPatternNarrowSelfCapture]
m: object

match m:
    case bool():
        reveal_type(m)  # N: Revealed type is "builtins.bool"
    case bytearray():
        reveal_type(m)  # N: Revealed type is "builtins.bytearray"
    case bytes():
        reveal_type(m)  # N: Revealed type is "builtins.bytes"
    case dict():
        reveal_type(m)  # N: Revealed type is "builtins.dict[Any, Any]"
    case float():
        reveal_type(m)  # N: Revealed type is "builtins.float"
    case frozenset():
        reveal_type(m)  # N: Revealed type is "builtins.frozenset[Any]"
    case int():
        reveal_type(m)  # N: Revealed type is "builtins.int"
    case list():
        reveal_type(m)  # N: Revealed type is "builtins.list[Any]"
    case set():
        reveal_type(m)  # N: Revealed type is "builtins.set[Any]"
    case str():
        reveal_type(m)  # N: Revealed type is "builtins.str"
    case tuple():
        reveal_type(m)  # N: Revealed type is "builtins.tuple[Any, ...]"
[builtins fixtures/primitives.pyi]

[case testMatchClassPatternCaptureSelfSubtype]
class A(str):
    pass

class B(str):
    __match_args__ = ("b",)
    b: int

def f1(x: A):
    match x:
        case A(a):
            reveal_type(a)  # N: Revealed type is "__main__.A"

def f2(x: B):
    match x:
        case B(b):
            reveal_type(b)  # N: Revealed type is "builtins.int"
[builtins fixtures/tuple.pyi]

[case testMatchInvalidClassPattern]
m: object

match m:
    case xyz(y):  # E: Name "xyz" is not defined
        reveal_type(m)  # N: Revealed type is "Any"
        reveal_type(y)  # E: Cannot determine type of "y" \
                        # N: Revealed type is "Any"

match m:
    case xyz(z=x):  # E: Name "xyz" is not defined
        reveal_type(x)  # E: Cannot determine type of "x" \
                        # N: Revealed type is "Any"

[case testMatchClassPatternCaptureDataclass]
from dataclasses import dataclass

@dataclass
class A:
    a: str
    b: int

m: A

match m:
    case A(i, j):
        reveal_type(i)  # N: Revealed type is "builtins.str"
        reveal_type(j)  # N: Revealed type is "builtins.int"
[builtins fixtures/dataclasses.pyi]

[case testMatchClassPatternCaptureDataclassNoMatchArgs]
from dataclasses import dataclass

@dataclass(match_args=False)
class A:
    a: str
    b: int

m: A

match m:
    case A(i, j):  # E: Class "__main__.A" doesn't define "__match_args__"
        pass
[builtins fixtures/dataclasses.pyi]

[case testMatchClassPatternCaptureDataclassPartialMatchArgs]
from dataclasses import dataclass, field

@dataclass
class A:
    a: str
    b: int = field(init=False)

m: A

match m:
    case A(i, j):  # E: Too many positional patterns for class pattern
        pass
    case A(k):
        reveal_type(k)  # N: Revealed type is "builtins.str"
[builtins fixtures/dataclasses.pyi]

[case testMatchClassPatternCaptureNamedTupleInline]
from collections import namedtuple

A = namedtuple("A", ["a", "b"])

m: A

match m:
    case A(i, j):
        reveal_type(i)  # N: Revealed type is "Any"
        reveal_type(j)  # N: Revealed type is "Any"
[builtins fixtures/list.pyi]

[case testMatchClassPatternCaptureNamedTupleInlineTyped]
from typing import NamedTuple

A = NamedTuple("A", [("a", str), ("b", int)])

m: A

match m:
    case A(i, j):
        reveal_type(i)  # N: Revealed type is "builtins.str"
        reveal_type(j)  # N: Revealed type is "builtins.int"
[builtins fixtures/list.pyi]

[case testMatchClassPatternCaptureNamedTupleClass]
from typing import NamedTuple

class A(NamedTuple):
    a: str
    b: int

m: A

match m:
    case A(i, j):
        reveal_type(i)  # N: Revealed type is "builtins.str"
        reveal_type(j)  # N: Revealed type is "builtins.int"
[builtins fixtures/tuple.pyi]

[case testMatchClassPatternCaptureGeneric]
from typing import Generic, TypeVar

T = TypeVar('T')

class A(Generic[T]):
    a: T

m: object

match m:
    case A(a=i):
        reveal_type(m)  # N: Revealed type is "__main__.A[Any]"
        reveal_type(i)  # N: Revealed type is "Any"

[case testMatchClassPatternCaptureVariadicGeneric]
from typing import Generic, Tuple
from typing_extensions import TypeVarTuple, Unpack

Ts = TypeVarTuple('Ts')
class A(Generic[Unpack[Ts]]):
    a: Tuple[Unpack[Ts]]

m: object
match m:
    case A(a=i):
        reveal_type(m)  # N: Revealed type is "__main__.A[Unpack[builtins.tuple[Any, ...]]]"
        reveal_type(i)  # N: Revealed type is "builtins.tuple[Any, ...]"
[builtins fixtures/tuple.pyi]

[case testMatchClassPatternCaptureGenericAlreadyKnown]
from typing import Generic, TypeVar

T = TypeVar('T')

class A(Generic[T]):
    a: T

m: A[int]

match m:
    case A(a=i):
        reveal_type(m)  # N: Revealed type is "__main__.A[builtins.int]"
        reveal_type(i)  # N: Revealed type is "builtins.int"

[case testMatchClassPatternCaptureFilledGenericTypeAlias]
from typing import Generic, TypeVar

T = TypeVar('T')

class A(Generic[T]):
    a: T

B = A[int]

m: object

match m:
    case B(a=i):  # E: Class pattern class must not be a type alias with type parameters
        reveal_type(i)

[case testMatchClassPatternCaptureGenericTypeAlias]
from typing import Generic, TypeVar

T = TypeVar('T')

class A(Generic[T]):
    a: T

B = A

m: object

match m:
    case B(a=i):
        pass

[case testMatchClassPatternNarrows]
from typing import Final

class A:
    __match_args__: Final = ("a", "b")
    a: str
    b: int

m: object

match m:
    case A():
        reveal_type(m)  # N: Revealed type is "__main__.A"
    case A(i, j):
        reveal_type(m)  # N: Revealed type is "__main__.A"
[builtins fixtures/tuple.pyi]

[case testMatchClassPatternNarrowsUnion]
from typing import Final, Union

class A:
    __match_args__: Final = ("a", "b")
    a: str
    b: int

class B:
    __match_args__: Final = ("a", "b")
    a: int
    b: str

m: Union[A, B]

match m:
    case A():
        reveal_type(m)  # N: Revealed type is "__main__.A"

match m:
    case A(i, j):
        reveal_type(m)  # N: Revealed type is "__main__.A"
        reveal_type(i)  # N: Revealed type is "builtins.str"
        reveal_type(j)  # N: Revealed type is "builtins.int"

match m:
    case B():
        reveal_type(m)  # N: Revealed type is "__main__.B"

match m:
    case B(k, l):
        reveal_type(m)  # N: Revealed type is "__main__.B"
        reveal_type(k)  # N: Revealed type is "builtins.int"
        reveal_type(l)  # N: Revealed type is "builtins.str"
[builtins fixtures/tuple.pyi]

[case testMatchClassPatternAlreadyNarrower]
from typing import Final

class A:
    __match_args__: Final = ("a", "b")
    a: str
    b: int
class B(A): ...

m: B

match m:
    case A():
        reveal_type(m)  # N: Revealed type is "__main__.B"

match m:
    case A(i, j):
        reveal_type(m)  # N: Revealed type is "__main__.B"
[builtins fixtures/tuple.pyi]

[case testMatchClassPatternIntersection]
from typing import Final

class A:
    __match_args__: Final = ("a", "b")
    a: str
    b: int
class B: ...

m: B

match m:
    case A():
        reveal_type(m)  # N: Revealed type is "__main__.<subclass of "B" and "A">2"
    case A(i, j):
        reveal_type(m)  # N: Revealed type is "__main__.<subclass of "B" and "A">3"
[builtins fixtures/tuple.pyi]

[case testMatchClassPatternNonexistentKeyword]
class A: ...

m: object

match m:
    case A(a=j):  # E: Class "__main__.A" has no attribute "a"
        reveal_type(m)  # N: Revealed type is "__main__.A"
        reveal_type(j)  # N: Revealed type is "Any"

[case testMatchClassPatternDuplicateKeyword]
class A:
    a: str

m: object

match m:
    case A(a=i, a=j):  # E: Duplicate keyword pattern "a"
        pass

[case testMatchClassPatternDuplicateImplicitKeyword]
from typing import Final

class A:
    __match_args__: Final = ("a",)
    a: str

m: object

match m:
    case A(i, a=j):  # E: Keyword "a" already matches a positional pattern
        pass
[builtins fixtures/tuple.pyi]

[case testMatchClassPatternTooManyPositionals]
from typing import Final

class A:
    __match_args__: Final = ("a", "b")
    a: str
    b: int

m: object

match m:
    case A(i, j, k):  # E: Too many positional patterns for class pattern
        pass
[builtins fixtures/tuple.pyi]

[case testMatchClassPatternIsNotType]
a = 1
m: object

match m:
    case a(i, j):  # E: Expected type in class pattern; found "builtins.int"
        reveal_type(i)
        reveal_type(j)

[case testMatchClassPatternAny]
from typing import Any

Foo: Any
m: object

match m:
    case Foo():
        pass

[case testMatchClassPatternNestedGenerics]
# From cpython test_patma.py
x = [[{0: 0}]]
match x:
    case list([({-0-0j: int(real=0+0j, imag=0-0j) | (1) as z},)]):
        y = 0

reveal_type(x)  # N: Revealed type is "builtins.list[builtins.list[builtins.dict[builtins.int, builtins.int]]]"
reveal_type(y)  # N: Revealed type is "builtins.int"
reveal_type(z)  # N: Revealed type is "builtins.int"
[builtins fixtures/dict-full.pyi]

[case testMatchNonFinalMatchArgs]
class A:
    __match_args__ = ("a", "b")
    a: str
    b: int

m: object

match m:
    case A(i, j):
        reveal_type(i)  # N: Revealed type is "builtins.str"
        reveal_type(j)  # N: Revealed type is "builtins.int"
[builtins fixtures/tuple.pyi]

[case testMatchAnyTupleMatchArgs]
from typing import Tuple, Any

class A:
    __match_args__: Tuple[Any, ...]
    a: str
    b: int

m: object

match m:
    case A(i, j, k):
        reveal_type(i)  # N: Revealed type is "Any"
        reveal_type(j)  # N: Revealed type is "Any"
        reveal_type(k)  # N: Revealed type is "Any"
[builtins fixtures/tuple.pyi]

[case testMatchNonLiteralMatchArgs]
from typing import Final

b: str = "b"
class A:
    __match_args__: Final = ("a", b)  # N: __match_args__ must be a tuple containing string literals for checking of match statements to work
    a: str
    b: int

m: object

match m:
    case A(i, j, k):  # E: Too many positional patterns for class pattern
        pass
    case A(i, j):
        reveal_type(i)  # N: Revealed type is "builtins.str"
        reveal_type(j)  # N: Revealed type is "Any"
[builtins fixtures/tuple.pyi]

[case testMatchExternalMatchArgs]
from typing import Final, Literal

args: Final = ("a", "b")
class A:
    __match_args__: Final = args
    a: str
    b: int

arg: Final = "a"
arg2: Literal["b"] = "b"
class B:
    __match_args__: Final = (arg, arg2)
    a: str
    b: int

[builtins fixtures/tuple.pyi]
[typing fixtures/typing-medium.pyi]

-- As Pattern --

[case testMatchAsPattern]
m: int

match m:
    case x as l:
        reveal_type(x)  # N: Revealed type is "builtins.int"
        reveal_type(l)  # N: Revealed type is "builtins.int"

[case testMatchAsPatternNarrows]
m: object

match m:
    case int() as l:
        reveal_type(l)  # N: Revealed type is "builtins.int"

[case testMatchAsPatternCapturesOr]
m: object

match m:
    case 1 | 2 as n:
        reveal_type(n)  # N: Revealed type is "Union[Literal[1], Literal[2]]"

[case testMatchAsPatternAlreadyNarrower]
m: bool

match m:
    case int() as l:
        reveal_type(l)  # N: Revealed type is "builtins.bool"

-- Or Pattern --

[case testMatchOrPatternNarrows]
m: object

match m:
    case 1 | 2:
        reveal_type(m)  # N: Revealed type is "Union[Literal[1], Literal[2]]"

[case testMatchOrPatternNarrowsStr]
m: object

match m:
    case "foo" | "bar":
        reveal_type(m)  # N: Revealed type is "Union[Literal['foo'], Literal['bar']]"

[case testMatchOrPatternNarrowsUnion]
m: object

match m:
    case 1 | "foo":
        reveal_type(m)  # N: Revealed type is "Union[Literal[1], Literal['foo']]"

[case testMatchOrPatterCapturesMissing]
from typing import List
m: List[int]

match m:
    case [x, y] | list(x):  # E: Alternative patterns bind different names
        reveal_type(x)  # N: Revealed type is "builtins.object"
        reveal_type(y)  # N: Revealed type is "builtins.int"
[builtins fixtures/list.pyi]

[case testMatchOrPatternCapturesJoin]
m: object

match m:
    case list(x) | dict(x):
        reveal_type(x)  # N: Revealed type is "typing.Iterable[Any]"
[builtins fixtures/dict.pyi]

-- Interactions --

[case testMatchCapturePatternMultipleCases]
m: object

match m:
    case int(x):
        reveal_type(x)  # N: Revealed type is "builtins.int"
    case str(x):
        reveal_type(x)  # N: Revealed type is "builtins.str"

reveal_type(x)  # N: Revealed type is "Union[builtins.int, builtins.str]"

[case testMatchCapturePatternMultipleCaptures]
from typing import Iterable

m: Iterable[int]

match m:
    case [x, x]:  # E: Multiple assignments to name "x" in pattern
        reveal_type(x)  # N: Revealed type is "builtins.int"
[builtins fixtures/list.pyi]

[case testMatchCapturePatternPreexistingSame]
a: int
m: int

match m:
    case a:
        reveal_type(a)  # N: Revealed type is "builtins.int"

[case testMatchCapturePatternPreexistingNarrows]
a: int
m: bool

match m:
    case a:
        reveal_type(a)  # N: Revealed type is "builtins.bool"

reveal_type(a)  # N: Revealed type is "builtins.bool"
a = 3
reveal_type(a)  # N: Revealed type is "builtins.int"

[case testMatchCapturePatternPreexistingIncompatible]
a: str
m: int

match m:
    case a:  # E: Incompatible types in capture pattern (pattern captures type "int", variable has type "str")
        reveal_type(a)  # N: Revealed type is "builtins.str"

reveal_type(a)  # N: Revealed type is "builtins.str"

[case testMatchCapturePatternPreexistingIncompatibleLater]
a: str
m: object

match m:
    case str(a):
        reveal_type(a)  # N: Revealed type is "builtins.str"
    case int(a):  # E: Incompatible types in capture pattern (pattern captures type "int", variable has type "str")
        reveal_type(a)  # N: Revealed type is "builtins.str"

reveal_type(a)  # N: Revealed type is "builtins.str"

[case testMatchCapturePatternFromFunctionReturningUnion]
def func1(arg: bool) -> str | int: ...
def func2(arg: bool) -> bytes | int: ...

def main() -> None:
    match func1(True):
        case str(a):
            match func2(True):
                case c:
                    reveal_type(a)  # N: Revealed type is "builtins.str"
                    reveal_type(c)  # N: Revealed type is "Union[builtins.bytes, builtins.int]"
            reveal_type(a)  # N: Revealed type is "builtins.str"
        case a:
            reveal_type(a)  # N: Revealed type is "builtins.int"

[case testMatchCapturePatternFromAsyncFunctionReturningUnion-xfail]
async def func1(arg: bool) -> str | int: ...
async def func2(arg: bool) -> bytes | int: ...

async def main() -> None:
    match await func1(True):
        case str(a):
            match await func2(True):
                case c:
                    reveal_type(a)  # N: Revealed type is "builtins.str"
                    reveal_type(c)  # N: Revealed type is "Union[builtins.bytes, builtins.int]"
            reveal_type(a)  # N: Revealed type is "builtins.str"
        case a:
            reveal_type(a)  # N: Revealed type is "builtins.int"

-- Guards --

[case testMatchSimplePatternGuard]
m: str

def guard() -> bool: ...

match m:
    case a if guard():
        reveal_type(a)  # N: Revealed type is "builtins.str"

[case testMatchAlwaysTruePatternGuard]
m: str

match m:
    case a if True:
        reveal_type(a)  # N: Revealed type is "builtins.str"

[case testMatchAlwaysFalsePatternGuard]
m: str

match m:
    case a if False:
        reveal_type(a)

[case testMatchRedefiningPatternGuard]
m: str

match m:
    case a if a := 1:  # E: Incompatible types in assignment (expression has type "int", variable has type "str")
        reveal_type(a)  # N: Revealed type is "Never"

[case testMatchAssigningPatternGuard]
m: str

match m:
    case a if a := "test":
        reveal_type(a)  # N: Revealed type is "builtins.str"

[case testMatchNarrowingPatternGuard]
m: object

match m:
    case a if isinstance(a, str):
        reveal_type(a)  # N: Revealed type is "builtins.str"
[builtins fixtures/isinstancelist.pyi]

[case testMatchIncompatiblePatternGuard]
class A: ...
class B: ...

m: A

match m:
    case a if isinstance(a, B):
        reveal_type(a)  # N: Revealed type is "__main__.<subclass of "A" and "B">"
[builtins fixtures/isinstancelist.pyi]

[case testMatchUnreachablePatternGuard]
m: str

match m:
    case a if isinstance(a, int):
        reveal_type(a)
[builtins fixtures/isinstancelist.pyi]

-- Exhaustiveness --

[case testMatchUnionNegativeNarrowing]
from typing import Union

m: Union[str, int]

match m:
    case str(a):
        reveal_type(a)  # N: Revealed type is "builtins.str"
        reveal_type(m)  # N: Revealed type is "builtins.str"
    case b:
        reveal_type(b)  # N: Revealed type is "builtins.int"
        reveal_type(m)  # N: Revealed type is "builtins.int"

[case testMatchOrPatternNegativeNarrowing]
from typing import Union

m: Union[str, bytes, int]

match m:
    case str(a) | bytes(a):
        reveal_type(a)  # N: Revealed type is "builtins.object"
        reveal_type(m)  # N: Revealed type is "Union[builtins.str, builtins.bytes]"
    case b:
        reveal_type(b)  # N: Revealed type is "builtins.int"

[case testMatchExhaustiveReturn]
def foo(value) -> int:
  match value:
    case "bar":
      return 1
    case _:
      return 2

[case testMatchNonExhaustiveReturn]
def foo(value) -> int:  # E: Missing return statement
  match value:
    case "bar":
      return 1
    case 2:
      return 2

[case testMatchMoreExhaustiveReturnCases]
def g(value: int | None) -> int:
    match value:
        case int():
            return 0
        case None:
            return 1

def b(value: bool) -> int:
    match value:
        case True:
            return 2
        case False:
            return 3

[case testMatchMiscNonExhaustiveReturn]
class C:
    a: int | str

def f1(value: int | str | None) -> int:  # E: Missing return statement
    match value:
        case int():
            return 0
        case None:
            return 1

def f2(c: C) -> int:  # E: Missing return statement
    match c:
        case C(a=int()):
            return 0
        case C(a=str()):
            return 1

def f3(x: list[str]) -> int:  # E: Missing return statement
    match x:
        case [a]:
            return 0
        case [a, b]:
            return 1

def f4(x: dict[str, int]) -> int:  # E: Missing return statement
    match x:
        case {'x': a}:
            return 0

def f5(x: bool) -> int:  # E: Missing return statement
    match x:
        case True:
            return 0
[builtins fixtures/dict.pyi]

[case testMatchNonExhaustiveError]
from typing import NoReturn
def assert_never(x: NoReturn) -> None: ...

def f(value: int) -> int:  # E: Missing return statement
    match value:
        case 1:
            return 0
        case 2:
            return 1
        case o:
            assert_never(o)  # E: Argument 1 to "assert_never" has incompatible type "int"; expected "Never"

[case testMatchExhaustiveNoError]
from typing import NoReturn, Union, Literal
def assert_never(x: NoReturn) -> None: ...

def f(value: Literal[1] | Literal[2]) -> int:
    match value:
        case 1:
            return 0
        case 2:
            return 1
        case o:
            assert_never(o)
[typing fixtures/typing-medium.pyi]

[case testMatchSequencePatternNegativeNarrowing]
from typing import Union, Sequence, Tuple
from typing_extensions import Literal

m1: Sequence[int | str]

match m1:
    case [int()]:
        reveal_type(m1)  # N: Revealed type is "typing.Sequence[builtins.int]"
    case r:
        reveal_type(m1)  # N: Revealed type is "typing.Sequence[Union[builtins.int, builtins.str]]"

m2: Tuple[int | str]

match m2:
    case (int(),):
        reveal_type(m2)  # N: Revealed type is "Tuple[builtins.int]"
    case r2:
        reveal_type(m2)  # N: Revealed type is "Tuple[builtins.str]"

m3: Tuple[Union[int, str]]

match m3:
    case (1,):
        reveal_type(m3)  # N: Revealed type is "Tuple[Literal[1]]"
    case r2:
        reveal_type(m3)  # N: Revealed type is "Tuple[Union[builtins.int, builtins.str]]"

m4: Tuple[Literal[1], int]

match m4:
    case (1, 5):
        reveal_type(m4)  # N: Revealed type is "Tuple[Literal[1], Literal[5]]"
    case (1, 6):
        reveal_type(m4)  # N: Revealed type is "Tuple[Literal[1], Literal[6]]"
    case _:
        reveal_type(m4)  # N: Revealed type is "Tuple[Literal[1], builtins.int]"

m5: Tuple[Literal[1, 2], Literal["a", "b"]]

match m5:
    case (1, str()):
        reveal_type(m5)  # N: Revealed type is "Tuple[Literal[1], Union[Literal['a'], Literal['b']]]"
    case _:
        reveal_type(m5)  # N: Revealed type is "Tuple[Literal[2], Union[Literal['a'], Literal['b']]]"

match m5:
    case (1, "a"):
        reveal_type(m5)  # N: Revealed type is "Tuple[Literal[1], Literal['a']]"
    case _:
        reveal_type(m5)  # N: Revealed type is "Tuple[Union[Literal[1], Literal[2]], Union[Literal['a'], Literal['b']]]"

[builtins fixtures/tuple.pyi]

[case testMatchEnumSingleChoice]
from enum import Enum
from typing import NoReturn

def assert_never(x: NoReturn) -> None: ...

class Medal(Enum):
    gold = 1

def f(m: Medal) -> None:
    always_assigned: int | None = None
    match m:
        case Medal.gold:
            always_assigned = 1
            reveal_type(m)  # N: Revealed type is "Literal[__main__.Medal.gold]"
        case _:
            assert_never(m)

    reveal_type(always_assigned)  # N: Revealed type is "builtins.int"
[builtins fixtures/bool.pyi]

[case testMatchLiteralPatternEnumNegativeNarrowing]
from enum import Enum
class Medal(Enum):
    gold = 1
    silver = 2
    bronze = 3

def f(m: Medal) -> int:
    match m:
        case Medal.gold:
            reveal_type(m)  # N: Revealed type is "Literal[__main__.Medal.gold]"
            return 0
        case _:
            reveal_type(m)  # N: Revealed type is "Union[Literal[__main__.Medal.silver], Literal[__main__.Medal.bronze]]"
            return 1

def g(m: Medal) -> int:
    match m:
        case Medal.gold:
            reveal_type(m)  # N: Revealed type is "Literal[__main__.Medal.gold]"
            return 0
        case Medal.silver:
            reveal_type(m)  # N: Revealed type is "Literal[__main__.Medal.silver]"
            return 1
        case Medal.bronze:
            reveal_type(m)  # N: Revealed type is "Literal[__main__.Medal.bronze]"
            return 2
[builtins fixtures/enum.pyi]


[case testMatchLiteralPatternEnumWithTypedAttribute]
from enum import Enum
from typing import NoReturn
def assert_never(x: NoReturn) -> None: ...

class int:
    def __new__(cls, value: int): pass

class Medal(int, Enum):
    prize: str

    def __new__(cls, value: int, prize: str) -> Medal:
        enum = int.__new__(cls, value)
        enum._value_ = value
        enum.prize = prize
        return enum

    gold = (1, 'cash prize')
    silver = (2, 'sponsorship')
    bronze = (3, 'nothing')

m: Medal

match m:
    case Medal.gold:
        reveal_type(m)  # N: Revealed type is "Literal[__main__.Medal.gold]"
    case Medal.silver:
        reveal_type(m)  # N: Revealed type is "Literal[__main__.Medal.silver]"
    case Medal.bronze:
        reveal_type(m)  # N: Revealed type is "Literal[__main__.Medal.bronze]"
    case _ as unreachable:
        assert_never(unreachable)

[builtins fixtures/tuple.pyi]

[case testMatchLiteralPatternFunctionalEnum]
from enum import Enum
from typing import NoReturn
def assert_never(x: NoReturn) -> None: ...

Medal = Enum('Medal', 'gold silver bronze')
m: Medal

match m:
    case Medal.gold:
        reveal_type(m)  # N: Revealed type is "Literal[__main__.Medal.gold]"
    case Medal.silver:
        reveal_type(m)  # N: Revealed type is "Literal[__main__.Medal.silver]"
    case Medal.bronze:
        reveal_type(m)  # N: Revealed type is "Literal[__main__.Medal.bronze]"
    case _ as unreachable:
        assert_never(unreachable)
[builtins fixtures/enum.pyi]

[case testMatchLiteralPatternEnumCustomEquals-skip]
from enum import Enum
class Medal(Enum):
    gold = 1
    silver = 2
    bronze = 3

    def __eq__(self, other) -> bool: ...

m: Medal

match m:
    case Medal.gold:
        reveal_type(m)  # N: Revealed type is "Literal[__main__.Medal.gold]"
    case _:
        reveal_type(m)  # N: Revealed type is "__main__.Medal"
[builtins fixtures/enum.pyi]

[case testMatchNarrowUsingPatternGuardSpecialCase]
def f(x: int | str) -> int:
    match x:
        case x if isinstance(x, str):
            return 0
        case int():
            return 1
[builtins fixtures/isinstance.pyi]

[case testMatchNarrowDownUnionPartially]

def f(x: int | str) -> None:
    match x:
        case int():
            return
    reveal_type(x)  # N: Revealed type is "builtins.str"

def g(x: int | str | None) -> None:
    match x:
        case int() | None:
            return
    reveal_type(x)  # N: Revealed type is "builtins.str"

def h(x: int | str | None) -> None:
    match x:
        case int() | str():
            return
    reveal_type(x)  # N: Revealed type is "None"

[case testMatchNarrowDownUsingLiteralMatch]
from enum import Enum
class Medal(Enum):
    gold = 1
    silver = 2

def b1(x: bool) -> None:
    match x:
        case True:
            return
    reveal_type(x)  # N: Revealed type is "Literal[False]"

def b2(x: bool) -> None:
    match x:
        case False:
            return
    reveal_type(x)  # N: Revealed type is "Literal[True]"

def e1(x: Medal) -> None:
    match x:
        case Medal.gold:
            return
    reveal_type(x)  # N: Revealed type is "Literal[__main__.Medal.silver]"

def e2(x: Medal) -> None:
    match x:
        case Medal.silver:
            return
    reveal_type(x)  # N: Revealed type is "Literal[__main__.Medal.gold]"

def i(x: int) -> None:
    match x:
        case 1:
            return
    reveal_type(x)  # N: Revealed type is "builtins.int"

def s(x: str) -> None:
    match x:
        case 'x':
            return
    reveal_type(x)  # N: Revealed type is "builtins.str"

def union(x: str | bool) -> None:
    match x:
        case True:
            return
    reveal_type(x)  # N: Revealed type is "Union[builtins.str, Literal[False]]"
[builtins fixtures/tuple.pyi]

[case testMatchAssertFalseToSilenceFalsePositives]
class C:
    a: int | str

def f(c: C) -> int:
    match c:
        case C(a=int()):
            return 0
        case C(a=str()):
            return 1
        case _:
            assert False

def g(c: C) -> int:
    match c:
        case C(a=int()):
            return 0
        case C(a=str()):
            return 1
    assert False

[case testMatchAsPatternExhaustiveness]
def f(x: int | str) -> int:
    match x:
        case int() as n:
            return n
        case str() as s:
            return 1

[case testMatchOrPatternExhaustiveness]
from typing import NoReturn, Literal
def assert_never(x: NoReturn) -> None: ...

Color = Literal["blue", "green", "red"]
c: Color

match c:
    case "blue":
        reveal_type(c) # N: Revealed type is "Literal['blue']"
    case "green" | "notColor":
        reveal_type(c) # N: Revealed type is "Literal['green']"
    case _:
        assert_never(c) # E: Argument 1 to "assert_never" has incompatible type "Literal['red']"; expected "Never"
[typing fixtures/typing-typeddict.pyi]

[case testMatchAsPatternIntersection-skip]
class A: pass
class B: pass
class C: pass

def f(x: A) -> None:
    match x:
        case B() as y:
            reveal_type(y)  # N: Revealed type is "__main__.<subclass of "A" and "B">"
        case C() as y:
            reveal_type(y)  # N: Revealed type is "__main__.<subclass of "A" and "C">"
    reveal_type(y)  # N: Revealed type is "Union[__main__.<subclass of "A" and "B">, __main__.<subclass of "A" and "C">]"

[case testMatchWithBreakAndContinue]
def f(x: int | str | None) -> None:
    i = int()
    while i:
        match x:
            case int():
                continue
            case str():
                break
        reveal_type(x)  # N: Revealed type is "None"
    reveal_type(x)  # N: Revealed type is "Union[builtins.int, builtins.str, None]"

[case testMatchNarrowDownWithStarred-skip]
from typing import List
def f(x: List[int] | int) -> None:
    match x:
        case [*y]:
            reveal_type(y)  # N: Revealed type is "builtins.list[builtins.int]"
            return
    reveal_type(x)  # N: Revealed type is "builtins.int"
[builtins fixtures/list.pyi]

-- Misc

[case testMatchAndWithStatementScope]
from m import A, B

with A() as x:
    pass
with B() as x: \
    # E: Incompatible types in assignment (expression has type "B", variable has type "A")
    pass

with A() as y:
    pass
with B() as y: \
    # E: Incompatible types in assignment (expression has type "B", variable has type "A")
    pass

with A() as z:
    pass
with B() as z: \
    # E: Incompatible types in assignment (expression has type "B", variable has type "A")
    pass

with A() as zz:
    pass
with B() as zz: \
    # E: Incompatible types in assignment (expression has type "B", variable has type "A")
    pass

match x:
    case str(y) as z:
        zz = y

[file m.pyi]
from typing import Any

class A:
    def __enter__(self) -> A: ...
    def __exit__(self, x, y, z) -> None: ...
class B:
    def __enter__(self) -> B: ...
    def __exit__(self, x, y, z) -> None: ...

[case testOverrideMatchArgs]
class AST:
   __match_args__ = ()

class stmt(AST): ...

class AnnAssign(stmt):
   __match_args__ = ('target', 'annotation', 'value', 'simple')
   target: str
   annotation: int
   value: str
   simple: int

reveal_type(AST.__match_args__)  # N: Revealed type is "Tuple[()]"
reveal_type(stmt.__match_args__)  # N: Revealed type is "Tuple[()]"
reveal_type(AnnAssign.__match_args__)  # N: Revealed type is "Tuple[Literal['target']?, Literal['annotation']?, Literal['value']?, Literal['simple']?]"

AnnAssign.__match_args__ = ('a', 'b', 'c', 'd')  # E: Cannot assign to "__match_args__"
__match_args__ = 0

def f(x: AST) -> None:
    match x:
        case AST():
            reveal_type(x)  # N: Revealed type is "__main__.AST"
    match x:
        case stmt():
            reveal_type(x)  # N: Revealed type is "__main__.stmt"
    match x:
        case AnnAssign(a, b, c, d):
            reveal_type(a)  # N: Revealed type is "builtins.str"
            reveal_type(b)  # N: Revealed type is "builtins.int"
            reveal_type(c)  # N: Revealed type is "builtins.str"
[builtins fixtures/tuple.pyi]

[case testMatchReachableDottedNames]
# flags: --warn-unreachable
class Consts:
    BLANK = ""
    SPECIAL = "asdf"

def test_func(test_str: str) -> str:
    match test_str:
        case Consts.BLANK:
            return "blank"
        case Consts.SPECIAL:
            return "special"
        case _:
            return "other"


[case testNoneTypeWarning]
from types import NoneType

def foo(x: NoneType): # E: NoneType should not be used as a type, please use None instead
    reveal_type(x) # N: Revealed type is "None"

[builtins fixtures/tuple.pyi]

[case testMatchTupleInstanceUnionNoCrash]
from typing import Union

def func(e: Union[str, tuple[str]]) -> None:
    match e:
        case (a,) if isinstance(a, str):
            reveal_type(a)  # N: Revealed type is "builtins.str"
[builtins fixtures/tuple.pyi]

[case testMatchTupleOptionalNoCrash]
foo: tuple[int] | None
match foo:
    case x,:
        reveal_type(x)  # N: Revealed type is "builtins.int"
[builtins fixtures/tuple.pyi]

[case testMatchUnionTwoTuplesNoCrash]
var: tuple[int, int] | tuple[str, str]

# TODO: we can infer better here.
match var:
    case (42, a):
        reveal_type(a)  # N: Revealed type is "Union[builtins.int, builtins.str]"
    case ("yes", b):
        reveal_type(b)  # N: Revealed type is "Union[builtins.int, builtins.str]"
[builtins fixtures/tuple.pyi]

[case testMatchNamedAndKeywordsAreTheSame]
from typing import Generic, TypeVar, Union
from typing_extensions import Final
from dataclasses import dataclass

T = TypeVar("T")

class Regular:
    x: str
    y: int
    __match_args__ = ("x",)
class ReversedOrder:
    x: int
    y: str
    __match_args__ = ("y",)
class GenericRegular(Generic[T]):
    x: T
    __match_args__ = ("x",)
class GenericWithFinal(Generic[T]):
    x: T
    __match_args__: Final = ("x",)
class RegularSubtype(GenericRegular[str]): ...

@dataclass
class GenericDataclass(Generic[T]):
    x: T

input_arg: Union[
    Regular,
    ReversedOrder,
    GenericRegular[str],
    GenericWithFinal[str],
    RegularSubtype,
    GenericDataclass[str],
]

# Positional:
match input_arg:
    case Regular(a):
        reveal_type(a)  # N: Revealed type is "builtins.str"
    case ReversedOrder(a):
        reveal_type(a)  # N: Revealed type is "builtins.str"
    case GenericWithFinal(a):
        reveal_type(a)  # N: Revealed type is "builtins.str"
    case RegularSubtype(a):
        reveal_type(a)  # N: Revealed type is "builtins.str"
    case GenericRegular(a):
        reveal_type(a)  # N: Revealed type is "builtins.str"
    case GenericDataclass(a):
        reveal_type(a)  # N: Revealed type is "builtins.str"

# Keywords:
match input_arg:
    case Regular(x=a):
        reveal_type(a)  # N: Revealed type is "builtins.str"
    case ReversedOrder(x=b):  # Order is different
        reveal_type(b)  # N: Revealed type is "builtins.int"
    case GenericWithFinal(x=a):
        reveal_type(a)  # N: Revealed type is "builtins.str"
    case RegularSubtype(x=a):
        reveal_type(a)  # N: Revealed type is "builtins.str"
    case GenericRegular(x=a):
        reveal_type(a)  # N: Revealed type is "builtins.str"
    case GenericDataclass(x=a):
        reveal_type(a)  # N: Revealed type is "builtins.str"
[builtins fixtures/dataclasses.pyi]

[case testMatchValueConstrainedTypeVar]
from typing import TypeVar, Iterable

S = TypeVar("S", int, str)

def my_func(pairs: Iterable[tuple[S, S]]) -> None:
    for pair in pairs:
        reveal_type(pair)  # N: Revealed type is "Tuple[builtins.int, builtins.int]" \
                           # N: Revealed type is "Tuple[builtins.str, builtins.str]"
        match pair:
            case _:
                reveal_type(pair)  # N: Revealed type is "Tuple[builtins.int, builtins.int]" \
                                   # N: Revealed type is "Tuple[builtins.str, builtins.str]"
[builtins fixtures/tuple.pyi]

[case testPossiblyUndefinedMatch]
# flags: --enable-error-code possibly-undefined
def f0(x: int | str) -> int:
    match x:
        case int():
            y = 1
    return y  # E: Name "y" may be undefined

def f1(a: object) -> None:
    match a:
        case [y]: pass
        case _:
            y = 1
            x = 2
    z = y
    z = x  # E: Name "x" may be undefined

def f2(a: object) -> None:
    match a:
        case [[y] as x]: pass
        case {"k1": 1, "k2": x, "k3": y}: pass
        case [0, *x]:
            y = 2
        case _:
            y = 1
            x = [2]
    z = x
    z = y

def f3(a: object) -> None:
    y = 1
    match a:
        case [x]:
            y = 2
        # Note the missing `case _:`
    z = x  # E: Name "x" may be undefined
    z = y

def f4(a: object) -> None:
    y = 1
    match a:
        case [x]:
            y = 2
        case _:
            assert False, "unsupported"
    z = x
    z = y

def f5(a: object) -> None:
    match a:
        case tuple(x): pass
        case _:
            return
    y = x

def f6(a: object) -> None:
    if int():
        y = 1
    match a:
        case _ if y is not None:  # E: Name "y" may be undefined
            pass
[builtins fixtures/tuple.pyi]

[case testPossiblyUndefinedMatchUnreachable]
# flags: --enable-error-code possibly-undefined
import typing

def f0(x: int) -> int:
    match x:
        case 1 if not typing.TYPE_CHECKING:
            pass
        case 2:
            y = 2
        case _:
            y = 3
    return y # No error.

def f1(x: int) -> int:
    match x:
        case 1 if not typing.TYPE_CHECKING:
            pass
        case 2:
            y = 2
    return y  # E: Name "y" may be undefined

[typing fixtures/typing-medium.pyi]

[case testUsedBeforeDefMatchWalrus]
# flags: --enable-error-code used-before-def
import typing

def f0(x: int) -> None:
    a = y  # E: Cannot determine type of "y"  # E: Name "y" is used before definition
    match y := x:
        case 1:
            b = y
        case 2:
            c = y
    d = y

[case testTypeAliasWithNewUnionSyntaxAndNoneLeftOperand]
from typing import overload
class C:
    @overload
    def __init__(self) -> None: pass
    @overload
    def __init__(self, x: int) -> None: pass
    def __init__(self, x=0):
        pass

class D: pass

X = None | C
Y = None | D
[builtins fixtures/type.pyi]

[case testMatchStatementWalrus]
class A:
    a = 1

def returns_a_or_none() -> A | None:
    return A()

def returns_a() -> A:
    return A()

def f() -> None:
    match x := returns_a_or_none():
        case A():
            reveal_type(x.a)  # N: Revealed type is "builtins.int"
    match x := returns_a():
        case A():
            reveal_type(x.a)  # N: Revealed type is "builtins.int"
    y = returns_a_or_none()
    match y:
        case A():
            reveal_type(y.a)  # N: Revealed type is "builtins.int"

[case testNarrowedVariableInNestedModifiedInMatch]
from typing import Optional

def match_stmt_error1(x: Optional[str]) -> None:
    if x is None:
        x = "a"
    def nested() -> str:
        return x  # E: Incompatible return value type (got "Optional[str]", expected "str")
    match object():
        case str(x):
            pass
    nested()

def foo(x): pass

def match_stmt_ok1(x: Optional[str]) -> None:
    if x is None:
        x = "a"
    def nested() -> str:
        return x
    match foo(x):
        case str(y):
            z = x
    nested()

def match_stmt_error2(x: Optional[str]) -> None:
    if x is None:
        x = "a"
    def nested() -> str:
        return x  # E: Incompatible return value type (got "Optional[str]", expected "str")
    match [None]:
        case [x]:
            pass
    nested()

def match_stmt_error3(x: Optional[str]) -> None:
    if x is None:
        x = "a"
    def nested() -> str:
        return x  # E: Incompatible return value type (got "Optional[str]", expected "str")
    match {'a': None}:
        case {'a': x}:
            pass
    nested()

def match_stmt_error4(x: Optional[list[str]]) -> None:
    if x is None:
        x = ["a"]
    def nested() -> list[str]:
        return x  # E: Incompatible return value type (got "Optional[List[str]]", expected "List[str]")
    match ["a"]:
        case [*x]:
            pass
    nested()

class C:
    a: str

def match_stmt_error5(x: Optional[str]) -> None:
    if x is None:
        x = "a"
    def nested() -> str:
        return x  # E: Incompatible return value type (got "Optional[str]", expected "str")
    match C():
        case C(a=x):
            pass
    nested()
[builtins fixtures/tuple.pyi]

[case testMatchSubjectRedefinition]
# flags: --allow-redefinition
def transform1(a: str) -> int:
    ...

def transform2(a: int) -> str:
    ...

def redefinition_good(a: str):
    a = transform1(a)

    match (a + 1):
        case _:
            ...


def redefinition_bad(a: int):
    a = transform2(a)

    match (a + 1):  # E: Unsupported operand types for + ("str" and "int")
        case _:
            ...

[builtins fixtures/primitives.pyi]

[case testPatternMatchingClassPatternLocation]
# See https://github.com/python/mypy/issues/15496
from some_missing_lib import DataFrame, Series  # type: ignore[import]
from typing import TypeVar

T = TypeVar("T", Series, DataFrame)

def f(x: T) -> None:
    match x:
        case Series() | DataFrame():  # type: ignore[misc]
            pass

def f2(x: T) -> None:
    match x:
        case Series():  # type: ignore[misc]
            pass
        case DataFrame():  # type: ignore[misc]
            pass
[builtins fixtures/primitives.pyi]

[case testMatchGuardReachability]
# flags: --warn-unreachable
def f1(e: int) -> int:
    match e:
        case x if True:
            return x
        case _:
            return 0  # E: Statement is unreachable
    e = 0  # E: Statement is unreachable


def f2(e: int) -> int:
    match e:
        case x if bool():
            return x
        case _:
            return 0
    e = 0  # E: Statement is unreachable

def f3(e: int | str | bytes) -> int:
    match e:
        case x if isinstance(x, int):
            return x
        case [x]:
            return 0  # E: Statement is unreachable
        case str(x):
            return 0
    reveal_type(e)  # N: Revealed type is "builtins.bytes"
    return 0

def f4(e: int | str | bytes) -> int:
    match e:
        case int(x):
            pass
        case [x]:
            return 0  # E: Statement is unreachable
        case x if isinstance(x, str):
            return 0
    reveal_type(e)  # N: Revealed type is "Union[builtins.int, builtins.bytes]"
    return 0

[builtins fixtures/primitives.pyi]

[case testMatchSequencePatternVariadicTupleNotTooShort]
from typing import Tuple
from typing_extensions import Unpack

fm1: Tuple[int, int, Unpack[Tuple[str, ...]], int]
match fm1:
    case [fa1, fb1, fc1]:
        reveal_type(fa1)  # N: Revealed type is "builtins.int"
        reveal_type(fb1)  # N: Revealed type is "builtins.int"
        reveal_type(fc1)  # N: Revealed type is "builtins.int"

fm2: Tuple[int, int, Unpack[Tuple[str, ...]], int]
match fm2:
    case [fa2, fb2]:
        reveal_type(fa2)
        reveal_type(fb2)

fm3: Tuple[int, int, Unpack[Tuple[str, ...]], int]
match fm3:
    case [fa3, fb3, fc3, fd3, fe3]:
        reveal_type(fa3)  # N: Revealed type is "builtins.int"
        reveal_type(fb3)  # N: Revealed type is "builtins.int"
        reveal_type(fc3)  # N: Revealed type is "builtins.str"
        reveal_type(fd3)  # N: Revealed type is "builtins.str"
        reveal_type(fe3)  # N: Revealed type is "builtins.int"

m1: Tuple[int, Unpack[Tuple[str, ...]], int]
match m1:
    case [a1, *b1, c1]:
        reveal_type(a1)  # N: Revealed type is "builtins.int"
        reveal_type(b1)  # N: Revealed type is "builtins.list[builtins.str]"
        reveal_type(c1)  # N: Revealed type is "builtins.int"

m2: Tuple[int, Unpack[Tuple[str, ...]], int]
match m2:
    case [a2, b2, *c2, d2, e2]:
        reveal_type(a2)  # N: Revealed type is "builtins.int"
        reveal_type(b2)  # N: Revealed type is "builtins.str"
        reveal_type(c2)  # N: Revealed type is "builtins.list[builtins.str]"
        reveal_type(d2)  # N: Revealed type is "builtins.str"
        reveal_type(e2)  # N: Revealed type is "builtins.int"

m3: Tuple[int, int, Unpack[Tuple[str, ...]], int, int]
match m3:
    case [a3, *b3, c3]:
        reveal_type(a3)  # N: Revealed type is "builtins.int"
        reveal_type(b3)  # N: Revealed type is "builtins.list[Union[builtins.int, builtins.str]]"
        reveal_type(c3)  # N: Revealed type is "builtins.int"
[builtins fixtures/tuple.pyi]

[case testMatchSequencePatternTypeVarTupleNotTooShort]
from typing import Tuple
from typing_extensions import Unpack, TypeVarTuple

Ts = TypeVarTuple("Ts")
def test(xs: Tuple[Unpack[Ts]]) -> None:
    fm1: Tuple[int, int, Unpack[Ts], int]
    match fm1:
        case [fa1, fb1, fc1]:
            reveal_type(fa1)  # N: Revealed type is "builtins.int"
            reveal_type(fb1)  # N: Revealed type is "builtins.int"
            reveal_type(fc1)  # N: Revealed type is "builtins.int"

    fm2: Tuple[int, int, Unpack[Ts], int]
    match fm2:
        case [fa2, fb2]:
            reveal_type(fa2)
            reveal_type(fb2)

    fm3: Tuple[int, int, Unpack[Ts], int]
    match fm3:
        case [fa3, fb3, fc3, fd3, fe3]:
            reveal_type(fa3)  # N: Revealed type is "builtins.int"
            reveal_type(fb3)  # N: Revealed type is "builtins.int"
            reveal_type(fc3)  # N: Revealed type is "builtins.object"
            reveal_type(fd3)  # N: Revealed type is "builtins.object"
            reveal_type(fe3)  # N: Revealed type is "builtins.int"

    m1: Tuple[int, Unpack[Ts], int]
    match m1:
        case [a1, *b1, c1]:
            reveal_type(a1)  # N: Revealed type is "builtins.int"
            reveal_type(b1)  # N: Revealed type is "builtins.list[builtins.object]"
            reveal_type(c1)  # N: Revealed type is "builtins.int"

    m2: Tuple[int, Unpack[Ts], int]
    match m2:
        case [a2, b2, *c2, d2, e2]:
            reveal_type(a2)  # N: Revealed type is "builtins.int"
            reveal_type(b2)  # N: Revealed type is "builtins.object"
            reveal_type(c2)  # N: Revealed type is "builtins.list[builtins.object]"
            reveal_type(d2)  # N: Revealed type is "builtins.object"
            reveal_type(e2)  # N: Revealed type is "builtins.int"

    m3: Tuple[int, int, Unpack[Ts], int, int]
    match m3:
        case [a3, *b3, c3]:
            reveal_type(a3)  # N: Revealed type is "builtins.int"
            reveal_type(b3)  # N: Revealed type is "builtins.list[builtins.object]"
            reveal_type(c3)  # N: Revealed type is "builtins.int"
[builtins fixtures/tuple.pyi]

[case testMatchSequencePatternTypeVarBoundNoCrash]
# This was crashing: https://github.com/python/mypy/issues/18089
from typing import TypeVar, Sequence, Any

T = TypeVar("T", bound=Sequence[Any])

def f(x: T) -> None:
    match x:
        case [_]:
            pass
[builtins fixtures/tuple.pyi]

[case testMatchSequencePatternTypeVarBoundNarrows]
from typing import TypeVar, Sequence

T = TypeVar("T", bound=Sequence[int | str])

def accept_seq_int(x: Sequence[int]): ...

def f(x: T) -> None:
    match x:
        case [1, 2]:
            accept_seq_int(x)
        case _:
            accept_seq_int(x)  # E: Argument 1 to "accept_seq_int" has incompatible type "T"; expected "Sequence[int]"
[builtins fixtures/tuple.pyi]

[case testNarrowingTypeVarMatch]
# flags: --warn-unreachable

# https://github.com/python/mypy/issues/18126
from typing import TypeVar

T = TypeVar("T")

def fn_case(arg: T) -> None:
    match arg:
        case None:
            return None
    return None
[builtins fixtures/primitives.pyi]

[case testNoneCheckDoesNotMakeTypeVarOptionalMatch]
from typing import TypeVar

T = TypeVar('T')

def foo(x: T) -> T:
    out = None
    out = x
    match out:
        case None:
            pass
    return out

[builtins fixtures/isinstance.pyi]

<<<<<<< HEAD
[case testMatchRebindsOuterFunctionName]
# flags: --warn-unreachable
from typing_extensions import Literal

def x() -> tuple[Literal["test"]]: ...

match x():
    case (x,) if x == "test":  # E: Incompatible types in capture pattern (pattern captures type "Literal['test']", variable has type "Callable[[], Tuple[Literal['test']]]")
        reveal_type(x)  # N: Revealed type is "def () -> Tuple[Literal['test']]"
    case foo:
        foo

[builtins fixtures/dict.pyi]

[case testMatchRebindsInnerFunctionName]
# flags: --warn-unreachable
class Some:
    value: int | str
    __match_args__ = ("value",)

def fn1(x: Some | int | str) -> None:
    match x:
        case int():
            def value():
                return 1
            reveal_type(value)  # N: Revealed type is "def () -> Any"
        case str():
            def value():
                return 1
            reveal_type(value)  # N: Revealed type is "def () -> Any"
        case Some(value):  # E: Incompatible types in capture pattern (pattern captures type "Union[int, str]", variable has type "Callable[[], Any]")
            pass

def fn2(x: Some | int | str) -> None:
    match x:
        case int():
            def value() -> str:
                return ""
            reveal_type(value)  # N: Revealed type is "def () -> builtins.str"
        case str():
            def value() -> int:  # E: All conditional function variants must have identical signatures \
                                 # N: Original: \
                                 # N:     def value() -> str \
                                 # N: Redefinition: \
                                 # N:     def value() -> int
                return 1
            reveal_type(value)  # N: Revealed type is "def () -> builtins.str"
        case Some(value):  # E: Incompatible types in capture pattern (pattern captures type "Union[int, str]", variable has type "Callable[[], str]")
            pass
=======
[case testMatchSequenceReachableFromAny]
# flags: --warn-unreachable
from typing import Any

def maybe_list(d: Any) -> int:
    match d:
        case []:
            return 0
        case [[_]]:
            return 1
        case [_]:
            return 1
        case _:
            return 2

def with_guard(d: Any) -> None:
    match d:
        case [s] if isinstance(s, str):
            reveal_type(s)  # N: Revealed type is "builtins.str"
    match d:
        case (s,) if isinstance(s, str):
            reveal_type(s)  # N: Revealed type is "builtins.str"

def nested_in_dict(d: dict[str, Any]) -> int:
    match d:
        case {"src": ["src"]}:
            return 1
        case _:
            return 0

>>>>>>> ee1f4c96
[builtins fixtures/dict.pyi]<|MERGE_RESOLUTION|>--- conflicted
+++ resolved
@@ -2440,7 +2440,38 @@
 
 [builtins fixtures/isinstance.pyi]
 
-<<<<<<< HEAD
+[case testMatchSequenceReachableFromAny]
+# flags: --warn-unreachable
+from typing import Any
+
+def maybe_list(d: Any) -> int:
+    match d:
+        case []:
+            return 0
+        case [[_]]:
+            return 1
+        case [_]:
+            return 1
+        case _:
+            return 2
+
+def with_guard(d: Any) -> None:
+    match d:
+        case [s] if isinstance(s, str):
+            reveal_type(s)  # N: Revealed type is "builtins.str"
+    match d:
+        case (s,) if isinstance(s, str):
+            reveal_type(s)  # N: Revealed type is "builtins.str"
+
+def nested_in_dict(d: dict[str, Any]) -> int:
+    match d:
+        case {"src": ["src"]}:
+            return 1
+        case _:
+            return 0
+
+[builtins fixtures/dict.pyi]
+
 [case testMatchRebindsOuterFunctionName]
 # flags: --warn-unreachable
 from typing_extensions import Literal
@@ -2490,36 +2521,4 @@
             reveal_type(value)  # N: Revealed type is "def () -> builtins.str"
         case Some(value):  # E: Incompatible types in capture pattern (pattern captures type "Union[int, str]", variable has type "Callable[[], str]")
             pass
-=======
-[case testMatchSequenceReachableFromAny]
-# flags: --warn-unreachable
-from typing import Any
-
-def maybe_list(d: Any) -> int:
-    match d:
-        case []:
-            return 0
-        case [[_]]:
-            return 1
-        case [_]:
-            return 1
-        case _:
-            return 2
-
-def with_guard(d: Any) -> None:
-    match d:
-        case [s] if isinstance(s, str):
-            reveal_type(s)  # N: Revealed type is "builtins.str"
-    match d:
-        case (s,) if isinstance(s, str):
-            reveal_type(s)  # N: Revealed type is "builtins.str"
-
-def nested_in_dict(d: dict[str, Any]) -> int:
-    match d:
-        case {"src": ["src"]}:
-            return 1
-        case _:
-            return 0
-
->>>>>>> ee1f4c96
 [builtins fixtures/dict.pyi]