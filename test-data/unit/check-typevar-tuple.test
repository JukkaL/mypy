[case testTypeVarTupleBasic]
from typing import Any, Tuple
from typing_extensions import Unpack, TypeVarTuple

Ts = TypeVarTuple("Ts")

def f(a: Tuple[Unpack[Ts]]) -> Tuple[Unpack[Ts]]:
    return a

any: Any
args: Tuple[int, str] = (1, 'x')
args2: Tuple[bool, str] = (False, 'y')
args3: Tuple[int, str, bool] = (2, 'z', True)
varargs: Tuple[int, ...] = (1, 2, 3)

reveal_type(f(args))  # N: Revealed type is "Tuple[builtins.int, builtins.str]"

reveal_type(f(varargs))  # N: Revealed type is "builtins.tuple[builtins.int, ...]"

f(0)  # E: Argument 1 to "f" has incompatible type "int"; expected "Tuple[Never, ...]"

def g(a: Tuple[Unpack[Ts]], b: Tuple[Unpack[Ts]]) -> Tuple[Unpack[Ts]]:
    return a

reveal_type(g(args, args))  # N: Revealed type is "Tuple[builtins.int, builtins.str]"
reveal_type(g(args, args2))  # N: Revealed type is "Tuple[builtins.int, builtins.str]"
reveal_type(g(args, args3))  # N: Revealed type is "builtins.tuple[builtins.object, ...]"
reveal_type(g(any, any))  # N: Revealed type is "builtins.tuple[Any, ...]"
[builtins fixtures/tuple.pyi]

[case testTypeVarTupleMixed]
from typing import Tuple
from typing_extensions import Unpack, TypeVarTuple

Ts = TypeVarTuple("Ts")

def to_str(i: int) -> str:
    ...

def f(a: Tuple[int, Unpack[Ts]]) -> Tuple[str, Unpack[Ts]]:
    return (to_str(a[0]),) + a[1:]

def g(a: Tuple[Unpack[Ts], int]) -> Tuple[Unpack[Ts], str]:
    return a[:-1] + (to_str(a[-1]),)

def h(a: Tuple[bool, int, Unpack[Ts], str, object]) -> Tuple[Unpack[Ts]]:
    return a[2:-2]

empty = ()
bad_args: Tuple[str, str]
var_len_tuple: Tuple[int, ...]

f_args: Tuple[int, str]
f_args2: Tuple[int]
f_args3: Tuple[int, str, bool]

reveal_type(f(f_args))  # N: Revealed type is "Tuple[builtins.str, builtins.str]"
reveal_type(f(f_args2))  # N: Revealed type is "Tuple[builtins.str]"
reveal_type(f(f_args3))  # N: Revealed type is "Tuple[builtins.str, builtins.str, builtins.bool]"
f(empty)  # E: Argument 1 to "f" has incompatible type "Tuple[()]"; expected "Tuple[int]"
f(bad_args)  # E: Argument 1 to "f" has incompatible type "Tuple[str, str]"; expected "Tuple[int, str]"

# The reason for error in subtle: actual can be empty, formal cannot.
reveal_type(f(var_len_tuple))  # N: Revealed type is "Tuple[builtins.str, Unpack[builtins.tuple[builtins.int, ...]]]" \
                               # E: Argument 1 to "f" has incompatible type "Tuple[int, ...]"; expected "Tuple[int, Unpack[Tuple[int, ...]]]"

g_args: Tuple[str, int]
reveal_type(g(g_args))  # N: Revealed type is "Tuple[builtins.str, builtins.str]"

h_args: Tuple[bool, int, str, int, str, object]
reveal_type(h(h_args))  # N: Revealed type is "Tuple[builtins.str, builtins.int]"
[builtins fixtures/tuple.pyi]

[case testTypeVarTupleChaining]
from typing import Tuple
from typing_extensions import Unpack, TypeVarTuple

Ts = TypeVarTuple("Ts")

def to_str(i: int) -> str:
    ...

def f(a: Tuple[int, Unpack[Ts]]) -> Tuple[str, Unpack[Ts]]:
    return (to_str(a[0]),) + a[1:]

def g(a: Tuple[bool, int, Unpack[Ts], str, object]) -> Tuple[str, Unpack[Ts]]:
    return f(a[1:-2])

def h(a: Tuple[bool, int, Unpack[Ts], str, object]) -> Tuple[str, Unpack[Ts]]:
    x = f(a[1:-2])
    return x

args: Tuple[bool, int, str, int, str, object]
reveal_type(g(args))  # N: Revealed type is "Tuple[builtins.str, builtins.str, builtins.int]"
reveal_type(h(args))  # N: Revealed type is "Tuple[builtins.str, builtins.str, builtins.int]"
[builtins fixtures/tuple.pyi]

[case testTypeVarTupleGenericClassDefn]
from typing import Generic, TypeVar, Tuple, Union
from typing_extensions import TypeVarTuple, Unpack

T = TypeVar("T")
Ts = TypeVarTuple("Ts")

class Variadic(Generic[Unpack[Ts]]):
    pass

class Mixed1(Generic[T, Unpack[Ts]]):
    pass

class Mixed2(Generic[Unpack[Ts], T]):
    pass

variadic: Variadic[int, str]
reveal_type(variadic)  # N: Revealed type is "__main__.Variadic[builtins.int, builtins.str]"

variadic_single: Variadic[int]
reveal_type(variadic_single)  # N: Revealed type is "__main__.Variadic[builtins.int]"

empty: Variadic[()]
reveal_type(empty)  # N: Revealed type is "__main__.Variadic[()]"

omitted: Variadic
reveal_type(omitted)  # N: Revealed type is "__main__.Variadic[Unpack[builtins.tuple[Any, ...]]]"

bad: Variadic[Unpack[Tuple[int, ...]], str, Unpack[Tuple[bool, ...]]]  # E: More than one Unpack in a type is not allowed
reveal_type(bad)  # N: Revealed type is "__main__.Variadic[Unpack[builtins.tuple[builtins.int, ...]], builtins.str]"

bad2: Unpack[Tuple[int, ...]]  # E: Unpack is only valid in a variadic position

m1: Mixed1[int, str, bool]
reveal_type(m1)  # N: Revealed type is "__main__.Mixed1[builtins.int, builtins.str, builtins.bool]"
[builtins fixtures/tuple.pyi]

[case testTypeVarTupleGenericClassWithFunctions]
from typing import Generic, Tuple, TypeVar
from typing_extensions import TypeVarTuple, Unpack

Ts = TypeVarTuple("Ts")
T = TypeVar("T")
S = TypeVar("S")

class Variadic(Generic[T, Unpack[Ts], S]):
    pass

def foo(t: Variadic[int, Unpack[Ts], object]) -> Tuple[int, Unpack[Ts]]:
    ...

v: Variadic[int, str, bool, object]
reveal_type(foo(v))  # N: Revealed type is "Tuple[builtins.int, builtins.str, builtins.bool]"
[builtins fixtures/tuple.pyi]

[case testTypeVarTupleGenericClassWithMethods]
from typing import Generic, Tuple, TypeVar
from typing_extensions import TypeVarTuple, Unpack

Ts = TypeVarTuple("Ts")
T = TypeVar("T")
S = TypeVar("S")

class Variadic(Generic[T, Unpack[Ts], S]):
    def __init__(self, t: Tuple[Unpack[Ts]]) -> None:
        ...

    def foo(self, t: int) -> Tuple[int, Unpack[Ts]]:
        ...

v: Variadic[float, str, bool, object]
reveal_type(v.foo(0))  # N: Revealed type is "Tuple[builtins.int, builtins.str, builtins.bool]"
[builtins fixtures/tuple.pyi]

[case testTypeVarTupleIsNotValidAliasTarget]
from typing_extensions import TypeVarTuple

Ts = TypeVarTuple("Ts")
B = Ts  # E: Type variable "__main__.Ts" is invalid as target for type alias
[builtins fixtures/tuple.pyi]

[case testTypeVarTuplePep646ArrayExample]
from typing import Generic, Tuple, TypeVar, Protocol, NewType
from typing_extensions import TypeVarTuple, Unpack

Shape = TypeVarTuple('Shape')

Height = NewType('Height', int)
Width = NewType('Width', int)

T_co = TypeVar("T_co", covariant=True)
T = TypeVar("T")

class SupportsAbs(Protocol[T_co]):
    def __abs__(self) -> T_co: pass

def abs(a: SupportsAbs[T]) -> T:
    ...

class Array(Generic[Unpack[Shape]]):
    def __init__(self, shape: Tuple[Unpack[Shape]]):
        self._shape: Tuple[Unpack[Shape]] = shape

    def get_shape(self) -> Tuple[Unpack[Shape]]:
        return self._shape

    def __abs__(self) -> Array[Unpack[Shape]]: ...

    def __add__(self, other: Array[Unpack[Shape]]) -> Array[Unpack[Shape]]: ...

shape = (Height(480), Width(640))
x: Array[Height, Width] = Array(shape)
reveal_type(abs(x))  # N: Revealed type is "__main__.Array[__main__.Height, __main__.Width]"
reveal_type(x + x)  # N: Revealed type is "__main__.Array[__main__.Height, __main__.Width]"
[builtins fixtures/tuple.pyi]

[case testTypeVarTuplePep646ArrayExampleWithDType]
from typing import Generic, Tuple, TypeVar, Protocol, NewType
from typing_extensions import TypeVarTuple, Unpack

DType = TypeVar("DType")
Shape = TypeVarTuple('Shape')

Height = NewType('Height', int)
Width = NewType('Width', int)

T_co = TypeVar("T_co", covariant=True)
T = TypeVar("T")

class SupportsAbs(Protocol[T_co]):
    def __abs__(self) -> T_co: pass

def abs(a: SupportsAbs[T]) -> T:
    ...

class Array(Generic[DType, Unpack[Shape]]):
    def __init__(self, shape: Tuple[Unpack[Shape]]):
        self._shape: Tuple[Unpack[Shape]] = shape

    def get_shape(self) -> Tuple[Unpack[Shape]]:
        return self._shape

    def __abs__(self) -> Array[DType, Unpack[Shape]]: ...

    def __add__(self, other: Array[DType, Unpack[Shape]]) -> Array[DType, Unpack[Shape]]: ...

shape = (Height(480), Width(640))
x: Array[float, Height, Width] = Array(shape)
reveal_type(abs(x))  # N: Revealed type is "__main__.Array[builtins.float, __main__.Height, __main__.Width]"
reveal_type(x + x)  # N: Revealed type is "__main__.Array[builtins.float, __main__.Height, __main__.Width]"
[builtins fixtures/tuple.pyi]

[case testTypeVarTuplePep646ArrayExampleInfer]
from typing import Generic, Tuple, TypeVar, NewType
from typing_extensions import TypeVarTuple, Unpack

Shape = TypeVarTuple('Shape')

Height = NewType('Height', int)
Width = NewType('Width', int)

class Array(Generic[Unpack[Shape]]):
    pass

x: Array[float, Height, Width] = Array()
[builtins fixtures/tuple.pyi]

[case testTypeVarTuplePep646TypeConcatenation]
from typing import Generic, TypeVar, NewType
from typing_extensions import TypeVarTuple, Unpack

Shape = TypeVarTuple('Shape')

Channels = NewType("Channels", int)
Batch = NewType("Batch", int)
Height = NewType('Height', int)
Width = NewType('Width', int)

class Array(Generic[Unpack[Shape]]):
    pass


def add_batch_axis(x: Array[Unpack[Shape]]) -> Array[Batch, Unpack[Shape]]: ...
def del_batch_axis(x: Array[Batch, Unpack[Shape]]) -> Array[Unpack[Shape]]: ...
def add_batch_channels(
  x: Array[Unpack[Shape]]
) -> Array[Batch, Unpack[Shape], Channels]: ...

a: Array[Height, Width]
b = add_batch_axis(a)
reveal_type(b)  # N: Revealed type is "__main__.Array[__main__.Batch, __main__.Height, __main__.Width]"
c = del_batch_axis(b)
reveal_type(c)  # N: Revealed type is "__main__.Array[__main__.Height, __main__.Width]"
d = add_batch_channels(a)
reveal_type(d)  # N: Revealed type is "__main__.Array[__main__.Batch, __main__.Height, __main__.Width, __main__.Channels]"
[builtins fixtures/tuple.pyi]

[case testTypeVarTuplePep646TypeVarConcatenation]
from typing import Generic, TypeVar, NewType, Tuple
from typing_extensions import TypeVarTuple, Unpack

T = TypeVar('T')
Ts = TypeVarTuple('Ts')

def prefix_tuple(
    x: T,
    y: Tuple[Unpack[Ts]],
) -> Tuple[T, Unpack[Ts]]:
    ...

z = prefix_tuple(x=0, y=(True, 'a'))
reveal_type(z)  # N: Revealed type is "Tuple[builtins.int, builtins.bool, builtins.str]"
[builtins fixtures/tuple.pyi]

[case testTypeVarTuplePep646TypeVarTupleUnpacking]
from typing import Generic, TypeVar, NewType, Any, Tuple
from typing_extensions import TypeVarTuple, Unpack

Shape = TypeVarTuple('Shape')

Channels = NewType("Channels", int)
Batch = NewType("Batch", int)
Height = NewType('Height', int)
Width = NewType('Width', int)

class Array(Generic[Unpack[Shape]]):
    pass

def process_batch_channels(
    x: Array[Batch, Unpack[Tuple[Any, ...]], Channels]
) -> None:
    ...

x: Array[Batch, Height, Width, Channels]
process_batch_channels(x)
y: Array[Batch, Channels]
process_batch_channels(y)
z: Array[Batch]
process_batch_channels(z)  # E: Argument 1 to "process_batch_channels" has incompatible type "Array[Batch]"; expected "Array[Batch, Unpack[Tuple[Any, ...]], Channels]"

u: Array[Unpack[Tuple[Any, ...]]]

def expect_variadic_array(
    x: Array[Batch, Unpack[Shape]]
) -> None:
    ...

def expect_variadic_array_2(
    x: Array[Batch, Height, Width, Channels]
) -> None:
    ...

expect_variadic_array(u)
expect_variadic_array_2(u)

Ts = TypeVarTuple("Ts")
Ts2 = TypeVarTuple("Ts2")

def bad(x: Tuple[int, Unpack[Ts], str, Unpack[Ts2]]) -> None: # E: More than one Unpack in a type is not allowed

    ...
reveal_type(bad)  # N: Revealed type is "def [Ts, Ts2] (x: Tuple[builtins.int, Unpack[Ts`-1], builtins.str])"

def bad2(x: Tuple[int, Unpack[Tuple[int, ...]], str, Unpack[Tuple[str, ...]]]) -> None:  # E: More than one Unpack in a type is not allowed
    ...
reveal_type(bad2)  # N: Revealed type is "def (x: Tuple[builtins.int, Unpack[builtins.tuple[builtins.int, ...]], builtins.str])"
[builtins fixtures/tuple.pyi]

[case testTypeVarTuplePep646TypeVarStarArgsBasic]
from typing import Tuple
from typing_extensions import TypeVarTuple, Unpack

Ts = TypeVarTuple("Ts")

def args_to_tuple(*args: Unpack[Ts]) -> Tuple[Unpack[Ts]]:
    reveal_type(args)  # N: Revealed type is "Tuple[Unpack[Ts`-1]]"
    reveal_type(args_to_tuple(1, *args))  # N: Revealed type is "Tuple[Literal[1]?, Unpack[Ts`-1]]"
    reveal_type(args_to_tuple(*args, 'a'))  # N: Revealed type is "Tuple[Unpack[Ts`-1], Literal['a']?]"
    reveal_type(args_to_tuple(1, *args, 'a'))  # N: Revealed type is "Tuple[Literal[1]?, Unpack[Ts`-1], Literal['a']?]"
    args_to_tuple(*args, *args)  # E: Passing multiple variadic unpacks in a call is not supported
    ok = (1, 'a')
    reveal_type(args_to_tuple(*ok, *ok))  # N: Revealed type is "Tuple[builtins.int, builtins.str, builtins.int, builtins.str]"
    if int():
        return args
    else:
        return args_to_tuple(*args)

reveal_type(args_to_tuple(1, 'a'))  # N: Revealed type is "Tuple[Literal[1]?, Literal['a']?]"
vt: Tuple[int, ...]
reveal_type(args_to_tuple(1, *vt))  # N: Revealed type is "Tuple[Literal[1]?, Unpack[builtins.tuple[builtins.int, ...]]]"
reveal_type(args_to_tuple(*vt, 'a'))  # N: Revealed type is "Tuple[Unpack[builtins.tuple[builtins.int, ...]], Literal['a']?]"
reveal_type(args_to_tuple(1, *vt, 'a'))  # N: Revealed type is "Tuple[Literal[1]?, Unpack[builtins.tuple[builtins.int, ...]], Literal['a']?]"
args_to_tuple(*vt, *vt)  # E: Passing multiple variadic unpacks in a call is not supported
[builtins fixtures/tuple.pyi]

[case testTypeVarTuplePep646TypeVarStarArgs]
from typing import Tuple
from typing_extensions import TypeVarTuple, Unpack

Ts = TypeVarTuple("Ts")

def args_to_tuple(*args: Unpack[Ts]) -> Tuple[Unpack[Ts]]:
    with_prefix_suffix(*args)  # E: Too few arguments for "with_prefix_suffix" \
                               # E: Argument 1 to "with_prefix_suffix" has incompatible type "*Tuple[Unpack[Ts]]"; expected "bool"
    new_args = (True, "foo", *args, 5)
    with_prefix_suffix(*new_args)
    return args

def with_prefix_suffix(*args: Unpack[Tuple[bool, str, Unpack[Ts], int]]) -> Tuple[bool, str, Unpack[Ts], int]:
    reveal_type(args)  # N: Revealed type is "Tuple[builtins.bool, builtins.str, Unpack[Ts`-1], builtins.int]"
    reveal_type(args_to_tuple(*args))  # N: Revealed type is "Tuple[builtins.bool, builtins.str, Unpack[Ts`-1], builtins.int]"
    reveal_type(args_to_tuple(1, *args, 'a'))  # N: Revealed type is "Tuple[Literal[1]?, builtins.bool, builtins.str, Unpack[Ts`-1], builtins.int, Literal['a']?]"
    return args

reveal_type(with_prefix_suffix(True, "bar", "foo", 5))  # N: Revealed type is "Tuple[builtins.bool, builtins.str, Literal['foo']?, builtins.int]"
reveal_type(with_prefix_suffix(True, "bar", 5))  # N: Revealed type is "Tuple[builtins.bool, builtins.str, builtins.int]"

with_prefix_suffix(True, "bar", "foo", 1.0)  # E: Argument 4 to "with_prefix_suffix" has incompatible type "float"; expected "int"
with_prefix_suffix(True, "bar")  # E: Too few arguments for "with_prefix_suffix"

t = (True, "bar", "foo", 5)
reveal_type(with_prefix_suffix(*t))  # N: Revealed type is "Tuple[builtins.bool, builtins.str, builtins.str, builtins.int]"
reveal_type(with_prefix_suffix(True, *("bar", "foo"), 5))  # N: Revealed type is "Tuple[builtins.bool, builtins.str, Literal['foo']?, builtins.int]"

reveal_type(with_prefix_suffix(True, "bar", *["foo1", "foo2"], 5))  # N: Revealed type is "Tuple[builtins.bool, builtins.str, Unpack[builtins.tuple[builtins.str, ...]], builtins.int]"

bad_t = (True, "bar")
with_prefix_suffix(*bad_t)  # E: Too few arguments for "with_prefix_suffix"

def foo(*args: Unpack[Ts]) -> None:
    reveal_type(with_prefix_suffix(True, "bar", *args, 5))  # N: Revealed type is "Tuple[builtins.bool, builtins.str, Unpack[Ts`-1], builtins.int]"
[builtins fixtures/tuple.pyi]

[case testTypeVarTuplePep646TypeVarStarArgsFixedLengthTuple]
from typing import Tuple
from typing_extensions import Unpack

def foo(*args: Unpack[Tuple[int, str]]) -> None:
    reveal_type(args)  # N: Revealed type is "Tuple[builtins.int, builtins.str]"

foo(0, "foo")
foo(0, 1)  # E: Argument 2 to "foo" has incompatible type "int"; expected "str"
foo("foo", "bar")  # E: Argument 1 to "foo" has incompatible type "str"; expected "int"
foo(0, "foo", 1)  # E: Too many arguments for "foo"
foo(0)  # E: Too few arguments for "foo"
foo()  # E: Too few arguments for "foo"
foo(*(0, "foo"))

def foo2(*args: Unpack[Tuple[bool, Unpack[Tuple[int, str]], bool]]) -> None:
    reveal_type(args)  # N: Revealed type is "Tuple[builtins.bool, builtins.int, builtins.str, builtins.bool]"

# It is hard to normalize callable types in definition, because there is deep relation between `FuncDef.type`
# and `FuncDef.arguments`, therefore various typeops need to be sure to normalize Callable types before using them.
reveal_type(foo2)  # N: Revealed type is "def (*args: Unpack[Tuple[builtins.bool, builtins.int, builtins.str, builtins.bool]])"

class C:
    def foo2(self, *args: Unpack[Tuple[bool, Unpack[Tuple[int, str]], bool]]) -> None: ...
reveal_type(C().foo2)  # N: Revealed type is "def (*args: Unpack[Tuple[builtins.bool, builtins.int, builtins.str, builtins.bool]])"
[builtins fixtures/tuple.pyi]

[case testTypeVarTuplePep646TypeVarStarArgsVariableLengthTuple]
from typing import Tuple
from typing_extensions import Unpack, TypeVarTuple

def foo(*args: Unpack[Tuple[int, ...]]) -> None:
    reveal_type(args)  # N: Revealed type is "builtins.tuple[builtins.int, ...]"

foo(0, 1, 2)
foo(0, 1, "bar")  # E: Argument 3 to "foo" has incompatible type "str"; expected "int"

def foo2(*args: Unpack[Tuple[str, Unpack[Tuple[int, ...]], bool, bool]]) -> None:
    reveal_type(args)  # N: Revealed type is "Tuple[builtins.str, Unpack[builtins.tuple[builtins.int, ...]], builtins.bool, builtins.bool]"
    reveal_type(args[1])  # N: Revealed type is "builtins.int"

def foo3(*args: Unpack[Tuple[str, Unpack[Tuple[int, ...]], str, float]]) -> None:
    reveal_type(args[0])  # N: Revealed type is "builtins.str"
    reveal_type(args[1])  # N: Revealed type is "Union[builtins.int, builtins.str]"
    reveal_type(args[2])  # N: Revealed type is "Union[builtins.int, builtins.str, builtins.float]"
    args[3]  # E: Tuple index out of range \
             # N: Variadic tuple can have length 3
    reveal_type(args[-1])  # N: Revealed type is "builtins.float"
    reveal_type(args[-2])  # N: Revealed type is "builtins.str"
    reveal_type(args[-3])  # N: Revealed type is "Union[builtins.str, builtins.int]"
    args[-4]  # E: Tuple index out of range \
              # N: Variadic tuple can have length 3
    reveal_type(args[::-1])  # N: Revealed type is "Tuple[builtins.float, builtins.str, Unpack[builtins.tuple[builtins.int, ...]], builtins.str]"
    args[::2]  # E: Ambiguous slice of a variadic tuple
    args[:2]  # E: Ambiguous slice of a variadic tuple

Ts = TypeVarTuple("Ts")
def foo4(*args: Unpack[Tuple[str, Unpack[Ts], bool, bool]]) -> None:
    reveal_type(args[1])  # N: Revealed type is "builtins.object"

foo2("bar", 1, 2, 3, False, True)
foo2(0, 1, 2, 3, False, True)  # E: Argument 1 to "foo2" has incompatible type "int"; expected "str"
foo2("bar", "bar", 2, 3, False, True)  # E: Argument 2 to "foo2" has incompatible type "str"; expected "Unpack[Tuple[Unpack[Tuple[int, ...]], bool, bool]]"
foo2("bar", 1, 2, 3, 4, True)  # E: Argument 5 to "foo2" has incompatible type "int"; expected "Unpack[Tuple[Unpack[Tuple[int, ...]], bool, bool]]"
foo2(*("bar", 1, 2, 3, False, True))
[builtins fixtures/tuple.pyi]

[case testTypeVarTuplePep646Callable]
from typing import Tuple, Callable
from typing_extensions import Unpack, TypeVarTuple

Ts = TypeVarTuple("Ts")

def call(
    target: Callable[[Unpack[Ts]], None],
    args: Tuple[Unpack[Ts]],
) -> None:
    pass

def func(arg1: int, arg2: str) -> None: ...
def func2(arg1: int, arg2: int) -> None: ...
def func3(*args: int) -> None: ...

vargs: Tuple[int, ...]
vargs_str: Tuple[str, ...]

call(target=func, args=(0, 'foo'))
call(target=func, args=('bar', 'foo'))  # E: Argument "target" to "call" has incompatible type "Callable[[int, str], None]"; expected "Callable[[str, str], None]"
call(target=func, args=(True, 'foo', 0))  # E: Argument "target" to "call" has incompatible type "Callable[[int, str], None]"; expected "Callable[[bool, str, int], None]"
call(target=func, args=(0, 0, 'foo'))  # E: Argument "target" to "call" has incompatible type "Callable[[int, str], None]"; expected "Callable[[int, int, str], None]"
call(target=func, args=vargs)  # E: Argument "target" to "call" has incompatible type "Callable[[int, str], None]"; expected "Callable[[VarArg(int)], None]"

# NOTE: This behavior may be a bit contentious, it is maybe inconsistent with our handling of
# PEP646 but consistent with our handling of callable constraints.
call(target=func2, args=vargs)  # E: Argument "target" to "call" has incompatible type "Callable[[int, int], None]"; expected "Callable[[VarArg(int)], None]"
call(target=func3, args=vargs)
call(target=func3, args=(0,1))
call(target=func3, args=(0,'foo'))  # E: Argument "target" to "call" has incompatible type "Callable[[VarArg(int)], None]"; expected "Callable[[int, str], None]"
call(target=func3, args=vargs_str)  # E: Argument "target" to "call" has incompatible type "Callable[[VarArg(int)], None]"; expected "Callable[[VarArg(str)], None]"
[builtins fixtures/tuple.pyi]

[case testTypeVarTuplePep646CallableWithPrefixSuffix]
from typing import Tuple, Callable
from typing_extensions import Unpack, TypeVarTuple

Ts = TypeVarTuple("Ts")

def call_prefix(
    target: Callable[[bytes, Unpack[Ts]], None],
    args: Tuple[Unpack[Ts]],
) -> None:
    pass

def func_prefix(arg0: bytes, arg1: int, arg2: str) -> None: ...
def func2_prefix(arg0: str, arg1: int, arg2: str) -> None: ...

call_prefix(target=func_prefix, args=(0, 'foo'))
call_prefix(target=func2_prefix, args=(0, 'foo'))  # E: Argument "target" to "call_prefix" has incompatible type "Callable[[str, int, str], None]"; expected "Callable[[bytes, int, str], None]"
[builtins fixtures/tuple.pyi]

[case testTypeVarTuplePep646CallableSuffixSyntax]
from typing import Callable, Tuple, TypeVar
from typing_extensions import Unpack, TypeVarTuple

x: Callable[[str, Unpack[Tuple[int, ...]], bool], None]
reveal_type(x)  # N: Revealed type is "def (builtins.str, *Unpack[Tuple[Unpack[builtins.tuple[builtins.int, ...]], builtins.bool]])"

T = TypeVar("T")
S = TypeVar("S")
Ts = TypeVarTuple("Ts")
A = Callable[[T, Unpack[Ts], S], int]
y: A[int, str, bool]
reveal_type(y)  # N: Revealed type is "def (builtins.int, builtins.str, builtins.bool) -> builtins.int"
z: A[Unpack[Tuple[int, ...]]]
reveal_type(z)  # N: Revealed type is "def (builtins.int, *Unpack[Tuple[Unpack[builtins.tuple[builtins.int, ...]], builtins.int]]) -> builtins.int"
[builtins fixtures/tuple.pyi]

[case testTypeVarTuplePep646CallableInvalidSyntax]
from typing import Callable, Tuple, TypeVar
from typing_extensions import Unpack, TypeVarTuple

Ts = TypeVarTuple("Ts")
Us = TypeVarTuple("Us")
a: Callable[[Unpack[Ts], Unpack[Us]], int]  # E: Var args may not appear after named or var args \
                                            # E: More than one Unpack in a type is not allowed
reveal_type(a)  # N: Revealed type is "def [Ts, Us] (*Unpack[Ts`-1]) -> builtins.int"
b: Callable[[Unpack], int]  # E: Unpack[...] requires exactly one type argument
reveal_type(b)  # N: Revealed type is "def (*Any) -> builtins.int"
[builtins fixtures/tuple.pyi]

[case testTypeVarTuplePep646CallableNewSyntax]
from typing import Callable, Generic, Tuple
from typing_extensions import ParamSpec

x: Callable[[str, *Tuple[int, ...]], None]
reveal_type(x)  # N: Revealed type is "def (builtins.str, *builtins.int)"
y: Callable[[str, *Tuple[int, ...], bool], None]
reveal_type(y)  # N: Revealed type is "def (builtins.str, *Unpack[Tuple[Unpack[builtins.tuple[builtins.int, ...]], builtins.bool]])"

P = ParamSpec("P")
class C(Generic[P]): ...
bad: C[[int, *Tuple[int, ...], int]]  # E: Unpack is only valid in a variadic position
reveal_type(bad)  # N: Revealed type is "__main__.C[[builtins.int, *Any]]"
[builtins fixtures/tuple.pyi]

[case testTypeVarTuplePep646UnspecifiedParameters]
from typing import Tuple, Generic, TypeVar
from typing_extensions import Unpack, TypeVarTuple

Ts = TypeVarTuple("Ts")

class Array(Generic[Unpack[Ts]]):
    ...

def takes_any_array(arr: Array) -> None:
    ...

x: Array[int, bool]
takes_any_array(x)

T = TypeVar("T")

class Array2(Generic[T, Unpack[Ts]]):
    ...

def takes_empty_array2(arr: Array2[int]) -> None:
    ...

y: Array2[int]
takes_empty_array2(y)
[builtins fixtures/tuple.pyi]

[case testTypeVarTuplePep646CallableStarArgs]
from typing import Tuple, Callable
from typing_extensions import Unpack, TypeVarTuple

Ts = TypeVarTuple("Ts")

def call(
    target: Callable[[Unpack[Ts]], None],
    *args: Unpack[Ts],
) -> None:
    ...
    target(*args)

class A:
    def func(self, arg1: int, arg2: str) -> None: ...
    def func2(self, arg1: int, arg2: int) -> None: ...
    def func3(self, *args: int) -> None: ...

vargs: Tuple[int, ...]
vargs_str: Tuple[str, ...]

call(A().func)  # E: Argument 1 to "call" has incompatible type "Callable[[int, str], None]"; expected "Callable[[], None]"
call(A().func, 0, 'foo')
call(A().func, 0, 'foo', 0)  # E: Argument 1 to "call" has incompatible type "Callable[[int, str], None]"; expected "Callable[[int, str, int], None]"
call(A().func, 0)  # E: Argument 1 to "call" has incompatible type "Callable[[int, str], None]"; expected "Callable[[int], None]"
call(A().func, 0, 1)  # E: Argument 1 to "call" has incompatible type "Callable[[int, str], None]"; expected "Callable[[int, int], None]"
call(A().func2, 0, 0)
call(A().func3, 0, 1, 2)
call(A().func3)
[builtins fixtures/tuple.pyi]

[case testVariadicAliasBasicTuple]
from typing import Tuple, List, TypeVar
from typing_extensions import Unpack, TypeVarTuple

T = TypeVar("T")
Ts = TypeVarTuple("Ts")

A = List[Tuple[T, Unpack[Ts], T]]
x: A[int, str, str]
reveal_type(x)  # N: Revealed type is "builtins.list[Tuple[builtins.int, builtins.str, builtins.str, builtins.int]]"
[builtins fixtures/tuple.pyi]

[case testVariadicAliasBasicCallable]
from typing import TypeVar, Callable
from typing_extensions import Unpack, TypeVarTuple

T = TypeVar("T")
S = TypeVar("S")
Ts = TypeVarTuple("Ts")

A = Callable[[T, Unpack[Ts]], S]
x: A[int, str, int, str]
reveal_type(x)  # N: Revealed type is "def (builtins.int, builtins.str, builtins.int) -> builtins.str"
[builtins fixtures/tuple.pyi]

[case testVariadicAliasBasicInstance]
from typing import TypeVar, Generic
from typing_extensions import Unpack, TypeVarTuple

T = TypeVar("T")
Ts = TypeVarTuple("Ts")

class G(Generic[Unpack[Ts], T]): ...

A = G[T, Unpack[Ts], T]
x: A[int, str, str]
reveal_type(x)  # N: Revealed type is "__main__.G[builtins.int, builtins.str, builtins.str, builtins.int]"
[builtins fixtures/tuple.pyi]

[case testVariadicAliasUnpackFixedTupleArgs]
from typing import Tuple, List, TypeVar
from typing_extensions import Unpack, TypeVarTuple

T = TypeVar("T")
S = TypeVar("S")
Ts = TypeVarTuple("Ts")

Start = Tuple[int, str]
A = List[Tuple[T, Unpack[Ts], S]]
x: A[Unpack[Start], int]
reveal_type(x)  # N: Revealed type is "builtins.list[Tuple[builtins.int, builtins.str, builtins.int]]"
[builtins fixtures/tuple.pyi]

[case testVariadicAliasUnpackFixedTupleTarget]
from typing import Tuple, TypeVar
from typing_extensions import Unpack, TypeVarTuple

T = TypeVar("T")
S = TypeVar("S")
Ts = TypeVarTuple("Ts")

Prefix = Tuple[int, int]
A = Tuple[Unpack[Prefix], Unpack[Ts]]
x: A[str, str]
reveal_type(x)  # N: Revealed type is "Tuple[builtins.int, builtins.int, builtins.str, builtins.str]"
[builtins fixtures/tuple.pyi]

[case testVariadicAliasMultipleUnpacks]
from typing import Tuple, Generic, Callable
from typing_extensions import Unpack, TypeVarTuple

Ts = TypeVarTuple("Ts")
Us = TypeVarTuple("Us")
class G(Generic[Unpack[Ts]]): ...

A = Tuple[Unpack[Ts], Unpack[Us]]  # E: More than one Unpack in a type is not allowed
x: A[int, str]
reveal_type(x)  # N: Revealed type is "Tuple[builtins.int, builtins.str]"

B = Callable[[Unpack[Ts], Unpack[Us]], int]  # E: Var args may not appear after named or var args \
                                             # E: More than one Unpack in a type is not allowed
y: B[int, str]
reveal_type(y)  # N: Revealed type is "def (builtins.int, builtins.str) -> builtins.int"

C = G[Unpack[Ts], Unpack[Us]]  # E: More than one Unpack in a type is not allowed
z: C[int, str]
reveal_type(z)  # N: Revealed type is "__main__.G[builtins.int, builtins.str]"
[builtins fixtures/tuple.pyi]

[case testVariadicAliasNoArgs]
from typing import Tuple, TypeVar, Generic, Callable, List
from typing_extensions import Unpack, TypeVarTuple

T = TypeVar("T")
Ts = TypeVarTuple("Ts")
class G(Generic[Unpack[Ts]]): ...

A = List[Tuple[T, Unpack[Ts], T]]
x: A
reveal_type(x)  # N: Revealed type is "builtins.list[Tuple[Any, Unpack[builtins.tuple[Any, ...]], Any]]"

B = Callable[[T, Unpack[Ts]], int]
y: B
reveal_type(y)  # N: Revealed type is "def (Any, *Any) -> builtins.int"

C = G[T, Unpack[Ts], T]
z: C
reveal_type(z)  # N: Revealed type is "__main__.G[Any, Unpack[builtins.tuple[Any, ...]], Any]"
[builtins fixtures/tuple.pyi]

[case testVariadicAliasFewArgs]
from typing import Tuple, List, TypeVar, Generic, Callable
from typing_extensions import Unpack, TypeVarTuple

T = TypeVar("T")
S = TypeVar("S")
Ts = TypeVarTuple("Ts")
class G(Generic[Unpack[Ts]]): ...

A = List[Tuple[T, Unpack[Ts], S]]
x: A[int]  # E: Bad number of arguments for type alias, expected: at least 2, given: 1
reveal_type(x)  # N: Revealed type is "builtins.list[Tuple[Any, Unpack[builtins.tuple[Any, ...]], Any]]"

B = Callable[[T, S, Unpack[Ts]], int]
y: B[int]  # E: Bad number of arguments for type alias, expected: at least 2, given: 1
reveal_type(y)  # N: Revealed type is "def (Any, Any, *Any) -> builtins.int"

C = G[T, Unpack[Ts], S]
z: C[int]  # E: Bad number of arguments for type alias, expected: at least 2, given: 1
reveal_type(z)  # N: Revealed type is "__main__.G[Any, Unpack[builtins.tuple[Any, ...]], Any]"
[builtins fixtures/tuple.pyi]

[case testVariadicAliasRecursiveUnpack]
from typing import Tuple, Optional
from typing_extensions import Unpack, TypeVarTuple

Ts = TypeVarTuple("Ts")

A = Tuple[Unpack[Ts], Optional[A[Unpack[Ts]]]]
x: A[int, str]
reveal_type(x)  # N: Revealed type is "Tuple[builtins.int, builtins.str, Union[..., None]]"

*_, last = x
if last is not None:
    reveal_type(last)  # N: Revealed type is "Tuple[builtins.int, builtins.str, Union[Tuple[builtins.int, builtins.str, Union[..., None]], None]]"
[builtins fixtures/tuple.pyi]

[case testVariadicAliasUpperBoundCheck]
from typing import Tuple, TypeVar
from typing_extensions import Unpack, TypeVarTuple

class A: ...
class B: ...
class C: ...
class D: ...

T = TypeVar("T", bound=int)
S = TypeVar("S", bound=str)
Ts = TypeVarTuple("Ts")

Alias = Tuple[T, Unpack[Ts], S]
First = Tuple[A, B]
Second = Tuple[C, D]
x: Alias[Unpack[First], Unpack[Second]]  # E: Type argument "A" of "Alias" must be a subtype of "int" \
                                         # E: Type argument "D" of "Alias" must be a subtype of "str"
[builtins fixtures/tuple.pyi]

[case testVariadicAliasEmptyArg]
from typing import Tuple
from typing_extensions import TypeVarTuple, Unpack

Ts = TypeVarTuple("Ts")
A = Tuple[int, Unpack[Ts], str]
x: A[()]
reveal_type(x)  # N: Revealed type is "Tuple[builtins.int, builtins.str]"
[builtins fixtures/tuple.pyi]

[case testVariadicAliasVariadicTupleArg]
from typing import Tuple, TypeVar
from typing_extensions import Unpack, TypeVarTuple

Ts = TypeVarTuple("Ts")

A = Tuple[int, Unpack[Ts]]
B = A[str, Unpack[Ts]]
C = B[Unpack[Tuple[bool, ...]]]
x: C
reveal_type(x)  # N: Revealed type is "Tuple[builtins.int, builtins.str, Unpack[builtins.tuple[builtins.bool, ...]]]"
[builtins fixtures/tuple.pyi]

[case testVariadicAliasVariadicTupleArgGeneric]
from typing import Tuple, TypeVar
from typing_extensions import Unpack, TypeVarTuple

T = TypeVar("T")
Ts = TypeVarTuple("Ts")

A = Tuple[int, Unpack[Ts]]
B = A[Unpack[Tuple[T, ...]]]
x: B[str]
reveal_type(x)  # N: Revealed type is "Tuple[builtins.int, Unpack[builtins.tuple[builtins.str, ...]]]"
[builtins fixtures/tuple.pyi]

[case testVariadicAliasVariadicTupleArgSplit]
from typing import Tuple, TypeVar
from typing_extensions import Unpack, TypeVarTuple

T = TypeVar("T")
S = TypeVar("S")
Ts = TypeVarTuple("Ts")

A = Tuple[T, Unpack[Ts], S, T]

x: A[int, Unpack[Tuple[bool, ...]], str]
reveal_type(x)  # N: Revealed type is "Tuple[builtins.int, Unpack[builtins.tuple[builtins.bool, ...]], builtins.str, builtins.int]"

y: A[Unpack[Tuple[bool, ...]]]
reveal_type(y)  # N: Revealed type is "Tuple[builtins.bool, Unpack[builtins.tuple[builtins.bool, ...]], builtins.bool, builtins.bool]"
[builtins fixtures/tuple.pyi]

[case testBanPathologicalRecursiveTuples]
from typing import Tuple
from typing_extensions import Unpack
A = Tuple[int, Unpack[A]]  # E: Invalid recursive alias: a tuple item of itself
B = Tuple[int, Unpack[C]]  # E: Invalid recursive alias: a tuple item of itself \
                           # E: Name "C" is used before definition
C = Tuple[int, Unpack[B]]
x: A
y: B
z: C
reveal_type(x)  # N: Revealed type is "Any"
reveal_type(y)  # N: Revealed type is "Any"
reveal_type(z)  # N: Revealed type is "Tuple[builtins.int, Unpack[Any]]"
[builtins fixtures/tuple.pyi]

[case testInferenceAgainstGenericVariadicWithBadType]
# flags: --new-type-inference
from typing import TypeVar, Callable, Generic
from typing_extensions import Unpack, TypeVarTuple

T = TypeVar("T")
Ts = TypeVarTuple("Ts")
Us = TypeVarTuple("Us")

class Foo(Generic[Unpack[Ts]]): ...

def dec(f: Callable[[Unpack[Ts]], T]) -> Callable[[Unpack[Ts]], T]: ...
def f(*args: Unpack[Us]) -> Foo[Us]: ...  # E: TypeVarTuple "Us" is only valid with an unpack
dec(f)  # No crash
[builtins fixtures/tuple.pyi]

[case testHomogeneousGenericTupleUnpackInferenceNoCrash1]
from typing import Any, TypeVar, Tuple, Type, Optional
from typing_extensions import Unpack

T = TypeVar("T")
def convert(obj: Any, *to_classes: Unpack[Tuple[Type[T], ...]]) -> Optional[T]:
    ...

x = convert(1, int, float)
reveal_type(x)  # N: Revealed type is "Union[builtins.float, None]"
[builtins fixtures/tuple.pyi]

[case testHomogeneousGenericTupleUnpackInferenceNoCrash2]
from typing import TypeVar, Tuple, Callable, Iterable
from typing_extensions import Unpack

T = TypeVar("T")
def combine(x: T, y: T) -> T: ...
def reduce(fn: Callable[[T, T], T], xs: Iterable[T]) -> T: ...

def pipeline(*xs: Unpack[Tuple[int, Unpack[Tuple[str, ...]], bool]]) -> None:
    reduce(combine, xs)
[builtins fixtures/tuple.pyi]

[case testVariadicStarArgsCallNoCrash]
from typing import TypeVar, Callable, Tuple
from typing_extensions import TypeVarTuple, Unpack

X = TypeVar("X")
Y = TypeVar("Y")
Xs = TypeVarTuple("Xs")
Ys = TypeVarTuple("Ys")

def nil() -> Tuple[()]:
    return ()

def cons(
    f: Callable[[X], Y],
    g: Callable[[Unpack[Xs]], Tuple[Unpack[Ys]]],
) -> Callable[[X, Unpack[Xs]], Tuple[Y, Unpack[Ys]]]:
    def wrapped(x: X, *xs: Unpack[Xs]) -> Tuple[Y, Unpack[Ys]]:
        y, ys = f(x), g(*xs)
        return y, *ys
    return wrapped

def star(f: Callable[[X], Y]) -> Callable[[Unpack[Tuple[X, ...]]], Tuple[Y, ...]]:
    def wrapped(*xs: X) -> Tuple[Y, ...]:
        if not xs:
            return nil()
        return cons(f, star(f))(*xs)
    return wrapped
[builtins fixtures/tuple.pyi]

[case testInvalidTypeVarTupleUseNoCrash]
from typing_extensions import TypeVarTuple

Ts = TypeVarTuple("Ts")

def f(x: Ts) -> Ts:  # E: TypeVarTuple "Ts" is only valid with an unpack
    return x

v = f(1, 2, "A")  # E: Too many arguments for "f"
reveal_type(v)  # N: Revealed type is "Any"
[builtins fixtures/tuple.pyi]

[case testTypeVarTupleSimpleDecoratorWorks]
from typing import TypeVar, Callable
from typing_extensions import TypeVarTuple, Unpack

Ts = TypeVarTuple("Ts")
T = TypeVar("T")

def decorator(f: Callable[[Unpack[Ts]], T]) -> Callable[[Unpack[Ts]], T]:
    def wrapper(*args: Unpack[Ts]) -> T:
        return f(*args)
    return wrapper

@decorator
def f(a: int, b: int) -> int: ...
reveal_type(f)  # N: Revealed type is "def (builtins.int, builtins.int) -> builtins.int"
[builtins fixtures/tuple.pyi]

[case testTupleWithUnpackIterator]
from typing import Tuple
from typing_extensions import Unpack

def pipeline(*xs: Unpack[Tuple[int, Unpack[Tuple[float, ...]], bool]]) -> None:
    for x in xs:
        reveal_type(x)  # N: Revealed type is "builtins.float"
[builtins fixtures/tuple.pyi]

[case testFixedUnpackItemInInstanceArguments]
from typing import TypeVar, Callable, Tuple, Generic
from typing_extensions import TypeVarTuple, Unpack

T = TypeVar("T")
S = TypeVar("S")
Ts = TypeVarTuple("Ts")

class C(Generic[T, Unpack[Ts], S]):
    prefix: T
    suffix: S
    middle: Tuple[Unpack[Ts]]

Ints = Tuple[int, int]
c: C[Unpack[Ints]]
reveal_type(c.prefix)  # N: Revealed type is "builtins.int"
reveal_type(c.suffix)  # N: Revealed type is "builtins.int"
reveal_type(c.middle)  # N: Revealed type is "Tuple[()]"
[builtins fixtures/tuple.pyi]

[case testVariadicUnpackItemInInstanceArguments]
from typing import TypeVar, Callable, Tuple, Generic
from typing_extensions import TypeVarTuple, Unpack

T = TypeVar("T")
S = TypeVar("S")
Ts = TypeVarTuple("Ts")

class Other(Generic[Unpack[Ts]]): ...
class C(Generic[T, Unpack[Ts], S]):
    prefix: T
    suffix: S
    x: Tuple[Unpack[Ts]]
    y: Callable[[Unpack[Ts]], None]
    z: Other[Unpack[Ts]]

Ints = Tuple[int, ...]
c: C[Unpack[Ints]]
reveal_type(c.prefix)  # N: Revealed type is "builtins.int"
reveal_type(c.suffix)  # N: Revealed type is "builtins.int"
reveal_type(c.x)  # N: Revealed type is "builtins.tuple[builtins.int, ...]"
reveal_type(c.y)  # N: Revealed type is "def (*builtins.int)"
reveal_type(c.z)  # N: Revealed type is "__main__.Other[Unpack[builtins.tuple[builtins.int, ...]]]"
[builtins fixtures/tuple.pyi]

[case testTooFewItemsInInstanceArguments]
from typing import Generic, TypeVar
from typing_extensions import TypeVarTuple, Unpack

T = TypeVar("T")
S = TypeVar("S")
Ts = TypeVarTuple("Ts")
class C(Generic[T, Unpack[Ts], S]): ...

c: C[int]  # E: Bad number of arguments, expected: at least 2, given: 1
reveal_type(c)  # N: Revealed type is "__main__.C[Any, Unpack[builtins.tuple[Any, ...]], Any]"
[builtins fixtures/tuple.pyi]

[case testVariadicClassUpperBoundCheck]
from typing import Tuple, TypeVar, Generic
from typing_extensions import Unpack, TypeVarTuple

class A: ...
class B: ...
class C: ...
class D: ...

T = TypeVar("T", bound=int)
S = TypeVar("S", bound=str)
Ts = TypeVarTuple("Ts")

class G(Generic[T, Unpack[Ts], S]): ...
First = Tuple[A, B]
Second = Tuple[C, D]
x: G[Unpack[First], Unpack[Second]]  # E: Type argument "A" of "G" must be a subtype of "int" \
                                     # E: Type argument "D" of "G" must be a subtype of "str"
[builtins fixtures/tuple.pyi]

[case testVariadicTupleType]
from typing import Tuple, Callable
from typing_extensions import TypeVarTuple, Unpack

Ts = TypeVarTuple("Ts")
class A(Tuple[Unpack[Ts]]):
    fn: Callable[[Unpack[Ts]], None]

x: A[int]
reveal_type(x)  # N: Revealed type is "Tuple[builtins.int, fallback=__main__.A[builtins.int]]"
reveal_type(x[0])  # N: Revealed type is "builtins.int"
reveal_type(x.fn)  # N: Revealed type is "def (builtins.int)"

y: A[int, str]
reveal_type(y)  # N: Revealed type is "Tuple[builtins.int, builtins.str, fallback=__main__.A[builtins.int, builtins.str]]"
reveal_type(y[0])  # N: Revealed type is "builtins.int"
reveal_type(y.fn)  # N: Revealed type is "def (builtins.int, builtins.str)"

z: A[Unpack[Tuple[int, ...]]]
reveal_type(z)  # N: Revealed type is "__main__.A[Unpack[builtins.tuple[builtins.int, ...]]]"
reveal_type(z[0])  # N: Revealed type is "builtins.int"
reveal_type(z.fn)  # N: Revealed type is "def (*builtins.int)"

t: A[int, Unpack[Tuple[int, str]], str]
reveal_type(t)  # N: Revealed type is "Tuple[builtins.int, builtins.int, builtins.str, builtins.str, fallback=__main__.A[builtins.int, builtins.int, builtins.str, builtins.str]]"
reveal_type(t[0])  # N: Revealed type is "builtins.int"
reveal_type(t.fn)  # N: Revealed type is "def (builtins.int, builtins.int, builtins.str, builtins.str)"
[builtins fixtures/tuple.pyi]

[case testVariadicNamedTuple]
from typing import Tuple, Callable, NamedTuple, Generic
from typing_extensions import TypeVarTuple, Unpack

Ts = TypeVarTuple("Ts")
class A(NamedTuple, Generic[Unpack[Ts], T]):
    fn: Callable[[Unpack[Ts]], None]
    val: T

y: A[int, str]
reveal_type(y)  # N: Revealed type is "Tuple[def (builtins.int), builtins.str, fallback=__main__.A[builtins.int, builtins.str]]"
reveal_type(y[0])  # N: Revealed type is "def (builtins.int)"
reveal_type(y.fn)  # N: Revealed type is "def (builtins.int)"

z: A[Unpack[Tuple[int, ...]]]
reveal_type(z)  # N: Revealed type is "Tuple[def (*builtins.int), builtins.int, fallback=__main__.A[Unpack[builtins.tuple[builtins.int, ...]], builtins.int]]"
reveal_type(z.fn)  # N: Revealed type is "def (*builtins.int)"

t: A[int, Unpack[Tuple[int, str]], str]
reveal_type(t)  # N: Revealed type is "Tuple[def (builtins.int, builtins.int, builtins.str), builtins.str, fallback=__main__.A[builtins.int, builtins.int, builtins.str, builtins.str]]"

def test(x: int, y: str) -> None: ...
nt = A(fn=test, val=42)
reveal_type(nt)  # N: Revealed type is "Tuple[def (builtins.int, builtins.str), builtins.int, fallback=__main__.A[builtins.int, builtins.str, builtins.int]]"

def bad() -> int: ...
nt2 = A(fn=bad, val=42)  # E: Argument "fn" to "A" has incompatible type "Callable[[], int]"; expected "Callable[[], None]"
[builtins fixtures/tuple.pyi]

[case testVariadicTypedDict]
from typing import Tuple, Callable, Generic
from typing_extensions import TypeVarTuple, Unpack, TypedDict

Ts = TypeVarTuple("Ts")
class A(TypedDict, Generic[Unpack[Ts], T]):
    fn: Callable[[Unpack[Ts]], None]
    val: T

y: A[int, str]
reveal_type(y)  # N: Revealed type is "TypedDict('__main__.A', {'fn': def (builtins.int), 'val': builtins.str})"
reveal_type(y["fn"])  # N: Revealed type is "def (builtins.int)"

z: A[Unpack[Tuple[int, ...]]]
reveal_type(z)  # N: Revealed type is "TypedDict('__main__.A', {'fn': def (*builtins.int), 'val': builtins.int})"
reveal_type(z["fn"])  # N: Revealed type is "def (*builtins.int)"

t: A[int, Unpack[Tuple[int, str]], str]
reveal_type(t)  # N: Revealed type is "TypedDict('__main__.A', {'fn': def (builtins.int, builtins.int, builtins.str), 'val': builtins.str})"

def test(x: int, y: str) -> None: ...
td = A({"fn": test, "val": 42})
reveal_type(td)  # N: Revealed type is "TypedDict('__main__.A', {'fn': def (builtins.int, builtins.str), 'val': builtins.int})"

def bad() -> int: ...
td2 = A({"fn": bad, "val": 42})  # E: Incompatible types (expression has type "Callable[[], int]", TypedDict item "fn" has type "Callable[[], None]")
[builtins fixtures/tuple.pyi]

[case testFixedUnpackWithRegularInstance]
from typing import Tuple, Generic, TypeVar
from typing_extensions import Unpack

T1 = TypeVar("T1")
T2 = TypeVar("T2")
T3 = TypeVar("T3")
T4 = TypeVar("T4")

class C(Generic[T1, T2, T3, T4]): ...
x: C[int, Unpack[Alias], str]
Alias = Tuple[int, str]
reveal_type(x)  # N: Revealed type is "__main__.C[builtins.int, builtins.int, builtins.str, builtins.str]"
[builtins fixtures/tuple.pyi]

[case testVariadicUnpackWithRegularInstance]
from typing import Tuple, Generic, TypeVar
from typing_extensions import Unpack

T1 = TypeVar("T1")
T2 = TypeVar("T2")
T3 = TypeVar("T3")
T4 = TypeVar("T4")

class C(Generic[T1, T2, T3, T4]): ...
x: C[int, Unpack[Alias], str, str]  # E: Unpack is only valid in a variadic position
Alias = Tuple[int, ...]
reveal_type(x)  # N: Revealed type is "__main__.C[Any, Any, Any, Any]"
y: C[int, Unpack[Undefined]]  # E: Name "Undefined" is not defined
reveal_type(y)  # N: Revealed type is "__main__.C[Any, Any, Any, Any]"
[builtins fixtures/tuple.pyi]

[case testVariadicAliasInvalidUnpackNoCrash]
from typing import Tuple, Generic, Union, List
from typing_extensions import Unpack, TypeVarTuple

Ts = TypeVarTuple("Ts")
Alias = Tuple[int, Unpack[Ts], str]

A = Union[int, str]
x: List[Alias[int, Unpack[A], str]]  # E: "Union[int, str]" cannot be unpacked (must be tuple or TypeVarTuple)
reveal_type(x)  # N: Revealed type is "builtins.list[Tuple[builtins.int, builtins.int, Unpack[builtins.tuple[Any, ...]], builtins.str, builtins.str]]"
y: List[Alias[int, Unpack[Undefined], str]]  # E: Name "Undefined" is not defined
reveal_type(y)  # N: Revealed type is "builtins.list[Tuple[builtins.int, Unpack[builtins.tuple[Any, ...]], builtins.str]]"
[builtins fixtures/tuple.pyi]

[case testVariadicAliasForwardRefToFixedUnpack]
from typing import Tuple, Generic, TypeVar
from typing_extensions import Unpack, TypeVarTuple

T = TypeVar("T")
S = TypeVar("S")
Ts = TypeVarTuple("Ts")
Alias = Tuple[T, Unpack[Ts], S]
x: Alias[int, Unpack[Other]]
Other = Tuple[int, str]
reveal_type(x)  # N: Revealed type is "Tuple[builtins.int, builtins.int, builtins.str]"
[builtins fixtures/tuple.pyi]

[case testVariadicAliasForwardRefToVariadicUnpack]
from typing import Tuple, Generic, TypeVar
from typing_extensions import Unpack, TypeVarTuple

T = TypeVar("T")
S = TypeVar("S")
Ts = TypeVarTuple("Ts")
Alias = Tuple[T, Unpack[Ts], S]
x: Alias[int, Unpack[Other]]
Other = Tuple[int, ...]
reveal_type(x)  # N: Revealed type is "Tuple[builtins.int, Unpack[builtins.tuple[builtins.int, ...]], builtins.int]"
[builtins fixtures/tuple.pyi]

[case testVariadicInstanceStrictPrefixSuffixCheck]
from typing import Tuple, Generic, TypeVar
from typing_extensions import Unpack, TypeVarTuple

T = TypeVar("T")
S = TypeVar("S")
Ts = TypeVarTuple("Ts")
class C(Generic[T, Unpack[Ts], S]): ...

def foo(x: Tuple[Unpack[Ts]]) -> Tuple[Unpack[Ts]]:
    y: C[int, Unpack[Ts]]  # E: TypeVarTuple cannot be split
    z: C[Unpack[Ts], int]  # E: TypeVarTuple cannot be split
    return x
[builtins fixtures/tuple.pyi]

[case testVariadicAliasStrictPrefixSuffixCheck]
from typing import Tuple, TypeVar
from typing_extensions import Unpack, TypeVarTuple

T = TypeVar("T")
S = TypeVar("S")
Ts = TypeVarTuple("Ts")
Alias = Tuple[T, Unpack[Ts], S]

def foo(x: Tuple[Unpack[Ts]]) -> Tuple[Unpack[Ts]]:
    y: Alias[int, Unpack[Ts]]  # E: TypeVarTuple cannot be split
    z: Alias[Unpack[Ts], int]  # E: TypeVarTuple cannot be split
    return x
[builtins fixtures/tuple.pyi]

[case testTypeVarTupleWithIsInstance]
# flags: --warn-unreachable
from typing import Generic, Tuple
from typing_extensions import TypeVarTuple, Unpack

TP = TypeVarTuple("TP")
class A(Tuple[Unpack[TP]]): ...

def test(d: A[int, str]) -> None:
    if isinstance(d, A):
        reveal_type(d)  # N: Revealed type is "Tuple[builtins.int, builtins.str, fallback=__main__.A[builtins.int, builtins.str]]"
    else:
        reveal_type(d)  # E: Statement is unreachable

class B(Generic[Unpack[TP]]): ...

def test2(d: B[int, str]) -> None:
    if isinstance(d, B):
        reveal_type(d)  # N: Revealed type is "__main__.B[builtins.int, builtins.str]"
    else:
        reveal_type(d)  # E: Statement is unreachable
[builtins fixtures/isinstancelist.pyi]

[case testVariadicTupleSubtyping]
from typing import Tuple
from typing_extensions import Unpack

def f1(x: Tuple[float, ...]) -> None: ...
def f2(x: Tuple[float, Unpack[Tuple[float, ...]]]) -> None: ...
def f3(x: Tuple[Unpack[Tuple[float, ...]], float]) -> None: ...
def f4(x: Tuple[float, Unpack[Tuple[float, ...]], float]) -> None: ...

t1: Tuple[int, int]
t2: Tuple[int, Unpack[Tuple[int, ...]]]
t3: Tuple[Unpack[Tuple[int, ...]], int]
t4: Tuple[int, Unpack[Tuple[int, ...]], int]
t5: Tuple[int, ...]

tl: Tuple[int, int, Unpack[Tuple[int, ...]]]
tr: Tuple[Unpack[Tuple[int, ...]], int, int]

f1(t1)
f1(t2)
f1(t3)
f1(t4)
f1(t5)

f1(tl)
f1(tr)

f2(t1)
f2(t2)
f2(t3)
f2(t4)
f2(t5)  # E: Argument 1 to "f2" has incompatible type "Tuple[int, ...]"; expected "Tuple[float, Unpack[Tuple[float, ...]]]"

f2(tl)
f2(tr)

f3(t1)
f3(t2)
f3(t3)
f3(t4)
f3(t5)  # E: Argument 1 to "f3" has incompatible type "Tuple[int, ...]"; expected "Tuple[Unpack[Tuple[float, ...]], float]"

f3(tl)
f3(tr)

f4(t1)
f4(t2)  # E: Argument 1 to "f4" has incompatible type "Tuple[int, Unpack[Tuple[int, ...]]]"; expected "Tuple[float, Unpack[Tuple[float, ...]], float]"
f4(t3)  # E: Argument 1 to "f4" has incompatible type "Tuple[Unpack[Tuple[int, ...]], int]"; expected "Tuple[float, Unpack[Tuple[float, ...]], float]"
f4(t4)
f4(t5)  # E: Argument 1 to "f4" has incompatible type "Tuple[int, ...]"; expected "Tuple[float, Unpack[Tuple[float, ...]], float]"

f4(tl)
f4(tr)

t5_verbose: Tuple[Unpack[Tuple[int, ...]]]
t5 = t5_verbose  # OK
[builtins fixtures/tuple.pyi]

[case testVariadicTupleInference]
from typing import List, Tuple, TypeVar
from typing_extensions import TypeVarTuple, Unpack

T = TypeVar("T")
def f(x: Tuple[int, Unpack[Tuple[T, ...]]]) -> T: ...

vt0: Tuple[int, ...]
f(vt0)  # E: Argument 1 to "f" has incompatible type "Tuple[int, ...]"; expected "Tuple[int, Unpack[Tuple[int, ...]]]"

vt1: Tuple[Unpack[Tuple[int, ...]], int]
reveal_type(f(vt1))  # N: Revealed type is "builtins.int"

S = TypeVar("S")
Ts = TypeVarTuple("Ts")
def g(x: Tuple[T, Unpack[Ts], S]) -> Tuple[T, Unpack[Ts], S]: ...
g(vt0)  # E: Argument 1 to "g" has incompatible type "Tuple[int, ...]"; expected "Tuple[int, Unpack[Tuple[int, ...]], int]"

U = TypeVar("U")
def h(x: List[Tuple[T, S, U]]) -> Tuple[T, S, U]: ...
vt2: Tuple[Unpack[Tuple[int, ...]], int]
vt2 = h(reveal_type([]))  # N: Revealed type is "builtins.list[Tuple[builtins.int, builtins.int, builtins.int]]"
[builtins fixtures/tuple.pyi]

[case testVariadicSelfTypeErasure]
from typing import Generic
from typing_extensions import TypeVarTuple, Unpack

Ts = TypeVarTuple("Ts")
class Array(Generic[Unpack[Ts]]):
    def _close(self) -> None: ...

    def close(self) -> None:
        self._close()
[builtins fixtures/tuple.pyi]

[case testVariadicSubclassFixed]
from typing import Generic, Tuple
from typing_extensions import TypeVarTuple, Unpack

Ts = TypeVarTuple("Ts")
class B(Generic[Unpack[Ts]]): ...
class C(B[int, str]): ...
class D(B[Unpack[Tuple[int, ...]]]): ...

def fii(x: B[int, int]) -> None: ...
def fis(x: B[int, str]) -> None: ...
def fiv(x: B[Unpack[Tuple[int, ...]]]) -> None: ...

fii(C())  # E: Argument 1 to "fii" has incompatible type "C"; expected "B[int, int]"
fii(D())  # E: Argument 1 to "fii" has incompatible type "D"; expected "B[int, int]"
fis(C())
fis(D())  # E: Argument 1 to "fis" has incompatible type "D"; expected "B[int, str]"
fiv(C())  # E: Argument 1 to "fiv" has incompatible type "C"; expected "B[Unpack[Tuple[int, ...]]]"
fiv(D())
[builtins fixtures/tuple.pyi]

[case testVariadicSubclassSame]
from typing import Generic, Tuple, TypeVar
from typing_extensions import TypeVarTuple, Unpack

Ts = TypeVarTuple("Ts")
class B(Generic[Unpack[Ts]]): ...
class C(B[Unpack[Ts]]): ...

def fii(x: B[int, int]) -> None: ...
def fis(x: B[int, str]) -> None: ...
def fiv(x: B[Unpack[Tuple[int, ...]]]) -> None: ...

cii: C[int, int]
cis: C[int, str]
civ: C[Unpack[Tuple[int, ...]]]

fii(cii)
fii(cis)  # E: Argument 1 to "fii" has incompatible type "C[int, str]"; expected "B[int, int]"
fii(civ)  # E: Argument 1 to "fii" has incompatible type "C[Unpack[Tuple[int, ...]]]"; expected "B[int, int]"

fis(cii)  # E: Argument 1 to "fis" has incompatible type "C[int, int]"; expected "B[int, str]"
fis(cis)
fis(civ)  # E: Argument 1 to "fis" has incompatible type "C[Unpack[Tuple[int, ...]]]"; expected "B[int, str]"

fiv(cii)
fiv(cis)  # E: Argument 1 to "fiv" has incompatible type "C[int, str]"; expected "B[Unpack[Tuple[int, ...]]]"
fiv(civ)
[builtins fixtures/tuple.pyi]

[case testVariadicSubclassExtra]
from typing import Generic, Tuple, TypeVar
from typing_extensions import TypeVarTuple, Unpack

Ts = TypeVarTuple("Ts")
class B(Generic[Unpack[Ts]]): ...

T = TypeVar("T")
class C(B[int, Unpack[Ts], T]): ...

def ff(x: B[int, int, int]) -> None: ...
def fv(x: B[Unpack[Tuple[int, ...]]]) -> None: ...

cii: C[int, int]
cis: C[int, str]
civ: C[Unpack[Tuple[int, ...]]]

ff(cii)
ff(cis)  # E: Argument 1 to "ff" has incompatible type "C[int, str]"; expected "B[int, int, int]"
ff(civ)  # E: Argument 1 to "ff" has incompatible type "C[Unpack[Tuple[int, ...]]]"; expected "B[int, int, int]"

fv(cii)
fv(cis)  # E: Argument 1 to "fv" has incompatible type "C[int, str]"; expected "B[Unpack[Tuple[int, ...]]]"
fv(civ)
[builtins fixtures/tuple.pyi]

[case testVariadicSubclassVariadic]
from typing import Generic, Tuple, TypeVar
from typing_extensions import TypeVarTuple, Unpack

Ts = TypeVarTuple("Ts")
class B(Generic[Unpack[Ts]]): ...
T = TypeVar("T")
class C(B[Unpack[Tuple[T, ...]]]): ...

def ff(x: B[int, int]) -> None: ...
def fv(x: B[Unpack[Tuple[int, ...]]]) -> None: ...

ci: C[int]
ff(ci)  # E: Argument 1 to "ff" has incompatible type "C[int]"; expected "B[int, int]"
fv(ci)
[builtins fixtures/tuple.pyi]

[case testVariadicSubclassMethodAccess]
from typing import Generic, Tuple, TypeVar
from typing_extensions import TypeVarTuple, Unpack

Ts = TypeVarTuple("Ts")
class B(Generic[Unpack[Ts]]):
    def meth(self) -> Tuple[Unpack[Ts]]: ...

class C1(B[int, str]): ...
class C2(B[Unpack[Ts]]): ...
T = TypeVar("T")
class C3(B[int, Unpack[Ts], T]): ...
class C4(B[Unpack[Tuple[T, ...]]]): ...

c1: C1
reveal_type(c1.meth())  # N: Revealed type is "Tuple[builtins.int, builtins.str]"

c2f: C2[int, str]
c2v: C2[Unpack[Tuple[int, ...]]]
reveal_type(c2f.meth())  # N: Revealed type is "Tuple[builtins.int, builtins.str]"
reveal_type(c2v.meth())  # N: Revealed type is "builtins.tuple[builtins.int, ...]"

c3f: C3[int, str]
c3v: C3[Unpack[Tuple[int, ...]]]
reveal_type(c3f.meth())  # N: Revealed type is "Tuple[builtins.int, builtins.int, builtins.str]"
reveal_type(c3v.meth())  # N: Revealed type is "Tuple[builtins.int, Unpack[builtins.tuple[builtins.int, ...]], builtins.int]"

c4: C4[int]
reveal_type(c4.meth())  # N: Revealed type is "builtins.tuple[builtins.int, ...]"
[builtins fixtures/tuple.pyi]

[case testVariadicTupleAnySubtype]
from typing import Any, Generic, Tuple
from typing_extensions import TypeVarTuple, Unpack

Ts = TypeVarTuple("Ts")
class B(Generic[Unpack[Ts]]): ...
class C1(B[Unpack[Tuple[Any, ...]]]): ...
c1 = C1()
class C2(B): ...
c2 = C2()
x: B[int, str]
x = c1
x = c2
[builtins fixtures/tuple.pyi]

[case testVariadicTupleAnySubtypeTupleType]
from typing import Any, Generic, Tuple
from typing_extensions import TypeVarTuple, Unpack

Ts = TypeVarTuple("Ts")
class B(Tuple[Unpack[Ts]]): ...
class C1(B[Unpack[Tuple[Any, ...]]]): ...
c1 = C1()
class C2(B): ...
c2 = C2()
x: B[int, str]
x = c1
x = c2
[builtins fixtures/tuple.pyi]

[case testUnpackingVariadicTuplesTypeVar]
from typing import Tuple
from typing_extensions import TypeVarTuple, Unpack

Ts = TypeVarTuple("Ts")
def foo(arg: Tuple[int, Unpack[Ts], str]) -> None:
    x1, y1, z1 = arg  # E: Variadic tuple unpacking requires a star target
    reveal_type(x1)  # N: Revealed type is "Any"
    reveal_type(y1)  # N: Revealed type is "Any"
    reveal_type(z1)  # N: Revealed type is "Any"
    x2, *y2, z2 = arg
    reveal_type(x2)  # N: Revealed type is "builtins.int"
    reveal_type(y2)  # N: Revealed type is "builtins.list[builtins.object]"
    reveal_type(z2)  # N: Revealed type is "builtins.str"
    x3, *y3 = arg
    reveal_type(x3)  # N: Revealed type is "builtins.int"
    reveal_type(y3)  # N: Revealed type is "builtins.list[builtins.object]"
    *y4, z4 = arg
    reveal_type(y4)  # N: Revealed type is "builtins.list[builtins.object]"
    reveal_type(z4)  # N: Revealed type is "builtins.str"
    x5, xx5, *y5, z5, zz5 = arg  # E: Too many assignment targets for variadic unpack
    reveal_type(x5)  # N: Revealed type is "Any"
    reveal_type(xx5)  # N: Revealed type is "Any"
    reveal_type(y5)  # N: Revealed type is "builtins.list[Any]"
    reveal_type(z5)  # N: Revealed type is "Any"
    reveal_type(zz5)  # N: Revealed type is "Any"
[builtins fixtures/tuple.pyi]

[case testUnpackingVariadicTuplesHomogeneous]
from typing import Tuple
from typing_extensions import Unpack

def bar(arg: Tuple[int, Unpack[Tuple[float, ...]], str]) -> None:
    x1, y1, z1 = arg  # E: Variadic tuple unpacking requires a star target
    reveal_type(x1)  # N: Revealed type is "Any"
    reveal_type(y1)  # N: Revealed type is "Any"
    reveal_type(z1)  # N: Revealed type is "Any"
    x2, *y2, z2 = arg
    reveal_type(x2)  # N: Revealed type is "builtins.int"
    reveal_type(y2)  # N: Revealed type is "builtins.list[builtins.float]"
    reveal_type(z2)  # N: Revealed type is "builtins.str"
    x3, *y3 = arg
    reveal_type(x3)  # N: Revealed type is "builtins.int"
    reveal_type(y3)  # N: Revealed type is "builtins.list[builtins.object]"
    *y4, z4 = arg
    reveal_type(y4)  # N: Revealed type is "builtins.list[builtins.float]"
    reveal_type(z4)  # N: Revealed type is "builtins.str"
    x5, xx5, *y5, z5, zz5 = arg  # E: Too many assignment targets for variadic unpack
    reveal_type(x5)  # N: Revealed type is "Any"
    reveal_type(xx5)  # N: Revealed type is "Any"
    reveal_type(y5)  # N: Revealed type is "builtins.list[Any]"
    reveal_type(z5)  # N: Revealed type is "Any"
    reveal_type(zz5)  # N: Revealed type is "Any"
[builtins fixtures/tuple.pyi]

[case testRepackingVariadicTuplesTypeVar]
from typing import Tuple
from typing_extensions import TypeVarTuple, Unpack

Ts = TypeVarTuple("Ts")
def foo(arg: Tuple[int, Unpack[Ts], str]) -> None:
    x1, *y1, z1 = *arg,
    reveal_type(x1)  # N: Revealed type is "builtins.int"
    reveal_type(y1)  # N: Revealed type is "builtins.list[builtins.object]"
    reveal_type(z1)  # N: Revealed type is "builtins.str"
    x2, *y2, z2 = 1, *arg, 2
    reveal_type(x2)  # N: Revealed type is "builtins.int"
    reveal_type(y2)  # N: Revealed type is "builtins.list[builtins.object]"
    reveal_type(z2)  # N: Revealed type is "builtins.int"
    x3, *y3 = *arg, 42
    reveal_type(x3)  # N: Revealed type is "builtins.int"
    reveal_type(y3)  # N: Revealed type is "builtins.list[builtins.object]"
    *y4, z4 = 42, *arg
    reveal_type(y4)  # N: Revealed type is "builtins.list[builtins.object]"
    reveal_type(z4)  # N: Revealed type is "builtins.str"
    x5, xx5, *y5, z5, zz5 = 1, *arg, 2
    reveal_type(x5)  # N: Revealed type is "builtins.int"
    reveal_type(xx5)  # N: Revealed type is "builtins.int"
    reveal_type(y5)  # N: Revealed type is "builtins.list[builtins.object]"
    reveal_type(z5)  # N: Revealed type is "builtins.str"
    reveal_type(zz5)  # N: Revealed type is "builtins.int"
[builtins fixtures/tuple.pyi]

[case testRepackingVariadicTuplesHomogeneous]
from typing import Tuple
from typing_extensions import Unpack

def foo(arg: Tuple[int, Unpack[Tuple[float, ...]], str]) -> None:
    x1, *y1, z1 = *arg,
    reveal_type(x1)  # N: Revealed type is "builtins.int"
    reveal_type(y1)  # N: Revealed type is "builtins.list[builtins.float]"
    reveal_type(z1)  # N: Revealed type is "builtins.str"
    x2, *y2, z2 = 1, *arg, 2
    reveal_type(x2)  # N: Revealed type is "builtins.int"
    reveal_type(y2)  # N: Revealed type is "builtins.list[builtins.object]"
    reveal_type(z2)  # N: Revealed type is "builtins.int"
    x3, *y3 = *arg, 42
    reveal_type(x3)  # N: Revealed type is "builtins.int"
    reveal_type(y3)  # N: Revealed type is "builtins.list[builtins.object]"
    *y4, z4 = 42, *arg
    reveal_type(y4)  # N: Revealed type is "builtins.list[builtins.float]"
    reveal_type(z4)  # N: Revealed type is "builtins.str"
    x5, xx5, *y5, z5, zz5 = 1, *arg, 2
    reveal_type(x5)  # N: Revealed type is "builtins.int"
    reveal_type(xx5)  # N: Revealed type is "builtins.int"
    reveal_type(y5)  # N: Revealed type is "builtins.list[builtins.float]"
    reveal_type(z5)  # N: Revealed type is "builtins.str"
    reveal_type(zz5)  # N: Revealed type is "builtins.int"
[builtins fixtures/tuple.pyi]

[case testPackingVariadicTuplesTypeVar]
from typing import Tuple
from typing_extensions import TypeVarTuple, Unpack

Ts = TypeVarTuple("Ts")
def foo(arg: Tuple[int, Unpack[Ts], str]) -> None:
    x = *arg,
    reveal_type(x)  # N: Revealed type is "Tuple[builtins.int, Unpack[Ts`-1], builtins.str]"
    y = 1, *arg, 2
    reveal_type(y)  # N: Revealed type is "Tuple[builtins.int, builtins.int, Unpack[Ts`-1], builtins.str, builtins.int]"
    z = (*arg, *arg)
    reveal_type(z)  # N: Revealed type is "builtins.tuple[builtins.object, ...]"
[builtins fixtures/tuple.pyi]

[case testPackingVariadicTuplesHomogeneous]
from typing import Tuple
from typing_extensions import Unpack

a: Tuple[float, ...]
b: Tuple[int, Unpack[Tuple[float, ...]], str]

x = *a,
reveal_type(x)  # N: Revealed type is "builtins.tuple[builtins.float, ...]"
y = 1, *a, 2
reveal_type(y)  # N: Revealed type is "Tuple[builtins.int, Unpack[builtins.tuple[builtins.float, ...]], builtins.int]"
z = (*a, *a)
reveal_type(z)  # N: Revealed type is "builtins.tuple[builtins.float, ...]"

x2 = *b,
reveal_type(x2)  # N: Revealed type is "Tuple[builtins.int, Unpack[builtins.tuple[builtins.float, ...]], builtins.str]"
y2 = 1, *b, 2
reveal_type(y2)  # N: Revealed type is "Tuple[builtins.int, builtins.int, Unpack[builtins.tuple[builtins.float, ...]], builtins.str, builtins.int]"
z2 = (*b, *b)
reveal_type(z2)  # N: Revealed type is "builtins.tuple[builtins.object, ...]"
[builtins fixtures/tuple.pyi]

[case testVariadicTupleInListSetExpr]
from typing import Tuple
from typing_extensions import TypeVarTuple, Unpack

vt: Tuple[int, Unpack[Tuple[float, ...]], int]
reveal_type([1, *vt])  # N: Revealed type is "builtins.list[builtins.float]"
reveal_type({1, *vt})  # N: Revealed type is "builtins.set[builtins.float]"

Ts = TypeVarTuple("Ts")
def foo(arg: Tuple[int, Unpack[Ts], str]) -> None:
    reveal_type([1, *arg])  # N: Revealed type is "builtins.list[builtins.object]"
    reveal_type({1, *arg})  # N: Revealed type is "builtins.set[builtins.object]"
[builtins fixtures/isinstancelist.pyi]

[case testVariadicTupleInTupleContext]
from typing import Tuple, Optional
from typing_extensions import TypeVarTuple, Unpack

Ts = TypeVarTuple("Ts")
def test(x: Optional[Tuple[Unpack[Ts]]] = None) -> Tuple[Unpack[Ts]]: ...

vt: Tuple[int, Unpack[Tuple[float, ...]], int]
vt = 1, *test(), 2  # OK, type context is used
vt2 = 1, *test(), 2  # E: Need type annotation for "vt2"
[builtins fixtures/tuple.pyi]

[case testVariadicTupleConcatenation]
from typing import Tuple
from typing_extensions import TypeVarTuple, Unpack

vtf: Tuple[float, ...]
vt: Tuple[int, Unpack[Tuple[float, ...]], int]

reveal_type(vt + (1, 2))  # N: Revealed type is "Tuple[builtins.int, Unpack[builtins.tuple[builtins.float, ...]], builtins.int, Literal[1]?, Literal[2]?]"
reveal_type((1, 2) + vt)  # N: Revealed type is "Tuple[Literal[1]?, Literal[2]?, builtins.int, Unpack[builtins.tuple[builtins.float, ...]], builtins.int]"
reveal_type(vt + vt)  # N: Revealed type is "builtins.tuple[builtins.float, ...]"
reveal_type(vtf + (1, 2))  # N: Revealed type is "Tuple[Unpack[builtins.tuple[builtins.float, ...]], Literal[1]?, Literal[2]?]"
reveal_type((1, 2) + vtf)  # N: Revealed type is "Tuple[Literal[1]?, Literal[2]?, Unpack[builtins.tuple[builtins.float, ...]]]"

Ts = TypeVarTuple("Ts")
def foo(arg: Tuple[int, Unpack[Ts], str]) -> None:
    reveal_type(arg + (1, 2))  # N: Revealed type is "Tuple[builtins.int, Unpack[Ts`-1], builtins.str, Literal[1]?, Literal[2]?]"
    reveal_type((1, 2) + arg)  # N: Revealed type is "Tuple[Literal[1]?, Literal[2]?, builtins.int, Unpack[Ts`-1], builtins.str]"
    reveal_type(arg + arg)  # N: Revealed type is "builtins.tuple[builtins.object, ...]"
[builtins fixtures/tuple.pyi]

[case testTypeVarTupleAnyOverload]
from typing import Any, Generic, overload, Tuple
from typing_extensions import TypeVarTuple, Unpack

Ts = TypeVarTuple("Ts")
class Array(Generic[Unpack[Ts]]): ...

class A:
    @overload
    def f(self, x: Tuple[Unpack[Ts]]) -> Array[Unpack[Ts]]: ...
    @overload
    def f(self, x: Any) -> Any: ...
    def f(self, x: Any) -> Any:
        ...
[builtins fixtures/tuple.pyi]

[case testTypeVarTupleInferAgainstAny]
from typing import Any, Tuple, TypeVar
from typing_extensions import Unpack

T = TypeVar("T")

def test(x: int, t: Tuple[T, ...]) -> Tuple[int, Unpack[Tuple[T, ...]]]:
    ...
a: Any = test(42, ())
[builtins fixtures/tuple.pyi]

[case testTypeVarTupleIndexTypeVar]
from typing import Any, List, Sequence, Tuple, TypeVar
from typing_extensions import TypeVarTuple, Unpack

Ts = TypeVarTuple("Ts")
def f(data: Sequence[Tuple[Unpack[Ts]]]) -> List[Any]:
    return [d[0] for d in data]  # E: Tuple index out of range \
                                 # N: Variadic tuple can have length 0

T = TypeVar("T")
def g(data: Sequence[Tuple[T, Unpack[Ts]]]) -> List[T]:
    return [d[0] for d in data]  # OK
[builtins fixtures/tuple.pyi]

[case testTypeVarTupleOverloadMatch]
from typing import Any, Generic, overload, Tuple, TypeVar
from typing_extensions import TypeVarTuple, Unpack

_Ts = TypeVarTuple("_Ts")
_T = TypeVar("_T")
_T2 = TypeVar("_T2")

class Container(Generic[_T]): ...
class Array(Generic[Unpack[_Ts]]): ...

@overload
def build(entity: Container[_T], /) -> Array[_T]: ...
@overload
def build(entity: Container[_T], entity2: Container[_T2], /) -> Array[_T, _T2]: ...
@overload
def build(*entities: Container[Any]) -> Array[Unpack[Tuple[Any, ...]]]: ...
def build(*entities: Container[Any]) -> Array[Unpack[Tuple[Any, ...]]]:
    ...

def test(a: Container[Any], b: Container[int], c: Container[str]):
    reveal_type(build(a, b))  # N: Revealed type is "__main__.Array[Any, builtins.int]"
    reveal_type(build(b, c))  # N: Revealed type is "__main__.Array[builtins.int, builtins.str]"
[builtins fixtures/tuple.pyi]

[case testTypeVarTupleIndexOldStyleNonNormalizedAndNonLiteral]
from typing import Any, Tuple
from typing_extensions import Unpack

t: Tuple[Unpack[Tuple[int, ...]]]
reveal_type(t[42])  # N: Revealed type is "builtins.int"
i: int
reveal_type(t[i])  # N: Revealed type is "builtins.int"
t1: Tuple[int, Unpack[Tuple[int, ...]]]
reveal_type(t1[i])  # N: Revealed type is "builtins.int"
[builtins fixtures/tuple.pyi]

[case testTypeVarTupleNotConcreteCallable]
from typing_extensions import Unpack, TypeVarTuple
from typing import Callable, TypeVar, Tuple

T = TypeVar("T")
Args = TypeVarTuple("Args")
Args2 = TypeVarTuple("Args2")

def submit(fn: Callable[[Unpack[Args]], T], *args: Unpack[Args]) -> T:
    ...

def submit2(fn: Callable[[int, Unpack[Args]], T], *args: Unpack[Tuple[int, Unpack[Args]]]) -> T:
    ...

def foo(func: Callable[[Unpack[Args]], T], *args: Unpack[Args]) -> T:
   return submit(func, *args)

def foo2(func: Callable[[Unpack[Args2]], T], *args: Unpack[Args2]) -> T:
   return submit(func, *args)

def foo3(func: Callable[[int, Unpack[Args2]], T], *args: Unpack[Args2]) -> T:
   return submit2(func, 1, *args)

def foo_bad(func: Callable[[Unpack[Args2]], T], *args: Unpack[Args2]) -> T:
   return submit2(func, 1, *args)  # E: Argument 1 to "submit2" has incompatible type "Callable[[VarArg(Unpack[Args2])], T]"; expected "Callable[[int, VarArg(Unpack[Args2])], T]"
[builtins fixtures/tuple.pyi]

[case testTypeVarTupleParamSpecInteraction]
from typing_extensions import Unpack, TypeVarTuple, ParamSpec
from typing import Callable, TypeVar

T = TypeVar("T")
Args = TypeVarTuple("Args")
Args2 = TypeVarTuple("Args2")
P = ParamSpec("P")

def submit(fn: Callable[P, T], *args: P.args, **kwargs: P.kwargs) -> T:
    ...

def foo(func: Callable[[Unpack[Args]], T], *args: Unpack[Args]) -> T:
   return submit(func, *args)

def foo2(func: Callable[[Unpack[Args]], T], *args: Unpack[Args2]) -> T:
   return submit(func, *args)  # E: Argument 2 to "submit" has incompatible type "*Tuple[Unpack[Args2]]"; expected "Unpack[Args]"

def foo3(func: Callable[[int, Unpack[Args2]], T], *args: Unpack[Args2]) -> T:
   return submit(func, 1, *args)
[builtins fixtures/tuple.pyi]

<<<<<<< HEAD
[case testTypeVarTupleEmptySpecialCase]
from typing import Any, Callable, Generic
from typing_extensions import Unpack, TypeVarTuple

Ts = TypeVarTuple("Ts")
class MyClass(Generic[Unpack[Ts]]):
    func: Callable[[Unpack[Ts]], object]

    def __init__(self, func: Callable[[Unpack[Ts]], object]) -> None:
        self.func = func

explicit: MyClass[()]
reveal_type(explicit)  # N: Revealed type is "__main__.MyClass[()]"
reveal_type(explicit.func)  # N: Revealed type is "def () -> builtins.object"

a: Any
explicit_2 = MyClass[()](a)
reveal_type(explicit_2)  # N: Revealed type is "__main__.MyClass[()]"
reveal_type(explicit_2.func)  # N: Revealed type is "def () -> builtins.object"

Alias = MyClass[()]
explicit_3: Alias
reveal_type(explicit_3)  # N: Revealed type is "__main__.MyClass[()]"
reveal_type(explicit_3.func)  # N: Revealed type is "def () -> builtins.object"

explicit_4 = Alias(a)
reveal_type(explicit_4)  # N: Revealed type is "__main__.MyClass[()]"
reveal_type(explicit_4.func)  # N: Revealed type is "def () -> builtins.object"

def no_args() -> None: ...
implicit = MyClass(no_args)
reveal_type(implicit)  # N: Revealed type is "__main__.MyClass[()]"
reveal_type(implicit.func)  # N: Revealed type is "def () -> builtins.object"

def one_arg(__a: int) -> None: ...
x = MyClass(one_arg)
x = explicit  # E: Incompatible types in assignment (expression has type "MyClass[()]", variable has type "MyClass[int]")
=======
[case testTypeVarTupleRuntimeTypeApplication]
from typing import Generic, TypeVar, Tuple
from typing_extensions import Unpack, TypeVarTuple

T = TypeVar("T")
S = TypeVar("S")
Ts = TypeVarTuple("Ts")
class C(Generic[T, Unpack[Ts], S]): ...

Ints = Tuple[int, int]
x = C[Unpack[Ints]]()
reveal_type(x)  # N: Revealed type is "__main__.C[builtins.int, builtins.int]"

y = C[Unpack[Tuple[int, ...]]]()
reveal_type(y)  # N: Revealed type is "__main__.C[builtins.int, Unpack[builtins.tuple[builtins.int, ...]], builtins.int]"

z = C[int]()  # E: Bad number of arguments, expected: at least 2, given: 1
reveal_type(z)  # N: Revealed type is "__main__.C[Any, Unpack[builtins.tuple[Any, ...]], Any]"
>>>>>>> ff9deb30
[builtins fixtures/tuple.pyi]<|MERGE_RESOLUTION|>--- conflicted
+++ resolved
@@ -1849,7 +1849,6 @@
    return submit(func, 1, *args)
 [builtins fixtures/tuple.pyi]
 
-<<<<<<< HEAD
 [case testTypeVarTupleEmptySpecialCase]
 from typing import Any, Callable, Generic
 from typing_extensions import Unpack, TypeVarTuple
@@ -1887,7 +1886,8 @@
 def one_arg(__a: int) -> None: ...
 x = MyClass(one_arg)
 x = explicit  # E: Incompatible types in assignment (expression has type "MyClass[()]", variable has type "MyClass[int]")
-=======
+[builtins fixtures/tuple.pyi]
+
 [case testTypeVarTupleRuntimeTypeApplication]
 from typing import Generic, TypeVar, Tuple
 from typing_extensions import Unpack, TypeVarTuple
@@ -1906,5 +1906,4 @@
 
 z = C[int]()  # E: Bad number of arguments, expected: at least 2, given: 1
 reveal_type(z)  # N: Revealed type is "__main__.C[Any, Unpack[builtins.tuple[Any, ...]], Any]"
->>>>>>> ff9deb30
 [builtins fixtures/tuple.pyi]