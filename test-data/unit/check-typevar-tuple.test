--- conflicted
+++ resolved
@@ -1911,7 +1911,6 @@
 reveal_type(z)  # N: Revealed type is "__main__.C[Any, Unpack[builtins.tuple[Any, ...]], Any]"
 [builtins fixtures/tuple.pyi]
 
-<<<<<<< HEAD
 [case testVariadicTupleTupleSubclassPrefixSuffix]
 from typing import Tuple
 from typing_extensions import Unpack
@@ -2084,7 +2083,6 @@
 
 h: Callable[[int, *Tuple[str, ...], str], None]
 reveal_type([f, h])  # N: Revealed type is "builtins.list[def (builtins.int, *Unpack[Tuple[Unpack[builtins.tuple[builtins.str, ...]], Never]])]"
-=======
 [case testTypeVarTupleBothUnpacksSimple]
 from typing import Tuple
 from typing_extensions import Unpack, TypeVarTuple, TypedDict
@@ -2181,5 +2179,4 @@
         func(*args)  # E: Missing named argument "a" \
                      # E: Missing named argument "b"
     return func(*args, **kwargs)
->>>>>>> 5d404647
 [builtins fixtures/tuple.pyi]