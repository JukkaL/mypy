[case testAbstractMethods]
from abc import abstractmethod, ABCMeta
import typing

class A(metaclass=ABCMeta):
  @abstractmethod
  def g(self) -> 'A': pass
  @abstractmethod
  def f(self) -> 'A': return self
[out]
MypyFile:1(
  ImportFrom:1(abc, [abstractmethod, ABCMeta])
  Import:2(typing)
  ClassDef:4(
    A
<<<<<<< HEAD
    Metaclass(NameExpr(ABCMeta))
=======
    Metaclass(NameExpr(ABCMeta [abc.ABCMeta]))
>>>>>>> 60527de2
    Decorator:5(
      Var(g)
      FuncDef:6(
        g
        Args(
          Var(self))
        def (self: __main__.A) -> __main__.A
        Abstract
        Block:6(
          PassStmt:6())))
    Decorator:7(
      Var(f)
      FuncDef:8(
        f
        Args(
          Var(self))
        def (self: __main__.A) -> __main__.A
        Abstract
        Block:8(
          ReturnStmt:8(
            NameExpr(self [l])))))))

[case testClassInheritingTwoAbstractClasses]
from abc import abstractmethod, ABCMeta
import typing

class A(metaclass=ABCMeta): pass
class B(metaclass=ABCMeta): pass
class C(A, B): pass
[out]
MypyFile:1(
  ImportFrom:1(abc, [abstractmethod, ABCMeta])
  Import:2(typing)
  ClassDef:4(
    A
<<<<<<< HEAD
    Metaclass(NameExpr(ABCMeta))
    PassStmt:4())
  ClassDef:5(
    B
    Metaclass(NameExpr(ABCMeta))
=======
    Metaclass(NameExpr(ABCMeta [abc.ABCMeta]))
    PassStmt:4())
  ClassDef:5(
    B
    Metaclass(NameExpr(ABCMeta [abc.ABCMeta]))
>>>>>>> 60527de2
    PassStmt:5())
  ClassDef:6(
    C
    BaseType(
      __main__.A
      __main__.B)
    PassStmt:6()))

[case testAbstractGenericClass]
from abc import abstractmethod
from typing import Generic, TypeVar
T = TypeVar('T')
class A(Generic[T]):
  @abstractmethod
  def f(self) -> 'A[T]': pass
[out]
MypyFile:1(
  ImportFrom:1(abc, [abstractmethod])
  ImportFrom:2(typing, [Generic, TypeVar])
  AssignmentStmt:3(
    NameExpr(T* [__main__.T])
    TypeVarExpr:3())
  ClassDef:4(
    A
    TypeVars(
      T)
    Decorator:5(
      Var(f)
      FuncDef:6(
        f
        Args(
          Var(self))
        def (self: __main__.A[T`1]) -> __main__.A[T`1]
        Abstract
        Block:6(
          PassStmt:6())))))

[case testFullyQualifiedAbstractMethodDecl]
import abc
from abc import ABCMeta
import typing

class A(metaclass=ABCMeta):
  @abc.abstractmethod
  def g(self) -> 'A': pass
[out]
MypyFile:1(
  Import:1(abc)
  ImportFrom:2(abc, [ABCMeta])
  Import:3(typing)
  ClassDef:5(
    A
<<<<<<< HEAD
    Metaclass(NameExpr(ABCMeta))
=======
    Metaclass(NameExpr(ABCMeta [abc.ABCMeta]))
>>>>>>> 60527de2
    Decorator:6(
      Var(g)
      FuncDef:7(
        g
        Args(
          Var(self))
        def (self: __main__.A) -> __main__.A
        Abstract
        Block:7(
          PassStmt:7())))))<|MERGE_RESOLUTION|>--- conflicted
+++ resolved
@@ -13,11 +13,7 @@
   Import:2(typing)
   ClassDef:4(
     A
-<<<<<<< HEAD
-    Metaclass(NameExpr(ABCMeta))
-=======
     Metaclass(NameExpr(ABCMeta [abc.ABCMeta]))
->>>>>>> 60527de2
     Decorator:5(
       Var(g)
       FuncDef:6(
@@ -53,19 +49,11 @@
   Import:2(typing)
   ClassDef:4(
     A
-<<<<<<< HEAD
-    Metaclass(NameExpr(ABCMeta))
-    PassStmt:4())
-  ClassDef:5(
-    B
-    Metaclass(NameExpr(ABCMeta))
-=======
     Metaclass(NameExpr(ABCMeta [abc.ABCMeta]))
     PassStmt:4())
   ClassDef:5(
     B
     Metaclass(NameExpr(ABCMeta [abc.ABCMeta]))
->>>>>>> 60527de2
     PassStmt:5())
   ClassDef:6(
     C
@@ -118,11 +106,7 @@
   Import:3(typing)
   ClassDef:5(
     A
-<<<<<<< HEAD
-    Metaclass(NameExpr(ABCMeta))
-=======
     Metaclass(NameExpr(ABCMeta [abc.ABCMeta]))
->>>>>>> 60527de2
     Decorator:6(
       Var(g)
       FuncDef:7(
