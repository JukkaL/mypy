-- Test cases for function overloading
[case testOverloadNotImportedNoCrash]
@overload
def f(a): pass
@overload
def f(a): pass
def f(a): pass
f(0)

@overload  # E: Name 'overload' is not defined
def g(a:int): pass
def g(a): pass  # E: Name 'g' already defined on line 8
g(0)

@something  # E: Name 'something' is not defined
def r(a:int): pass
def r(a): pass  # E: Name 'r' already defined on line 13
r(0)
[out]
main:1: error: Name 'overload' is not defined
main:3: error: Name 'f' already defined on line 1
main:3: error: Name 'overload' is not defined
main:5: error: Name 'f' already defined on line 1

[case testTypeCheckOverloadWithImplementation]
from typing import overload, Any
@overload
def f(x: 'A') -> 'B': ...
@overload
def f(x: 'B') -> 'A': ...

def f(x: Any) -> Any:
    pass

reveal_type(f(A())) # E: Revealed type is '__main__.B'
reveal_type(f(B())) # E: Revealed type is '__main__.A'

class A: pass
class B: pass
[builtins fixtures/isinstance.pyi]

[case testOverloadNeedsImplementation]
from typing import overload, Any
@overload  # E: An overloaded function outside a stub file must have an implementation
def f(x: 'A') -> 'B': ...
@overload
def f(x: 'B') -> 'A': ...

reveal_type(f(A())) # E: Revealed type is '__main__.B'
reveal_type(f(B())) # E: Revealed type is '__main__.A'

class A: pass
class B: pass
[builtins fixtures/isinstance.pyi]

[case testSingleOverloadNoImplementation]
from typing import overload, Any
@overload  # E: Single overload definition, multiple required
def f(x: 'A') -> 'B': ...

class A: pass
class B: pass
[builtins fixtures/isinstance.pyi]

[case testOverloadByAnyOtherName]
from typing import overload as rose
from typing import Any
@rose
def f(x: 'A') -> 'B': ...
@rose
def f(x: 'B') -> 'A': ...

def f(x: Any) -> Any:
    pass

reveal_type(f(A())) # E: Revealed type is '__main__.B'
reveal_type(f(B())) # E: Revealed type is '__main__.A'

class A: pass
class B: pass
[builtins fixtures/isinstance.pyi]

[case testTypeCheckOverloadWithDecoratedImplementation]
from typing import overload, Any

def deco(fun): ...

@overload
def f(x: 'A') -> 'B': ...
@overload
def f(x: 'B') -> 'A': ...

@deco
def f(x: Any) -> Any:
    pass

reveal_type(f(A())) # E: Revealed type is '__main__.B'
reveal_type(f(B())) # E: Revealed type is '__main__.A'

class A: pass
class B: pass
[builtins fixtures/isinstance.pyi]

[case testOverloadDecoratedImplementationNotLast]
from typing import overload, Any

def deco(fun): ...

@overload
def f(x: 'A') -> 'B': ...

@deco  # E: The implementation for an overloaded function must come last
def f(x: Any) -> Any:
    pass

@overload
def f(x: 'B') -> 'A': ...

class A: pass
class B: pass
[builtins fixtures/isinstance.pyi]

[case testOverloadImplementationNotLast]
from typing import overload, Any

@overload
def f(x: 'A') -> 'B': ...

def f(x: Any) -> Any:  # E: The implementation for an overloaded function must come last
    pass

@overload
def f(x: 'B') -> 'A': ...

class A: pass
class B: pass
[builtins fixtures/isinstance.pyi]

[case testDecoratedRedefinitionIsNotOverload]
from typing import overload, Any

def deco(fun): ...

@deco
def f(x: 'A') -> 'B': ...
@deco  # E: Name 'f' already defined on line 5
def f(x: 'B') -> 'A': ...
@deco  # E: Name 'f' already defined on line 5
def f(x: Any) -> Any: ...

class A: pass
class B: pass
[builtins fixtures/isinstance.pyi]

[case testTypeCheckOverloadWithImplementationPy2]
# flags: --python-version 2.7

from typing import overload
@overload
def f(x):
    # type: (A) -> B
    pass

@overload
def f(x):
    # type: (B) -> A
    pass

def f(x):
    pass

reveal_type(f(A()))  # E: Revealed type is '__main__.B'
reveal_type(f(B()))  # E: Revealed type is '__main__.A'

class A: pass
class B: pass
[builtins fixtures/isinstance.pyi]

[case testTypeCheckOverloadWithImplementationError]
from typing import overload, Any

@overload
def f(x: 'A') -> 'B': ...
@overload
def f(x: 'B') -> 'A': ...

def f(x: Any) -> Any:
    foo = 1
    foo = "bar"  # E: Incompatible types in assignment (expression has type "str", variable has type "int")

@overload
def g(x: 'A') -> 'B': ...
@overload
def g(x: 'B') -> 'A': ...

def g(x):
    foo = 1
    foo = "bar"

reveal_type(f(A()))  # E: Revealed type is '__main__.B'
reveal_type(f(B()))  # E: Revealed type is '__main__.A'

class A: pass
class B: pass
[builtins fixtures/isinstance.pyi]

[case testTypeCheckOverloadWithUntypedImplAndMultipleVariants]
from typing import overload

@overload
def f(x: int) -> str: ...
@overload
def f(x: str) -> int: ...  # E: Overloaded function signatures 2 and 3 overlap with incompatible return types
@overload
def f(x: object) -> str: ...
def f(x): ...

[case testTypeCheckOverloadWithImplTooSpecificArg]
from typing import overload, Any

class A: pass
class B: pass

a = A()

@overload
def f(x: 'A') -> 'B': ...
@overload
def f(x: 'B') -> 'A': ...

def f(x: 'A') -> Any: # E: Overloaded function implementation does not accept all possible arguments of signature 2
    pass

reveal_type(f(A())) # E: Revealed type is '__main__.B'
reveal_type(f(B())) # E: Revealed type is '__main__.A'

[builtins fixtures/isinstance.pyi]

[case testTypeCheckOverloadWithImplTooSpecificRetType]
from typing import overload, Any

class A: pass
class B: pass

a = A()

@overload
def f(x: 'A') -> 'B': ...
@overload
def f(x: 'B') -> 'A': ...

def f(x: Any) -> 'B': # E: Overloaded function implementation cannot produce return type of signature 2
    return B()

reveal_type(f(A())) # E: Revealed type is '__main__.B'
reveal_type(f(B())) # E: Revealed type is '__main__.A'

[builtins fixtures/isinstance.pyi]

[case testTypeCheckOverloadWithImplTypeVar]
from typing import overload, Any, TypeVar

T = TypeVar('T')

class A: pass
class B: pass

a = A()

@overload
def f(x: 'A') -> 'A': ...
@overload
def f(x: 'B') -> 'B': ...

def f(x: T) -> T:
    ...

reveal_type(f(A())) # E: Revealed type is '__main__.A'
reveal_type(f(B())) # E: Revealed type is '__main__.B'

[builtins fixtures/isinstance.pyi]

[case testTypeCheckOverloadWithImplTypeVarProblems]
from typing import overload, Any, TypeVar, Union

T = TypeVar('T', bound='A')

class A: pass
class B: pass

a = A()

@overload
def f(x: 'A') -> 'A': ...
@overload
def f(x: 'B') -> 'B': ...

def f(x: Union[T, B]) -> T:  # E: Overloaded function implementation cannot satisfy signature 2 due to inconsistencies in how they use type variables
    ...

reveal_type(f(A())) # E: Revealed type is '__main__.A'
reveal_type(f(B())) # E: Revealed type is '__main__.B'

[builtins fixtures/isinstance.pyi]

[case testTypeCheckOverloadImplementationTypeVarWithValueRestriction]
from typing import overload, TypeVar, Union

class A: pass
class B: pass
class C: pass

T = TypeVar('T', A, B)

@overload
def foo(x: T) -> T: ...
@overload
def foo(x: C) -> int: ...
def foo(x: Union[A, B, C]) -> Union[A, B, int]:
    if isinstance(x, C):
        return 3
    else:
        return x

@overload
def bar(x: T) -> T: ...
@overload
def bar(x: C) -> int: ...
def bar(x: Union[T, C]) -> Union[T, int]:
    if isinstance(x, C):
        return 3
    else:
        return x

[builtins fixtures/isinstancelist.pyi]

[case testTypeCheckOverloadImplementationTypeVarDifferingUsage]
from typing import overload, Union, List, TypeVar

T = TypeVar('T')

@overload
def foo(t: List[T]) -> T: ...
@overload
def foo(t: T) -> T: ...
def foo(t: Union[List[T], T]) -> T:
    if isinstance(t, list):
        return t[0]
    else:
        return t
[builtins fixtures/isinstancelist.pyi]

[case testTypeCheckOverloadedFunctionBody]
from foo import *
[file foo.pyi]
from typing import overload
@overload
def f(x: 'A'):
    x = B() # E: Incompatible types in assignment (expression has type "B", variable has type "A")
    x = A()
@overload
def f(x: 'B'):
    x = A() # E: Incompatible types in assignment (expression has type "A", variable has type "B")
    x = B()
class A: pass
class B: pass
[out]

[case testTypeCheckOverloadedMethodBody]
from foo import *
[file foo.pyi]
from typing import overload
class A:
    @overload
    def f(self, x: 'A'):
        x = B() # E: Incompatible types in assignment (expression has type "B", variable has type "A")
        x = A()
    @overload
    def f(self, x: 'B'):
        x = A() # E: Incompatible types in assignment (expression has type "A", variable has type "B")
        x = B()
class B: pass
[out]

[case testCallToOverloadedFunction]
from foo import *
[file foo.pyi]
from typing import overload
f(C()) # E: No overload variant of "f" matches argument type "C"
f(A())
f(B())

@overload
def f(x: 'A') -> None: pass
@overload
def f(x: 'B') -> None: pass

class A: pass
class B: pass
class C: pass

[case testOverloadedFunctionReturnValue]
from foo import *
[file foo.pyi]
from typing import overload
a, b = None, None # type: (A, B)
b = f(a) # E: Incompatible types in assignment (expression has type "A", variable has type "B")
a = f(b) # E: Incompatible types in assignment (expression has type "B", variable has type "A")
a = f(a)
b = f(b)

@overload
def f(x: 'A') -> 'A': pass
@overload
def f(x: 'B') -> 'B': pass
class A: pass
class B: pass

[case testCallToOverloadedMethod]
from foo import *
[file foo.pyi]
from typing import overload
A().f(C()) # E: No overload variant of "f" of "A" matches argument type "C"
A().f(A())
A().f(B())

class A:
  @overload
  def f(self, x: 'A') -> None: pass
  @overload
  def f(self, x: 'B') -> None: pass

class B: pass
class C: pass

[case testOverloadedMethodReturnValue]
from foo import *
[file foo.pyi]
from typing import overload
a, b = None, None # type: (A, B)
b = a.f(a) # E: Incompatible types in assignment (expression has type "A", variable has type "B")
a = a.f(b) # E: Incompatible types in assignment (expression has type "B", variable has type "A")
a = a.f(a)
b = a.f(b)

class A:
  @overload
  def f(self, x: 'A') -> 'A': pass
  @overload
  def f(self, x: 'B') -> 'B': pass
class B: pass

[case testOverloadsWithDifferentArgumentCounts]
from foo import *
[file foo.pyi]
from typing import overload
a, b = None, None # type: (A, B)
a = f(a)
b = f(a) # E: Incompatible types in assignment (expression has type "A", variable has type "B")
f(b)     # E: No overload variant of "f" matches argument type "B"
b = f(b, a)
a = f(b, a) # E: Incompatible types in assignment (expression has type "B", variable has type "A")
f(a, a)     # E: No overload variant of "f" matches argument types "A", "A"
f(b, b)     # E: No overload variant of "f" matches argument types "B", "B"

@overload
def f(x: 'A') -> 'A': pass
@overload
def f(x: 'B', y: 'A') -> 'B': pass
class A: pass
class B: pass

[case testGenericOverloadVariant]
from foo import *
[file foo.pyi]
from typing import overload, TypeVar, Generic
t = TypeVar('t')
ab, ac, b, c = None, None, None, None # type: (A[B], A[C], B, C)
b = f(ab)
c = f(ac)
b = f(ac) # E: Incompatible types in assignment (expression has type "C", variable has type "B")
b = f(b)
c = f(b)  # E: Incompatible types in assignment (expression has type "B", variable has type "C")
@overload
def f(x: 'A[t]') -> t: pass
@overload
def f(x: 'B') -> 'B': pass
class A(Generic[t]): pass
class B: pass
class C: pass

[case testOverloadedInit]
from foo import *
[file foo.pyi]
from typing import overload
a, b = None, None # type: (A, B)
a = A(a)
a = A(b)
a = A(object()) # E: No overload variant of "A" matches argument type "object"

class A:
  @overload
  def __init__(self, a: 'A') -> None: pass
  @overload
  def __init__(self, b: 'B') -> None: pass
class B: pass

[case testIntersectionTypeCompatibility]
from foo import *
[file foo.pyi]
from typing import overload, Callable
o = None # type: object
a = None # type: A

a = f # E: Incompatible types in assignment (expression has type overloaded function, variable has type "A")
o = f

@overload
def f(a: 'A') -> None: pass
@overload
def f(a: Callable[[], None]) -> None: pass
class A: pass

[case testCompatibilityOfIntersectionTypeObjectWithStdType]
from foo import *
[file foo.pyi]
from typing import overload
t, a = None, None # type: (type, A)

a = A # E: Incompatible types in assignment (expression has type "Type[A]", variable has type "A")
t = A

class A:
    @overload
    def __init__(self, a: 'A') -> None: pass
    @overload
    def __init__(self, a: 'B') -> None: pass
class B: pass

[case testOverloadedGetitem]
from foo import *
[file foo.pyi]
from typing import overload
a, b = None, None # type: int, str
a = A()[a]
b = A()[a] # E: Incompatible types in assignment (expression has type "int", variable has type "str")
b = A()[b]
a = A()[b] # E: Incompatible types in assignment (expression has type "str", variable has type "int")

class A:
    @overload
    def __getitem__(self, a: int) -> int: pass
    @overload
    def __getitem__(self, b: str) -> str: pass

[case testOverloadedGetitemWithGenerics]
from foo import *
[file foo.pyi]
from typing import TypeVar, Generic, overload
t = TypeVar('t')
a, b, c = None, None, None # type: (A, B, C[A])
a = c[a]
b = c[a] # E: Incompatible types in assignment (expression has type "A", variable has type "B")
a = c[b]
b = c[b] # E: Incompatible types in assignment (expression has type "A", variable has type "B")

class C(Generic[t]):
    @overload
    def __getitem__(self, a: 'A') -> t: pass
    @overload
    def __getitem__(self, b: 'B') -> t: pass
class A: pass
class B: pass

[case testImplementingOverloadedMethod]
from foo import *
[file foo.pyi]
from typing import overload
from abc import abstractmethod, ABCMeta

class I(metaclass=ABCMeta):
    @overload
    @abstractmethod
    def f(self) -> None: pass
    @overload
    @abstractmethod
    def f(self, a: 'A') -> None: pass
class A(I):
    @overload
    def f(self) -> None: pass
    @overload
    def f(self, a: 'A') -> None: pass

[case testOverloadWithFunctionType]
from foo import *
[file foo.pyi]
from typing import overload, Callable
class A: pass
@overload
def f(x: A) -> None: pass
@overload
def f(x: Callable[[], None]) -> None: pass

f(A())
[builtins fixtures/function.pyi]

[case testVarArgsOverload]
from foo import *
[file foo.pyi]
from typing import overload, Any
@overload
def f(x: 'A', *more: Any) -> 'A': pass
@overload
def f(x: 'B', *more: Any) -> 'A': pass
f(A())
f(A(), A, A)
f(B())
f(B(), B)
f(B(), B, B)
f(object()) # E: No overload variant of "f" matches argument type "object"
class A: pass
class B: pass
[builtins fixtures/list.pyi]

[case testVarArgsOverload2]
from foo import *
[file foo.pyi]
from typing import overload
@overload
def f(x: 'A', *more: 'B') -> 'A': pass
@overload
def f(x: 'B', *more: 'A') -> 'A': pass
f(A(), B())
f(A(), B(), B())
f(A(), A(), B()) # E: No overload variant of "f" matches argument types "A", "A", "B"
f(A(), B(), A()) # E: No overload variant of "f" matches argument types "A", "B", "A"
class A: pass
class B: pass
[builtins fixtures/list.pyi]

[case testOverloadWithTypeObject]
from foo import *
[file foo.pyi]
from typing import overload
@overload
def f(a: 'A', t: type) -> None: pass
@overload
def f(a: 'B', t: type) -> None: pass
f(A(), B)
f(B(), A)
class A: pass
class B: pass
[builtins fixtures/function.pyi]

[case testOverloadedInitAndTypeObjectInOverload]
from foo import *
[file foo.pyi]
from typing import overload
@overload
def f(t: type) -> 'A': pass
@overload
def f(t: 'A') -> 'B': pass
a, b = None, None # type: (A, B)
a = f(A)
b = f(a)
b = f(A) # E: Incompatible types in assignment (expression has type "A", variable has type "B")
a = f(a) # E: Incompatible types in assignment (expression has type "B", variable has type "A")
class A:
   @overload
   def __init__(self) -> None: pass
   @overload
   def __init__(self, a: 'A') -> None: pass
class B:
    pass

[case testOverlappingErasedSignatures]
from foo import *
[file foo.pyi]
from typing import overload, List
@overload
def f(a: List[int]) -> int: pass
@overload
def f(a: List[str]) -> int: pass
list_int = [] # type: List[int]
list_str = [] # type: List[str]
list_object = [] # type: List[object]
n = f(list_int)
m = f(list_str)
n = 1
m = 1
n = 'x' # E: Incompatible types in assignment (expression has type "str", variable has type "int")
m = 'x' # E: Incompatible types in assignment (expression has type "str", variable has type "int")
f(list_object) # E: Argument 1 to "f" has incompatible type "List[object]"; expected "List[int]"
[builtins fixtures/list.pyi]

[case testOverlappingOverloadSignatures]
from foo import *
[file foo.pyi]
from typing import overload
class A: pass
class B(A): pass
@overload
def f(x: B) -> int: pass # E: Overloaded function signatures 1 and 2 overlap with incompatible return types
@overload
def f(x: A) -> str: pass

[case testContravariantOverlappingOverloadSignatures]
from foo import *
[file foo.pyi]
from typing import overload
class A: pass
class B(A): pass
@overload
def f(x: A) -> A: pass
@overload
def f(x: B) -> B: pass   # E: Overloaded function signature 2 will never be matched: signature 1's parameter type(s) are the same or broader

[case testPartiallyCovariantOverlappingOverloadSignatures]
from foo import *
[file foo.pyi]
from typing import overload
class A: pass
class B(A): pass
@overload
def f(x: B) -> A: pass # E: Overloaded function signatures 1 and 2 overlap with incompatible return types
@overload
def f(x: A) -> B: pass

[case testPartiallyContravariantOverloadSignatures]
from foo import *
[file foo.pyi]
from typing import overload
class A: pass
class B(A): pass
@overload
def g(x: A) -> int: pass
@overload
def g(x: B) -> str: pass  # E: Overloaded function signature 2 will never be matched: signature 1's parameter type(s) are the same or broader

[case testCovariantOverlappingOverloadSignatures]
from foo import *
[file foo.pyi]
from typing import overload
class A: pass
class B(A): pass
@overload
def g(x: B) -> B: pass
@overload
def g(x: A) -> A: pass

[case testCovariantOverlappingOverloadSignaturesWithSomeSameArgTypes]
from foo import *
[file foo.pyi]
from typing import overload
class A: pass
class B(A): pass
@overload
def g(x: int, y: B) -> B: pass
@overload
def g(x: int, y: A) -> A: pass

[case testCovariantOverlappingOverloadSignaturesWithAnyType]
from foo import *
[file foo.pyi]
from typing import Any, overload
@overload
def g(x: int) -> int: pass
@overload
def g(x: Any) -> Any: pass

[case testContravariantOverlappingOverloadSignaturesWithAnyType]
from foo import *
[file foo.pyi]
from typing import Any, overload
@overload
def g(x: Any) -> Any: pass
@overload
def g(x: int) -> int: pass  # E: Overloaded function signature 2 will never be matched: signature 1's parameter type(s) are the same or broader

[case testOverloadedLtAndGtMethods]
from foo import *
[file foo.pyi]
from typing import overload
class A:
    def __lt__(self, x: A) -> int: pass
    def __gt__(self, x: A) -> int: pass
class B:
    @overload
    def __lt__(self, x: B) -> int: pass
    @overload
    def __lt__(self, x: A) -> int: pass
    @overload
    def __gt__(self, x: B) -> int: pass
    @overload
    def __gt__(self, x: A) -> int: pass
A() < A()
A() < B()
B() < A()
B() < B()
A() < object() # E: Unsupported operand types for < ("A" and "object")
B() < object() # E: No overload variant of "__lt__" of "B" matches argument type "object"

[case testOverloadedForwardMethodAndCallingReverseMethod]
from foo import *
[file foo.pyi]
from typing import overload
class A:
    @overload
    def __add__(self, x: 'A') -> int: pass
    @overload
    def __add__(self, x: int) -> int: pass
class B:
    def __radd__(self, x: A) -> int: pass
A() + A()
A() + 1
A() + B()
A() + '' # E: No overload variant of "__add__" of "A" matches argument type "str"

[case testOverrideOverloadedMethodWithMoreGeneralArgumentTypes]
from foo import *
[file foo.pyi]
from typing import overload

class IntSub(int): pass

class StrSub(str): pass
class A:
    @overload
    def f(self, x: IntSub) -> int: return 0
    @overload
    def f(self, x: StrSub) -> str: return ''
class B(A):
    @overload
    def f(self, x: int) -> int: return 0
    @overload
    def f(self, x: str) -> str: return ''
[out]

[case testOverrideOverloadedMethodWithMoreSpecificArgumentTypes]
from foo import *
[file foo.pyi]
from typing import overload

class IntSub(int): pass

class StrSub(str): pass
class A:
    @overload
    def f(self, x: int) -> int: return 0
    @overload
    def f(self, x: str) -> str: return ''
class B(A):
    @overload
    def f(self, x: IntSub) -> int: return 0
    @overload
    def f(self, x: str) -> str: return ''
class C(A):
    @overload
    def f(self, x: int) -> int: return 0
    @overload
    def f(self, x: StrSub) -> str: return ''
class D(A):
    @overload
    def f(self, x: int) -> int: return 0
    @overload
    def f(self, x: str) -> str: return ''
[out]
tmp/foo.pyi:12: error: Signature of "f" incompatible with supertype "A"
tmp/foo.pyi:17: error: Signature of "f" incompatible with supertype "A"

[case testOverloadingAndDucktypeCompatibility]
from foo import *
[file foo.pyi]
from typing import overload, _promote

class A: pass

@_promote(A)
class B: pass

@overload
def f(n: B) -> B:
    return n
@overload
def f(n: A) -> A:
    return n

f(B()) + 'x'  # E: Unsupported left operand type for + ("B")
f(A()) + 'x'  # E: Unsupported left operand type for + ("A")

[case testOverloadingAndIntFloatSubtyping]
from foo import *
[file foo.pyi]
from typing import overload
@overload
def f(x: float) -> None: pass
@overload
def f(x: str) -> None: pass
f(1.1)
f('')
f(1)
f(()) # E: No overload variant of "f" matches argument type "Tuple[]"
[builtins fixtures/primitives.pyi]
[out]

[case testOverloadingVariableInputs]
from foo import *
[file foo.pyi]
from typing import overload
@overload
def f(x: int, y: int) -> None: pass
@overload
def f(x: int) -> None: pass
f(1)
f(1, 2)
z = (1, 2)
f(*z)
[builtins fixtures/primitives.pyi]
[out]

[case testTypeInferenceSpecialCaseWithOverloading]
from foo import *
[file foo.pyi]
from typing import overload

class A:
    def __add__(self, x: A) -> A: pass
class B:
    def __radd__(self, x: A) -> B: pass

@overload
def f(x: A) -> A: pass
@overload
def f(x: B) -> B: pass

f(A() + B())() # E: "B" not callable

[case testKeywordArgOverload]
from foo import *
[file foo.pyi]
from typing import overload
@overload
def f(x: int, y: str) -> int: pass
@overload
def f(x: str, y: int) -> str: pass
f(x=1, y='')() # E: "int" not callable
f(y=1, x='')() # E: "str" not callable

[case testIgnoreOverloadVariantBasedOnKeywordArg]
from foo import *
[file foo.pyi]
from typing import overload
@overload
def f(x: int) -> int: pass
@overload
def f(y: int) -> str: pass
f(x=1)() # E: "int" not callable
f(y=1)() # E: "str" not callable

[case testOverloadWithTupleVarArg]
from foo import *
[file foo.pyi]
from typing import overload
@overload
def f(x: int, y: str) -> int: pass
@overload
def f(*x: str) -> str: pass
f(*(1,))() # E: No overload variant of "f" matches argument type "Tuple[int]"
f(*('',))() # E: "str" not callable
f(*(1, ''))() # E: "int" not callable
f(*(1, '', 1))() # E: No overload variant of "f" matches argument type "Tuple[int, str, int]"

[case testPreferExactSignatureMatchInOverload]
from foo import *
[file foo.pyi]
from typing import overload, List
@overload
def f(x: int, y: List[int] = None) -> int: pass
@overload
def f(x: int, y: List[str] = None) -> int: pass
f(y=[1], x=0)() # E: "int" not callable
f(y=[''], x=0)() # E: "int" not callable
a = f(y=[['']], x=0) # E: List item 0 has incompatible type "List[str]"; expected "int"
reveal_type(a)  # E: Revealed type is 'builtins.int'
[builtins fixtures/list.pyi]

[case testOverloadWithDerivedFromAny]
from foo import *
[file foo.pyi]
from typing import Any, overload
Base = None  # type: Any

class C:
    @overload
    def __init__(self, a: str) -> None: pass
    @overload
    def __init__(self, a: int) -> None: pass

class Derived(Base):
    def to_dict(self) -> C:
        return C(self)  # fails without the fix for #1363
C(Derived())  # fails without the hack
C(Base())  # Always ok

[case testOverloadWithBoundedTypeVar]
from foo import *
[file foo.pyi]
from typing import overload, TypeVar
T = TypeVar('T', bound=str)
@overload
def f(x: T) -> T: pass
@overload
def f(x: int) -> bool: pass
class mystr(str): pass

f('x')() # E: "str" not callable
f(1)() # E: "bool" not callable
f(1.1) # E: No overload variant of "f" matches argument type "float"
f(mystr())() # E: "mystr" not callable
[builtins fixtures/primitives.pyi]

[case testOverloadedCallWithVariableTypes]
from foo import *
[file foo.pyi]
from typing import overload, TypeVar, List
T = TypeVar('T', bound=str)
@overload
def f(x: T) -> T: pass
@overload
def f(x: List[T]) -> None: pass
class mystr(str): pass

U = TypeVar('U', bound=mystr)
V = TypeVar('V')
def g(x: U, y: V) -> None:
    f(x)() # E: "mystr" not callable
    f(y) # E: No overload variant of "f" matches argument type "V"
    a = f([x]) # E: "f" does not return a value
    f([y]) # E: Value of type variable "T" of "f" cannot be "V"
    f([x, y]) # E: Value of type variable "T" of "f" cannot be "object"
[builtins fixtures/list.pyi]
[out]

[case testOverloadOverlapWithTypeVars]
from foo import *
[file foo.pyi]
from typing import overload, TypeVar, Sequence, List
T = TypeVar('T', bound=str)
@overload
def f(x: Sequence[T]) -> None: pass
@overload
def f(x: Sequence[int]) -> int: pass

@overload
def g(x: Sequence[T]) -> None: pass
@overload
def g(x: Sequence[str]) -> int: pass  # E: Overloaded function signature 2 will never be matched: signature 1's parameter type(s) are the same or broader

@overload
def h(x: Sequence[str]) -> int: pass
@overload
def h(x: Sequence[T]) -> None: pass  # E: Overloaded function signature 2 will never be matched: signature 1's parameter type(s) are the same or broader

@overload
def i(x: List[str]) -> int: pass  # E: Overloaded function signatures 1 and 2 overlap with incompatible return types
@overload
def i(x: List[T]) -> None: pass
[builtins fixtures/list.pyi]

[case testOverlapWithTypeVarsWithValues]
from foo import *
[file foo.pyi]
from typing import overload, TypeVar
AnyStr = TypeVar('AnyStr', bytes, str)

@overload
def f(x: int) -> int: pass
@overload
def f(x: AnyStr) -> str: pass

f(1)() # E: "int" not callable
f('1')() # E: "str" not callable
f(b'1')() # E: "str" not callable
f(1.0) # E: No overload variant of "f" matches argument type "float"

@overload
def g(x: AnyStr, *a: AnyStr) -> None: pass
@overload
def g(x: int, *a: AnyStr) -> None: pass

g('foo')
g('foo', 'bar')
g('foo', b'bar') # E: Value of type variable "AnyStr" of "g" cannot be "object"
g(1)
g(1, 'foo')
g(1, 'foo', b'bar') # E: Value of type variable "AnyStr" of "g" cannot be "object"
[builtins fixtures/primitives.pyi]

[case testOverloadOverlapWithTypeVarsWithValuesOrdering]
from foo import *
[file foo.pyi]
from typing import overload, TypeVar
AnyStr = TypeVar('AnyStr', bytes, str)

@overload
def f(x: AnyStr) -> AnyStr: pass
@overload
def f(x: str) -> str: pass  # E: Overloaded function signature 2 will never be matched: signature 1's parameter type(s) are the same or broader

@overload
def g(x: str) -> str: pass
@overload
def g(x: AnyStr) -> AnyStr: pass
[builtins fixtures/primitives.pyi]

[case testOverloadsUsingAny]
from typing import overload, List, Any, Union

@overload
def foo(x: List[int]) -> int: ...
@overload
def foo(x: List[str]) -> str: ...
def foo(x): pass

a: List[int]
b: List[str]
c: List[Any]
d: Union[List[int], List[str]]
e: List[bool]
f: List[object]
g: List[Union[int, str]]

reveal_type(foo(a))
reveal_type(foo(b))
reveal_type(foo(c))
reveal_type(foo(d))
foo(e)
foo(f)
foo(g)

[builtins fixtures/list.pyi]
[out]
main:17: error: Revealed type is 'builtins.int'
main:18: error: Revealed type is 'builtins.str'
main:19: error: Revealed type is 'Any'
main:20: error: Revealed type is 'Union[builtins.int, builtins.str]'
main:21: error: Argument 1 to "foo" has incompatible type "List[bool]"; expected "List[int]"
main:21: note: "List" is invariant -- see http://mypy.readthedocs.io/en/latest/common_issues.html#variance
main:21: note: Consider using "Sequence" instead, which is covariant
main:22: error: Argument 1 to "foo" has incompatible type "List[object]"; expected "List[int]"
main:23: error: Argument 1 to "foo" has incompatible type "List[Union[int, str]]"; expected "List[int]"

[case testOverloadAgainstEmptyCollections]
from typing import overload, List

@overload
def f(x: List[int]) -> int: ...
@overload
def f(x: List[str]) -> str: ...
def f(x): pass

reveal_type(f([]))  # E: Revealed type is 'builtins.int'
[builtins fixtures/list.pyi]

[case testOverloadAgainstEmptyCovariantCollections]
from typing import overload, TypeVar, Generic

T = TypeVar('T', covariant=True)
class Wrapper(Generic[T]): pass

class A: pass
class B(A): pass
class C: pass

@overload
def f(x: Wrapper[A]) -> int: ...
@overload
def f(x: Wrapper[C]) -> str: ...
def f(x): pass

reveal_type(f(Wrapper()))     # E: Revealed type is 'builtins.int'
reveal_type(f(Wrapper[C]()))  # E: Revealed type is 'builtins.str'
reveal_type(f(Wrapper[B]()))  # E: Revealed type is 'builtins.int'

[case testOverlappingOverloadCounting]
from foo import *
[file foo.pyi]
from typing import overload
class A: pass
class B(A): pass
@overload
def f(x: int) -> None: pass
@overload
def f(x: B) -> str: pass # E: Overloaded function signatures 2 and 3 overlap with incompatible return types
@overload
def f(x: A) -> int: pass

[case testOverloadWithTupleMatchingTypeVar]
from foo import *
[file foo.pyi]
from typing import TypeVar, Generic, Tuple, overload

T = TypeVar('T')

class A(Generic[T]):
    @overload
    def f(self, arg: T) -> None:
        pass
    @overload
    def f(self, arg: T, default: int) -> None:
        pass

b = A()  # type: A[Tuple[int, int]]
b.f((0, 0))
b.f((0, '')) # E: Argument 1 to "f" of "A" has incompatible type "Tuple[int, str]"; expected "Tuple[int, int]"

[case testSingleOverloadStub]
from foo import *
[file foo.pyi]
from typing import overload
@overload
def f(a: int) -> None: pass
def f(a: int) -> None: pass
[out]
tmp/foo.pyi:2: error: Single overload definition, multiple required
tmp/foo.pyi:4: error: An implementation for an overloaded function is not allowed in a stub file

[case testSingleOverload2]
from foo import *
[file foo.pyi]
from typing import overload
def f(a: int) -> None: pass
@overload
def f(a: str) -> None: pass
[out]
tmp/foo.pyi:3: error: Name 'f' already defined on line 2
tmp/foo.pyi:3: error: Single overload definition, multiple required

[case testNonconsecutiveOverloads]
from foo import *
[file foo.pyi]
from typing import overload
@overload
def f(a: int) -> None: pass
1
@overload
def f(a: str) -> None: pass
[out]
tmp/foo.pyi:2: error: Single overload definition, multiple required
tmp/foo.pyi:5: error: Name 'f' already defined on line 2
tmp/foo.pyi:5: error: Single overload definition, multiple required

[case testNonconsecutiveOverloadsMissingFirstOverload]
from foo import *
[file foo.pyi]
from typing import overload
def f(a: int) -> None: pass
1
@overload
def f(a: str) -> None: pass
[out]
tmp/foo.pyi:4: error: Name 'f' already defined on line 2
tmp/foo.pyi:4: error: Single overload definition, multiple required

[case testNonconsecutiveOverloadsMissingLaterOverload]
from foo import *
[file foo.pyi]
from typing import overload
@overload
def f(a: int) -> None: pass
1
def f(a: str) -> None: pass
[out]
tmp/foo.pyi:2: error: Single overload definition, multiple required
tmp/foo.pyi:5: error: Name 'f' already defined on line 2

[case testOverloadTuple]
from foo import *
[file foo.pyi]
from typing import overload, Tuple
@overload
def f(x: int, y: Tuple[str, ...]) -> None: pass
@overload
def f(x: int, y: str) -> None: pass
f(1, ('2', '3'))
f(1, (2, '3')) # E: Argument 2 to "f" has incompatible type "Tuple[int, str]"; expected "Tuple[str, ...]"
f(1, ('2',))
f(1, '2')
f(1, (2, 3)) # E: Argument 2 to "f" has incompatible type "Tuple[int, int]"; expected "Tuple[str, ...]"
x = ('2', '3')  # type: Tuple[str, ...]
f(1, x)
y = (2, 3)  # type: Tuple[int, ...]
f(1, y) # E: Argument 2 to "f" has incompatible type "Tuple[int, ...]"; expected "Tuple[str, ...]"
[builtins fixtures/tuple.pyi]

[case testCallableSpecificOverload]
from foo import *
[file foo.pyi]
from typing import overload, Callable
@overload
def f(a: Callable[[], int]) -> None: pass
@overload
def f(a: str) -> None: pass
f(0)  # E: No overload variant of "f" matches argument type "int"

[case testCustomRedefinitionDecorator]
from typing import Any, Callable, Type

class Chain(object):
    def chain(self, function: Callable[[Any], int]) -> 'Chain':
        return self

class Test(object):
    do_chain = Chain()

    @do_chain.chain
    def do_chain(self) -> int:
        return 2

    @do_chain.chain  # E: Name 'do_chain' already defined on line 10
    def do_chain(self) -> int:
        return 3

t = Test()
reveal_type(t.do_chain)  # E: Revealed type is '__main__.Chain'

[case testOverloadWithOverlappingItemsAndAnyArgument1]
from typing import overload, Any

@overload
def f(x: int) -> int: ...
@overload
def f(x: object) -> object: ...
def f(x): pass

a: Any
reveal_type(f(a))  # E: Revealed type is 'Any'

[case testOverloadWithOverlappingItemsAndAnyArgument2]
from typing import overload, Any

@overload
def f(x: int) -> int: ...
@overload
def f(x: float) -> float: ...
def f(x): pass

a: Any
reveal_type(f(a))  # E: Revealed type is 'Any'

[case testOverloadWithOverlappingItemsAndAnyArgument3]
from typing import overload, Any

@overload
def f(x: int) -> int: ...
@overload
def f(x: str) -> str: ...
def f(x): pass

a: Any
reveal_type(f(a))  # E: Revealed type is 'Any'

[case testOverloadWithOverlappingItemsAndAnyArgument4]
from typing import overload, Any

@overload
def f(x: int, y: int, z: str) -> int: ...
@overload
def f(x: object, y: int, z: str) -> object: ...
def f(x): pass

a: Any
# Any causes ambiguity
reveal_type(f(a, 1, ''))  # E: Revealed type is 'Any'
# Any causes no ambiguity
reveal_type(f(1, a, a))  # E: Revealed type is 'builtins.int'
reveal_type(f('', a, a))  # E: Revealed type is 'builtins.object'
# Like above, but use keyword arguments.
reveal_type(f(y=1, z='', x=a))  # E: Revealed type is 'Any'
reveal_type(f(y=a, z='', x=1))  # E: Revealed type is 'builtins.int'
reveal_type(f(z='', x=1, y=a))  # E: Revealed type is 'builtins.int'
reveal_type(f(z='', x=a, y=1))  # E: Revealed type is 'Any'

[case testOverloadWithOverlappingItemsAndAnyArgument5]
from typing import overload, Any, Union

@overload
def f(x: int) -> int: ...
@overload
def f(x: Union[int, float]) -> float: ...
def f(x): pass

a: Any
reveal_type(f(a))  # E: Revealed type is 'Any'

[case testOverloadWithOverlappingItemsAndAnyArgument6]
from typing import overload, Any

@overload
def f(x: int, y: int) -> int: ...
@overload
def f(x: float, y: int, z: str) -> float: ...
@overload
def f(x: object, y: int, z: str, a: None) -> str: ...
def f(x): pass

a: Any
# Any causes ambiguity
reveal_type(f(*a))  # E: Revealed type is 'Any'
reveal_type(f(a, *a))  # E: Revealed type is 'Any'
reveal_type(f(1, *a))  # E: Revealed type is 'Any'
reveal_type(f(1.1, *a))  # E: Revealed type is 'Any'
reveal_type(f('', *a))  # E: Revealed type is 'builtins.str'

[case testOverloadWithOverlappingItemsAndAnyArgument7]
from typing import overload, Any

@overload
def f(x: int, y: int, z: int) -> int: ...
@overload
def f(x: object, y: int, z: int) -> object: ...
def f(x): pass

@overload
def g(x: int, y: int, z: int) -> int: ...
@overload
def g(x: object, y: int, z: str) -> object: ...
def g(x): pass

a: Any
reveal_type(f(1, *a))  # E: Revealed type is 'builtins.int'
reveal_type(g(1, *a))  # E: Revealed type is 'Any'

[case testOverloadWithOverlappingItemsAndAnyArgument8]
from typing import overload, Any

@overload
def f(x: int, y: int, z: int) -> str: ...
@overload
def f(x: object, y: int, z: int) -> str: ...
def f(x): pass

a: Any
# The return type is not ambiguous so Any arguments cause no ambiguity.
reveal_type(f(a, 1, 1)) # E: Revealed type is 'builtins.str'
reveal_type(f(1, *a))  # E: Revealed type is 'builtins.str'

[case testOverloadWithOverlappingItemsAndAnyArgument9]
from typing import overload, Any, List

@overload
def f(x: List[int]) -> List[int]: ...
@overload
def f(x: List[Any]) -> List[Any]: ...
def f(x): pass

a: Any
b: List[Any]
c: List[str]
d: List[int]
reveal_type(f(a)) # E: Revealed type is 'builtins.list[Any]'
reveal_type(f(b))  # E: Revealed type is 'builtins.list[Any]'
reveal_type(f(c))  # E: Revealed type is 'builtins.list[Any]'
reveal_type(f(d))  # E: Revealed type is 'builtins.list[builtins.int]'

[builtins fixtures/list.pyi]

[case testOverloadWithOverlappingItemsAndAnyArgument10]
from typing import overload, Any

@overload
def f(*, x: int = 3, y: int = 3) -> int: ...  # E: Overloaded function signatures 1 and 2 overlap with incompatible return types
@overload
def f(**kwargs: str) -> str: ...
def f(*args, **kwargs): pass

# Checking an overload flagged as unsafe is a bit weird, but this is the
# cleanest way to make sure 'Any' ambiguity checks work correctly with
# keyword arguments.
a: Any
i: int
reveal_type(f(x=a, y=i))  # E: Revealed type is 'builtins.int'
reveal_type(f(y=a))       # E: Revealed type is 'Any'
reveal_type(f(x=a, y=a))  # E: Revealed type is 'Any'

[builtins fixtures/dict.pyi]

[case testOverloadWithOverlappingItemsAndAnyArgument11]
from typing import overload, Any, Dict

@overload
def f(x: int = 3, **kwargs: int) -> int: ...
@overload
def f(**kwargs: str) -> str: ...
def f(*args, **kwargs): pass

a: Dict[str, Any]
i: int
reveal_type(f(x=i, **a))  # E: Revealed type is 'builtins.int'
reveal_type(f(**a))       # E: Revealed type is 'Any'

[builtins fixtures/dict.pyi]

[case testOverloadWithOverlappingItemsAndAnyArgument12]
from typing import overload, Any

@overload
def f(x: int) -> Any: ...
@overload
def f(x: str) -> str: ...
def f(x): pass

a: Any
reveal_type(f(a))  # E: Revealed type is 'Any'

[case testOverloadWithOverlappingItemsAndAnyArgument13]
from typing import Any, overload, TypeVar, Generic

class slice: pass

T = TypeVar('T')
class A(Generic[T]):
    @overload
    def f(self, x: int) -> T: ...
    @overload
    def f(self, x: slice) -> A[T]: ...
    def f(self, x): ...

i: Any
a: A[Any]
reveal_type(a.f(i))  # E: Revealed type is 'Any'

[case testOverloadWithOverlappingItemsAndAnyArgument14]
from typing import Any, overload, TypeVar, Generic

T = TypeVar('T')

class Wrapper(Generic[T]): pass
class slice: pass

class A(Generic[T]):
    @overload
    def f(self, x: int) -> Wrapper[T]: ...
    @overload
    def f(self, x: slice) -> Wrapper[A[T]]: ...
    def f(self, x): ...

i: Any
a: A[Any]
reveal_type(a.f(i))  # E: Revealed type is '__main__.Wrapper[Any]'

[case testOverloadWithOverlappingItemsAndAnyArgument15]
from typing import overload, Any, Union

@overload
def f(x: int) -> str: ...
@overload
def f(x: str) -> str: ...
def f(x): pass

@overload
def g(x: int) -> Union[str, int]: ...
@overload
def g(x: str) -> Union[int, str]: ...
def g(x): pass

a: Any
reveal_type(f(a))  # E: Revealed type is 'builtins.str'
reveal_type(g(a))  # E: Revealed type is 'Union[builtins.str, builtins.int]'

[case testOverloadWithOverlappingItemsAndAnyArgument16]
from typing import overload, Any, Union, Callable

@overload
def f(x: int) -> Callable[[int, int], int]: ...
@overload
def f(x: str) -> Callable[[str], str]: ...
def f(x): pass

a: Any
reveal_type(f(a))     # E: Revealed type is 'def (*Any, **Any) -> Any'
reveal_type(f(a)(a))  # E: Revealed type is 'Any'

[case testOverloadOnOverloadWithType]
from typing import Any, Type, TypeVar, overload
from mod import MyInt
T = TypeVar('T')

@overload
def make(cls: Type[T]) -> T: pass
@overload
def make() -> Any: pass

def make(*args):
    pass

c = make(MyInt)
reveal_type(c) # E: Revealed type is 'mod.MyInt*'

[file mod.pyi]
from typing import overload
class MyInt:
    @overload
    def __init__(self, x: str) -> None: pass
    @overload
    def __init__(self, x: str, y: int) -> None: pass
[out]

[case testOverloadTupleInstance]
from typing import overload, Tuple, Any

class A: ...
class A1(A): ...
class B: ...
class C: ...
class D: ...

@overload
def f(x: A) -> A: ...
@overload
def f(x: Tuple[C]) -> B: ...
@overload
def f(x: Tuple[A1, int]) -> C: ...  # E: Overloaded function signatures 3 and 5 overlap with incompatible return types
@overload
def f(x: Tuple[A, str]) -> D: ...
@overload
def f(x: Tuple[A, int]) -> D: ...
@overload
def f(x: Tuple[()]) -> D: ...
def f(x: Any) -> Any:...

[case testOverloadTupleEllipsisNumargs]
from typing import overload, Tuple, Any

class A: ...
class B: ...

@overload
def r1(x: Tuple[()]) -> B: ...  # E: Overloaded function signatures 1 and 4 overlap with incompatible return types
@overload
def r1(x: Tuple[A]) -> B: ...  # E: Overloaded function signatures 2 and 4 overlap with incompatible return types
@overload
def r1(x: Tuple[A, A]) -> B: ...  # E: Overloaded function signatures 3 and 4 overlap with incompatible return types
@overload
def r1(x: Tuple[A, ...]) -> A: ...
def r1(x: Any) -> Any: ...

@overload
def r2(x: Tuple[A, ...]) -> A: ...
@overload
def r2(x: Tuple[A, A]) -> B: ...  # E: Overloaded function signature 2 will never be matched: signature 1's parameter type(s) are the same or broader
@overload
def r2(x: Tuple[A]) -> B: ...  # E: Overloaded function signature 3 will never be matched: signature 1's parameter type(s) are the same or broader
@overload
def r2(x: Tuple[()]) -> B: ...  # E: Overloaded function signature 4 will never be matched: signature 1's parameter type(s) are the same or broader
def r2(x: Any) -> Any: ...

[builtins fixtures/tuple.pyi]

[case testOverloadTupleEllipsisVariance]
from typing import overload, Tuple, Any

class A: ...
class A1(A): ...
class B: ...
class C: ...
class D: ...

@overload
def r(x: Tuple[A1, ...]) -> A: ...  # E: Overloaded function signatures 1 and 2 overlap with incompatible return types
@overload
def r(x: Tuple[A, ...]) -> B: ...
@overload
def r(x: Tuple[B, ...]) -> C: ...
def r(x: Any) -> Any:...

@overload
def g(x: A) -> A: ...
@overload
def g(x: Tuple[A1, ...]) -> B: ...  # E: Overloaded function signatures 2 and 3 overlap with incompatible return types
@overload
def g(x: Tuple[A, A]) -> C: ...
@overload
def g(x: Tuple[A, B]) -> D: ...
def g(x: Any) -> Any:...

[builtins fixtures/tuple.pyi]

[case testOverloadWithMethodOverrideAndImplementation]
from typing import overload, Union, Any

class Parent:
    @overload
    def f(self, arg: int) -> int: ...
    @overload
    def f(self, arg: str) -> str: ...
    def f(self, arg: Any) -> Any: ...

class Child1(Parent):
    @overload
    def f(self, arg: int) -> int: ...
    @overload
    def f(self, arg: str) -> str: ...
    def f(self, arg: Union[int, str]) -> Union[int, str]: ...

class Child2(Parent):
    @overload
    def f(self, arg: int) -> int: ...
    @overload
    def f(self, arg: str) -> str: ...
    def f(self, arg: Union[int, str]) -> int: ... # E: Overloaded function implementation cannot produce return type of signature 2

class Child3(Parent):
    @overload
    def f(self, arg: int) -> int: ...
    @overload
    def f(self, arg: str) -> str: ...
    def f(self, arg: Any) -> Any: ...

class Child4(Parent):
    @overload
    def f(self, arg: int) -> int: ...
    @overload
    def f(self, arg: str) -> str: ...
    def f(self, arg: Union[int, str]) -> Union[int, str]:
        return True  # E: Incompatible return value type (got "bool", expected "Union[int, str]")

[builtins fixtures/tuple.pyi]

[case testOverloadWithIncompatibleMethodOverrideAndImplementation]
from typing import overload, Union, Any

class StrSub: pass

class ParentWithTypedImpl:
    @overload
    def f(self, arg: int) -> int: ...
    @overload
    def f(self, arg: str) -> str: ...
    def f(self, arg: Union[int, str]) -> Union[int, str]: ...

class Child1(ParentWithTypedImpl):
    @overload # E: Signature of "f" incompatible with supertype "ParentWithTypedImpl"
    def f(self, arg: int) -> int: ...
    @overload
    def f(self, arg: StrSub) -> str: ...
    def f(self, arg: Union[int, StrSub]) -> Union[int, str]: ...

class Child2(ParentWithTypedImpl):
    @overload # E: Signature of "f" incompatible with supertype "ParentWithTypedImpl"
    def f(self, arg: int) -> int: ...
    @overload
    def f(self, arg: StrSub) -> str: ...
    def f(self, arg: Any) -> Any: ...

class ParentWithDynamicImpl:
    @overload
    def f(self, arg: int) -> int: ...
    @overload
    def f(self, arg: str) -> str: ...
    def f(self, arg: Any) -> Any: ...

class Child3(ParentWithDynamicImpl):
    @overload # E: Signature of "f" incompatible with supertype "ParentWithDynamicImpl"
    def f(self, arg: int) -> int: ...
    @overload
    def f(self, arg: StrSub) -> str: ...
    def f(self, arg: Union[int, StrSub]) -> Union[int, str]: ...

class Child4(ParentWithDynamicImpl):
    @overload # E: Signature of "f" incompatible with supertype "ParentWithDynamicImpl"
    def f(self, arg: int) -> int: ...
    @overload
    def f(self, arg: StrSub) -> str: ...
    def f(self, arg: Any) -> Any: ...

[builtins fixtures/tuple.pyi]

[case testOverloadAnyIsConsideredValidReturnSubtype]
from typing import Any, overload, Optional

@overload
def foo(x: None) -> Any: ...
@overload
def foo(x: Optional[str]) -> str: ...
def foo(x): pass

@overload
def bar(x: None) -> object: ...  # E: Overloaded function signatures 1 and 2 overlap with incompatible return types
@overload
def bar(x: Optional[str]) -> str: ...
def bar(x): pass

[case testOverloadWithNonPositionalArgs]
from typing import overload

class A: ...
class B: ...
class C: ...

@overload
def foo(*, p1: A, p2: B = B()) -> A: ...
@overload
def foo(*, p2: B = B()) -> B: ...
def foo(p1, p2=None): ...

reveal_type(foo())  # E: Revealed type is '__main__.B'
reveal_type(foo(p2=B()))  # E: Revealed type is '__main__.B'
reveal_type(foo(p1=A()))  # E: Revealed type is '__main__.A'

[case testOverloadWithNonPositionalArgsIgnoresOrder]
from typing import overload

class A: ...
class B(A): ...
class X: ...
class Y: ...

@overload
def f(*, p1: X, p2: A) -> X: ...
@overload
def f(*, p2: B, p1: X) -> Y: ...  # E: Overloaded function signature 2 will never be matched: signature 1's parameter type(s) are the same or broader
def f(*, p1, p2): ...

@overload
def g(*, p1: X, p2: B) -> X: ...  # E: Overloaded function signatures 1 and 2 overlap with incompatible return types
@overload
def g(*, p2: A, p1: X) -> Y: ...
def g(*, p1, p2): ...

[case testOverloadWithVariableArgsAreOverlapping]
from wrapper import *
[file wrapper.pyi]
from typing import overload

@overload
def foo1(*x: int) -> int: ...  # E: Overloaded function signatures 1 and 2 overlap with incompatible return types
@overload
def foo1(x: int, y: int, z: int) -> str: ...

@overload
def foo2(*x: int) -> int: ...
@overload
def foo2(x: int, y: str, z: int) -> str: ...

@overload
def bar1(x: int, y: int, z: int) -> str: ...  # E: Overloaded function signatures 1 and 2 overlap with incompatible return types
@overload
def bar1(*x: int) -> int: ...

@overload
def bar2(x: int, y: str, z: int) -> str: ...
@overload
def bar2(*x: int) -> int: ...

[case testOverloadDetectsPossibleMatchesWithGenerics]
from typing import overload, TypeVar, Generic

T = TypeVar('T')

@overload
def foo(x: None, y: None) -> str: ...  # E: Overloaded function signatures 1 and 2 overlap with incompatible return types
@overload
def foo(x: T, y: T) -> int: ...
def foo(x): ...

# TODO: We should allow this; T can't be bound to two distinct types
@overload
def bar(x: None, y: int) -> str: ...  # E: Overloaded function signatures 1 and 2 overlap with incompatible return types
@overload
def bar(x: T, y: T) -> int: ...
def bar(x, y): ...

class Wrapper(Generic[T]):
    # TODO: This should be an error
    @overload
    def foo(self, x: None, y: None) -> str: ...
    @overload
    def foo(self, x: T, y: None) -> str: ...
    def foo(self, x): ...

    @overload
    def bar(self, x: None, y: int) -> str: ...
    @overload
    def bar(self, x: T, y: T) -> str: ...
    def bar(self, x, y): ...

[case testOverloadFlagsPossibleMatches]
from wrapper import *
[file wrapper.pyi]
from typing import overload

@overload
def foo1(x: str) -> str: ...  # E: Overloaded function signatures 1 and 2 overlap with incompatible return types
@overload
def foo1(x: str, y: str = ...) -> int: ...

@overload
def foo2(x: str, y: str = ...) -> int: ...
@overload
def foo2(x: str) -> str: ...  # E: Overloaded function signature 2 will never be matched: signature 1's parameter type(s) are the same or broader

@overload
def foo3(x: str) -> str: ...
@overload
def foo3(x: str, y: str) -> int: ...

[case testOverloadPossibleOverlapWithArgsAndKwargs]
from wrapper import *
[file wrapper.pyi]
from typing import overload

@overload
def foo1(*args: int) -> int: ...  # E: Overloaded function signatures 1 and 2 overlap with incompatible return types
@overload
def foo1(**kwargs: int) -> str: ...

@overload
def foo2(**kwargs: int) -> str: ...  # E: Overloaded function signatures 1 and 2 overlap with incompatible return types
@overload
def foo2(*args: int) -> int: ...
[builtins fixtures/dict.pyi]

[case testOverloadPossibleOverlapWithVarargs]
from wrapper import *
[file wrapper.pyi]
from typing import overload

@overload
def foo1(*args: int) -> int: ...
@overload
def foo1(*args2: int) -> str: ...  # E: Overloaded function signature 2 will never be matched: signature 1's parameter type(s) are the same or broader

@overload
def foo2(*args: int) -> str: ...
@overload
def foo2(*args2: str) -> int: ...

@overload
def foo3(*args: int) -> str: ...
@overload
def foo3(*args: str) -> int: ...

[case testOverloadPossibleOverlapWithVarargs2]
from wrapper import *
[file wrapper.pyi]
from typing import overload

@overload
def foo1(*args: str) -> int: ...
@overload
def foo1(x: int, *args2: int) -> str: ...

@overload
def foo2(x: int, *args: int) -> str: ...
@overload
def foo2(*args2: str) -> int: ...

@overload
def foo3(*args: int) -> int: ...  # E: Overloaded function signatures 1 and 2 overlap with incompatible return types
@overload
def foo3(x: int, *args2: int) -> str: ...

@overload
def foo4(x: int, *args: int) -> str: ...  # E: Overloaded function signatures 1 and 2 overlap with incompatible return types
@overload
def foo4(*args2: int) -> int: ...

[case testOverloadPossibleOverlapWithVarargs3]
from wrapper import *
[file wrapper.pyi]
from typing import overload

class Other: ...

@overload
def foo1(x: Other, *args: int) -> str: ...
@overload
def foo1(*args: str) -> int: ...

@overload
def foo2(*args: int) -> str: ...
@overload
def foo2(x: Other, *args: str) -> int: ...

@overload
def foo3(x: Other = ..., *args: int) -> str: ...
@overload
def foo3(*args: str) -> int: ...

@overload
def foo4(*args: int) -> str: ...
@overload
def foo4(x: Other = ..., *args: str) -> int: ...

[case testOverloadPossibleOverlapWithVarargs4]
from typing import overload

@overload
def foo1(x: int = 0, y: int = 0) -> int: ...  # E: Overloaded function signatures 1 and 2 overlap with incompatible return types
@overload
def foo1(*xs: int) -> str: ...
def foo1(*args): pass

@overload
def foo2(*xs: int) -> str: ...  # E: Overloaded function signatures 1 and 2 overlap with incompatible return types
@overload
def foo2(x: int = 0, y: int = 0) -> int: ...
def foo2(*args): pass

[case testOverloadPossibleOverlapWithKwargs]
from wrapper import *
[file wrapper.pyi]
from typing import overload

@overload
def foo1(**kwargs: int) -> int: ...
@overload
def foo1(**kwargs2: int) -> str: ...  # E: Overloaded function signature 2 will never be matched: signature 1's parameter type(s) are the same or broader

@overload
def foo2(**kwargs: int) -> str: ...
@overload
def foo2(**kwargs2: str) -> int: ...

@overload
def foo(**kwargs: int) -> str: ...
@overload
def foo(**kwargs: str) -> int: ...
[builtins fixtures/dict.pyi]

[case testOverloadPossibleOverlapMixingNamedArgsWithVarargs]
from wrapper import *
[file wrapper.pyi]
from typing import overload

@overload
def foo1(x: str, *, y: str) -> str: ...
@overload
def foo1(*x: str) -> int: ...

@overload
def foo2(*x: str) -> int: ...
@overload
def foo2(x: str, *, y: str) -> str: ...

[case testOverloadPossibleOverlapMixingOptionalArgsWithVarargs]
from wrapper import *
[file wrapper.pyi]
from typing import overload

@overload
def foo1(x: str, y: str = ..., z: str = ...) -> str: ...  # E: Overloaded function signatures 1 and 2 overlap with incompatible return types
@overload
def foo1(*x: str) -> int: ...

@overload
def foo2(*x: str) -> int: ...  # E: Overloaded function signatures 1 and 2 overlap with incompatible return types
@overload
def foo2(x: str, y: str = ..., z: str = ...) -> str: ...

@overload
def foo3(x: int, y: str = ..., z: str = ...) -> str: ...
@overload
def foo3(*x: str) -> int: ...

[case testOverloadPossibleOverlapMixingOptionalArgsWithVarargs2]
from wrapper import *
[file wrapper.pyi]
from typing import overload

@overload
def foo1(x: str, y: str = ..., z: int = ...) -> str: ...  # E: Overloaded function signatures 1 and 2 overlap with incompatible return types
@overload
def foo1(*x: str) -> int: ...

@overload
def foo2(x: str, y: str = ..., z: int = ...) -> str: ...  # E: Overloaded function signatures 1 and 2 overlap with incompatible return types
@overload
def foo2(*x: str) -> int: ...

[case testOverloadPossibleOverlapMixingNamedArgsWithKwargs]
from wrapper import *
[file wrapper.pyi]
from typing import overload

@overload
def foo1(*, x: str, y: str, z: str) -> str: ...  # E: Overloaded function signatures 1 and 2 overlap with incompatible return types
@overload
def foo1(**x: str) -> int: ...

@overload
def foo2(**x: str) -> int: ...
@overload
def foo2(*, x: str, y: str, z: str) -> str: ...  # E: Overloaded function signature 2 will never be matched: signature 1's parameter type(s) are the same or broader

@overload
def foo3(*, x: int, y: str, z: str) -> str: ...
@overload
def foo3(*x: str) -> int: ...

[builtins fixtures/dict.pyi]

[case testOverloadPossibleOverlapMixingNamedArgsWithKwargs2]
from wrapper import *
[file wrapper.pyi]
from typing import overload

@overload
def foo1(*, x: str, y: str, z: int) -> str: ...
@overload
def foo1(**x: str) -> int: ...

@overload
def foo2(**x: str) -> int: ...
@overload
def foo2(*, x: str, y: str, z: int) -> str: ...

@overload
def foo3(*, x: str, y: str, z: int = ...) -> str: ...  # E: Overloaded function signatures 1 and 2 overlap with incompatible return types
@overload
def foo3(**x: str) -> int: ...

@overload
def foo4(**x: str) -> int: ...  # E: Overloaded function signatures 1 and 2 overlap with incompatible return types
@overload
def foo4(*, x: str, y: str, z: int = ...) -> str: ...
[builtins fixtures/dict.pyi]

[case testOverloadPossibleOverlapMixingNamedArgsWithKwargs3]
from wrapper import *
[file wrapper.pyi]
from typing import overload

@overload
def foo1(x: str, *, y: str, z: str) -> str: ...  # E: Overloaded function signatures 1 and 2 overlap with incompatible return types
@overload
def foo1(**x: str) -> int: ...

@overload
def foo2(**x: str) -> int: ...  # E: Overloaded function signatures 1 and 2 overlap with incompatible return types
@overload
def foo2(x: str, *, y: str, z: str) -> str: ...

[builtins fixtures/dict.pyi]

[case testOverloadVarargInputAndVarargDefinition]
from typing import overload, List

class A: ...
class B: ...
class C: ...

@overload
def foo(x: int) -> A: ...
@overload
def foo(x: int, y: int) -> B: ...
@overload
def foo(x: int, y: int, z: int, *args: int) -> C: ...
def foo(*args): pass

reveal_type(foo(1))        # E: Revealed type is '__main__.A'
reveal_type(foo(1, 2))     # E: Revealed type is '__main__.B'
reveal_type(foo(1, 2, 3))  # E: Revealed type is '__main__.C'

reveal_type(foo(*[1]))        # E: Revealed type is '__main__.C'
reveal_type(foo(*[1, 2]))     # E: Revealed type is '__main__.C'
reveal_type(foo(*[1, 2, 3]))  # E: Revealed type is '__main__.C'

x: List[int]
reveal_type(foo(*x))  # E: Revealed type is '__main__.C'

y: List[str]
foo(*y)  # E: No overload variant of "foo" matches argument type "List[str]"
[builtins fixtures/list.pyi]

[case testOverloadMultipleVarargDefinition]
from typing import overload, List, Any

class A: ...
class B: ...
class C: ...
class D: ...

@overload
def foo(x: int) -> A: ...
@overload
def foo(x: int, y: int) -> B: ...
@overload
def foo(x: int, y: int, z: int, *args: int) -> C: ...
@overload
def foo(*x: str) -> D: ...
def foo(*args): pass

reveal_type(foo(*[1, 2]))      # E: Revealed type is '__main__.C'
reveal_type(foo(*["a", "b"]))  # E: Revealed type is '__main__.D'

x: List[Any]
reveal_type(foo(*x))  # E: Revealed type is 'Any'
[builtins fixtures/list.pyi]

[case testOverloadMultipleVarargDefinitionComplex]
from typing import TypeVar, overload, Any, Callable

T1 = TypeVar('T1')
T2 = TypeVar('T2')
T3 = TypeVar('T3')

@overload
def chain_call(input_value: T1,
               f1: Callable[[T1], T2]) -> T2: ...
@overload
def chain_call(input_value: T1,
               f1: Callable[[T1], T2],
               f2: Callable[[T2], T3]) -> T3: ...
@overload
def chain_call(input_value: T1,
               *f_rest: Callable[[T1], T1]) -> T1: ...
@overload
def chain_call(input_value: T1,
               f1: Callable[[T1], T2],
               f2: Callable[[T2], T3],
               f3: Callable[[T3], Any],
               *f_rest: Callable[[Any], Any]) -> Any: ...
def chain_call(input_value, *f_rest):
    for function in f_rest:
        input_value = function(input_value)
    return input_value


class A: ...
class B: ...
class C: ...
class D: ...

def f(x: A) -> A: ...
def f1(x: A) -> B: ...
def f2(x: B) -> C: ...
def f3(x: C) -> D: ...

reveal_type(chain_call(A(), f1, f2))       # E: Revealed type is '__main__.C*'
reveal_type(chain_call(A(), f1, f2, f3))   # E: Revealed type is 'Any'
reveal_type(chain_call(A(), f, f, f, f))   # E: Revealed type is '__main__.A'
[builtins fixtures/list.pyi]

[case testOverloadVarargsSelection]
from typing import overload, Tuple
@overload
def f(x: int) -> Tuple[int]: ...
@overload
def f(x: int, y: int) -> Tuple[int, int]: ...
@overload
def f(*xs: int) -> Tuple[int, ...]: ...
def f(*args): pass

i: int
reveal_type(f(i))           # E: Revealed type is 'Tuple[builtins.int]'
reveal_type(f(i, i))        # E: Revealed type is 'Tuple[builtins.int, builtins.int]'
reveal_type(f(i, i, i))     # E: Revealed type is 'builtins.tuple[builtins.int]'

reveal_type(f(*[]))         # E: Revealed type is 'builtins.tuple[builtins.int]'
reveal_type(f(*[i]))        # E: Revealed type is 'builtins.tuple[builtins.int]'
reveal_type(f(*[i, i]))     # E: Revealed type is 'builtins.tuple[builtins.int]'
reveal_type(f(*[i, i, i]))  # E: Revealed type is 'builtins.tuple[builtins.int]'
[builtins fixtures/list.pyi]

[case testOverloadVarargsSelectionWithTuples]
from typing import overload, Tuple
@overload
def f(x: int) -> Tuple[int]: ...
@overload
def f(x: int, y: int) -> Tuple[int, int]: ...
@overload
def f(*xs: int) -> Tuple[int, ...]: ...
def f(*args): pass

i: int
reveal_type(f(*()))         # E: Revealed type is 'builtins.tuple[builtins.int]'
reveal_type(f(*(i,)))       # E: Revealed type is 'Tuple[builtins.int]'
reveal_type(f(*(i, i)))     # E: Revealed type is 'Tuple[builtins.int, builtins.int]'
reveal_type(f(*(i, i, i)))  # E: Revealed type is 'builtins.tuple[builtins.int]'
[builtins fixtures/tuple.pyi]

[case testOverloadVarargsSelectionWithNamedTuples]
from typing import overload, Tuple, NamedTuple
@overload
def f(x: int, y: int) -> Tuple[int, int]: ...
@overload
def f(*xs: int) -> Tuple[int, ...]: ...
def f(*args): pass

A = NamedTuple('A', [('x', int), ('y', int)])
B = NamedTuple('B', [('a', int), ('b', int)])
C = NamedTuple('C', [('a', int), ('b', int), ('c', int)])

a: A
b: B
c: C
reveal_type(f(*a))  # E: Revealed type is 'Tuple[builtins.int, builtins.int]'
reveal_type(f(*b))  # E: Revealed type is 'Tuple[builtins.int, builtins.int]'
reveal_type(f(*c))  # E: Revealed type is 'builtins.tuple[builtins.int]'
[builtins fixtures/tuple.pyi]

[case testOverloadKwargsSelectionWithDict]
from typing import overload, Tuple, Dict
@overload
def f(*, x: int) -> Tuple[int]: ...
@overload
def f(*, x: int, y: int) -> Tuple[int, int]: ...
@overload
def f(**xs: int) -> Tuple[int, ...]: ...
def f(**kwargs): pass

empty: Dict[str, int]
reveal_type(f(**empty))                      # E: Revealed type is 'builtins.tuple[builtins.int]'
reveal_type(f(**{'x': 4}))                   # E: Revealed type is 'builtins.tuple[builtins.int]'
reveal_type(f(**{'x': 4, 'y': 4}))           # E: Revealed type is 'builtins.tuple[builtins.int]'
reveal_type(f(**{'a': 4, 'b': 4, 'c': 4}))   # E: Revealed type is 'builtins.tuple[builtins.int]'
[builtins fixtures/dict.pyi]

[case testOverloadKwargsSelectionWithTypedDict-skip]
# TODO: Mypy doesn't seem to correctly destructure typed dicts in general.
#       We should re-enable this once https://github.com/python/mypy/issues/5198 is resolved
from typing import overload, Tuple
from mypy_extensions import TypedDict
@overload
def f(*, x: int) -> Tuple[int]: ...
@overload
def f(*, x: int, y: int) -> Tuple[int, int]: ...
@overload
def f(**xs: int) -> Tuple[int, ...]: ...
def f(**args): pass

A = TypedDict('A', {'x': int})
B = TypedDict('B', {'x': int, 'y': int})
C = TypedDict('C', {'x': int, 'y': int, 'z': int})

a: A
b: B
c: C

reveal_type(f(**a))  # E: Revealed type is 'Tuple[builtins.int]'
reveal_type(f(**b))  # E: Revealed type is 'Tuple[builtins.int, builtins.int]'
reveal_type(f(**c))  # E: Revealed type is 'builtins.tuple[builtins.int]'
[builtins fixtures/dict.pyi]

[case testOverloadVarargsAndKwargsSelection]
from typing import overload, Any, Tuple, Dict

class A: pass
class B(A): pass

@overload
def f(x: int, y: int) -> B: pass
@overload
def f(x: int, y: int, **kwargs: int) -> A: pass
@overload
def f(*args: int, **kwargs: int) -> Any: pass
def f(*args, **kwargs): pass

a: Tuple[int, int]
b: Tuple[int, ...]
c: Dict[str, int]

reveal_type(f(*a, **c))  # E: Revealed type is '__main__.A'
reveal_type(f(*b, **c))  # E: Revealed type is '__main__.A'
reveal_type(f(*a))       # E: Revealed type is '__main__.B'
reveal_type(f(*b))       # E: Revealed type is 'Any'

# TODO: Should this be 'Any' instead?
# The first matching overload with a kwarg is f(int, int, **int) -> A,
# but f(*int, **int) -> Any feels like a better fit.
reveal_type(f(**c))      # E: Revealed type is '__main__.A'
[builtins fixtures/args.pyi]

[case testOverloadWithPartiallyOverlappingUnions]
from typing import overload, Union

class A: ...
class B: ...
class C: ...
class D: ...

@overload
def f(x: Union[A, B]) -> int: ...  # E: Overloaded function signatures 1 and 2 overlap with incompatible return types
@overload
def f(x: Union[B, C]) -> str: ...
def f(x): ...

@overload
def g(x: Union[A, B]) -> int: ...
@overload
def g(x: Union[C, D]) -> str: ...
def g(x): ...

@overload
def h(x: Union[A, B]) -> int: ...  # E: Overloaded function signatures 1 and 2 overlap with incompatible return types
@overload
def h(x: Union[A, B, C]) -> str: ...
def h(x): ...

[case testOverloadPartialOverlapWithUnrestrictedTypeVar]
from typing import TypeVar, overload

T = TypeVar('T')

@overload
def f(x: int) -> str: ...  # E: Overloaded function signatures 1 and 2 overlap with incompatible return types
@overload
def f(x: T) -> T: ...
def f(x): ...

[case testOverloadNotConfusedForProperty]
from typing import overload

class PropertyClass:
    @property
    def foo(self) -> str: return "..."
    @foo.setter
    def foo(self, value: str) -> None: pass
    @foo.deleter
    def foo(self) -> None: pass

class OverloadClass:
    @overload
    def foo(self) -> str: pass
    @overload
    def foo(self, value: str) -> None: pass
    @overload
    def foo(self) -> None: pass  # E: Overloaded function signature 3 will never be matched: signature 1's parameter type(s) are the same or broader
    def foo(self, *args): pass

[builtins fixtures/property.pyi]

[case testOverloadInferUnionReturnBasic]
from typing import overload, Union

class A: ...
class B: ...
class C: ...
class D: ...

@overload
def f1(x: A) -> B: ...
@overload
def f1(x: C) -> D: ...
def f1(x): ...

arg1: Union[A, C]
reveal_type(f1(arg1))  # E: Revealed type is 'Union[__main__.B, __main__.D]'

arg2: Union[A, B]
f1(arg2)  # E: Argument 1 to "f1" has incompatible type "Union[A, B]"; expected "A"

@overload
def f2(x: A) -> B: ...
@overload
def f2(x: C) -> B: ...
def f2(x): ...

reveal_type(f2(arg1))  # E: Revealed type is '__main__.B'

[case testOverloadInferUnionReturnMultipleArguments]
from typing import overload, Union

class A: ...
class B: ...
class C: ...
class D: ...

@overload
def f1(x: A, y: C) -> B: ...
@overload
def f1(x: C, y: A) -> D: ...
def f1(x, y): ...

arg1: Union[A, C]
reveal_type(f1(arg1, arg1))

@overload
def f2(x: A, y: C) -> B: ...
@overload
def f2(x: C, y: C) -> D: ...
def f2(x, y): ...

reveal_type(f2(arg1, arg1))
reveal_type(f2(arg1, C()))

[out]
main:15: error: Revealed type is '__main__.B'
main:15: error: Argument 1 to "f1" has incompatible type "Union[A, C]"; expected "A"
main:15: error: Argument 2 to "f1" has incompatible type "Union[A, C]"; expected "C"
main:23: error: Revealed type is '__main__.B'
main:23: error: Argument 1 to "f2" has incompatible type "Union[A, C]"; expected "A"
main:23: error: Argument 2 to "f2" has incompatible type "Union[A, C]"; expected "C"
main:24: error: Revealed type is 'Union[__main__.B, __main__.D]'

[case testOverloadInferUnionRespectsVariance]
from typing import overload, TypeVar, Union, Generic

class A: pass
class B(A): pass
class C(B): pass

T_co = TypeVar('T_co', covariant=True)
T_contra = TypeVar('T_contra', contravariant=True)

class WrapperCo(Generic[T_co]): pass
class WrapperContra(Generic[T_contra]): pass

@overload
def foo(x: WrapperCo[B]) -> int: ...
@overload
def foo(x: WrapperContra[B]) -> str: ...
def foo(x): pass

compat: Union[WrapperCo[C], WrapperContra[A]]
reveal_type(foo(compat))  # E: Revealed type is 'Union[builtins.int, builtins.str]'

not_compat: Union[WrapperCo[A], WrapperContra[C]]
foo(not_compat)  # E: Argument 1 to "foo" has incompatible type "Union[WrapperCo[A], WrapperContra[C]]"; expected "WrapperCo[B]"

[case testOverloadInferUnionIfParameterNamesAreDifferent]
from typing import overload, Union

class A: ...
class B: ...
class C: ...

@overload
def f(x: A) -> B: ...
@overload
def f(y: B) -> C: ...
def f(x): ...

x: Union[A, B]
reveal_type(f(A()))  # E: Revealed type is '__main__.B'
reveal_type(f(B()))  # E: Revealed type is '__main__.C'
reveal_type(f(x))    # E: Revealed type is 'Union[__main__.B, __main__.C]'

[case testOverloadInferUnionReturnFunctionsWithKwargs]
from typing import overload, Union, Optional

class A: ...
class B: ...
class C: ...
class D(B, C): ...

@overload
def f(x: A) -> D: ...
@overload
def f(x: A, y: Optional[B] = None) -> C: ...
@overload
def f(x: A, z: Optional[C] = None) -> B: ...
def f(x, y=None, z=None): ...

reveal_type(f(A(), B()))  # E: Revealed type is '__main__.C'
reveal_type(f(A(), C()))  # E: Revealed type is '__main__.B'

arg: Union[B, C]
reveal_type(f(A(), arg))  # E: Revealed type is 'Union[__main__.C, __main__.B]'
reveal_type(f(A()))       # E: Revealed type is '__main__.D'

[builtins fixtures/tuple.pyi]

[case testOverloadInferUnionWithDifferingLengths]
from typing import overload, Union

class Parent: ...
class Child(Parent): ...

class A: ...
class B: ...

@overload
def f(x: A) -> Child: ...
@overload
def f(x: B, y: B = B()) -> Parent: ...
def f(*args): ...

x: Union[A, B]
f(x)       # OK
f(x, B())  # E: Argument 1 to "f" has incompatible type "Union[A, B]"; expected "B"

[case testOverloadInferUnionWithMixOfPositionalAndOptionalArgs]
# flags: --strict-optional
from typing import overload, Union, Optional

class A: ...
class B: ...

@overload
def f(x: A) -> int: ...
@overload
def f(x: Optional[B] = None) -> str: ...
def f(*args): ...

x: Union[A, B]
y: Optional[A]
z: Union[A, Optional[B]]
reveal_type(f(x))  # E: Revealed type is 'Union[builtins.int, builtins.str]'
reveal_type(f(y))  # E: Revealed type is 'Union[builtins.int, builtins.str]'
reveal_type(f(z))  # E: Revealed type is 'Union[builtins.int, builtins.str]'
reveal_type(f())   # E: Revealed type is 'builtins.str'

[case testOverloadingInferUnionReturnWithTypevarWithValueRestriction]
from typing import overload, Union, TypeVar, Generic

class A: pass
class B: pass
class C: pass

T = TypeVar('T', B, C)

class Wrapper(Generic[T]):
    @overload
    def f(self, x: T) -> B: ...

    @overload
    def f(self, x: A) -> C: ...

    def f(self, x): ...

obj: Wrapper[B] = Wrapper()
x: Union[A, B]

reveal_type(obj.f(A()))  # E: Revealed type is '__main__.C'
reveal_type(obj.f(B()))  # E: Revealed type is '__main__.B'
reveal_type(obj.f(x))    # E: Revealed type is 'Union[__main__.C, __main__.B]'

[case testOverloadingInferUnionReturnWithFunctionTypevarReturn]
from typing import overload, Union, TypeVar, Generic

T = TypeVar('T')

class W1(Generic[T]): pass
class W2(Generic[T]): pass
class A: pass
class B: pass

@overload
def foo(x: W1[T]) -> T: ...
@overload
def foo(x: W2[T]) -> T: ...
def foo(x): ...

def bar(x: Union[W1[T], W2[T]]) -> T: ...

def wrapper() -> None:
    obj1: Union[W1[A], W2[A]]

    a1: A = foo(obj1)
    a2 = foo(obj1)
    reveal_type(a1)  # E: Revealed type is '__main__.A'
    reveal_type(a2)  # E: Revealed type is '__main__.A*'

    obj2: Union[W1[A], W2[B]]

    foo(obj2)  # OK
    bar(obj2)  # E: Cannot infer type argument 1 of "bar"

    b1_overload: A = foo(obj2)  # E: Incompatible types in assignment (expression has type "Union[A, B]", variable has type "A")
    b1_union: A    = bar(obj2)  # E: Cannot infer type argument 1 of "bar"

[case testOverloadingInferUnionReturnWithObjectTypevarReturn]
from typing import overload, Union, TypeVar, Generic

T = TypeVar('T')

class W1(Generic[T]): pass
class W2(Generic[T]): pass
class A: pass
class B: pass

class SomeType(Generic[T]):
    @overload
    def foo(self, x: W1[T]) -> T: ...
    @overload
    def foo(self, x: W2[T]) -> T: ...
    def foo(self, x): ...

    def bar(self, x: Union[W1[T], W2[T]]) -> T: ...

def wrapper() -> None:
    obj1: Union[W1[A], W2[A]]

    a1 = SomeType[A]().foo(obj1)
    reveal_type(a1)  # E: Revealed type is '__main__.A*'

    # Note: These should be fine, but mypy has an unrelated bug
    #       that makes them error out?
    a2_overload: A = SomeType().foo(obj1)  # E: Argument 1 to "foo" of "SomeType" has incompatible type "Union[W1[A], W2[A]]"; expected "W1[<nothing>]"
    a2_union: A    = SomeType().bar(obj1)  # E: Argument 1 to "bar" of "SomeType" has incompatible type "Union[W1[A], W2[A]]"; expected "Union[W1[<nothing>], W2[<nothing>]]"

    SomeType().foo(obj1)  # E: Argument 1 to "foo" of "SomeType" has incompatible type "Union[W1[A], W2[A]]"; expected "W1[<nothing>]"
    SomeType().bar(obj1)  # E: Argument 1 to "bar" of "SomeType" has incompatible type "Union[W1[A], W2[A]]"; expected "Union[W1[<nothing>], W2[<nothing>]]"

[case testOverloadingInferUnionReturnWithBadObjectTypevarReturn]
from typing import overload, Union, TypeVar, Generic

T = TypeVar('T')

class W1(Generic[T]): pass
class W2(Generic[T]): pass
class A: pass
class B: pass

class SomeType(Generic[T]):
    @overload
    def foo(self, x: W1[T]) -> T: ...
    @overload
    def foo(self, x: W2[T]) -> T: ...
    def foo(self, x): ...

    def bar(self, x: Union[W1[T], W2[T]]) -> T: ...

def wrapper(mysterious: T) -> T:
    obj1: Union[W1[A], W2[B]]

    SomeType().foo(obj1)  # E: Argument 1 to "foo" of "SomeType" has incompatible type "Union[W1[A], W2[B]]"; expected "W1[<nothing>]"
    SomeType().bar(obj1)  # E: Argument 1 to "bar" of "SomeType" has incompatible type "Union[W1[A], W2[B]]"; expected "Union[W1[<nothing>], W2[<nothing>]]"

    SomeType[A]().foo(obj1)  # E: Argument 1 to "foo" of "SomeType" has incompatible type "Union[W1[A], W2[B]]"; expected "W1[A]"
    SomeType[A]().bar(obj1)  # E: Argument 1 to "bar" of "SomeType" has incompatible type "Union[W1[A], W2[B]]"; expected "Union[W1[A], W2[A]]"

    SomeType[T]().foo(obj1)  # E: Argument 1 to "foo" of "SomeType" has incompatible type "Union[W1[A], W2[B]]"; expected "W1[T]"
    SomeType[T]().bar(obj1)  # E: Argument 1 to "bar" of "SomeType" has incompatible type "Union[W1[A], W2[B]]"; expected "Union[W1[T], W2[T]]"

    return mysterious

[case testOverloadingInferUnionReturnWithMixedTypevars]
from typing import overload, Generic, TypeVar, List, Tuple, Union

class A: pass
class B(A): pass
class C(A): pass

T = TypeVar('T', bound=A)
S = TypeVar('S')

class Dummy(Generic[T]):
    @overload
    def foo(self, x: List[Tuple[T, S]], y: S) -> T: ...
    @overload
    def foo(self, x: List[S], y: S) -> S: ...
    def foo(self, x: Union[List[Tuple[T, S]], List[S]], y: S) -> Union[T, S]: ...

T1 = TypeVar('T1', bound=A)

def t_is_same_bound(arg1: T1, arg2: S) -> Tuple[T1, S]:
    x1: Union[List[S], List[Tuple[T1, S]]]
    y1: S
    reveal_type(Dummy[T1]().foo(x1, y1))  # E: Revealed type is 'Union[S`-2, T1`-1]'

    x2: Union[List[T1], List[Tuple[T1, T1]]]
    y2: T1
    reveal_type(Dummy[T1]().foo(x2, y2))  # E: Revealed type is 'T1`-1'

    return arg1, arg2

[builtins fixtures/list.pyi]

[case testOverloadingInferUnionReturnWithMixedTypevarsInnerMismatch]
from typing import overload, Generic, TypeVar, List, Tuple, Union

class A: pass
class B(A): pass
class C(A): pass

T = TypeVar('T', bound=A)
S = TypeVar('S')

class Dummy(Generic[T]):
    @overload
    def foo(self, x: List[Tuple[T, S]], y: S) -> T: ...
    @overload
    def foo(self, x: List[S], y: S) -> S: ...
    def foo(self, x: Union[List[Tuple[T, S]], List[S]], y: S) -> Union[T, S]: ...

T1 = TypeVar('T1', bound=A)

def t_is_same_bound(arg1: T1, arg2: S) -> Tuple[T1, S]:
    # The arguments in the tuple are swapped
    x3: Union[List[S], List[Tuple[S, T1]]]
    y3: S
    Dummy[T1]().foo(x3, y3)  # E: Cannot infer type argument 1 of "foo" of "Dummy" \
                             # E: Argument 1 to "foo" of "Dummy" has incompatible type "Union[List[S], List[Tuple[S, T1]]]"; expected "List[Tuple[T1, Any]]"

    x4: Union[List[int], List[Tuple[C, int]]]
    y4: int
    reveal_type(Dummy[C]().foo(x4, y4))  # E: Revealed type is 'Union[builtins.int*, __main__.C]'
    Dummy[A]().foo(x4, y4)               # E: Argument 1 to "foo" of "Dummy" has incompatible type "Union[List[int], List[Tuple[C, int]]]"; expected "List[Tuple[A, int]]"

    return arg1, arg2

[builtins fixtures/list.pyi]

[case testOverloadingInferUnionReturnWithMixedTypevarsTighterBound]
from typing import overload, Generic, TypeVar, List, Tuple, Union

class A: pass
class B(A): pass
class C(A): pass

T = TypeVar('T', bound=A)
S = TypeVar('S')

class Dummy(Generic[T]):
    @overload
    def foo(self, x: List[Tuple[T, S]], y: S) -> T: ...
    @overload
    def foo(self, x: List[S], y: S) -> S: ...
    def foo(self, x: Union[List[Tuple[T, S]], List[S]], y: S) -> Union[T, S]: ...

T1 = TypeVar('T1', bound=B)

def t_is_tighter_bound(arg1: T1, arg2: S) -> Tuple[T1, S]:
    x1: Union[List[S], List[Tuple[T1, S]]]
    y1: S
    reveal_type(Dummy[T1]().foo(x1, y1))  # E: Revealed type is 'Union[S`-2, T1`-1]'

    x2: Union[List[T1], List[Tuple[T1, T1]]]
    y2: T1
    reveal_type(Dummy[T1]().foo(x2, y2))  # E: Revealed type is 'T1`-1'

    return arg1, arg2

[builtins fixtures/list.pyi]

[case testOverloadingInferUnionReturnWithTypevarsAndValueRestrictions]
from typing import overload, Generic, TypeVar, List, Tuple, Union

class A: pass
class B(A): pass
class C(A): pass

T = TypeVar('T', bound=A)
S = TypeVar('S')

class Dummy(Generic[T]):
    @overload
    def foo(self, x: List[Tuple[T, S]], y: S) -> T: ...
    @overload
    def foo(self, x: List[S], y: S) -> S: ...
    def foo(self, x: Union[List[Tuple[T, S]], List[S]], y: S) -> Union[T, S]: ...

T3 = TypeVar('T3', B, C)

def t_is_compatible_bound(arg1: T3, arg2: S) -> Tuple[T3, S]:
    x1: Union[List[S], List[Tuple[T3, S]]]
    y1: S
    reveal_type(Dummy[T3]().foo(x1, y1))

    x2: Union[List[T3], List[Tuple[T3, T3]]]
    y2: T3
    reveal_type(Dummy[T3]().foo(x2, y2))

    return arg1, arg2

[builtins fixtures/list.pyi]
[out]
main:22: error: Revealed type is 'Union[S`-2, __main__.B]'
main:22: error: Revealed type is 'Union[S`-2, __main__.C]'
main:26: error: Revealed type is '__main__.B*'
main:26: error: Revealed type is '__main__.C*'

[case testOverloadInferUnionReturnWithInconsistentTypevarNames]
from typing import overload, TypeVar, Union

T = TypeVar('T')
S = TypeVar('S')

@overload
def consistent(x: T, y: str) -> T: ...
@overload
def consistent(x: T, y: int) -> T: ...
def consistent(x: T, y: Union[str, int]) -> T:
    return x

@overload
def inconsistent(x: T, y: str) -> T: ...
@overload
def inconsistent(x: S, y: int) -> S: ...
def inconsistent(x: T, y: Union[str, int]) -> T:
    return x

def test(x: T) -> T:
    y: Union[str, int]

    reveal_type(consistent(x, y))  # E: Revealed type is 'T`-1'

    # On one hand, this overload is defined in a weird way; on the other, there's technically nothing wrong with it.
    inconsistent(x, y)

    return x

[case testOverloadsAndNoneWithoutStrictOptional]
# flags: --no-strict-optional
from typing import overload, Optional

@overload
def f(x: None) -> int: ...  # E: Overloaded function signatures 1 and 2 overlap with incompatible return types
@overload
def f(x: object) -> str: ...
def f(x): ...

# We pretend strict-optional is enabled for overload definitions,
# even in non-strict optional mode
@overload
def g(x: None) -> int: ...
@overload
def g(x: int) -> str: ...
def g(x): ...

# Calls are still checked normally though
a: None
b: int
c: Optional[int]
reveal_type(g(a))  # E: Revealed type is 'builtins.int'
reveal_type(g(b))  # E: Revealed type is 'builtins.str'
reveal_type(g(c))  # E: Revealed type is 'builtins.str'

[case testOverloadsAndNoneWithStrictOptional]
# flags: --strict-optional
from typing import overload, Optional

@overload
def f(x: None) -> int: ...  # E: Overloaded function signatures 1 and 2 overlap with incompatible return types
@overload
def f(x: object) -> str: ...
def f(x): ...

@overload
def g(x: None) -> int: ...
@overload
def g(x: int) -> str: ...
def g(x): ...

a: None
b: int
c: Optional[int]
reveal_type(g(a))  # E: Revealed type is 'builtins.int'
reveal_type(g(b))  # E: Revealed type is 'builtins.str'
reveal_type(g(c))  # E: Revealed type is 'Union[builtins.str, builtins.int]'

[case testOverloadsNoneAndTypeVarsWithNoStrictOptional]
# flags: --no-strict-optional
from typing import Callable, Iterable, TypeVar, overload, Optional

T = TypeVar('T')
S = TypeVar('S')

@overload
def mymap(func: None, seq: Iterable[T]) -> Iterable[T]: ...
@overload
def mymap(func: Callable[[T], S], seq: Iterable[T]) -> Iterable[S]: ...
def mymap(*args): ...

seq = [1, 2, 3]
f1: Callable[[int], str]
f2: None
f3: Optional[Callable[[int], str]]

reveal_type(mymap(f1, seq))  # E: Revealed type is 'typing.Iterable[builtins.str*]'
reveal_type(mymap(f2, seq))  # E: Revealed type is 'typing.Iterable[builtins.int*]'
reveal_type(mymap(f3, seq))  # E: Revealed type is 'typing.Iterable[builtins.str*]'

[builtins fixtures/list.pyi]
[typing fixtures/typing-full.pyi]

[case testOverloadsNoneAndTypeVarsWithStrictOptional]
# flags: --strict-optional
from typing import Callable, Iterable, TypeVar, overload, Optional

T = TypeVar('T')
S = TypeVar('S')

@overload
def mymap(func: None, seq: Iterable[T]) -> Iterable[T]: ...
@overload
def mymap(func: Callable[[T], S], seq: Iterable[T]) -> Iterable[S]: ...
def mymap(*args): ...

seq = [1, 2, 3]
f1: Callable[[int], str]
f2: None
f3: Optional[Callable[[int], str]]

reveal_type(mymap(f1, seq))  # E: Revealed type is 'typing.Iterable[builtins.str*]'
reveal_type(mymap(f2, seq))  # E: Revealed type is 'typing.Iterable[builtins.int*]'
reveal_type(mymap(f3, seq))  # E: Revealed type is 'Union[typing.Iterable[builtins.str*], typing.Iterable[builtins.int*]]'

[builtins fixtures/list.pyi]
[typing fixtures/typing-full.pyi]

[case testOverloadsAndNoReturnNarrowTypeNoStrictOptional1]
# flags: --no-strict-optional
from typing import overload, Union, NoReturn

@overload
def narrow_int(x: str) -> NoReturn: ...
@overload
def narrow_int(x: int) -> int: ...
def narrow_int(x: Union[int, str]) -> Union[int, NoReturn]:
    assert isinstance(x, int)
    return x

def test_narrow_int() -> None:
    a: Union[int, str]
    a = narrow_int(a)
    reveal_type(a)  # E: Revealed type is 'builtins.int'

    b: int
    b = narrow_int(b)
    reveal_type(b)  # E: Revealed type is 'builtins.int'

    c: str
    c = narrow_int(c)
    reveal_type(c)  # Note: branch is now dead, so no type is revealed
                    # TODO: maybe we should make mypy report a warning instead?

[builtins fixtures/isinstance.pyi]
[typing fixtures/typing-full.pyi]

[case testOverloadsAndNoReturnNarrowTypeWithStrictOptional1]
# flags: --strict-optional
from typing import overload, Union, NoReturn

@overload
def narrow_int(x: str) -> NoReturn: ...
@overload
def narrow_int(x: int) -> int: ...
def narrow_int(x: Union[int, str]) -> Union[int, NoReturn]:
    assert isinstance(x, int)
    return x

def test_narrow_int() -> None:
    a: Union[int, str]
    a = narrow_int(a)
    reveal_type(a)  # E: Revealed type is 'builtins.int'

    b: int
    b = narrow_int(b)
    reveal_type(b)  # E: Revealed type is 'builtins.int'

    c: str
    c = narrow_int(c)
    reveal_type(c)  # Note: branch is now dead, so no type is revealed
                    # TODO: maybe we should make mypy report a warning instead?

[builtins fixtures/isinstance.pyi]
[typing fixtures/typing-full.pyi]

[case testOverloadsAndNoReturnNarrowTypeNoStrictOptional2]
# flags: --no-strict-optional
from typing import overload, Union, TypeVar, NoReturn, Optional

T = TypeVar('T')
@overload
def narrow_none(x: None) -> NoReturn: ...
@overload
def narrow_none(x: T) -> T: ...
def narrow_none(x: Optional[T]) -> Union[NoReturn, T]:
    assert x is not None
    return x

def test_narrow_none() -> None:
    a: Optional[int]
    a = narrow_none(a)
    reveal_type(a)  # E: Revealed type is 'Union[builtins.int, None]'

    b: int
    b = narrow_none(b)
    reveal_type(b)  # E: Revealed type is 'builtins.int'

    c: None
    c = narrow_none(c)
    reveal_type(c)  # Note: branch is now dead, so no type is revealed

[builtins fixtures/isinstance.pyi]
[typing fixtures/typing-full.pyi]

[case testOverloadsAndNoReturnNarrowTypeWithStrictOptional2]
# flags: --strict-optional
from typing import overload, Union, TypeVar, NoReturn, Optional

T = TypeVar('T')
@overload
def narrow_none(x: None) -> NoReturn: ...
@overload
def narrow_none(x: T) -> T: ...
def narrow_none(x: Optional[T]) -> Union[NoReturn, T]:
    assert x is not None
    return x

def test_narrow_none() -> None:
    a: Optional[int]
    a = narrow_none(a)
    reveal_type(a)  # E: Revealed type is 'builtins.int'

    b: int
    b = narrow_none(b)
    reveal_type(b)  # E: Revealed type is 'builtins.int'

    c: None
    c = narrow_none(c)
    reveal_type(c)  # Branch is now dead

[builtins fixtures/isinstance.pyi]
[typing fixtures/typing-full.pyi]


[case testOverloadsAndNoReturnNarrowTypeNoStrictOptional3]
# flags: --no-strict-optional
from typing import overload, TypeVar, NoReturn, Optional

@overload
def narrow_none_v2(x: None) -> NoReturn: ...
@overload
def narrow_none_v2(x: T) -> T: ...
def narrow_none_v2(x: Optional[T]) -> T:
    assert x is not None
    return x

def test_narrow_none_v2() -> None:
    a: Optional[int]
    a = narrow_none_v2(a)
    reveal_type(a)  # E: Revealed type is 'Union[builtins.int, None]'

    b: int
    b = narrow_none_v2(b)
    reveal_type(b)  # E: Revealed type is 'builtins.int'

    c: None
    c = narrow_none_v2(c)
    reveal_type(c)  # Note: branch is now dead, so no type is revealed

[builtins fixtures/isinstance.pyi]
[typing fixtures/typing-full.pyi]

[case testOverloadsAndNoReturnNarrowTypeWithStrictOptional3]
# flags: --strict-optional
from typing import overload, TypeVar, NoReturn, Optional

@overload
def narrow_none_v2(x: None) -> NoReturn: ...
@overload
def narrow_none_v2(x: T) -> T: ...
def narrow_none_v2(x: Optional[T]) -> T:
    assert x is not None
    return x

def test_narrow_none_v2() -> None:
    a: Optional[int]
    a = narrow_none_v2(a)
    reveal_type(a)  # E: Revealed type is 'builtins.int'

    b: int
    b = narrow_none_v2(b)
    reveal_type(b)  # E: Revealed type is 'builtins.int'

    c: None
    c = narrow_none_v2(c)
    reveal_type(c)  # Note: branch is now dead, so no type is revealed

[builtins fixtures/isinstance.pyi]
[typing fixtures/typing-full.pyi]

[case testOverloadsAndNoReturnNarrowWhenBlacklistingSubtype]
from typing import TypeVar, NoReturn, Union, overload

class Parent: ...
class A(Parent): ...
class B(Parent): ...
T = TypeVar('T', bound=Parent)

@overload
def narrow_to_not_a(x: A) -> NoReturn: ...
@overload
def narrow_to_not_a(x: T) -> T: ...
def narrow_to_not_a(x: T) -> Union[NoReturn, T]:
    assert not isinstance(x, A)
    return x

def test() -> None:
    val: Union[A, B]
    val = narrow_to_not_a(val)
    reveal_type(val)   # E: Revealed type is '__main__.B'

    val2: A
    val2 = narrow_to_not_a(val2)
    reveal_type(val2)  # Branch now dead

[builtins fixtures/isinstance.pyi]
[typing fixtures/typing-full.pyi]

[case testOverloadsAndNoReturnNarrowWhenBlacklistingSubtype2]
from typing import TypeVar, NoReturn, Union, overload

class Parent: ...
class A(Parent): ...
class B(Parent): ...
T = TypeVar('T', bound=Parent)

@overload
def narrow_to_not_a_v2(x: A) -> NoReturn: ...
@overload
def narrow_to_not_a_v2(x: T) -> T: ...
def narrow_to_not_a_v2(x: T) -> T:
    assert not isinstance(x, A)
    return x

def test_v2() -> None:
    val: Union[A, B]
    val = narrow_to_not_a_v2(val)
    reveal_type(val)   # E: Revealed type is '__main__.B'

    val2: A
    val2 = narrow_to_not_a_v2(val2)
    reveal_type(val2)  # Branch now dead

[builtins fixtures/isinstance.pyi]
[typing fixtures/typing-full.pyi]

[case testOverloadWithNonGenericDescriptor]
from typing import overload, Any, Optional, Union

class NumberAttribute:
    @overload
    def __get__(self, instance: None, owner: Any) -> 'NumberAttribute': ...
    @overload
    def __get__(self, instance: object, owner: Any) -> int: ...
    def __get__(self, instance: Optional[object], owner: Any) -> Union['NumberAttribute', int]:
        if instance is None:
            return self
        else:
            return 3

    def foo(self) -> str: ...

class MyModel:
    my_number = NumberAttribute()

reveal_type(MyModel().my_number)  # E: Revealed type is 'builtins.int'
MyModel().my_number.foo()         # E: "int" has no attribute "foo"

reveal_type(MyModel.my_number)        # E: Revealed type is '__main__.NumberAttribute'
reveal_type(MyModel.my_number.foo())  # E: Revealed type is 'builtins.str'

[builtins fixtures/isinstance.pyi]
[typing fixtures/typing-full.pyi]

[case testOverloadWithNonGenericDescriptorLookalike]
from typing import overload, Any, Optional, Union

class FakeAttribute:
    @overload
    def dummy(self, instance: None, owner: Any) -> 'FakeAttribute': ...  # E: Overloaded function signatures 1 and 2 overlap with incompatible return types
    @overload
    def dummy(self, instance: object, owner: Any) -> int: ...
    def dummy(self, instance: Optional[object], owner: Any) -> Union['FakeAttribute', int]: ...

[case testOverloadWithGenericDescriptor]
from typing import overload, Any, Optional, TypeVar, Type, Union, Generic

T = TypeVar('T')

class NumberAttribute(Generic[T]):
    @overload
    def __get__(self, instance: None, owner: Type[T]) -> 'NumberAttribute[T]': ...
    @overload
    def __get__(self, instance: T, owner: Type[T]) -> int: ...
    def __get__(self, instance: Optional[T], owner: Type[T]) -> Union['NumberAttribute[T]', int]:
        if instance is None:
            return self
        else:
            return 3

    def foo(self) -> str: ...

class MyModel:
    my_number = NumberAttribute[MyModel]()

reveal_type(MyModel().my_number)  # E: Revealed type is 'builtins.int'
MyModel().my_number.foo()         # E: "int" has no attribute "foo"

reveal_type(MyModel.my_number)        # E: Revealed type is '__main__.NumberAttribute[__main__.MyModel*]'
reveal_type(MyModel.my_number.foo())  # E: Revealed type is 'builtins.str'

reveal_type(NumberAttribute[MyModel]().__get__(None, MyModel))  # E: Revealed type is '__main__.NumberAttribute[__main__.MyModel*]'
reveal_type(NumberAttribute[str]().__get__(None, str))      # E: Revealed type is '__main__.NumberAttribute[builtins.str*]'

[builtins fixtures/isinstance.pyi]
[typing fixtures/typing-full.pyi]

[case testOverloadWithGenericDescriptorLookalike]
from typing import overload, Any, Optional, TypeVar, Type, Union, Generic

T = TypeVar('T')

class FakeAttribute(Generic[T]):
    @overload
    def dummy(self, instance: None, owner: Type[T]) -> 'FakeAttribute[T]': ...  # E: Overloaded function signatures 1 and 2 overlap with incompatible return types
    @overload
    def dummy(self, instance: T, owner: Type[T]) -> int: ...
    def dummy(self, instance: Optional[T], owner: Type[T]) -> Union['FakeAttribute[T]', int]: ...

[case testOverloadLambdaUnpackingInference]
# flags: --py2
from typing import Callable, TypeVar, overload

T = TypeVar('T')
S = TypeVar('S')

@overload
def foo(func, item):
    # type: (Callable[[T], S], T) -> S
    pass

@overload
def foo():
    # type: () -> None
    pass

def foo(*args):
    pass

def add_proxy(x, y):
    # type: (int, str) -> str
    pass

# The lambda definition is a syntax error in Python 3
tup = (1, '2')
reveal_type(foo(lambda (x, y): add_proxy(x, y), tup))  # E: Revealed type is 'builtins.str*'
[builtins fixtures/primitives.pyi]

[case testOverloadWithClassMethods]
from typing import overload

class Wrapper:
    @overload
    @classmethod
    def foo(cls, x: int) -> int: ...
    @overload
    @classmethod
    def foo(cls, x: str) -> str: ...
    @classmethod
    def foo(cls, x): pass

reveal_type(Wrapper.foo(3))      # E: Revealed type is 'builtins.int'
reveal_type(Wrapper.foo("foo"))  # E: Revealed type is 'builtins.str'

[builtins fixtures/classmethod.pyi]

[case testOverloadWithInconsistentClassMethods]
from typing import overload

class Wrapper1:
    @overload   # E: Overload does not consistently use the "@classmethod" decorator on all function signatures.
    @classmethod
    def foo(cls, x: int) -> int: ...
    @overload
    @classmethod
    def foo(cls, x: str) -> str: ...
    def foo(cls, x): pass

class Wrapper2:
    @overload   # E: Overload does not consistently use the "@classmethod" decorator on all function signatures.
    @classmethod
    def foo(cls, x: int) -> int: ...
    @overload
    def foo(cls, x: str) -> str: ...
    @classmethod
    def foo(cls, x): pass

class Wrapper3:
    @overload   # E: Overload does not consistently use the "@classmethod" decorator on all function signatures.
    def foo(cls, x: int) -> int: ...
    @overload
    def foo(cls, x: str) -> str: ...
    @classmethod
    def foo(cls, x): pass

[builtins fixtures/classmethod.pyi]

[case testOverloadWithSwappedDecorators]
from typing import overload

class Wrapper1:
    @classmethod
    @overload
    def foo(cls, x: int) -> int: ...

    @classmethod
    @overload
    def foo(cls, x: str) -> str: ...

    @classmethod
    def foo(cls, x): pass

class Wrapper2:
    @classmethod
    @overload
    def foo(cls, x: int) -> int: ...

    @overload
    @classmethod
    def foo(cls, x: str) -> str: ...

    @classmethod
    def foo(cls, x): pass

class Wrapper3:
    @classmethod   # E: Overload does not consistently use the "@classmethod" decorator on all function signatures.
    @overload
    def foo(cls, x: int) -> int: ...

    @overload
    def foo(cls, x: str) -> str: ...

    def foo(cls, x): pass

reveal_type(Wrapper1.foo(3))  # E: Revealed type is 'builtins.int'
reveal_type(Wrapper2.foo(3))  # E: Revealed type is 'builtins.int'

[builtins fixtures/classmethod.pyi]

[case testOverloadFaultyClassMethodInheritance]
from typing import overload

class A: pass
class B(A): pass
class C(B): pass

class Parent:
    @overload
    @classmethod
    def foo(cls, x: B) -> int: ...

    @overload
    @classmethod
    def foo(cls, x: str) -> str: ...

    @classmethod
    def foo(cls, x): pass

class BadChild(Parent):
    @overload  # E: Signature of "foo" incompatible with supertype "Parent"
    @classmethod
    def foo(cls, x: C) -> int: ...

    @overload
    @classmethod
    def foo(cls, x: str) -> str: ...

    @classmethod
    def foo(cls, x): pass

class GoodChild(Parent):
    @overload
    @classmethod
    def foo(cls, x: A) -> int: ...

    @overload
    @classmethod
    def foo(cls, x: str) -> str: ...

    @classmethod
    def foo(cls, x): pass

[builtins fixtures/classmethod.pyi]

[case testOverloadClassMethodMixingInheritance]
from typing import overload

class BadParent:
    @overload
    @classmethod
    def foo(cls, x: int) -> int: ...

    @overload
    @classmethod
    def foo(cls, x: str) -> str: ...

    @classmethod
    def foo(cls, x): pass

class BadChild(BadParent):
    @overload                           # E: Signature of "foo" incompatible with supertype "BadParent"
    def foo(cls, x: int) -> int: ...

    @overload
    def foo(cls, x: str) -> str: ...

    def foo(cls, x): pass

class GoodParent:
    @overload
    def foo(cls, x: int) -> int: ...

    @overload
    def foo(cls, x: str) -> str: ...

    def foo(cls, x): pass

class GoodChild(GoodParent):
    @overload
    @classmethod
    def foo(cls, x: int) -> int: ...

    @overload
    @classmethod
    def foo(cls, x: str) -> str: ...

    @classmethod
    def foo(cls, x): pass

[builtins fixtures/classmethod.pyi]

[case testOverloadClassMethodImplementation]
from typing import overload, Union

class Wrapper:
    @classmethod
    def other(cls) -> str:
        return "..."

    @overload
    @classmethod
    def foo(cls, x: int) -> int: ...

    @overload
    @classmethod
    def foo(cls, x: str) -> str: ...

    @classmethod    # E: Overloaded function implementation cannot produce return type of signature 1
    def foo(cls, x: Union[int, str]) -> str:
        reveal_type(cls)          # E: Revealed type is 'def () -> __main__.Wrapper'
        reveal_type(cls.other())  # E: Revealed type is 'builtins.str'
        return "..."

[builtins fixtures/classmethod.pyi]

[case testOverloadWithStaticMethods]
from typing import overload

class Wrapper:
    @overload
    @staticmethod
    def foo(x: int) -> int: ...
    @overload
    @staticmethod
    def foo(x: str) -> str: ...
    @staticmethod
    def foo(x): pass

reveal_type(Wrapper.foo(3))      # E: Revealed type is 'builtins.int'
reveal_type(Wrapper.foo("foo"))  # E: Revealed type is 'builtins.str'

[builtins fixtures/staticmethod.pyi]

[case testOverloadWithInconsistentStaticMethods]
from typing import overload, Union

class Wrapper1:
    @overload   # E: Overload does not consistently use the "@staticmethod" decorator on all function signatures.
    @staticmethod
    def foo(x: int) -> int: ...
    @overload
    @staticmethod
    def foo(x: str) -> str: ...
    def foo(x): pass

class Wrapper2:
    @overload   # E: Overload does not consistently use the "@staticmethod" decorator on all function signatures.
    @staticmethod
    def foo(x: int) -> int: ...
    @overload
    def foo(x: str) -> str: ...  # E: Self argument missing for a non-static method (or an invalid type for self)
    @staticmethod
    def foo(x): pass

class Wrapper3:
    @overload   # E: Overload does not consistently use the "@staticmethod" decorator on all function signatures.
    @staticmethod
    def foo(x: int) -> int: ...
    @overload
    @staticmethod
    def foo(x: str) -> str: ...
    def foo(x: Union[int, str]): pass  # E: Self argument missing for a non-static method (or an invalid type for self)
[builtins fixtures/staticmethod.pyi]

[case testOverloadWithSwappedDecorators]
from typing import overload

class Wrapper1:
    @staticmethod
    @overload
    def foo(x: int) -> int: ...

    @staticmethod
    @overload
    def foo(x: str) -> str: ...

    @staticmethod
    def foo(x): pass

class Wrapper2:
    @staticmethod
    @overload
    def foo(x: int) -> int: ...

    @overload
    @staticmethod
    def foo(x: str) -> str: ...

    @staticmethod
    def foo(x): pass

class Wrapper3:
    @staticmethod   # E: Overload does not consistently use the "@staticmethod" decorator on all function signatures.
    @overload
    def foo(x: int) -> int: ...

    @overload
    def foo(x: str) -> str: ...  # E: Self argument missing for a non-static method (or an invalid type for self)

    @staticmethod
    def foo(x): pass

reveal_type(Wrapper1.foo(3))  # E: Revealed type is 'builtins.int'
reveal_type(Wrapper2.foo(3))  # E: Revealed type is 'builtins.int'

[builtins fixtures/staticmethod.pyi]

[case testOverloadFaultyStaticMethodInheritance]
from typing import overload

class A: pass
class B(A): pass
class C(B): pass

class Parent:
    @overload
    @staticmethod
    def foo(x: B) -> int: ...

    @overload
    @staticmethod
    def foo(x: str) -> str: ...

    @staticmethod
    def foo(x): pass

class BadChild(Parent):
    @overload  # E: Signature of "foo" incompatible with supertype "Parent"
    @staticmethod
    def foo(x: C) -> int: ...

    @overload
    @staticmethod
    def foo(x: str) -> str: ...

    @staticmethod
    def foo(x): pass

class GoodChild(Parent):
    @overload
    @staticmethod
    def foo(x: A) -> int: ...

    @overload
    @staticmethod
    def foo(x: str) -> str: ...

    @staticmethod
    def foo(x): pass

[builtins fixtures/staticmethod.pyi]

[case testOverloadStaticMethodMixingInheritance]
from typing import overload

class BadParent:
    @overload
    @staticmethod
    def foo(x: int) -> int: ...

    @overload
    @staticmethod
    def foo(x: str) -> str: ...

    @staticmethod
    def foo(x): pass

class BadChild(BadParent):
    @overload                            # E: Signature of "foo" incompatible with supertype "BadParent"
    def foo(self, x: int) -> int: ...

    @overload
    def foo(self, x: str) -> str: ...

    def foo(self, x): pass

class GoodParent:
    @overload
    def foo(self, x: int) -> int: ...

    @overload
    def foo(self, x: str) -> str: ...

    def foo(self, x): pass

class GoodChild(GoodParent):
    @overload
    @staticmethod
    def foo(x: int) -> int: ...

    @overload
    @staticmethod
    def foo(x: str) -> str: ...

    @staticmethod
    def foo(x): pass

[builtins fixtures/staticmethod.pyi]

[case testOverloadStaticMethodImplementation]
from typing import overload, Union

class Wrapper:
    @staticmethod
    def other() -> str:
        return "..."

    @overload
    @staticmethod
    def foo(x: int) -> int: ...

    @overload
    @staticmethod
    def foo(x: str) -> str: ...

    @staticmethod    # E: Overloaded function implementation cannot produce return type of signature 1
    def foo(x: Union[int, str]) -> str:
        return 3  # E: Incompatible return value type (got "int", expected "str")

[builtins fixtures/staticmethod.pyi]

[case testUnionMathOverloadingReturnsBestType]
from typing import Union, overload

@overload
def f(x: Union[int, str]) -> int: ...
@overload
def f(x: object) -> object: ...
def f(x):
    pass

x: Union[int, str]
reveal_type(f(x))  # E: Revealed type is 'builtins.int'
[out]

[case testOverloadAndSelfTypes]
from typing import overload, Union, TypeVar, Type

T = TypeVar('T', bound='Parent')
class Parent:
    @overload
    def foo(self: T, x: int) -> T: pass

    @overload
    def foo(self, x: str) -> str: pass

    def foo(self: T, x: Union[int, str]) -> Union[T, str]:
        reveal_type(self.bar())    # E: Revealed type is 'builtins.str'
        return self

    def bar(self) -> str: pass

class Child(Parent):
    def child_only(self) -> int: pass

x: Union[int, str]
reveal_type(Parent().foo(3))                  # E: Revealed type is '__main__.Parent*'
reveal_type(Child().foo(3))                   # E: Revealed type is '__main__.Child*'
reveal_type(Child().foo("..."))               # E: Revealed type is 'builtins.str'
reveal_type(Child().foo(x))                   # E: Revealed type is 'Union[__main__.Child*, builtins.str]'
reveal_type(Child().foo(3).child_only())      # E: Revealed type is 'builtins.int'

[case testOverloadAndClassTypes]
from typing import overload, Union, TypeVar, Type

T = TypeVar('T', bound='Parent')
class Parent:
    @overload
    @classmethod
    def foo(cls: Type[T], x: int) -> Type[T]: pass

    @overload
    @classmethod
    def foo(cls, x: str) -> str: pass

    @classmethod
    def foo(cls: Type[T], x: Union[int, str]) -> Union[Type[T], str]:
        reveal_type(cls.bar())    # E: Revealed type is 'builtins.str'
        return cls

    @classmethod
    def bar(cls) -> str: pass

class Child(Parent):
    def child_only(self) -> int: pass

x: Union[int, str]
reveal_type(Parent.foo(3))                  # E: Revealed type is 'Type[__main__.Parent*]'
reveal_type(Child.foo(3))                   # E: Revealed type is 'Type[__main__.Child*]'
reveal_type(Child.foo("..."))               # E: Revealed type is 'builtins.str'
reveal_type(Child.foo(x))                   # E: Revealed type is 'Union[Type[__main__.Child*], builtins.str]'
reveal_type(Child.foo(3)().child_only())    # E: Revealed type is 'builtins.int'
[builtins fixtures/classmethod.pyi]

[case testOptionalIsNotAUnionIfNoStrictOverload]
# flags: --no-strict-optional
from typing import Optional, overload

class B: pass
class C(B): pass

@overload
def rp(x: C) -> C: ...
@overload
def rp(x: B) -> B: ...
def rp(x):
    pass

x: Optional[C]
reveal_type(rp(x))  # E: Revealed type is '__main__.C'
[out]

[case testOptionalIsNotAUnionIfNoStrictOverloadStr]
# flags: -2 --no-strict-optional

from typing import Optional
from m import relpath
a = '' # type: Optional[str]
reveal_type(relpath(a))  # E: Revealed type is 'builtins.str'

[file m.pyi]
from typing import overload
@overload
def relpath(path: str) -> str: ...
@overload
def relpath(path: unicode) -> unicode: ...
[out]

<<<<<<< HEAD
[case testUnionMathTrickyOverload1]
from typing import Union, overload

@overload
def f(x: int, y: int) -> int: ...
@overload
def f(x: object, y: str) -> str: ...
def f(x):
    pass

x: Union[int, str]
y: Union[int, str]
f(x, y)
[out]
main:12: error: Argument 1 to "f" has incompatible type "Union[int, str]"; expected "int"
main:12: error: Argument 2 to "f" has incompatible type "Union[int, str]"; expected "int"

[case testUnionMathTrickyOverload2]
from typing import overload, Union, Any

class C:
    def f(self, other: C) -> C: ...

class D(C):
    @overload  # type: ignore
    def f(self, other: D) -> D: ...
    @overload
    def f(self, other: C) -> C: ...
    def f(self, other): ...

x: D
y: Union[D, Any]
# TODO: update after we decide on https://github.com/python/mypy/pull/5254
reveal_type(x.f(y))  # E: Revealed type is 'Any'
[out]

[case testManyUnionsInOverload-skip]
from typing import overload, TypeVar, Union

T = TypeVar('T')

@overload
def f(x: int, y: object, z: object, t: object, u: object, w: object, v: object, s: object) -> int: ...
@overload
def f(x: str, y: object, z: object, t: object, u: object, w: object, v: object, s: object) -> str: ...
@overload
def f(x: T, y: object, z: object, t: object, u: object, w: object, v: object, s: object) -> T: ...
def f(*args, **kwargs):
    pass

class A: pass
class B: pass
x: Union[int, str, A, B]
y = f(x, x, x, x, x, x, x, x) # 8 args

reveal_type(y)
[builtins fixtures/dict.pyi]
[out]
=======
[case testOverloadsWithNoneComingSecondAreAlwaysFlaggedInNoStrictOptional]
# flags: --no-strict-optional
from typing import overload

@overload
def none_first(x: None) -> None: ...
@overload
def none_first(x: int) -> int: ...
def none_first(x: int) -> int:
    return x

@overload
def none_second(x: int) -> int: ...
@overload
def none_second(x: None) -> None: ...  # E: Overloaded function signature 2 will never be matched: signature 1's parameter type(s) are the same or broader
def none_second(x: int) -> int:
    return x

[case testOverloadsWithNoneComingSecondIsOkInStrictOptional]
# flags: --strict-optional
from typing import overload, Optional

@overload
def none_first(x: None) -> None: ...
@overload
def none_first(x: int) -> int: ...
def none_first(x: Optional[int]) -> Optional[int]:
    return x

@overload
def none_second(x: int) -> int: ...
@overload
def none_second(x: None) -> None: ...
def none_second(x: Optional[int]) -> Optional[int]:
    return x

@overload
def none_loose_impl(x: None) -> None: ...
@overload
def none_loose_impl(x: int) -> int: ...
def none_loose_impl(x: int) -> int:
    return x
[out]
main:22: error: Overloaded function implementation does not accept all possible arguments of signature 1
main:22: error: Overloaded function implementation cannot produce return type of signature 1
>>>>>>> c77e27ad
<|MERGE_RESOLUTION|>--- conflicted
+++ resolved
@@ -3854,7 +3854,6 @@
 def relpath(path: unicode) -> unicode: ...
 [out]
 
-<<<<<<< HEAD
 [case testUnionMathTrickyOverload1]
 from typing import Union, overload
 
@@ -3913,7 +3912,7 @@
 reveal_type(y)
 [builtins fixtures/dict.pyi]
 [out]
-=======
+
 [case testOverloadsWithNoneComingSecondAreAlwaysFlaggedInNoStrictOptional]
 # flags: --no-strict-optional
 from typing import overload
@@ -3958,5 +3957,4 @@
     return x
 [out]
 main:22: error: Overloaded function implementation does not accept all possible arguments of signature 1
-main:22: error: Overloaded function implementation cannot produce return type of signature 1
->>>>>>> c77e27ad
+main:22: error: Overloaded function implementation cannot produce return type of signature 1